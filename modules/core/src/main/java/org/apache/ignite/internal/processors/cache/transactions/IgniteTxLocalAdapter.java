/*
 * Licensed to the Apache Software Foundation (ASF) under one or more
 * contributor license agreements.  See the NOTICE file distributed with
 * this work for additional information regarding copyright ownership.
 * The ASF licenses this file to You under the Apache License, Version 2.0
 * (the "License"); you may not use this file except in compliance with
 * the License.  You may obtain a copy of the License at
 *
 *      http://www.apache.org/licenses/LICENSE-2.0
 *
 * Unless required by applicable law or agreed to in writing, software
 * distributed under the License is distributed on an "AS IS" BASIS,
 * WITHOUT WARRANTIES OR CONDITIONS OF ANY KIND, either express or implied.
 * See the License for the specific language governing permissions and
 * limitations under the License.
 */

package org.apache.ignite.internal.processors.cache.transactions;

import java.io.Externalizable;
import java.util.Arrays;
import java.util.Collection;
import java.util.Collections;
import java.util.Map;
import java.util.Set;
import java.util.UUID;
import java.util.concurrent.atomic.AtomicIntegerFieldUpdater;
import java.util.concurrent.atomic.AtomicReferenceFieldUpdater;
import javax.cache.expiry.Duration;
import javax.cache.expiry.ExpiryPolicy;
import javax.cache.processor.EntryProcessor;
import org.apache.ignite.IgniteCheckedException;
import org.apache.ignite.cache.CacheWriteSynchronizationMode;
import org.apache.ignite.internal.IgniteInternalFuture;
import org.apache.ignite.internal.NodeStoppingException;
import org.apache.ignite.internal.pagemem.wal.StorageException;
import org.apache.ignite.internal.pagemem.wal.WALPointer;
import org.apache.ignite.internal.pagemem.wal.record.DataEntry;
import org.apache.ignite.internal.pagemem.wal.record.DataRecord;
import org.apache.ignite.internal.processors.affinity.AffinityTopologyVersion;
import org.apache.ignite.internal.processors.cache.CacheEntryPredicate;
import org.apache.ignite.internal.processors.cache.CacheGroupContext;
import org.apache.ignite.internal.processors.cache.CacheInvokeEntry;
import org.apache.ignite.internal.processors.cache.CacheObject;
import org.apache.ignite.internal.processors.cache.EntryProcessorResourceInjectorProxy;
import org.apache.ignite.internal.processors.cache.GridCacheContext;
import org.apache.ignite.internal.processors.cache.GridCacheEntryEx;
import org.apache.ignite.internal.processors.cache.GridCacheEntryRemovedException;
import org.apache.ignite.internal.processors.cache.GridCacheFilterFailedException;
import org.apache.ignite.internal.processors.cache.GridCacheIndexUpdateException;
import org.apache.ignite.internal.processors.cache.GridCacheMvccCandidate;
import org.apache.ignite.internal.processors.cache.GridCacheOperation;
import org.apache.ignite.internal.processors.cache.GridCacheReturn;
import org.apache.ignite.internal.processors.cache.GridCacheSharedContext;
import org.apache.ignite.internal.processors.cache.GridCacheUpdateTxResult;
import org.apache.ignite.internal.processors.cache.IgniteCacheExpiryPolicy;
import org.apache.ignite.internal.processors.cache.KeyCacheObject;
import org.apache.ignite.internal.processors.cache.distributed.near.GridNearTxLocal;
import org.apache.ignite.internal.processors.cache.store.CacheStoreManager;
import org.apache.ignite.internal.processors.cache.version.GridCacheVersion;
import org.apache.ignite.internal.processors.cache.version.GridCacheVersionConflictContext;
import org.apache.ignite.internal.processors.dr.GridDrType;
import org.apache.ignite.internal.transactions.IgniteTxHeuristicCheckedException;
import org.apache.ignite.internal.transactions.IgniteTxRollbackCheckedException;
import org.apache.ignite.internal.transactions.IgniteTxTimeoutCheckedException;
import org.apache.ignite.internal.util.future.GridFinishedFuture;
import org.apache.ignite.internal.util.lang.GridClosureException;
import org.apache.ignite.internal.util.lang.GridTuple;
import org.apache.ignite.internal.util.tostring.GridToStringBuilder;
import org.apache.ignite.internal.util.tostring.GridToStringInclude;
import org.apache.ignite.internal.util.typedef.C1;
import org.apache.ignite.internal.util.typedef.CX1;
import org.apache.ignite.internal.util.typedef.F;
import org.apache.ignite.internal.util.typedef.T2;
import org.apache.ignite.internal.util.typedef.X;
import org.apache.ignite.internal.util.typedef.internal.CU;
import org.apache.ignite.internal.util.typedef.internal.U;
import org.apache.ignite.lang.IgniteBiClosure;
import org.apache.ignite.lang.IgniteBiTuple;
import org.apache.ignite.transactions.TransactionConcurrency;
import org.apache.ignite.transactions.TransactionDeadlockException;
import org.apache.ignite.transactions.TransactionIsolation;
import org.apache.ignite.transactions.TransactionState;
import org.jetbrains.annotations.Nullable;

import static org.apache.ignite.internal.processors.cache.GridCacheOperation.CREATE;
import static org.apache.ignite.internal.processors.cache.GridCacheOperation.DELETE;
import static org.apache.ignite.internal.processors.cache.GridCacheOperation.NOOP;
import static org.apache.ignite.internal.processors.cache.GridCacheOperation.READ;
import static org.apache.ignite.internal.processors.cache.GridCacheOperation.RELOAD;
import static org.apache.ignite.internal.processors.cache.GridCacheOperation.TRANSFORM;
import static org.apache.ignite.internal.processors.cache.GridCacheOperation.UPDATE;
import static org.apache.ignite.internal.processors.dr.GridDrType.DR_NONE;
import static org.apache.ignite.internal.processors.dr.GridDrType.DR_PRIMARY;
import static org.apache.ignite.transactions.TransactionState.COMMITTED;
import static org.apache.ignite.transactions.TransactionState.COMMITTING;
import static org.apache.ignite.transactions.TransactionState.MARKED_ROLLBACK;
import static org.apache.ignite.transactions.TransactionState.PREPARING;
import static org.apache.ignite.transactions.TransactionState.ROLLED_BACK;
import static org.apache.ignite.transactions.TransactionState.ROLLING_BACK;
import static org.apache.ignite.transactions.TransactionState.UNKNOWN;

/**
 * Transaction adapter for cache transactions.
 */
public abstract class IgniteTxLocalAdapter extends IgniteTxAdapter implements IgniteTxLocalEx {
    /** */
    private static final long serialVersionUID = 0L;

    /** Commit error updater. */
    protected static final AtomicReferenceFieldUpdater<IgniteTxLocalAdapter, Throwable> COMMIT_ERR_UPD =
        AtomicReferenceFieldUpdater.newUpdater(IgniteTxLocalAdapter.class, Throwable.class, "commitErr");

    /** Done flag updater. */
    protected static final AtomicIntegerFieldUpdater<IgniteTxLocalAdapter> DONE_FLAG_UPD =
        AtomicIntegerFieldUpdater.newUpdater(IgniteTxLocalAdapter.class, "doneFlag");

    /** Minimal version encountered (either explicit lock or XID of this transaction). */
    protected GridCacheVersion minVer;

    /** Flag indicating with TM commit happened. */
    @SuppressWarnings("UnusedDeclaration")
    protected volatile int doneFlag;

    /** Committed versions, relative to base. */
    private Collection<GridCacheVersion> committedVers = Collections.emptyList();

    /** Rolled back versions, relative to base. */
    private Collection<GridCacheVersion> rolledbackVers = Collections.emptyList();

    /** Base for completed versions. */
    private GridCacheVersion completedBase;

    /** Flag indicating that transformed values should be sent to remote nodes. */
    private boolean sndTransformedVals;

    /** Commit error. */
    protected volatile Throwable commitErr;

    /** Implicit transaction result. */
    protected GridCacheReturn implicitRes;

    /** Flag indicating whether deployment is enabled for caches from this transaction or not. */
    private boolean depEnabled;

    /** */
    @GridToStringInclude
    protected IgniteTxLocalState txState;

    /** */
    protected CacheWriteSynchronizationMode syncMode;

    /**
     * Empty constructor required for {@link Externalizable}.
     */
    protected IgniteTxLocalAdapter() {
        // No-op.
    }

    /**
     * @param cctx Cache registry.
     * @param xidVer Transaction ID.
     * @param implicit {@code True} if transaction was implicitly started by the system,
     *      {@code false} if it was started explicitly by user.
     * @param implicitSingle {@code True} if transaction is implicit with only one key.
     * @param sys System flag.
     * @param plc IO policy.
     * @param concurrency Concurrency.
     * @param isolation Isolation.
     * @param timeout Timeout.
     * @param txSize Expected transaction size.
     */
    protected IgniteTxLocalAdapter(
        GridCacheSharedContext cctx,
        GridCacheVersion xidVer,
        boolean implicit,
        boolean implicitSingle,
        boolean sys,
        byte plc,
        TransactionConcurrency concurrency,
        TransactionIsolation isolation,
        long timeout,
        boolean invalidate,
        boolean storeEnabled,
        boolean onePhaseCommit,
        int txSize,
        @Nullable UUID subjId,
        int taskNameHash
    ) {
        super(
            cctx,
            xidVer,
            implicit,
            /*local*/true,
            sys,
            plc,
            concurrency,
            isolation,
            timeout,
            invalidate,
            storeEnabled,
            onePhaseCommit,
            txSize,
            subjId,
            taskNameHash
        );

        minVer = xidVer;

        txState = implicitSingle ? new IgniteTxImplicitSingleStateImpl() : new IgniteTxStateImpl();
    }

    /**
     * @return Transaction write synchronization mode.
     */
    public final CacheWriteSynchronizationMode syncMode() {
        if (syncMode != null)
            return syncMode;

        return txState().syncMode(cctx);
    }

    /**
     * @param syncMode Write synchronization mode.
     */
    public void syncMode(CacheWriteSynchronizationMode syncMode) {
        this.syncMode = syncMode;
    }

    /** {@inheritDoc} */
    @Override public IgniteTxLocalState txState() {
        return txState;
    }

    /**
     * Creates result instance.
     */
    protected void initResult() {
        implicitRes = new GridCacheReturn(localResult(), false);
    }

    /** {@inheritDoc} */
    @Override public UUID eventNodeId() {
        return cctx.localNodeId();
    }

    /** {@inheritDoc} */
    @Override public UUID originatingNodeId() {
        return cctx.localNodeId();
    }

    /** {@inheritDoc} */
    @Override public boolean empty() {
        return txState.empty();
    }

    /** {@inheritDoc} */
    @Override public Collection<UUID> masterNodeIds() {
        return Collections.singleton(nodeId);
    }

    /** {@inheritDoc} */
    @Override public Throwable commitError() {
        return commitErr;
    }

    /** {@inheritDoc} */
    @Override public void commitError(Throwable e) {
        COMMIT_ERR_UPD.compareAndSet(this, null, e);
    }

    /** {@inheritDoc} */
    @Override public boolean onOwnerChanged(GridCacheEntryEx entry, GridCacheMvccCandidate owner) {
        assert false;

        return false;
    }

    /** {@inheritDoc} */
    @Override public boolean activeCachesDeploymentEnabled() {
        return depEnabled;
    }

    /**
     * @param depEnabled Flag indicating whether deployment is enabled for caches from this transaction or not.
     */
    public void activeCachesDeploymentEnabled(boolean depEnabled) {
        this.depEnabled = depEnabled;
    }

    /** {@inheritDoc} */
    @Override public boolean isStarted() {
        return txState.initialized();
    }

    /** {@inheritDoc} */
    @Override public boolean hasWriteKey(IgniteTxKey key) {
        return txState.hasWriteKey(key);
    }

    /**
     * @return Transaction read set.
     */
    @Override public Set<IgniteTxKey> readSet() {
        return txState.readSet();
    }

    /**
     * @return Transaction write set.
     */
    @Override public Set<IgniteTxKey> writeSet() {
        return txState.writeSet();
    }

    /** {@inheritDoc} */
    @Override public Map<IgniteTxKey, IgniteTxEntry> readMap() {
        return txState.readMap();
    }

    /** {@inheritDoc} */
    @Override public Map<IgniteTxKey, IgniteTxEntry> writeMap() {
        return txState.writeMap();
    }

    /** {@inheritDoc} */
    @Override public Collection<IgniteTxEntry> allEntries() {
        return txState.allEntries();
    }

    /** {@inheritDoc} */
    @Override public Collection<IgniteTxEntry> readEntries() {
        return txState.readEntries();
    }

    /** {@inheritDoc} */
    @Override public Collection<IgniteTxEntry> writeEntries() {
        return txState.writeEntries();
    }

    /** {@inheritDoc} */
    @Nullable @Override public IgniteTxEntry entry(IgniteTxKey key) {
        return txState.entry(key);
    }

    /** {@inheritDoc} */
    @Override public void seal() {
        txState.seal();
    }

    /**
     * @param ret Result.
     */
    public void implicitSingleResult(GridCacheReturn ret) {
        if (ret.invokeResult())
            implicitRes.mergeEntryProcessResults(ret);
        else
            implicitRes = ret;
    }

    /**
     * @return {@code True} if transaction participates in a cache that has an interceptor configured.
     */
    public boolean hasInterceptor() {
        return txState().hasInterceptor(cctx);
    }

    /**
     * @param snd {@code True} if values in tx entries should be replaced with transformed values and sent
     * to remote nodes.
     */
    public void sendTransformedValues(boolean snd) {
        sndTransformedVals = snd;
    }

    /**
     * @return {@code True} if should be committed after lock is acquired.
     */
    protected boolean commitAfterLock() {
        return implicit() && (!dht() || colocated());
    }

    /** {@inheritDoc} */
    @SuppressWarnings({"RedundantTypeArguments"})
    @Nullable @Override public GridTuple<CacheObject> peek(
        GridCacheContext cacheCtx,
        boolean failFast,
        KeyCacheObject key
    ) throws GridCacheFilterFailedException {
        IgniteTxEntry e = entry(cacheCtx.txKey(key));

        if (e != null)
            return e.hasPreviousValue() ? F.t(e.previousValue()) : null;

        return null;
    }

    /**
     * Gets minimum version present in transaction.
     *
     * @return Minimum versions.
     */
    @Override public GridCacheVersion minVersion() {
        return minVer;
    }

    /**
     * @param entries Entries to lock or {@code null} if use default {@link IgniteInternalTx#optimisticLockEntries()}.
     * @throws IgniteCheckedException If prepare step failed.
     */
    @SuppressWarnings({"CatchGenericClass"})
    public void userPrepare(@Nullable Collection<IgniteTxEntry> entries) throws IgniteCheckedException {
        if (state() != PREPARING) {
            if (remainingTime() == -1)
                throw new IgniteTxTimeoutCheckedException("Transaction timed out: " + this);

            TransactionState state = state();

            setRollbackOnly();

            throw new IgniteCheckedException("Invalid transaction state for prepare [state=" +
                state + ", tx=" + this + ']');
        }

        checkValid();

        try {
            cctx.tm().prepareTx(this, entries);
        }
        catch (IgniteCheckedException e) {
            throw e;
        }
        catch (Throwable e) {
            setRollbackOnly();

            if (e instanceof Error)
                throw e;

            throw new IgniteCheckedException("Transaction validation produced a runtime exception: " + this, e);
        }
    }

    /**
     * Checks that locks are in proper state for commit.
     *
     * @param entry Cache entry to check.
     */
    private void checkCommitLocks(GridCacheEntryEx entry) {
        assert ownsLockUnsafe(entry) : "Lock is not owned for commit [entry=" + entry +
            ", tx=" + this + ']';
    }

    /**
     * Gets cache entry for given key.
     *
     * @param cacheCtx Cache context.
     * @param key Key.
     * @return Cache entry.
     */
    protected GridCacheEntryEx entryEx(GridCacheContext cacheCtx, IgniteTxKey key) {
        return cacheCtx.cache().entryEx(key.key());
    }

    /**
     * Gets cache entry for given key and topology version.
     *
     * @param cacheCtx Cache context.
     * @param key Key.
     * @param topVer Topology version.
     * @return Cache entry.
     */
    protected GridCacheEntryEx entryEx(GridCacheContext cacheCtx, IgniteTxKey key, AffinityTopologyVersion topVer) {
        return cacheCtx.cache().entryEx(key.key(), topVer);
    }

    /** {@inheritDoc} */
    @SuppressWarnings({"CatchGenericClass"})
    @Override public void userCommit() throws IgniteCheckedException {
        TransactionState state = state();

        if (state != COMMITTING) {
            if (remainingTime() == -1)
                throw new IgniteTxTimeoutCheckedException("Transaction timed out: " + this);

            setRollbackOnly();

            throw new IgniteCheckedException("Invalid transaction state for commit [state=" + state + ", tx=" + this + ']');
        }

        checkValid();

        Collection<IgniteTxEntry> commitEntries = (near() || cctx.snapshot().needTxReadLogging()) ? allEntries() : writeEntries();

        boolean empty = F.isEmpty(commitEntries);

        // Register this transaction as completed prior to write-phase to
        // ensure proper lock ordering for removed entries.
        // We add colocated transaction to committed set even if it is empty to correctly order
        // locks on backup nodes.
        if (!empty || colocated())
            cctx.tm().addCommittedTx(this);

        if (!empty) {
            batchStoreCommit(writeEntries());

            WALPointer reference = null;

            cctx.database().checkpointReadLock();

            try {
                cctx.tm().txContext(this);

                AffinityTopologyVersion topVer = topologyVersion();

                /*
                 * Commit to cache. Note that for 'near' transaction we loop through all the entries.
                 */
                for (IgniteTxEntry txEntry : commitEntries) {
                    GridCacheContext cacheCtx = txEntry.context();

                    GridDrType drType = cacheCtx.isDrEnabled() ? DR_PRIMARY : DR_NONE;

                    UUID nodeId = txEntry.nodeId() == null ? this.nodeId : txEntry.nodeId();

                    try {
                        while (true) {
                            try {
                                GridCacheEntryEx cached = txEntry.cached();

                                // Must try to evict near entries before committing from
                                // transaction manager to make sure locks are held.
                                if (!evictNearEntry(txEntry, false)) {
                                    if (cacheCtx.isNear() && cacheCtx.dr().receiveEnabled()) {
                                        cached.markObsolete(xidVer);

                                        break;
                                    }

                                    if (cached.detached())
                                        break;

                                    GridCacheEntryEx nearCached = null;

                                    boolean metrics = true;

                                    if (updateNearCache(cacheCtx, txEntry.key(), topVer))
                                        nearCached = cacheCtx.dht().near().peekEx(txEntry.key());
                                    else if (cacheCtx.isNear() && txEntry.locallyMapped())
                                        metrics = false;

                                    boolean evt = !isNearLocallyMapped(txEntry, false);

                                    if (!F.isEmpty(txEntry.entryProcessors()) || !F.isEmpty(txEntry.filters()))
                                        txEntry.cached().unswap(false);

                                    IgniteBiTuple<GridCacheOperation, CacheObject> res = applyTransformClosures(txEntry,
                                        true, null);

                                    GridCacheVersion dhtVer = null;

                                    // For near local transactions we must record DHT version
                                    // in order to keep near entries on backup nodes until
                                    // backup remote transaction completes.
                                    if (cacheCtx.isNear()) {
                                        if (txEntry.op() == CREATE || txEntry.op() == UPDATE ||
                                            txEntry.op() == DELETE || txEntry.op() == TRANSFORM)
                                            dhtVer = txEntry.dhtVersion();

                                        if ((txEntry.op() == CREATE || txEntry.op() == UPDATE) &&
                                            txEntry.conflictExpireTime() == CU.EXPIRE_TIME_CALCULATE) {
                                            ExpiryPolicy expiry = cacheCtx.expiryForTxEntry(txEntry);

                                            if (expiry != null) {
                                                txEntry.cached().unswap(false);

                                                Duration duration = cached.hasValue() ?
                                                    expiry.getExpiryForUpdate() : expiry.getExpiryForCreation();

                                                txEntry.ttl(CU.toTtl(duration));
                                            }
                                        }
                                    }

                                    GridCacheOperation op = res.get1();
                                    CacheObject val = res.get2();

                                    // Deal with conflicts.
                                    GridCacheVersion explicitVer = txEntry.conflictVersion() != null ?
                                        txEntry.conflictVersion() : writeVersion();

                                    if ((op == CREATE || op == UPDATE) &&
                                        txEntry.conflictExpireTime() == CU.EXPIRE_TIME_CALCULATE) {
                                        ExpiryPolicy expiry = cacheCtx.expiryForTxEntry(txEntry);

                                        if (expiry != null) {
                                            Duration duration = cached.hasValue() ?
                                                expiry.getExpiryForUpdate() : expiry.getExpiryForCreation();

                                            long ttl = CU.toTtl(duration);

                                            txEntry.ttl(ttl);

                                            if (ttl == CU.TTL_ZERO)
                                                op = DELETE;
                                        }
                                    }

                                    boolean conflictNeedResolve = cacheCtx.conflictNeedResolve();

                                    GridCacheVersionConflictContext<?, ?> conflictCtx = null;

                                    if (conflictNeedResolve) {
                                        IgniteBiTuple<GridCacheOperation, GridCacheVersionConflictContext> conflictRes =
                                            conflictResolve(op, txEntry, val, explicitVer, cached);

                                        assert conflictRes != null;

                                        conflictCtx = conflictRes.get2();

                                        if (conflictCtx.isUseOld())
                                            op = NOOP;
                                        else if (conflictCtx.isUseNew()) {
                                            txEntry.ttl(conflictCtx.ttl());
                                            txEntry.conflictExpireTime(conflictCtx.expireTime());
                                        }
                                        else {
                                            assert conflictCtx.isMerge();

                                            op = conflictRes.get1();
                                            val = txEntry.context().toCacheObject(conflictCtx.mergeValue());
                                            explicitVer = writeVersion();

                                            txEntry.ttl(conflictCtx.ttl());
                                            txEntry.conflictExpireTime(conflictCtx.expireTime());
                                        }
                                    }
                                    else
                                        // Nullify explicit version so that innerSet/innerRemove will work as usual.
                                        explicitVer = null;

                                    if (sndTransformedVals || conflictNeedResolve) {
                                        assert sndTransformedVals && cacheCtx.isReplicated() || conflictNeedResolve;

                                        txEntry.value(val, true, false);
                                        txEntry.op(op);
                                        txEntry.entryProcessors(null);
                                        txEntry.conflictVersion(explicitVer);
                                    }

                                    if (dhtVer == null)
                                        dhtVer = explicitVer != null ? explicitVer : writeVersion();

<<<<<<< HEAD
                                    if (cctx.wal() != null && !writeEntries().isEmpty()
                                        && op != NOOP && op != RELOAD && op != READ)
                                        reference = cctx.wal().log(new DataRecord(new DataEntry(
                                            cacheCtx.cacheId(),
                                            txEntry.key(),
                                            val,
                                            op,
                                            nearXidVersion(),
                                            writeVersion(),
                                            0,
                                            txEntry.key().partition(),
                                            txEntry.updateCounter(),
                                            cacheCtx.group().storeCacheIdInDataPage())
                                        ));

=======
>>>>>>> 8f2045e3
                                    if (op == CREATE || op == UPDATE) {
                                        assert val != null : txEntry;

                                        GridCacheUpdateTxResult updRes = cached.innerSet(
                                            this,
                                            eventNodeId(),
                                            txEntry.nodeId(),
                                            val,
                                            false,
                                            false,
                                            txEntry.ttl(),
                                            evt,
                                            metrics,
                                            txEntry.keepBinary(),
                                            txEntry.hasOldValue(),
                                            txEntry.oldValue(),
                                            topVer,
                                            null,
                                            cached.detached() ? DR_NONE : drType,
                                            txEntry.conflictExpireTime(),
                                            cached.isNear() ? null : explicitVer,
                                            CU.subjectId(this, cctx),
                                            resolveTaskName(),
                                            dhtVer,
                                            null,
                                            reference);

                                        if (updRes.success())
                                            txEntry.updateCounter(updRes.updatePartitionCounter());

                                        if (updRes.loggedPointer() != null)
                                            ptr = updRes.loggedPointer();

                                        if (nearCached != null && updRes.success()) {
                                            nearCached.innerSet(
                                                null,
                                                eventNodeId(),
                                                nodeId,
                                                val,
                                                false,
                                                false,
                                                txEntry.ttl(),
                                                false,
                                                metrics,
                                                txEntry.keepBinary(),
                                                txEntry.hasOldValue(),
                                                txEntry.oldValue(),
                                                topVer,
                                                CU.empty0(),
                                                DR_NONE,
                                                txEntry.conflictExpireTime(),
                                                null,
                                                CU.subjectId(this, cctx),
                                                resolveTaskName(),
                                                dhtVer,
                                                null,
                                                null);
                                        }
                                    }
                                    else if (op == DELETE) {
                                        GridCacheUpdateTxResult updRes = cached.innerRemove(
                                            this,
                                            eventNodeId(),
                                            txEntry.nodeId(),
                                            false,
                                            evt,
                                            metrics,
                                            txEntry.keepBinary(),
                                            txEntry.hasOldValue(),
                                            txEntry.oldValue(),
                                            topVer,
                                            null,
                                            cached.detached() ? DR_NONE : drType,
                                            cached.isNear() ? null : explicitVer,
                                            CU.subjectId(this, cctx),
                                            resolveTaskName(),
                                            dhtVer,
                                            null);

                                        if (updRes.success())
                                            txEntry.updateCounter(updRes.updatePartitionCounter());

                                        if (updRes.loggedPointer() != null)
                                            ptr = updRes.loggedPointer();

                                        if (nearCached != null && updRes.success()) {
                                            nearCached.innerRemove(
                                                null,
                                                eventNodeId(),
                                                nodeId,
                                                false,
                                                false,
                                                metrics,
                                                txEntry.keepBinary(),
                                                txEntry.hasOldValue(),
                                                txEntry.oldValue(),
                                                topVer,
                                                CU.empty0(),
                                                DR_NONE,
                                                null,
                                                CU.subjectId(this, cctx),
                                                resolveTaskName(),
                                                dhtVer,
                                                null);
                                        }
                                    }
                                    else if (op == RELOAD) {
                                        cached.innerReload();

                                        if (nearCached != null)
                                            nearCached.innerReload();
                                    }
                                    else if (op == READ) {
                                        CacheGroupContext grp = cacheCtx.group();

                                        if (grp.persistenceEnabled() && grp.walEnabled() &&
                                            cctx.snapshot().needTxReadLogging()) {
                                            ptr = cctx.wal().log(new DataRecord(new DataEntry(
                                                cacheCtx.cacheId(),
                                                txEntry.key(),
                                                val,
                                                op,
                                                nearXidVersion(),
                                                writeVersion(),
                                                0,
                                                txEntry.key().partition(),
                                                txEntry.updateCounter())));
                                        }

                                        ExpiryPolicy expiry = cacheCtx.expiryForTxEntry(txEntry);

                                        if (expiry != null) {
                                            Duration duration = expiry.getExpiryForAccess();

                                            if (duration != null)
                                                cached.updateTtl(null, CU.toTtl(duration));
                                        }

                                        if (log.isDebugEnabled())
                                            log.debug("Ignoring READ entry when committing: " + txEntry);
                                    }
                                    else {
                                        assert ownsLock(txEntry.cached()):
                                            "Transaction does not own lock for group lock entry during  commit [tx=" +
                                                this + ", txEntry=" + txEntry + ']';

                                        if (conflictCtx == null || !conflictCtx.isUseOld()) {
                                            if (txEntry.ttl() != CU.TTL_NOT_CHANGED)
                                                cached.updateTtl(null, txEntry.ttl());
                                        }

                                        if (log.isDebugEnabled())
                                            log.debug("Ignoring NOOP entry when committing: " + txEntry);
                                    }
                                }

                                // Check commit locks after set, to make sure that
                                // we are not changing obsolete entries.
                                // (innerSet and innerRemove will throw an exception
                                // if an entry is obsolete).
                                if (txEntry.op() != READ)
                                    checkCommitLocks(cached);

                                // Break out of while loop.
                                break;
                            }
                            // If entry cached within transaction got removed.
                            catch (GridCacheEntryRemovedException ignored) {
                                if (log.isDebugEnabled())
                                    log.debug("Got removed entry during transaction commit (will retry): " + txEntry);

                                txEntry.cached(entryEx(cacheCtx, txEntry.txKey(), topologyVersion()));
                            }
                        }
                    }
                    catch (Throwable ex) {
                        // We are about to initiate transaction rollback when tx has started to committing.
                        // Need to remove version from committed list.
                        cctx.tm().removeCommittedTx(this);

                        if (X.hasCause(ex, GridCacheIndexUpdateException.class) && cacheCtx.cache().isMongoDataCache()) {
                            if (log.isDebugEnabled())
                                log.debug("Failed to update mongo document index (transaction entry will " +
                                    "be ignored): " + txEntry);

                            // Set operation to NOOP.
                            txEntry.op(NOOP);

                            errorWhenCommitting();

                            throw ex;
                        }
                        else {
                            boolean nodeStopping = X.hasCause(ex, NodeStoppingException.class);

                            IgniteCheckedException err = new IgniteTxHeuristicCheckedException("Failed to locally write to cache " +
                                "(all transaction entries will be invalidated, however there was a window when " +
                                "entries for this transaction were visible to others): " + this, ex);

                            if (nodeStopping) {
                                U.warn(log, "Failed to commit transaction, node is stopping " +
                                    "[tx=" + this + ", err=" + ex + ']');
                            }
                            else
                                U.error(log, "Heuristic transaction failure.", err);

                            COMMIT_ERR_UPD.compareAndSet(this, null, err);

                            state(UNKNOWN);

                            try {
                                // Courtesy to minimize damage.
                                uncommit(nodeStopping);
                            }
                            catch (Throwable ex1) {
                                U.error(log, "Failed to uncommit transaction: " + this, ex1);

                                if (ex1 instanceof Error)
                                    throw ex1;
                            }

                            if (ex instanceof Error)
                                throw ex;

                            throw err;
                        }
                    }
                }

<<<<<<< HEAD
                if (reference != null)
                    cctx.wal().fsync(reference);
=======
                if (ptr != null && !cctx.tm().logTxRecords())
                    cctx.wal().fsync(ptr);
>>>>>>> 8f2045e3
            }
            catch (StorageException e) {
                throw new IgniteCheckedException("Failed to log transaction record " +
                    "(transaction will be rolled back): " + this, e);
            }
            finally {
                cctx.database().checkpointReadUnlock();

                cctx.tm().resetContext();
            }
        }

        // Do not unlock transaction entries if one-phase commit.
        if (!onePhaseCommit()) {
            if (DONE_FLAG_UPD.compareAndSet(this, 0, 1)) {
                // Unlock all locks.
                cctx.tm().commitTx(this);

                boolean needsCompletedVersions = needsCompletedVersions();

                assert !needsCompletedVersions || completedBase != null;
                assert !needsCompletedVersions || committedVers != null;
                assert !needsCompletedVersions || rolledbackVers != null;
            }
        }
    }

    /**
     * Commits transaction to transaction manager. Used for one-phase commit transactions only.
     *
     * @param commit If {@code true} commits transaction, otherwise rollbacks.
     * @param clearThreadMap If {@code true} removes {@link GridNearTxLocal} from thread map.
     * @param nodeStop If {@code true} tx is cancelled on node stop.
     * @throws IgniteCheckedException If failed.
     */
    public void tmFinish(boolean commit, boolean nodeStop, boolean clearThreadMap) throws IgniteCheckedException {
        assert onePhaseCommit();

        if (DONE_FLAG_UPD.compareAndSet(this, 0, 1)) {
            if (!nodeStop) {
                // Unlock all locks.
                if (commit)
                    cctx.tm().commitTx(this);
                else
                    cctx.tm().rollbackTx(this, clearThreadMap);
            }

            state(commit ? COMMITTED : ROLLED_BACK);

            if (commit) {
                boolean needsCompletedVersions = needsCompletedVersions();

                assert !needsCompletedVersions || completedBase != null : "Missing completed base for transaction: " + this;
                assert !needsCompletedVersions || committedVers != null : "Missing committed versions for transaction: " + this;
                assert !needsCompletedVersions || rolledbackVers != null : "Missing rolledback versions for transaction: " + this;
            }
        }
    }

    /** {@inheritDoc} */
    @Override public void completedVersions(
        GridCacheVersion completedBase,
        Collection<GridCacheVersion> committedVers,
        Collection<GridCacheVersion> rolledbackVers) {
        this.completedBase = completedBase;
        this.committedVers = committedVers;
        this.rolledbackVers = rolledbackVers;
    }

    /**
     * @return Completed base for ordering.
     */
    public GridCacheVersion completedBase() {
        return completedBase;
    }

    /**
     * @return Committed versions.
     */
    public Collection<GridCacheVersion> committedVersions() {
        return committedVers;
    }

    /**
     * @return Rolledback versions.
     */
    public Collection<GridCacheVersion> rolledbackVersions() {
        return rolledbackVers;
    }

    /** {@inheritDoc} */
    @Override public void userRollback(boolean clearThreadMap) throws IgniteCheckedException {
        TransactionState state = state();

        if (state != ROLLING_BACK && state != ROLLED_BACK) {
            setRollbackOnly();

            throw new IgniteCheckedException("Invalid transaction state for rollback [state=" + state +
                ", tx=" + this + ']');
        }

        if (near()) {
            // Must evict near entries before rolling back from
            // transaction manager, so they will be removed from cache.
            for (IgniteTxEntry e : allEntries())
                evictNearEntry(e, false);
        }

        if (DONE_FLAG_UPD.compareAndSet(this, 0, 1)) {
            cctx.tm().rollbackTx(this, clearThreadMap);

            if (!internal()) {
                Collection<CacheStoreManager> stores = txState.stores(cctx);

                if (stores != null && !stores.isEmpty()) {
                    assert isWriteToStoreFromDhtValid(stores) :
                        "isWriteToStoreFromDht can't be different within one transaction";

                    boolean isWriteToStoreFromDht = F.first(stores).isWriteToStoreFromDht();

                    if (!stores.isEmpty() && (near() || isWriteToStoreFromDht))
                        sessionEnd(stores, false);
                }
            }
        }
    }

    /**
     * @param ctx Cache context.
     * @param key Key.
     * @param expiryPlc Expiry policy.
     * @return Expiry policy wrapper for entries accessed locally in optimistic transaction.
     */
    protected IgniteCacheExpiryPolicy accessPolicy(
        GridCacheContext ctx,
        IgniteTxKey key,
        @Nullable ExpiryPolicy expiryPlc
    ) {
        return null;
    }

    /**
     * @param cacheCtx Cache context.
     * @param keys Keys.
     * @return Expiry policy.
     */
    protected IgniteCacheExpiryPolicy accessPolicy(GridCacheContext cacheCtx, Collection<KeyCacheObject> keys) {
        return null;
    }

    /**
     * Post lock processing for put or remove.
     *
     * @param cacheCtx Context.
     * @param keys Keys.
     * @param ret Return value.
     * @param rmv {@code True} if remove.
     * @param retval Flag to return value or not.
     * @param read {@code True} if read.
     * @param accessTtl TTL for read operation.
     * @param filter Filter to check entries.
     * @throws IgniteCheckedException If error.
     * @param computeInvoke If {@code true} computes return value for invoke operation.
     */
    @SuppressWarnings("unchecked")
    protected final void postLockWrite(
        GridCacheContext cacheCtx,
        Iterable<KeyCacheObject> keys,
        GridCacheReturn ret,
        boolean rmv,
        boolean retval,
        boolean read,
        long accessTtl,
        CacheEntryPredicate[] filter,
        boolean computeInvoke
    ) throws IgniteCheckedException {
        for (KeyCacheObject k : keys) {
            IgniteTxEntry txEntry = entry(cacheCtx.txKey(k));

            if (txEntry == null)
                throw new IgniteCheckedException("Transaction entry is null (most likely collection of keys passed into cache " +
                    "operation was changed before operation completed) [missingKey=" + k + ", tx=" + this + ']');

            while (true) {
                GridCacheEntryEx cached = txEntry.cached();

                try {
                    assert cached.detached() || cached.lockedByThread(threadId) || isRollbackOnly() :
                        "Transaction lock is not acquired [entry=" + cached + ", tx=" + this +
                            ", nodeId=" + cctx.localNodeId() + ", threadId=" + threadId + ']';

                    if (log.isDebugEnabled())
                        log.debug("Post lock write entry: " + cached);

                    CacheObject v = txEntry.previousValue();
                    boolean hasPrevVal = txEntry.hasPreviousValue();

                    if (onePhaseCommit())
                        filter = txEntry.filters();

                    // If we have user-passed filter, we must read value into entry for peek().
                    if (!F.isEmptyOrNulls(filter) && !F.isAlwaysTrue(filter))
                        retval = true;

                    boolean invoke = txEntry.op() == TRANSFORM;

                    if (retval || invoke) {
                        if (!cacheCtx.isNear()) {
                            if (!hasPrevVal) {
                                // For non-local cache should read from store after lock on primary.
                                boolean readThrough = cacheCtx.isLocal() &&
                                    (invoke || cacheCtx.loadPreviousValue()) &&
                                    !txEntry.skipStore();

                                v = cached.innerGet(
                                    null,
                                    this,
                                    readThrough,
                                    /*metrics*/!invoke,
                                    /*event*/!invoke && !dht(),
                                    CU.subjectId(this, cctx),
                                    null,
                                    resolveTaskName(),
                                    null,
                                    txEntry.keepBinary());
                            }
                        }
                        else {
                            if (!hasPrevVal)
                                v = cached.rawGet();
                        }

                        if (txEntry.op() == TRANSFORM) {
                            if (computeInvoke) {
                                GridCacheVersion ver;

                                try {
                                    ver = cached.version();
                                }
                                catch (GridCacheEntryRemovedException e) {
                                    assert optimistic() : txEntry;

                                    if (log.isDebugEnabled())
                                        log.debug("Failed to get entry version: [msg=" + e.getMessage() + ']');

                                    ver = null;
                                }

                                addInvokeResult(txEntry, v, ret, ver);
                            }
                        }
                        else
                            ret.value(cacheCtx, v, txEntry.keepBinary());
                    }

                    boolean pass = F.isEmpty(filter) || cacheCtx.isAll(cached, filter);

                    // For remove operation we return true only if we are removing s/t,
                    // i.e. cached value is not null.
                    ret.success(pass && (!retval ? !rmv || cached.hasValue() || v != null : !rmv || v != null));

                    if (onePhaseCommit())
                        txEntry.filtersPassed(pass);

                    boolean updateTtl = read;

                    if (pass) {
                        txEntry.markValid();

                        if (log.isDebugEnabled())
                            log.debug("Filter passed in post lock for key: " + k);
                    }
                    else {
                        // Revert operation to previous. (if no - NOOP, so entry will be unlocked).
                        txEntry.setAndMarkValid(txEntry.previousOperation(), cacheCtx.toCacheObject(ret.value()));
                        txEntry.filters(CU.empty0());
                        txEntry.filtersSet(false);

                        updateTtl = !cacheCtx.putIfAbsentFilter(filter);
                    }

                    if (updateTtl) {
                        if (!read) {
                            ExpiryPolicy expiryPlc = cacheCtx.expiryForTxEntry(txEntry);

                            if (expiryPlc != null)
                                txEntry.ttl(CU.toTtl(expiryPlc.getExpiryForAccess()));
                        }
                        else
                            txEntry.ttl(accessTtl);
                    }

                    break; // While.
                }
                // If entry cached within transaction got removed before lock.
                catch (GridCacheEntryRemovedException ignore) {
                    if (log.isDebugEnabled())
                        log.debug("Got removed entry in putAllAsync method (will retry): " + cached);

                    txEntry.cached(entryEx(cached.context(), txEntry.txKey(), topologyVersion()));
                }
            }
        }
    }

    /**
     * @param txEntry Entry.
     * @param cacheVal Value.
     * @param ret Return value to update.
     * @param ver Entry version.
     */
    protected final void addInvokeResult(IgniteTxEntry txEntry,
        CacheObject cacheVal,
        GridCacheReturn ret,
        GridCacheVersion ver)
    {
        GridCacheContext ctx = txEntry.context();

        Object key0 = null;
        Object val0 = null;

        try {
            Object res = null;

            for (T2<EntryProcessor<Object, Object, Object>, Object[]> t : txEntry.entryProcessors()) {
                CacheInvokeEntry<Object, Object> invokeEntry = new CacheInvokeEntry<>(txEntry.key(), key0, cacheVal,
                    val0, ver, txEntry.keepBinary(), txEntry.cached());

                EntryProcessor<Object, Object, ?> entryProcessor = t.get1();

                res = entryProcessor.process(invokeEntry, t.get2());

                val0 = invokeEntry.value();

                key0 = invokeEntry.key();
            }

            ctx.validateKeyAndValue(txEntry.key(), ctx.toCacheObject(val0));

            if (res != null)
                ret.addEntryProcessResult(ctx, txEntry.key(), key0, res, null, txEntry.keepBinary());
        }
        catch (Exception e) {
            ret.addEntryProcessResult(ctx, txEntry.key(), key0, null, e, txEntry.keepBinary());
        }
    }

    /**
     * Initializes read map.
     *
     * @return {@code True} if transaction was successfully  started.
     */
    public boolean init() {
        return !txState.init(txSize) || cctx.tm().onStarted(this);
    }

    /**
     * Adds cache to the list of active caches in transaction.
     *
     * @param cacheCtx Cache context to add.
     * @throws IgniteCheckedException If caches already enlisted in this transaction are not compatible with given
     *      cache (e.g. they have different stores).
     */
    protected final void addActiveCache(GridCacheContext cacheCtx, boolean recovery) throws IgniteCheckedException {
        txState.addActiveCache(cacheCtx, recovery, this);
    }

    /**
     * Checks transaction expiration.
     *
     * @throws IgniteCheckedException If transaction check failed.
     */
    protected void checkValid() throws IgniteCheckedException {
        if (local() && !dht() && remainingTime() == -1)
            state(MARKED_ROLLBACK, true);

        if (isRollbackOnly()) {
            if (remainingTime() == -1)
                throw new IgniteTxTimeoutCheckedException("Cache transaction timed out: " + this);

            TransactionState state = state();

            if (state == ROLLING_BACK || state == ROLLED_BACK)
                throw new IgniteTxRollbackCheckedException("Cache transaction is marked as rollback-only " +
                    "(will be rolled back automatically): " + this);

            if (state == UNKNOWN)
                throw new IgniteTxHeuristicCheckedException("Cache transaction is in unknown state " +
                    "(remote transactions will be invalidated): " + this);

            throw new IgniteCheckedException("Cache transaction marked as rollback-only: " + this);
        }
    }

    /** {@inheritDoc} */
    @Override public Collection<GridCacheVersion> alternateVersions() {
        return Collections.emptyList();
    }

    /**
     * @param op Cache operation.
     * @param val Value.
     * @param expiryPlc Explicitly specified expiry policy.
     * @param invokeArgs Optional arguments for EntryProcessor.
     * @param entryProcessor Entry processor.
     * @param entry Cache entry.
     * @param filter Filter.
     * @param filtersSet {@code True} if filter should be marked as set.
     * @param drTtl DR TTL (if any).
     * @param drExpireTime DR expire time (if any).
     * @param drVer DR version.
     * @param skipStore Skip store flag.
     * @return Transaction entry.
     */
    protected final IgniteTxEntry addEntry(GridCacheOperation op,
        @Nullable CacheObject val,
        @Nullable EntryProcessor entryProcessor,
        Object[] invokeArgs,
        GridCacheEntryEx entry,
        @Nullable ExpiryPolicy expiryPlc,
        CacheEntryPredicate[] filter,
        boolean filtersSet,
        long drTtl,
        long drExpireTime,
        @Nullable GridCacheVersion drVer,
        boolean skipStore,
        boolean keepBinary,
        boolean addReader
    ) {
        assert invokeArgs == null || op == TRANSFORM;

        IgniteTxKey key = entry.txKey();

        checkInternal(key);

        TransactionState state = state();

        assert state == TransactionState.ACTIVE || remainingTime() == -1 :
            "Invalid tx state for adding entry [op=" + op + ", val=" + val + ", entry=" + entry + ", filter=" +
                Arrays.toString(filter) + ", txCtx=" + cctx.tm().txContextVersion() + ", tx=" + this + ']';

        IgniteTxEntry old = entry(key);

        // Keep old filter if already have one (empty filter is always overridden).
        if (!filtersSet || !F.isEmptyOrNulls(filter)) {
            // Replace filter if previous filter failed.
            if (old != null && old.filtersSet())
                filter = old.filters();
        }

        IgniteTxEntry txEntry;

        if (old != null) {
            if (entryProcessor != null) {
                assert val == null;
                assert op == TRANSFORM;

                // Will change the op.
                old.addEntryProcessor(entryProcessor, invokeArgs);
            }
            else {
                assert old.op() != TRANSFORM;

                old.op(op);
                old.value(val, op == CREATE || op == UPDATE || op == DELETE, op == READ);
            }

            // Keep old ttl value.
            old.cached(entry);
            old.filters(filter);

            // Keep old skipStore and keepBinary flags.
            old.skipStore(skipStore);
            old.keepBinary(keepBinary);

            // Update ttl if specified.
            if (drTtl >= 0L) {
                assert drExpireTime >= 0L;

                entryTtlDr(key, drTtl, drExpireTime);
            }
            else
                entryExpiry(key, expiryPlc);

            txEntry = old;

            if (log.isDebugEnabled())
                log.debug("Updated transaction entry: " + txEntry);
        }
        else {
            boolean hasDrTtl = drTtl >= 0;

            txEntry = new IgniteTxEntry(entry.context(),
                this,
                op,
                val,
                EntryProcessorResourceInjectorProxy.wrap(cctx.kernalContext(), entryProcessor),
                invokeArgs,
                hasDrTtl ? drTtl : -1L,
                entry,
                filter,
                drVer,
                skipStore,
                keepBinary,
                addReader);

            txEntry.conflictExpireTime(drExpireTime);

            if (!hasDrTtl)
                txEntry.expiry(expiryPlc);

            txState.addEntry(txEntry);

            if (log.isDebugEnabled())
                log.debug("Created transaction entry: " + txEntry);
        }

        txEntry.filtersSet(filtersSet);

        while (true) {
            try {
                updateExplicitVersion(txEntry, entry);

                return txEntry;
            }
            catch (GridCacheEntryRemovedException ignore) {
                if (log.isDebugEnabled())
                    log.debug("Got removed entry in transaction newEntry method (will retry): " + entry);

                entry = entryEx(entry.context(), txEntry.txKey(), topologyVersion());

                txEntry.cached(entry);
            }
        }
    }

    /**
     * Updates explicit version for tx entry based on current entry lock owner.
     *
     * @param txEntry Tx entry to update.
     * @param entry Entry.
     * @throws GridCacheEntryRemovedException If entry was concurrently removed.
     */
    protected void updateExplicitVersion(IgniteTxEntry txEntry, GridCacheEntryEx entry)
        throws GridCacheEntryRemovedException {
        if (!entry.context().isDht()) {
            // All put operations must wait for async locks to complete,
            // so it is safe to get acquired locks.
            GridCacheMvccCandidate explicitCand = entry.localOwner();

            if (explicitCand == null)
                explicitCand = cctx.mvcc().explicitLock(threadId(), entry.txKey());

            if (explicitCand != null) {
                GridCacheVersion explicitVer = explicitCand.version();

                boolean locCand = false;

                if (explicitCand.nearLocal() || explicitCand.local())
                    locCand = cctx.localNodeId().equals(explicitCand.nodeId());
                else if (explicitCand.dhtLocal())
                    locCand = cctx.localNodeId().equals(explicitCand.otherNodeId());

                if (!explicitVer.equals(xidVer) && explicitCand.threadId() == threadId && !explicitCand.tx() && locCand) {
                    txEntry.explicitVersion(explicitVer);

                    if (explicitVer.isLess(minVer))
                        minVer = explicitVer;
                }
            }
        }
    }

    /** {@inheritDoc} */
    @Override public String toString() {
        return GridToStringBuilder.toString(IgniteTxLocalAdapter.class, this, "super", super.toString(),
            "size", allEntries().size());
    }

    /**
     * @param key Key.
     * @param expiryPlc Expiry policy.
     */
    void entryExpiry(IgniteTxKey key, @Nullable ExpiryPolicy expiryPlc) {
        assert key != null;

        IgniteTxEntry e = entry(key);

        if (e != null) {
            e.expiry(expiryPlc);
            e.conflictExpireTime(CU.EXPIRE_TIME_CALCULATE);
        }
    }

    /**
     * @param key Key.
     * @param ttl TTL.
     * @param expireTime Expire time.
     * @return {@code true} if tx entry exists for this key, {@code false} otherwise.
     */
    boolean entryTtlDr(IgniteTxKey key, long ttl, long expireTime) {
        assert key != null;
        assert ttl >= 0;

        IgniteTxEntry e = entry(key);

        if (e != null) {
            e.ttl(ttl);

            e.conflictExpireTime(expireTime);

            e.expiry(null);
        }

        return e != null;
    }

    /**
     * @param key Key.
     * @return Tx entry time to live.
     */
    public long entryTtl(IgniteTxKey key) {
        assert key != null;

        IgniteTxEntry e = entry(key);

        return e != null ? e.ttl() : 0;
    }

    /**
     * @param key Key.
     * @return Tx entry expire time.
     */
    public long entryExpireTime(IgniteTxKey key) {
        assert key != null;

        IgniteTxEntry e = entry(key);

        if (e != null) {
            long ttl = e.ttl();

            assert ttl != -1;

            if (ttl > 0) {
                long expireTime = U.currentTimeMillis() + ttl;

                if (expireTime > 0)
                    return expireTime;
            }
        }

        return 0;
    }

    /**
     * Post-lock closure alias.
     *
     * @param <T> Return type.
     */
    protected abstract class PLC1<T> extends PostLockClosure1<T> {
        /** */
        private static final long serialVersionUID = 0L;

        /**
         * @param arg Argument.
         */
        protected PLC1(T arg) {
            super(arg);
        }

        /**
         * @param arg Argument.
         * @param commit Commit flag.
         */
        protected PLC1(T arg, boolean commit) {
            super(arg, commit);
        }
    }

    /**
     * Post-lock closure alias.
     *
     * @param <T> Return type.
     */
    protected abstract class PLC2<T> extends PostLockClosure2<T> {
        /** */
        private static final long serialVersionUID = 0L;

        // No-op.
    }

    /**
     * Post-lock closure alias.
     *
     * @param <T> Return type.
     */
    protected abstract class PMC<T> extends PostMissClosure<T> {
        /** */
        private static final long serialVersionUID = 0L;

        // No-op.
    }

    /**
     * Post-lock closure.
     *
     * @param <T> Return type.
     */
    protected abstract class PostLockClosure1<T> implements IgniteBiClosure<Boolean, Exception, IgniteInternalFuture<T>> {
        /** */
        private static final long serialVersionUID = 0L;

        /** Closure argument. */
        private T arg;

        /** Commit flag. */
        private boolean commit;

        /**
         * Creates a Post-Lock closure that will pass the argument given to the {@code postLock} method.
         *
         * @param arg Argument for {@code postLock}.
         */
        protected PostLockClosure1(T arg) {
            this(arg, true);
        }

        /**
         * Creates a Post-Lock closure that will pass the argument given to the {@code postLock} method.
         *
         * @param arg Argument for {@code postLock}.
         * @param commit Flag indicating whether commit should be done after postLock.
         */
        protected PostLockClosure1(T arg, boolean commit) {
            this.arg = arg;
            this.commit = commit;
        }

        /** {@inheritDoc} */
        @Override public final IgniteInternalFuture<T> apply(Boolean locked, @Nullable final Exception e) {
            TransactionDeadlockException deadlockErr = X.cause(e, TransactionDeadlockException.class);

            if (e != null && deadlockErr == null) {
                setRollbackOnly();

                if (commit && commitAfterLock())
                    return rollbackAsync().chain(new C1<IgniteInternalFuture<IgniteInternalTx>, T>() {
                        @Override public T apply(IgniteInternalFuture<IgniteInternalTx> f) {
                            throw new GridClosureException(e);
                        }
                    });

                throw new GridClosureException(e);
            }

            if (deadlockErr != null || !locked) {
                setRollbackOnly();

                final GridClosureException ex = new GridClosureException(
                    new IgniteTxTimeoutCheckedException("Failed to acquire lock within provided timeout " +
                        "for transaction [timeout=" + timeout() + ", tx=" + this + ']', deadlockErr)
                );

                if (commit && commitAfterLock())
                    return rollbackAsync().chain(new C1<IgniteInternalFuture<IgniteInternalTx>, T>() {
                        @Override public T apply(IgniteInternalFuture<IgniteInternalTx> f) {
                            throw ex;
                        }
                    });

                throw ex;
            }

            boolean rollback = true;

            try {
                final T r = postLock(arg);

                // Commit implicit transactions.
                if (commit && commitAfterLock()) {
                    rollback = false;

                    return commitAsync().chain(new CX1<IgniteInternalFuture<IgniteInternalTx>, T>() {
                        @Override public T applyx(IgniteInternalFuture<IgniteInternalTx> f) throws IgniteCheckedException {
                            f.get();

                            return r;
                        }
                    });
                }

                rollback = false;

                return new GridFinishedFuture<>(r);
            }
            catch (final IgniteCheckedException ex) {
                if (commit && commitAfterLock())
                    return rollbackAsync().chain(new C1<IgniteInternalFuture<IgniteInternalTx>, T>() {
                        @Override public T apply(IgniteInternalFuture<IgniteInternalTx> f) {
                            throw new GridClosureException(ex);
                        }
                    });

                throw new GridClosureException(ex);
            }
            finally {
                if (rollback)
                    setRollbackOnly();
            }
        }

        /**
         * Post lock callback.
         *
         * @param val Argument.
         * @return Future return value.
         * @throws IgniteCheckedException If operation failed.
         */
        protected abstract T postLock(T val) throws IgniteCheckedException;
    }

    /**
     * Post-lock closure.
     *
     * @param <T> Return type.
     */
    protected abstract class PostLockClosure2<T> implements IgniteBiClosure<Boolean, Exception, IgniteInternalFuture<T>> {
        /** */
        private static final long serialVersionUID = 0L;

        /** {@inheritDoc} */
        @Override public final IgniteInternalFuture<T> apply(Boolean locked, @Nullable Exception e) {
            boolean rollback = true;

            try {
                if (e != null)
                    throw new GridClosureException(e);

                if (!locked)
                    throw new GridClosureException(new IgniteTxTimeoutCheckedException("Failed to acquire lock " +
                        "within provided timeout for transaction [timeout=" + timeout() +
                        ", tx=" + IgniteTxLocalAdapter.this + ']'));

                IgniteInternalFuture<T> fut = postLock();

                rollback = false;

                return fut;
            }
            catch (IgniteCheckedException ex) {
                throw new GridClosureException(ex);
            }
            finally {
                if (rollback)
                    setRollbackOnly();
            }
        }

        /**
         * Post lock callback.
         *
         * @return Future return value.
         * @throws IgniteCheckedException If operation failed.
         */
        protected abstract IgniteInternalFuture<T> postLock() throws IgniteCheckedException;
    }

    /**
     * Post-lock closure.
     *
     * @param <T> Return type.
     */
    protected abstract class PostMissClosure<T> implements IgniteBiClosure<T, Exception, IgniteInternalFuture<T>> {
        /** */
        private static final long serialVersionUID = 0L;

        /** {@inheritDoc} */
        @Override public final IgniteInternalFuture<T> apply(T t, Exception e) {
            boolean rollback = true;

            try {
                if (e != null)
                    throw new GridClosureException(e);

                IgniteInternalFuture<T> fut = postMiss(t);

                rollback = false;

                return fut;
            }
            catch (IgniteCheckedException ex) {
                throw new GridClosureException(ex);
            }
            finally {
                if (rollback)
                    setRollbackOnly();
            }
        }

        /**
         * Post lock callback.
         *
         * @param t Post-miss parameter.
         * @return Future return value.
         * @throws IgniteCheckedException If operation failed.
         */
        protected abstract IgniteInternalFuture<T> postMiss(T t) throws IgniteCheckedException;
    }
}<|MERGE_RESOLUTION|>--- conflicted
+++ resolved
@@ -649,7 +649,6 @@
                                     if (dhtVer == null)
                                         dhtVer = explicitVer != null ? explicitVer : writeVersion();
 
-<<<<<<< HEAD
                                     if (cctx.wal() != null && !writeEntries().isEmpty()
                                         && op != NOOP && op != RELOAD && op != READ)
                                         reference = cctx.wal().log(new DataRecord(new DataEntry(
@@ -665,8 +664,6 @@
                                             cacheCtx.group().storeCacheIdInDataPage())
                                         ));
 
-=======
->>>>>>> 8f2045e3
                                     if (op == CREATE || op == UPDATE) {
                                         assert val != null : txEntry;
 
@@ -896,13 +893,8 @@
                     }
                 }
 
-<<<<<<< HEAD
-                if (reference != null)
+                if (reference != null && !cctx.tm().logTxRecords())
                     cctx.wal().fsync(reference);
-=======
-                if (ptr != null && !cctx.tm().logTxRecords())
-                    cctx.wal().fsync(ptr);
->>>>>>> 8f2045e3
             }
             catch (StorageException e) {
                 throw new IgniteCheckedException("Failed to log transaction record " +
