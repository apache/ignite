/*
 * Licensed to the Apache Software Foundation (ASF) under one or more
 * contributor license agreements.  See the NOTICE file distributed with
 * this work for additional information regarding copyright ownership.
 * The ASF licenses this file to You under the Apache License, Version 2.0
 * (the "License"); you may not use this file except in compliance with
 * the License.  You may obtain a copy of the License at
 *
 *      http://www.apache.org/licenses/LICENSE-2.0
 *
 * Unless required by applicable law or agreed to in writing, software
 * distributed under the License is distributed on an "AS IS" BASIS,
 * WITHOUT WARRANTIES OR CONDITIONS OF ANY KIND, either express or implied.
 * See the License for the specific language governing permissions and
 * limitations under the License.
 */

package org.apache.ignite.internal.processors.cache.transactions;

import java.io.Externalizable;
import java.util.Arrays;
import java.util.Collection;
import java.util.Collections;
import java.util.Map;
import java.util.Set;
import java.util.UUID;
import java.util.concurrent.atomic.AtomicIntegerFieldUpdater;
import java.util.concurrent.atomic.AtomicReferenceFieldUpdater;
import javax.cache.expiry.Duration;
import javax.cache.expiry.ExpiryPolicy;
import javax.cache.processor.EntryProcessor;
import org.apache.ignite.IgniteCheckedException;
import org.apache.ignite.cache.CacheWriteSynchronizationMode;
import org.apache.ignite.internal.IgniteInternalFuture;
import org.apache.ignite.internal.NodeStoppingException;
import org.apache.ignite.internal.pagemem.wal.StorageException;
import org.apache.ignite.internal.pagemem.wal.WALPointer;
import org.apache.ignite.internal.pagemem.wal.record.DataEntry;
import org.apache.ignite.internal.pagemem.wal.record.DataRecord;
import org.apache.ignite.internal.processors.affinity.AffinityTopologyVersion;
import org.apache.ignite.internal.processors.cache.CacheEntryPredicate;
import org.apache.ignite.internal.processors.cache.CacheInvokeEntry;
import org.apache.ignite.internal.processors.cache.CacheObject;
import org.apache.ignite.internal.processors.cache.EntryProcessorResourceInjectorProxy;
import org.apache.ignite.internal.processors.cache.GridCacheContext;
import org.apache.ignite.internal.processors.cache.GridCacheEntryEx;
import org.apache.ignite.internal.processors.cache.GridCacheEntryRemovedException;
import org.apache.ignite.internal.processors.cache.GridCacheFilterFailedException;
import org.apache.ignite.internal.processors.cache.GridCacheIndexUpdateException;
import org.apache.ignite.internal.processors.cache.GridCacheMvccCandidate;
import org.apache.ignite.internal.processors.cache.GridCacheOperation;
import org.apache.ignite.internal.processors.cache.GridCacheReturn;
import org.apache.ignite.internal.processors.cache.GridCacheSharedContext;
import org.apache.ignite.internal.processors.cache.GridCacheUpdateTxResult;
import org.apache.ignite.internal.processors.cache.IgniteCacheExpiryPolicy;
import org.apache.ignite.internal.processors.cache.KeyCacheObject;
import org.apache.ignite.internal.processors.cache.distributed.near.GridNearTxLocal;
import org.apache.ignite.internal.processors.cache.store.CacheStoreManager;
import org.apache.ignite.internal.processors.cache.version.GridCacheVersion;
import org.apache.ignite.internal.processors.cache.version.GridCacheVersionConflictContext;
import org.apache.ignite.internal.processors.dr.GridDrType;
import org.apache.ignite.internal.transactions.IgniteTxHeuristicCheckedException;
import org.apache.ignite.internal.transactions.IgniteTxRollbackCheckedException;
import org.apache.ignite.internal.transactions.IgniteTxTimeoutCheckedException;
import org.apache.ignite.internal.util.GridLongList;
import org.apache.ignite.internal.util.future.GridFinishedFuture;
import org.apache.ignite.internal.util.lang.GridClosureException;
import org.apache.ignite.internal.util.lang.GridTuple;
import org.apache.ignite.internal.util.tostring.GridToStringBuilder;
import org.apache.ignite.internal.util.tostring.GridToStringInclude;
import org.apache.ignite.internal.util.typedef.C1;
import org.apache.ignite.internal.util.typedef.CX1;
import org.apache.ignite.internal.util.typedef.F;
import org.apache.ignite.internal.util.typedef.T2;
import org.apache.ignite.internal.util.typedef.X;
import org.apache.ignite.internal.util.typedef.internal.CU;
import org.apache.ignite.internal.util.typedef.internal.U;
import org.apache.ignite.lang.IgniteBiClosure;
import org.apache.ignite.lang.IgniteBiTuple;
import org.apache.ignite.transactions.TransactionConcurrency;
import org.apache.ignite.transactions.TransactionDeadlockException;
import org.apache.ignite.transactions.TransactionIsolation;
import org.apache.ignite.transactions.TransactionState;
import org.jetbrains.annotations.Nullable;

import static org.apache.ignite.internal.processors.cache.GridCacheOperation.CREATE;
import static org.apache.ignite.internal.processors.cache.GridCacheOperation.DELETE;
import static org.apache.ignite.internal.processors.cache.GridCacheOperation.NOOP;
import static org.apache.ignite.internal.processors.cache.GridCacheOperation.READ;
import static org.apache.ignite.internal.processors.cache.GridCacheOperation.RELOAD;
import static org.apache.ignite.internal.processors.cache.GridCacheOperation.TRANSFORM;
import static org.apache.ignite.internal.processors.cache.GridCacheOperation.UPDATE;
import static org.apache.ignite.internal.processors.dr.GridDrType.DR_NONE;
import static org.apache.ignite.internal.processors.dr.GridDrType.DR_PRIMARY;
import static org.apache.ignite.transactions.TransactionState.COMMITTED;
import static org.apache.ignite.transactions.TransactionState.COMMITTING;
import static org.apache.ignite.transactions.TransactionState.MARKED_ROLLBACK;
import static org.apache.ignite.transactions.TransactionState.PREPARING;
import static org.apache.ignite.transactions.TransactionState.ROLLED_BACK;
import static org.apache.ignite.transactions.TransactionState.ROLLING_BACK;
import static org.apache.ignite.transactions.TransactionState.UNKNOWN;

/**
 * Transaction adapter for cache transactions.
 */
public abstract class IgniteTxLocalAdapter extends IgniteTxAdapter implements IgniteTxLocalEx {
    /** */
    private static final long serialVersionUID = 0L;

    /** Commit error updater. */
    protected static final AtomicReferenceFieldUpdater<IgniteTxLocalAdapter, Throwable> COMMIT_ERR_UPD =
        AtomicReferenceFieldUpdater.newUpdater(IgniteTxLocalAdapter.class, Throwable.class, "commitErr");

    /** Done flag updater. */
    protected static final AtomicIntegerFieldUpdater<IgniteTxLocalAdapter> DONE_FLAG_UPD =
        AtomicIntegerFieldUpdater.newUpdater(IgniteTxLocalAdapter.class, "doneFlag");

    /** Minimal version encountered (either explicit lock or XID of this transaction). */
    protected GridCacheVersion minVer;

    /** Flag indicating with TM commit happened. */
    @SuppressWarnings("UnusedDeclaration")
    protected volatile int doneFlag;

    /** Committed versions, relative to base. */
    private Collection<GridCacheVersion> committedVers = Collections.emptyList();

    /** Rolled back versions, relative to base. */
    private Collection<GridCacheVersion> rolledbackVers = Collections.emptyList();

    /** Base for completed versions. */
    private GridCacheVersion completedBase;

    /** Flag indicating that transformed values should be sent to remote nodes. */
    private boolean sndTransformedVals;

    /** Commit error. */
    protected volatile Throwable commitErr;

    /** Implicit transaction result. */
    protected GridCacheReturn implicitRes;

    /** Flag indicating whether deployment is enabled for caches from this transaction or not. */
    private boolean depEnabled;

    /** */
    @GridToStringInclude
    protected IgniteTxLocalState txState;

    /** */
    protected CacheWriteSynchronizationMode syncMode;

    /** */
    private GridLongList mvccWaitTxs;

    /**
     * Empty constructor required for {@link Externalizable}.
     */
    protected IgniteTxLocalAdapter() {
        // No-op.
    }

    /**
     * @param cctx Cache registry.
     * @param xidVer Transaction ID.
     * @param implicit {@code True} if transaction was implicitly started by the system,
     *      {@code false} if it was started explicitly by user.
     * @param implicitSingle {@code True} if transaction is implicit with only one key.
     * @param sys System flag.
     * @param plc IO policy.
     * @param concurrency Concurrency.
     * @param isolation Isolation.
     * @param timeout Timeout.
     * @param txSize Expected transaction size.
     */
    protected IgniteTxLocalAdapter(
        GridCacheSharedContext cctx,
        GridCacheVersion xidVer,
        boolean implicit,
        boolean implicitSingle,
        boolean sys,
        byte plc,
        TransactionConcurrency concurrency,
        TransactionIsolation isolation,
        long timeout,
        boolean invalidate,
        boolean storeEnabled,
        boolean onePhaseCommit,
        int txSize,
        @Nullable UUID subjId,
        int taskNameHash
    ) {
        super(
            cctx,
            xidVer,
            implicit,
            /*local*/true,
            sys,
            plc,
            concurrency,
            isolation,
            timeout,
            invalidate,
            storeEnabled,
            onePhaseCommit,
            txSize,
            subjId,
            taskNameHash
        );

        minVer = xidVer;

        txState = implicitSingle ? new IgniteTxImplicitSingleStateImpl() : new IgniteTxStateImpl();
    }

    public GridLongList mvccWaitTransactions() {
        return mvccWaitTxs;
    }

    /**
     * @return Transaction write synchronization mode.
     */
    public final CacheWriteSynchronizationMode syncMode() {
        if (syncMode != null)
            return syncMode;

        return txState().syncMode(cctx);
    }

    /**
     * @param syncMode Write synchronization mode.
     */
    public void syncMode(CacheWriteSynchronizationMode syncMode) {
        this.syncMode = syncMode;
    }

    /** {@inheritDoc} */
    @Override public IgniteTxLocalState txState() {
        return txState;
    }

    /**
     * Creates result instance.
     */
    protected void initResult() {
        implicitRes = new GridCacheReturn(localResult(), false);
    }

    /** {@inheritDoc} */
    @Override public UUID eventNodeId() {
        return cctx.localNodeId();
    }

    /** {@inheritDoc} */
    @Override public UUID originatingNodeId() {
        return cctx.localNodeId();
    }

    /** {@inheritDoc} */
    @Override public boolean empty() {
        return txState.empty();
    }

    /** {@inheritDoc} */
    @Override public Collection<UUID> masterNodeIds() {
        return Collections.singleton(nodeId);
    }

    /** {@inheritDoc} */
    @Override public Throwable commitError() {
        return commitErr;
    }

    /** {@inheritDoc} */
    @Override public void commitError(Throwable e) {
        COMMIT_ERR_UPD.compareAndSet(this, null, e);
    }

    /** {@inheritDoc} */
    @Override public boolean onOwnerChanged(GridCacheEntryEx entry, GridCacheMvccCandidate owner) {
        assert false;

        return false;
    }

    /** {@inheritDoc} */
    @Override public boolean activeCachesDeploymentEnabled() {
        return depEnabled;
    }

    /**
     * @param depEnabled Flag indicating whether deployment is enabled for caches from this transaction or not.
     */
    public void activeCachesDeploymentEnabled(boolean depEnabled) {
        this.depEnabled = depEnabled;
    }

    /** {@inheritDoc} */
    @Override public boolean isStarted() {
        return txState.initialized();
    }

    /** {@inheritDoc} */
    @Override public boolean hasWriteKey(IgniteTxKey key) {
        return txState.hasWriteKey(key);
    }

    /**
     * @return Transaction read set.
     */
    @Override public Set<IgniteTxKey> readSet() {
        return txState.readSet();
    }

    /**
     * @return Transaction write set.
     */
    @Override public Set<IgniteTxKey> writeSet() {
        return txState.writeSet();
    }

    /** {@inheritDoc} */
    @Override public Map<IgniteTxKey, IgniteTxEntry> readMap() {
        return txState.readMap();
    }

    /** {@inheritDoc} */
    @Override public Map<IgniteTxKey, IgniteTxEntry> writeMap() {
        return txState.writeMap();
    }

    /** {@inheritDoc} */
    @Override public Collection<IgniteTxEntry> allEntries() {
        return txState.allEntries();
    }

    /** {@inheritDoc} */
    @Override public Collection<IgniteTxEntry> readEntries() {
        return txState.readEntries();
    }

    /** {@inheritDoc} */
    @Override public Collection<IgniteTxEntry> writeEntries() {
        return txState.writeEntries();
    }

    /** {@inheritDoc} */
    @Nullable @Override public IgniteTxEntry entry(IgniteTxKey key) {
        return txState.entry(key);
    }

    /** {@inheritDoc} */
    @Override public void seal() {
        txState.seal();
    }

    /**
     * @param ret Result.
     */
    public void implicitSingleResult(GridCacheReturn ret) {
        assert ret != null;

        if (ret.invokeResult())
            implicitRes.mergeEntryProcessResults(ret);
        else
            implicitRes = ret;
    }

    /**
     * @return {@code True} if transaction participates in a cache that has an interceptor configured.
     */
    public boolean hasInterceptor() {
        return txState().hasInterceptor(cctx);
    }

    /**
     * @param snd {@code True} if values in tx entries should be replaced with transformed values and sent
     * to remote nodes.
     */
    public void sendTransformedValues(boolean snd) {
        sndTransformedVals = snd;
    }

    /**
     * @return {@code True} if should be committed after lock is acquired.
     */
    protected boolean commitAfterLock() {
        return implicit() && (!dht() || colocated());
    }

    /** {@inheritDoc} */
    @SuppressWarnings({"RedundantTypeArguments"})
    @Nullable @Override public GridTuple<CacheObject> peek(
        GridCacheContext cacheCtx,
        boolean failFast,
        KeyCacheObject key
    ) throws GridCacheFilterFailedException {
        IgniteTxEntry e = entry(cacheCtx.txKey(key));

        if (e != null)
            return e.hasPreviousValue() ? F.t(e.previousValue()) : null;

        return null;
    }

    /**
     * Gets minimum version present in transaction.
     *
     * @return Minimum versions.
     */
    @Override public GridCacheVersion minVersion() {
        return minVer;
    }

    /**
     * @param entries Entries to lock or {@code null} if use default {@link IgniteInternalTx#optimisticLockEntries()}.
     * @throws IgniteCheckedException If prepare step failed.
     */
    @SuppressWarnings({"CatchGenericClass"})
    public void userPrepare(@Nullable Collection<IgniteTxEntry> entries) throws IgniteCheckedException {
        if (state() != PREPARING) {
            if (remainingTime() == -1)
                throw new IgniteTxTimeoutCheckedException("Transaction timed out: " + this);

            TransactionState state = state();

            setRollbackOnly();

            throw new IgniteCheckedException("Invalid transaction state for prepare [state=" +
                state + ", tx=" + this + ']');
        }

        checkValid();

        try {
            cctx.tm().prepareTx(this, entries);
        }
        catch (IgniteCheckedException e) {
            throw e;
        }
        catch (Throwable e) {
            setRollbackOnly();

            if (e instanceof Error)
                throw e;

            throw new IgniteCheckedException("Transaction validation produced a runtime exception: " + this, e);
        }
    }

    /**
     * Checks that locks are in proper state for commit.
     *
     * @param entry Cache entry to check.
     */
    private void checkCommitLocks(GridCacheEntryEx entry) {
        assert ownsLockUnsafe(entry) : "Lock is not owned for commit [entry=" + entry +
            ", tx=" + this + ']';
    }

    /**
     * Gets cache entry for given key.
     *
     * @param cacheCtx Cache context.
     * @param key Key.
     * @return Cache entry.
     */
    protected GridCacheEntryEx entryEx(GridCacheContext cacheCtx, IgniteTxKey key) {
        return cacheCtx.cache().entryEx(key.key());
    }

    /**
     * Gets cache entry for given key and topology version.
     *
     * @param cacheCtx Cache context.
     * @param key Key.
     * @param topVer Topology version.
     * @return Cache entry.
     */
    protected GridCacheEntryEx entryEx(GridCacheContext cacheCtx, IgniteTxKey key, AffinityTopologyVersion topVer) {
        return cacheCtx.cache().entryEx(key.key(), topVer);
    }

    /** {@inheritDoc} */
    @SuppressWarnings({"CatchGenericClass"})
    @Override public final void userCommit() throws IgniteCheckedException {
        TransactionState state = state();

        if (state != COMMITTING) {
            if (remainingTime() == -1)
                throw new IgniteTxTimeoutCheckedException("Transaction timed out: " + this);

            setRollbackOnly();

            throw new IgniteCheckedException("Invalid transaction state for commit [state=" + state + ", tx=" + this + ']');
        }

        checkValid();

        Collection<IgniteTxEntry> commitEntries = (near() || cctx.snapshot().needTxReadLogging()) ? allEntries() : writeEntries();

        boolean empty = F.isEmpty(commitEntries);

        // Register this transaction as completed prior to write-phase to
        // ensure proper lock ordering for removed entries.
        // We add colocated transaction to committed set even if it is empty to correctly order
        // locks on backup nodes.
        if (!empty || colocated())
            cctx.tm().addCommittedTx(this);

        if (!empty) {
            assert mvccWaitTxs == null;

            batchStoreCommit(writeEntries());

            WALPointer ptr = null;

            cctx.database().checkpointReadLock();

            try {
                cctx.tm().txContext(this);

                AffinityTopologyVersion topVer = topologyVersion();

                /*
                 * Commit to cache. Note that for 'near' transaction we loop through all the entries.
                 */
                for (IgniteTxEntry txEntry : commitEntries) {
                    GridCacheContext cacheCtx = txEntry.context();

                    GridDrType drType = cacheCtx.isDrEnabled() ? DR_PRIMARY : DR_NONE;

                    UUID nodeId = txEntry.nodeId() == null ? this.nodeId : txEntry.nodeId();

                    try {
                        while (true) {
                            try {
                                GridCacheEntryEx cached = txEntry.cached();

                                // Must try to evict near entries before committing from
                                // transaction manager to make sure locks are held.
                                if (!evictNearEntry(txEntry, false)) {
                                    if (cacheCtx.isNear() && cacheCtx.dr().receiveEnabled()) {
                                        cached.markObsolete(xidVer);

                                        break;
                                    }

                                    if (cached.detached())
                                        break;

                                    GridCacheEntryEx nearCached = null;

                                    boolean metrics = true;

                                    if (updateNearCache(cacheCtx, txEntry.key(), topVer))
                                        nearCached = cacheCtx.dht().near().peekEx(txEntry.key());
                                    else if (cacheCtx.isNear() && txEntry.locallyMapped())
                                        metrics = false;

                                    boolean evt = !isNearLocallyMapped(txEntry, false);

                                    if (!F.isEmpty(txEntry.entryProcessors()) || !F.isEmpty(txEntry.filters()))
                                        txEntry.cached().unswap(false);

                                    IgniteBiTuple<GridCacheOperation, CacheObject> res = applyTransformClosures(txEntry,
                                        true, null);

                                    GridCacheVersion dhtVer = null;

                                    // For near local transactions we must record DHT version
                                    // in order to keep near entries on backup nodes until
                                    // backup remote transaction completes.
                                    if (cacheCtx.isNear()) {
                                        if (txEntry.op() == CREATE || txEntry.op() == UPDATE ||
                                            txEntry.op() == DELETE || txEntry.op() == TRANSFORM)
                                            dhtVer = txEntry.dhtVersion();

                                        if ((txEntry.op() == CREATE || txEntry.op() == UPDATE) &&
                                            txEntry.conflictExpireTime() == CU.EXPIRE_TIME_CALCULATE) {
                                            ExpiryPolicy expiry = cacheCtx.expiryForTxEntry(txEntry);

                                            if (expiry != null) {
                                                txEntry.cached().unswap(false);

                                                Duration duration = cached.hasValue() ?
                                                    expiry.getExpiryForUpdate() : expiry.getExpiryForCreation();

                                                txEntry.ttl(CU.toTtl(duration));
                                            }
                                        }
                                    }

                                    GridCacheOperation op = res.get1();
                                    CacheObject val = res.get2();

                                    // Deal with conflicts.
                                    GridCacheVersion explicitVer = txEntry.conflictVersion() != null ?
                                        txEntry.conflictVersion() : writeVersion();

                                    if ((op == CREATE || op == UPDATE) &&
                                        txEntry.conflictExpireTime() == CU.EXPIRE_TIME_CALCULATE) {
                                        ExpiryPolicy expiry = cacheCtx.expiryForTxEntry(txEntry);

                                        if (expiry != null) {
                                            Duration duration = cached.hasValue() ?
                                                expiry.getExpiryForUpdate() : expiry.getExpiryForCreation();

                                            long ttl = CU.toTtl(duration);

                                            txEntry.ttl(ttl);

                                            if (ttl == CU.TTL_ZERO)
                                                op = DELETE;
                                        }
                                    }

                                    boolean conflictNeedResolve = cacheCtx.conflictNeedResolve();

                                    GridCacheVersionConflictContext<?, ?> conflictCtx = null;

                                    if (conflictNeedResolve) {
                                        IgniteBiTuple<GridCacheOperation, GridCacheVersionConflictContext> conflictRes =
                                            conflictResolve(op, txEntry, val, explicitVer, cached);

                                        assert conflictRes != null;

                                        conflictCtx = conflictRes.get2();

                                        if (conflictCtx.isUseOld())
                                            op = NOOP;
                                        else if (conflictCtx.isUseNew()) {
                                            txEntry.ttl(conflictCtx.ttl());
                                            txEntry.conflictExpireTime(conflictCtx.expireTime());
                                        }
                                        else {
                                            assert conflictCtx.isMerge();

                                            op = conflictRes.get1();
                                            val = txEntry.context().toCacheObject(conflictCtx.mergeValue());
                                            explicitVer = writeVersion();

                                            txEntry.ttl(conflictCtx.ttl());
                                            txEntry.conflictExpireTime(conflictCtx.expireTime());
                                        }
                                    }
                                    else
                                        // Nullify explicit version so that innerSet/innerRemove will work as usual.
                                        explicitVer = null;

                                    if (sndTransformedVals || conflictNeedResolve) {
                                        assert sndTransformedVals && cacheCtx.isReplicated() || conflictNeedResolve;

                                        txEntry.value(val, true, false);
                                        txEntry.op(op);
                                        txEntry.entryProcessors(null);
                                        txEntry.conflictVersion(explicitVer);
                                    }

                                    if (dhtVer == null)
                                        dhtVer = explicitVer != null ? explicitVer : writeVersion();

                                    if (op == CREATE || op == UPDATE) {
                                        assert val != null : txEntry;

                                        GridCacheUpdateTxResult updRes = cached.innerSet(
                                            this,
                                            eventNodeId(),
                                            txEntry.nodeId(),
                                            val,
                                            false,
                                            false,
                                            txEntry.ttl(),
                                            evt,
                                            metrics,
                                            txEntry.keepBinary(),
                                            txEntry.hasOldValue(),
                                            txEntry.oldValue(),
                                            topVer,
                                            null,
                                            cached.detached() ? DR_NONE : drType,
                                            txEntry.conflictExpireTime(),
                                            cached.isNear() ? null : explicitVer,
                                            CU.subjectId(this, cctx),
                                            resolveTaskName(),
                                            dhtVer,
                                            null,
                                            mvccVersionForUpdate());

                                        if (updRes.success()) {
                                            txEntry.updateCounter(updRes.updatePartitionCounter());

<<<<<<< HEAD
                                            GridLongList waitTxs = updRes.mvccWaitTransactions();

                                            updateWaitTxs(waitTxs);
                                        }
=======
                                        if (updRes.loggedPointer() != null)
                                            ptr = updRes.loggedPointer();
>>>>>>> 6f7aba85

                                        if (nearCached != null && updRes.success()) {
                                            nearCached.innerSet(
                                                null,
                                                eventNodeId(),
                                                nodeId,
                                                val,
                                                false,
                                                false,
                                                txEntry.ttl(),
                                                false,
                                                metrics,
                                                txEntry.keepBinary(),
                                                txEntry.hasOldValue(),
                                                txEntry.oldValue(),
                                                topVer,
                                                CU.empty0(),
                                                DR_NONE,
                                                txEntry.conflictExpireTime(),
                                                null,
                                                CU.subjectId(this, cctx),
                                                resolveTaskName(),
                                                dhtVer,
                                                null,
                                                mvccVersionForUpdate());
                                        }
                                    }
                                    else if (op == DELETE) {
                                        GridCacheUpdateTxResult updRes = cached.innerRemove(
                                            this,
                                            eventNodeId(),
                                            txEntry.nodeId(),
                                            false,
                                            evt,
                                            metrics,
                                            txEntry.keepBinary(),
                                            txEntry.hasOldValue(),
                                            txEntry.oldValue(),
                                            topVer,
                                            null,
                                            cached.detached()  ? DR_NONE : drType,
                                            cached.isNear() ? null : explicitVer,
                                            CU.subjectId(this, cctx),
                                            resolveTaskName(),
                                            dhtVer,
                                            null,
                                            mvccVersionForUpdate());

                                        if (updRes.success()) {
                                            txEntry.updateCounter(updRes.updatePartitionCounter());

<<<<<<< HEAD
                                            GridLongList waitTxs = updRes.mvccWaitTransactions();

                                            updateWaitTxs(waitTxs);
                                        }
=======
                                        if (updRes.loggedPointer() != null)
                                            ptr = updRes.loggedPointer();
>>>>>>> 6f7aba85

                                        if (nearCached != null && updRes.success()) {
                                            nearCached.innerRemove(
                                                null,
                                                eventNodeId(),
                                                nodeId,
                                                false,
                                                false,
                                                metrics,
                                                txEntry.keepBinary(),
                                                txEntry.hasOldValue(),
                                                txEntry.oldValue(),
                                                topVer,
                                                CU.empty0(),
                                                DR_NONE,
                                                null,
                                                CU.subjectId(this, cctx),
                                                resolveTaskName(),
                                                dhtVer,
                                                null,
                                                mvccVersionForUpdate());
                                        }
                                    }
                                    else if (op == RELOAD) {
                                        cached.innerReload();

                                        if (nearCached != null)
                                            nearCached.innerReload();
                                    }
                                    else if (op == READ) {
                                        if (cacheCtx.group().persistenceEnabled() && cctx.snapshot().needTxReadLogging()) {
                                            ptr = cctx.wal().log(new DataRecord(new DataEntry(
                                                cacheCtx.cacheId(),
                                                txEntry.key(),
                                                val,
                                                op,
                                                nearXidVersion(),
                                                writeVersion(),
                                                0,
                                                txEntry.key().partition(),
                                                txEntry.updateCounter())));
                                        }

                                        ExpiryPolicy expiry = cacheCtx.expiryForTxEntry(txEntry);

                                        if (expiry != null) {
                                            Duration duration = expiry.getExpiryForAccess();

                                            if (duration != null)
                                                cached.updateTtl(null, CU.toTtl(duration));
                                        }

                                        if (log.isDebugEnabled())
                                            log.debug("Ignoring READ entry when committing: " + txEntry);
                                    }
                                    else {
                                        assert ownsLock(txEntry.cached()):
                                            "Transaction does not own lock for group lock entry during  commit [tx=" +
                                                this + ", txEntry=" + txEntry + ']';

                                        if (conflictCtx == null || !conflictCtx.isUseOld()) {
                                            if (txEntry.ttl() != CU.TTL_NOT_CHANGED)
                                                cached.updateTtl(null, txEntry.ttl());
                                        }

                                        if (log.isDebugEnabled())
                                            log.debug("Ignoring NOOP entry when committing: " + txEntry);
                                    }
                                }

                                // Check commit locks after set, to make sure that
                                // we are not changing obsolete entries.
                                // (innerSet and innerRemove will throw an exception
                                // if an entry is obsolete).
                                if (txEntry.op() != READ)
                                    checkCommitLocks(cached);

                                // Break out of while loop.
                                break;
                            }
                            // If entry cached within transaction got removed.
                            catch (GridCacheEntryRemovedException ignored) {
                                if (log.isDebugEnabled())
                                    log.debug("Got removed entry during transaction commit (will retry): " + txEntry);

                                txEntry.cached(entryEx(cacheCtx, txEntry.txKey(), topologyVersion()));
                            }
                        }
                    }
                    catch (Throwable ex) {
                        // We are about to initiate transaction rollback when tx has started to committing.
                        // Need to remove version from committed list.
                        cctx.tm().removeCommittedTx(this);

                        if (X.hasCause(ex, GridCacheIndexUpdateException.class) && cacheCtx.cache().isMongoDataCache()) {
                            if (log.isDebugEnabled())
                                log.debug("Failed to update mongo document index (transaction entry will " +
                                    "be ignored): " + txEntry);

                            // Set operation to NOOP.
                            txEntry.op(NOOP);

                            errorWhenCommitting();

                            throw ex;
                        }
                        else {
                            boolean nodeStopping = X.hasCause(ex, NodeStoppingException.class);

                            IgniteCheckedException err = new IgniteTxHeuristicCheckedException("Failed to locally write to cache " +
                                "(all transaction entries will be invalidated, however there was a window when " +
                                "entries for this transaction were visible to others): " + this, ex);

                            if (nodeStopping) {
                                U.warn(log, "Failed to commit transaction, node is stopping " +
                                    "[tx=" + this + ", err=" + ex + ']');
                            }
                            else
                                U.error(log, "Heuristic transaction failure.", err);

                            COMMIT_ERR_UPD.compareAndSet(this, null, err);

                            state(UNKNOWN);

                            try {
                                // Courtesy to minimize damage.
                                uncommit(nodeStopping);
                            }
                            catch (Throwable ex1) {
                                U.error(log, "Failed to uncommit transaction: " + this, ex1);

                                if (ex1 instanceof Error)
                                    throw ex1;
                            }

                            if (ex instanceof Error)
                                throw ex;

                            throw err;
                        }
                    }
                }

                if (ptr != null && !cctx.tm().logTxRecords())
                    cctx.wal().fsync(ptr);
            }
            catch (StorageException e) {
                throw new IgniteCheckedException("Failed to log transaction record " +
                    "(transaction will be rolled back): " + this, e);
            }
            finally {
                cctx.database().checkpointReadUnlock();

                cctx.tm().resetContext();
            }
        }

        // Do not unlock transaction entries if one-phase commit.
        if (!onePhaseCommit()) {
            if (DONE_FLAG_UPD.compareAndSet(this, 0, 1)) {
                // Unlock all locks.
                cctx.tm().commitTx(this);

                boolean needsCompletedVersions = needsCompletedVersions();

                assert !needsCompletedVersions || completedBase != null;
                assert !needsCompletedVersions || committedVers != null;
                assert !needsCompletedVersions || rolledbackVers != null;
            }
        }
    }

    /**
     * @param waitTxs Tx ids to wait for.
     */
    private void updateWaitTxs(@Nullable GridLongList waitTxs) {
        if (waitTxs != null) {
            if (this.mvccWaitTxs == null)
                this.mvccWaitTxs = waitTxs;
            else
                this.mvccWaitTxs.addAll(waitTxs);
        }
    }

    /**
     * Commits transaction to transaction manager. Used for one-phase commit transactions only.
     *
     * @param commit If {@code true} commits transaction, otherwise rollbacks.
     * @param clearThreadMap If {@code true} removes {@link GridNearTxLocal} from thread map.
     * @param nodeStop If {@code true} tx is cancelled on node stop.
     * @throws IgniteCheckedException If failed.
     */
    public void tmFinish(boolean commit, boolean nodeStop, boolean clearThreadMap) throws IgniteCheckedException {
        assert onePhaseCommit();

        if (DONE_FLAG_UPD.compareAndSet(this, 0, 1)) {
            if (!nodeStop) {
                // Unlock all locks.
                if (commit)
                    cctx.tm().commitTx(this);
                else
                    cctx.tm().rollbackTx(this, clearThreadMap);
            }

            state(commit ? COMMITTED : ROLLED_BACK);

            if (commit) {
                boolean needsCompletedVersions = needsCompletedVersions();

                assert !needsCompletedVersions || completedBase != null : "Missing completed base for transaction: " + this;
                assert !needsCompletedVersions || committedVers != null : "Missing committed versions for transaction: " + this;
                assert !needsCompletedVersions || rolledbackVers != null : "Missing rolledback versions for transaction: " + this;
            }
        }
    }

    /** {@inheritDoc} */
    @Override public void completedVersions(
        GridCacheVersion completedBase,
        Collection<GridCacheVersion> committedVers,
        Collection<GridCacheVersion> rolledbackVers) {
        this.completedBase = completedBase;
        this.committedVers = committedVers;
        this.rolledbackVers = rolledbackVers;
    }

    /**
     * @return Completed base for ordering.
     */
    public GridCacheVersion completedBase() {
        return completedBase;
    }

    /**
     * @return Committed versions.
     */
    public Collection<GridCacheVersion> committedVersions() {
        return committedVers;
    }

    /**
     * @return Rolledback versions.
     */
    public Collection<GridCacheVersion> rolledbackVersions() {
        return rolledbackVers;
    }

    /** {@inheritDoc} */
    @Override public void userRollback(boolean clearThreadMap) throws IgniteCheckedException {
        TransactionState state = state();

        if (state != ROLLING_BACK && state != ROLLED_BACK) {
            setRollbackOnly();

            throw new IgniteCheckedException("Invalid transaction state for rollback [state=" + state +
                ", tx=" + this + ']');
        }

        if (near()) {
            // Must evict near entries before rolling back from
            // transaction manager, so they will be removed from cache.
            for (IgniteTxEntry e : allEntries())
                evictNearEntry(e, false);
        }

        if (DONE_FLAG_UPD.compareAndSet(this, 0, 1)) {
            cctx.tm().rollbackTx(this, clearThreadMap);

            if (!internal()) {
                Collection<CacheStoreManager> stores = txState.stores(cctx);

                if (stores != null && !stores.isEmpty()) {
                    assert isWriteToStoreFromDhtValid(stores) :
                        "isWriteToStoreFromDht can't be different within one transaction";

                    boolean isWriteToStoreFromDht = F.first(stores).isWriteToStoreFromDht();

                    if (!stores.isEmpty() && (near() || isWriteToStoreFromDht))
                        sessionEnd(stores, false);
                }
            }
        }
    }

    /**
     * @param ctx Cache context.
     * @param key Key.
     * @param expiryPlc Expiry policy.
     * @return Expiry policy wrapper for entries accessed locally in optimistic transaction.
     */
    protected IgniteCacheExpiryPolicy accessPolicy(
        GridCacheContext ctx,
        IgniteTxKey key,
        @Nullable ExpiryPolicy expiryPlc
    ) {
        return null;
    }

    /**
     * @param cacheCtx Cache context.
     * @param keys Keys.
     * @return Expiry policy.
     */
    protected IgniteCacheExpiryPolicy accessPolicy(GridCacheContext cacheCtx, Collection<KeyCacheObject> keys) {
        return null;
    }

    /**
     * Post lock processing for put or remove.
     *
     * @param cacheCtx Context.
     * @param keys Keys.
     * @param ret Return value.
     * @param rmv {@code True} if remove.
     * @param retval Flag to return value or not.
     * @param read {@code True} if read.
     * @param accessTtl TTL for read operation.
     * @param filter Filter to check entries.
     * @throws IgniteCheckedException If error.
     * @param computeInvoke If {@code true} computes return value for invoke operation.
     */
    @SuppressWarnings("unchecked")
    protected final void postLockWrite(
        GridCacheContext cacheCtx,
        Iterable<KeyCacheObject> keys,
        GridCacheReturn ret,
        boolean rmv,
        boolean retval,
        boolean read,
        long accessTtl,
        CacheEntryPredicate[] filter,
        boolean computeInvoke
    ) throws IgniteCheckedException {
        for (KeyCacheObject k : keys) {
            IgniteTxEntry txEntry = entry(cacheCtx.txKey(k));

            if (txEntry == null)
                throw new IgniteCheckedException("Transaction entry is null (most likely collection of keys passed into cache " +
                    "operation was changed before operation completed) [missingKey=" + k + ", tx=" + this + ']');

            while (true) {
                GridCacheEntryEx cached = txEntry.cached();

                try {
                    assert cached.detached() || cached.lockedByThread(threadId) || isRollbackOnly() :
                        "Transaction lock is not acquired [entry=" + cached + ", tx=" + this +
                            ", nodeId=" + cctx.localNodeId() + ", threadId=" + threadId + ']';

                    if (log.isDebugEnabled())
                        log.debug("Post lock write entry: " + cached);

                    CacheObject v = txEntry.previousValue();
                    boolean hasPrevVal = txEntry.hasPreviousValue();

                    if (onePhaseCommit())
                        filter = txEntry.filters();

                    // If we have user-passed filter, we must read value into entry for peek().
                    if (!F.isEmptyOrNulls(filter) && !F.isAlwaysTrue(filter))
                        retval = true;

                    boolean invoke = txEntry.op() == TRANSFORM;

                    if (retval || invoke) {
                        if (!cacheCtx.isNear()) {
                            if (!hasPrevVal) {
                                // For non-local cache should read from store after lock on primary.
                                boolean readThrough = cacheCtx.isLocal() &&
                                    (invoke || cacheCtx.loadPreviousValue()) &&
                                    !txEntry.skipStore();

                                v = cached.innerGet(
                                    null,
                                    this,
                                    readThrough,
                                    /*metrics*/!invoke,
                                    /*event*/!invoke && !dht(),
                                    CU.subjectId(this, cctx),
                                    null,
                                    resolveTaskName(),
                                    null,
                                    txEntry.keepBinary(),
                                    null);  // TODO IGNITE-7371
                            }
                        }
                        else {
                            if (!hasPrevVal)
                                v = cached.rawGet();
                        }

                        if (txEntry.op() == TRANSFORM) {
                            if (computeInvoke) {
                                GridCacheVersion ver;

                                try {
                                    ver = cached.version();
                                }
                                catch (GridCacheEntryRemovedException e) {
                                    assert optimistic() : txEntry;

                                    if (log.isDebugEnabled())
                                        log.debug("Failed to get entry version: [msg=" + e.getMessage() + ']');

                                    ver = null;
                                }

                                addInvokeResult(txEntry, v, ret, ver);
                            }
                        }
                        else
                            ret.value(cacheCtx, v, txEntry.keepBinary());
                    }

                    boolean pass = F.isEmpty(filter) || cacheCtx.isAll(cached, filter);

                    // For remove operation we return true only if we are removing s/t,
                    // i.e. cached value is not null.
                    ret.success(pass && (!retval ? !rmv || cached.hasValue() || v != null : !rmv || v != null));

                    if (onePhaseCommit())
                        txEntry.filtersPassed(pass);

                    boolean updateTtl = read;

                    if (pass) {
                        txEntry.markValid();

                        if (log.isDebugEnabled())
                            log.debug("Filter passed in post lock for key: " + k);
                    }
                    else {
                        // Revert operation to previous. (if no - NOOP, so entry will be unlocked).
                        txEntry.setAndMarkValid(txEntry.previousOperation(), cacheCtx.toCacheObject(ret.value()));
                        txEntry.filters(CU.empty0());
                        txEntry.filtersSet(false);

                        updateTtl = !cacheCtx.putIfAbsentFilter(filter);
                    }

                    if (updateTtl) {
                        if (!read) {
                            ExpiryPolicy expiryPlc = cacheCtx.expiryForTxEntry(txEntry);

                            if (expiryPlc != null)
                                txEntry.ttl(CU.toTtl(expiryPlc.getExpiryForAccess()));
                        }
                        else
                            txEntry.ttl(accessTtl);
                    }

                    break; // While.
                }
                // If entry cached within transaction got removed before lock.
                catch (GridCacheEntryRemovedException ignore) {
                    if (log.isDebugEnabled())
                        log.debug("Got removed entry in putAllAsync method (will retry): " + cached);

                    txEntry.cached(entryEx(cached.context(), txEntry.txKey(), topologyVersion()));
                }
            }
        }
    }

    /**
     * @param txEntry Entry.
     * @param cacheVal Value.
     * @param ret Return value to update.
     * @param ver Entry version.
     */
    protected final void addInvokeResult(IgniteTxEntry txEntry,
        CacheObject cacheVal,
        GridCacheReturn ret,
        GridCacheVersion ver)
    {
        GridCacheContext ctx = txEntry.context();

        Object key0 = null;
        Object val0 = null;

        try {
            Object res = null;

            for (T2<EntryProcessor<Object, Object, Object>, Object[]> t : txEntry.entryProcessors()) {
                CacheInvokeEntry<Object, Object> invokeEntry = new CacheInvokeEntry<>(txEntry.key(), key0, cacheVal,
                    val0, ver, txEntry.keepBinary(), txEntry.cached());

                EntryProcessor<Object, Object, ?> entryProcessor = t.get1();

                res = entryProcessor.process(invokeEntry, t.get2());

                val0 = invokeEntry.getValue(txEntry.keepBinary());

                key0 = invokeEntry.key();
            }

            if (val0 != null) // no validation for remove case
                ctx.validateKeyAndValue(txEntry.key(), ctx.toCacheObject(val0));

            if (res != null)
                ret.addEntryProcessResult(ctx, txEntry.key(), key0, res, null, txEntry.keepBinary());
        }
        catch (Exception e) {
            ret.addEntryProcessResult(ctx, txEntry.key(), key0, null, e, txEntry.keepBinary());
        }
    }

    /**
     * Initializes read map.
     *
     * @return {@code True} if transaction was successfully  started.
     */
    public boolean init() {
        return !txState.init(txSize) || cctx.tm().onStarted(this);
    }

    /**
     * Adds cache to the list of active caches in transaction.
     *
     * @param cacheCtx Cache context to add.
     * @throws IgniteCheckedException If caches already enlisted in this transaction are not compatible with given
     *      cache (e.g. they have different stores).
     */
    public final void addActiveCache(GridCacheContext cacheCtx, boolean recovery) throws IgniteCheckedException {
        txState.addActiveCache(cacheCtx, recovery, this);
    }

    /**
     * Checks transaction expiration.
     *
     * @throws IgniteCheckedException If transaction check failed.
     */
    protected void checkValid() throws IgniteCheckedException {
        if (local() && !dht() && remainingTime() == -1)
            state(MARKED_ROLLBACK, true);

        if (isRollbackOnly()) {
            if (remainingTime() == -1)
                throw new IgniteTxTimeoutCheckedException("Cache transaction timed out: " + this);

            TransactionState state = state();

            if (state == ROLLING_BACK || state == ROLLED_BACK)
                throw new IgniteTxRollbackCheckedException("Cache transaction is marked as rollback-only " +
                    "(will be rolled back automatically): " + this);

            if (state == UNKNOWN)
                throw new IgniteTxHeuristicCheckedException("Cache transaction is in unknown state " +
                    "(remote transactions will be invalidated): " + this);

            throw new IgniteCheckedException("Cache transaction marked as rollback-only: " + this);
        }
    }

    /** {@inheritDoc} */
    @Override public Collection<GridCacheVersion> alternateVersions() {
        return Collections.emptyList();
    }

    /**
     * @param op Cache operation.
     * @param val Value.
     * @param expiryPlc Explicitly specified expiry policy.
     * @param invokeArgs Optional arguments for EntryProcessor.
     * @param entryProcessor Entry processor.
     * @param entry Cache entry.
     * @param filter Filter.
     * @param filtersSet {@code True} if filter should be marked as set.
     * @param drTtl DR TTL (if any).
     * @param drExpireTime DR expire time (if any).
     * @param drVer DR version.
     * @param skipStore Skip store flag.
     * @return Transaction entry.
     */
    public final IgniteTxEntry addEntry(GridCacheOperation op,
        @Nullable CacheObject val,
        @Nullable EntryProcessor entryProcessor,
        Object[] invokeArgs,
        GridCacheEntryEx entry,
        @Nullable ExpiryPolicy expiryPlc,
        CacheEntryPredicate[] filter,
        boolean filtersSet,
        long drTtl,
        long drExpireTime,
        @Nullable GridCacheVersion drVer,
        boolean skipStore,
        boolean keepBinary,
        boolean addReader
    ) {
        assert invokeArgs == null || op == TRANSFORM;

        IgniteTxKey key = entry.txKey();

        checkInternal(key);

        TransactionState state = state();

        assert state == TransactionState.ACTIVE || remainingTime() == -1 :
            "Invalid tx state for adding entry [op=" + op + ", val=" + val + ", entry=" + entry + ", filter=" +
                Arrays.toString(filter) + ", txCtx=" + cctx.tm().txContextVersion() + ", tx=" + this + ']';

        IgniteTxEntry old = entry(key);

        // Keep old filter if already have one (empty filter is always overridden).
        if (!filtersSet || !F.isEmptyOrNulls(filter)) {
            // Replace filter if previous filter failed.
            if (old != null && old.filtersSet())
                filter = old.filters();
        }

        IgniteTxEntry txEntry;

        if (old != null) {
            if (entryProcessor != null) {
                assert val == null;
                assert op == TRANSFORM;

                // Will change the op.
                old.addEntryProcessor(entryProcessor, invokeArgs);
            }
            else {
                assert old.op() != TRANSFORM;

                old.op(op);
                old.value(val, op == CREATE || op == UPDATE || op == DELETE, op == READ);
            }

            // Keep old ttl value.
            old.cached(entry);
            old.filters(filter);

            // Keep old skipStore and keepBinary flags.
            old.skipStore(skipStore);
            old.keepBinary(keepBinary);

            // Update ttl if specified.
            if (drTtl >= 0L) {
                assert drExpireTime >= 0L;

                entryTtlDr(key, drTtl, drExpireTime);
            }
            else
                entryExpiry(key, expiryPlc);

            txEntry = old;

            if (log.isDebugEnabled())
                log.debug("Updated transaction entry: " + txEntry);
        }
        else {
            boolean hasDrTtl = drTtl >= 0;

            txEntry = new IgniteTxEntry(entry.context(),
                this,
                op,
                val,
                EntryProcessorResourceInjectorProxy.wrap(cctx.kernalContext(), entryProcessor),
                invokeArgs,
                hasDrTtl ? drTtl : -1L,
                entry,
                filter,
                drVer,
                skipStore,
                keepBinary,
                addReader);

            txEntry.conflictExpireTime(drExpireTime);

            if (!hasDrTtl)
                txEntry.expiry(expiryPlc);

            txState.addEntry(txEntry);

            if (log.isDebugEnabled())
                log.debug("Created transaction entry: " + txEntry);
        }

        txEntry.filtersSet(filtersSet);

        while (true) {
            try {
                updateExplicitVersion(txEntry, entry);

                return txEntry;
            }
            catch (GridCacheEntryRemovedException ignore) {
                if (log.isDebugEnabled())
                    log.debug("Got removed entry in transaction newEntry method (will retry): " + entry);

                entry = entryEx(entry.context(), txEntry.txKey(), topologyVersion());

                txEntry.cached(entry);
            }
        }
    }

    /**
     * Updates explicit version for tx entry based on current entry lock owner.
     *
     * @param txEntry Tx entry to update.
     * @param entry Entry.
     * @throws GridCacheEntryRemovedException If entry was concurrently removed.
     */
    protected void updateExplicitVersion(IgniteTxEntry txEntry, GridCacheEntryEx entry)
        throws GridCacheEntryRemovedException {
        if (!entry.context().isDht()) {
            // All put operations must wait for async locks to complete,
            // so it is safe to get acquired locks.
            GridCacheMvccCandidate explicitCand = entry.localOwner();

            if (explicitCand == null)
                explicitCand = cctx.mvcc().explicitLock(threadId(), entry.txKey());

            if (explicitCand != null) {
                GridCacheVersion explicitVer = explicitCand.version();

                boolean locCand = false;

                if (explicitCand.nearLocal() || explicitCand.local())
                    locCand = cctx.localNodeId().equals(explicitCand.nodeId());
                else if (explicitCand.dhtLocal())
                    locCand = cctx.localNodeId().equals(explicitCand.otherNodeId());

                if (!explicitVer.equals(xidVer) && explicitCand.threadId() == threadId && !explicitCand.tx() && locCand) {
                    txEntry.explicitVersion(explicitVer);

                    if (explicitVer.isLess(minVer))
                        minVer = explicitVer;
                }
            }
        }
    }

    /** {@inheritDoc} */
    @Override public String toString() {
        return GridToStringBuilder.toString(IgniteTxLocalAdapter.class, this, "super", super.toString(),
            "size", allEntries().size());
    }

    /**
     * @param key Key.
     * @param expiryPlc Expiry policy.
     */
    void entryExpiry(IgniteTxKey key, @Nullable ExpiryPolicy expiryPlc) {
        assert key != null;

        IgniteTxEntry e = entry(key);

        if (e != null) {
            e.expiry(expiryPlc);
            e.conflictExpireTime(CU.EXPIRE_TIME_CALCULATE);
        }
    }

    /**
     * @param key Key.
     * @param ttl TTL.
     * @param expireTime Expire time.
     * @return {@code true} if tx entry exists for this key, {@code false} otherwise.
     */
    boolean entryTtlDr(IgniteTxKey key, long ttl, long expireTime) {
        assert key != null;
        assert ttl >= 0;

        IgniteTxEntry e = entry(key);

        if (e != null) {
            e.ttl(ttl);

            e.conflictExpireTime(expireTime);

            e.expiry(null);
        }

        return e != null;
    }

    /**
     * @param key Key.
     * @return Tx entry time to live.
     */
    public long entryTtl(IgniteTxKey key) {
        assert key != null;

        IgniteTxEntry e = entry(key);

        return e != null ? e.ttl() : 0;
    }

    /**
     * @param key Key.
     * @return Tx entry expire time.
     */
    public long entryExpireTime(IgniteTxKey key) {
        assert key != null;

        IgniteTxEntry e = entry(key);

        if (e != null) {
            long ttl = e.ttl();

            assert ttl != -1;

            if (ttl > 0) {
                long expireTime = U.currentTimeMillis() + ttl;

                if (expireTime > 0)
                    return expireTime;
            }
        }

        return 0;
    }

    /**
     * Post-lock closure alias.
     *
     * @param <T> Return type.
     */
    protected abstract class PLC1<T> extends PostLockClosure1<T> {
        /** */
        private static final long serialVersionUID = 0L;

        /**
         * @param arg Argument.
         */
        protected PLC1(T arg) {
            super(arg);
        }

        /**
         * @param arg Argument.
         * @param commit Commit flag.
         */
        protected PLC1(T arg, boolean commit) {
            super(arg, commit);
        }
    }

    /**
     * Post-lock closure alias.
     *
     * @param <T> Return type.
     */
    protected abstract class PLC2<T> extends PostLockClosure2<T> {
        /** */
        private static final long serialVersionUID = 0L;

        // No-op.
    }

    /**
     * Post-lock closure alias.
     *
     * @param <T> Return type.
     */
    protected abstract class PMC<T> extends PostMissClosure<T> {
        /** */
        private static final long serialVersionUID = 0L;

        // No-op.
    }

    /**
     * Post-lock closure.
     *
     * @param <T> Return type.
     */
    protected abstract class PostLockClosure1<T> implements IgniteBiClosure<Boolean, Exception, IgniteInternalFuture<T>> {
        /** */
        private static final long serialVersionUID = 0L;

        /** Closure argument. */
        private T arg;

        /** Commit flag. */
        private boolean commit;

        /**
         * Creates a Post-Lock closure that will pass the argument given to the {@code postLock} method.
         *
         * @param arg Argument for {@code postLock}.
         */
        protected PostLockClosure1(T arg) {
            this(arg, true);
        }

        /**
         * Creates a Post-Lock closure that will pass the argument given to the {@code postLock} method.
         *
         * @param arg Argument for {@code postLock}.
         * @param commit Flag indicating whether commit should be done after postLock.
         */
        protected PostLockClosure1(T arg, boolean commit) {
            this.arg = arg;
            this.commit = commit;
        }

        /** {@inheritDoc} */
        @Override public final IgniteInternalFuture<T> apply(Boolean locked, @Nullable final Exception e) {
            TransactionDeadlockException deadlockErr = X.cause(e, TransactionDeadlockException.class);

            if (e != null && deadlockErr == null) {
                setRollbackOnly();

                if (commit && commitAfterLock())
                    return rollbackAsync().chain(new C1<IgniteInternalFuture<IgniteInternalTx>, T>() {
                        @Override public T apply(IgniteInternalFuture<IgniteInternalTx> f) {
                            throw new GridClosureException(e);
                        }
                    });

                throw new GridClosureException(e);
            }

            if (deadlockErr != null || !locked) {
                setRollbackOnly();

                final GridClosureException ex = new GridClosureException(
                    new IgniteTxTimeoutCheckedException("Failed to acquire lock within provided timeout " +
                        "for transaction [timeout=" + timeout() + ", tx=" + this + ']', deadlockErr)
                );

                if (commit && commitAfterLock())
                    return rollbackAsync().chain(new C1<IgniteInternalFuture<IgniteInternalTx>, T>() {
                        @Override public T apply(IgniteInternalFuture<IgniteInternalTx> f) {
                            throw ex;
                        }
                    });

                throw ex;
            }

            boolean rollback = true;

            try {
                final T r = postLock(arg);

                // Commit implicit transactions.
                if (commit && commitAfterLock()) {
                    rollback = false;

                    return commitAsync().chain(new CX1<IgniteInternalFuture<IgniteInternalTx>, T>() {
                        @Override public T applyx(IgniteInternalFuture<IgniteInternalTx> f) throws IgniteCheckedException {
                            f.get();

                            return r;
                        }
                    });
                }

                rollback = false;

                return new GridFinishedFuture<>(r);
            }
            catch (final IgniteCheckedException ex) {
                if (commit && commitAfterLock())
                    return rollbackAsync().chain(new C1<IgniteInternalFuture<IgniteInternalTx>, T>() {
                        @Override public T apply(IgniteInternalFuture<IgniteInternalTx> f) {
                            throw new GridClosureException(ex);
                        }
                    });

                throw new GridClosureException(ex);
            }
            finally {
                if (rollback)
                    setRollbackOnly();
            }
        }

        /**
         * Post lock callback.
         *
         * @param val Argument.
         * @return Future return value.
         * @throws IgniteCheckedException If operation failed.
         */
        protected abstract T postLock(T val) throws IgniteCheckedException;
    }

    /**
     * Post-lock closure.
     *
     * @param <T> Return type.
     */
    protected abstract class PostLockClosure2<T> implements IgniteBiClosure<Boolean, Exception, IgniteInternalFuture<T>> {
        /** */
        private static final long serialVersionUID = 0L;

        /** {@inheritDoc} */
        @Override public final IgniteInternalFuture<T> apply(Boolean locked, @Nullable Exception e) {
            boolean rollback = true;

            try {
                if (e != null)
                    throw new GridClosureException(e);

                if (!locked)
                    throw new GridClosureException(new IgniteTxTimeoutCheckedException("Failed to acquire lock " +
                        "within provided timeout for transaction [timeout=" + timeout() +
                        ", tx=" + IgniteTxLocalAdapter.this + ']'));

                IgniteInternalFuture<T> fut = postLock();

                rollback = false;

                return fut;
            }
            catch (IgniteCheckedException ex) {
                throw new GridClosureException(ex);
            }
            finally {
                if (rollback)
                    setRollbackOnly();
            }
        }

        /**
         * Post lock callback.
         *
         * @return Future return value.
         * @throws IgniteCheckedException If operation failed.
         */
        protected abstract IgniteInternalFuture<T> postLock() throws IgniteCheckedException;
    }

    /**
     * Post-lock closure.
     *
     * @param <T> Return type.
     */
    protected abstract class PostMissClosure<T> implements IgniteBiClosure<T, Exception, IgniteInternalFuture<T>> {
        /** */
        private static final long serialVersionUID = 0L;

        /** {@inheritDoc} */
        @Override public final IgniteInternalFuture<T> apply(T t, Exception e) {
            boolean rollback = true;

            try {
                if (e != null)
                    throw new GridClosureException(e);

                IgniteInternalFuture<T> fut = postMiss(t);

                rollback = false;

                return fut;
            }
            catch (IgniteCheckedException ex) {
                throw new GridClosureException(ex);
            }
            finally {
                if (rollback)
                    setRollbackOnly();
            }
        }

        /**
         * Post lock callback.
         *
         * @param t Post-miss parameter.
         * @return Future return value.
         * @throws IgniteCheckedException If operation failed.
         */
        protected abstract IgniteInternalFuture<T> postMiss(T t) throws IgniteCheckedException;
    }
}<|MERGE_RESOLUTION|>--- conflicted
+++ resolved
@@ -63,6 +63,7 @@
 import org.apache.ignite.internal.transactions.IgniteTxRollbackCheckedException;
 import org.apache.ignite.internal.transactions.IgniteTxTimeoutCheckedException;
 import org.apache.ignite.internal.util.GridLongList;
+import org.apache.ignite.internal.util.GridLongList;
 import org.apache.ignite.internal.util.future.GridFinishedFuture;
 import org.apache.ignite.internal.util.lang.GridClosureException;
 import org.apache.ignite.internal.util.lang.GridTuple;
@@ -690,15 +691,13 @@
                                         if (updRes.success()) {
                                             txEntry.updateCounter(updRes.updatePartitionCounter());
 
-<<<<<<< HEAD
                                             GridLongList waitTxs = updRes.mvccWaitTransactions();
 
                                             updateWaitTxs(waitTxs);
                                         }
-=======
+
                                         if (updRes.loggedPointer() != null)
                                             ptr = updRes.loggedPointer();
->>>>>>> 6f7aba85
 
                                         if (nearCached != null && updRes.success()) {
                                             nearCached.innerSet(
@@ -750,15 +749,13 @@
                                         if (updRes.success()) {
                                             txEntry.updateCounter(updRes.updatePartitionCounter());
 
-<<<<<<< HEAD
                                             GridLongList waitTxs = updRes.mvccWaitTransactions();
 
                                             updateWaitTxs(waitTxs);
                                         }
-=======
+
                                         if (updRes.loggedPointer() != null)
                                             ptr = updRes.loggedPointer();
->>>>>>> 6f7aba85
 
                                         if (nearCached != null && updRes.success()) {
                                             nearCached.innerRemove(
