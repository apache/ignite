--- conflicted
+++ resolved
@@ -604,7 +604,6 @@
 
     /**
      * @param f File.
-<<<<<<< HEAD
      * @return {@code True} if file is regular(not temporary).
      */
     public static boolean notTmpFile(File f) {
@@ -613,8 +612,6 @@
 
     /**
      * @param f File.
-=======
->>>>>>> dec81296
      * @return {@code True} if file conforms temp cache storage name pattern.
      */
     public static boolean tmpCacheStorage(File f) {
