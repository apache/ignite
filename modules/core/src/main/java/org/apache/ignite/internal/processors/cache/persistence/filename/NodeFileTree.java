--- conflicted
+++ resolved
@@ -259,11 +259,7 @@
     /** CDC caches state file name. */
     private static final String CDC_CACHES_STATE_FILE_NAME = "cdc-caches-state" + FILE_SUFFIX;
 
-<<<<<<< HEAD
-    /** */
-=======
     /** Maintenance file name. */
->>>>>>> f013321f
     private static final String MAINTENANCE_FILE_NAME = "maintenance_tasks.mntc";
 
     /** Folder name for consistent id. */
@@ -925,11 +921,7 @@
     }
 
     /** @return Maintenance file. */
-<<<<<<< HEAD
-    public File maintenance() {
-=======
     public File maintenanceFile() {
->>>>>>> f013321f
         return new File(nodeStorage, MAINTENANCE_FILE_NAME);
     }
 
