--- conflicted
+++ resolved
@@ -174,9 +174,6 @@
     /** Metastorage cache directory to store data. */
     private static final String METASTORAGE_DIR_NAME = "metastorage";
 
-    /** Metastorage cache directory to store data. */
-    private static final String METASTORAGE_DIR_NAME = "metastorage";
-
     /** Checkpoint directory name. */
     private static final String CHECKPOINT_DIR = "cp";
 
@@ -231,25 +228,11 @@
     /** Temporary cache directory prefix. */
     static final String TMP_CACHE_DIR_PREFIX = "_tmp_snp_restore_";
 
-<<<<<<< HEAD
-    /**
-     * Prefix for {@link #cacheStorage(CacheConfiguration)} directory in case of single cache.
-     * {@link CacheConfiguration#getGroupName()} is null.
-     */
+    /** Prefix for {@link #cacheStorage(CacheConfiguration)} directory in case of single cache. */
     static final String CACHE_DIR_PREFIX = "cache-";
-
-    /**
-     * Prefix for {@link #cacheStorage(CacheConfiguration)} directory in case of cache group.
-     * {@link CacheConfiguration#getGroupName()} is not null.
-     */
-    static final String CACHE_GRP_DIR_PREFIX = "cacheGroup-";
-=======
-    /** Prefix for {@link #cacheStorage(CacheConfiguration)} directory in case of single cache. */
-    private static final String CACHE_DIR_PREFIX = "cache-";
 
     /** Prefix for {@link #cacheStorage(CacheConfiguration)} directory in case of cache group. */
     private static final String CACHE_GRP_DIR_PREFIX = "cacheGroup-";
->>>>>>> 8ac328cf
 
     /** Folder name for consistent id. */
     private final String folderName;
@@ -525,37 +508,16 @@
      * @return Store dir for given cache.
      */
     public File cacheStorage(CacheConfiguration<?, ?> ccfg) {
-<<<<<<< HEAD
         return new File(
             dataRegionStorage(ccfg.getDataRegionName()),
             cacheDirName(ccfg)
         );
-=======
-        return new File(nodeStorage, ccfg.getGroupName() != null
-            ? CACHE_GRP_DIR_PREFIX + ccfg.getGroupName()
-            : CACHE_DIR_PREFIX + ccfg.getName());
-    }
-
-    /**
-     * @return All cache directories.
-     */
-    public List<File> existingCacheDirs() {
-        return existingCacheDirs(true, f -> true);
-    }
-
-    /**
-     * @return Cache directories. Metatorage directory excluded.
-     */
-    public List<File> existingCacheDirsWithoutMeta() {
-        return existingCacheDirs(false, f -> true);
->>>>>>> 8ac328cf
     }
 
     /**
      * @param ccfg Cache configuration.
      * @return Store directory for given cache.
      */
-<<<<<<< HEAD
     public File tmpCacheStorage(CacheConfiguration<?, ?> ccfg) {
         return new File(dataRegionStorage(ccfg.getDataRegionName()), TMP_CACHE_DIR_PREFIX + cacheDirName(ccfg));
     }
@@ -575,12 +537,6 @@
      */
     public File tmpCacheStorage(String drName, String cacheDirName) {
         return new File(dataRegionStorage(drName), TMP_CACHE_DIR_PREFIX + cacheDirName);
-=======
-    public List<File> existingUserCacheDirs() {
-        final String utilityCacheStorage = CACHE_DIR_PREFIX + UTILITY_CACHE_NAME;
-
-        return existingCacheDirs(false, f -> !f.getName().equals(utilityCacheStorage));
->>>>>>> 8ac328cf
     }
 
     /**
@@ -613,7 +569,15 @@
     }
 
     /**
-<<<<<<< HEAD
+     * @param ccfg Cache configuration.
+     * @param partId partition id.
+     * @return Path to the temp partition file.
+     */
+    public File tmpPartition(CacheConfiguration<?, ?> ccfg, int partId) {
+        return new File(tmpCacheStorage(ccfg), partitionFileName(partId));
+    }
+
+    /**
      * @param part Partition.
      * @return File for metastorage partition.
      */
@@ -624,44 +588,6 @@
     /** @return Path to the metastorage directory. */
     public File metaStorage() {
         return new File(nodeStorage, METASTORAGE_DIR_NAME);
-    }
-
-    /**
-     * @param ccfg Cache configuration.
-     * @param partId partition id.
-     * @return Path to the temp partition file.
-     */
-    public File tmpPartition(CacheConfiguration<?, ?> ccfg, int partId) {
-        return new File(tmpCacheStorage(ccfg), partitionFileName(partId));
-=======
-     * @param ccfg Cache configuration.
-     * @return Store directory for given cache.
-     */
-    public File tmpCacheStorage(CacheConfiguration<?, ?> ccfg) {
-        File cacheStorage = cacheStorage(ccfg);
-        return new File(cacheStorage.getParentFile(), TMP_CACHE_DIR_PREFIX + cacheStorage.getName());
-    }
-
-    /**
-     * @param cacheDirName Cache directory name.
-     * @return Store directory for given cache.
-     */
-    public File tmpCacheStorage(String cacheDirName) {
-        return new File(nodeStorage, TMP_CACHE_DIR_PREFIX + cacheDirName);
-    }
-
-    /**
-     * @param part Partition.
-     * @return File for metastorage partition.
-     */
-    public File metaStoragePartition(int part) {
-        return new File(metaStorage(), partitionFileName(part));
-    }
-
-    /** @return Path to the metastorage directory. */
-    public File metaStorage() {
-        return new File(nodeStorage, METASTORAGE_DIR_NAME);
->>>>>>> 8ac328cf
     }
 
     /**
@@ -681,16 +607,7 @@
     public long walSegmentIndex(Path segment) {
         String fn = segment.getFileName().toString();
 
-<<<<<<< HEAD
         return Long.parseLong(fn.substring(0, fn.indexOf('.')));
-=======
-    /**
-     * @param f File.
-     * @return {@code True} if file conforms cache(including cache group caches) config file name pattern.
-     */
-    private static boolean cacheOrCacheGroupConfigFile(File f) {
-        return f.getName().endsWith(CACHE_DATA_FILENAME);
->>>>>>> 8ac328cf
     }
 
     /** @return All cache directories. */
@@ -738,11 +655,7 @@
      * @return Array of cache data files.
      */
     public static List<File> existingCacheConfigFiles(File root) {
-<<<<<<< HEAD
         if (FileTreeUtils.cacheDir(root)) {
-=======
-        if (cacheDir(root)) {
->>>>>>> 8ac328cf
             File cfg = new File(root, CACHE_DATA_FILENAME);
 
             return cfg.exists() ? Collections.singletonList(cfg) : Collections.emptyList();
@@ -848,26 +761,6 @@
      * @param includeMeta If {@code true} then include metadata directory into results.
      * @param filter Cache group names to filter.
      * @return Cache directories that matches filters criteria.
-<<<<<<< HEAD
-=======
-     */
-    protected List<File> existingCacheDirs(boolean includeMeta, Predicate<File> filter) {
-        Predicate<File> dirFilter = includeMeta ? CACHE_DIR_WITH_META_FILTER : CACHE_DIR_FILTER;
-
-        File[] cacheDirs = nodeStorage().listFiles(f -> f.isDirectory() && dirFilter.test(f) && filter.test(f));
-
-        if (cacheDirs == null)
-            return Collections.emptyList();
-
-        Arrays.sort(cacheDirs);
-
-        return Arrays.asList(cacheDirs);
-    }
-
-    /**
-     * @param part Partition file name.
-     * @return Partition id.
->>>>>>> 8ac328cf
      */
     protected List<File> existingCacheDirs(boolean includeMeta, Predicate<File> filter) {
         Predicate<File> dirFilter = includeMeta ? CACHE_DIR_WITH_META_FILTER : CACHE_DIR_FILTER;
