--- conflicted
+++ resolved
@@ -480,12 +480,6 @@
     }
 
     /**
-<<<<<<< HEAD
-     * @return Files that match cache or cache group pattern.
-     */
-    public List<File> cacheDirectories() {
-        return cacheDirectories(true, f -> true);
-=======
      * @return All cache directories.
      */
     public List<File> allCacheDirs() {
@@ -506,7 +500,6 @@
         final String utilityCacheStorage = cacheDirName(false, UTILITY_CACHE_NAME);
 
         return cacheDirs(false, f -> !f.getName().equals(utilityCacheStorage));
->>>>>>> 1ae90a35
     }
 
     /**
@@ -514,31 +507,17 @@
      * @param filter Cache group names to filter.
      * @return Cache directories that matches filters criteria.
      */
-<<<<<<< HEAD
-    public List<File> cacheDirectories(boolean includeMeta, Predicate<File> filter) {
-        File[] files = nodeStorage().listFiles();
-=======
     protected List<File> cacheDirs(boolean includeMeta, Predicate<File> filter) {
         Predicate<File> dirFilter = includeMeta ? CACHE_DIR_WITH_META_FILTER : CACHE_DIR_FILTER;
 
         File[] cacheDirs = nodeStorage().listFiles(f -> f.isDirectory() && dirFilter.test(f) && filter.test(f));
->>>>>>> 1ae90a35
 
         if (cacheDirs == null)
             return Collections.emptyList();
 
-<<<<<<< HEAD
-        return Arrays.stream(files)
-            .sorted()
-            .filter(File::isDirectory)
-            .filter(includeMeta ? CACHE_DIR_WITH_META_FILTER : CACHE_DIR_FILTER)
-            .filter(filter)
-            .collect(Collectors.toList());
-=======
         Arrays.sort(cacheDirs);
 
         return Arrays.asList(cacheDirs);
->>>>>>> 1ae90a35
     }
 
     /**
@@ -614,19 +593,6 @@
         return new File(tmpCacheStorage(cacheDirName), partitionFileName(partId));
     }
 
-<<<<<<< HEAD
-    /**
-     * @param segment WAL segment file.
-     * @return Segment index.
-     */
-    public long walSegmentIndex(Path segment) {
-        String fn = segment.getFileName().toString();
-
-        return Long.parseLong(fn.substring(0, fn.indexOf('.')));
-    }
-
-=======
->>>>>>> 1ae90a35
     /** */
     protected static String partitionFileName(int part, String idxName, String format) {
         assert part <= MAX_PARTITION_ID || part == INDEX_PARTITION;
@@ -777,6 +743,16 @@
     }
 
     /**
+     * @param segment WAL segment file.
+     * @return Segment index.
+     */
+    public long walSegmentIndex(Path segment) {
+        String fn = segment.getFileName().toString();
+
+        return Long.parseLong(fn.substring(0, fn.indexOf('.')));
+    }
+
+    /**
      * @param part Partition file name.
      * @return Partition id.
      */
