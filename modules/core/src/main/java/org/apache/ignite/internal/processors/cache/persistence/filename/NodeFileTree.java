--- conflicted
+++ resolved
@@ -927,10 +927,7 @@
      * @return File storage.
      * @see CacheConfiguration#getStoragePaths()
      * @see CacheConfiguration#getIndexPath()
-<<<<<<< HEAD
-=======
      * @see #cacheDirName(CacheConfiguration)
->>>>>>> a18c76b6
      */
     private File cacheStorage(@Nullable String storagePath, String cacheDirName) {
         return new File(storagePath == null ? nodeStorage : extraStorages.getOrDefault(storagePath, nodeStorage), cacheDirName);
