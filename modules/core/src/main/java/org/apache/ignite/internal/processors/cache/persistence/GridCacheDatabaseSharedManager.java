--- conflicted
+++ resolved
@@ -2199,11 +2199,7 @@
                     "on disk, but checkpoint record is missed in WAL) " +
                     "[cpStatus=" + status + ", lastRead=" + lastReadPtr + "]");
 
-<<<<<<< HEAD
             log.info("Finished applying binary memory changes [changesApplied=" + applied +
-=======
-            log.info("Finished applying memory changes [changesApplied=" + applied +
->>>>>>> 223291be
                 ", time=" + (U.currentTimeMillis() - start) + " ms]");
 
             if (applied > 0)
