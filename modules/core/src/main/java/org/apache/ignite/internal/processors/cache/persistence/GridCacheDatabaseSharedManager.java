/*
 * Licensed to the Apache Software Foundation (ASF) under one or more
 * contributor license agreements.  See the NOTICE file distributed with
 * this work for additional information regarding copyright ownership.
 * The ASF licenses this file to You under the Apache License, Version 2.0
 * (the "License"); you may not use this file except in compliance with
 * the License.  You may obtain a copy of the License at
 *
 *      http://www.apache.org/licenses/LICENSE-2.0
 *
 * Unless required by applicable law or agreed to in writing, software
 * distributed under the License is distributed on an "AS IS" BASIS,
 * WITHOUT WARRANTIES OR CONDITIONS OF ANY KIND, either express or implied.
 * See the License for the specific language governing permissions and
 * limitations under the License.
 */

package org.apache.ignite.internal.processors.cache.persistence;

import java.io.File;
import java.io.IOException;
import java.io.RandomAccessFile;
import java.io.Serializable;
import java.nio.ByteBuffer;
import java.nio.ByteOrder;
import java.nio.channels.FileChannel;
import java.nio.channels.FileLock;
import java.nio.channels.OverlappingFileLockException;
import java.nio.file.Path;
import java.nio.file.Paths;
import java.util.ArrayList;
import java.util.Arrays;
import java.util.Collection;
import java.util.Collections;
import java.util.Comparator;
import java.util.HashMap;
import java.util.HashSet;
import java.util.Iterator;
import java.util.List;
import java.util.Map;
import java.util.NoSuchElementException;
import java.util.Set;
import java.util.UUID;
import java.util.concurrent.ConcurrentHashMap;
import java.util.concurrent.Semaphore;
import java.util.concurrent.atomic.AtomicInteger;
import java.util.concurrent.atomic.AtomicLong;
import java.util.concurrent.atomic.AtomicReference;
import java.util.concurrent.locks.ReentrantLock;
import java.util.function.Consumer;
import java.util.function.Predicate;
import java.util.function.ToLongFunction;
import java.util.regex.Pattern;
import java.util.stream.Collectors;
import org.apache.ignite.DataRegionMetricsProvider;
import org.apache.ignite.DataStorageMetrics;
import org.apache.ignite.IgniteCheckedException;
import org.apache.ignite.IgniteException;
import org.apache.ignite.IgniteInterruptedException;
import org.apache.ignite.IgniteLogger;
import org.apache.ignite.IgniteSystemProperties;
import org.apache.ignite.SystemProperty;
import org.apache.ignite.cluster.ClusterNode;
import org.apache.ignite.configuration.DataPageEvictionMode;
import org.apache.ignite.configuration.DataRegionConfiguration;
import org.apache.ignite.configuration.DataStorageConfiguration;
import org.apache.ignite.configuration.DefragmentationConfiguration;
import org.apache.ignite.configuration.IgniteConfiguration;
import org.apache.ignite.failure.FailureContext;
import org.apache.ignite.failure.FailureType;
import org.apache.ignite.internal.GridKernalContext;
import org.apache.ignite.internal.IgniteInternalFuture;
import org.apache.ignite.internal.managers.discovery.GridDiscoveryManager;
import org.apache.ignite.internal.managers.systemview.walker.MetastorageViewWalker;
import org.apache.ignite.internal.mem.DirectMemoryProvider;
import org.apache.ignite.internal.mem.DirectMemoryRegion;
import org.apache.ignite.internal.metric.IoStatisticsHolderNoOp;
import org.apache.ignite.internal.pagemem.FullPageId;
import org.apache.ignite.internal.pagemem.PageIdAllocator;
import org.apache.ignite.internal.pagemem.PageMemory;
import org.apache.ignite.internal.pagemem.PageUtils;
import org.apache.ignite.internal.pagemem.store.IgnitePageStoreManager;
import org.apache.ignite.internal.pagemem.store.PageStore;
import org.apache.ignite.internal.pagemem.wal.WALIterator;
import org.apache.ignite.internal.pagemem.wal.record.CacheState;
import org.apache.ignite.internal.pagemem.wal.record.CheckpointRecord;
import org.apache.ignite.internal.pagemem.wal.record.DataEntry;
import org.apache.ignite.internal.pagemem.wal.record.DataRecord;
import org.apache.ignite.internal.pagemem.wal.record.MasterKeyChangeRecordV2;
import org.apache.ignite.internal.pagemem.wal.record.MemoryRecoveryRecord;
import org.apache.ignite.internal.pagemem.wal.record.MetastoreDataRecord;
import org.apache.ignite.internal.pagemem.wal.record.MvccDataEntry;
import org.apache.ignite.internal.pagemem.wal.record.MvccTxRecord;
import org.apache.ignite.internal.pagemem.wal.record.PageSnapshot;
import org.apache.ignite.internal.pagemem.wal.record.ReencryptionStartRecord;
import org.apache.ignite.internal.pagemem.wal.record.RollbackRecord;
import org.apache.ignite.internal.pagemem.wal.record.WALRecord;
import org.apache.ignite.internal.pagemem.wal.record.WalRecordCacheGroupAware;
import org.apache.ignite.internal.pagemem.wal.record.delta.PageDeltaRecord;
import org.apache.ignite.internal.pagemem.wal.record.delta.PartitionDestroyRecord;
import org.apache.ignite.internal.pagemem.wal.record.delta.PartitionMetaStateRecord;
import org.apache.ignite.internal.processors.affinity.AffinityTopologyVersion;
import org.apache.ignite.internal.processors.cache.CacheGroupContext;
import org.apache.ignite.internal.processors.cache.CacheGroupDescriptor;
import org.apache.ignite.internal.processors.cache.DynamicCacheDescriptor;
import org.apache.ignite.internal.processors.cache.GridCacheContext;
import org.apache.ignite.internal.processors.cache.GridCacheSharedContext;
import org.apache.ignite.internal.processors.cache.distributed.dht.preloader.GridDhtPartitionsExchangeFuture;
import org.apache.ignite.internal.processors.cache.distributed.dht.topology.GridDhtLocalPartition;
import org.apache.ignite.internal.processors.cache.distributed.dht.topology.GridDhtPartitionState;
import org.apache.ignite.internal.processors.cache.mvcc.txlog.TxLog;
import org.apache.ignite.internal.processors.cache.mvcc.txlog.TxState;
import org.apache.ignite.internal.processors.cache.persistence.checkpoint.CheckpointEntry;
import org.apache.ignite.internal.processors.cache.persistence.checkpoint.CheckpointHistory;
import org.apache.ignite.internal.processors.cache.persistence.checkpoint.CheckpointHistoryResult;
import org.apache.ignite.internal.processors.cache.persistence.checkpoint.CheckpointListener;
import org.apache.ignite.internal.processors.cache.persistence.checkpoint.CheckpointManager;
import org.apache.ignite.internal.processors.cache.persistence.checkpoint.CheckpointProgress;
import org.apache.ignite.internal.processors.cache.persistence.checkpoint.CheckpointStatus;
import org.apache.ignite.internal.processors.cache.persistence.checkpoint.Checkpointer;
import org.apache.ignite.internal.processors.cache.persistence.checkpoint.LightCheckpointManager;
import org.apache.ignite.internal.processors.cache.persistence.checkpoint.ReservationReason;
import org.apache.ignite.internal.processors.cache.persistence.defragmentation.CachePartitionDefragmentationManager;
import org.apache.ignite.internal.processors.cache.persistence.defragmentation.DefragmentationPageReadWriteManager;
import org.apache.ignite.internal.processors.cache.persistence.defragmentation.maintenance.DefragmentationWorkflowCallback;
import org.apache.ignite.internal.processors.cache.persistence.file.FileIO;
import org.apache.ignite.internal.processors.cache.persistence.file.FileIOFactory;
import org.apache.ignite.internal.processors.cache.persistence.file.FilePageStore;
import org.apache.ignite.internal.processors.cache.persistence.file.FilePageStoreManager;
import org.apache.ignite.internal.processors.cache.persistence.metastorage.MetaStorage;
import org.apache.ignite.internal.processors.cache.persistence.metastorage.MetastorageLifecycleListener;
import org.apache.ignite.internal.processors.cache.persistence.pagemem.PageMemoryEx;
import org.apache.ignite.internal.processors.cache.persistence.pagemem.PageMemoryImpl;
import org.apache.ignite.internal.processors.cache.persistence.pagemem.PageReadWriteManager;
import org.apache.ignite.internal.processors.cache.persistence.partstate.GroupPartitionId;
import org.apache.ignite.internal.processors.cache.persistence.snapshot.IgniteCacheSnapshotManager;
import org.apache.ignite.internal.processors.cache.persistence.tree.io.PageIO;
import org.apache.ignite.internal.processors.cache.persistence.tree.io.PagePartitionMetaIO;
import org.apache.ignite.internal.processors.cache.persistence.wal.WALPointer;
import org.apache.ignite.internal.processors.cache.persistence.wal.crc.IgniteDataIntegrityViolationException;
import org.apache.ignite.internal.processors.compress.CompressionProcessor;
import org.apache.ignite.internal.processors.port.GridPortRecord;
import org.apache.ignite.internal.processors.query.GridQueryProcessor;
import org.apache.ignite.internal.util.GridConcurrentHashSet;
import org.apache.ignite.internal.util.GridCountDownCallback;
import org.apache.ignite.internal.util.IgniteUtils;
import org.apache.ignite.internal.util.StripedExecutor;
import org.apache.ignite.internal.util.TimeBag;
import org.apache.ignite.internal.util.lang.GridInClosure3X;
import org.apache.ignite.internal.util.typedef.F;
import org.apache.ignite.internal.util.typedef.T2;
import org.apache.ignite.internal.util.typedef.X;
import org.apache.ignite.internal.util.typedef.internal.CU;
import org.apache.ignite.internal.util.typedef.internal.SB;
import org.apache.ignite.internal.util.typedef.internal.U;
import org.apache.ignite.lang.IgniteBiPredicate;
import org.apache.ignite.lang.IgniteBiTuple;
import org.apache.ignite.lang.IgniteInClosure;
import org.apache.ignite.lang.IgniteOutClosure;
import org.apache.ignite.lang.IgnitePredicate;
import org.apache.ignite.maintenance.MaintenanceRegistry;
import org.apache.ignite.maintenance.MaintenanceTask;
import org.apache.ignite.mxbean.DataStorageMetricsMXBean;
import org.apache.ignite.spi.systemview.view.MetastorageView;
import org.apache.ignite.transactions.TransactionState;
import org.jetbrains.annotations.NotNull;
import org.jetbrains.annotations.Nullable;

import static java.util.Objects.nonNull;
import static java.util.function.Function.identity;
import static org.apache.ignite.IgniteSystemProperties.IGNITE_PDS_WAL_REBALANCE_THRESHOLD;
import static org.apache.ignite.IgniteSystemProperties.IGNITE_PREFER_WAL_REBALANCE;
import static org.apache.ignite.IgniteSystemProperties.IGNITE_RECOVERY_SEMAPHORE_PERMITS;
import static org.apache.ignite.IgniteSystemProperties.getBoolean;
import static org.apache.ignite.IgniteSystemProperties.getInteger;
import static org.apache.ignite.cache.CacheAtomicityMode.TRANSACTIONAL_SNAPSHOT;
import static org.apache.ignite.internal.pagemem.PageIdUtils.partId;
import static org.apache.ignite.internal.pagemem.wal.record.WALRecord.RecordType.CHECKPOINT_RECORD;
import static org.apache.ignite.internal.pagemem.wal.record.WALRecord.RecordType.MASTER_KEY_CHANGE_RECORD;
import static org.apache.ignite.internal.pagemem.wal.record.WALRecord.RecordType.MASTER_KEY_CHANGE_RECORD_V2;
import static org.apache.ignite.internal.pagemem.wal.record.WALRecord.RecordType.METASTORE_DATA_RECORD;
import static org.apache.ignite.internal.processors.cache.distributed.dht.topology.GridDhtPartitionState.OWNING;
import static org.apache.ignite.internal.processors.cache.distributed.dht.topology.GridDhtPartitionState.fromOrdinal;
import static org.apache.ignite.internal.processors.cache.persistence.CheckpointState.FINISHED;
import static org.apache.ignite.internal.processors.cache.persistence.CheckpointState.LOCK_RELEASED;
import static org.apache.ignite.internal.processors.cache.persistence.checkpoint.CheckpointReadWriteLock.CHECKPOINT_LOCK_HOLD_COUNT;
import static org.apache.ignite.internal.processors.cache.persistence.defragmentation.CachePartitionDefragmentationManager.DEFRAGMENTATION_MNTC_TASK_NAME;
import static org.apache.ignite.internal.processors.cache.persistence.defragmentation.maintenance.DefragmentationParameters.fromStore;
import static org.apache.ignite.internal.processors.cache.persistence.file.FilePageStoreManager.CORRUPTED_DATA_FILES_MNTC_TASK_NAME;
import static org.apache.ignite.internal.util.IgniteUtils.checkpointBufferSize;

/**
 *
 */
@SuppressWarnings({"unchecked", "NonPrivateFieldAccessedInSynchronizedContext"})
public class GridCacheDatabaseSharedManager extends IgniteCacheDatabaseSharedManager {
    /** */
    @SystemProperty(value = "Sets the flag controlling if the I/O sync needs to be skipped on a checkpoint")
    public static final String IGNITE_PDS_CHECKPOINT_TEST_SKIP_SYNC = "IGNITE_PDS_CHECKPOINT_TEST_SKIP_SYNC";

    /** Skip checkpoint on node stop flag. */
    @SystemProperty(value = "Sets the flag controlling of a checkpoint needs to be skipped during a node termination")
    public static final String IGNITE_PDS_SKIP_CHECKPOINT_ON_NODE_STOP = "IGNITE_PDS_SKIP_CHECKPOINT_ON_NODE_STOP";

    /** Log read lock holders. */
    @SystemProperty(value = "Enables log checkpoint read lock holders")
    public static final String IGNITE_PDS_LOG_CP_READ_LOCK_HOLDERS = "IGNITE_PDS_LOG_CP_READ_LOCK_HOLDERS";

    /** MemoryPolicyConfiguration name reserved for meta store. */
    public static final String METASTORE_DATA_REGION_NAME = "metastoreMemPlc";

    /** Name of the system view for a system {@link MetaStorage}. */
    public static final String METASTORE_VIEW = "metastorage";

    /** Description of the system view for a {@link MetaStorage}. */
    public static final String METASTORE_VIEW_DESC = "Local metastorage data";

    /** */
    public static final String DEFRAGMENTATION_PART_REGION_NAME = "defragPartitionsDataRegion";

    /** */
    public static final String DEFRAGMENTATION_MAPPING_REGION_NAME = "defragMappingDataRegion";

    /**
     * Threshold to calculate limit for pages list on-heap caches.
     * <p>
     * Note: When a checkpoint is triggered, we need some amount of page memory to store pages list on-heap cache.
     * If a checkpoint is triggered by "too many dirty pages" reason and pages list cache is rather big, we can get
     * {@code IgniteOutOfMemoryException}. To prevent this, we can limit the total amount of cached page list buckets,
     * assuming that checkpoint will be triggered if no more then 3/4 of pages will be marked as dirty (there will be
     * at least 1/4 of clean pages) and each cached page list bucket can be stored to up to 2 pages (this value is not
     * static, but depends on PagesCache.MAX_SIZE, so if PagesCache.MAX_SIZE > PagesListNodeIO#getCapacity it can take
     * more than 2 pages). Also some amount of page memory needed to store page list metadata.
     */
    private static final double PAGE_LIST_CACHE_LIMIT_THRESHOLD = 0.1;

    /** @see IgniteSystemProperties#IGNITE_PDS_WAL_REBALANCE_THRESHOLD */
    public static final int DFLT_PDS_WAL_REBALANCE_THRESHOLD = 500;

    /** */
    private final int walRebalanceThreshold =
        getInteger(IGNITE_PDS_WAL_REBALANCE_THRESHOLD, DFLT_PDS_WAL_REBALANCE_THRESHOLD);

    /** Prefer historical rebalance flag. */
    private final boolean preferWalRebalance = getBoolean(IGNITE_PREFER_WAL_REBALANCE);

    /** Value of property for throttling policy override. */
    private final String throttlingPolicyOverride = IgniteSystemProperties.getString(
        IgniteSystemProperties.IGNITE_OVERRIDE_WRITE_THROTTLING_ENABLED);

    /** */
    private static final String MBEAN_NAME = "DataStorageMetrics";

    /** */
    private static final String MBEAN_GROUP = "Persistent Store";

    /** WAL marker prefix for meta store. */
    private static final String WAL_KEY_PREFIX = "grp-wal-";

    /** Prefix for meta store records which means that WAL was disabled globally for some group. */
    private static final String WAL_GLOBAL_KEY_PREFIX = WAL_KEY_PREFIX + "disabled-";

    /** Prefix for meta store records which means that WAL was disabled locally for some group. */
    private static final String WAL_LOCAL_KEY_PREFIX = WAL_KEY_PREFIX + "local-disabled-";

    /** Prefix for meta store records which means that checkpoint entry for some group is not applicable for WAL rebalance. */
    private static final String CHECKPOINT_INAPPLICABLE_FOR_REBALANCE = "cp-wal-rebalance-inapplicable-";

    /** */
    private FilePageStoreManager storeMgr;

    /** */
    CheckpointManager checkpointManager;

    /** Database configuration. */
    private final DataStorageConfiguration persistenceCfg;

    /**
     * The position of last seen WAL pointer. Used for resumming logging from this pointer.
     *
     * If binary memory recovery pefrormed on node start, the checkpoint END pointer will store
     * not the last WAL pointer and can't be used for resumming logging.
     */
    private volatile WALPointer walTail;

    /**
     * Lock holder for compatible folders mode. Null if lock holder was created at start node. <br>
     * In this case lock is held on PDS resover manager and it is not required to manage locking here
     */
    @Nullable private FileLockHolder fileLockHolder;

    /** Lock wait time. */
    private final long lockWaitTime;

    /** This is the earliest WAL pointer that was reserved during exchange and would release after exchange completed. */
    private WALPointer reservedForExchange;

    /** This is the earliest WAL pointer that was reserved during preloading. */
    private volatile WALPointer reservedForPreloading;

    /** Snapshot manager. */
    private IgniteCacheSnapshotManager snapshotMgr;

    /** */
    private DataStorageMetricsImpl persStoreMetrics;

    /**
     * MetaStorage instance. Value {@code null} means storage not initialized yet.
     * Guarded by {@link GridCacheDatabaseSharedManager#checkpointReadLock()}
     */
    private MetaStorage metaStorage;

    /** Temporary metastorage to migration of index partition. {@see IGNITE-8735}. */
    private MetaStorage.TmpStorage tmpMetaStorage;

    /** */
    private List<MetastorageLifecycleListener> metastorageLifecycleLsnrs;

    /** Initially disabled cache groups. */
    private Collection<Integer> initiallyGlobalWalDisabledGrps = new HashSet<>();

    /** Initially local wal disabled groups. */
    private Collection<Integer> initiallyLocalWalDisabledGrps = new HashSet<>();

    /** Flag allows to log additional information about partitions during recovery phases. */
    private final boolean recoveryVerboseLogging =
        getBoolean(IgniteSystemProperties.IGNITE_RECOVERY_VERBOSE_LOGGING, false);

    /** Page list cache limits per data region. */
    private final Map<String, AtomicLong> pageListCacheLimits = new ConcurrentHashMap<>();

    /** Lock for releasing history for preloading. */
    private ReentrantLock releaseHistForPreloadingLock = new ReentrantLock();

<<<<<<< HEAD
    /** */
    private CachePartitionDefragmentationManager defrgMgr;

=======
>>>>>>> 431f7e76
    /** Data regions which should be checkpointed. */
    protected final Set<DataRegion> checkpointedDataRegions = new GridConcurrentHashSet<>();

    /**
     * @param ctx Kernal context.
     */
    public GridCacheDatabaseSharedManager(GridKernalContext ctx) {
        IgniteConfiguration cfg = ctx.config();

        persistenceCfg = cfg.getDataStorageConfiguration();

        assert persistenceCfg != null;

        lockWaitTime = persistenceCfg.getLockWaitTime();

        persStoreMetrics = new DataStorageMetricsImpl(
            ctx.metric(),
            persistenceCfg.isMetricsEnabled(),
            persistenceCfg.getMetricsRateTimeInterval(),
            persistenceCfg.getMetricsSubIntervalCount()
        );
    }

    /**
     * @return File store manager.
     */
    public FilePageStoreManager getFileStoreManager() {
        return storeMgr;
    }

    /** Registers system view. */
    private void registerSystemView() {
        cctx.kernalContext().systemView().registerView(METASTORE_VIEW, METASTORE_VIEW_DESC,
            new MetastorageViewWalker(), () -> {
                try {
                    List<MetastorageView> data = new ArrayList<>();

                    metaStorage.iterate("", (key, valBytes) -> {
                        try {
                            Serializable val = metaStorage.marshaller().unmarshal((byte[])valBytes, U.gridClassLoader());

                            data.add(new MetastorageView(key, IgniteUtils.toStringSafe(val)));
                        }
                        catch (IgniteCheckedException ignored) {
                            data.add(new MetastorageView(key, "[Raw data. " + (((byte[])valBytes).length + " bytes]")));
                        }
                    }, false);

                    return data;
                }
                catch (IgniteCheckedException e) {
                    log.warning("Metastore iteration error", e);

                    return Collections.emptyList();
                }
            }, identity());
    }

    /** */
    private void notifyMetastorageReadyForRead() throws IgniteCheckedException {
        for (MetastorageLifecycleListener lsnr : metastorageLifecycleLsnrs)
            lsnr.onReadyForRead(metaStorage);
    }

    /** */
    private void notifyMetastorageReadyForReadWrite() throws IgniteCheckedException {
        for (MetastorageLifecycleListener lsnr : metastorageLifecycleLsnrs)
            lsnr.onReadyForReadWrite(metaStorage);
    }

    /**
     *
     */
    public Checkpointer getCheckpointer() {
        return checkpointManager.getCheckpointer();
    }

    /**
     * Returns true if historical rebalance is preferred,
     * false means using heuristic for determine rebalance type.
     *
     * @return Flag of preferred historical rebalance.
     */
    public boolean preferWalRebalance() {
        return preferWalRebalance;
    }

    /**
     * For test use only.
     */
    public IgniteInternalFuture<Void> enableCheckpoints(boolean enable) {
        IgniteInternalFuture<Void> fut = checkpointManager.enableCheckpoints(enable);

        wakeupForCheckpoint("enableCheckpoints()");

        return fut;
    }

    /** {@inheritDoc} */
    @Override protected void initDataRegions0(DataStorageConfiguration memCfg) throws IgniteCheckedException {
        super.initDataRegions0(memCfg);

        addDataRegion(
            memCfg,
            createMetastoreDataRegionConfig(memCfg),
            false
        );

        persStoreMetrics.regionMetrics(memMetricsMap.values());
    }

    /**
     * Create metastorage data region configuration with enabled persistence by default.
     *
     * @param storageCfg Data storage configuration.
     * @return Data region configuration.
     */
    private DataRegionConfiguration createMetastoreDataRegionConfig(DataStorageConfiguration storageCfg) {
        DataRegionConfiguration cfg = new DataRegionConfiguration();

        cfg.setName(METASTORE_DATA_REGION_NAME);
        cfg.setInitialSize(storageCfg.getSystemRegionInitialSize());
        cfg.setMaxSize(storageCfg.getSystemRegionMaxSize());
        cfg.setPersistenceEnabled(true);
        cfg.setLazyMemoryAllocation(false);

        return cfg;
    }

    /** */
    private DataRegionConfiguration createDefragmentationDataRegionConfig(DataStorageConfiguration storageCfg) {
        DataRegionConfiguration cfg = new DataRegionConfiguration();

        DefragmentationConfiguration defrgCfg = storageCfg.getDefragmentationConfiguration();

        cfg.setName(DEFRAGMENTATION_PART_REGION_NAME);
        cfg.setInitialSize(defrgCfg.getRegionSize());
        cfg.setMaxSize(defrgCfg.getRegionSize());
        cfg.setPersistenceEnabled(true);
        cfg.setLazyMemoryAllocation(false);

        return cfg;
    }

    /** */
    private DataRegionConfiguration createDefragmentationMappingRegionConfig(DataStorageConfiguration storageCfg) {
        DataRegionConfiguration cfg = new DataRegionConfiguration();

        DefragmentationConfiguration defrgCfg = storageCfg.getDefragmentationConfiguration();

        cfg.setName(DEFRAGMENTATION_MAPPING_REGION_NAME);
        cfg.setInitialSize(defrgCfg.getMappingRegionSize());
        cfg.setMaxSize(defrgCfg.getMappingRegionSize());
        cfg.setPersistenceEnabled(true);
        cfg.setLazyMemoryAllocation(false);

        return cfg;
    }

    /** {@inheritDoc} */
    @Override protected void start0() throws IgniteCheckedException {
        super.start0();

        snapshotMgr = cctx.snapshot();

        IgnitePageStoreManager store = cctx.pageStore();

        assert store instanceof FilePageStoreManager : "Invalid page store manager was created: " + store;

        storeMgr = (FilePageStoreManager)store;

        final GridKernalContext kernalCtx = cctx.kernalContext();

        assert !kernalCtx.clientNode();

        if (!kernalCtx.clientNode()) {
            kernalCtx.internalSubscriptionProcessor().registerDatabaseListener(new MetastorageRecoveryLifecycle());

            checkpointManager = new CheckpointManager(
                kernalCtx::log,
                cctx.igniteInstanceName(),
                "db-checkpoint-thread",
                cctx.wal(),
                kernalCtx.workersRegistry(),
                persistenceCfg,
                storeMgr,
                this::isCheckpointInapplicableForWalRebalance,
                this::checkpointedDataRegions,
                this::cacheGroupContexts,
                this::getPageMemoryForCacheGroup,
                resolveThrottlingPolicy(),
                snapshotMgr,
                persistentStoreMetricsImpl(),
                kernalCtx.longJvmPauseDetector(),
                kernalCtx.failure(),
                kernalCtx.cache());

            final FileLockHolder preLocked = kernalCtx.pdsFolderResolver()
                .resolveFolders()
                .getLockedFileLockHolder();

            acquireFileLock(preLocked);

            cleanupTempCheckpointDirectory();

            persStoreMetrics.wal(cctx.wal());
        }
    }

    /** */
    public Collection<DataRegion> checkpointedDataRegions() {
        return checkpointedDataRegions;
    }

    /** */
    private Collection<CacheGroupContext> cacheGroupContexts() {
        return cctx.cache().cacheGroups();
    }

    /**
     * Cleanup checkpoint directory from all temporary files.
     */
    @Override public void cleanupTempCheckpointDirectory() throws IgniteCheckedException {
        checkpointManager.cleanupTempCheckpointDirectory();
    }

    /** {@inheritDoc} */
    @Override public void cleanupRestoredCaches() {
        if (dataRegionMap.isEmpty())
            return;

        boolean hasMvccCache = false;

        for (CacheGroupDescriptor grpDesc : cctx.cache().cacheGroupDescriptors().values()) {
            hasMvccCache |= grpDesc.config().getAtomicityMode() == TRANSACTIONAL_SNAPSHOT;

            String regionName = grpDesc.config().getDataRegionName();

            DataRegion region = regionName != null ? dataRegionMap.get(regionName) : dfltDataRegion;

            if (region == null)
                continue;

            if (log.isInfoEnabled())
                log.info("Page memory " + region.config().getName() + " for " + grpDesc + " has invalidated.");

            int partitions = grpDesc.config().getAffinity().partitions();

            if (region.pageMemory() instanceof PageMemoryEx) {
                PageMemoryEx memEx = (PageMemoryEx)region.pageMemory();

                for (int partId = 0; partId < partitions; partId++)
                    memEx.invalidate(grpDesc.groupId(), partId);

                memEx.invalidate(grpDesc.groupId(), PageIdAllocator.INDEX_PARTITION);
            }
        }

        if (!hasMvccCache && dataRegionMap.containsKey(TxLog.TX_LOG_CACHE_NAME)) {
            PageMemory memory = dataRegionMap.get(TxLog.TX_LOG_CACHE_NAME).pageMemory();

            if (memory instanceof PageMemoryEx)
                ((PageMemoryEx)memory).invalidate(TxLog.TX_LOG_CACHE_ID, PageIdAllocator.INDEX_PARTITION);
        }

        final boolean hasMvccCache0 = hasMvccCache;

        storeMgr.cleanupPageStoreIfMatch(
            new Predicate<Integer>() {
                @Override public boolean test(Integer grpId) {
                    return MetaStorage.METASTORAGE_CACHE_ID != grpId &&
                        (TxLog.TX_LOG_CACHE_ID != grpId || !hasMvccCache0);
                }
            },
            true);
    }

    /** {@inheritDoc} */
    @Override public void cleanupCheckpointDirectory() throws IgniteCheckedException {
        checkpointManager.cleanupCheckpointDirectory();
    }

    /**
     * @param preLocked Pre-locked file lock holder.
     */
    private void acquireFileLock(FileLockHolder preLocked) throws IgniteCheckedException {
        if (cctx.kernalContext().clientNode())
            return;

        fileLockHolder = preLocked == null ?
            new FileLockHolder(storeMgr.workDir().getPath(), cctx.kernalContext(), log) : preLocked;

        if (!fileLockHolder.isLocked()) {
            if (log.isDebugEnabled())
                log.debug("Try to capture file lock [nodeId=" +
                    cctx.localNodeId() + " path=" + fileLockHolder.lockPath() + "]");

            fileLockHolder.tryLock(lockWaitTime);
        }
    }

    /**
     *
     */
    private void releaseFileLock() {
        if (cctx.kernalContext().clientNode() || fileLockHolder == null)
            return;

        if (log.isDebugEnabled())
            log.debug("Release file lock [nodeId=" +
                cctx.localNodeId() + " path=" + fileLockHolder.lockPath() + "]");

        fileLockHolder.close();
    }

    /** {@inheritDoc} */
    @Override public DataRegion addDataRegion(DataStorageConfiguration dataStorageCfg, DataRegionConfiguration dataRegionCfg,
        boolean trackable) throws IgniteCheckedException {
        DataRegion region = super.addDataRegion(dataStorageCfg, dataRegionCfg, trackable);

        checkpointedDataRegions.add(region);

        return region;
    }

    /** */
    private void prepareCacheDefragmentation(List<Integer> cacheGroupIds) throws IgniteCheckedException {
        GridKernalContext kernalCtx = cctx.kernalContext();
        DataStorageConfiguration dsCfg = kernalCtx.config().getDataStorageConfiguration();

        assert CU.isPersistenceEnabled(dsCfg);

        checkpointedDataRegions.remove(
            addDataRegion(
                dsCfg,
                createDefragmentationDataRegionConfig(dsCfg),
                true,
                new DefragmentationPageReadWriteManager(kernalCtx, "defrgPartitionsStore")
            )
        );
        checkpointedDataRegions.remove(
            addDataRegion(
                dsCfg,
                createDefragmentationMappingRegionConfig(dsCfg),
                true,
                new DefragmentationPageReadWriteManager(kernalCtx, "defrgLinkMappingStore")
            )
        );

        List<DataRegion> regions = Arrays.asList(
            dataRegion(DEFRAGMENTATION_MAPPING_REGION_NAME),
            dataRegion(DEFRAGMENTATION_PART_REGION_NAME)
        );

        LightCheckpointManager lightCheckpointMgr = new LightCheckpointManager(
            kernalCtx::log,
            cctx.igniteInstanceName(),
            "db-checkpoint-thread-defrag",
            kernalCtx.workersRegistry(),
            persistenceCfg,
            () -> regions,
            this::getPageMemoryForCacheGroup,
            resolveThrottlingPolicy(),
            snapshotMgr,
            persistentStoreMetricsImpl(),
            kernalCtx.longJvmPauseDetector(),
            kernalCtx.failure(),
            kernalCtx.cache()
        );

        lightCheckpointMgr.start();

        defrgMgr = new CachePartitionDefragmentationManager(
            cacheGroupIds,
            cctx,
            this,
            (FilePageStoreManager)cctx.pageStore(),
            checkpointManager,
            lightCheckpointMgr,
            persistenceCfg.getPageSize()
        );
    }

    /** {@inheritDoc} */
    @Override protected DataRegion addDataRegion(DataStorageConfiguration dataStorageCfg, DataRegionConfiguration dataRegionCfg,
        boolean trackable, PageReadWriteManager pmPageMgr) throws IgniteCheckedException {
        DataRegion region = super.addDataRegion(dataStorageCfg, dataRegionCfg, trackable, pmPageMgr);

        checkpointedDataRegions.add(region);

        return region;
    }

    /** */
    private void readMetastore() throws IgniteCheckedException {
        try {
            CheckpointStatus status = readCheckpointStatus();

            checkpointReadLock();

            try {
                dataRegion(METASTORE_DATA_REGION_NAME).pageMemory().start();

                performBinaryMemoryRestore(status, onlyMetastorageGroup(), physicalRecords(), false);

                metaStorage = createMetastorage(true);

                applyLogicalUpdates(status, onlyMetastorageGroup(), onlyMetastorageAndEncryptionRecords(), false);

                fillWalDisabledGroups();

                checkpointManager.initializeStorage();

                registerSystemView();

                notifyMetastorageReadyForRead();

                MaintenanceRegistry mntcReg = cctx.kernalContext().maintenanceRegistry();

                if (mntcReg.isMaintenanceMode()) {
                    MaintenanceTask task = mntcReg.activeMaintenanceTask(DEFRAGMENTATION_MNTC_TASK_NAME);

                    if (task != null) {
                        prepareCacheDefragmentation(fromStore(task).cacheGroupIds());

                        mntcReg.registerWorkflowCallback(
                            DEFRAGMENTATION_MNTC_TASK_NAME,
                            new DefragmentationWorkflowCallback(cctx.kernalContext()::log, defrgMgr)
                        );
                    }
                }
            }
            finally {
                metaStorage = null;

                dataRegion(METASTORE_DATA_REGION_NAME).pageMemory().stop(false);

                cctx.pageStore().cleanupPageStoreIfMatch(new Predicate<Integer>() {
                    @Override public boolean test(Integer grpId) {
                        return MetaStorage.METASTORAGE_CACHE_ID == grpId;
                    }
                }, false);

                checkpointReadUnlock();
            }
        }
        catch (StorageException e) {
            cctx.kernalContext().failure().process(new FailureContext(FailureType.CRITICAL_ERROR, e));

            throw new IgniteCheckedException(e);
        }
    }

    /** {@inheritDoc} */
    @Override public void onActivate(GridKernalContext ctx) throws IgniteCheckedException {
        if (log.isDebugEnabled())
            log.debug("Activate database manager [id=" + cctx.localNodeId() +
                " topVer=" + cctx.discovery().topologyVersionEx() + " ]");

        snapshotMgr = cctx.snapshot();

        checkpointManager.init();

        super.onActivate(ctx);

        if (!cctx.kernalContext().clientNode())
            finishRecovery();
    }

    /** {@inheritDoc} */
    @Override public void onDeActivate(GridKernalContext kctx) {
        if (log.isDebugEnabled())
            log.debug("DeActivate database manager [id=" + cctx.localNodeId() +
                " topVer=" + cctx.discovery().topologyVersionEx() + " ]");

        onKernalStop0(false);

        super.onDeActivate(kctx);

        /* Must be here, because after deactivate we can invoke activate and file lock must be already configured */
        checkpointManager.unblockCheckpointLock();
    }

    /** {@inheritDoc} */
    @Override protected void registerMetricsMBeans(IgniteConfiguration cfg) {
        super.registerMetricsMBeans(cfg);

        registerMetricsMBean(
            cctx.kernalContext().config(),
            MBEAN_GROUP,
            MBEAN_NAME,
            persStoreMetrics,
            DataStorageMetricsMXBean.class
        );
    }

    /** {@inheritDoc} */
    @Deprecated
    @Override protected IgniteOutClosure<Long> freeSpaceProvider(final DataRegionConfiguration dataRegCfg) {
        if (!dataRegCfg.isPersistenceEnabled())
            return super.freeSpaceProvider(dataRegCfg);

        final String dataRegName = dataRegCfg.getName();

        return new IgniteOutClosure<Long>() {
            @Override public Long apply() {
                long freeSpace = 0L;

                for (CacheGroupContext grpCtx : cctx.cache().cacheGroups()) {
                    if (!grpCtx.dataRegion().config().getName().equals(dataRegName))
                        continue;

                    assert grpCtx.offheap() instanceof GridCacheOffheapManager;

                    freeSpace += ((GridCacheOffheapManager)grpCtx.offheap()).freeSpace();
                }

                return freeSpace;
            }
        };
    }

    /** {@inheritDoc} */
    @Override protected DataRegionMetricsProvider dataRegionMetricsProvider(final DataRegionConfiguration dataRegCfg) {
        if (!dataRegCfg.isPersistenceEnabled())
            return super.dataRegionMetricsProvider(dataRegCfg);

        final String dataRegName = dataRegCfg.getName();

        return new DataRegionMetricsProvider() {
            @Override public long partiallyFilledPagesFreeSpace() {
                long freeSpace = 0L;

                for (CacheGroupContext grpCtx : cctx.cache().cacheGroups()) {
                    if (!grpCtx.dataRegion().config().getName().equals(dataRegName))
                        continue;

                    assert grpCtx.offheap() instanceof GridCacheOffheapManager;

                    freeSpace += ((GridCacheOffheapManager)grpCtx.offheap()).freeSpace();
                }

                return freeSpace;
            }

            @Override public long emptyDataPages() {
                long emptyDataPages = 0L;

                for (CacheGroupContext grpCtx : cctx.cache().cacheGroups()) {
                    if (!grpCtx.dataRegion().config().getName().equals(dataRegName))
                        continue;

                    assert grpCtx.offheap() instanceof GridCacheOffheapManager;

                    emptyDataPages += ((GridCacheOffheapManager)grpCtx.offheap()).emptyDataPages();
                }

                return emptyDataPages;
            }
        };
    }

    /**
     * Restores last valid WAL pointer and resumes logging from that pointer.
     * Re-creates metastorage if needed.
     *
     * @throws IgniteCheckedException If failed.
     */
    private void finishRecovery() throws IgniteCheckedException {
        assert !cctx.kernalContext().clientNode();

        long time = System.currentTimeMillis();

        CHECKPOINT_LOCK_HOLD_COUNT.set(CHECKPOINT_LOCK_HOLD_COUNT.get() + 1);

        try {
            for (DatabaseLifecycleListener lsnr : getDatabaseListeners(cctx.kernalContext()))
                lsnr.beforeResumeWalLogging(this);

            // Try to resume logging since last finished checkpoint if possible.
            if (walTail == null) {
                CheckpointStatus status = readCheckpointStatus();

                walTail = CheckpointStatus.NULL_PTR.equals(status.endPtr) ? null : status.endPtr;
            }

            resumeWalLogging();

            walTail = null;

            // Recreate metastorage to refresh page memory state after deactivation.
            if (metaStorage == null)
                metaStorage = createMetastorage(false);

            notifyMetastorageReadyForReadWrite();

            U.log(log, "Finish recovery performed in " + (System.currentTimeMillis() - time) + " ms.");
        }
        catch (IgniteCheckedException e) {
            if (X.hasCause(e, StorageException.class, IOException.class))
                cctx.kernalContext().failure().process(new FailureContext(FailureType.CRITICAL_ERROR, e));

            throw e;
        }
        finally {
            CHECKPOINT_LOCK_HOLD_COUNT.set(CHECKPOINT_LOCK_HOLD_COUNT.get() - 1);
        }
    }

    /**
     * @param readOnly Metastorage read-only mode.
     * @return Instance of Metastorage.
     * @throws IgniteCheckedException If failed to create metastorage.
     */
    private MetaStorage createMetastorage(boolean readOnly) throws IgniteCheckedException {
        cctx.pageStore().initializeForMetastorage();

        MetaStorage storage = new MetaStorage(
            cctx,
            dataRegion(METASTORE_DATA_REGION_NAME),
            (DataRegionMetricsImpl) memMetricsMap.get(METASTORE_DATA_REGION_NAME),
            readOnly
        );

        storage.init(this);

        return storage;
    }

    /**
     * @param cacheGroupsPredicate Cache groups to restore.
     * @param recordTypePredicate Filter records by type.
     * @return Last seen WAL pointer during binary memory recovery.
     * @throws IgniteCheckedException If failed.
     */
    private RestoreBinaryState restoreBinaryMemory(
        IgnitePredicate<Integer> cacheGroupsPredicate,
        IgniteBiPredicate<WALRecord.RecordType, WALPointer> recordTypePredicate
    ) throws IgniteCheckedException {
        long time = System.currentTimeMillis();

        try {
            log.info("Starting binary memory restore for: " + cctx.cache().cacheGroupDescriptors().keySet());

            for (DatabaseLifecycleListener lsnr : getDatabaseListeners(cctx.kernalContext()))
                lsnr.beforeBinaryMemoryRestore(this);

            CheckpointStatus status = readCheckpointStatus();

            // First, bring memory to the last consistent checkpoint state if needed.
            // This method should return a pointer to the last valid record in the WAL.
            RestoreBinaryState binaryState = performBinaryMemoryRestore(
                status,
                cacheGroupsPredicate,
                recordTypePredicate,
                true
            );

            WALPointer restored = binaryState.lastReadRecordPointer();

            if (restored.equals(CheckpointStatus.NULL_PTR))
                restored = null; // This record is first
            else
                restored = restored.next();

            if (restored == null && !status.endPtr.equals(CheckpointStatus.NULL_PTR)) {
                throw new StorageException("The memory cannot be restored. The critical part of WAL archive is missing " +
                    "[tailWalPtr=" + restored + ", endPtr=" + status.endPtr + ']');
            }
            else if (restored != null)
                U.log(log, "Binary memory state restored at node startup [restoredPtr=" + restored + ']');

            // Wal logging is now available.
            cctx.wal().resumeLogging(restored);

            // Log MemoryRecoveryRecord to make sure that old physical records are not replayed during
            // next physical recovery.
            checkpointManager.memoryRecoveryRecordPtr(cctx.wal().log(new MemoryRecoveryRecord(U.currentTimeMillis())));

            for (DatabaseLifecycleListener lsnr : getDatabaseListeners(cctx.kernalContext()))
                lsnr.afterBinaryMemoryRestore(this, binaryState);

            if (log.isInfoEnabled())
                log.info("Binary recovery performed in " + (System.currentTimeMillis() - time) + " ms.");

            return binaryState;
        }
        catch (IgniteCheckedException e) {
            if (X.hasCause(e, StorageException.class, IOException.class))
                cctx.kernalContext().failure().process(new FailureContext(FailureType.CRITICAL_ERROR, e));

            throw e;
        }
    }

    /** {@inheritDoc} */
    @Override protected void onKernalStop0(boolean cancel) {
        checkpointManager.stop(cancel);

        super.onKernalStop0(cancel);

        unregisterMetricsMBean(
            cctx.gridConfig(),
            MBEAN_GROUP,
            MBEAN_NAME
        );

        metaStorage = null;
    }

    /** {@inheritDoc} */
    @Override protected void stop0(boolean cancel) {
        super.stop0(cancel);

        releaseFileLock();
    }

    /** */
    private long[] calculateFragmentSizes(int concLvl, long cacheSize, long chpBufSize) {
        if (concLvl < 2)
            concLvl = Runtime.getRuntime().availableProcessors();

        long fragmentSize = cacheSize / concLvl;

        if (fragmentSize < 1024 * 1024)
            fragmentSize = 1024 * 1024;

        long[] sizes = new long[concLvl + 1];

        for (int i = 0; i < concLvl; i++)
            sizes[i] = fragmentSize;

        sizes[concLvl] = chpBufSize;

        return sizes;
    }

    /** {@inheritDoc} */
    @Override protected PageMemory createPageMemory(
        DirectMemoryProvider memProvider,
        DataStorageConfiguration memCfg,
        DataRegionConfiguration plcCfg,
        DataRegionMetricsImpl memMetrics,
        final boolean trackable,
        PageReadWriteManager pmPageMgr
    ) {
        if (!plcCfg.isPersistenceEnabled())
            return super.createPageMemory(memProvider, memCfg, plcCfg, memMetrics, trackable, pmPageMgr);

        memMetrics.persistenceEnabled(true);

        long cacheSize = plcCfg.getMaxSize();

        // Checkpoint buffer size can not be greater than cache size, it does not make sense.
        long chpBufSize = checkpointBufferSize(plcCfg);

        if (chpBufSize > cacheSize) {
            U.quietAndInfo(log,
                "Configured checkpoint page buffer size is too big, setting to the max region size [size="
                    + U.readableSize(cacheSize, false) + ",  memPlc=" + plcCfg.getName() + ']');

            chpBufSize = cacheSize;
        }

        GridInClosure3X<Long, FullPageId, PageMemoryEx> changeTracker;

        if (trackable)
            changeTracker = new GridInClosure3X<Long, FullPageId, PageMemoryEx>() {
                @Override public void applyx(
                    Long page,
                    FullPageId fullId,
                    PageMemoryEx pageMem
                ) throws IgniteCheckedException {
                    if (trackable)
                        snapshotMgr.onChangeTrackerPage(page, fullId, pageMem);
                }
            };
        else
            changeTracker = null;

        PageMemoryImpl pageMem = new PageMemoryImpl(
            wrapMetricsMemoryProvider(memProvider, memMetrics),
            calculateFragmentSizes(
                memCfg.getConcurrencyLevel(),
                cacheSize,
                chpBufSize
            ),
            cctx,
            pmPageMgr,
            memCfg.getPageSize(),
            (fullId, pageBuf, tag) -> {
                memMetrics.onPageWritten();

                // We can write only page from disk into snapshot.
                snapshotMgr.beforePageWrite(fullId);

                // Write page to disk.
                pmPageMgr.write(fullId.groupId(), fullId.pageId(), pageBuf, tag, true);

                getCheckpointer().currentProgress().updateEvictedPages(1);
            },
            changeTracker,
            this,
            memMetrics,
            resolveThrottlingPolicy(),
            new IgniteOutClosure<CheckpointProgress>() {
                @Override public CheckpointProgress apply() {
                    return getCheckpointer().currentProgress();
                }
            }
        );

        memMetrics.pageMemory(pageMem);

        return pageMem;
    }

    /**
     * @param memoryProvider0 Memory provider.
     * @param memMetrics Memory metrics.
     * @return Wrapped memory provider.
     */
    @Override protected DirectMemoryProvider wrapMetricsMemoryProvider(
        final DirectMemoryProvider memoryProvider0,
        final DataRegionMetricsImpl memMetrics
    ) {
        return new DirectMemoryProvider() {
            private AtomicInteger checkPointBufferIdxCnt = new AtomicInteger();

            private final DirectMemoryProvider memProvider = memoryProvider0;

            @Override public void initialize(long[] chunkSizes) {
                memProvider.initialize(chunkSizes);

                checkPointBufferIdxCnt.set(chunkSizes.length);
            }

            @Override public void shutdown(boolean deallocate) {
                memProvider.shutdown(deallocate);
            }

            @Override public DirectMemoryRegion nextRegion() {
                DirectMemoryRegion nextMemoryRegion = memProvider.nextRegion();

                if (nextMemoryRegion == null)
                    return null;

                int idx = checkPointBufferIdxCnt.decrementAndGet();

                long chunkSize = nextMemoryRegion.size();

                // Checkpoint chunk last in the long[] chunkSizes.
                if (idx != 0)
                    memMetrics.updateOffHeapSize(chunkSize);
                else
                    memMetrics.updateCheckpointBufferSize(chunkSize);

                return nextMemoryRegion;
            }
        };
    }

    /**
     * Resolves throttling policy according to the settings.
     */
    @NotNull private PageMemoryImpl.ThrottlingPolicy resolveThrottlingPolicy() {
        PageMemoryImpl.ThrottlingPolicy plc = persistenceCfg.isWriteThrottlingEnabled()
            ? PageMemoryImpl.ThrottlingPolicy.SPEED_BASED
            : PageMemoryImpl.ThrottlingPolicy.CHECKPOINT_BUFFER_ONLY;

        if (throttlingPolicyOverride != null) {
            try {
                plc = PageMemoryImpl.ThrottlingPolicy.valueOf(throttlingPolicyOverride.toUpperCase());
            }
            catch (IllegalArgumentException e) {
                log.error("Incorrect value of IGNITE_OVERRIDE_WRITE_THROTTLING_ENABLED property. " +
                    "The default throttling policy will be used [plc=" + throttlingPolicyOverride +
                    ", defaultPlc=" + plc + ']');
            }
        }
        return plc;
    }

    /** {@inheritDoc} */
    @Override protected void checkRegionEvictionProperties(DataRegionConfiguration regCfg, DataStorageConfiguration dbCfg)
        throws IgniteCheckedException {
        if (!regCfg.isPersistenceEnabled())
            super.checkRegionEvictionProperties(regCfg, dbCfg);
        else if (regCfg.getPageEvictionMode() != DataPageEvictionMode.DISABLED) {
            U.warn(log, "Page eviction mode will have no effect because the oldest pages are evicted automatically " +
                "if Ignite persistence is enabled: " + regCfg.getName());
        }
    }

    /** {@inheritDoc} */
    @Override protected void checkPageSize(DataStorageConfiguration memCfg) {
        if (memCfg.getPageSize() == 0) {
            try {
                assert cctx.pageStore() instanceof FilePageStoreManager :
                    "Invalid page store manager was created: " + cctx.pageStore();

                Path anyIdxPartFile = IgniteUtils.searchFileRecursively(
                    ((FilePageStoreManager)cctx.pageStore()).workDir().toPath(), FilePageStoreManager.INDEX_FILE_NAME);

                if (anyIdxPartFile != null) {
                    memCfg.setPageSize(resolvePageSizeFromPartitionFile(anyIdxPartFile));

                    return;
                }
            }
            catch (IgniteCheckedException | IOException | IllegalArgumentException e) {
                U.quietAndWarn(log, "Attempt to resolve pageSize from store files failed: " + e.getMessage());

                U.quietAndWarn(log, "Default page size will be used: " + DataStorageConfiguration.DFLT_PAGE_SIZE + " bytes");
            }

            memCfg.setPageSize(DataStorageConfiguration.DFLT_PAGE_SIZE);
        }
    }

    /**
     * @param partFile Partition file.
     */
    private int resolvePageSizeFromPartitionFile(Path partFile) throws IOException, IgniteCheckedException {
        FileIOFactory ioFactory = persistenceCfg.getFileIOFactory();

        try (FileIO fileIO = ioFactory.create(partFile.toFile())) {
            int minimalHdr = FilePageStore.HEADER_SIZE;

            if (fileIO.size() < minimalHdr)
                throw new IgniteCheckedException("Partition file is too small: " + partFile);

            ByteBuffer hdr = ByteBuffer.allocate(minimalHdr).order(ByteOrder.nativeOrder());

            fileIO.readFully(hdr);

            hdr.rewind();

            hdr.getLong(); // Read signature.

            hdr.getInt(); // Read version.

            hdr.get(); // Read type.

            int pageSize = hdr.getInt();

            if (pageSize == 2048) {
                U.quietAndWarn(log, "You are currently using persistent store with 2K pages (DataStorageConfiguration#" +
                    "pageSize). If you use SSD disk, consider migrating to 4K pages for better IO performance.");
            }

            return pageSize;
        }
    }

    /** {@inheritDoc} */
    @Override public void beforeExchange(GridDhtPartitionsExchangeFuture fut) throws IgniteCheckedException {
        // Try to restore partition states.
        if (fut.localJoinExchange() || fut.activateCluster()
            || (fut.exchangeActions() != null && !F.isEmpty(fut.exchangeActions().cacheGroupsToStart()))) {
            U.doInParallel(
                cctx.kernalContext().getSystemExecutorService(),
                cctx.cache().cacheGroups(),
                cacheGroup -> {
                    if (cacheGroup.isLocal())
                        return null;

                    cctx.database().checkpointReadLock();

                    try {
                        cacheGroup.offheap().restorePartitionStates(Collections.emptyMap());

                        if (cacheGroup.localStartVersion().equals(fut.initialVersion()))
                            cacheGroup.topology().afterStateRestored(fut.initialVersion());

                        fut.timeBag().finishLocalStage("Restore partition states " +
                            "[grp=" + cacheGroup.cacheOrGroupName() + "]");
                    }
                    finally {
                        cctx.database().checkpointReadUnlock();
                    }

                    return null;
                }
            );

            fut.timeBag().finishGlobalStage("Restore partition states");
        }

        if (cctx.kernalContext().query().moduleEnabled())
           cctx.kernalContext().query().beforeExchange(fut);
    }

    /** {@inheritDoc} */
    @Override public void rebuildIndexesIfNeeded(GridDhtPartitionsExchangeFuture exchangeFut) {
        rebuildIndexes(cctx.cacheContexts(), (cacheCtx) -> cacheCtx.startTopologyVersion().equals(exchangeFut.initialVersion()));
    }

    /** {@inheritDoc} */
    @Override public void forceRebuildIndexes(Collection<GridCacheContext> contexts) {
        contexts.forEach(ctx -> cctx.kernalContext().query().prepareIndexRebuildFuture(ctx.cacheId()));

        rebuildIndexes(contexts, (cacheCtx) -> true);
    }

    /**
     * @param contexts Collection of cache contexts for which indexes should be rebuilt.
     * @param rebuildCond Condition that should be met for indexes to be rebuilt for specific cache.
     */
    private void rebuildIndexes(Collection<GridCacheContext> contexts, Predicate<GridCacheContext> rebuildCond) {
        GridQueryProcessor qryProc = cctx.kernalContext().query();

        if (!qryProc.moduleEnabled())
            return;

        GridCountDownCallback rebuildIndexesCompleteCntr = new GridCountDownCallback(
            contexts.size(),
            () -> {
                if (log.isInfoEnabled())
                    log.info("Indexes rebuilding completed for all caches.");
            },
            1  //need at least 1 index rebuilded to print message about rebuilding completion
        );

        for (GridCacheContext cacheCtx : contexts) {
            if (!rebuildCond.test(cacheCtx))
                continue;

            IgniteInternalFuture<?> rebuildFut = qryProc.rebuildIndexesFromHash(cacheCtx);

            if (nonNull(rebuildFut))
                rebuildFut.listen(fut -> rebuildIndexesCompleteCntr.countDown(true));
            else
                rebuildIndexesCompleteCntr.countDown(false);
        }
    }

    /**
     * Return short information about cache.
     *
     * @param cacheCtx Cache context.
     * @return Short cache info.
     */
    private String cacheInfo(GridCacheContext cacheCtx) {
        assert nonNull(cacheCtx);

        return "name=" + cacheCtx.name() + ", grpName=" + cacheCtx.group().name();
    }

    /** {@inheritDoc} */
    @Override public void onCacheGroupsStopped(
        Collection<IgniteBiTuple<CacheGroupContext, Boolean>> stoppedGrps
    ) {
        Map<PageMemoryEx, Collection<Integer>> destroyed = new HashMap<>();

        cctx.snapshotMgr().onCacheGroupsStopped(stoppedGrps.stream()
            .filter(IgniteBiTuple::get2)
            .map(t -> t.get1().groupId())
            .collect(Collectors.toList()));

        for (IgniteBiTuple<CacheGroupContext, Boolean> tup : stoppedGrps) {
            CacheGroupContext gctx = tup.get1();

            if (!gctx.persistenceEnabled())
                continue;

            snapshotMgr.onCacheGroupStop(gctx, tup.get2());

            PageMemoryEx pageMem = (PageMemoryEx)gctx.dataRegion().pageMemory();

            Collection<Integer> grpIds = destroyed.computeIfAbsent(pageMem, k -> new HashSet<>());

            grpIds.add(tup.get1().groupId());

            if (gctx.config().isEncryptionEnabled())
                cctx.kernalContext().encryption().onCacheGroupStop(gctx.groupId());

            pageMem.onCacheGroupDestroyed(tup.get1().groupId());

            if (tup.get2())
                cctx.kernalContext().encryption().onCacheGroupDestroyed(gctx.groupId());
        }

        Collection<IgniteInternalFuture<Void>> clearFuts = new ArrayList<>(destroyed.size());

        for (Map.Entry<PageMemoryEx, Collection<Integer>> entry : destroyed.entrySet()) {
            final Collection<Integer> grpIds = entry.getValue();

            clearFuts.add(entry.getKey().clearAsync((grpId, pageIdg) -> grpIds.contains(grpId), false));
        }

        for (IgniteInternalFuture<Void> clearFut : clearFuts) {
            try {
                clearFut.get();
            }
            catch (IgniteCheckedException e) {
                log.error("Failed to clear page memory", e);
            }
        }

        if (cctx.pageStore() != null) {
            for (IgniteBiTuple<CacheGroupContext, Boolean> tup : stoppedGrps) {
                CacheGroupContext grp = tup.get1();

                try {
                    cctx.pageStore().shutdownForCacheGroup(grp, tup.get2());
                }
                catch (IgniteCheckedException e) {
                    U.error(log, "Failed to gracefully clean page store resources for destroyed cache " +
                        "[cache=" + grp.cacheOrGroupName() + "]", e);
                }
            }
        }
    }

    /**
     * Gets the checkpoint read lock. While this lock is held, checkpoint thread will not acquireSnapshotWorker memory
     * state.
     *
     * @throws IgniteException If failed.
     */
    @Override public void checkpointReadLock() {
        checkpointManager.checkpointTimeoutLock().checkpointReadLock();
    }

    /** {@inheritDoc} */
    @Override public boolean checkpointLockIsHeldByThread() {
        return checkpointManager.checkpointTimeoutLock().checkpointLockIsHeldByThread();
    }

    /**
     * Releases the checkpoint read lock.
     */
    @Override public void checkpointReadUnlock() {
        checkpointManager.checkpointTimeoutLock().checkpointReadUnlock();
    }

    /** {@inheritDoc} */
    @Override public synchronized Map<Integer, Map<Integer, Long>> reserveHistoryForExchange() {
        assert reservedForExchange == null : reservedForExchange;

        Map</*grpId*/Integer, Set</*partId*/Integer>> applicableGroupsAndPartitions = partitionsApplicableForWalRebalance();

        Map</*grpId*/Integer, T2</*reason*/ReservationReason, Map</*partId*/Integer, CheckpointEntry>>> earliestValidCheckpoints;

        checkpointReadLock();

        try {
            CheckpointHistoryResult checkpointHistoryResult = checkpointHistory().searchAndReserveCheckpoints(applicableGroupsAndPartitions);

            earliestValidCheckpoints = checkpointHistoryResult.earliestValidCheckpoints();

            if (checkpointHistoryResult.reservedCheckoint() != null)
                reservedForExchange = checkpointHistoryResult.reservedCheckoint().checkpointMark();
        }
        finally {
            checkpointReadUnlock();
        }

        Map</*grpId*/Integer, Map</*partId*/Integer, /*updCntr*/Long>> grpPartsWithCnts = new HashMap<>();

        for (Map.Entry<Integer, T2</*reason*/ReservationReason, Map</*partId*/Integer, CheckpointEntry>>> e : earliestValidCheckpoints.entrySet()) {
            int grpId = e.getKey();

            if (e.getValue().get2() == null)
                continue;

            for (Map.Entry<Integer, CheckpointEntry> e0 : e.getValue().get2().entrySet()) {
                CheckpointEntry cpEntry = e0.getValue();

                int partId = e0.getKey();

                assert cctx.wal().reserved(cpEntry.checkpointMark())
                    : "WAL segment for checkpoint " + cpEntry + " has not reserved";

                Long updCntr = cpEntry.partitionCounter(cctx.wal(), grpId, partId);

                if (updCntr != null)
                    grpPartsWithCnts.computeIfAbsent(grpId, k -> new HashMap<>()).put(partId, updCntr);
            }
        }

        if (log.isInfoEnabled() && !F.isEmpty(earliestValidCheckpoints))
            printReservationToLog(earliestValidCheckpoints);

        return grpPartsWithCnts;
    }

    /**
     * Prints detail information about caches which were not reserved
     * and reservation depth for the caches which have WAL history enough.
     *
     * @param earliestValidCheckpoints Map contains information about caches' reservation.
     */
    private void printReservationToLog(
        Map<Integer, T2<ReservationReason, Map<Integer, CheckpointEntry>>> earliestValidCheckpoints) {
        try {
            Map<ReservationReason, List<Integer>> notReservedCachesToPrint = new HashMap<>();
            Map<ReservationReason, List<T2<Integer, CheckpointEntry>>> reservedCachesToPrint = new HashMap<>();

            for (Map.Entry<Integer, T2<ReservationReason, Map<Integer, CheckpointEntry>>> entry : earliestValidCheckpoints.entrySet()) {
                if (entry.getValue().get2() == null) {
                    notReservedCachesToPrint.computeIfAbsent(entry.getValue().get1(), reason -> new ArrayList<>())
                        .add(entry.getKey());
                }
                else {
                    reservedCachesToPrint.computeIfAbsent(entry.getValue().get1(), reason -> new ArrayList<>())
                        .add(new T2(entry.getKey(), entry.getValue().get2().values().stream().min(
                            Comparator.comparingLong(CheckpointEntry::timestamp)).get()));
                }
            }

            if (!F.isEmpty(notReservedCachesToPrint)) {
                log.info("Cache groups were not reserved [" +
                    notReservedCachesToPrint.entrySet().stream()
                        .map(entry -> '[' +
                            entry.getValue().stream().map(grpId -> "[grpId=" + grpId +
                                ", grpName=" + cctx.cache().cacheGroup(grpId).cacheOrGroupName() + ']')
                                .collect(Collectors.joining(", ")) +
                            ", reason=" + entry.getKey() + ']')
                        .collect(Collectors.joining(", ")) + ']');
            }

            if (!F.isEmpty(reservedCachesToPrint)) {
                log.info("Cache groups with earliest reserved checkpoint and a reason why a previous checkpoint was inapplicable: [" +
                    reservedCachesToPrint.entrySet().stream()
                        .map(entry -> '[' +
                            entry.getValue().stream().map(grpCp -> "[grpId=" + grpCp.get1() +
                                ", grpName=" + cctx.cache().cacheGroup(grpCp.get1()).cacheOrGroupName() +
                                ", cp=(" + grpCp.get2().checkpointId() + ", " + U.format(grpCp.get2().timestamp()) + ")]")
                                .collect(Collectors.joining(", ")) +
                            ", reason=" + entry.getKey() + ']')
                        .collect(Collectors.joining(", ")) + ']');
            }
        }
        catch (Exception e) {
            log.error("An error happened during printing partitions that were reserved for potential historical rebalance.", e);
        }
    }

    /**
     * @return Map of group id -> Set of partitions which can be used as suppliers for WAL rebalance.
     */
    private Map<Integer, Set<Integer>> partitionsApplicableForWalRebalance() {
        Map<Integer, Set<Integer>> res = new HashMap<>();

        for (CacheGroupContext grp : cctx.cache().cacheGroups()) {
            if (grp.isLocal())
                continue;

            for (GridDhtLocalPartition locPart : grp.topology().currentLocalPartitions()) {
                if (locPart.state() == OWNING && (preferWalRebalance() || locPart.fullSize() > walRebalanceThreshold))
                    res.computeIfAbsent(grp.groupId(), k -> new HashSet<>()).add(locPart.id());
            }
        }

        return res;
    }

    /** {@inheritDoc} */
    @Override public synchronized void releaseHistoryForExchange() {
        if (reservedForExchange == null)
            return;

        assert cctx.wal().reserved(reservedForExchange)
            : "Earliest checkpoint WAL pointer is not reserved for exchange: " + reservedForExchange;

        try {
            cctx.wal().release(reservedForExchange);
        }
        catch (IgniteCheckedException e) {
            log.error("Failed to release earliest checkpoint WAL pointer: " + reservedForExchange, e);
        }

        reservedForExchange = null;
    }

    /** {@inheritDoc} */
    @Override public boolean reserveHistoryForPreloading(Map<T2<Integer, Integer>, Long> reservationMap) {
        Map<GroupPartitionId, CheckpointEntry> entries = checkpointHistory().searchCheckpointEntry(reservationMap);

        if (F.isEmpty(entries))
            return false;

        WALPointer oldestWALPointerToReserve = null;

        for (GroupPartitionId key : entries.keySet()) {
            WALPointer ptr = entries.get(key).checkpointMark();

            if (ptr == null)
                return false;

            if (oldestWALPointerToReserve == null ||
                ptr.index() < oldestWALPointerToReserve.index())
                oldestWALPointerToReserve = ptr;
        }

        if (cctx.wal().reserve(oldestWALPointerToReserve)) {
            reservedForPreloading = oldestWALPointerToReserve;

            return true;
        }
        else
            return false;
    }

    /** {@inheritDoc} */
    @Override public void releaseHistoryForPreloading() {
        releaseHistForPreloadingLock.lock();

        try {
            if (reservedForPreloading != null) {
                cctx.wal().release(reservedForPreloading);

                reservedForPreloading = null;
            }
        }
        catch (IgniteCheckedException ex) {
            U.error(log, "Could not release WAL reservation", ex);

            throw new IgniteException(ex);
        }
        finally {
            releaseHistForPreloadingLock.unlock();
        }
    }

    /** {@inheritDoc} */
    @Override public WALPointer latestWalPointerReservedForPreloading() {
        return reservedForPreloading;
    }

    /**
     *
     */
    @Nullable @Override public IgniteInternalFuture wakeupForCheckpoint(String reason) {
        CheckpointProgress progress = checkpointManager.forceCheckpoint(reason, null);

        if (progress != null)
            return progress.futureFor(LOCK_RELEASED);

        return null;
    }

    /** {@inheritDoc} */
    @Override public <R> void waitForCheckpoint(String reason, IgniteInClosure<? super IgniteInternalFuture<R>> lsnr)
        throws IgniteCheckedException {
        CheckpointProgress progress = checkpointManager.forceCheckpoint(reason, lsnr);

        if (progress == null)
            return;

        progress.futureFor(FINISHED).get();
    }

    /** {@inheritDoc} */
    @Override public CheckpointProgress forceCheckpoint(String reason) {
        return checkpointManager.forceCheckpoint(reason, null);
    }

    /** {@inheritDoc} */
    @Override public WALPointer lastCheckpointMarkWalPointer() {
        CheckpointEntry lastCheckpointEntry = checkpointHistory() == null ? null : checkpointHistory().lastCheckpoint();

        return lastCheckpointEntry == null ? null : lastCheckpointEntry.checkpointMark();
    }

    /**
     * @return Checkpoint directory.
     */
    public File checkpointDirectory() {
        return checkpointManager.checkpointDirectory();
    }

    /**
     * @param lsnr Listener.
     * @param dataRegion Data region for which listener is corresponded to.
     */
    public void addCheckpointListener(CheckpointListener lsnr, DataRegion dataRegion) {
        checkpointManager.addCheckpointListener(lsnr, dataRegion);
    }

    /**
     * @param lsnr Listener.
     */
    public void addCheckpointListener(CheckpointListener lsnr) {
        checkpointManager.addCheckpointListener(lsnr, null);
    }

    /**
     * @param lsnr Listener.
     */
    public void removeCheckpointListener(CheckpointListener lsnr) {
        checkpointManager.removeCheckpointListener(lsnr);
    }

    /**
     * @return Read checkpoint status.
     * @throws IgniteCheckedException If failed to read checkpoint status page.
     */
    @SuppressWarnings("TooBroadScope")
    private CheckpointStatus readCheckpointStatus() throws IgniteCheckedException {
        return checkpointManager.readCheckpointStatus();
    }

    /** {@inheritDoc} */
    @Override public void startMemoryRestore(GridKernalContext kctx, TimeBag startTimer) throws IgniteCheckedException {
        if (kctx.clientNode())
            return;

        MaintenanceRegistry mntcRegistry = kctx.maintenanceRegistry();

        MaintenanceTask mntcTask = mntcRegistry.activeMaintenanceTask(CORRUPTED_DATA_FILES_MNTC_TASK_NAME);

        if (mntcTask != null) {
            log.warning("Maintenance task found, stop restoring memory");

            File workDir = ((FilePageStoreManager) cctx.pageStore()).workDir();

            mntcRegistry.registerWorkflowCallback(CORRUPTED_DATA_FILES_MNTC_TASK_NAME,
                new CorruptedPdsMaintenanceCallback(workDir,
                    Arrays.asList(mntcTask.parameters().split(Pattern.quote(File.separator))))
            );

            return;
        }

        checkpointReadLock();

        RestoreLogicalState logicalState;

        try {
            // Preform early regions startup before restoring state.
            initAndStartRegions(kctx.config().getDataStorageConfiguration());

            startTimer.finishGlobalStage("Init and start regions");

            // Restore binary memory for all not WAL disabled cache groups.
            restoreBinaryMemory(
                groupsWithEnabledWal(),
                physicalRecords()
            );

            if (recoveryVerboseLogging && log.isInfoEnabled()) {
                log.info("Partition states information after BINARY RECOVERY phase:");

                dumpPartitionsInfo(cctx, log);
            }

            startTimer.finishGlobalStage("Restore binary memory");

            CheckpointStatus status = readCheckpointStatus();

            logicalState = applyLogicalUpdates(
                status,
                groupsWithEnabledWal(),
                logicalRecords(),
                true
            );

            if (recoveryVerboseLogging && log.isInfoEnabled()) {
                log.info("Partition states information after LOGICAL RECOVERY phase:");

                dumpPartitionsInfo(cctx, log);
            }

            startTimer.finishGlobalStage("Restore logical state");
        }
        catch (IgniteCheckedException e) {
            releaseFileLock();

            throw e;
        }
        finally {
            checkpointReadUnlock();
        }

        walTail = tailPointer(logicalState);

        cctx.wal().onDeActivate(kctx);
    }

    /** */
    public void resumeWalLogging() throws IgniteCheckedException {
        cctx.wal().resumeLogging(walTail);
    }

    /**
     * @param grpId Cache group id.
     * @param partId Partition ID.
     * @return Page store.
     * @throws IgniteCheckedException If failed.
     */
    public PageStore getPageStore(int grpId, int partId) throws IgniteCheckedException {
        return storeMgr.getStore(grpId, partId);
    }

    /**
     * @param gctx Group context.
     * @param f Consumer.
     * @return Accumulated result for all page stores.
     */
    public long forGroupPageStores(CacheGroupContext gctx, ToLongFunction<PageStore> f) {
        int groupId = gctx.groupId();

        long res = 0;

        try {
            Collection<PageStore> stores = storeMgr.getStores(groupId);

            if (stores != null) {
                for (PageStore store : stores)
                    res += f.applyAsLong(store);
            }
        }
        catch (IgniteCheckedException e) {
            throw new IgniteException(e);
        }

        return res;
    }

    /**
     * Calculates tail pointer for WAL at the end of logical recovery.
     *
     * @param logicalState State after logical recovery.
     * @return Tail pointer.
     * @throws IgniteCheckedException If failed.
     */
    private WALPointer tailPointer(RestoreLogicalState logicalState) throws IgniteCheckedException {
        // Should flush all data in buffers before read last WAL pointer.
        // Iterator read records only from files.
        WALPointer lastFlushPtr = cctx.wal().flush(null, true);

        // We must return null for NULL_PTR record, because FileWriteAheadLogManager.resumeLogging
        // can't write header without that condition.
        WALPointer lastReadPtr = logicalState.lastReadRecordPointer();

        if (lastFlushPtr != null && lastReadPtr == null)
            return lastFlushPtr;

        if (lastFlushPtr == null && lastReadPtr != null)
            return lastReadPtr;

        if (lastFlushPtr != null && lastReadPtr != null)
            return lastReadPtr.compareTo(lastFlushPtr) >= 0 ? lastReadPtr : lastFlushPtr;

        return null;
    }

    /**
     * Called when all partitions have been fully restored and pre-created on node start.
     *
     * Starts checkpointing process and initiates first checkpoint.
     *
     * @throws IgniteCheckedException If first checkpoint has failed.
     */
    @Override public void onStateRestored(AffinityTopologyVersion topVer) throws IgniteCheckedException {
        checkpointManager.start();

        CheckpointProgress chp = checkpointManager.forceCheckpoint("node started", null);

        if (chp != null)
            chp.futureFor(LOCK_RELEASED).get();
    }

    /**
     * @param status Checkpoint status.
     * @param cacheGroupsPredicate Cache groups to restore.
     * @throws IgniteCheckedException If failed.
     * @throws StorageException In case I/O error occurred during operations with storage.
     */
    private RestoreBinaryState performBinaryMemoryRestore(
        CheckpointStatus status,
        IgnitePredicate<Integer> cacheGroupsPredicate,
        IgniteBiPredicate<WALRecord.RecordType, WALPointer> recordTypePredicate,
        boolean finalizeState
    ) throws IgniteCheckedException {
        if (log.isInfoEnabled())
            log.info("Checking memory state [lastValidPos=" + status.endPtr + ", lastMarked="
                + status.startPtr + ", lastCheckpointId=" + status.cpStartId + ']');

        WALPointer recPtr = status.endPtr;

        boolean apply = status.needRestoreMemory();

        try {
            WALRecord startRec = !CheckpointStatus.NULL_PTR.equals(status.startPtr) || apply ? cctx.wal().read(status.startPtr) : null;

            if (apply) {
                if (finalizeState)
                    U.quietAndWarn(log, "Ignite node stopped in the middle of checkpoint. Will restore memory state and " +
                        "finish checkpoint on node start.");

                cctx.cache().cacheGroupDescriptors().forEach((grpId, desc) -> {
                    if (!cacheGroupsPredicate.apply(grpId))
                        return;

                    try {
                        DataRegion region = cctx.database().dataRegion(desc.config().getDataRegionName());

                        if (region == null || !cctx.isLazyMemoryAllocation(region))
                            return;

                        region.pageMemory().start();
                    }
                    catch (IgniteCheckedException e) {
                        throw new IgniteException(e);
                    }
                });

                cctx.pageStore().beginRecover();

                if (!(startRec instanceof CheckpointRecord))
                    throw new StorageException("Checkpoint marker doesn't point to checkpoint record " +
                        "[ptr=" + status.startPtr + ", rec=" + startRec + "]");

                WALPointer cpMark = ((CheckpointRecord)startRec).checkpointMark();

                if (cpMark != null) {
                    if (log.isInfoEnabled())
                        log.info("Restoring checkpoint after logical recovery, will start physical recovery from " +
                            "back pointer: " + cpMark);

                    recPtr = cpMark;
                }
            }
            else
                cctx.wal().notchLastCheckpointPtr(status.startPtr);
        }
        catch (NoSuchElementException e) {
            throw new StorageException("Failed to read checkpoint record from WAL, persistence consistency " +
                "cannot be guaranteed. Make sure configuration points to correct WAL folders and WAL folder is " +
                "properly mounted [ptr=" + status.startPtr + ", walPath=" + persistenceCfg.getWalPath() +
                ", walArchive=" + persistenceCfg.getWalArchivePath() + "]");
        }

        AtomicReference<Throwable> applyError = new AtomicReference<>();

        StripedExecutor exec = cctx.kernalContext().getStripedExecutorService();

        Semaphore semaphore = new Semaphore(semaphorePertmits(exec));

        long start = U.currentTimeMillis();

        long lastArchivedSegment = cctx.wal().lastArchivedSegment();

        WALIterator it = cctx.wal().replay(recPtr, recordTypePredicate);

        RestoreBinaryState restoreBinaryState = new RestoreBinaryState(status, it, lastArchivedSegment, cacheGroupsPredicate);

        AtomicLong applied = new AtomicLong();

        try {
            while (it.hasNextX()) {
                if (applyError.get() != null)
                    break;

                WALRecord rec = restoreBinaryState.next();

                if (rec == null)
                    break;

                switch (rec.type()) {
                    case PAGE_RECORD:
                        if (restoreBinaryState.needApplyBinaryUpdate()) {
                            PageSnapshot pageSnapshot = (PageSnapshot)rec;

                            // Here we do not require tag check because we may be applying memory changes after
                            // several repetitive restarts and the same pages may have changed several times.
                            int groupId = pageSnapshot.fullPageId().groupId();
                            int partId = partId(pageSnapshot.fullPageId().pageId());

                            if (skipRemovedIndexUpdates(groupId, partId))
                                break;

                            stripedApplyPage((pageMem) -> {
                                    try {
                                        applyPageSnapshot(pageMem, pageSnapshot);

                                        applied.incrementAndGet();
                                    }
                                    catch (Throwable t) {
                                        U.error(log, "Failed to apply page snapshot. rec=[" + pageSnapshot + ']');

                                        applyError.compareAndSet(
                                            null,
                                            (t instanceof IgniteCheckedException) ?
                                                (IgniteCheckedException)t :
                                                new IgniteCheckedException("Failed to apply page snapshot", t));
                                    }
                                }, groupId, partId, exec, semaphore
                            );
                        }

                        break;

                    case PART_META_UPDATE_STATE:
                        PartitionMetaStateRecord metaStateRecord = (PartitionMetaStateRecord)rec;

                    {
                        int groupId = metaStateRecord.groupId();
                        int partId = metaStateRecord.partitionId();

                        stripedApplyPage((pageMem) -> {
                            GridDhtPartitionState state = fromOrdinal(metaStateRecord.state());

                            if (state == null || state == GridDhtPartitionState.EVICTED)
                                schedulePartitionDestroy(groupId, partId);
                            else {
                                try {
                                    cancelOrWaitPartitionDestroy(groupId, partId);
                                }
                                catch (Throwable t) {
                                    U.error(log, "Failed to cancel or wait partition destroy. rec=[" + metaStateRecord + ']');

                                    applyError.compareAndSet(
                                        null,
                                        (t instanceof IgniteCheckedException) ?
                                            (IgniteCheckedException)t :
                                            new IgniteCheckedException("Failed to cancel or wait partition destroy", t));
                                }
                            }
                        }, groupId, partId, exec, semaphore);
                    }

                    break;

                    case PARTITION_DESTROY:
                        PartitionDestroyRecord destroyRecord = (PartitionDestroyRecord)rec;

                    {
                        int groupId = destroyRecord.groupId();
                        int partId = destroyRecord.partitionId();

                        stripedApplyPage((pageMem) -> {
                            pageMem.invalidate(groupId, partId);

                            schedulePartitionDestroy(groupId, partId);
                        }, groupId, partId, exec, semaphore);

                    }
                    break;

                    default:
                        if (restoreBinaryState.needApplyBinaryUpdate() && rec instanceof PageDeltaRecord) {
                            PageDeltaRecord pageDelta = (PageDeltaRecord)rec;

                            int groupId = pageDelta.groupId();
                            int partId = partId(pageDelta.pageId());

                            if (skipRemovedIndexUpdates(groupId, partId))
                                break;

                            stripedApplyPage((pageMem) -> {
                                try {
                                    applyPageDelta(pageMem, pageDelta, true);

                                    applied.incrementAndGet();
                                }
                                catch (Throwable t) {
                                    U.error(log, "Failed to apply page delta. rec=[" + pageDelta + ']');

                                    applyError.compareAndSet(
                                        null,
                                        (t instanceof IgniteCheckedException) ?
                                            (IgniteCheckedException)t :
                                            new IgniteCheckedException("Failed to apply page delta", t));
                                }
                            }, groupId, partId, exec, semaphore);
                        }
                }
            }
        }
        finally {
            it.close();

            awaitApplyComplete(exec, applyError);
        }

        if (!finalizeState)
            return null;

        WALPointer lastReadPtr = restoreBinaryState.lastReadRecordPointer();

        if (status.needRestoreMemory()) {
            if (restoreBinaryState.needApplyBinaryUpdate())
                throw new StorageException("Failed to restore memory state (checkpoint marker is present " +
                    "on disk, but checkpoint record is missed in WAL) " +
                    "[cpStatus=" + status + ", lastRead=" + lastReadPtr + "]");

            if (log.isInfoEnabled())
                log.info("Finished applying memory changes [changesApplied=" + applied +
                    ", time=" + (U.currentTimeMillis() - start) + " ms]");

            finalizeCheckpointOnRecovery(status.cpStartTs, status.cpStartId, status.startPtr, exec);
        }

        return restoreBinaryState;
    }

    /**
     * Calculate the maximum number of concurrent tasks for apply through the striped executor.
     *
     * @param exec Striped executor.
     * @return Number of permits.
     */
    private int semaphorePertmits(StripedExecutor exec) {
        // 4 task per-stripe by default.
        int permits = exec.stripesCount() * 4;

        long maxMemory = Runtime.getRuntime().maxMemory();

        // Heuristic calculation part of heap size as a maximum number of concurrent tasks.
        int permits0 = (int)((maxMemory * 0.2) / (4096 * 2));

        // May be for small heap. Get a low number of permits.
        if (permits0 < permits)
            permits = permits0;

        // Property for override any calculation.
        return getInteger(IGNITE_RECOVERY_SEMAPHORE_PERMITS, permits);
    }

    /**
     * @param exec Striped executor.
     * @param applyError Check error reference.
     */
    private void awaitApplyComplete(
        StripedExecutor exec,
        AtomicReference<Throwable> applyError
    ) throws IgniteCheckedException {
        try {
            // Await completion apply tasks in all stripes.
            exec.awaitComplete();
        }
        catch (InterruptedException e) {
            throw new IgniteInterruptedException(e);
        }

        // Checking error after all task applied.
        Throwable error = applyError.get();

        if (error != null)
            throw error instanceof IgniteCheckedException
                ? (IgniteCheckedException)error : new IgniteCheckedException(error);
    }

    /**
     * @param consumer Runnable task.
     * @param grpId Group Id.
     * @param partId Partition Id.
     * @param exec Striped executor.
     */
    public void stripedApplyPage(
        Consumer<PageMemoryEx> consumer,
        int grpId,
        int partId,
        StripedExecutor exec,
        Semaphore semaphore
    ) throws IgniteCheckedException {
        assert consumer != null;
        assert exec != null;
        assert semaphore != null;

        PageMemoryEx pageMem = getPageMemoryForCacheGroup(grpId);

        if (pageMem == null)
            return;

        stripedApply(() -> consumer.accept(pageMem), grpId, partId, exec, semaphore);
    }

    /**
     * @param run Runnable task.
     * @param grpId Group Id.
     * @param partId Partition Id.
     * @param exec Striped executor.
     */
    public void stripedApply(
        Runnable run,
        int grpId,
        int partId,
        StripedExecutor exec,
        Semaphore semaphore
    ) {
        assert run != null;
        assert exec != null;
        assert semaphore != null;

        int stripes = exec.stripesCount();

        int stripe = U.stripeIdx(stripes, grpId, partId);

        assert stripe >= 0 && stripe <= stripes : "idx=" + stripe + ", stripes=" + stripes;

        try {
            semaphore.acquire();
        }
        catch (InterruptedException e) {
            throw new IgniteInterruptedException(e);
        }

        exec.execute(stripe, () -> {
            // WA for avoid assert check in PageMemory, that current thread hold chpLock.
            CHECKPOINT_LOCK_HOLD_COUNT.set(1);

            try {
                run.run();
            }
            finally {
                CHECKPOINT_LOCK_HOLD_COUNT.set(0);

                semaphore.release();
            }
        });
    }

    /**
     * @param pageMem Page memory.
     * @param pageSnapshotRecord Page snapshot record.
     * @throws IgniteCheckedException If failed.
     */
    public void applyPageSnapshot(PageMemoryEx pageMem, PageSnapshot pageSnapshotRecord) throws IgniteCheckedException {
        int grpId = pageSnapshotRecord.fullPageId().groupId();
        long pageId = pageSnapshotRecord.fullPageId().pageId();

        long page = pageMem.acquirePage(grpId, pageId, IoStatisticsHolderNoOp.INSTANCE, true);

        try {
            long pageAddr = pageMem.writeLock(grpId, pageId, page, true);

            try {
                PageUtils.putBytes(pageAddr, 0, pageSnapshotRecord.pageData());

                if (PageIO.getCompressionType(pageAddr) != CompressionProcessor.UNCOMPRESSED_PAGE) {
                    int realPageSize = pageMem.realPageSize(pageSnapshotRecord.groupId());

                    assert pageSnapshotRecord.pageDataSize() < realPageSize : pageSnapshotRecord.pageDataSize();

                    cctx.kernalContext().compress().decompressPage(pageMem.pageBuffer(pageAddr), realPageSize);
                }
            }
            finally {
                pageMem.writeUnlock(grpId, pageId, page, null, true, true);
            }
        }
        finally {
            pageMem.releasePage(grpId, pageId, page);
        }
    }

    /**
     * @param pageMem Page memory.
     * @param pageDeltaRecord Page delta record.
     * @param restore Get page for restore.
     * @throws IgniteCheckedException If failed.
     */
    private void applyPageDelta(PageMemoryEx pageMem, PageDeltaRecord pageDeltaRecord, boolean restore) throws IgniteCheckedException {
        int grpId = pageDeltaRecord.groupId();
        long pageId = pageDeltaRecord.pageId();

        // Here we do not require tag check because we may be applying memory changes after
        // several repetitive restarts and the same pages may have changed several times.
        long page = pageMem.acquirePage(grpId, pageId, IoStatisticsHolderNoOp.INSTANCE, restore);

        try {
            long pageAddr = pageMem.writeLock(grpId, pageId, page, restore);

            try {
                pageDeltaRecord.applyDelta(pageMem, pageAddr);
            }
            finally {
                pageMem.writeUnlock(grpId, pageId, page, null, true, restore);
            }
        }
        finally {
            pageMem.releasePage(grpId, pageId, page);
        }
    }

    /**
     * @param grpId Group id.
     * @param partId Partition id.
     */
    private boolean skipRemovedIndexUpdates(int grpId, int partId) {
        return (partId == PageIdAllocator.INDEX_PARTITION) && !storeMgr.hasIndexStore(grpId);
    }

    /**
     * Obtains PageMemory reference from cache descriptor instead of cache context.
     *
     * @param grpId Cache group id.
     * @return PageMemoryEx instance.
     * @throws IgniteCheckedException if no DataRegion is configured for a name obtained from cache descriptor.
     */
    // TODO IGNITE-12722: Get rid of GridCacheDatabaseSharedManager#getPageMemoryForCacheGroup functionality.
    private PageMemoryEx getPageMemoryForCacheGroup(int grpId) throws IgniteCheckedException {
        if (grpId == MetaStorage.METASTORAGE_CACHE_ID)
            return (PageMemoryEx)dataRegion(METASTORE_DATA_REGION_NAME).pageMemory();

        // TODO IGNITE-7792 add generic mapping.
        if (grpId == TxLog.TX_LOG_CACHE_ID)
            return (PageMemoryEx)dataRegion(TxLog.TX_LOG_CACHE_NAME).pageMemory();

        // TODO IGNITE-5075: cache descriptor can be removed.
        GridCacheSharedContext sharedCtx = context();

        CacheGroupDescriptor desc = sharedCtx.cache().cacheGroupDescriptors().get(grpId);

        if (desc == null)
            return null;

        String memPlcName = desc.config().getDataRegionName();

        return (PageMemoryEx)sharedCtx.database().dataRegion(memPlcName).pageMemory();
    }

    /**
     * Apply update from some iterator and with specific filters.
     *
     * @param it WalIterator.
     * @param recPredicate Wal record filter.
     * @param entryPredicate Entry filter.
     */
    public void applyUpdatesOnRecovery(
        @Nullable WALIterator it,
        IgniteBiPredicate<WALPointer, WALRecord> recPredicate,
        IgnitePredicate<DataEntry> entryPredicate
    ) throws IgniteCheckedException {
        if (it == null)
            return;

        cctx.walState().runWithOutWAL(() -> {
            while (it.hasNext()) {
                IgniteBiTuple<WALPointer, WALRecord> next = it.next();

                WALRecord rec = next.get2();

                if (!recPredicate.apply(next.get1(), rec))
                    break;

                switch (rec.type()) {
                    case MVCC_DATA_RECORD:
                    case DATA_RECORD:
                        checkpointReadLock();

                        try {
                            DataRecord dataRec = (DataRecord)rec;

                            for (DataEntry dataEntry : dataRec.writeEntries()) {
                                if (entryPredicate.apply(dataEntry)) {
                                    checkpointReadLock();

                                    try {
                                        int cacheId = dataEntry.cacheId();

                                        GridCacheContext cacheCtx = cctx.cacheContext(cacheId);

                                        if (cacheCtx != null)
                                            applyUpdate(cacheCtx, dataEntry);
                                        else if (log != null)
                                            log.warning("Cache is not started. Updates cannot be applied " +
                                                "[cacheId=" + cacheId + ']');
                                    }
                                    finally {
                                        checkpointReadUnlock();
                                    }
                                }
                            }
                        }
                        catch (IgniteCheckedException e) {
                            throw new IgniteException(e);
                        }
                        finally {
                            checkpointReadUnlock();
                        }

                        break;

                    case MVCC_TX_RECORD:
                        checkpointReadLock();

                        try {
                            MvccTxRecord txRecord = (MvccTxRecord)rec;

                            byte txState = convertToTxState(txRecord.state());

                            cctx.coordinators().updateState(txRecord.mvccVersion(), txState, true);
                        }
                        finally {
                            checkpointReadUnlock();
                        }

                        break;

                    default:
                        // Skip other records.
                }
            }
        });
    }

    /**
     * @param status Last registered checkpoint status.
     * @throws IgniteCheckedException If failed to apply updates.
     * @throws StorageException If IO exception occurred while reading write-ahead log.
     */
    private RestoreLogicalState applyLogicalUpdates(
        CheckpointStatus status,
        IgnitePredicate<Integer> cacheGroupsPredicate,
        IgniteBiPredicate<WALRecord.RecordType, WALPointer> recordTypePredicate,
        boolean skipFieldLookup
    ) throws IgniteCheckedException {
        if (log.isInfoEnabled())
            log.info("Applying lost cache updates since last checkpoint record [lastMarked="
                + status.startPtr + ", lastCheckpointId=" + status.cpStartId + ']');

        if (skipFieldLookup)
            cctx.kernalContext().query().skipFieldLookup(true);

        long start = U.currentTimeMillis();

        AtomicReference<Throwable> applyError = new AtomicReference<>();

        AtomicLong applied = new AtomicLong();

        long lastArchivedSegment = cctx.wal().lastArchivedSegment();

        StripedExecutor exec = cctx.kernalContext().getStripedExecutorService();

        Semaphore semaphore = new Semaphore(semaphorePertmits(exec));

        Map<GroupPartitionId, Integer> partitionRecoveryStates = new HashMap<>();

        WALIterator it = cctx.wal().replay(status.startPtr, recordTypePredicate);

        RestoreLogicalState restoreLogicalState =
            new RestoreLogicalState(status, it, lastArchivedSegment, cacheGroupsPredicate, partitionRecoveryStates);

        try {
            while (it.hasNextX()) {
                WALRecord rec = restoreLogicalState.next();

                if (rec == null)
                    break;

                switch (rec.type()) {
                    case CHECKPOINT_RECORD: // Calculate initial partition states
                        CheckpointRecord cpRec = (CheckpointRecord)rec;

                        for (Map.Entry<Integer, CacheState> entry : cpRec.cacheGroupStates().entrySet()) {
                            CacheState cacheState = entry.getValue();

                            for (int i = 0; i < cacheState.size(); i++) {
                                int partId = cacheState.partitionByIndex(i);
                                byte state = cacheState.stateByIndex(i);

                                // Ignore undefined state.
                                if (state != -1) {
                                    partitionRecoveryStates.put(new GroupPartitionId(entry.getKey(), partId),
                                        (int)state);
                                }
                            }
                        }

                        break;

                    case ROLLBACK_TX_RECORD:
                        RollbackRecord rbRec = (RollbackRecord)rec;

                        CacheGroupContext ctx = cctx.cache().cacheGroup(rbRec.groupId());

                        if (ctx != null && !ctx.isLocal()) {
                            ctx.topology().forceCreatePartition(rbRec.partitionId());

                            ctx.offheap().onPartitionInitialCounterUpdated(rbRec.partitionId(), rbRec.start(),
                                rbRec.range());
                        }

                        break;

                    case MVCC_DATA_RECORD:
                    case DATA_RECORD:
                    case ENCRYPTED_DATA_RECORD:
                    case ENCRYPTED_DATA_RECORD_V2:
                        DataRecord dataRec = (DataRecord)rec;

                        for (DataEntry dataEntry : dataRec.writeEntries()) {
                            int cacheId = dataEntry.cacheId();

                            DynamicCacheDescriptor cacheDesc = cctx.cache().cacheDescriptor(cacheId);

                            // Can empty in case recovery node on blt changed.
                            if (cacheDesc == null)
                                continue;

                            stripedApply(() -> {
                                GridCacheContext cacheCtx = cctx.cacheContext(cacheId);

                                if (skipRemovedIndexUpdates(cacheCtx.groupId(), PageIdAllocator.INDEX_PARTITION))
                                    cctx.kernalContext().query().markAsRebuildNeeded(cacheCtx);

                                try {
                                    applyUpdate(cacheCtx, dataEntry);
                                }
                                catch (IgniteCheckedException e) {
                                    U.error(log, "Failed to apply data entry, dataEntry=" + dataEntry +
                                        ", ptr=" + dataRec.position());

                                    applyError.compareAndSet(null, e);
                                }

                                applied.incrementAndGet();
                            }, cacheDesc.groupId(), dataEntry.partitionId(), exec, semaphore);
                        }

                        break;

                    case MVCC_TX_RECORD:
                        MvccTxRecord txRecord = (MvccTxRecord)rec;

                        byte txState = convertToTxState(txRecord.state());

                        cctx.coordinators().updateState(txRecord.mvccVersion(), txState, true);

                        break;

                    case PART_META_UPDATE_STATE:
                        PartitionMetaStateRecord metaStateRecord = (PartitionMetaStateRecord)rec;

                        GroupPartitionId groupPartitionId = new GroupPartitionId(
                            metaStateRecord.groupId(), metaStateRecord.partitionId()
                        );

                        restoreLogicalState.partitionRecoveryStates.put(groupPartitionId, (int)metaStateRecord.state());

                        break;

                    case METASTORE_DATA_RECORD:
                        MetastoreDataRecord metastoreDataRecord = (MetastoreDataRecord)rec;

                        metaStorage.applyUpdate(metastoreDataRecord.key(), metastoreDataRecord.value());

                        break;

                    case META_PAGE_UPDATE_NEXT_SNAPSHOT_ID:
                    case META_PAGE_UPDATE_LAST_SUCCESSFUL_SNAPSHOT_ID:
                    case META_PAGE_UPDATE_LAST_SUCCESSFUL_FULL_SNAPSHOT_ID:
                    case META_PAGE_UPDATE_LAST_ALLOCATED_INDEX:
                        PageDeltaRecord pageDelta = (PageDeltaRecord)rec;

                        stripedApplyPage((pageMem) -> {
                            try {
                                applyPageDelta(pageMem, pageDelta, false);
                            }
                            catch (IgniteCheckedException e) {
                                U.error(log, "Failed to apply page delta, " + pageDelta);

                                applyError.compareAndSet(null, e);
                            }

                        }, pageDelta.groupId(), partId(pageDelta.pageId()), exec, semaphore);

                        break;

                    case MASTER_KEY_CHANGE_RECORD_V2:
                        cctx.kernalContext().encryption().applyKeys((MasterKeyChangeRecordV2)rec);

                        break;

                    case REENCRYPTION_START_RECORD:
                        cctx.kernalContext().encryption().applyReencryptionStartRecord((ReencryptionStartRecord)rec);

                        break;

                    default:
                        // Skip other records.
                }
            }
        }
        finally {
            it.close();

            if (skipFieldLookup)
                cctx.kernalContext().query().skipFieldLookup(false);
        }

        awaitApplyComplete(exec, applyError);

        if (log.isInfoEnabled())
            log.info("Finished applying WAL changes [updatesApplied=" + applied +
                ", time=" + (U.currentTimeMillis() - start) + " ms]");

        for (DatabaseLifecycleListener lsnr : getDatabaseListeners(cctx.kernalContext()))
            lsnr.afterLogicalUpdatesApplied(this, restoreLogicalState);

        return restoreLogicalState;
    }

    /**
     * Convert {@link TransactionState} to Mvcc {@link TxState}.
     *
     * @param state TransactionState.
     * @return TxState.
     */
    private byte convertToTxState(TransactionState state) {
        switch (state) {
            case PREPARED:
                return TxState.PREPARED;

            case COMMITTED:
                return TxState.COMMITTED;

            case ROLLED_BACK:
                return TxState.ABORTED;

            default:
                throw new IllegalStateException("Unsupported TxState.");
        }
    }

    /**
     * Wal truncate callBack.
     *
     * @param highBound WALPointer.
     */
    public void onWalTruncated(WALPointer highBound) throws IgniteCheckedException {
        checkpointManager.removeCheckpointsUntil(highBound);
    }

    /**
     * @param cacheCtx Cache context to apply an update.
     * @param dataEntry Data entry to apply.
     * @throws IgniteCheckedException If failed to restore.
     */
    private void applyUpdate(GridCacheContext cacheCtx, DataEntry dataEntry) throws IgniteCheckedException {
        int partId = dataEntry.partitionId();

        if (partId == -1)
            partId = cacheCtx.affinity().partition(dataEntry.key());

        GridDhtLocalPartition locPart = cacheCtx.isLocal() ? null : cacheCtx.topology().forceCreatePartition(partId);

        switch (dataEntry.op()) {
            case CREATE:
            case UPDATE:
                if (dataEntry instanceof MvccDataEntry) {
                    cacheCtx.offheap().mvccApplyUpdate(
                        cacheCtx,
                        dataEntry.key(),
                        dataEntry.value(),
                        dataEntry.writeVersion(),
                        dataEntry.expireTime(),
                        locPart,
                        ((MvccDataEntry)dataEntry).mvccVer());
                }
                else {
                    cacheCtx.offheap().update(
                        cacheCtx,
                        dataEntry.key(),
                        dataEntry.value(),
                        dataEntry.writeVersion(),
                        dataEntry.expireTime(),
                        locPart,
                        null);
                }

                if (dataEntry.partitionCounter() != 0)
                    cacheCtx.offheap().onPartitionInitialCounterUpdated(partId, dataEntry.partitionCounter() - 1, 1);

                break;

            case DELETE:
                if (dataEntry instanceof MvccDataEntry) {
                    cacheCtx.offheap().mvccApplyUpdate(
                        cacheCtx,
                        dataEntry.key(),
                        null,
                        dataEntry.writeVersion(),
                        0L,
                        locPart,
                        ((MvccDataEntry)dataEntry).mvccVer());
                }
                else
                    cacheCtx.offheap().remove(cacheCtx, dataEntry.key(), partId, locPart);

                if (dataEntry.partitionCounter() != 0)
                    cacheCtx.offheap().onPartitionInitialCounterUpdated(partId, dataEntry.partitionCounter() - 1, 1);

                break;

            case READ:
                // do nothing
                break;

            default:
                throw new IgniteCheckedException("Invalid operation for WAL entry update: " + dataEntry.op());
        }
    }

    /**
     * @throws IgniteCheckedException If failed.
     */
    private void finalizeCheckpointOnRecovery(
        long cpTs,
        UUID cpId,
        WALPointer walPtr,
        StripedExecutor exec
    ) throws IgniteCheckedException {
        assert checkpointManager != null : "Checkpoint is null";

        checkpointManager.finalizeCheckpointOnRecovery(cpTs, cpId, walPtr, exec);

        cctx.pageStore().finishRecover();
    }

    /**
     * Replace thread local with buffers. Thread local should provide direct buffer with one page in length.
     *
     * @param threadBuf new thread-local with buffers for the checkpoint threads.
     */
    public void setThreadBuf(final ThreadLocal<ByteBuffer> threadBuf) {
        assert checkpointManager != null : "Checkpointer is null";

        checkpointManager.threadBuf(threadBuf);
    }

    /**
     * @return Checkpoint history.
     */
    @Nullable public CheckpointHistory checkpointHistory() {
        if (checkpointManager == null)
            return null;

        return checkpointManager.checkpointHistory();
    }

    /**
     * Adds given partition to checkpointer destroy queue.
     *
     * @param grpId Group ID.
     * @param partId Partition ID.
     */
    public void schedulePartitionDestroy(int grpId, int partId) {
        checkpointManager.schedulePartitionDestroy(cctx.cache().cacheGroup(grpId), grpId, partId);
    }

    /**
     * Cancels or wait for partition destroy.
     *
     * @param grpId Group ID.
     * @param partId Partition ID.
     * @throws IgniteCheckedException If failed.
     */
    public void cancelOrWaitPartitionDestroy(int grpId, int partId) throws IgniteCheckedException {
        checkpointManager.cancelOrWaitPartitionDestroy(grpId, partId);
    }

    /**
     * Timeout for checkpoint read lock acquisition.
     *
     * @return Timeout for checkpoint read lock acquisition in milliseconds.
     */
    @Override public long checkpointReadLockTimeout() {
        return checkpointManager.checkpointTimeoutLock().checkpointReadLockTimeout();
    }

    /**
     * Sets timeout for checkpoint read lock acquisition.
     *
     * @param val New timeout in milliseconds, non-positive value denotes infinite timeout.
     */
    @Override public void checkpointReadLockTimeout(long val) {
        checkpointManager.checkpointTimeoutLock().checkpointReadLockTimeout(val);
    }

    /**
     * @return Holder for page list cache limit for given data region.
     */
    public AtomicLong pageListCacheLimitHolder(DataRegion dataRegion) {
        if (dataRegion.config().isPersistenceEnabled()) {
            return pageListCacheLimits.computeIfAbsent(dataRegion.config().getName(), name -> new AtomicLong(
                (long)(((PageMemoryEx)dataRegion.pageMemory()).totalPages() * PAGE_LIST_CACHE_LIMIT_THRESHOLD)));
        }

        return null;
    }

    /**
     *
     */
    public static class FileLockHolder implements AutoCloseable {
        /** Lock file name. */
        private static final String lockFileName = "lock";

        /** File. */
        private File file;

        /** Channel. */
        private RandomAccessFile lockFile;

        /** Lock. */
        private volatile FileLock lock;

        /** Kernal context to generate Id of locked node in file. */
        @NotNull private GridKernalContext ctx;

        /** Logger. */
        private IgniteLogger log;

        /**
         * @param path Path.
         */
        public FileLockHolder(String path, @NotNull GridKernalContext ctx, IgniteLogger log) {
            try {
                file = Paths.get(path, lockFileName).toFile();

                lockFile = new RandomAccessFile(file, "rw");

                this.ctx = ctx;
                this.log = log;
            }
            catch (IOException e) {
                throw new IgniteException(e);
            }
        }

        /**
         * @param lockWaitTimeMillis During which time thread will try capture file lock.
         * @throws IgniteCheckedException If failed to capture file lock.
         */
        public void tryLock(long lockWaitTimeMillis) throws IgniteCheckedException {
            assert lockFile != null;

            FileChannel ch = lockFile.getChannel();

            SB sb = new SB();

            //write node id
            sb.a("[").a(ctx.localNodeId().toString()).a("]");

            //write ip addresses
            final GridDiscoveryManager discovery = ctx.discovery();

            if (discovery != null) { //discovery may be not up and running
                final ClusterNode node = discovery.localNode();

                if (node != null)
                    sb.a(node.addresses());
            }

            //write ports
            sb.a("[");
            Iterator<GridPortRecord> it = ctx.ports().records().iterator();

            while (it.hasNext()) {
                GridPortRecord rec = it.next();

                sb.a(rec.protocol()).a(":").a(rec.port());

                if (it.hasNext())
                    sb.a(", ");
            }

            sb.a("]");

            String failMsg;

            try {
                String content = null;

                // Try to get lock, if not available wait 1 sec and re-try.
                for (int i = 0; i < lockWaitTimeMillis; i += 1000) {
                    try {
                        lock = ch.tryLock(0, 1, false);

                        if (lock != null && lock.isValid()) {
                            writeContent(sb.toString());

                            return;
                        }
                    }
                    catch (OverlappingFileLockException ignore) {
                        if (content == null)
                            content = readContent();

                        log.warning("Failed to acquire file lock. Will try again in 1s " +
                            "[nodeId=" + ctx.localNodeId() + ", holder=" + content +
                            ", path=" + file.getAbsolutePath() + ']');
                    }

                    U.sleep(1000);
                }

                if (content == null)
                    content = readContent();

                failMsg = "Failed to acquire file lock [holder=" + content + ", time=" + (lockWaitTimeMillis / 1000) +
                    " sec, path=" + file.getAbsolutePath() + ']';
            }
            catch (Exception e) {
                throw new IgniteCheckedException(e);
            }

            if (failMsg != null)
                throw new IgniteCheckedException(failMsg);
        }

        /**
         * Write node id (who captured lock) into lock file.
         *
         * @param content Node id.
         * @throws IOException if some fail while write node it.
         */
        private void writeContent(String content) throws IOException {
            FileChannel ch = lockFile.getChannel();

            byte[] bytes = content.getBytes();

            ByteBuffer buf = ByteBuffer.allocate(bytes.length);
            buf.put(bytes);

            buf.flip();

            ch.write(buf, 1);

            ch.force(false);
        }

        /**
         *
         */
        private String readContent() throws IOException {
            FileChannel ch = lockFile.getChannel();

            ByteBuffer buf = ByteBuffer.allocate((int)(ch.size() - 1));

            ch.read(buf, 1);

            String content = new String(buf.array());

            buf.clear();

            return content;
        }

        /** Locked or not. */
        public boolean isLocked() {
            return lock != null && lock.isValid();
        }

        /** Releases file lock */
        public void release() {
            U.releaseQuiet(lock);
        }

        /** Closes file channel */
        @Override public void close() {
            release();

            U.closeQuiet(lockFile);
        }

        /**
         * @return Absolute path to lock file.
         */
        private String lockPath() {
            return file.getAbsolutePath();
        }
    }

    /** {@inheritDoc} */
    @Override public DataStorageMetrics persistentStoreMetrics() {
        return new DataStorageMetricsSnapshot(persStoreMetrics);
    }

    /**
     *
     */
    public DataStorageMetricsImpl persistentStoreMetricsImpl() {
        return persStoreMetrics;
    }

    /** {@inheritDoc} */
    @Override public MetaStorage metaStorage() {
        return metaStorage;
    }

    /**
     * @return Temporary metastorage to migration of index partition.
     */
    public MetaStorage.TmpStorage temporaryMetaStorage() {
        return tmpMetaStorage;
    }

    /**
     * @param tmpMetaStorage Temporary metastorage to migration of index partition.
     */
    public void temporaryMetaStorage(MetaStorage.TmpStorage tmpMetaStorage) {
        this.tmpMetaStorage = tmpMetaStorage;
    }

    /** {@inheritDoc} */
    @Override public void notifyMetaStorageSubscribersOnReadyForRead() throws IgniteCheckedException {
        metastorageLifecycleLsnrs = cctx.kernalContext().internalSubscriptionProcessor().getMetastorageSubscribers();

        readMetastore();
    }

    /** {@inheritDoc} */
    @Override public boolean walEnabled(int grpId, boolean local) {
        if (local)
            return !initiallyLocalWalDisabledGrps.contains(grpId);
        else
            return !initiallyGlobalWalDisabledGrps.contains(grpId);
    }

    /** {@inheritDoc} */
    @Override public void walEnabled(int grpId, boolean enabled, boolean local) {
        String key = walGroupIdToKey(grpId, local);

        checkpointReadLock();

        try {
            if (enabled)
                metaStorage.remove(key);
            else {
                metaStorage.write(key, true);

                lastCheckpointInapplicableForWalRebalance(grpId);
            }
        }
        catch (IgniteCheckedException e) {
            throw new IgniteException("Failed to write cache group WAL state [grpId=" + grpId +
                ", enabled=" + enabled + ']', e);
        }
        finally {
            checkpointReadUnlock();
        }
    }

    /**
     * Checks that checkpoint with timestamp {@code cpTs} is inapplicable as start point for WAL rebalance for given group {@code grpId}.
     *
     * @param cpTs Checkpoint timestamp.
     * @param grpId Group ID.
     * @return {@code true} if checkpoint {@code cpTs} is inapplicable as start point for WAL rebalance for {@code grpId}.
     * @throws IgniteCheckedException If failed to check.
     */
    public boolean isCheckpointInapplicableForWalRebalance(Long cpTs, int grpId) throws IgniteCheckedException {
        return metaStorage.read(checkpointInapplicableCpAndGroupIdToKey(cpTs, grpId)) != null;
    }

    /**
     * Set last checkpoint as inapplicable for WAL rebalance for given group {@code grpId}.
     *
     * @param grpId Group ID.
     */
    @Override public void lastCheckpointInapplicableForWalRebalance(int grpId) {
        checkpointReadLock();

        try {
            CheckpointEntry lastCp = checkpointHistory().lastCheckpointMarkingAsInapplicable(grpId);
            long lastCpTs = lastCp != null ? lastCp.timestamp() : 0;

            if (lastCpTs != 0)
                metaStorage.write(checkpointInapplicableCpAndGroupIdToKey(lastCpTs, grpId), true);
        }
        catch (IgniteCheckedException e) {
            log.error("Failed to mark last checkpoint as inapplicable for WAL rebalance for group: " + grpId, e);
        }
        finally {
            checkpointReadUnlock();
        }
    }

    /**
     *
     */
    private void fillWalDisabledGroups() {
        assert metaStorage != null;

        try {
            metaStorage.iterate(WAL_KEY_PREFIX, (key, val) -> {
                T2<Integer, Boolean> t2 = walKeyToGroupIdAndLocalFlag(key);

                if (t2 != null) {
                    if (t2.get2())
                        initiallyLocalWalDisabledGrps.add(t2.get1());
                    else
                        initiallyGlobalWalDisabledGrps.add(t2.get1());
                }
            }, false);
        }
        catch (IgniteCheckedException e) {
            throw new IgniteException("Failed to read cache groups WAL state.", e);
        }
    }

    /**
     * Convert cache group ID to WAL state key.
     *
     * @param grpId Group ID.
     * @return Key.
     */
    private static String walGroupIdToKey(int grpId, boolean local) {
        if (local)
            return WAL_LOCAL_KEY_PREFIX + grpId;
        else
            return WAL_GLOBAL_KEY_PREFIX + grpId;
    }

    /**
     * Convert checkpoint timestamp and cache group ID to key for {@link #CHECKPOINT_INAPPLICABLE_FOR_REBALANCE} metastorage records.
     *
     * @param cpTs Checkpoint timestamp.
     * @param grpId Group ID.
     * @return Key.
     */
    private static String checkpointInapplicableCpAndGroupIdToKey(long cpTs, int grpId) {
        return CHECKPOINT_INAPPLICABLE_FOR_REBALANCE + cpTs + "-" + grpId;
    }

    /**
     * Convert WAL state key to cache group ID.
     *
     * @param key Key.
     * @return Group ID.
     */
    private static T2<Integer, Boolean> walKeyToGroupIdAndLocalFlag(String key) {
        if (key.startsWith(WAL_LOCAL_KEY_PREFIX))
            return new T2<>(Integer.parseInt(key.substring(WAL_LOCAL_KEY_PREFIX.length())), true);
        else if (key.startsWith(WAL_GLOBAL_KEY_PREFIX))
            return new T2<>(Integer.parseInt(key.substring(WAL_GLOBAL_KEY_PREFIX.length())), false);
        else
            return null;
    }

    /**
     * Method dumps partitions info see {@link #dumpPartitionsInfo(CacheGroupContext, IgniteLogger)}
     * for all persistent cache groups.
     *
     * @param cctx Shared context.
     * @param log Logger.
     * @throws IgniteCheckedException If failed.
     */
    private static void dumpPartitionsInfo(GridCacheSharedContext cctx,
        IgniteLogger log) throws IgniteCheckedException {
        for (CacheGroupContext grp : cctx.cache().cacheGroups()) {
            if (grp.isLocal() || !grp.persistenceEnabled())
                continue;

            dumpPartitionsInfo(grp, log);
        }
    }

    /**
     * Retrieves from page memory meta information about given {@code grp} group partitions
     * and dumps this information to log INFO level.
     *
     * @param grp Cache group.
     * @param log Logger.
     * @throws IgniteCheckedException If failed.
     */
    private static void dumpPartitionsInfo(CacheGroupContext grp, IgniteLogger log) throws IgniteCheckedException {
        PageMemoryEx pageMem = (PageMemoryEx)grp.dataRegion().pageMemory();

        IgnitePageStoreManager pageStore = grp.shared().pageStore();

        assert pageStore != null : "Persistent cache should have initialize page store manager.";

        for (int p = 0; p < grp.affinity().partitions(); p++) {
            GridDhtLocalPartition part = grp.topology().localPartition(p);

            if (part != null) {
                if (log.isInfoEnabled())
                    log.info("Partition [grp=" + grp.cacheOrGroupName()
                        + ", id=" + p
                        + ", state=" + part.state()
                        + ", counter=" + part.dataStore().partUpdateCounter()
                        + ", size=" + part.fullSize() + "]");

                continue;
            }

            if (!pageStore.exists(grp.groupId(), p))
                continue;

            pageStore.ensure(grp.groupId(), p);

            if (pageStore.pages(grp.groupId(), p) <= 1) {
                if (log.isInfoEnabled())
                    log.info("Partition [grp=" + grp.cacheOrGroupName() + ", id=" + p + ", state=N/A (only file header) ]");

                continue;
            }

            long partMetaId = pageMem.partitionMetaPageId(grp.groupId(), p);
            long partMetaPage = pageMem.acquirePage(grp.groupId(), partMetaId);

            try {
                long pageAddr = pageMem.readLock(grp.groupId(), partMetaId, partMetaPage);

                try {
                    PagePartitionMetaIO io = PagePartitionMetaIO.VERSIONS.forPage(pageAddr);

                    GridDhtPartitionState partState = fromOrdinal(io.getPartitionState(pageAddr));

                    String state = partState != null ? partState.toString() : "N/A";

                    long updateCntr = io.getUpdateCounter(pageAddr);
                    long size = io.getSize(pageAddr);

                    if (log.isInfoEnabled())
                        log.info("Partition [grp=" + grp.cacheOrGroupName()
                            + ", id=" + p
                            + ", state=" + state
                            + ", counter=" + updateCntr
                            + ", size=" + size + "]");
                }
                finally {
                    pageMem.readUnlock(grp.groupId(), partMetaId, partMetaPage);
                }
            }
            finally {
                pageMem.releasePage(grp.groupId(), partMetaId, partMetaPage);
            }
        }
    }

    /**
     * Recovery lifecycle for read-write metastorage.
     */
    private class MetastorageRecoveryLifecycle implements DatabaseLifecycleListener {
        /** {@inheritDoc} */
        @Override public void beforeBinaryMemoryRestore(IgniteCacheDatabaseSharedManager mgr) throws IgniteCheckedException {
            cctx.pageStore().initializeForMetastorage();
        }

        /** {@inheritDoc} */
        @Override public void afterBinaryMemoryRestore(
            IgniteCacheDatabaseSharedManager mgr,
            RestoreBinaryState restoreState
        ) throws IgniteCheckedException {
            assert metaStorage == null;

            metaStorage = createMetastorage(false);
        }
    }

    /**
     * @return Cache group predicate that passes only Metastorage cache group id.
     */
    private IgnitePredicate<Integer> onlyMetastorageGroup() {
        return groupId -> MetaStorage.METASTORAGE_CACHE_ID == groupId;
    }

    /**
     * @return Cache group predicate that passes only cache groups with enabled WAL.
     */
    private IgnitePredicate<Integer> groupsWithEnabledWal() {
        return groupId -> !initiallyGlobalWalDisabledGrps.contains(groupId)
            && !initiallyLocalWalDisabledGrps.contains(groupId);
    }

    /**
     * @return WAL records predicate that passes only Metastorage and encryption data records.
     */
    private IgniteBiPredicate<WALRecord.RecordType, WALPointer> onlyMetastorageAndEncryptionRecords() {
        return (type, ptr) -> type == METASTORE_DATA_RECORD ||
            type == MASTER_KEY_CHANGE_RECORD || type == MASTER_KEY_CHANGE_RECORD_V2;
    }

    /**
     * @return WAL records predicate that passes only physical and mixed WAL records.
     */
    private IgniteBiPredicate<WALRecord.RecordType, WALPointer> physicalRecords() {
        return (type, ptr) -> type.purpose() == WALRecord.RecordPurpose.PHYSICAL
            || type.purpose() == WALRecord.RecordPurpose.MIXED;
    }

    /**
     * @return WAL records predicate that passes only logical and mixed WAL records +
     * CP record (used for restoring initial partition states).
     */
    private IgniteBiPredicate<WALRecord.RecordType, WALPointer> logicalRecords() {
        return (type, ptr) -> type.purpose() == WALRecord.RecordPurpose.LOGICAL
            || type.purpose() == WALRecord.RecordPurpose.MIXED || type == CHECKPOINT_RECORD;
    }

    /**
     * Abstract class to create restore context.
     */
    private abstract class RestoreStateContext {
        /** Last archived segment. */
        protected final long lastArchivedSegment;

        /** Checkpoint status. */
        protected final CheckpointStatus status;

        /** WAL iterator. */
        private final WALIterator iterator;

        /** Only {@link WalRecordCacheGroupAware} records satisfied this predicate will be applied. */
        private final IgnitePredicate<Integer> cacheGroupPredicate;

        /**
         * @param status Checkpoint status.
         * @param iterator WAL iterator.
         * @param lastArchivedSegment Last archived segment index.
         * @param cacheGroupPredicate Cache groups predicate.
         */
        protected RestoreStateContext(
            CheckpointStatus status,
            WALIterator iterator,
            long lastArchivedSegment,
            IgnitePredicate<Integer> cacheGroupPredicate
        ) {
            this.status = status;
            this.iterator = iterator;
            this.lastArchivedSegment = lastArchivedSegment;
            this.cacheGroupPredicate = cacheGroupPredicate;
        }

        /**
         * Advance iterator to the next record.
         *
         * @return WALRecord entry.
         * @throws IgniteCheckedException If CRC check fail during binary recovery state or another exception occurring.
         */
        public WALRecord next() throws IgniteCheckedException {
            try {
                for (;;) {
                    if (!iterator.hasNextX())
                        return null;

                    IgniteBiTuple<WALPointer, WALRecord> tup = iterator.nextX();

                    if (tup == null)
                        return null;

                    WALRecord rec = tup.get2();

                    WALPointer ptr = tup.get1();

                    rec.position(ptr);

                    // Filter out records by group id.
                    if (rec instanceof WalRecordCacheGroupAware) {
                        WalRecordCacheGroupAware grpAwareRecord = (WalRecordCacheGroupAware) rec;

                        if (!cacheGroupPredicate.apply(grpAwareRecord.groupId()))
                            continue;
                    }

                    // Filter out data entries by group id.
                    if (rec instanceof DataRecord)
                        rec = filterEntriesByGroupId((DataRecord) rec);

                    return rec;
                }
            }
            catch (IgniteCheckedException e) {
                boolean throwsCRCError = throwsCRCError();

                if (X.hasCause(e, IgniteDataIntegrityViolationException.class)) {
                    if (throwsCRCError)
                        throw e;
                    else
                        return null;
                }

                log.error("There is an error during restore state [throwsCRCError=" + throwsCRCError + ']', e);

                throw e;
            }
        }

        /**
         * Filter outs data entries from given data record that not satisfy {@link #cacheGroupPredicate}.
         *
         * @param record Original data record.
         * @return Data record with filtered data entries.
         */
        private DataRecord filterEntriesByGroupId(DataRecord record) {
            List<DataEntry> filteredEntries = record.writeEntries().stream()
                .filter(entry -> {
                    int cacheId = entry.cacheId();

                    return cctx.cacheContext(cacheId) != null && cacheGroupPredicate.apply(cctx.cacheContext(cacheId).groupId());
                })
                .collect(Collectors.toList());

            return record.setWriteEntries(filteredEntries);
        }

        /**
         *
         * @return Last read WAL record pointer.
         */
        public WALPointer lastReadRecordPointer() {
            assert status.startPtr != null;

            return iterator.lastRead()
                .orElseGet(() -> status.startPtr);
        }

        /**
         *
         * @return Flag indicates need throws CRC exception or not.
         */
        public boolean throwsCRCError() {
            return lastReadRecordPointer().index() <= lastArchivedSegment;
        }
    }

    /**
     * Restore memory context. Tracks the safety of binary recovery.
     */
    public class RestoreBinaryState extends RestoreStateContext {

        /** The flag indicates need to apply the binary update or no needed. */
        private boolean needApplyBinaryUpdates;

        /**
         * @param status Checkpoint status.
         * @param iterator WAL iterator.
         * @param lastArchivedSegment Last archived segment index.
         * @param cacheGroupsPredicate Cache groups predicate.
         */
        public RestoreBinaryState(
            CheckpointStatus status,
            WALIterator iterator,
            long lastArchivedSegment,
            IgnitePredicate<Integer> cacheGroupsPredicate
        ) {
            super(status, iterator, lastArchivedSegment, cacheGroupsPredicate);

            this.needApplyBinaryUpdates = status.needRestoreMemory();
        }

        /**
         * Advance iterator to the next record.
         *
         * @return WALRecord entry.
         * @throws IgniteCheckedException If CRC check fail during binary recovery state or another exception occurring.
         */
        @Override public WALRecord next() throws IgniteCheckedException {
            WALRecord rec = super.next();

            if (rec == null)
                return null;

            if (rec.type() == CHECKPOINT_RECORD) {
                CheckpointRecord cpRec = (CheckpointRecord)rec;

                // We roll memory up until we find a checkpoint start record registered in the status.
                if (F.eq(cpRec.checkpointId(), status.cpStartId)) {
                    log.info("Found last checkpoint marker [cpId=" + cpRec.checkpointId() +
                        ", pos=" + rec.position() + ']');

                    needApplyBinaryUpdates = false;
                }
                else if (!F.eq(cpRec.checkpointId(), status.cpEndId))
                    U.warn(log, "Found unexpected checkpoint marker, skipping [cpId=" + cpRec.checkpointId() +
                        ", expCpId=" + status.cpStartId + ", pos=" + rec.position() + ']');
            }

            return rec;
        }

        /**
         *
         * @return Flag indicates need apply binary record or not.
         */
        public boolean needApplyBinaryUpdate() {
            return needApplyBinaryUpdates;
        }

        /**
         *
         * @return Flag indicates need throws CRC exception or not.
         */
        @Override public boolean throwsCRCError() {
            log.info("Throws CRC error check [needApplyBinaryUpdates=" + needApplyBinaryUpdates +
                ", lastArchivedSegment=" + lastArchivedSegment + ", lastRead=" + lastReadRecordPointer() + ']');

            if (needApplyBinaryUpdates)
                return true;

            return super.throwsCRCError();
        }
    }

    /**
     * Restore logical state context. Tracks the safety of logical recovery.
     */
    public class RestoreLogicalState extends RestoreStateContext {
        /** States of partitions recovered during applying logical updates. */
        private final Map<GroupPartitionId, Integer> partitionRecoveryStates;

        /**
         * @param lastArchivedSegment Last archived segment index.
         * @param partitionRecoveryStates Initial partition recovery states.
         */
        public RestoreLogicalState(CheckpointStatus status, WALIterator iterator, long lastArchivedSegment,
            IgnitePredicate<Integer> cacheGroupsPredicate, Map<GroupPartitionId, Integer> partitionRecoveryStates) {
            super(status, iterator, lastArchivedSegment, cacheGroupsPredicate);

            this.partitionRecoveryStates = partitionRecoveryStates;
        }

        /**
         * @return Map of restored partition states for cache groups.
         */
        public Map<GroupPartitionId, Integer> partitionRecoveryStates() {
            return Collections.unmodifiableMap(partitionRecoveryStates);
        }
    }
}<|MERGE_RESOLUTION|>--- conflicted
+++ resolved
@@ -332,12 +332,9 @@
     /** Lock for releasing history for preloading. */
     private ReentrantLock releaseHistForPreloadingLock = new ReentrantLock();
 
-<<<<<<< HEAD
     /** */
     private CachePartitionDefragmentationManager defrgMgr;
 
-=======
->>>>>>> 431f7e76
     /** Data regions which should be checkpointed. */
     protected final Set<DataRegion> checkpointedDataRegions = new GridConcurrentHashSet<>();
 
@@ -653,16 +650,6 @@
         fileLockHolder.close();
     }
 
-    /** {@inheritDoc} */
-    @Override public DataRegion addDataRegion(DataStorageConfiguration dataStorageCfg, DataRegionConfiguration dataRegionCfg,
-        boolean trackable) throws IgniteCheckedException {
-        DataRegion region = super.addDataRegion(dataStorageCfg, dataRegionCfg, trackable);
-
-        checkpointedDataRegions.add(region);
-
-        return region;
-    }
-
     /** */
     private void prepareCacheDefragmentation(List<Integer> cacheGroupIds) throws IgniteCheckedException {
         GridKernalContext kernalCtx = cctx.kernalContext();
@@ -722,7 +709,7 @@
     }
 
     /** {@inheritDoc} */
-    @Override protected DataRegion addDataRegion(DataStorageConfiguration dataStorageCfg, DataRegionConfiguration dataRegionCfg,
+    @Override public DataRegion addDataRegion(DataStorageConfiguration dataStorageCfg, DataRegionConfiguration dataRegionCfg,
         boolean trackable, PageReadWriteManager pmPageMgr) throws IgniteCheckedException {
         DataRegion region = super.addDataRegion(dataStorageCfg, dataRegionCfg, trackable, pmPageMgr);
 
