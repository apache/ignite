/*
 * Licensed to the Apache Software Foundation (ASF) under one or more
 * contributor license agreements.  See the NOTICE file distributed with
 * this work for additional information regarding copyright ownership.
 * The ASF licenses this file to You under the Apache License, Version 2.0
 * (the "License"); you may not use this file except in compliance with
 * the License.  You may obtain a copy of the License at
 *
 *      http://www.apache.org/licenses/LICENSE-2.0
 *
 * Unless required by applicable law or agreed to in writing, software
 * distributed under the License is distributed on an "AS IS" BASIS,
 * WITHOUT WARRANTIES OR CONDITIONS OF ANY KIND, either express or implied.
 * See the License for the specific language governing permissions and
 * limitations under the License.
 */

package org.apache.ignite.internal.processors.cache.persistence;

import java.io.File;
import java.io.IOException;
import java.io.RandomAccessFile;
import java.nio.ByteBuffer;
import java.nio.ByteOrder;
import java.nio.channels.FileChannel;
import java.nio.channels.FileLock;
import java.nio.channels.OverlappingFileLockException;
import java.nio.file.DirectoryStream;
import java.nio.file.Files;
import java.nio.file.Path;
import java.nio.file.Paths;
import java.nio.file.StandardOpenOption;
import java.util.ArrayList;
import java.util.Arrays;
import java.util.Collection;
import java.util.Collections;
import java.util.Comparator;
import java.util.HashMap;
import java.util.HashSet;
import java.util.Iterator;
import java.util.List;
import java.util.Map;
import java.util.NoSuchElementException;
import java.util.Set;
import java.util.UUID;
import java.util.concurrent.ConcurrentHashMap;
import java.util.concurrent.ConcurrentMap;
import java.util.concurrent.CopyOnWriteArrayList;
import java.util.concurrent.ExecutionException;
import java.util.concurrent.Executor;
import java.util.concurrent.ExecutorService;
import java.util.concurrent.ForkJoinPool;
import java.util.concurrent.ForkJoinTask;
import java.util.concurrent.ForkJoinWorkerThread;
import java.util.concurrent.LinkedBlockingQueue;
import java.util.concurrent.RejectedExecutionException;
import java.util.concurrent.Semaphore;
import java.util.concurrent.TimeUnit;
import java.util.concurrent.atomic.AtomicInteger;
import java.util.concurrent.atomic.AtomicLong;
import java.util.concurrent.atomic.AtomicReference;
import java.util.concurrent.atomic.LongAdder;
import java.util.concurrent.locks.ReentrantReadWriteLock;
import java.util.function.Consumer;
import java.util.function.Predicate;
import java.util.function.ToLongFunction;
import java.util.regex.Matcher;
import java.util.regex.Pattern;
import java.util.stream.Collectors;
import org.apache.ignite.DataRegionMetricsProvider;
import org.apache.ignite.DataStorageMetrics;
import org.apache.ignite.IgniteCheckedException;
import org.apache.ignite.IgniteException;
import org.apache.ignite.IgniteInterruptedException;
import org.apache.ignite.IgniteLogger;
import org.apache.ignite.IgniteSystemProperties;
import org.apache.ignite.cluster.ClusterNode;
import org.apache.ignite.configuration.CacheConfiguration;
import org.apache.ignite.configuration.CheckpointWriteOrder;
import org.apache.ignite.configuration.DataPageEvictionMode;
import org.apache.ignite.configuration.DataRegionConfiguration;
import org.apache.ignite.configuration.DataStorageConfiguration;
import org.apache.ignite.configuration.IgniteConfiguration;
import org.apache.ignite.configuration.NearCacheConfiguration;
import org.apache.ignite.failure.FailureContext;
import org.apache.ignite.failure.FailureType;
import org.apache.ignite.internal.GridKernalContext;
import org.apache.ignite.internal.IgniteFutureTimeoutCheckedException;
import org.apache.ignite.internal.IgniteInternalFuture;
import org.apache.ignite.internal.IgniteInterruptedCheckedException;
import org.apache.ignite.internal.LongJVMPauseDetector;
import org.apache.ignite.internal.NodeStoppingException;
import org.apache.ignite.internal.managers.discovery.GridDiscoveryManager;
import org.apache.ignite.internal.mem.DirectMemoryProvider;
import org.apache.ignite.internal.mem.DirectMemoryRegion;
import org.apache.ignite.internal.metric.IoStatisticsHolderNoOp;
import org.apache.ignite.internal.pagemem.FullPageId;
import org.apache.ignite.internal.pagemem.PageIdAllocator;
import org.apache.ignite.internal.pagemem.PageMemory;
import org.apache.ignite.internal.pagemem.PageUtils;
import org.apache.ignite.internal.pagemem.store.IgnitePageStoreManager;
import org.apache.ignite.internal.pagemem.store.PageStore;
import org.apache.ignite.internal.pagemem.wal.WALIterator;
import org.apache.ignite.internal.pagemem.wal.WALPointer;
import org.apache.ignite.internal.pagemem.wal.record.CacheState;
import org.apache.ignite.internal.pagemem.wal.record.CheckpointRecord;
import org.apache.ignite.internal.pagemem.wal.record.DataEntry;
import org.apache.ignite.internal.pagemem.wal.record.DataRecord;
import org.apache.ignite.internal.pagemem.wal.record.MasterKeyChangeRecord;
import org.apache.ignite.internal.pagemem.wal.record.MemoryRecoveryRecord;
import org.apache.ignite.internal.pagemem.wal.record.MetastoreDataRecord;
import org.apache.ignite.internal.pagemem.wal.record.MvccDataEntry;
import org.apache.ignite.internal.pagemem.wal.record.MvccTxRecord;
import org.apache.ignite.internal.pagemem.wal.record.PageSnapshot;
import org.apache.ignite.internal.pagemem.wal.record.RollbackRecord;
import org.apache.ignite.internal.pagemem.wal.record.WALRecord;
import org.apache.ignite.internal.pagemem.wal.record.WalRecordCacheGroupAware;
import org.apache.ignite.internal.pagemem.wal.record.delta.PageDeltaRecord;
import org.apache.ignite.internal.pagemem.wal.record.delta.PartitionDestroyRecord;
import org.apache.ignite.internal.pagemem.wal.record.delta.PartitionMetaStateRecord;
import org.apache.ignite.internal.processors.affinity.AffinityTopologyVersion;
import org.apache.ignite.internal.processors.cache.CacheGroupContext;
import org.apache.ignite.internal.processors.cache.CacheGroupDescriptor;
import org.apache.ignite.internal.processors.cache.DynamicCacheDescriptor;
import org.apache.ignite.internal.processors.cache.ExchangeActions;
import org.apache.ignite.internal.processors.cache.GridCacheContext;
import org.apache.ignite.internal.processors.cache.GridCacheSharedContext;
import org.apache.ignite.internal.processors.cache.distributed.dht.preloader.GridDhtPartitionsExchangeFuture;
import org.apache.ignite.internal.processors.cache.distributed.dht.topology.GridDhtLocalPartition;
import org.apache.ignite.internal.processors.cache.distributed.dht.topology.GridDhtPartitionState;
import org.apache.ignite.internal.processors.cache.mvcc.txlog.TxLog;
import org.apache.ignite.internal.processors.cache.mvcc.txlog.TxState;
import org.apache.ignite.internal.processors.cache.persistence.checkpoint.CheckpointEntry;
import org.apache.ignite.internal.processors.cache.persistence.checkpoint.CheckpointEntryType;
import org.apache.ignite.internal.processors.cache.persistence.checkpoint.CheckpointHistory;
import org.apache.ignite.internal.processors.cache.persistence.file.FileIO;
import org.apache.ignite.internal.processors.cache.persistence.file.FileIOFactory;
import org.apache.ignite.internal.processors.cache.persistence.file.FilePageStore;
import org.apache.ignite.internal.processors.cache.persistence.file.FilePageStoreManager;
import org.apache.ignite.internal.processors.cache.persistence.metastorage.MetaStorage;
import org.apache.ignite.internal.processors.cache.persistence.metastorage.MetastorageLifecycleListener;
import org.apache.ignite.internal.processors.cache.persistence.pagemem.CheckpointMetricsTracker;
import org.apache.ignite.internal.processors.cache.persistence.pagemem.PageMemoryEx;
import org.apache.ignite.internal.processors.cache.persistence.pagemem.PageMemoryImpl;
import org.apache.ignite.internal.processors.cache.persistence.partstate.GroupPartitionId;
import org.apache.ignite.internal.processors.cache.persistence.partstate.PartitionAllocationMap;
import org.apache.ignite.internal.processors.cache.persistence.snapshot.IgniteCacheSnapshotManager;
import org.apache.ignite.internal.processors.cache.persistence.snapshot.SnapshotOperation;
import org.apache.ignite.internal.processors.cache.persistence.tree.io.PageIO;
import org.apache.ignite.internal.processors.cache.persistence.tree.io.PagePartitionMetaIO;
import org.apache.ignite.internal.processors.cache.persistence.wal.FileWALPointer;
import org.apache.ignite.internal.processors.cache.persistence.wal.crc.IgniteDataIntegrityViolationException;
import org.apache.ignite.internal.processors.compress.CompressionProcessor;
import org.apache.ignite.internal.processors.port.GridPortRecord;
import org.apache.ignite.internal.processors.query.GridQueryProcessor;
import org.apache.ignite.internal.util.GridConcurrentHashSet;
import org.apache.ignite.internal.util.GridCountDownCallback;
import org.apache.ignite.internal.util.GridMultiCollectionWrapper;
import org.apache.ignite.internal.util.GridReadOnlyArrayView;
import org.apache.ignite.internal.util.IgniteUtils;
import org.apache.ignite.internal.util.StripedExecutor;
import org.apache.ignite.internal.util.TimeBag;
import org.apache.ignite.internal.util.future.CountDownFuture;
import org.apache.ignite.internal.util.future.GridCompoundFuture;
import org.apache.ignite.internal.util.future.GridFinishedFuture;
import org.apache.ignite.internal.util.future.GridFutureAdapter;
import org.apache.ignite.internal.util.lang.GridInClosure3X;
import org.apache.ignite.internal.util.tostring.GridToStringInclude;
import org.apache.ignite.internal.util.typedef.CI1;
import org.apache.ignite.internal.util.typedef.F;
import org.apache.ignite.internal.util.typedef.T2;
import org.apache.ignite.internal.util.typedef.X;
import org.apache.ignite.internal.util.typedef.internal.CU;
import org.apache.ignite.internal.util.typedef.internal.LT;
import org.apache.ignite.internal.util.typedef.internal.S;
import org.apache.ignite.internal.util.typedef.internal.SB;
import org.apache.ignite.internal.util.typedef.internal.U;
import org.apache.ignite.internal.util.worker.GridWorker;
import org.apache.ignite.lang.IgniteBiPredicate;
import org.apache.ignite.lang.IgniteBiTuple;
import org.apache.ignite.lang.IgniteFuture;
import org.apache.ignite.lang.IgniteInClosure;
import org.apache.ignite.lang.IgniteOutClosure;
import org.apache.ignite.lang.IgnitePredicate;
import org.apache.ignite.mxbean.DataStorageMetricsMXBean;
import org.apache.ignite.thread.IgniteThread;
import org.apache.ignite.thread.IgniteThreadPoolExecutor;
import org.apache.ignite.transactions.TransactionState;
import org.jetbrains.annotations.NotNull;
import org.jetbrains.annotations.Nullable;
import org.jsr166.ConcurrentLinkedHashMap;

import static java.nio.file.StandardOpenOption.READ;
import static org.apache.ignite.IgniteSystemProperties.IGNITE_CHECKPOINT_READ_LOCK_TIMEOUT;
import static org.apache.ignite.IgniteSystemProperties.IGNITE_JVM_PAUSE_DETECTOR_THRESHOLD;
import static org.apache.ignite.IgniteSystemProperties.IGNITE_PDS_FILE_REBALANCE_THRESHOLD;
import static org.apache.ignite.IgniteSystemProperties.IGNITE_PDS_WAL_REBALANCE_THRESHOLD;
import static org.apache.ignite.IgniteSystemProperties.IGNITE_RECOVERY_SEMAPHORE_PERMITS;
import static org.apache.ignite.IgniteSystemProperties.getBoolean;
import static org.apache.ignite.IgniteSystemProperties.getInteger;
import static org.apache.ignite.IgniteSystemProperties.getLong;
import static org.apache.ignite.cache.CacheAtomicityMode.TRANSACTIONAL_SNAPSHOT;
import static org.apache.ignite.configuration.IgniteConfiguration.DFLT_IGNITE_PDS_WAL_REBALANCE_THRESHOLD;
import static org.apache.ignite.failure.FailureType.CRITICAL_ERROR;
import static org.apache.ignite.failure.FailureType.SYSTEM_CRITICAL_OPERATION_TIMEOUT;
import static org.apache.ignite.failure.FailureType.SYSTEM_WORKER_TERMINATION;
import static org.apache.ignite.internal.LongJVMPauseDetector.DEFAULT_JVM_PAUSE_DETECTOR_THRESHOLD;
import static org.apache.ignite.internal.pagemem.PageIdUtils.partId;
import static org.apache.ignite.internal.pagemem.wal.record.WALRecord.RecordType.CHECKPOINT_RECORD;
import static org.apache.ignite.internal.pagemem.wal.record.WALRecord.RecordType.MASTER_KEY_CHANGE_RECORD;
import static org.apache.ignite.internal.pagemem.wal.record.WALRecord.RecordType.METASTORE_DATA_RECORD;
import static org.apache.ignite.internal.processors.cache.distributed.dht.topology.GridDhtPartitionState.fromOrdinal;
import static org.apache.ignite.internal.processors.cache.persistence.GridCacheDatabaseSharedManager.CheckpointProgress.State.FINISHED;
import static org.apache.ignite.internal.processors.cache.persistence.GridCacheDatabaseSharedManager.CheckpointProgress.State.LOCK_RELEASED;
import static org.apache.ignite.internal.processors.cache.persistence.GridCacheDatabaseSharedManager.CheckpointProgress.State.LOCK_TAKEN;
import static org.apache.ignite.internal.processors.cache.persistence.GridCacheDatabaseSharedManager.CheckpointProgress.State.MARKER_STORED_TO_DISK;
import static org.apache.ignite.internal.processors.cache.persistence.file.FilePageStoreManager.TMP_FILE_MATCHER;
import static org.apache.ignite.internal.processors.cache.persistence.tree.io.PageIO.getType;
import static org.apache.ignite.internal.processors.cache.persistence.tree.io.PageIO.getVersion;
import static org.apache.ignite.internal.util.IgniteUtils.checkpointBufferSize;
import static org.apache.ignite.internal.util.IgniteUtils.hexLong;

/**
 *
 */
@SuppressWarnings({"unchecked", "NonPrivateFieldAccessedInSynchronizedContext"})
public class GridCacheDatabaseSharedManager extends IgniteCacheDatabaseSharedManager implements CheckpointWriteProgressSupplier {
    /** */
    public static final String IGNITE_PDS_CHECKPOINT_TEST_SKIP_SYNC = "IGNITE_PDS_CHECKPOINT_TEST_SKIP_SYNC";

    /** */
    public static final String IGNITE_PDS_SKIP_CHECKPOINT_ON_NODE_STOP = "IGNITE_PDS_SKIP_CHECKPOINT_ON_NODE_STOP";

    /** Log read lock holders. */
    public static final String IGNITE_PDS_LOG_CP_READ_LOCK_HOLDERS = "IGNITE_PDS_LOG_CP_READ_LOCK_HOLDERS";

    /** MemoryPolicyConfiguration name reserved for meta store. */
    public static final String METASTORE_DATA_REGION_NAME = "metastoreMemPlc";

    /** */
    public static final long WAL_REBALANCE_THRESHOLD =
        getLong(IGNITE_PDS_WAL_REBALANCE_THRESHOLD, DFLT_IGNITE_PDS_WAL_REBALANCE_THRESHOLD);

    /** Skip sync. */
    private final boolean skipSync = getBoolean(IGNITE_PDS_CHECKPOINT_TEST_SKIP_SYNC);

    /** */
    private final long fileRebalanceThreshold =
        getLong(IGNITE_PDS_FILE_REBALANCE_THRESHOLD, DFLT_IGNITE_PDS_WAL_REBALANCE_THRESHOLD);

    /** Value of property for throttling policy override. */
    private final String throttlingPolicyOverride = IgniteSystemProperties.getString(
        IgniteSystemProperties.IGNITE_OVERRIDE_WRITE_THROTTLING_ENABLED);

    /** */
    private final boolean skipCheckpointOnNodeStop = getBoolean(IGNITE_PDS_SKIP_CHECKPOINT_ON_NODE_STOP, false);

    /** */
    private final boolean logReadLockHolders = getBoolean(IGNITE_PDS_LOG_CP_READ_LOCK_HOLDERS);

    /**
     * Starting from this number of dirty pages in checkpoint, array will be sorted with
     * {@link Arrays#parallelSort(Comparable[])} in case of {@link CheckpointWriteOrder#SEQUENTIAL}.
     */
    private final int parallelSortThreshold = IgniteSystemProperties.getInteger(
        IgniteSystemProperties.CHECKPOINT_PARALLEL_SORT_THRESHOLD, 512 * 1024);

    /** Checkpoint lock hold count. */
    private static final ThreadLocal<Integer> CHECKPOINT_LOCK_HOLD_COUNT = ThreadLocal.withInitial(() -> 0);

    /** Assertion enabled. */
    private static final boolean ASSERTION_ENABLED = GridCacheDatabaseSharedManager.class.desiredAssertionStatus();

    /** Checkpoint file name pattern. */
    public static final Pattern CP_FILE_NAME_PATTERN = Pattern.compile("(\\d+)-(.*)-(START|END)\\.bin");

    /** */
    private static final String MBEAN_NAME = "DataStorageMetrics";

    /** */
    private static final String MBEAN_GROUP = "Persistent Store";

    /** WAL marker prefix for meta store. */
    private static final String WAL_KEY_PREFIX = "grp-wal-";

    /** Prefix for meta store records which means that WAL was disabled globally for some group. */
    private static final String WAL_GLOBAL_KEY_PREFIX = WAL_KEY_PREFIX + "disabled-";

    /** Prefix for meta store records which means that WAL was disabled locally for some group. */
    private static final String WAL_LOCAL_KEY_PREFIX = WAL_KEY_PREFIX + "local-disabled-";

    /** Prefix for meta store records which means that checkpoint entry for some group is not applicable for WAL rebalance. */
    private static final String CHECKPOINT_INAPPLICABLE_FOR_REBALANCE = "cp-wal-rebalance-inapplicable-";

    /** Timeout between partition file destroy and checkpoint to handle it. */
    private static final long PARTITION_DESTROY_CHECKPOINT_TIMEOUT = 30 * 1000; // 30 Seconds.

    /** */
    private static final String CHECKPOINT_RUNNER_THREAD_PREFIX = "checkpoint-runner";

    /** This number of threads will be created and used for parallel sorting. */
    private static final int PARALLEL_SORT_THREADS = Math.min(Runtime.getRuntime().availableProcessors(), 8);

    /** Checkpoint thread. Needs to be volatile because it is created in exchange worker. */
    private volatile Checkpointer checkpointer;

    /** Checkpointer thread instance. */
    private volatile IgniteThread checkpointerThread;

    /** For testing only. */
    private volatile boolean checkpointsEnabled = true;

    /** For testing only. */
    private volatile GridFutureAdapter<Void> enableChangeApplied;

    /** Checkpont lock. */
    ReentrantReadWriteLock checkpointLock = new ReentrantReadWriteLock();

    /** */
    private long checkpointFreq;

    /** */
    private CheckpointHistory cpHistory;

    /** */
    private FilePageStoreManager storeMgr;

    /** Checkpoint metadata directory ("cp"), contains files with checkpoint start and end */
    private File cpDir;

    /** */
    private volatile boolean printCheckpointStats = true;

    /** Database configuration. */
    private final DataStorageConfiguration persistenceCfg;

    /** */
    private final Collection<DbCheckpointListener> lsnrs = new CopyOnWriteArrayList<>();

    /** */
    private boolean stopping;

    /**
     * The position of last seen WAL pointer. Used for resumming logging from this pointer.
     *
     * If binary memory recovery pefrormed on node start, the checkpoint END pointer will store
     * not the last WAL pointer and can't be used for resumming logging.
     */
    private volatile WALPointer walTail;

    /** Checkpoint runner thread pool. If null tasks are to be run in single thread */
    @Nullable private IgniteThreadPoolExecutor asyncRunner;

    /** Thread local with buffers for the checkpoint threads. Each buffer represent one page for durable memory. */
    private ThreadLocal<ByteBuffer> threadBuf;

    /** Map from a cacheId to a future indicating that there is an in-progress index rebuild for the given cache. */
    private final ConcurrentMap<Integer, GridFutureAdapter<Void>> idxRebuildFuts = new ConcurrentHashMap<>();

    /**
     * Lock holder for compatible folders mode. Null if lock holder was created at start node. <br>
     * In this case lock is held on PDS resover manager and it is not required to manage locking here
     */
    @Nullable private FileLockHolder fileLockHolder;

    /** Lock wait time. */
    private final long lockWaitTime;

    /** */
    private final boolean truncateWalOnCpFinish;

    /** */
    private Map</*grpId*/Integer, Map</*partId*/Integer, T2</*updCntr*/Long, WALPointer>>> reservedForExchange;

    /** */
    private final ConcurrentMap<T2</*grpId*/Integer, /*partId*/Integer>, T2</*updCntr*/Long, WALPointer>> reservedForPreloading = new ConcurrentHashMap<>();

    /** Snapshot manager. */
    private IgniteCacheSnapshotManager snapshotMgr;

    /** */
    private DataStorageMetricsImpl persStoreMetrics;

    /** Counter for written checkpoint pages. Not null only if checkpoint is running. */
    private volatile AtomicInteger writtenPagesCntr = null;

    /** Counter for fsynced checkpoint pages. Not null only if checkpoint is running. */
    private volatile AtomicInteger syncedPagesCntr = null;

    /** Counter for evicted checkpoint pages. Not null only if checkpoint is running. */
    private volatile AtomicInteger evictedPagesCntr = null;

    /** Number of pages in current checkpoint at the beginning of checkpoint. */
    private volatile int currCheckpointPagesCnt;

    /**
     * MetaStorage instance. Value {@code null} means storage not initialized yet.
     * Guarded by {@link GridCacheDatabaseSharedManager#checkpointReadLock()}
     */
    private MetaStorage metaStorage;

    /** */
    private List<MetastorageLifecycleListener> metastorageLifecycleLsnrs;

    /** Initially disabled cache groups. */
    private Collection<Integer> initiallyGlobalWalDisabledGrps = new HashSet<>();

    /** Initially local wal disabled groups. */
    private Collection<Integer> initiallyLocalWalDisabledGrps = new HashSet<>();

    /** File I/O factory for writing checkpoint markers. */
    private final FileIOFactory ioFactory;

    /** Timeout for checkpoint read lock acquisition in milliseconds. */
    private volatile long checkpointReadLockTimeout;

    /** Flag allows to log additional information about partitions during recovery phases. */
    private final boolean recoveryVerboseLogging =
        getBoolean(IgniteSystemProperties.IGNITE_RECOVERY_VERBOSE_LOGGING, false);

    /** Pointer to a memory recovery record that should be included into the next checkpoint record. */
    private volatile WALPointer memoryRecoveryRecordPtr;

    /**
     * @param ctx Kernal context.
     */
    public GridCacheDatabaseSharedManager(GridKernalContext ctx) {
        IgniteConfiguration cfg = ctx.config();

        persistenceCfg = cfg.getDataStorageConfiguration();

        assert persistenceCfg != null;

        checkpointFreq = persistenceCfg.getCheckpointFrequency();

        truncateWalOnCpFinish = persistenceCfg.isWalHistorySizeParameterUsed()
            ? persistenceCfg.getWalHistorySize() != Integer.MAX_VALUE
            : persistenceCfg.getMaxWalArchiveSize() != Long.MAX_VALUE;

        lockWaitTime = persistenceCfg.getLockWaitTime();

        persStoreMetrics = new DataStorageMetricsImpl(
            ctx.metric(),
            persistenceCfg.isMetricsEnabled(),
            persistenceCfg.getMetricsRateTimeInterval(),
            persistenceCfg.getMetricsSubIntervalCount()
        );

        ioFactory = persistenceCfg.getFileIOFactory();

        Long cfgCheckpointReadLockTimeout = ctx.config().getDataStorageConfiguration() != null
            ? ctx.config().getDataStorageConfiguration().getCheckpointReadLockTimeout()
            : null;

        checkpointReadLockTimeout = getLong(IGNITE_CHECKPOINT_READ_LOCK_TIMEOUT,
            cfgCheckpointReadLockTimeout != null
                ? cfgCheckpointReadLockTimeout
                : (ctx.workersRegistry() != null
                    ? ctx.workersRegistry().getSystemWorkerBlockedTimeout()
                    : ctx.config().getFailureDetectionTimeout()));
    }

    /**
     * @return File store manager.
     */
    public FilePageStoreManager getFileStoreManager() {
        return storeMgr;
    }

    /** */
    private void notifyMetastorageReadyForRead() throws IgniteCheckedException {
        for (MetastorageLifecycleListener lsnr : metastorageLifecycleLsnrs)
            lsnr.onReadyForRead(metaStorage);
    }

    /** */
    private void notifyMetastorageReadyForReadWrite() throws IgniteCheckedException {
        for (MetastorageLifecycleListener lsnr : metastorageLifecycleLsnrs)
            lsnr.onReadyForReadWrite(metaStorage);
    }

    /**
     *
     */
    public Checkpointer getCheckpointer() {
        return checkpointer;
    }

    /**
     * For test use only.
     *
     * @return Checkpointer thread instance.
     */
    public IgniteThread checkpointerThread() {
        return checkpointerThread;
    }

    /**
     * For test use only.
     */
    public IgniteInternalFuture<Void> enableCheckpoints(boolean enable) {
        GridFutureAdapter<Void> fut = new GridFutureAdapter<>();

        enableChangeApplied = fut;

        checkpointsEnabled = enable;

        wakeupForCheckpoint("enableCheckpoints()");

        return fut;
    }

    /** {@inheritDoc} */
    @Override protected void initDataRegions0(DataStorageConfiguration memCfg) throws IgniteCheckedException {
        super.initDataRegions0(memCfg);

        addDataRegion(
            memCfg,
            createMetastoreDataRegionConfig(memCfg),
            false
        );

        persStoreMetrics.regionMetrics(memMetricsMap.values());
    }

    /**
     * Create metastorage data region configuration with enabled persistence by default.
     *
     * @param storageCfg Data storage configuration.
     * @return Data region configuration.
     */
    private DataRegionConfiguration createMetastoreDataRegionConfig(DataStorageConfiguration storageCfg) {
        DataRegionConfiguration cfg = new DataRegionConfiguration();

        cfg.setName(METASTORE_DATA_REGION_NAME);
        cfg.setInitialSize(storageCfg.getSystemRegionInitialSize());
        cfg.setMaxSize(storageCfg.getSystemRegionMaxSize());
        cfg.setPersistenceEnabled(true);
        cfg.setLazyMemoryAllocation(false);

        return cfg;
    }

    /** {@inheritDoc} */
    @Override protected void start0() throws IgniteCheckedException {
        super.start0();

        threadBuf = new ThreadLocal<ByteBuffer>() {
            /** {@inheritDoc} */
            @Override protected ByteBuffer initialValue() {
                ByteBuffer tmpWriteBuf = ByteBuffer.allocateDirect(pageSize());

                tmpWriteBuf.order(ByteOrder.nativeOrder());

                return tmpWriteBuf;
            }
        };

        snapshotMgr = cctx.snapshot();

        final GridKernalContext kernalCtx = cctx.kernalContext();

        if (logReadLockHolders)
            checkpointLock = new U.ReentrantReadWriteLockTracer(checkpointLock, kernalCtx, 5_000);

        if (!kernalCtx.clientNode()) {
            kernalCtx.internalSubscriptionProcessor().registerDatabaseListener(new MetastorageRecoveryLifecycle());

            checkpointer = new Checkpointer(cctx.igniteInstanceName(), "db-checkpoint-thread", log);

            cpHistory = new CheckpointHistory(kernalCtx);

            IgnitePageStoreManager store = cctx.pageStore();

            assert store instanceof FilePageStoreManager : "Invalid page store manager was created: " + store;

            storeMgr = (FilePageStoreManager)store;

            cpDir = Paths.get(storeMgr.workDir().getAbsolutePath(), "cp").toFile();

            if (!U.mkdirs(cpDir))
                throw new IgniteCheckedException("Could not create directory for checkpoint metadata: " + cpDir);

            final FileLockHolder preLocked = kernalCtx.pdsFolderResolver()
                    .resolveFolders()
                    .getLockedFileLockHolder();

            acquireFileLock(preLocked);

            cleanupTempCheckpointDirectory();

            persStoreMetrics.wal(cctx.wal());
        }
    }

    /**
     * Cleanup checkpoint directory from all temporary files.
     */
    @Override public void cleanupTempCheckpointDirectory() throws IgniteCheckedException {
        try {
            try (DirectoryStream<Path> files = Files.newDirectoryStream(cpDir.toPath(), TMP_FILE_MATCHER::matches)) {
                for (Path path : files)
                    Files.delete(path);
            }
        }
        catch (IOException e) {
            throw new IgniteCheckedException("Failed to cleanup checkpoint directory from temporary files: " + cpDir, e);
        }
    }

    /** {@inheritDoc} */
    @Override public void cleanupRestoredCaches() {
        if (dataRegionMap.isEmpty())
            return;

        boolean hasMvccCache = false;

        for (CacheGroupDescriptor grpDesc : cctx.cache().cacheGroupDescriptors().values()) {
            hasMvccCache |= grpDesc.config().getAtomicityMode() == TRANSACTIONAL_SNAPSHOT;

            String regionName = grpDesc.config().getDataRegionName();

            DataRegion region = regionName != null ? dataRegionMap.get(regionName) : dfltDataRegion;

            if (region == null)
                continue;

            if (log.isInfoEnabled())
                log.info("Page memory " + region.config().getName() + " for " + grpDesc + " has invalidated.");

            int partitions = grpDesc.config().getAffinity().partitions();

            if (region.pageMemory() instanceof PageMemoryEx) {
                PageMemoryEx memEx = (PageMemoryEx)region.pageMemory();

                for (int partId = 0; partId < partitions; partId++)
                    memEx.invalidate(grpDesc.groupId(), partId);

                memEx.invalidate(grpDesc.groupId(), PageIdAllocator.INDEX_PARTITION);
            }
        }

        if (!hasMvccCache && dataRegionMap.containsKey(TxLog.TX_LOG_CACHE_NAME)) {
            PageMemory memory = dataRegionMap.get(TxLog.TX_LOG_CACHE_NAME).pageMemory();

            if (memory instanceof PageMemoryEx)
                ((PageMemoryEx)memory).invalidate(TxLog.TX_LOG_CACHE_ID, PageIdAllocator.INDEX_PARTITION);
        }

        final boolean hasMvccCache0 = hasMvccCache;

        storeMgr.cleanupPageStoreIfMatch(
            new Predicate<Integer>() {
                @Override public boolean test(Integer grpId) {
                    return MetaStorage.METASTORAGE_CACHE_ID != grpId &&
                        (TxLog.TX_LOG_CACHE_ID != grpId || !hasMvccCache0);
                }
            },
            true);
    }

    /** {@inheritDoc} */
    @Override public void cleanupCheckpointDirectory() throws IgniteCheckedException {
        if (cpHistory != null)
            cpHistory = new CheckpointHistory(cctx.kernalContext());

        try {
            try (DirectoryStream<Path> files = Files.newDirectoryStream(cpDir.toPath())) {
                for (Path path : files)
                    Files.delete(path);
            }
        }
        catch (IOException e) {
            throw new IgniteCheckedException("Failed to cleanup checkpoint directory: " + cpDir, e);
        }
    }

    /**
     * @param preLocked Pre-locked file lock holder.
     */
    private void acquireFileLock(FileLockHolder preLocked) throws IgniteCheckedException {
        if (cctx.kernalContext().clientNode())
            return;

        fileLockHolder = preLocked == null ?
            new FileLockHolder(storeMgr.workDir().getPath(), cctx.kernalContext(), log) : preLocked;

        if (!fileLockHolder.isLocked()) {
            if (log.isDebugEnabled())
                log.debug("Try to capture file lock [nodeId=" +
                    cctx.localNodeId() + " path=" + fileLockHolder.lockPath() + "]");

            fileLockHolder.tryLock(lockWaitTime);
        }
    }

    /**
     *
     */
    private void releaseFileLock() {
        if (cctx.kernalContext().clientNode() || fileLockHolder == null)
            return;

        if (log.isDebugEnabled())
            log.debug("Release file lock [nodeId=" +
                cctx.localNodeId() + " path=" + fileLockHolder.lockPath() + "]");

        fileLockHolder.close();
    }

    /**
     * Retreives checkpoint history form specified {@code dir}.
     *
     * @return List of checkpoints.
     */
    private List<CheckpointEntry> retreiveHistory() throws IgniteCheckedException {
        if (!cpDir.exists())
            return Collections.emptyList();

        try (DirectoryStream<Path> cpFiles = Files.newDirectoryStream(
            cpDir.toPath(),
            path -> CP_FILE_NAME_PATTERN.matcher(path.toFile().getName()).matches())
        ) {
            List<CheckpointEntry> checkpoints = new ArrayList<>();

            ByteBuffer buf = ByteBuffer.allocate(FileWALPointer.POINTER_SIZE);
            buf.order(ByteOrder.nativeOrder());

            for (Path cpFile : cpFiles) {
                CheckpointEntry cp = parseFromFile(buf, cpFile.toFile());

                if (cp != null)
                    checkpoints.add(cp);
            }

            return checkpoints;
        }
        catch (IOException e) {
            throw new IgniteCheckedException("Failed to load checkpoint history.", e);
        }
    }

    /**
     * Parses checkpoint entry from given file.
     *
     * @param buf Temporary byte buffer.
     * @param file Checkpoint file.
     */
    @Nullable private CheckpointEntry parseFromFile(ByteBuffer buf, File file) throws IgniteCheckedException {
        Matcher matcher = CP_FILE_NAME_PATTERN.matcher(file.getName());

        if (!matcher.matches())
            return null;

        CheckpointEntryType type = CheckpointEntryType.valueOf(matcher.group(3));

        if (type != CheckpointEntryType.START)
            return null;

        long cpTs = Long.parseLong(matcher.group(1));
        UUID cpId = UUID.fromString(matcher.group(2));

        WALPointer ptr = readPointer(file, buf);

        return createCheckPointEntry(cpTs, ptr, cpId, null, CheckpointEntryType.START);
    }

    /**
     * Removes checkpoint start/end files belongs to given {@code cpEntry}.
     *
     * @param cpEntry Checkpoint entry.
     *
     * @throws IgniteCheckedException If failed to delete.
     */
    private void removeCheckpointFiles(CheckpointEntry cpEntry) throws IgniteCheckedException {
        Path startFile = new File(cpDir.getAbsolutePath(), checkpointFileName(cpEntry, CheckpointEntryType.START)).toPath();
        Path endFile = new File(cpDir.getAbsolutePath(), checkpointFileName(cpEntry, CheckpointEntryType.END)).toPath();

        try {
            if (Files.exists(startFile))
                Files.delete(startFile);

            if (Files.exists(endFile))
                Files.delete(endFile);
        }
        catch (IOException e) {
            throw new StorageException("Failed to delete stale checkpoint files: " + cpEntry, e);
        }
    }

    /** */
    private void readMetastore() throws IgniteCheckedException {
        try {
            CheckpointStatus status = readCheckpointStatus();

            checkpointReadLock();

            try {
                dataRegion(METASTORE_DATA_REGION_NAME).pageMemory().start();

                performBinaryMemoryRestore(status, onlyMetastorageGroup(), physicalRecords(), false);

                metaStorage = createMetastorage(true);

                applyLogicalUpdates(status, onlyMetastorageGroup(), onlyMetastorageAndEncryptionRecords(), false);

                fillWalDisabledGroups();

                notifyMetastorageReadyForRead();
            }
            finally {
                metaStorage = null;

                dataRegion(METASTORE_DATA_REGION_NAME).pageMemory().stop(false);

                cctx.pageStore().cleanupPageStoreIfMatch(new Predicate<Integer>() {
                    @Override public boolean test(Integer grpId) {
                        return MetaStorage.METASTORAGE_CACHE_ID == grpId;
                    }
                }, false);

                checkpointReadUnlock();
            }
        }
        catch (StorageException e) {
            cctx.kernalContext().failure().process(new FailureContext(FailureType.CRITICAL_ERROR, e));

            throw new IgniteCheckedException(e);
        }
    }

    /** {@inheritDoc} */
    @Override public void onActivate(GridKernalContext ctx) throws IgniteCheckedException {
        if (log.isDebugEnabled())
            log.debug("Activate database manager [id=" + cctx.localNodeId() +
                " topVer=" + cctx.discovery().topologyVersionEx() + " ]");

        snapshotMgr = cctx.snapshot();

        if (!cctx.kernalContext().clientNode() && checkpointer == null)
            checkpointer = new Checkpointer(cctx.igniteInstanceName(), "db-checkpoint-thread", log);

        super.onActivate(ctx);

        if (!cctx.kernalContext().clientNode()) {
            initializeCheckpointPool();

            finishRecovery();
        }
    }

    /** {@inheritDoc} */
    @Override public void onDeActivate(GridKernalContext kctx) {
        if (log.isDebugEnabled())
            log.debug("DeActivate database manager [id=" + cctx.localNodeId() +
                " topVer=" + cctx.discovery().topologyVersionEx() + " ]");

        onKernalStop0(false);

        super.onDeActivate(kctx);

        /* Must be here, because after deactivate we can invoke activate and file lock must be already configured */
        stopping = false;
    }

    /**
     *
     */
    private void initializeCheckpointPool() {
        if (persistenceCfg.getCheckpointThreads() > 1)
            asyncRunner = new IgniteThreadPoolExecutor(
                CHECKPOINT_RUNNER_THREAD_PREFIX,
                cctx.igniteInstanceName(),
                persistenceCfg.getCheckpointThreads(),
                persistenceCfg.getCheckpointThreads(),
                30_000,
                new LinkedBlockingQueue<Runnable>()
            );
    }

    /** {@inheritDoc} */
    @Override protected void registerMetricsMBeans(IgniteConfiguration cfg) {
        super.registerMetricsMBeans(cfg);

        registerMetricsMBean(
            cctx.kernalContext().config(),
            MBEAN_GROUP,
            MBEAN_NAME,
            persStoreMetrics,
            DataStorageMetricsMXBean.class
        );
    }

    /** {@inheritDoc} */
    @Deprecated
    @Override protected IgniteOutClosure<Long> freeSpaceProvider(final DataRegionConfiguration dataRegCfg) {
        if (!dataRegCfg.isPersistenceEnabled())
            return super.freeSpaceProvider(dataRegCfg);

        final String dataRegName = dataRegCfg.getName();

        return new IgniteOutClosure<Long>() {
            @Override public Long apply() {
                long freeSpace = 0L;

                for (CacheGroupContext grpCtx : cctx.cache().cacheGroups()) {
                    if (!grpCtx.dataRegion().config().getName().equals(dataRegName))
                        continue;

                    assert grpCtx.offheap() instanceof GridCacheOffheapManager;

                    freeSpace += ((GridCacheOffheapManager)grpCtx.offheap()).freeSpace();
                }

                return freeSpace;
            }
        };
    }

    /** {@inheritDoc} */
    @Override protected DataRegionMetricsProvider dataRegionMetricsProvider(final DataRegionConfiguration dataRegCfg) {
        if (!dataRegCfg.isPersistenceEnabled())
            return super.dataRegionMetricsProvider(dataRegCfg);

        final String dataRegName = dataRegCfg.getName();

        return new DataRegionMetricsProvider() {
            @Override public long partiallyFilledPagesFreeSpace() {
                long freeSpace = 0L;

                for (CacheGroupContext grpCtx : cctx.cache().cacheGroups()) {
                    if (!grpCtx.dataRegion().config().getName().equals(dataRegName))
                        continue;

                    assert grpCtx.offheap() instanceof GridCacheOffheapManager;

                    freeSpace += ((GridCacheOffheapManager)grpCtx.offheap()).freeSpace();
                }

                return freeSpace;
            }

            @Override public long emptyDataPages() {
                long emptyDataPages = 0L;

                for (CacheGroupContext grpCtx : cctx.cache().cacheGroups()) {
                    if (!grpCtx.dataRegion().config().getName().equals(dataRegName))
                        continue;

                    assert grpCtx.offheap() instanceof GridCacheOffheapManager;

                    emptyDataPages += ((GridCacheOffheapManager)grpCtx.offheap()).emptyDataPages();
                }

                return emptyDataPages;
            }
        };
    }

    /**
     * Restores last valid WAL pointer and resumes logging from that pointer.
     * Re-creates metastorage if needed.
     *
     * @throws IgniteCheckedException If failed.
     */
    private void finishRecovery() throws IgniteCheckedException {
        assert !cctx.kernalContext().clientNode();

        long time = System.currentTimeMillis();

        CHECKPOINT_LOCK_HOLD_COUNT.set(CHECKPOINT_LOCK_HOLD_COUNT.get() + 1);

        try {
            for (DatabaseLifecycleListener lsnr : getDatabaseListeners(cctx.kernalContext()))
                lsnr.beforeResumeWalLogging(this);

            // Try to resume logging since last finished checkpoint if possible.
            if (walTail == null) {
                CheckpointStatus status = readCheckpointStatus();

                walTail = CheckpointStatus.NULL_PTR.equals(status.endPtr) ? null : status.endPtr;
            }

            cctx.wal().resumeLogging(walTail);

            walTail = null;

            // Recreate metastorage to refresh page memory state after deactivation.
            if (metaStorage == null)
                metaStorage = createMetastorage(false);

            notifyMetastorageReadyForReadWrite();

            U.log(log, "Finish recovery performed in " + (System.currentTimeMillis() - time) + " ms.");
        }
        catch (IgniteCheckedException e) {
            if (X.hasCause(e, StorageException.class, IOException.class))
                cctx.kernalContext().failure().process(new FailureContext(FailureType.CRITICAL_ERROR, e));

            throw e;
        }
        finally {
            CHECKPOINT_LOCK_HOLD_COUNT.set(CHECKPOINT_LOCK_HOLD_COUNT.get() - 1);
        }
    }

    /**
     * @param readOnly Metastorage read-only mode.
     * @return Instance of Metastorage.
     * @throws IgniteCheckedException If failed to create metastorage.
     */
    private MetaStorage createMetastorage(boolean readOnly) throws IgniteCheckedException {
        cctx.pageStore().initializeForMetastorage();

        MetaStorage storage = new MetaStorage(
            cctx,
            dataRegion(METASTORE_DATA_REGION_NAME),
            (DataRegionMetricsImpl) memMetricsMap.get(METASTORE_DATA_REGION_NAME),
            readOnly
        );

        storage.init(this);

        return storage;
    }

    /**
     * @param cacheGroupsPredicate Cache groups to restore.
     * @param recordTypePredicate Filter records by type.
     * @return Last seen WAL pointer during binary memory recovery.
     * @throws IgniteCheckedException If failed.
     */
    private RestoreBinaryState restoreBinaryMemory(
        IgnitePredicate<Integer> cacheGroupsPredicate,
        IgniteBiPredicate<WALRecord.RecordType, WALPointer> recordTypePredicate
    ) throws IgniteCheckedException {
        long time = System.currentTimeMillis();

        try {
            log.info("Starting binary memory restore for: " + cctx.cache().cacheGroupDescriptors().keySet());

            for (DatabaseLifecycleListener lsnr : getDatabaseListeners(cctx.kernalContext()))
                lsnr.beforeBinaryMemoryRestore(this);

            CheckpointStatus status = readCheckpointStatus();

            // First, bring memory to the last consistent checkpoint state if needed.
            // This method should return a pointer to the last valid record in the WAL.
            RestoreBinaryState binaryState = performBinaryMemoryRestore(
                status,
                cacheGroupsPredicate,
                recordTypePredicate,
                true
            );

            WALPointer restored = binaryState.lastReadRecordPointer();

            if(restored.equals(CheckpointStatus.NULL_PTR))
                restored = null; // This record is first
            else
                restored = restored.next();

            if (restored == null && !status.endPtr.equals(CheckpointStatus.NULL_PTR)) {
                throw new StorageException("The memory cannot be restored. The critical part of WAL archive is missing " +
                    "[tailWalPtr=" + restored + ", endPtr=" + status.endPtr + ']');
            }
            else if (restored != null)
                U.log(log, "Binary memory state restored at node startup [restoredPtr=" + restored + ']');

            // Wal logging is now available.
            cctx.wal().resumeLogging(restored);

            // Log MemoryRecoveryRecord to make sure that old physical records are not replayed during
            // next physical recovery.
            memoryRecoveryRecordPtr = cctx.wal().log(new MemoryRecoveryRecord(U.currentTimeMillis()));

            for (DatabaseLifecycleListener lsnr : getDatabaseListeners(cctx.kernalContext()))
                lsnr.afterBinaryMemoryRestore(this, binaryState);

            if (log.isInfoEnabled())
                log.info("Binary recovery performed in " + (System.currentTimeMillis() - time) + " ms.");

            return binaryState;
        }
        catch (IgniteCheckedException e) {
            if (X.hasCause(e, StorageException.class, IOException.class))
                cctx.kernalContext().failure().process(new FailureContext(FailureType.CRITICAL_ERROR, e));

            throw e;
        }
    }

    /** {@inheritDoc} */
    @Override protected void onKernalStop0(boolean cancel) {
        checkpointLock.writeLock().lock();

        try {
            stopping = true;
        }
        finally {
            checkpointLock.writeLock().unlock();
        }

        shutdownCheckpointer(cancel);

        lsnrs.clear();

        super.onKernalStop0(cancel);

        unregisterMetricsMBean(
            cctx.gridConfig(),
            MBEAN_GROUP,
            MBEAN_NAME
        );

        metaStorage = null;
    }

    /** {@inheritDoc} */
    @Override protected void stop0(boolean cancel) {
        super.stop0(cancel);

        releaseFileLock();
    }

    /** */
    private long[] calculateFragmentSizes(int concLvl, long cacheSize, long chpBufSize) {
        if (concLvl < 2)
            concLvl = Runtime.getRuntime().availableProcessors();

        long fragmentSize = cacheSize / concLvl;

        if (fragmentSize < 1024 * 1024)
            fragmentSize = 1024 * 1024;

        long[] sizes = new long[concLvl + 1];

        for (int i = 0; i < concLvl; i++)
            sizes[i] = fragmentSize;

        sizes[concLvl] = chpBufSize;

        return sizes;
    }

    /** {@inheritDoc} */
    @Override protected PageMemory createPageMemory(
        DirectMemoryProvider memProvider,
        DataStorageConfiguration memCfg,
        DataRegionConfiguration plcCfg,
        DataRegionMetricsImpl memMetrics,
        final boolean trackable
    ) {
        if (!plcCfg.isPersistenceEnabled())
            return super.createPageMemory(memProvider, memCfg, plcCfg, memMetrics, trackable);

        memMetrics.persistenceEnabled(true);

        long cacheSize = plcCfg.getMaxSize();

        // Checkpoint buffer size can not be greater than cache size, it does not make sense.
        long chpBufSize = checkpointBufferSize(plcCfg);

        if (chpBufSize > cacheSize) {
            U.quietAndInfo(log,
                "Configured checkpoint page buffer size is too big, setting to the max region size [size="
                    + U.readableSize(cacheSize, false) + ",  memPlc=" + plcCfg.getName() + ']');

            chpBufSize = cacheSize;
        }

        GridInClosure3X<Long, FullPageId, PageMemoryEx> changeTracker;

        if (trackable)
            changeTracker = new GridInClosure3X<Long, FullPageId, PageMemoryEx>() {
                @Override public void applyx(
                    Long page,
                    FullPageId fullId,
                    PageMemoryEx pageMem
                ) throws IgniteCheckedException {
                    if (trackable)
                        snapshotMgr.onChangeTrackerPage(page, fullId, pageMem);
                }
            };
        else
            changeTracker = null;

        PageMemoryImpl pageMem = new PageMemoryImpl(
            wrapMetricsMemoryProvider(memProvider, memMetrics),
            calculateFragmentSizes(
                memCfg.getConcurrencyLevel(),
                cacheSize,
                chpBufSize
            ),
            cctx,
            memCfg.getPageSize(),
            (fullId, pageBuf, tag) -> {
                memMetrics.onPageWritten();

                // We can write only page from disk into snapshot.
                snapshotMgr.beforePageWrite(fullId);

                // Write page to disk.
                storeMgr.write(fullId.groupId(), fullId.pageId(), pageBuf, tag);

                AtomicInteger cntr = evictedPagesCntr;

                if (cntr != null)
                    cntr.incrementAndGet();
            },
            changeTracker,
            this,
            memMetrics,
            resolveThrottlingPolicy(),
            this
        );

        memMetrics.pageMemory(pageMem);

        return pageMem;
    }

    /**
     * @param memoryProvider0 Memory provider.
     * @param memMetrics Memory metrics.
     * @return Wrapped memory provider.
     */
    @Override protected DirectMemoryProvider wrapMetricsMemoryProvider(
            final DirectMemoryProvider memoryProvider0,
            final DataRegionMetricsImpl memMetrics
    ) {
        return new DirectMemoryProvider() {
            private AtomicInteger checkPointBufferIdxCnt = new AtomicInteger();

            private final DirectMemoryProvider memProvider = memoryProvider0;

            @Override public void initialize(long[] chunkSizes) {
                memProvider.initialize(chunkSizes);

                checkPointBufferIdxCnt.set(chunkSizes.length);
            }

            @Override public void shutdown(boolean deallocate) {
                memProvider.shutdown(deallocate);
            }

            @Override public DirectMemoryRegion nextRegion() {
                DirectMemoryRegion nextMemoryRegion = memProvider.nextRegion();

                if (nextMemoryRegion == null)
                    return null;

                int idx = checkPointBufferIdxCnt.decrementAndGet();

                long chunkSize = nextMemoryRegion.size();

                // Checkpoint chunk last in the long[] chunkSizes.
                if (idx != 0)
                    memMetrics.updateOffHeapSize(chunkSize);
                else
                    memMetrics.updateCheckpointBufferSize(chunkSize);

                return nextMemoryRegion;
            }
        };
    }

    /**
     * Resolves throttling policy according to the settings.
     */
    @NotNull private PageMemoryImpl.ThrottlingPolicy resolveThrottlingPolicy() {
        PageMemoryImpl.ThrottlingPolicy plc = persistenceCfg.isWriteThrottlingEnabled()
            ? PageMemoryImpl.ThrottlingPolicy.SPEED_BASED
            : PageMemoryImpl.ThrottlingPolicy.CHECKPOINT_BUFFER_ONLY;

        if (throttlingPolicyOverride != null) {
            try {
                plc = PageMemoryImpl.ThrottlingPolicy.valueOf(throttlingPolicyOverride.toUpperCase());
            }
            catch (IllegalArgumentException e) {
                log.error("Incorrect value of IGNITE_OVERRIDE_WRITE_THROTTLING_ENABLED property. " +
                    "The default throttling policy will be used [plc=" + throttlingPolicyOverride +
                    ", defaultPlc=" + plc + ']');
            }
        }
        return plc;
    }

    /** {@inheritDoc} */
    @Override protected void checkRegionEvictionProperties(DataRegionConfiguration regCfg, DataStorageConfiguration dbCfg)
        throws IgniteCheckedException {
        if (!regCfg.isPersistenceEnabled())
            super.checkRegionEvictionProperties(regCfg, dbCfg);
        else if (regCfg.getPageEvictionMode() != DataPageEvictionMode.DISABLED) {
            U.warn(log, "Page eviction mode will have no effect because the oldest pages are evicted automatically " +
                "if Ignite persistence is enabled: " + regCfg.getName());
        }
    }

    /** {@inheritDoc} */
    @Override protected void checkPageSize(DataStorageConfiguration memCfg) {
        if (memCfg.getPageSize() == 0) {
            try {
                assert cctx.pageStore() instanceof FilePageStoreManager :
                    "Invalid page store manager was created: " + cctx.pageStore();

                Path anyIdxPartFile = IgniteUtils.searchFileRecursively(
                    ((FilePageStoreManager)cctx.pageStore()).workDir().toPath(), FilePageStoreManager.INDEX_FILE_NAME);

                if (anyIdxPartFile != null) {
                    memCfg.setPageSize(resolvePageSizeFromPartitionFile(anyIdxPartFile));

                    return;
                }
            }
            catch (IgniteCheckedException | IOException | IllegalArgumentException e) {
                U.quietAndWarn(log, "Attempt to resolve pageSize from store files failed: " + e.getMessage());

                U.quietAndWarn(log, "Default page size will be used: " + DataStorageConfiguration.DFLT_PAGE_SIZE + " bytes");
            }

            memCfg.setPageSize(DataStorageConfiguration.DFLT_PAGE_SIZE);
        }
    }

    /**
     * @param partFile Partition file.
     */
    private int resolvePageSizeFromPartitionFile(Path partFile) throws IOException, IgniteCheckedException {
        try (FileIO fileIO = ioFactory.create(partFile.toFile())) {
            int minimalHdr = FilePageStore.HEADER_SIZE;

            if (fileIO.size() < minimalHdr)
                throw new IgniteCheckedException("Partition file is too small: " + partFile);

            ByteBuffer hdr = ByteBuffer.allocate(minimalHdr).order(ByteOrder.nativeOrder());

            fileIO.readFully(hdr);

            hdr.rewind();

            hdr.getLong(); // Read signature.

            hdr.getInt(); // Read version.

            hdr.get(); // Read type.

            int pageSize = hdr.getInt();

            if (pageSize == 2048) {
                U.quietAndWarn(log, "You are currently using persistent store with 2K pages (DataStorageConfiguration#" +
                    "pageSize). If you use SSD disk, consider migrating to 4K pages for better IO performance.");
            }

            return pageSize;
        }
    }

    /**
     * @param cancel Cancel flag.
     */
    @SuppressWarnings("unused")
    private void shutdownCheckpointer(boolean cancel) {
        Checkpointer cp = checkpointer;

        if (cp != null) {
            if (cancel)
                cp.shutdownNow();
            else
                cp.cancel();

            try {
                U.join(cp);

                checkpointer = null;
            }
            catch (IgniteInterruptedCheckedException ignore) {
                U.warn(log, "Was interrupted while waiting for checkpointer shutdown, " +
                    "will not wait for checkpoint to finish.");

                cp.shutdownNow();

                while (true) {
                    try {
                        U.join(cp);

                        checkpointer = null;

                        cp.scheduledCp.cpFinishFut.onDone(
                            new NodeStoppingException("Checkpointer is stopped during node stop."));

                        break;
                    }
                    catch (IgniteInterruptedCheckedException ignored) {
                        //Ignore
                    }
                }

                Thread.currentThread().interrupt();
            }
        }

        if (asyncRunner != null) {
            asyncRunner.shutdownNow();

            try {
                asyncRunner.awaitTermination(2, TimeUnit.MINUTES);
            }
            catch (InterruptedException ignore) {
                Thread.currentThread().interrupt();
            }
        }
    }

    /** {@inheritDoc} */
    @Override public void beforeExchange(GridDhtPartitionsExchangeFuture fut) throws IgniteCheckedException {
        // Try to restore partition states.
        if (fut.localJoinExchange() || fut.activateCluster()
            || (fut.exchangeActions() != null && !F.isEmpty(fut.exchangeActions().cacheGroupsToStart()))) {
            U.doInParallel(
                cctx.kernalContext().getSystemExecutorService(),
                cctx.cache().cacheGroups(),
                cacheGroup -> {
                    if (cacheGroup.isLocal())
                        return null;

                    cctx.database().checkpointReadLock();

                    try {
                        cacheGroup.offheap().restorePartitionStates(Collections.emptyMap());

                        if (cacheGroup.localStartVersion().equals(fut.initialVersion()))
                            cacheGroup.topology().afterStateRestored(fut.initialVersion());

                        fut.timeBag().finishLocalStage("Restore partition states " +
                            "[grp=" + cacheGroup.cacheOrGroupName() + "]");
                    }
                    finally {
                        cctx.database().checkpointReadUnlock();
                    }

                    return null;
                }
            );

            fut.timeBag().finishGlobalStage("Restore partition states");
        }

        if (cctx.kernalContext().query().moduleEnabled()) {
            ExchangeActions acts = fut.exchangeActions();

            if (acts != null) {
                if (!F.isEmpty(acts.cacheStartRequests())) {
                    for (ExchangeActions.CacheActionData actionData : acts.cacheStartRequests())
                        prepareIndexRebuildFuture(CU.cacheId(actionData.request().cacheName()));
                }
                else if (acts.localJoinContext() != null && !F.isEmpty(acts.localJoinContext().caches())) {
                    for (T2<DynamicCacheDescriptor, NearCacheConfiguration> tup : acts.localJoinContext().caches())
                        prepareIndexRebuildFuture(tup.get1().cacheId());
                }
            }
        }
    }

    /**
     * Creates a new index rebuild future that should be completed later after exchange is done. The future
     * has to be created before exchange is initialized to guarantee that we will capture a correct future
     * after activation or restore completes.
     * If there was an old future for the given ID, it will be completed.
     *
     * @param cacheId Cache ID.
     */
    private void prepareIndexRebuildFuture(int cacheId) {
        GridFutureAdapter<Void> old = idxRebuildFuts.put(cacheId, new GridFutureAdapter<>());

        if (old != null)
            old.onDone();
    }

    /** {@inheritDoc} */
    @Override public void rebuildIndexesIfNeeded(GridDhtPartitionsExchangeFuture fut) {
        GridQueryProcessor qryProc = cctx.kernalContext().query();

        if (qryProc.moduleEnabled()) {
            GridCountDownCallback rebuildIndexesCompleteCntr = new GridCountDownCallback(
                cctx.cacheContexts().size(),
                () -> log().info("Indexes rebuilding completed for all caches."),
                1  //need at least 1 index rebuilded to print message about rebuilding completion
            );

            for (final GridCacheContext cacheCtx : (Collection<GridCacheContext>)cctx.cacheContexts()) {
                if (cacheCtx.startTopologyVersion().equals(fut.initialVersion())) {
                    final int cacheId = cacheCtx.cacheId();
                    final GridFutureAdapter<Void> usrFut = idxRebuildFuts.get(cacheId);

                    IgniteInternalFuture<?> rebuildFut = qryProc.rebuildIndexesFromHash(cacheCtx);

                    if (rebuildFut != null) {
                        log().info("Started indexes rebuilding for cache [name=" + cacheCtx.name()
                            + ", grpName=" + cacheCtx.group().name() + ']');

                        assert usrFut != null : "Missing user future for cache: " + cacheCtx.name();

                        rebuildFut.listen(new CI1<IgniteInternalFuture>() {
                            @Override public void apply(IgniteInternalFuture fut) {
                                idxRebuildFuts.remove(cacheId, usrFut);

                                Throwable err = fut.error();

                                usrFut.onDone(err);

                                CacheConfiguration ccfg = cacheCtx.config();

                                if (ccfg != null) {
                                    if (err == null)
                                        log().info("Finished indexes rebuilding for cache [name=" + ccfg.getName()
                                            + ", grpName=" + ccfg.getGroupName() + ']');
                                    else {
                                        if (!(err instanceof NodeStoppingException))
                                            log().error("Failed to rebuild indexes for cache  [name=" + ccfg.getName()
                                                + ", grpName=" + ccfg.getGroupName() + ']', err);
                                    }
                                }

                                rebuildIndexesCompleteCntr.countDown(true);
                            }
                        });
                    }
                    else {
                        if (usrFut != null) {
                            idxRebuildFuts.remove(cacheId, usrFut);

                            usrFut.onDone();

                            rebuildIndexesCompleteCntr.countDown(false);
                        }
                    }
                }
            }
        }
    }

    /** {@inheritDoc} */
    @Nullable @Override public IgniteInternalFuture indexRebuildFuture(int cacheId) {
        return idxRebuildFuts.get(cacheId);
    }

    /** {@inheritDoc} */
    @Override public void onCacheGroupsStopped(
        Collection<IgniteBiTuple<CacheGroupContext, Boolean>> stoppedGrps
    ) {
        Map<PageMemoryEx, Collection<Integer>> destroyed = new HashMap<>();

        cctx.snapshotMgr().onCacheGroupsStopped(stoppedGrps.stream()
            .filter(IgniteBiTuple::get2)
            .map(t -> t.get1().groupId())
            .collect(Collectors.toList()));

        for (IgniteBiTuple<CacheGroupContext, Boolean> tup : stoppedGrps) {
            CacheGroupContext gctx = tup.get1();

            if (!gctx.persistenceEnabled())
                continue;

            snapshotMgr.onCacheGroupStop(gctx, tup.get2());

            PageMemoryEx pageMem = (PageMemoryEx)gctx.dataRegion().pageMemory();

            Collection<Integer> grpIds = destroyed.computeIfAbsent(pageMem, k -> new HashSet<>());

            grpIds.add(tup.get1().groupId());

            pageMem.onCacheGroupDestroyed(tup.get1().groupId());

            if (tup.get2())
                cctx.kernalContext().encryption().onCacheGroupDestroyed(gctx.groupId());
        }

        Collection<IgniteInternalFuture<Void>> clearFuts = new ArrayList<>(destroyed.size());

        for (Map.Entry<PageMemoryEx, Collection<Integer>> entry : destroyed.entrySet()) {
            final Collection<Integer> grpIds = entry.getValue();

            clearFuts.add(entry.getKey().clearAsync((grpId, pageIdg) -> grpIds.contains(grpId), false));
        }

        for (IgniteInternalFuture<Void> clearFut : clearFuts) {
            try {
                clearFut.get();
            }
            catch (IgniteCheckedException e) {
                log.error("Failed to clear page memory", e);
            }
        }

        if (cctx.pageStore() != null) {
            for (IgniteBiTuple<CacheGroupContext, Boolean> tup : stoppedGrps) {
                CacheGroupContext grp = tup.get1();

                try {
                    cctx.pageStore().shutdownForCacheGroup(grp, tup.get2());
                }
                catch (IgniteCheckedException e) {
                    U.error(log, "Failed to gracefully clean page store resources for destroyed cache " +
                        "[cache=" + grp.cacheOrGroupName() + "]", e);
                }
            }
        }
    }

    /**
     * Gets the checkpoint read lock. While this lock is held, checkpoint thread will not acquireSnapshotWorker memory
     * state.
     * @throws IgniteException If failed.
     */
    @Override public void checkpointReadLock() {
        if (checkpointLock.writeLock().isHeldByCurrentThread())
            return;

        long timeout = checkpointReadLockTimeout;

        long start = U.currentTimeMillis();

        boolean interruped = false;

        try {
            for (; ; ) {
                try {
                    if (timeout > 0 && (U.currentTimeMillis() - start) >= timeout)
                        failCheckpointReadLock();

                    try {
                        if (timeout > 0) {
                            if (!checkpointLock.readLock().tryLock(timeout - (U.currentTimeMillis() - start),
                                TimeUnit.MILLISECONDS))
                                failCheckpointReadLock();
                        }
                        else
                            checkpointLock.readLock().lock();
                    }
                    catch (InterruptedException e) {
                        interruped = true;

                        continue;
                    }

                    if (stopping) {
                        checkpointLock.readLock().unlock();

                        throw new IgniteException(new NodeStoppingException("Failed to perform cache update: node is stopping."));
                    }

                    if (checkpointLock.getReadHoldCount() > 1 || safeToUpdatePageMemories() || checkpointerThread == null)
                        break;
                    else {
                        checkpointLock.readLock().unlock();

                        if (timeout > 0 && U.currentTimeMillis() - start >= timeout)
                            failCheckpointReadLock();

                        try {
                            checkpointer.wakeupForCheckpoint(0, "too many dirty pages").cpBeginFut
                                .getUninterruptibly();
                        }
                        catch (IgniteFutureTimeoutCheckedException e) {
                            failCheckpointReadLock();
                        }
                        catch (IgniteCheckedException e) {
                            throw new IgniteException("Failed to wait for checkpoint begin.", e);
                        }
                    }
                }
                catch (CheckpointReadLockTimeoutException e) {
                    log.error(e.getMessage(), e);

                    timeout = 0;
                }
            }
        }
        finally {
            if (interruped)
                Thread.currentThread().interrupt();
        }

        if (ASSERTION_ENABLED)
            CHECKPOINT_LOCK_HOLD_COUNT.set(CHECKPOINT_LOCK_HOLD_COUNT.get() + 1);
    }

    /**
     * Invokes critical failure processing. Always throws.
     *
     * @throws CheckpointReadLockTimeoutException If node was not invalidated as result of handling.
     * @throws IgniteException If node was invalidated as result of handling.
     */
    private void failCheckpointReadLock() throws CheckpointReadLockTimeoutException, IgniteException {
        String msg = "Checkpoint read lock acquisition has been timed out.";

        IgniteException e = new IgniteException(msg);

        if (cctx.kernalContext().failure().process(new FailureContext(SYSTEM_CRITICAL_OPERATION_TIMEOUT, e)))
            throw e;

        throw new CheckpointReadLockTimeoutException(msg);
    }

    /** {@inheritDoc} */
    @Override public boolean checkpointLockIsHeldByThread() {
        return !ASSERTION_ENABLED ||
            checkpointLock.isWriteLockedByCurrentThread() ||
            CHECKPOINT_LOCK_HOLD_COUNT.get() > 0 ||
            Thread.currentThread().getName().startsWith(CHECKPOINT_RUNNER_THREAD_PREFIX);
    }

    /**
     * @return {@code true} if all PageMemory instances are safe to update.
     */
    private boolean safeToUpdatePageMemories() {
        Collection<DataRegion> memPlcs = context().database().dataRegions();

        if (memPlcs == null)
            return true;

        for (DataRegion memPlc : memPlcs) {
            if (!memPlc.config().isPersistenceEnabled())
                continue;

            PageMemoryEx pageMemEx = (PageMemoryEx)memPlc.pageMemory();

            if (!pageMemEx.safeToUpdate())
                return false;
        }

        return true;
    }

    /**
     * Releases the checkpoint read lock.
     */
    @Override public void checkpointReadUnlock() {
        if (checkpointLock.writeLock().isHeldByCurrentThread())
            return;

        checkpointLock.readLock().unlock();

        if (ASSERTION_ENABLED)
            CHECKPOINT_LOCK_HOLD_COUNT.set(CHECKPOINT_LOCK_HOLD_COUNT.get() - 1);
    }

    /** {@inheritDoc} */
    @Override public synchronized Map<Integer, Map<Integer, Long>> reserveHistoryForExchange() {
        assert reservedForExchange == null : reservedForExchange;

        reservedForExchange = new HashMap<>();

        Map</*grpId*/Integer, Set</*partId*/Integer>> applicableGroupsAndPartitions = partitionsApplicableForWalOrFileRebalance();

        Map</*grpId*/Integer, Map</*partId*/Integer, CheckpointEntry>> earliestValidCheckpoints;

        if (log.isDebugEnabled())
            log.debug("applicableGroups=" + applicableGroupsAndPartitions);

        checkpointReadLock();

        try {
            earliestValidCheckpoints = cpHistory.searchAndReserveCheckpoints(applicableGroupsAndPartitions);
        }
        finally {
            checkpointReadUnlock();
        }

        Map</*grpId*/Integer, Map</*partId*/Integer, /*updCntr*/Long>> grpPartsWithCnts = new HashMap<>();

        if (log.isDebugEnabled())
            log.debug("Earliest valid checkpoints: " + earliestValidCheckpoints);

        for (Map.Entry<Integer, Map<Integer, CheckpointEntry>> e : earliestValidCheckpoints.entrySet()) {
            int grpId = e.getKey();

            for (Map.Entry<Integer, CheckpointEntry> e0 : e.getValue().entrySet()) {
                CheckpointEntry cpEntry = e0.getValue();

                int partId = e0.getKey();

                assert cctx.wal().reserved(cpEntry.checkpointMark())
                    : "WAL segment for checkpoint " + cpEntry + " has not reserved";

                Long updCntr = cpEntry.partitionCounter(cctx, grpId, partId);

                if (updCntr != null) {
                    if (log.isDebugEnabled())
                        log.debug("Reserved p=" + partId + " grp=" + cctx.cache().cacheGroup(grpId).cacheOrGroupName() + ", cntr=" + updCntr);

                    reservedForExchange.computeIfAbsent(grpId, k -> new HashMap<>())
                        .put(partId, new T2<>(updCntr, cpEntry.checkpointMark()));

                    grpPartsWithCnts.computeIfAbsent(grpId, k -> new HashMap<>()).put(partId, updCntr);
                }
                else if (log.isDebugEnabled())
                    log.debug("NOT RESERVED p=" + partId + " grp=" + cctx.cache().cacheGroup(grpId).cacheOrGroupName() + ", cntr=" + updCntr);
            }
        }

        return grpPartsWithCnts;
    }

    /**
     * @return Map of group id -> Set of partitions which can be used as suppliers for WAL rebalance.
     */
    private Map<Integer, Set<Integer>> partitionsApplicableForWalOrFileRebalance() {
        Map<Integer, Set<Integer>> res = new HashMap<>();

        for (CacheGroupContext grp : cctx.cache().cacheGroups()) {
            if (grp.isLocal())
                continue;

            boolean fileRebalanceSupported = cctx.filePreloader() != null && cctx.filePreloader().fileRebalanceSupported(grp);

            for (GridDhtLocalPartition locPart : grp.topology().currentLocalPartitions()) {
                // todo at least one partition should be greater then threshold
                if (locPart.state() == GridDhtPartitionState.OWNING && (locPart.fullSize() > WAL_REBALANCE_THRESHOLD ||
                    (fileRebalanceSupported && locPart.fullSize() > fileRebalanceThreshold)))
                    res.computeIfAbsent(grp.groupId(), k -> new HashSet<>()).add(locPart.id());
            }
        }

        return res;
    }

    /** {@inheritDoc} */
    @Override public synchronized void releaseHistoryForExchange() {
        if (reservedForExchange == null)
            return;

        FileWALPointer earliestPtr = null;

        for (Map.Entry<Integer, Map<Integer, T2<Long, WALPointer>>> e : reservedForExchange.entrySet()) {
            for (Map.Entry<Integer, T2<Long, WALPointer>> e0 : e.getValue().entrySet()) {
                FileWALPointer ptr = (FileWALPointer) e0.getValue().get2();

                if (earliestPtr == null || ptr.index() < earliestPtr.index())
                    earliestPtr = ptr;
            }
        }

        reservedForExchange = null;

        if (earliestPtr == null)
            return;

        assert cctx.wal().reserved(earliestPtr)
            : "Earliest checkpoint WAL pointer is not reserved for exchange: " + earliestPtr;

        try {
            cctx.wal().release(earliestPtr);
        }
        catch (IgniteCheckedException e) {
            log.error("Failed to release earliest checkpoint WAL pointer: " + earliestPtr, e);
        }
    }

//    /** {@inheritDoc} */
//    @Override public boolean reserveHistoryForPreloading(Map<T2<Integer, Integer>, Long> localReserved) {
//        if (localReserved != null) {
//            if (log.isDebugEnabled())
//                log.debug("local reserved: " + localReserved);
//
//            for (Map.Entry<T2<Integer, Integer>, Long> e : localReserved.entrySet()) {
//                boolean success = cctx.database().reserveHistoryForPreloading(
//                    e.getKey().get1(), e.getKey().get2(), e.getValue());
//
//                // We can't fail here since history is reserved for exchange.
//                assert success;
//
//
//            }
//        }
//
//        if (log.isDebugEnabled()) {
//            log.debug("Reserve history for preloading [cache=" +
//                cctx.cache().cacheGroup(grpId).cacheOrGroupName() + ", p=" + partId + ", cntr=" + cntr + "]");
//        }
//
//        CheckpointEntry cpEntry = cpHistory.searchCheckpointEntry(grpId, partId, cntr);
//
//        if (cpEntry == null) {
//            log.warning("Unable to reserve history, checkpoint not found [cache=" +
//                cctx.cache().cacheGroup(grpId).cacheOrGroupName() + ", p=" + partId + ", cntr=" + cntr + "]");
//
//            return false;
//        }
//
//        WALPointer ptr = cpEntry.checkpointMark();
//
//        if (ptr == null) {
//            log.warning("Unable to reserve history, WAL pointer is null [cache=" +
//                cctx.cache().cacheGroup(grpId).cacheOrGroupName() + ", p=" + partId + ", cntr=" + cntr + "]");
//
//            return false;
//        }
//
//        boolean reserved = cctx.wal().reserve(ptr);
//
//        if (reserved)
//            reservedForPreloading.put(new T2<>(grpId, partId), new T2<>(cntr, ptr));
//        else {
//            FileWALPointer minPtr = (FileWALPointer)ptr;
//            boolean exchReserved = false;
//
//            for (Map<Integer, T2<Long, WALPointer>> value : reservedForExchange.values()) {
//                for (T2<Long, WALPointer> pair : value.values()) {
//                    FileWALPointer ptr0 = (FileWALPointer)pair.get2();
//
//                    if (minPtr.compareTo(ptr0) >= 0) {
//                        if (log.isDebugEnabled())
//                            log.debug("Found reserved pointer: " + ptr0 + ", not reserved = " + ptr);
//
//                        exchReserved = true;
//
//                        break;
//                    }
//                }
//            }
//
//            log.warning("Unable to reserve WAL pointer [cache=" +
//                cctx.cache().cacheGroup(grpId).cacheOrGroupName() + ", p=" + partId + ", cntr=" + cntr + ", exchReserved="+exchReserved+"]");
//        }
//
//        return reserved;
//    }


    /** {@inheritDoc} */
    @Override public boolean reserveHistoryForPreloading(int grpId, int partId, long cntr) {
        T2<Long, WALPointer> saved = reservedForPreloading.get(new T2<>(grpId, partId));

        if (saved != null) {
            assert saved.get1() <= cntr : "reserved=" + saved.get1() + ", required=" + cntr;

            if (log.isDebugEnabled()) {
                log.debug("History for preloading already reserved [cache=" +
                    cctx.cache().cacheGroup(grpId).cacheOrGroupName() + ", p=" + partId + ", cntr=" + cntr + " reserved=" + saved.get1() + "]");
            }

            return true;
        }

        if (log.isDebugEnabled()) {
            log.debug("Reserve history for preloading [cache=" +
                cctx.cache().cacheGroup(grpId).cacheOrGroupName() + ", p=" + partId + ", cntr=" + cntr + "]");
        }

        CheckpointEntry cpEntry = cpHistory.searchCheckpointEntry(grpId, partId, cntr);

        if (cpEntry == null) {
            log.warning("Unable to reserve history, checkpoint not found [cache=" +
                cctx.cache().cacheGroup(grpId).cacheOrGroupName() + ", p=" + partId + ", cntr=" + cntr + "]");

            return false;
        }

        WALPointer ptr = cpEntry.checkpointMark();

        if (ptr == null) {
            log.warning("Unable to reserve history, WAL pointer is null [cache=" +
                cctx.cache().cacheGroup(grpId).cacheOrGroupName() + ", p=" + partId + ", cntr=" + cntr + "]");

            return false;
        }

        boolean reserved = cctx.wal().reserve(ptr);

        if (reserved)
            reservedForPreloading.put(new T2<>(grpId, partId), new T2<>(cntr, ptr));
        else {
            FileWALPointer minPtr = (FileWALPointer)ptr;
            boolean exchReserved = false;

            for (Map<Integer, T2<Long, WALPointer>> value : reservedForExchange.values()) {
                for (T2<Long, WALPointer> pair : value.values()) {
                    FileWALPointer ptr0 = (FileWALPointer)pair.get2();

                    if (minPtr.compareTo(ptr0) >= 0) {
                        if (log.isDebugEnabled())
                            log.debug("Found reserved pointer: " + ptr0 + ", not reserved = " + ptr);

                        exchReserved = true;

                        break;
                    }
                }
            }

            log.warning("Unable to reserve WAL pointer [cache=" +
                cctx.cache().cacheGroup(grpId).cacheOrGroupName() + ", p=" + partId + ", cntr=" + cntr + ", exchReserved="+exchReserved+"]");
        }

        return reserved;
    }

    /** {@inheritDoc} */
    @Override public void releaseHistoryForPreloading() {
        if (log.isDebugEnabled())
            log.debug("Release history for preloading");

        for (Map.Entry<T2<Integer, Integer>, T2<Long, WALPointer>> e : reservedForPreloading.entrySet()) {
            try {
                cctx.wal().release(e.getValue().get2());
            }
            catch (IgniteCheckedException ex) {
                U.error(log, "Could not release WAL reservation", ex);

                throw new IgniteException(ex);
            }
        }

        reservedForPreloading.clear();
    }

    /**
     * Get reserved WAL pointer for preloading.
     *
     * @param grpId Group ID.
     * @param partId Part ID.
     * @param initCntr Initial update counter.
     * @return Reserved WAL pointer for preloading.
     */
    public FileWALPointer reservedWALPointer(int grpId, int partId, long initCntr) {
        assert reservedForPreloading != null;

        T2<Long, WALPointer> reserved = reservedForPreloading.get(new T2<>(grpId, partId));

        assert reserved != null : "History should be reserved [grp=" + cctx.cache().cacheGroup(grpId).cacheOrGroupName() + ", p=" + partId + ", node=" + cctx.localNodeId() + "]";

        long cntr = reserved.get1();

        assert cntr <= initCntr : "reserved=" + cntr + ", init=" + initCntr;

        return (FileWALPointer)reserved.get2();
    }

    /**
     *
     */
    @Nullable @Override public IgniteInternalFuture wakeupForCheckpoint(String reason) {
        Checkpointer cp = checkpointer;

        if (cp != null)
            return cp.wakeupForCheckpoint(0, reason).cpBeginFut;

        return null;
    }

    /** {@inheritDoc} */
    @Override public <R> void waitForCheckpoint(String reason, IgniteInClosure<? super IgniteInternalFuture<R>> lsnr)
        throws IgniteCheckedException {
        Checkpointer cp = checkpointer;

        if (cp == null)
            return;

        CheckpointProgressSnapshot progSnapshot = cp.wakeupForCheckpoint(0, reason, lsnr);

        IgniteInternalFuture fut1 = progSnapshot.cpFinishFut;

        fut1.get();

        if (!progSnapshot.started)
            return;

        IgniteInternalFuture fut2 = cp.wakeupForCheckpoint(0, reason).cpFinishFut;

        assert fut1 != fut2;

        fut2.get();
    }

    /** {@inheritDoc} */
    @Override public CheckpointFuture forceCheckpoint(String reason) {
        Checkpointer cp = checkpointer;

        if (cp == null)
            return null;

        return cp.wakeupForCheckpoint(0, reason);
    }

    /** {@inheritDoc} */
    @Override public WALPointer lastCheckpointMarkWalPointer() {
        CheckpointEntry lastCheckpointEntry = cpHistory == null ? null : cpHistory.lastCheckpoint();

        return lastCheckpointEntry == null ? null : lastCheckpointEntry.checkpointMark();
    }

    /**
     * @return Checkpoint directory.
     */
    public File checkpointDirectory() {
        return cpDir;
    }

    /**
     * @param lsnr Listener.
     */
    public void addCheckpointListener(DbCheckpointListener lsnr) {
        lsnrs.add(lsnr);
    }

    /**
     * @param lsnr Listener.
     */
    public void removeCheckpointListener(DbCheckpointListener lsnr) {
        lsnrs.remove(lsnr);
    }

    /**
     * @return Read checkpoint status.
     * @throws IgniteCheckedException If failed to read checkpoint status page.
     */
    @SuppressWarnings("TooBroadScope")
    private CheckpointStatus readCheckpointStatus() throws IgniteCheckedException {
        long lastStartTs = 0;
        long lastEndTs = 0;

        UUID startId = CheckpointStatus.NULL_UUID;
        UUID endId = CheckpointStatus.NULL_UUID;

        File startFile = null;
        File endFile = null;

        WALPointer startPtr = CheckpointStatus.NULL_PTR;
        WALPointer endPtr = CheckpointStatus.NULL_PTR;

        File dir = cpDir;

        if (!dir.exists()) {
            log.warning("Read checkpoint status: checkpoint directory is not found.");

            return new CheckpointStatus(0, startId, startPtr, endId, endPtr);
        }

        File[] files = dir.listFiles();

        for (File file : files) {
            Matcher matcher = CP_FILE_NAME_PATTERN.matcher(file.getName());

            if (matcher.matches()) {
                long ts = Long.parseLong(matcher.group(1));
                UUID id = UUID.fromString(matcher.group(2));
                CheckpointEntryType type = CheckpointEntryType.valueOf(matcher.group(3));

                if (type == CheckpointEntryType.START && ts > lastStartTs) {
                    lastStartTs = ts;
                    startId = id;
                    startFile = file;
                }
                else if (type == CheckpointEntryType.END && ts > lastEndTs) {
                    lastEndTs = ts;
                    endId = id;
                    endFile = file;
                }
            }
        }

        ByteBuffer buf = ByteBuffer.allocate(FileWALPointer.POINTER_SIZE);
        buf.order(ByteOrder.nativeOrder());

        if (startFile != null)
            startPtr = readPointer(startFile, buf);

        if (endFile != null)
            endPtr = readPointer(endFile, buf);

        if (log.isInfoEnabled())
            log.info("Read checkpoint status [startMarker=" + startFile + ", endMarker=" + endFile + ']');

        return new CheckpointStatus(lastStartTs, startId, startPtr, endId, endPtr);
    }

    /**
     * Loads WAL pointer from CP file
     *
     * @param cpMarkerFile Checkpoint mark file.
     * @return WAL pointer.
     * @throws IgniteCheckedException If failed to read mark file.
     */
    private WALPointer readPointer(File cpMarkerFile, ByteBuffer buf) throws IgniteCheckedException {
        buf.position(0);

        try (FileIO io = ioFactory.create(cpMarkerFile, READ)) {
            io.readFully(buf);

            buf.flip();

            return new FileWALPointer(buf.getLong(), buf.getInt(), buf.getInt());
        }
        catch (IOException e) {
            throw new IgniteCheckedException(
                "Failed to read checkpoint pointer from marker file: " + cpMarkerFile.getAbsolutePath(), e);
        }
    }

    /** {@inheritDoc} */
    @Override public void startMemoryRestore(GridKernalContext kctx, TimeBag startTimer) throws IgniteCheckedException {
        if (kctx.clientNode())
            return;

        checkpointReadLock();

        try {
            // Preform early regions startup before restoring state.
            initAndStartRegions(kctx.config().getDataStorageConfiguration());

            startTimer.finishGlobalStage("Init and start regions");

            // Restore binary memory for all not WAL disabled cache groups.
            restoreBinaryMemory(
                groupsWithEnabledWal(),
                physicalRecords()
            );

            if (recoveryVerboseLogging && log.isInfoEnabled()) {
                log.info("Partition states information after BINARY RECOVERY phase:");

                dumpPartitionsInfo(cctx, log);
            }

            startTimer.finishGlobalStage("Restore binary memory");

            CheckpointStatus status = readCheckpointStatus();

            RestoreLogicalState logicalState = applyLogicalUpdates(
                status,
                groupsWithEnabledWal(),
                logicalRecords(),
                true
            );

            if (recoveryVerboseLogging && log.isInfoEnabled()) {
                log.info("Partition states information after LOGICAL RECOVERY phase:");

                dumpPartitionsInfo(cctx, log);
            }

            startTimer.finishGlobalStage("Restore logical state");

            walTail = tailPointer(logicalState);

            cctx.wal().onDeActivate(kctx);
        }
        catch (IgniteCheckedException e) {
            releaseFileLock();

            throw e;
        }
        finally {
            checkpointReadUnlock();
        }
    }

    /**
     * @param f Consumer.
     * @return Accumulated result for all page stores.
     */
    public long forAllPageStores(ToLongFunction<PageStore> f) {
        long res = 0;

        for (CacheGroupContext gctx : cctx.cache().cacheGroups())
            res += forGroupPageStores(gctx, f);

        return res;
    }

    /**
     * @param grpId Cache group id.
     * @param partId Partition ID.
     * @return Page store.
     * @throws IgniteCheckedException If failed.
     */
    public PageStore getPageStore(int grpId, int partId) throws IgniteCheckedException {
        return storeMgr.getStore(grpId, partId);
    }

    /**
     * @param gctx Group context.
     * @param f Consumer.
     * @return Accumulated result for all page stores.
     */
    public long forGroupPageStores(CacheGroupContext gctx, ToLongFunction<PageStore> f) {
        int groupId = gctx.groupId();

        long res = 0;

        try {
            Collection<PageStore> stores = storeMgr.getStores(groupId);

            if (stores != null) {
                for (PageStore store : stores)
                    res += f.applyAsLong(store);
            }
        }
        catch (IgniteCheckedException e) {
            throw new IgniteException(e);
        }

        return res;
    }

    /**
     * Calculates tail pointer for WAL at the end of logical recovery.
     *
     * @param logicalState State after logical recovery.
     * @return Tail pointer.
     * @throws IgniteCheckedException If failed.
     */
    private WALPointer tailPointer(RestoreLogicalState logicalState) throws IgniteCheckedException {
        // Should flush all data in buffers before read last WAL pointer.
        // Iterator read records only from files.
        WALPointer lastFlushPtr = cctx.wal().flush(null, true);

        // We must return null for NULL_PTR record, because FileWriteAheadLogManager.resumeLogging
        // can't write header without that condition.
        WALPointer lastReadPtr = logicalState.lastReadRecordPointer();

        if (lastFlushPtr != null && lastReadPtr == null)
            return lastFlushPtr;

        if (lastFlushPtr == null && lastReadPtr != null)
            return lastReadPtr;

        if (lastFlushPtr != null && lastReadPtr != null) {
            FileWALPointer lastFlushPtr0 = (FileWALPointer)lastFlushPtr;
            FileWALPointer lastReadPtr0 = (FileWALPointer)lastReadPtr;

            return lastReadPtr0.compareTo(lastFlushPtr0) >= 0 ? lastReadPtr : lastFlushPtr0;
        }

        return null;
    }

    /**
     * Called when all partitions have been fully restored and pre-created on node start.
     *
     * Starts checkpointing process and initiates first checkpoint.
     *
     * @throws IgniteCheckedException If first checkpoint has failed.
     */
    @Override public void onStateRestored(AffinityTopologyVersion topVer) throws IgniteCheckedException {
        IgniteThread cpThread = new IgniteThread(cctx.igniteInstanceName(), "db-checkpoint-thread", checkpointer);

        cpThread.start();

        checkpointerThread = cpThread;

        CheckpointProgressSnapshot chp = checkpointer.wakeupForCheckpoint(0, "node started");

        if (chp != null)
            chp.cpBeginFut.get();
    }

    /**
     * @param status Checkpoint status.
     * @param cacheGroupsPredicate Cache groups to restore.
     * @throws IgniteCheckedException If failed.
     * @throws StorageException In case I/O error occurred during operations with storage.
     */
    private RestoreBinaryState performBinaryMemoryRestore(
        CheckpointStatus status,
        IgnitePredicate<Integer> cacheGroupsPredicate,
        IgniteBiPredicate<WALRecord.RecordType, WALPointer> recordTypePredicate,
        boolean finalizeState
    ) throws IgniteCheckedException {
        if (log.isInfoEnabled())
            log.info("Checking memory state [lastValidPos=" + status.endPtr + ", lastMarked="
                + status.startPtr + ", lastCheckpointId=" + status.cpStartId + ']');

        WALPointer recPtr = status.endPtr;

        boolean apply = status.needRestoreMemory();

        try {
            WALRecord startRec = !CheckpointStatus.NULL_PTR.equals(status.startPtr) || apply ? cctx.wal().read(status.startPtr) : null;

            if (apply) {
                if (finalizeState)
                    U.quietAndWarn(log, "Ignite node stopped in the middle of checkpoint. Will restore memory state and " +
                        "finish checkpoint on node start.");

            cctx.cache().cacheGroupDescriptors().forEach((grpId, desc) -> {
                if (!cacheGroupsPredicate.apply(grpId))
                    return;

                try {
                    DataRegion region = cctx.database().dataRegion(desc.config().getDataRegionName());

                    if (region == null || !cctx.isLazyMemoryAllocation(region))
                        return;

                    region.pageMemory().start();
                }
                catch (IgniteCheckedException e) {
                    throw new IgniteException(e);
                }
            });

            cctx.pageStore().beginRecover();

                if (!(startRec instanceof CheckpointRecord))
                    throw new StorageException("Checkpoint marker doesn't point to checkpoint record " +
                        "[ptr=" + status.startPtr + ", rec=" + startRec + "]");

                WALPointer cpMark = ((CheckpointRecord)startRec).checkpointMark();

                if (cpMark != null) {
                    log.info("Restoring checkpoint after logical recovery, will start physical recovery from " +
                        "back pointer: " + cpMark);

                    recPtr = cpMark;
                }
            }
            else
                cctx.wal().notchLastCheckpointPtr(status.startPtr);
        }
        catch (NoSuchElementException e) {
            throw new StorageException("Failed to read checkpoint record from WAL, persistence consistency " +
                "cannot be guaranteed. Make sure configuration points to correct WAL folders and WAL folder is " +
                "properly mounted [ptr=" + status.startPtr + ", walPath=" + persistenceCfg.getWalPath() +
                ", walArchive=" + persistenceCfg.getWalArchivePath() + "]");
        }

        AtomicReference<IgniteCheckedException> applyError = new AtomicReference<>();

        StripedExecutor exec = cctx.kernalContext().getStripedExecutorService();

        Semaphore semaphore = new Semaphore(semaphorePertmits(exec));

        long start = U.currentTimeMillis();

        long lastArchivedSegment = cctx.wal().lastArchivedSegment();

        WALIterator it = cctx.wal().replay(recPtr, recordTypePredicate);

        RestoreBinaryState restoreBinaryState = new RestoreBinaryState(status, it, lastArchivedSegment, cacheGroupsPredicate);

        AtomicLong applied = new AtomicLong();

        try {
            while (it.hasNextX()) {
                if (applyError.get() != null)
                    break;

                WALRecord rec = restoreBinaryState.next();

                if (rec == null)
                    break;

                switch (rec.type()) {
                    case PAGE_RECORD:
                        if (restoreBinaryState.needApplyBinaryUpdate()) {
                            PageSnapshot pageSnapshot = (PageSnapshot)rec;

                            // Here we do not require tag check because we may be applying memory changes after
                            // several repetitive restarts and the same pages may have changed several times.
                            int groupId = pageSnapshot.fullPageId().groupId();
                            int partId = partId(pageSnapshot.fullPageId().pageId());

                            if (skipRemovedIndexUpdates(groupId, partId))
                                break;

                            stripedApplyPage((pageMem) -> {
                                    try {
                                        applyPageSnapshot(pageMem, pageSnapshot);

                                        applied.incrementAndGet();
                                    }
                                    catch (Throwable t) {
                                        U.error(log, "Failed to apply page snapshot. rec=[" + pageSnapshot + ']');

                                        applyError.compareAndSet(
                                            null,
                                            (t instanceof IgniteCheckedException)?
                                                (IgniteCheckedException)t:
                                                new IgniteCheckedException("Failed to apply page snapshot", t));
                                    }
                                }, groupId, partId, exec, semaphore
                            );
                        }

                        break;

                    case PART_META_UPDATE_STATE:
                        PartitionMetaStateRecord metaStateRecord = (PartitionMetaStateRecord)rec;

                    {
                        int groupId = metaStateRecord.groupId();
                        int partId = metaStateRecord.partitionId();

                        stripedApplyPage((pageMem) -> {
                            GridDhtPartitionState state = fromOrdinal(metaStateRecord.state());

                            if (state == null || state == GridDhtPartitionState.EVICTED)
                                schedulePartitionDestroy(groupId, partId);
                            else {
                                try {
                                    cancelOrWaitPartitionDestroy(groupId, partId);
                                }
                                catch (Throwable t) {
                                    U.error(log, "Failed to cancel or wait partition destroy. rec=[" + metaStateRecord + ']');

                                    applyError.compareAndSet(
                                        null,
                                        (t instanceof IgniteCheckedException) ?
                                            (IgniteCheckedException)t :
                                            new IgniteCheckedException("Failed to cancel or wait partition destroy", t));
                                }
                            }
                        }, groupId, partId, exec, semaphore);
                    }

                    break;

                    case PARTITION_DESTROY:
                        PartitionDestroyRecord destroyRecord = (PartitionDestroyRecord)rec;

                    {
                        int groupId = destroyRecord.groupId();
                        int partId = destroyRecord.partitionId();

                        stripedApplyPage((pageMem) -> {
                            pageMem.invalidate(groupId, partId);

                            schedulePartitionDestroy(groupId, partId);
                        }, groupId, partId, exec, semaphore);

                    }
                    break;

                    default:
                        if (restoreBinaryState.needApplyBinaryUpdate() && rec instanceof PageDeltaRecord) {
                            PageDeltaRecord pageDelta = (PageDeltaRecord)rec;

                            int groupId = pageDelta.groupId();
                            int partId = partId(pageDelta.pageId());

                            if (skipRemovedIndexUpdates(groupId, partId))
                                break;

                            stripedApplyPage((pageMem) -> {
                                try {
                                    applyPageDelta(pageMem, pageDelta, true);

                                    applied.incrementAndGet();
                                }
                                catch (Throwable t) {
                                    U.error(log, "Failed to apply page delta. rec=[" + pageDelta + ']');

                                    applyError.compareAndSet(
                                        null,
                                        (t instanceof IgniteCheckedException) ?
                                            (IgniteCheckedException)t :
                                            new IgniteCheckedException("Failed to apply page delta", t));
                                }
                            }, groupId, partId, exec, semaphore);
                        }
                }
            }
        }
        finally {
            it.close();

            awaitApplyComplete(exec, applyError);
        }

        if (!finalizeState)
            return null;

        FileWALPointer lastReadPtr = restoreBinaryState.lastReadRecordPointer();

        if (status.needRestoreMemory()) {
            if (restoreBinaryState.needApplyBinaryUpdate())
                throw new StorageException("Failed to restore memory state (checkpoint marker is present " +
                    "on disk, but checkpoint record is missed in WAL) " +
                    "[cpStatus=" + status + ", lastRead=" + lastReadPtr + "]");

            log.info("Finished applying memory changes [changesApplied=" + applied +
                ", time=" + (U.currentTimeMillis() - start) + " ms]");

            finalizeCheckpointOnRecovery(status.cpStartTs, status.cpStartId, status.startPtr, exec);
        }

        cpHistory.initialize(retreiveHistory());

        return restoreBinaryState;
    }

    /**
     * Calculate the maximum number of concurrent tasks for apply through the striped executor.
     *
     * @param exec Striped executor.
     * @return Number of permits.
     */
    private int semaphorePertmits(StripedExecutor exec) {
        // 4 task per-stripe by default.
        int permits = exec.stripesCount() * 4;

        long maxMemory = Runtime.getRuntime().maxMemory();

        // Heuristic calculation part of heap size as a maximum number of concurrent tasks.
        int permits0 = (int)((maxMemory * 0.2) / (4096 * 2));

        // May be for small heap. Get a low number of permits.
        if (permits0 < permits)
            permits = permits0;

        // Property for override any calculation.
        return getInteger(IGNITE_RECOVERY_SEMAPHORE_PERMITS, permits);
    }

    /**
     * @param exec Striped executor.
     * @param applyError Check error reference.
     */
    private void awaitApplyComplete(
        StripedExecutor exec,
        AtomicReference<IgniteCheckedException> applyError
    ) throws IgniteCheckedException {
        try {
            // Await completion apply tasks in all stripes.
            exec.awaitComplete();
        }
        catch (InterruptedException e) {
            throw new IgniteInterruptedException(e);
        }

        // Checking error after all task applied.
        if (applyError.get() != null)
            throw applyError.get();
    }

    /**
     * @param consumer Runnable task.
     * @param grpId Group Id.
     * @param partId Partition Id.
     * @param exec Striped executor.
     */
    public void stripedApplyPage(
        Consumer<PageMemoryEx> consumer,
        int grpId,
        int partId,
        StripedExecutor exec,
        Semaphore semaphore
    ) throws IgniteCheckedException {
        assert consumer != null;
        assert exec != null;
        assert semaphore != null;

        PageMemoryEx pageMem = getPageMemoryForCacheGroup(grpId);

        if (pageMem == null)
            return;

        stripedApply(() -> consumer.accept(pageMem), grpId, partId, exec, semaphore);
    }

    /**
     * @param run Runnable task.
     * @param grpId Group Id.
     * @param partId Partition Id.
     * @param exec Striped executor.
     */
    public void stripedApply(
        Runnable run,
        int grpId,
        int partId,
        StripedExecutor exec,
        Semaphore semaphore
    ) {
        assert run != null;
        assert exec != null;
        assert semaphore != null;

        int stripes = exec.stripesCount();

        int stripe = U.stripeIdx(stripes, grpId, partId);

        assert stripe >= 0 && stripe <= stripes : "idx=" + stripe + ", stripes=" + stripes;

        try {
            semaphore.acquire();
        }
        catch (InterruptedException e) {
            throw new IgniteInterruptedException(e);
        }

        exec.execute(stripe, () -> {
            // WA for avoid assert check in PageMemory, that current thread hold chpLock.
            CHECKPOINT_LOCK_HOLD_COUNT.set(1);

            try {
                run.run();
            }
            finally {
                CHECKPOINT_LOCK_HOLD_COUNT.set(0);

                semaphore.release();
            }
        });
    }

    /**
     * @param pageMem Page memory.
     * @param pageSnapshotRecord Page snapshot record.
     * @throws IgniteCheckedException If failed.
     */
    public void applyPageSnapshot(PageMemoryEx pageMem, PageSnapshot pageSnapshotRecord) throws IgniteCheckedException {
        int grpId = pageSnapshotRecord.fullPageId().groupId();
        long pageId = pageSnapshotRecord.fullPageId().pageId();

        long page = pageMem.acquirePage(grpId, pageId, IoStatisticsHolderNoOp.INSTANCE, true);

        try {
            long pageAddr = pageMem.writeLock(grpId, pageId, page, true);

            try {
                PageUtils.putBytes(pageAddr, 0, pageSnapshotRecord.pageData());

                if (PageIO.getCompressionType(pageAddr) != CompressionProcessor.UNCOMPRESSED_PAGE) {
                    int realPageSize = pageMem.realPageSize(pageSnapshotRecord.groupId());

                    assert pageSnapshotRecord.pageDataSize() < realPageSize : pageSnapshotRecord.pageDataSize();

                    cctx.kernalContext().compress().decompressPage(pageMem.pageBuffer(pageAddr), realPageSize);
                }
            }
            finally {
                pageMem.writeUnlock(grpId, pageId, page, null, true, true);
            }
        }
        finally {
            pageMem.releasePage(grpId, pageId, page);
        }
    }

    /**
     * @param pageMem Page memory.
     * @param pageDeltaRecord Page delta record.
     * @param restore Get page for restore.
     * @throws IgniteCheckedException If failed.
     */
    private void applyPageDelta(PageMemoryEx pageMem, PageDeltaRecord pageDeltaRecord, boolean restore) throws IgniteCheckedException {
        int grpId = pageDeltaRecord.groupId();
        long pageId = pageDeltaRecord.pageId();

        // Here we do not require tag check because we may be applying memory changes after
        // several repetitive restarts and the same pages may have changed several times.
        long page = pageMem.acquirePage(grpId, pageId, IoStatisticsHolderNoOp.INSTANCE, restore);

        try {
            long pageAddr = pageMem.writeLock(grpId, pageId, page, restore);

            try {
                pageDeltaRecord.applyDelta(pageMem, pageAddr);
            }
            finally {
                pageMem.writeUnlock(grpId, pageId, page, null, true, restore);
            }
        }
        finally {
            pageMem.releasePage(grpId, pageId, page);
        }
    }

    /**
     * @param grpId Group id.
     * @param partId Partition id.
     */
    private boolean skipRemovedIndexUpdates(int grpId, int partId) {
        return (partId == PageIdAllocator.INDEX_PARTITION) && !storeMgr.hasIndexStore(grpId);
    }

    /**
     * Obtains PageMemory reference from cache descriptor instead of cache context.
     *
     * @param grpId Cache group id.
     * @return PageMemoryEx instance.
     * @throws IgniteCheckedException if no DataRegion is configured for a name obtained from cache descriptor.
     */
    private PageMemoryEx getPageMemoryForCacheGroup(int grpId) throws IgniteCheckedException {
        if (grpId == MetaStorage.METASTORAGE_CACHE_ID)
            return (PageMemoryEx)dataRegion(METASTORE_DATA_REGION_NAME).pageMemory();

        // TODO IGNITE-7792 add generic mapping.
        if (grpId == TxLog.TX_LOG_CACHE_ID)
            return (PageMemoryEx)dataRegion(TxLog.TX_LOG_CACHE_NAME).pageMemory();

        // TODO IGNITE-5075: cache descriptor can be removed.
        GridCacheSharedContext sharedCtx = context();

        CacheGroupDescriptor desc = sharedCtx.cache().cacheGroupDescriptors().get(grpId);

        if (desc == null)
            return null;

        String memPlcName = desc.config().getDataRegionName();

        return (PageMemoryEx)sharedCtx.database().dataRegion(memPlcName).pageMemory();
    }

    /**
     * Apply update from some iterator and with specific filters.
     *
     * @param it WalIterator.
     * @param recPredicate Wal record filter.
     * @param entryPredicate Entry filter.
     */
    public void applyUpdatesOnRecovery(
        @Nullable WALIterator it,
        IgniteBiPredicate<WALPointer, WALRecord> recPredicate,
        IgnitePredicate<DataEntry> entryPredicate
    ) throws IgniteCheckedException {
        if (it == null)
            return;

        cctx.walState().runWithOutWAL(() -> {
            while (it.hasNext()) {
                IgniteBiTuple<WALPointer, WALRecord> next = it.next();

                WALRecord rec = next.get2();

                if (!recPredicate.apply(next.get1(), rec))
                    break;

                switch (rec.type()) {
                    case MVCC_DATA_RECORD:
                    case DATA_RECORD:
                        checkpointReadLock();

                        try {
                            DataRecord dataRec = (DataRecord)rec;

                            for (DataEntry dataEntry : dataRec.writeEntries()) {
                                if (entryPredicate.apply(dataEntry)) {
                                    checkpointReadLock();

                                    try {
                                        int cacheId = dataEntry.cacheId();

                                        GridCacheContext cacheCtx = cctx.cacheContext(cacheId);

                                        if (cacheCtx != null)
                                            applyUpdate(cacheCtx, dataEntry);
                                        else if (log != null)
                                            log.warning("Cache is not started. Updates cannot be applied " +
                                                "[cacheId=" + cacheId + ']');
                                    }
                                    finally {
                                        checkpointReadUnlock();
                                    }
                                }
                            }
                        }
                        catch (IgniteCheckedException e) {
                            throw new IgniteException(e);
                        }
                        finally {
                            checkpointReadUnlock();
                        }

                        break;

                    case MVCC_TX_RECORD:
                        checkpointReadLock();

                        try {
                            MvccTxRecord txRecord = (MvccTxRecord)rec;

                            byte txState = convertToTxState(txRecord.state());

                            cctx.coordinators().updateState(txRecord.mvccVersion(), txState, true);
                        }
                        finally {
                            checkpointReadUnlock();
                        }

                        break;

                    default:
                        // Skip other records.
                }
            }
        });
    }

    /**
     * @param status Last registered checkpoint status.
     * @throws IgniteCheckedException If failed to apply updates.
     * @throws StorageException If IO exception occurred while reading write-ahead log.
     */
    private RestoreLogicalState applyLogicalUpdates(
        CheckpointStatus status,
        IgnitePredicate<Integer> cacheGroupsPredicate,
        IgniteBiPredicate<WALRecord.RecordType, WALPointer> recordTypePredicate,
        boolean skipFieldLookup
    ) throws IgniteCheckedException {
        if (log.isInfoEnabled())
            log.info("Applying lost cache updates since last checkpoint record [lastMarked="
                + status.startPtr + ", lastCheckpointId=" + status.cpStartId + ']');

        if (skipFieldLookup)
            cctx.kernalContext().query().skipFieldLookup(true);

        long start = U.currentTimeMillis();

        AtomicReference<IgniteCheckedException> applyError = new AtomicReference<>();

        AtomicLong applied = new AtomicLong();

        long lastArchivedSegment = cctx.wal().lastArchivedSegment();

        StripedExecutor exec = cctx.kernalContext().getStripedExecutorService();

        Semaphore semaphore = new Semaphore(semaphorePertmits(exec));

        Map<GroupPartitionId, Integer> partitionRecoveryStates = new HashMap<>();

        WALIterator it = cctx.wal().replay(status.startPtr, recordTypePredicate);

        RestoreLogicalState restoreLogicalState =
            new RestoreLogicalState(status, it, lastArchivedSegment, cacheGroupsPredicate, partitionRecoveryStates);

        try {
            while (it.hasNextX()) {
                WALRecord rec = restoreLogicalState.next();

                if (rec == null)
                    break;

                switch (rec.type()) {
                    case CHECKPOINT_RECORD: // Calculate initial partition states
                        CheckpointRecord cpRec = (CheckpointRecord)rec;

                        for (Map.Entry<Integer, CacheState> entry : cpRec.cacheGroupStates().entrySet()) {
                            CacheState cacheState = entry.getValue();

                            for (int i = 0; i < cacheState.size(); i++) {
                                int partId = cacheState.partitionByIndex(i);
                                byte state = cacheState.stateByIndex(i);

                                // Ignore undefined state.
                                if (state != -1) {
                                    partitionRecoveryStates.put(new GroupPartitionId(entry.getKey(), partId),
                                        (int)state);
                                }
                            }
                        }

                        break;

                    case ROLLBACK_TX_RECORD:
                        RollbackRecord rbRec = (RollbackRecord)rec;

                        CacheGroupContext ctx = cctx.cache().cacheGroup(rbRec.groupId());

                        if (ctx != null && !ctx.isLocal()) {
                            ctx.topology().forceCreatePartition(rbRec.partitionId());

                            ctx.offheap().onPartitionInitialCounterUpdated(rbRec.partitionId(), rbRec.start(),
                                rbRec.range());
                        }

                        break;

                    case MVCC_DATA_RECORD:
                    case DATA_RECORD:
                    case ENCRYPTED_DATA_RECORD:
                        DataRecord dataRec = (DataRecord)rec;

                        for (DataEntry dataEntry : dataRec.writeEntries()) {
                            int cacheId = dataEntry.cacheId();

                            DynamicCacheDescriptor cacheDesc = cctx.cache().cacheDescriptor(cacheId);

                            // Can empty in case recovery node on blt changed.
                            if (cacheDesc == null)
                                continue;

                            stripedApply(() -> {
                                GridCacheContext cacheCtx = cctx.cacheContext(cacheId);

                                if (skipRemovedIndexUpdates(cacheCtx.groupId(), PageIdAllocator.INDEX_PARTITION))
                                    cctx.kernalContext().query().markAsRebuildNeeded(cacheCtx);

                                try {
                                    applyUpdate(cacheCtx, dataEntry);
                                }
                                catch (IgniteCheckedException e) {
                                    U.error(log, "Failed to apply data entry, dataEntry=" + dataEntry +
                                        ", ptr=" + dataRec.position());

                                    applyError.compareAndSet(null, e);
                                }

                                applied.incrementAndGet();
                            }, cacheDesc.groupId(), dataEntry.partitionId(), exec, semaphore);
                        }

                        break;

                    case MVCC_TX_RECORD:
                        MvccTxRecord txRecord = (MvccTxRecord)rec;

                        byte txState = convertToTxState(txRecord.state());

                        cctx.coordinators().updateState(txRecord.mvccVersion(), txState, true);

                        break;

                    case PART_META_UPDATE_STATE:
                        PartitionMetaStateRecord metaStateRecord = (PartitionMetaStateRecord)rec;

                        GroupPartitionId groupPartitionId = new GroupPartitionId(
                            metaStateRecord.groupId(), metaStateRecord.partitionId()
                        );

                        restoreLogicalState.partitionRecoveryStates.put(groupPartitionId, (int)metaStateRecord.state());

                        break;

                    case METASTORE_DATA_RECORD:
                        MetastoreDataRecord metastoreDataRecord = (MetastoreDataRecord)rec;

                        metaStorage.applyUpdate(metastoreDataRecord.key(), metastoreDataRecord.value());

                        break;

                    case META_PAGE_UPDATE_NEXT_SNAPSHOT_ID:
                    case META_PAGE_UPDATE_LAST_SUCCESSFUL_SNAPSHOT_ID:
                    case META_PAGE_UPDATE_LAST_SUCCESSFUL_FULL_SNAPSHOT_ID:
                    case META_PAGE_UPDATE_LAST_ALLOCATED_INDEX:
                        PageDeltaRecord pageDelta = (PageDeltaRecord)rec;

                        stripedApplyPage((pageMem) -> {
                            try {
                                applyPageDelta(pageMem, pageDelta, false);
                            }
                            catch (IgniteCheckedException e) {
                                U.error(log, "Failed to apply page delta, " + pageDelta);

                                applyError.compareAndSet(null, e);
                            }

                        }, pageDelta.groupId(), partId(pageDelta.pageId()), exec, semaphore);

                        break;

                    case MASTER_KEY_CHANGE_RECORD:
                        cctx.kernalContext().encryption().applyKeys((MasterKeyChangeRecord)rec);

                        break;

                    default:
                        // Skip other records.
                }
            }
        }
        finally {
            it.close();

            if (skipFieldLookup)
                cctx.kernalContext().query().skipFieldLookup(false);
        }

        awaitApplyComplete(exec, applyError);

        if (log.isInfoEnabled())
            log.info("Finished applying WAL changes [updatesApplied=" + applied +
                ", time=" + (U.currentTimeMillis() - start) + " ms]");

        for (DatabaseLifecycleListener lsnr : getDatabaseListeners(cctx.kernalContext()))
            lsnr.afterLogicalUpdatesApplied(this, restoreLogicalState);

        return restoreLogicalState;
    }

    /**
     * Convert {@link TransactionState} to Mvcc {@link TxState}.
     *
     * @param state TransactionState.
     * @return TxState.
     */
    private byte convertToTxState(TransactionState state) {
        switch (state) {
            case PREPARED:
                return TxState.PREPARED;

            case COMMITTED:
                return TxState.COMMITTED;

            case ROLLED_BACK:
                return TxState.ABORTED;

            default:
                throw new IllegalStateException("Unsupported TxState.");
        }
    }

    /**
     * Wal truncate callBack.
     *
     * @param highBound WALPointer.
     */
    public void onWalTruncated(WALPointer highBound) throws IgniteCheckedException {
        List<CheckpointEntry> removedFromHistory = cpHistory.onWalTruncated(highBound);

        for (CheckpointEntry cp : removedFromHistory)
            removeCheckpointFiles(cp);
    }

    /**
     * @param cacheCtx Cache context to apply an update.
     * @param dataEntry Data entry to apply.
     * @throws IgniteCheckedException If failed to restore.
     */
    private void applyUpdate(GridCacheContext cacheCtx, DataEntry dataEntry) throws IgniteCheckedException {
        int partId = dataEntry.partitionId();

        if (partId == -1)
            partId = cacheCtx.affinity().partition(dataEntry.key());

        GridDhtLocalPartition locPart = cacheCtx.isLocal() ? null : cacheCtx.topology().forceCreatePartition(partId);

        switch (dataEntry.op()) {
            case CREATE:
            case UPDATE:
                if (dataEntry instanceof MvccDataEntry) {
                    cacheCtx.offheap().mvccApplyUpdate(
                        cacheCtx,
                        dataEntry.key(),
                        dataEntry.value(),
                        dataEntry.writeVersion(),
                        dataEntry.expireTime(),
                        locPart,
                        ((MvccDataEntry)dataEntry).mvccVer());
                }
                else {
                    cacheCtx.offheap().update(
                        cacheCtx,
                        dataEntry.key(),
                        dataEntry.value(),
                        dataEntry.writeVersion(),
                        dataEntry.expireTime(),
                        locPart,
                        null);
                }

                if (dataEntry.partitionCounter() != 0)
                    cacheCtx.offheap().onPartitionInitialCounterUpdated(partId, dataEntry.partitionCounter() - 1, 1);

                break;

            case DELETE:
                if (dataEntry instanceof MvccDataEntry) {
                    cacheCtx.offheap().mvccApplyUpdate(
                        cacheCtx,
                        dataEntry.key(),
                        null,
                        dataEntry.writeVersion(),
                        0L,
                        locPart,
                        ((MvccDataEntry)dataEntry).mvccVer());
                }
                else
                    cacheCtx.offheap().remove(cacheCtx, dataEntry.key(), partId, locPart);

                if (dataEntry.partitionCounter() != 0)
                    cacheCtx.offheap().onPartitionInitialCounterUpdated(partId, dataEntry.partitionCounter() - 1, 1);

                break;

            case READ:
                // do nothing
                break;

            default:
                throw new IgniteCheckedException("Invalid operation for WAL entry update: " + dataEntry.op());
        }
    }

    /**
     * @throws IgniteCheckedException If failed.
     */
    private void finalizeCheckpointOnRecovery(
        long cpTs,
        UUID cpId,
        WALPointer walPtr,
        StripedExecutor exec
    ) throws IgniteCheckedException {
        assert cpTs != 0;

        long start = System.currentTimeMillis();

        Collection<DataRegion> regions = dataRegions();

        Collection<GridMultiCollectionWrapper<FullPageId>> res = new ArrayList(regions.size());

        int pagesNum = 0;

        GridFinishedFuture finishedFuture = new GridFinishedFuture();

        // Collect collection of dirty pages from all regions.
        for (DataRegion memPlc : regions) {
            if (memPlc.config().isPersistenceEnabled()){
                GridMultiCollectionWrapper<FullPageId> nextCpPagesCol =
                    ((PageMemoryEx)memPlc.pageMemory()).beginCheckpoint(finishedFuture);

                pagesNum += nextCpPagesCol.size();

                res.add(nextCpPagesCol);
            }
        }

        // Sort and split all dirty pages set to several stripes.
        GridMultiCollectionWrapper<FullPageId> pages = splitAndSortCpPagesIfNeeded(
            new IgniteBiTuple<>(res, pagesNum), exec.stripesCount());

        // Identity stores set for future fsync.
        Collection<PageStore> updStores = new GridConcurrentHashSet<>();

        AtomicInteger cpPagesCnt = new AtomicInteger();

        // Shared refernce for tracking exception during write pages.
        AtomicReference<IgniteCheckedException> writePagesError = new AtomicReference<>();

        for (int i = 0; i < pages.collectionsSize(); i++) {
            // Calculate stripe index.
            int stripeIdx = i % exec.stripesCount();

            // Inner collection index.
            int innerIdx = i;

            exec.execute(stripeIdx, () -> {
                PageStoreWriter pageStoreWriter = (fullPageId, buf, tag) -> {
                    assert tag != PageMemoryImpl.TRY_AGAIN_TAG : "Lock is held by other thread for page " + fullPageId;

                    int groupId = fullPageId.groupId();
                    long pageId = fullPageId.pageId();

                    // Write buf to page store.
                    PageStore store = storeMgr.writeInternal(groupId, pageId, buf, tag, true);

                    // Save store for future fsync.
                    updStores.add(store);
                };

                // Local buffer for write pages.
                ByteBuffer writePageBuf = ByteBuffer.allocateDirect(pageSize());

                writePageBuf.order(ByteOrder.nativeOrder());

                Collection<FullPageId> pages0 = pages.innerCollection(innerIdx);

                FullPageId fullPageId = null;

                try {
                    for (FullPageId fullId : pages0) {
                        // Fail-fast break if some exception occurred.
                        if (writePagesError.get() != null)
                            break;

                        // Save pageId to local variable for future using if exception occurred.
                        fullPageId = fullId;

                        PageMemoryEx pageMem = getPageMemoryForCacheGroup(fullId.groupId());

                        // Write page content to page store via pageStoreWriter.
                        // Tracker is null, because no need to track checkpoint metrics on recovery.
                        pageMem.checkpointWritePage(fullId, writePageBuf, pageStoreWriter, null);
                    }

                    // Add number of handled pages.
                    cpPagesCnt.addAndGet(pages0.size());
                }
                catch (IgniteCheckedException e) {
                    U.error(log, "Failed to write page to pageStore, pageId=" + fullPageId);

                    writePagesError.compareAndSet(null, e);
                }
            });
        }

        // Await completion all write tasks.
        awaitApplyComplete(exec, writePagesError);

        long written = U.currentTimeMillis();

        // Fsync all touched stores.
        for (PageStore updStore : updStores)
            updStore.sync();

        long fsync = U.currentTimeMillis();

        for (DataRegion memPlc : regions) {
            if (memPlc.config().isPersistenceEnabled())
                ((PageMemoryEx)memPlc.pageMemory()).finishCheckpoint();
        }

        ByteBuffer tmpWriteBuf = ByteBuffer.allocateDirect(pageSize());

        tmpWriteBuf.order(ByteOrder.nativeOrder());

        CheckpointEntry cp = prepareCheckpointEntry(
            tmpWriteBuf,
            cpTs,
            cpId,
            walPtr,
            null,
            CheckpointEntryType.END);

        writeCheckpointEntry(tmpWriteBuf, cp, CheckpointEntryType.END);

        cctx.pageStore().finishRecover();

        if (log.isInfoEnabled())
            log.info(String.format("Checkpoint finished [cpId=%s, pages=%d, markPos=%s, " +
                    "pagesWrite=%dms, fsync=%dms, total=%dms]",
                cpId,
                cpPagesCnt.get(),
                walPtr,
                written - start,
                fsync - written,
                fsync - start));
    }

    /**
     * Prepares checkpoint entry containing WAL pointer to checkpoint record.
     * Writes into given {@code ptrBuf} WAL pointer content.
     *
     * @param entryBuf Buffer to fill
     * @param cpTs Checkpoint timestamp.
     * @param cpId Checkpoint id.
     * @param ptr WAL pointer containing record.
     * @param rec Checkpoint WAL record.
     * @param type Checkpoint type.
     * @return Checkpoint entry.
     */
    private CheckpointEntry prepareCheckpointEntry(
        ByteBuffer entryBuf,
        long cpTs,
        UUID cpId,
        WALPointer ptr,
        @Nullable CheckpointRecord rec,
        CheckpointEntryType type
    ) {
        assert ptr instanceof FileWALPointer;

        FileWALPointer filePtr = (FileWALPointer)ptr;

        entryBuf.rewind();

        entryBuf.putLong(filePtr.index());

        entryBuf.putInt(filePtr.fileOffset());

        entryBuf.putInt(filePtr.length());

        entryBuf.flip();

        return createCheckPointEntry(cpTs, ptr, cpId, rec, type);
    }

    /**
     * Writes checkpoint entry buffer {@code entryBuf} to specified checkpoint file with 2-phase protocol.
     *
     * @param entryBuf Checkpoint entry buffer to write.
     * @param cp Checkpoint entry.
     * @param type Checkpoint entry type.
     * @throws StorageException If failed to write checkpoint entry.
     */
    public void writeCheckpointEntry(ByteBuffer entryBuf, CheckpointEntry cp, CheckpointEntryType type) throws StorageException {
        String fileName = checkpointFileName(cp, type);
        String tmpFileName = fileName + FilePageStoreManager.TMP_SUFFIX;

        try {
            try (FileIO io = ioFactory.create(Paths.get(cpDir.getAbsolutePath(), skipSync ? fileName : tmpFileName).toFile(),
                StandardOpenOption.CREATE_NEW, StandardOpenOption.WRITE)) {

                io.writeFully(entryBuf);

                entryBuf.clear();

                if (!skipSync)
                    io.force(true);
            }

            if (!skipSync)
                Files.move(Paths.get(cpDir.getAbsolutePath(), tmpFileName), Paths.get(cpDir.getAbsolutePath(), fileName));
        }
        catch (IOException e) {
            throw new StorageException("Failed to write checkpoint entry [ptr=" + cp.checkpointMark()
                + ", cpTs=" + cp.timestamp()
                + ", cpId=" + cp.checkpointId()
                + ", type=" + type + "]", e);
        }
    }

    /** {@inheritDoc} */
    @Override public AtomicInteger writtenPagesCounter() {
        return writtenPagesCntr;
    }

    /** {@inheritDoc} */
    @Override public AtomicInteger syncedPagesCounter() {
        return syncedPagesCntr;
    }

    /** {@inheritDoc} */
    @Override public AtomicInteger evictedPagesCntr() {
        return evictedPagesCntr;
    }

    /** {@inheritDoc} */
    @Override public int currentCheckpointPagesCount() {
        return currCheckpointPagesCnt;
    }

    /**
     * @param cpTs Checkpoint timestamp.
     * @param cpId Checkpoint ID.
     * @param type Checkpoint type.
     * @return Checkpoint file name.
     */
    private static String checkpointFileName(long cpTs, UUID cpId, CheckpointEntryType type) {
        return cpTs + "-" + cpId + "-" + type + ".bin";
    }

    /**
     * @param cp Checkpoint entry.
     * @param type Checkpoint type.
     * @return Checkpoint file name.
     */
    public static String checkpointFileName(CheckpointEntry cp, CheckpointEntryType type) {
        return checkpointFileName(cp.timestamp(), cp.checkpointId(), type);
    }

    /**
     * Replace thread local with buffers. Thread local should provide direct buffer with one page in length.
     *
     * @param threadBuf new thread-local with buffers for the checkpoint threads.
     */
    public void setThreadBuf(final ThreadLocal<ByteBuffer> threadBuf) {
        this.threadBuf = threadBuf;
    }

    /**
     * @param cpTs Checkpoint timestamp.
     * @param ptr Wal pointer of checkpoint.
     * @param cpId Checkpoint ID.
     * @param rec Checkpoint record.
     * @param type Checkpoint type.
     *
     * @return Checkpoint entry.
     */
    public CheckpointEntry createCheckPointEntry(
        long cpTs,
        WALPointer ptr,
        UUID cpId,
        @Nullable CheckpointRecord rec,
        CheckpointEntryType type
    ) {
        assert cpTs > 0;
        assert ptr != null;
        assert cpId != null;
        assert type != null;

        Map<Integer, CacheState> cacheGrpStates = null;

        // Do not hold groups state in-memory if there is no space in the checkpoint history to prevent possible OOM.
        // In this case the actual group states will be readed from WAL by demand.
        if (rec != null && cpHistory.hasSpace())
            cacheGrpStates = rec.cacheGroupStates();

        return new CheckpointEntry(cpTs, ptr, cpId, cacheGrpStates);
    }

    /**
     * @return Checkpoint history.
     */
    @Nullable public CheckpointHistory checkpointHistory() {
        return cpHistory;
    }

    /**
     * Adds given partition to checkpointer destroy queue.
     *
     * @param grpId Group ID.
     * @param partId Partition ID.
     */
    public void schedulePartitionDestroy(int grpId, int partId) {
        Checkpointer cp = checkpointer;

        if (cp != null)
            cp.schedulePartitionDestroy(cctx.cache().cacheGroup(grpId), grpId, partId);
    }

    /**
     * Cancels or wait for partition destroy.
     *
     * @param grpId Group ID.
     * @param partId Partition ID.
     * @throws IgniteCheckedException If failed.
     */
    public void cancelOrWaitPartitionDestroy(int grpId, int partId) throws IgniteCheckedException {
        Checkpointer cp = checkpointer;

        if (cp != null)
            cp.cancelOrWaitPartitionDestroy(grpId, partId);
    }

    /**
     * Timeout for checkpoint read lock acquisition.
     *
     * @return Timeout for checkpoint read lock acquisition in milliseconds.
     */
    @Override public long checkpointReadLockTimeout() {
        return checkpointReadLockTimeout;
    }

    /**
     * Sets timeout for checkpoint read lock acquisition.
     *
     * @param val New timeout in milliseconds, non-positive value denotes infinite timeout.
     */
    @Override public void checkpointReadLockTimeout(long val) {
        checkpointReadLockTimeout = val;
    }

    /**
     * Partition destroy queue.
     */
    private static class PartitionDestroyQueue {
        /** */
        private final ConcurrentMap<T2<Integer, Integer>, PartitionDestroyRequest> pendingReqs =
            new ConcurrentHashMap<>();

        /**
         * @param grpCtx Group context.
         * @param partId Partition ID to destroy.
         */
        private IgniteInternalFuture<Boolean> addDestroyRequest(@Nullable CacheGroupContext grpCtx, int grpId, int partId) {
            PartitionDestroyRequest req = new PartitionDestroyRequest(grpId, partId);

            PartitionDestroyRequest old = pendingReqs.putIfAbsent(new T2<>(grpId, partId), req);

            assert old == null || grpCtx == null : "Must wait for old destroy request to finish before adding a new one "
                + "[grpId=" + grpId
                + ", grpName=" + grpCtx.cacheOrGroupName()
                + ", partId=" + partId + ']';

            return old != null ? old.reqFut : req.reqFut;
        }

        /**
         * @param destroyId Destroy ID.
         * @return Destroy request to complete if was not concurrently cancelled.
         */
        private PartitionDestroyRequest beginDestroy(T2<Integer, Integer> destroyId) {
            PartitionDestroyRequest rmvd = pendingReqs.remove(destroyId);

            return rmvd == null ? null : rmvd.beginDestroy() ? rmvd : null;
        }

        /**
         * @param grpId Group ID.
         * @param partId Partition ID.
         * @return Destroy request to wait for if destroy has begun.
         */
        private PartitionDestroyRequest cancelDestroy(int grpId, int partId) {
            PartitionDestroyRequest rmvd = pendingReqs.remove(new T2<>(grpId, partId));

            return rmvd == null ? null : !rmvd.cancel() ? rmvd : null;
        }
    }

    /**
     * Partition destroy request.
     */
    private static class PartitionDestroyRequest {
        /** */
        private final int grpId;

        /** */
        private final int partId;

        /** Destroy cancelled flag. */
        private boolean cancelled;

        /** Destroy future. Not null if partition destroy has begun. */
        private GridFutureAdapter<Void> destroyFut;

        /** Destroy future. Not null if partition destroy has begun. */
        private GridFutureAdapter<Boolean> reqFut = new GridFutureAdapter<>();

        /**
         * @param grpId Group ID.
         * @param partId Partition ID.
         */
        private PartitionDestroyRequest(int grpId, int partId) {
            this.grpId = grpId;
            this.partId = partId;
        }

        /**
         * Cancels partition destroy request.
         *
         * @return {@code False} if this request needs to be waited for.
         */
        private synchronized boolean cancel() {
            if (destroyFut != null) {
                assert !cancelled;

                return false;
            }

            cancelled = true;

            reqFut.onDone(false);

            return true;
        }

        /**
         * Initiates partition destroy.
         *
         * @return {@code True} if destroy request should be executed, {@code false} otherwise.
         */
        private synchronized boolean beginDestroy() {
            if (cancelled) {
                assert destroyFut == null;

                return false;
            }

            if (destroyFut != null)
                return false;

            destroyFut = new GridFutureAdapter<>();

            return true;
        }

        /**
         *
         */
        private synchronized void onDone(Throwable err) {
            assert destroyFut != null;

            destroyFut.onDone(err);

            if (err == null)
                reqFut.onDone(true);
            else
                reqFut.onDone(err);
        }

        /**
         *
         */
        private void waitCompleted() throws IgniteCheckedException {
            GridFutureAdapter<Void> fut;

            synchronized (this) {
                assert destroyFut != null;

                fut = destroyFut;
            }

            fut.get();
        }

        /** {@inheritDoc} */
        @Override public String toString() {
            return "PartitionDestroyRequest [grpId=" + grpId + ", partId=" + partId + ']';
        }
    }

    /**
     * Checkpointer object is used for notification on checkpoint begin, predicate is {@link #scheduledCp}<code>.nextCpTs - now
     * > 0 </code>. Method {@link #wakeupForCheckpoint} uses notify, {@link #waitCheckpointEvent} uses wait
     */
    @SuppressWarnings("NakedNotify")
    public class Checkpointer extends GridWorker {
        /** Checkpoint started log message format. */
        private static final String CHECKPOINT_STARTED_LOG_FORMAT = "Checkpoint started [" +
            "checkpointId=%s, " +
            "startPtr=%s, " +
            "checkpointBeforeLockTime=%dms, " +
            "checkpointLockWait=%dms, " +
            "checkpointListenersExecuteTime=%dms, " +
            "checkpointLockHoldTime=%dms, " +
            "walCpRecordFsyncDuration=%dms, " +
            "writeCheckpointEntryDuration=%dms, " +
            "splitAndSortCpPagesDuration=%dms, " +
            "%s pages=%d, " +
            "reason='%s']";

        /** Temporary write buffer. */
        private final ByteBuffer tmpWriteBuf;

        /** Next scheduled checkpoint progress. */
        private volatile CheckpointProgress scheduledCp;

        /** Current checkpoint. This field is updated only by checkpoint thread. */
        @Nullable private volatile CheckpointProgress curCpProgress;

        /** Shutdown now. */
        private volatile boolean shutdownNow;

        /** */
        private long lastCpTs;

        /** Pause detector. */
        private final LongJVMPauseDetector pauseDetector;

        /** Long JVM pause threshold. */
        private final int longJvmPauseThreshold =
            getInteger(IGNITE_JVM_PAUSE_DETECTOR_THRESHOLD, DEFAULT_JVM_PAUSE_DETECTOR_THRESHOLD);

        /**
         * @param gridName Grid name.
         * @param name Thread name.
         * @param log Logger.
         */
        protected Checkpointer(@Nullable String gridName, String name, IgniteLogger log) {
            super(gridName, name, log, cctx.kernalContext().workersRegistry());

            scheduledCp = new CheckpointProgress(checkpointFreq);

            tmpWriteBuf = ByteBuffer.allocateDirect(pageSize());

            tmpWriteBuf.order(ByteOrder.nativeOrder());

            pauseDetector = cctx.kernalContext().longJvmPauseDetector();
        }

        /**
         * @return Progress of current chekpoint or {@code null}, if isn't checkpoint at this moment.
         */
        public @Nullable CheckpointProgress currentProgress(){
            return curCpProgress;
        }

        /** {@inheritDoc} */
        @Override protected void body() {
            Throwable err = null;

            try {
                while (!isCancelled()) {
                    waitCheckpointEvent();

                    if (skipCheckpointOnNodeStop && (isCancelled() || shutdownNow)) {
                        if (log.isInfoEnabled())
                            log.warning("Skipping last checkpoint because node is stopping.");

                        return;
                    }

                    GridFutureAdapter<Void> enableChangeApplied = GridCacheDatabaseSharedManager.this.enableChangeApplied;

                    if (enableChangeApplied != null) {
                        enableChangeApplied.onDone();

                        GridCacheDatabaseSharedManager.this.enableChangeApplied = null;
                    }

                    if (checkpointsEnabled)
                        doCheckpoint();
                    else {
                        synchronized (this) {
                            scheduledCp.nextCpNanos = System.nanoTime() + U.millisToNanos(checkpointFreq);
                        }
                    }
                }

                // Final run after the cancellation.
                if (checkpointsEnabled && !shutdownNow)
                    doCheckpoint();
            }
            catch (Throwable t) {
                err = t;

                scheduledCp.cpFinishFut.onDone(t);

                throw t;
            }
            finally {
                if (err == null && !(stopping && isCancelled))
                    err = new IllegalStateException("Thread is terminated unexpectedly: " + name());

                if (err instanceof OutOfMemoryError)
                    cctx.kernalContext().failure().process(new FailureContext(CRITICAL_ERROR, err));
                else if (err != null)
                    cctx.kernalContext().failure().process(new FailureContext(SYSTEM_WORKER_TERMINATION, err));

                scheduledCp.cpFinishFut.onDone(new NodeStoppingException("Node is stopping."));
            }
        }

        /**
         *
         */
        private CheckpointProgressSnapshot wakeupForCheckpoint(long delayFromNow, String reason) {
            return wakeupForCheckpoint(delayFromNow, reason, null);
        }

        /**
         *
         */
        private <R> CheckpointProgressSnapshot wakeupForCheckpoint(
            long delayFromNow,
            String reason,
            IgniteInClosure<? super IgniteInternalFuture<R>> lsnr
        ) {
            if (lsnr != null) {
                //To be sure lsnr always will be executed in checkpoint thread.
                synchronized (this) {
                    CheckpointProgress sched = scheduledCp;

                    sched.cpFinishFut.listen(lsnr);
                }
            }

            CheckpointProgress sched = scheduledCp;

            long nextNanos = System.nanoTime() + U.millisToNanos(delayFromNow);

            if (sched.nextCpNanos - nextNanos <= 0)
                return new CheckpointProgressSnapshot(sched);

            CheckpointProgressSnapshot ret;

            synchronized (this) {
                sched = scheduledCp;

                if (sched.nextCpNanos - nextNanos > 0) {
                    sched.reason = reason;

                    sched.nextCpNanos = nextNanos;
                }

                ret = new CheckpointProgressSnapshot(sched);

                notifyAll();
            }

            return ret;
        }

        /**
         * @param snapshotOperation Snapshot operation.
         */
        public IgniteInternalFuture wakeupForSnapshotCreation(SnapshotOperation snapshotOperation) {
            GridFutureAdapter<Object> ret;

            synchronized (this) {
                scheduledCp.nextCpNanos = System.nanoTime();

                scheduledCp.reason = "snapshot";

                scheduledCp.nextSnapshot = true;

                scheduledCp.snapshotOperation = snapshotOperation;

                ret = scheduledCp.cpBeginFut;

                notifyAll();
            }

            return ret;
        }

        /**
         *
         */
        private void doCheckpoint() {
            Checkpoint chp = null;

            try {
                CheckpointMetricsTracker tracker = new CheckpointMetricsTracker();

                try {
                    chp = markCheckpointBegin(tracker);
                }
                catch (Exception e) {
                    if (curCpProgress != null)
                        curCpProgress.cpFinishFut.onDone(e);

                    // In case of checkpoint initialization error node should be invalidated and stopped.
                    cctx.kernalContext().failure().process(new FailureContext(FailureType.CRITICAL_ERROR, e));

                    throw new IgniteException(e); // Re-throw as unchecked exception to force stopping checkpoint thread.
                }

                updateHeartbeat();

                currCheckpointPagesCnt = chp.pagesSize;

                writtenPagesCntr = new AtomicInteger();
                syncedPagesCntr = new AtomicInteger();
                evictedPagesCntr = new AtomicInteger();

                boolean success = false;

                int destroyedPartitionsCnt;

                try {
                    if (chp.hasDelta()) {
                        // Identity stores set.
                        ConcurrentLinkedHashMap<PageStore, LongAdder> updStores = new ConcurrentLinkedHashMap<>();

                        CountDownFuture doneWriteFut = new CountDownFuture(
                            asyncRunner == null ? 1 : chp.cpPages.collectionsSize());

                        tracker.onPagesWriteStart();

                        final int totalPagesToWriteCnt = chp.cpPages.size();

                        if (asyncRunner != null) {
                            for (int i = 0; i < chp.cpPages.collectionsSize(); i++) {
                                Runnable write = new WriteCheckpointPages(
                                    tracker,
                                    chp.cpPages.innerCollection(i),
                                    updStores,
                                    doneWriteFut,
                                    totalPagesToWriteCnt,
                                    new Runnable() {
                                        @Override public void run() {
                                            updateHeartbeat();
                                        }
                                    },
                                    asyncRunner
                                );

                                try {
                                    asyncRunner.execute(write);
                                }
                                catch (RejectedExecutionException ignore) {
                                    // Run the task synchronously.
                                    updateHeartbeat();

                                    write.run();
                                }
                            }
                        }
                        else {
                            // Single-threaded checkpoint.
                            updateHeartbeat();

                            Runnable write = new WriteCheckpointPages(
                                tracker,
                                chp.cpPages,
                                updStores,
                                doneWriteFut,
                                totalPagesToWriteCnt,
                                new Runnable() {
                                    @Override public void run() {
                                        updateHeartbeat();
                                    }
                                },
                                null);

                            write.run();
                        }

                        updateHeartbeat();

                        // Wait and check for errors.
                        doneWriteFut.get();

                        // Must re-check shutdown flag here because threads may have skipped some pages.
                        // If so, we should not put finish checkpoint mark.
                        if (shutdownNow) {
                            chp.progress.cpFinishFut.onDone(new NodeStoppingException("Node is stopping."));

                            return;
                        }

                        tracker.onFsyncStart();

                        if (!skipSync) {
                            for (Map.Entry<PageStore, LongAdder> updStoreEntry : updStores.entrySet()) {
                                if (shutdownNow) {
                                    chp.progress.cpFinishFut.onDone(new NodeStoppingException("Node is stopping."));

                                    return;
                                }

                                blockingSectionBegin();

                                try {
                                    updStoreEntry.getKey().sync();
                                }
                                finally {
                                    blockingSectionEnd();
                                }

                                syncedPagesCntr.addAndGet(updStoreEntry.getValue().intValue());
                            }
                        }
                    }
                    else {
                        tracker.onPagesWriteStart();
                        tracker.onFsyncStart();
                    }

                    snapshotMgr.afterCheckpointPageWritten();

                    destroyedPartitionsCnt = destroyEvictedPartitions();

                    // Must mark successful checkpoint only if there are no exceptions or interrupts.
                    success = true;
                }
                finally {
                    if (success)
                        markCheckpointEnd(chp);
                }

                tracker.onEnd();

                if (chp.hasDelta() || destroyedPartitionsCnt > 0) {
                    if (printCheckpointStats) {
                        if (log.isInfoEnabled()) {
                            String walSegsCoveredMsg = prepareWalSegsCoveredMsg(chp.walSegsCoveredRange);

                            log.info(String.format("Checkpoint finished [cpId=%s, pages=%d, markPos=%s, " +
                                    "walSegmentsCleared=%d, walSegmentsCovered=%s, markDuration=%dms, pagesWrite=%dms, fsync=%dms, " +
                                    "total=%dms]",
                                chp.cpEntry != null ? chp.cpEntry.checkpointId() : "",
                                chp.pagesSize,
                                chp.cpEntry != null ? chp.cpEntry.checkpointMark() : "",
                                chp.walFilesDeleted,
                                walSegsCoveredMsg,
                                tracker.markDuration(),
                                tracker.pagesWriteDuration(),
                                tracker.fsyncDuration(),
                                tracker.totalDuration()));
                        }
                    }
                }

                updateMetrics(chp, tracker);
            }
            catch (IgniteCheckedException e) {
                if (chp != null)
                    chp.progress.cpFinishFut.onDone(e);

                cctx.kernalContext().failure().process(new FailureContext(FailureType.CRITICAL_ERROR, e));
            }
        }

        /**
         * @param chp Checkpoint.
         * @param tracker Tracker.
         */
        private void updateMetrics(Checkpoint chp, CheckpointMetricsTracker tracker) {
            if (persStoreMetrics.metricsEnabled()) {
                persStoreMetrics.onCheckpoint(
                    tracker.lockWaitDuration(),
                    tracker.markDuration(),
                    tracker.pagesWriteDuration(),
                    tracker.fsyncDuration(),
                    tracker.totalDuration(),
                    chp.pagesSize,
                    tracker.dataPagesWritten(),
                    tracker.cowPagesWritten(),
                    forAllPageStores(PageStore::size),
                    forAllPageStores(PageStore::getSparseSize));
            }
        }

        /** */
        private String prepareWalSegsCoveredMsg(IgniteBiTuple<Long, Long> walRange) {
            String res;

            long startIdx = walRange.get1();
            long endIdx = walRange.get2();

            if (endIdx < 0 || endIdx < startIdx)
                res = "[]";
            else if (endIdx == startIdx)
                res = "[" + endIdx + "]";
            else
                res = "[" + startIdx + " - " + endIdx + "]";

            return res;
        }

        /**
         * Processes all evicted partitions scheduled for destroy.
         *
         * @throws IgniteCheckedException If failed.
         *
         * @return The number of destroyed partition files.
         */
        private int destroyEvictedPartitions() throws IgniteCheckedException {
            PartitionDestroyQueue destroyQueue = curCpProgress.destroyQueue;

            if (destroyQueue.pendingReqs.isEmpty())
                return 0;

            List<PartitionDestroyRequest> reqs = null;

            for (final PartitionDestroyRequest req : destroyQueue.pendingReqs.values()) {
                if (!req.beginDestroy() || req.reqFut.isCancelled())
                    continue;

                final int grpId = req.grpId;
                final int partId = req.partId;

                CacheGroupContext grp = cctx.cache().cacheGroup(grpId);

                assert grp != null
                    : "Cache group is not initialized [grpId=" + grpId + "]";
                assert grp.offheap() instanceof GridCacheOffheapManager
                    : "Destroying partition files when persistence is off " + grp.offheap();

                final GridCacheOffheapManager offheap = (GridCacheOffheapManager) grp.offheap();

                Runnable destroyPartTask = () -> {
                    try {
                        offheap.destroyPartitionStore(grpId, partId);

                        req.onDone(null);

                        if (log.isDebugEnabled())
                            log.debug("Partition file has destroyed [grpId=" + grpId + ", partId=" + partId + "]");
                    }
                    catch (Exception e) {
                        req.onDone(new IgniteCheckedException(
                            "Partition file destroy has failed [grpId=" + grpId + ", partId=" + partId + "]", e));
                    }
                };

                if (asyncRunner != null) {
                    try {
                        asyncRunner.execute(destroyPartTask);
                    }
                    catch (RejectedExecutionException ignore) {
                        // Run the task synchronously.
                        destroyPartTask.run();
                    }
                }
                else
                    destroyPartTask.run();

                if (reqs == null)
                    reqs = new ArrayList<>();

                reqs.add(req);
            }

            if (reqs != null)
                for (PartitionDestroyRequest req : reqs)
                    req.waitCompleted();

            destroyQueue.pendingReqs.clear();

            return reqs != null ? reqs.size() : 0;
        }

        /**
         * @param grpCtx Group context. Can be {@code null} in case of crash recovery.
         * @param grpId Group ID.
         * @param partId Partition ID.
         */
        private void schedulePartitionDestroy(@Nullable CacheGroupContext grpCtx, int grpId, int partId) {
            synchronized (this) {
                scheduledCp.destroyQueue.addDestroyRequest(grpCtx, grpId, partId);
            }

            if (log.isDebugEnabled())
                log.debug("Partition file has been scheduled to destroy [grpId=" + grpId + ", partId=" + partId + "]");

            if (grpCtx != null)
                wakeupForCheckpoint(PARTITION_DESTROY_CHECKPOINT_TIMEOUT, "partition destroy");
        }

        /**
         * @param grpId Group ID.
         * @param partId Partition ID.
         */
        private void cancelOrWaitPartitionDestroy(int grpId, int partId) throws IgniteCheckedException {
            PartitionDestroyRequest req;

            synchronized (this) {
                req = scheduledCp.destroyQueue.cancelDestroy(grpId, partId);
            }

            if (req != null)
                req.waitCompleted();

            CheckpointProgress cur;

            synchronized (this) {
                cur = curCpProgress;

                if (cur != null)
                    req = cur.destroyQueue.cancelDestroy(grpId, partId);
            }

            if (req != null)
                req.waitCompleted();

            if (req != null && log.isDebugEnabled())
                log.debug("Partition file destroy has cancelled [grpId=" + grpId + ", partId=" + partId + "]");
        }

        /**
         *
         */
        private void waitCheckpointEvent() {
            boolean cancel = false;

            try {
                synchronized (this) {
                    long remaining = U.nanosToMillis(scheduledCp.nextCpNanos - System.nanoTime());

                    while (remaining > 0 && !isCancelled()) {
                        blockingSectionBegin();

                        try {
                            wait(remaining);

                            remaining = U.nanosToMillis(scheduledCp.nextCpNanos - System.nanoTime());
                        }
                        finally {
                            blockingSectionEnd();
                        }
                    }
                }
            }
            catch (InterruptedException ignored) {
                Thread.currentThread().interrupt();

                cancel = true;
            }

            if (cancel)
                isCancelled = true;
        }

        /**
         *
         */
        @SuppressWarnings("TooBroadScope")
        private Checkpoint markCheckpointBegin(CheckpointMetricsTracker tracker) throws IgniteCheckedException {
            long cpTs = updateLastCheckpointTime();

            CheckpointProgress curr = scheduledCp;

            CheckpointRecord cpRec = new CheckpointRecord(memoryRecoveryRecordPtr);

            memoryRecoveryRecordPtr = null;

            CheckpointEntry cp = null;

            IgniteFuture snapFut = null;

            IgniteBiTuple<Collection<GridMultiCollectionWrapper<FullPageId>>, Integer> cpPagesTuple;

            boolean hasPages, hasPartitionsToDestroy;

            DbCheckpointContextImpl ctx0 = new DbCheckpointContextImpl(curr, new PartitionAllocationMap());

            internalReadLock();

            try {
                for (DbCheckpointListener lsnr : lsnrs)
                    lsnr.beforeCheckpointBegin(ctx0);

                ctx0.awaitPendingTasksFinished();
            }
            finally {
                internalReadUnlock();
            }

            tracker.onLockWaitStart();

            checkpointLock.writeLock().lock();

            try {
                updateCurrentCheckpointProgress();

                assert curCpProgress == curr : "Concurrent checkpoint begin should not be happened";

                tracker.onMarkStart();

                // Listeners must be invoked before we write checkpoint record to WAL.
                for (DbCheckpointListener lsnr : lsnrs)
                    lsnr.onMarkCheckpointBegin(ctx0);

                ctx0.awaitPendingTasksFinished();

                tracker.onListenersExecuteEnd();

                if (curr.nextSnapshot)
                    snapFut = snapshotMgr.onMarkCheckPointBegin(curr.snapshotOperation, ctx0.partitionStatMap());

                fillCacheGroupState(cpRec);

                //There are allowable to replace pages only after checkpoint entry was stored to disk.
                cpPagesTuple = beginAllCheckpoints(curr.cpMarkerStored);

                hasPages = hasPageForWrite(cpPagesTuple.get1());

                hasPartitionsToDestroy = !curr.destroyQueue.pendingReqs.isEmpty();

                WALPointer cpPtr = null;

                if (hasPages || curr.nextSnapshot || hasPartitionsToDestroy) {
                    // No page updates for this checkpoint are allowed from now on.
                    cpPtr = cctx.wal().log(cpRec);

                    if (cpPtr == null)
                        cpPtr = CheckpointStatus.NULL_PTR;
                }

                if (hasPages || hasPartitionsToDestroy) {
                    cp = prepareCheckpointEntry(
                        tmpWriteBuf,
                        cpTs,
                        cpRec.checkpointId(),
                        cpPtr,
                        cpRec,
                        CheckpointEntryType.START);

                    cpHistory.addCheckpoint(cp);
                }

                for (DbCheckpointListener lsnr : lsnrs)
                    lsnr.onMarkCheckpointEnd(ctx0);
            }
            finally {
                checkpointLock.writeLock().unlock();

                tracker.onLockRelease();
            }

            DbCheckpointListener.Context ctx = createOnCheckpointBeginContext(ctx0, hasPages);

            curr.cpBeginFut.onDone();

            for (DbCheckpointListener lsnr : lsnrs)
                lsnr.onCheckpointBegin(ctx);

            if (snapFut != null) {
                try {
                    snapFut.get();
                }
                catch (IgniteException e) {
                    U.error(log, "Failed to wait for snapshot operation initialization: " +
                        curr.snapshotOperation, e);
                }
            }

            if (hasPages || hasPartitionsToDestroy) {
                assert cp != null;
                assert cp.checkpointMark() != null;

                tracker.onWalCpRecordFsyncStart();

                // Sync log outside the checkpoint write lock.
                cctx.wal().flush(cp.checkpointMark(), true);

                tracker.onWalCpRecordFsyncEnd();

                writeCheckpointEntry(tmpWriteBuf, cp, CheckpointEntryType.START);

                curr.cpMarkerStored.onDone();

                tracker.onSplitAndSortCpPagesStart();

                GridMultiCollectionWrapper<FullPageId> cpPages = splitAndSortCpPagesIfNeeded(
                    cpPagesTuple, persistenceCfg.getCheckpointThreads());

                tracker.onSplitAndSortCpPagesEnd();

                if (printCheckpointStats && log.isInfoEnabled()) {
                    long possibleJvmPauseDur = possibleLongJvmPauseDuration(tracker);

                    log.info(
                        String.format(
                            CHECKPOINT_STARTED_LOG_FORMAT,
                            cpRec.checkpointId(),
                            cp.checkpointMark(),
                            tracker.beforeLockDuration(),
                            tracker.lockWaitDuration(),
                            tracker.listenersExecuteDuration(),
                            tracker.lockHoldDuration(),
                            tracker.walCpRecordFsyncDuration(),
                            tracker.writeCheckpointEntryDuration(),
                            tracker.splitAndSortCpPagesDuration(),
                            possibleJvmPauseDur > 0 ? "possibleJvmPauseDuration=" + possibleJvmPauseDur + "ms," : "",
                            cpPages.size(),
                            curr.reason
                        )
                    );
                }

                return new Checkpoint(cp, cpPages, curr);
            }
            else {
                if (curr.nextSnapshot)
                    cctx.wal().flush(null, true);

                if (printCheckpointStats) {
                    if (log.isInfoEnabled())
                        LT.info(log, String.format("Skipping checkpoint (no pages were modified) [" +
                                "checkpointBeforeLockTime=%dms, checkpointLockWait=%dms, " +
                                "checkpointListenersExecuteTime=%dms, checkpointLockHoldTime=%dms, reason='%s']",
                            tracker.beforeLockDuration(),
                            tracker.lockWaitDuration(),
                            tracker.listenersExecuteDuration(),
                            tracker.lockHoldDuration(),
                            curr.reason));
                }

                return new Checkpoint(null, new GridMultiCollectionWrapper<>(new Collection[0]), curr);
            }
        }

        /**
         * @param tracker Checkpoint metrics tracker.
         * @return Duration of possible JVM pause, if it was detected, or {@code -1} otherwise.
         */
        private long possibleLongJvmPauseDuration(CheckpointMetricsTracker tracker) {
            if (LongJVMPauseDetector.enabled()) {
                if (tracker.lockWaitDuration() + tracker.lockHoldDuration() > longJvmPauseThreshold) {
                    long now = System.currentTimeMillis();

                    // We must get last wake up time before search possible pause in events map.
                    long wakeUpTime = pauseDetector.getLastWakeUpTime();

                    IgniteBiTuple<Long, Long> lastLongPause = pauseDetector.getLastLongPause();

                    if (lastLongPause != null && tracker.checkpointStartTime() < lastLongPause.get1())
                        return lastLongPause.get2();

                    if (now - wakeUpTime > longJvmPauseThreshold)
                        return now - wakeUpTime;
                }
            }

            return -1L;
        }

        /**
         * Take read lock for internal use.
         */
        private void internalReadUnlock() {
            checkpointLock.readLock().unlock();

            if (ASSERTION_ENABLED)
                CHECKPOINT_LOCK_HOLD_COUNT.set(CHECKPOINT_LOCK_HOLD_COUNT.get() - 1);
        }

        /**
         * Release read lock.
         */
        private void internalReadLock() {
            checkpointLock.readLock().lock();

            if (ASSERTION_ENABLED)
                CHECKPOINT_LOCK_HOLD_COUNT.set(CHECKPOINT_LOCK_HOLD_COUNT.get() + 1);
        }

        /**
         * Fill cache group state in checkpoint record.
         *
         * @param cpRec Checkpoint record for filling.
         * @throws IgniteCheckedException if fail.
         */
        private void fillCacheGroupState(CheckpointRecord cpRec) throws IgniteCheckedException {
            GridCompoundFuture grpHandleFut = asyncRunner == null ? null : new GridCompoundFuture();

            for (CacheGroupContext grp : cctx.cache().cacheGroups()) {
                if (grp.isLocal() || !grp.walEnabled())
                    continue;

                Runnable r = () -> {
                    ArrayList<GridDhtLocalPartition> parts = new ArrayList<>(grp.topology().localPartitions().size());

                    for (GridDhtLocalPartition part : grp.topology().currentLocalPartitions())
                        parts.add(part);

                    CacheState state = new CacheState(parts.size());

                    for (GridDhtLocalPartition part : parts) {
                        state.addPartitionState(
                            part.id(),
                            part.dataStore().fullSize(),
                            part.updateCounter(),
                            (byte)part.state().ordinal()
                        );
                    }

                    synchronized (cpRec) {
                        cpRec.addCacheGroupState(grp.groupId(), state);
                    }
                };

                if (asyncRunner == null)
                    r.run();
                else
                    try {
                        GridFutureAdapter<?> res = new GridFutureAdapter<>();

                        asyncRunner.execute(U.wrapIgniteFuture(r, res));

                        grpHandleFut.add(res);
                    }
                    catch (RejectedExecutionException e) {
                        assert false : "Task should never be rejected by async runner";

                        throw new IgniteException(e); //to protect from disabled asserts and call to failure handler
                    }
            }

            if (grpHandleFut != null) {
                grpHandleFut.markInitialized();

                grpHandleFut.get();
            }
        }

        /**
         * @return Last checkpoint time.
         */
        private long updateLastCheckpointTime() {
            long cpTs = System.currentTimeMillis();

            // This can happen in an unlikely event of two checkpoints happening
            // within a currentTimeMillis() granularity window.
            if (cpTs == lastCpTs)
                cpTs++;

            lastCpTs = cpTs;

            return cpTs;
        }

        /**
         * Update current checkpoint progress by scheduled.
         *
         * @return Current checkpoint progress.
         */
        @NotNull private GridCacheDatabaseSharedManager.CheckpointProgress updateCurrentCheckpointProgress() {
            final CheckpointProgress curr;

            synchronized (this) {
                curr = scheduledCp;

                curr.state(LOCK_TAKEN);

                if (curr.reason == null)
                    curr.reason = "timeout";

                // It is important that we assign a new progress object before checkpoint mark in page memory.
                scheduledCp = new CheckpointProgress(checkpointFreq);

                curCpProgress = curr;
            }
            return curr;
        }

        /** */
        private DbCheckpointListener.Context createOnCheckpointBeginContext(
            DbCheckpointListener.Context delegate,
            boolean hasPages
        ) {
            return new DbCheckpointListener.Context() {
                /** {@inheritDoc} */
                @Override public boolean nextSnapshot() {
                    return delegate.nextSnapshot();
                }

                /** {@inheritDoc} */
                @Override public IgniteInternalFuture<?> cpFinishFut() {
                    return delegate.cpFinishFut();
                }

                /** {@inheritDoc} */
                @Override public Map<Integer, Set<Integer>> collectPartStat() {
<<<<<<< HEAD
                    assert delegate != null;

=======
>>>>>>> 31085c02
                    return delegate.collectPartStat();
                }

                /** {@inheritDoc} */
                @Override public void collectPartStat(List<GroupPartitionId> parts) {
                    delegate.collectPartStat(parts);
                }

                /** {@inheritDoc} */
                @Override public PartitionAllocationMap partitionStatMap() {
                    return delegate.partitionStatMap();
                }

                /** {@inheritDoc} */
                @Override public boolean needToSnapshot(String cacheOrGrpName) {
                    return delegate.needToSnapshot(cacheOrGrpName);
                }

                /** {@inheritDoc} */
                @Override public @Nullable Executor executor() {
                    return delegate.executor();
                }

                /** {@inheritDoc} */
                @Override public boolean hasPages() {
                    return hasPages;
                }
            };
        }

        /**
         * Check that at least one collection is not empty.
         *
         * @param cpPagesCollWrapper Collection of {@link GridMultiCollectionWrapper} checkpoint pages.
         */
        private boolean hasPageForWrite(Collection<GridMultiCollectionWrapper<FullPageId>> cpPagesCollWrapper) {
            boolean hasPages = false;

            for (Collection c : cpPagesCollWrapper)
                if (!c.isEmpty()) {
                    hasPages = true;

                    break;
                }

            return hasPages;
        }

        /**
         * @return tuple with collections of FullPageIds obtained from each PageMemory, overall number of dirty
         * pages, and flag defines at least one user page became a dirty since last checkpoint.
         * @param allowToReplace The sign which allows to replace pages from a checkpoint by page replacer.
         */
        private IgniteBiTuple<Collection<GridMultiCollectionWrapper<FullPageId>>, Integer> beginAllCheckpoints(
            IgniteInternalFuture allowToReplace
        ) {
            Collection<GridMultiCollectionWrapper<FullPageId>> res = new ArrayList(dataRegions().size());

            int pagesNum = 0;

            for (DataRegion memPlc : dataRegions()) {
                if (!memPlc.config().isPersistenceEnabled())
                    continue;

                GridMultiCollectionWrapper<FullPageId> nextCpPagesCol = ((PageMemoryEx)memPlc.pageMemory())
                    .beginCheckpoint(allowToReplace);

                pagesNum += nextCpPagesCol.size();

                res.add(nextCpPagesCol);
            }

            currCheckpointPagesCnt = pagesNum;

            return new IgniteBiTuple<>(res, pagesNum);
        }

        /**
         * @param chp Checkpoint snapshot.
         */
        private void markCheckpointEnd(Checkpoint chp) throws IgniteCheckedException {
            synchronized (this) {
                writtenPagesCntr = null;
                syncedPagesCntr = null;
                evictedPagesCntr = null;

                for (DataRegion memPlc : dataRegions()) {
                    if (!memPlc.config().isPersistenceEnabled())
                        continue;

                    ((PageMemoryEx)memPlc.pageMemory()).finishCheckpoint();
                }

                currCheckpointPagesCnt = 0;
            }

            if (chp.hasDelta()) {
                CheckpointEntry cp = prepareCheckpointEntry(
                    tmpWriteBuf,
                    chp.cpEntry.timestamp(),
                    chp.cpEntry.checkpointId(),
                    chp.cpEntry.checkpointMark(),
                    null,
                    CheckpointEntryType.END);

                writeCheckpointEntry(tmpWriteBuf, cp, CheckpointEntryType.END);

                cctx.wal().notchLastCheckpointPtr(chp.cpEntry.checkpointMark());
            }

            List<CheckpointEntry> removedFromHistory = cpHistory.onCheckpointFinished(chp, truncateWalOnCpFinish);

            for (CheckpointEntry cp : removedFromHistory)
                removeCheckpointFiles(cp);

            if (chp.progress != null)
                chp.progress.cpFinishFut.onDone();
        }

        /** {@inheritDoc} */
        @Override public void cancel() {
            if (log.isDebugEnabled())
                log.debug("Cancelling grid runnable: " + this);

            // Do not interrupt runner thread.
            isCancelled = true;

            synchronized (this) {
                notifyAll();
            }
        }

        /**
         *
         */
        public void shutdownNow() {
            shutdownNow = true;

            if (!isCancelled)
                cancel();
        }

        /**
         * Context with information about current snapshots.
         */
        private class DbCheckpointContextImpl implements DbCheckpointListener.Context {
            /** Current checkpoint progress. */
            private final CheckpointProgress curr;

            /** Partition map. */
            private final PartitionAllocationMap map;

            /** Collection of partitions to gather statistics. */
            private final Map<Integer, Set<Integer>> collectPartStat = new HashMap<>();

            /** Pending tasks from executor. */
            private GridCompoundFuture pendingTaskFuture;

            /**
             * @param curr Current checkpoint progress.
             * @param map Partition map.
             */
            private DbCheckpointContextImpl(CheckpointProgress curr, PartitionAllocationMap map) {
                this.curr = curr;
                this.map = map;
                this.pendingTaskFuture = asyncRunner == null ? null : new GridCompoundFuture();
            }

            /** {@inheritDoc} */
            @Override public boolean nextSnapshot() {
                return curr.nextSnapshot;
            }

            /** {@inheritDoc} */
            @Override public IgniteInternalFuture<?> cpFinishFut() {
                return curr.cpFinishFut;
            }

            /** {@inheritDoc} */
            @Override public Map<Integer, Set<Integer>> collectPartStat() {
<<<<<<< HEAD
                assert collectPartStat != null;

=======
>>>>>>> 31085c02
                return collectPartStat;
            }

            /** {@inheritDoc} */
            @Override public void collectPartStat(List<GroupPartitionId> parts) {
                for (GroupPartitionId part : parts) {
                    collectPartStat.computeIfAbsent(part.getGroupId(), g -> new HashSet<>())
                        .add(part.getPartitionId());
                }
            }

            /** {@inheritDoc} */
            @Override public PartitionAllocationMap partitionStatMap() {
                return map;
            }

            /** {@inheritDoc} */
            @Override public boolean needToSnapshot(String cacheOrGrpName) {
                return curr.snapshotOperation.cacheGroupIds().contains(CU.cacheId(cacheOrGrpName));
            }

            /** {@inheritDoc} */
            @Override public Executor executor() {
                return asyncRunner == null ? null : cmd -> {
                    try {
                        GridFutureAdapter<?> res = new GridFutureAdapter<>();

                        res.listen(fut -> updateHeartbeat());

                        asyncRunner.execute(U.wrapIgniteFuture(cmd, res));

                        pendingTaskFuture.add(res);
                    }
                    catch (RejectedExecutionException e) {
                        assert false : "A task should never be rejected by async runner";
                    }
                };
            }

            /** {@inheritDoc} */
            @Override public boolean hasPages() {
                throw new IllegalStateException(
                    "Property is unknown at this moment. You should use onCheckpointBegin() method."
                );
            }

            /**
             * Await all async tasks from executor was finished.
             *
             * @throws IgniteCheckedException if fail.
             */
            public void awaitPendingTasksFinished() throws IgniteCheckedException {
                GridCompoundFuture pendingFut = this.pendingTaskFuture;

                this.pendingTaskFuture = new GridCompoundFuture();

                if (pendingFut != null) {
                    pendingFut.markInitialized();

                    pendingFut.get();
                }
            }
        }
    }

    /**
     * Reorders list of checkpoint pages and splits them into needed number of sublists according to
     * {@link DataStorageConfiguration#getCheckpointThreads()} and
     * {@link DataStorageConfiguration#getCheckpointWriteOrder()}.
     *
     * @param cpPagesTuple Checkpoint pages tuple.
     * @param threads Checkpoint runner threads.
     */
    private GridMultiCollectionWrapper<FullPageId> splitAndSortCpPagesIfNeeded(
        IgniteBiTuple<Collection<GridMultiCollectionWrapper<FullPageId>>, Integer> cpPagesTuple,
        int threads
    ) throws IgniteCheckedException {
        FullPageId[] pagesArr = new FullPageId[cpPagesTuple.get2()];

        int realPagesArrSize = 0;

        for (GridMultiCollectionWrapper<FullPageId> colWrapper : cpPagesTuple.get1()) {
            for (int i = 0; i < colWrapper.collectionsSize(); i++)
                for (FullPageId page : colWrapper.innerCollection(i)) {
                    if (realPagesArrSize == pagesArr.length)
                        throw new AssertionError("Incorrect estimated dirty pages number: " + pagesArr.length);

                    pagesArr[realPagesArrSize++] = page;
                }
        }

        FullPageId fakeMaxFullPageId = new FullPageId(Long.MAX_VALUE, Integer.MAX_VALUE);

        // Some pages may have been replaced, need to fill end of array with fake ones to prevent NPE during sort.
        for (int i = realPagesArrSize; i < pagesArr.length; i++)
            pagesArr[i] = fakeMaxFullPageId;

        if (persistenceCfg.getCheckpointWriteOrder() == CheckpointWriteOrder.SEQUENTIAL) {
            Comparator<FullPageId> cmp = new Comparator<FullPageId>() {
                @Override public int compare(FullPageId o1, FullPageId o2) {
                    int cmp = Long.compare(o1.groupId(), o2.groupId());
                    if (cmp != 0)
                        return cmp;

                    return Long.compare(o1.effectivePageId(), o2.effectivePageId());
                }
            };

            if (pagesArr.length >= parallelSortThreshold)
                parallelSortInIsolatedPool(pagesArr, cmp);
            else
                Arrays.sort(pagesArr, cmp);
        }

        int pagesSubLists = threads == 1 ? 1 : threads * 4;
        // Splitting pages to (threads * 4) subtasks. If any thread will be faster, it will help slower threads.

        Collection[] pagesSubListArr = new Collection[pagesSubLists];

        for (int i = 0; i < pagesSubLists; i++) {
            int from = (int)((long)realPagesArrSize * i / pagesSubLists);

            int to = (int)((long)realPagesArrSize * (i + 1) / pagesSubLists);

            pagesSubListArr[i] = new GridReadOnlyArrayView(pagesArr, from, to);
        }

        return new GridMultiCollectionWrapper<FullPageId>(pagesSubListArr);
    }

    /**
     * Performs parallel sort in isolated fork join pool.
     *
     * @param pagesArr Pages array.
     * @param cmp Cmp.
     */
    private static void parallelSortInIsolatedPool(
        FullPageId[] pagesArr,
        Comparator<FullPageId> cmp
    ) throws IgniteCheckedException {
        ForkJoinPool.ForkJoinWorkerThreadFactory factory = new ForkJoinPool.ForkJoinWorkerThreadFactory() {
            @Override public ForkJoinWorkerThread newThread(ForkJoinPool pool) {
                ForkJoinWorkerThread worker = ForkJoinPool.defaultForkJoinWorkerThreadFactory.newThread(pool);

                worker.setName("checkpoint-pages-sorter-" + worker.getPoolIndex());

                return worker;
            }
        };

        ForkJoinPool forkJoinPool = new ForkJoinPool(PARALLEL_SORT_THREADS + 1, factory, null, false);

        ForkJoinTask sortTask = forkJoinPool.submit(() -> Arrays.parallelSort(pagesArr, cmp));

        try {
            sortTask.get();
        }
        catch (InterruptedException e) {
            throw new IgniteInterruptedCheckedException(e);
        }
        catch (ExecutionException e) {
            throw new IgniteCheckedException("Failed to perform pages array parallel sort", e.getCause());
        }

        forkJoinPool.shutdown();
    }

    /** Pages write task */
    private class WriteCheckpointPages implements Runnable {
        /** */
        private final CheckpointMetricsTracker tracker;

        /** Collection of page IDs to write under this task. Overall pages to write may be greater than this collection */
        private final Collection<FullPageId> writePageIds;

        /** */
        private final ConcurrentLinkedHashMap<PageStore, LongAdder> updStores;

        /** */
        private final CountDownFuture doneFut;

        /** Total pages to write, counter may be greater than {@link #writePageIds} size */
        private final int totalPagesToWrite;

        /** */
        private final Runnable beforePageWrite;

        /** If any pages were skipped, new task with remaining pages will be submitted here. */
        private final ExecutorService retryWriteExecutor;

        /**
         * Creates task for write pages
         *
         * @param tracker
         * @param writePageIds Collection of page IDs to write.
         * @param updStores
         * @param doneFut
         * @param totalPagesToWrite total pages to be written under this checkpoint
         * @param beforePageWrite Action to be performed before every page write.
         * @param retryWriteExecutor Retry write executor.
         */
        private WriteCheckpointPages(
            final CheckpointMetricsTracker tracker,
            final Collection<FullPageId> writePageIds,
            final ConcurrentLinkedHashMap<PageStore, LongAdder> updStores,
            final CountDownFuture doneFut,
            final int totalPagesToWrite,
            final Runnable beforePageWrite,
            final ExecutorService retryWriteExecutor
        ) {
            this.tracker = tracker;
            this.writePageIds = writePageIds;
            this.updStores = updStores;
            this.doneFut = doneFut;
            this.totalPagesToWrite = totalPagesToWrite;
            this.beforePageWrite = beforePageWrite;
            this.retryWriteExecutor = retryWriteExecutor;
        }

        /** {@inheritDoc} */
        @Override public void run() {
            snapshotMgr.beforeCheckpointPageWritten();

            Collection<FullPageId> writePageIds = this.writePageIds;

            try {
                List<FullPageId> pagesToRetry = writePages(writePageIds);

                if (pagesToRetry.isEmpty())
                    doneFut.onDone();
                else {
                    LT.warn(log, pagesToRetry.size() + " checkpoint pages were not written yet due to unsuccessful " +
                        "page write lock acquisition and will be retried");

                    while (!pagesToRetry.isEmpty())
                        pagesToRetry = writePages(pagesToRetry);

                    doneFut.onDone();
                }
            }
            catch (Throwable e) {
                doneFut.onDone(e);
            }
        }

        /**
         * @param writePageIds Collections of pages to write.
         * @return pagesToRetry Pages which should be retried.
         */
        private List<FullPageId> writePages(Collection<FullPageId> writePageIds) throws IgniteCheckedException {
            List<FullPageId> pagesToRetry = new ArrayList<>();

            CheckpointMetricsTracker tracker = persStoreMetrics.metricsEnabled() ? this.tracker : null;

            PageStoreWriter pageStoreWriter = createPageStoreWriter(pagesToRetry);

            ByteBuffer tmpWriteBuf = threadBuf.get();

            boolean throttlingEnabled = resolveThrottlingPolicy() != PageMemoryImpl.ThrottlingPolicy.DISABLED;

            for (FullPageId fullId : writePageIds) {
                if (checkpointer.shutdownNow)
                    break;

                beforePageWrite.run();

                int grpId = fullId.groupId();

                PageMemoryEx pageMem;

                // TODO IGNITE-7792 add generic mapping.
                if (grpId == MetaStorage.METASTORAGE_CACHE_ID)
                    pageMem = (PageMemoryEx)metaStorage.pageMemory();
                else if (grpId == TxLog.TX_LOG_CACHE_ID)
                    pageMem = (PageMemoryEx)dataRegion(TxLog.TX_LOG_CACHE_NAME).pageMemory();
                else {
                    CacheGroupContext grp = context().cache().cacheGroup(grpId);

                    DataRegion region = grp != null ? grp.dataRegion() : null;

                    if (region == null || !region.config().isPersistenceEnabled())
                        continue;

                    pageMem = (PageMemoryEx)region.pageMemory();
                }

                snapshotMgr.beforePageWrite(fullId);

                tmpWriteBuf.rewind();

                pageMem.checkpointWritePage(fullId, tmpWriteBuf, pageStoreWriter, tracker);

                if (throttlingEnabled) {
                    while (pageMem.shouldThrottle()) {
                        FullPageId cpPageId = pageMem.pullPageFromCpBuffer();

                        if (cpPageId.equals(FullPageId.NULL_PAGE))
                            break;

                        snapshotMgr.beforePageWrite(cpPageId);

                        tmpWriteBuf.rewind();

                        pageMem.checkpointWritePage(cpPageId, tmpWriteBuf, pageStoreWriter, tracker);
                    }
                }
            }

            return pagesToRetry;
        }

        /**
         * Factory method for create {@link PageStoreWriter}.
         *
         * @param pagesToRetry List pages for retry.
         * @return Checkpoint page write context.
         */
        private PageStoreWriter createPageStoreWriter(List<FullPageId> pagesToRetry) {
            return new PageStoreWriter() {
                /** {@inheritDoc} */
                @Override public void writePage(FullPageId fullPageId, ByteBuffer buf, int tag) throws IgniteCheckedException {
                    if (tag == PageMemoryImpl.TRY_AGAIN_TAG) {
                        pagesToRetry.add(fullPageId);

                        return;
                    }

                    int groupId = fullPageId.groupId();
                    long pageId = fullPageId.pageId();

                    assert getType(buf) != 0 : "Invalid state. Type is 0! pageId = " + hexLong(pageId);
                    assert getVersion(buf) != 0 : "Invalid state. Version is 0! pageId = " + hexLong(pageId);

                    if (persStoreMetrics.metricsEnabled()) {
                        int pageType = getType(buf);

                        if (PageIO.isDataPageType(pageType))
                            tracker.onDataPageWritten();
                    }

                    writtenPagesCntr.incrementAndGet();

                    PageStore store = storeMgr.writeInternal(groupId, pageId, buf, tag, true);

                    updStores.computeIfAbsent(store, k -> new LongAdder()).increment();
                }
            };
        }
    }

    /**
     *
     */
    public static class Checkpoint {
        /** Checkpoint entry. */
        @Nullable private final CheckpointEntry cpEntry;

        /** Checkpoint pages. */
        private final GridMultiCollectionWrapper<FullPageId> cpPages;

        /** */
        private final CheckpointProgress progress;

        /** Number of deleted WAL files. */
        private int walFilesDeleted;

        /** WAL segments fully covered by this checkpoint. */
        private IgniteBiTuple<Long, Long> walSegsCoveredRange;

        /** */
        private final int pagesSize;

        /**
         * @param cpEntry Checkpoint entry.
         * @param cpPages Pages to write to the page store.
         * @param progress Checkpoint progress status.
         */
        private Checkpoint(
            @Nullable CheckpointEntry cpEntry,
            @NotNull GridMultiCollectionWrapper<FullPageId> cpPages,
            CheckpointProgress progress
        ) {
            this.cpEntry = cpEntry;
            this.cpPages = cpPages;
            this.progress = progress;

            pagesSize = cpPages.size();
        }

        /**
         * @return {@code true} if this checkpoint contains at least one dirty page.
         */
        public boolean hasDelta() {
            return pagesSize != 0;
        }

        /**
         * @param walFilesDeleted Wal files deleted.
         */
        public void walFilesDeleted(int walFilesDeleted) {
            this.walFilesDeleted = walFilesDeleted;
        }

        /**
         * @param walSegsCoveredRange WAL segments fully covered by this checkpoint.
         */
        public void walSegsCoveredRange(final IgniteBiTuple<Long, Long> walSegsCoveredRange) {
            this.walSegsCoveredRange = walSegsCoveredRange;
        }
    }

    /**
     *
     */
    public static class CheckpointStatus {
        /** Null checkpoint UUID. */
        private static final UUID NULL_UUID = new UUID(0L, 0L);

        /** Null WAL pointer. */
        public static final WALPointer NULL_PTR = new FileWALPointer(0, 0, 0);

        /** */
        private long cpStartTs;

        /** */
        private UUID cpStartId;

        /** */
        @GridToStringInclude
        private WALPointer startPtr;

        /** */
        private UUID cpEndId;

        /** */
        @GridToStringInclude
        private WALPointer endPtr;

        /**
         * @param cpStartId Checkpoint start ID.
         * @param startPtr Checkpoint start pointer.
         * @param cpEndId Checkpoint end ID.
         * @param endPtr Checkpoint end pointer.
         */
        private CheckpointStatus(long cpStartTs, UUID cpStartId, WALPointer startPtr, UUID cpEndId, WALPointer endPtr) {
            this.cpStartTs = cpStartTs;
            this.cpStartId = cpStartId;
            this.startPtr = startPtr;
            this.cpEndId = cpEndId;
            this.endPtr = endPtr;
        }

        /**
         * @return {@code True} if need perform binary memory recovery. Only records {@link PageDeltaRecord}
         * and {@link PageSnapshot} needs to be applyed from {@link #cpStartId}.
         */
        public boolean needRestoreMemory() {
            return !F.eq(cpStartId, cpEndId) && !F.eq(NULL_UUID, cpStartId);
        }

        /** {@inheritDoc} */
        @Override public String toString() {
            return S.toString(CheckpointStatus.class, this);
        }
    }

    /**
     * Data class representing the state of running/scheduled checkpoint.
     */
    public static class CheckpointProgress {
        /** Scheduled time of checkpoint. */
        private volatile long nextCpNanos;

        /** Checkpoint begin phase future. TODO it should be encapsulated. */
        private GridFutureAdapter cpBeginFut = new GridFutureAdapter<Void>() {
            @Override public boolean onDone(@Nullable Void res, @Nullable Throwable err, boolean cancel) {
                CheckpointProgress.this.state(LOCK_RELEASED);

                return super.onDone(res, err, cancel);
            }
        };

        /** Checkpoint marker stored to disk phase future. TODO it should be encapsulated. */
        private GridFutureAdapter cpMarkerStored = new GridFutureAdapter<Void>() {
            @Override public boolean onDone(@Nullable Void res, @Nullable Throwable err, boolean cancel) {
                CheckpointProgress.this.state(MARKER_STORED_TO_DISK);

                return super.onDone(res, err, cancel);
            }
        };

        /** Checkpoint finish phase future. TODO it should be encapsulated. */
        private GridFutureAdapter cpFinishFut = new GridFutureAdapter<Void>() {
            @Override protected boolean onDone(@Nullable Void res, @Nullable Throwable err, boolean cancel) {
                if (err != null && !cpBeginFut.isDone())
                    cpBeginFut.onDone(err);

                if (err != null && !cpMarkerStored.isDone())
                    cpMarkerStored.onDone(err);

                CheckpointProgress.this.state(FINISHED);

                return super.onDone(res, err, cancel);
            }
        };

        /** Flag indicates that snapshot operation will be performed after checkpoint. */
        private volatile boolean nextSnapshot;

        /** Current checkpoint state. */
        private volatile AtomicReference<State> state = new AtomicReference(State.SCHEDULED);

        /** Snapshot operation that should be performed if {@link #nextSnapshot} set to true. */
        private volatile SnapshotOperation snapshotOperation;

        /** Partitions destroy queue. */
        private final PartitionDestroyQueue destroyQueue = new PartitionDestroyQueue();

        /** Wakeup reason. */
        private String reason;

        /**
         * @param cpFreq Timeout until next checkpoint.
         */
        private CheckpointProgress(long cpFreq) {
            this.nextCpNanos = System.nanoTime() + U.millisToNanos(cpFreq);
        }

        /**
         * @return {@code true} if checkpoint is stated.
         * @deprecated For legacy reason.
         */
        @Deprecated
        public boolean inProgress() {
            return state.get().ordinal() >= State.LOCK_TAKEN.ordinal();
        }

        /** */
        public boolean started() {
            return cpBeginFut.isDone();
        }

        /** */
        public boolean finished() {
            return cpFinishFut.isDone();
        }

        /**
         * @param expectedState Expected state.
         * @return {@code true} if current state equal to given state.
         */
        public boolean atLeastState(State expectedState) {
            return state.get().ordinal() >= expectedState.ordinal();
        }

        /**
         * Changing checkpoint state if order of state is correct.
         *
         * @param newState New checkpoint state.
         */
        public void state(@NotNull State newState) {
            State state = this.state.get();

            if (state.ordinal() < newState.ordinal())
                this.state.compareAndSet(state, newState);
        }

        /**
         * Possible checkpoint states. Ordinal is important. Every next state follows the previous one.
         */
        enum State {
            /** Checkpoint is waiting to execution. **/
            SCHEDULED,
            /** Checkpoint was awakened and it is preparing to start. **/
            LOCK_TAKEN,
            /** Checkpoint counted the pages and write lock was released. **/
            LOCK_RELEASED,
            /** Checkpoint marker was stored to disk. **/
            MARKER_STORED_TO_DISK,
            /** Checkpoint was finished. **/
            FINISHED
        }
    }

    /**
     *
     */
    private static class CheckpointProgressSnapshot implements CheckpointFuture {
        /** */
        private final boolean started;

        /** */
        private final GridFutureAdapter<Object> cpBeginFut;

        /** */
        private final GridFutureAdapter<Object> cpFinishFut;

        /** */
        CheckpointProgressSnapshot(CheckpointProgress cpProgress) {
            started = cpProgress.inProgress();
            cpBeginFut = cpProgress.cpBeginFut;
            cpFinishFut = cpProgress.cpFinishFut;
        }

        /** {@inheritDoc} */
        @Override public GridFutureAdapter beginFuture() {
            return cpBeginFut;
        }

        /** {@inheritDoc} */
        @Override public GridFutureAdapter<Object> finishFuture() {
            return cpFinishFut;
        }
    }

    /**
     *
     */
    public static class FileLockHolder implements AutoCloseable {
        /** Lock file name. */
        private static final String lockFileName = "lock";

        /** File. */
        private File file;

        /** Channel. */
        private RandomAccessFile lockFile;

        /** Lock. */
        private volatile FileLock lock;

        /** Kernal context to generate Id of locked node in file. */
        @NotNull private GridKernalContext ctx;

        /** Logger. */
        private IgniteLogger log;

        /**
         * @param path Path.
         */
        public FileLockHolder(String path, @NotNull GridKernalContext ctx, IgniteLogger log) {
            try {
                file = Paths.get(path, lockFileName).toFile();

                lockFile = new RandomAccessFile(file, "rw");

                this.ctx = ctx;
                this.log = log;
            }
            catch (IOException e) {
                throw new IgniteException(e);
            }
        }

        /**
         * @param lockWaitTimeMillis During which time thread will try capture file lock.
         * @throws IgniteCheckedException If failed to capture file lock.
         */
        public void tryLock(long lockWaitTimeMillis) throws IgniteCheckedException {
            assert lockFile != null;

            FileChannel ch = lockFile.getChannel();

            SB sb = new SB();

            //write node id
            sb.a("[").a(ctx.localNodeId().toString()).a("]");

            //write ip addresses
            final GridDiscoveryManager discovery = ctx.discovery();

            if (discovery != null) { //discovery may be not up and running
                final ClusterNode node = discovery.localNode();

                if (node != null)
                    sb.a(node.addresses());
            }

            //write ports
            sb.a("[");
            Iterator<GridPortRecord> it = ctx.ports().records().iterator();

            while (it.hasNext()) {
                GridPortRecord rec = it.next();

                sb.a(rec.protocol()).a(":").a(rec.port());

                if (it.hasNext())
                    sb.a(", ");
            }

            sb.a("]");

            String failMsg;

            try {
                String content = null;

                // Try to get lock, if not available wait 1 sec and re-try.
                for (int i = 0; i < lockWaitTimeMillis; i += 1000) {
                    try {
                        lock = ch.tryLock(0, 1, false);

                        if (lock != null && lock.isValid()) {
                            writeContent(sb.toString());

                            return;
                        }
                    }
                    catch (OverlappingFileLockException ignore) {
                        if (content == null)
                            content = readContent();

                        log.warning("Failed to acquire file lock. Will try again in 1s " +
                            "[nodeId=" + ctx.localNodeId() + ", holder=" + content +
                            ", path=" + file.getAbsolutePath() + ']');
                    }

                    U.sleep(1000);
                }

                if (content == null)
                    content = readContent();

                failMsg = "Failed to acquire file lock [holder=" + content + ", time=" + (lockWaitTimeMillis / 1000) +
                    " sec, path=" + file.getAbsolutePath() + ']';
            }
            catch (Exception e) {
                throw new IgniteCheckedException(e);
            }

            if (failMsg != null)
                throw new IgniteCheckedException(failMsg);
        }

        /**
         * Write node id (who captured lock) into lock file.
         *
         * @param content Node id.
         * @throws IOException if some fail while write node it.
         */
        private void writeContent(String content) throws IOException {
            FileChannel ch = lockFile.getChannel();

            byte[] bytes = content.getBytes();

            ByteBuffer buf = ByteBuffer.allocate(bytes.length);
            buf.put(bytes);

            buf.flip();

            ch.write(buf, 1);

            ch.force(false);
        }

        /**
         *
         */
        private String readContent() throws IOException {
            FileChannel ch = lockFile.getChannel();

            ByteBuffer buf = ByteBuffer.allocate((int)(ch.size() - 1));

            ch.read(buf, 1);

            String content = new String(buf.array());

            buf.clear();

            return content;
        }

        /** Locked or not. */
        public boolean isLocked() {
            return lock != null && lock.isValid();
        }

        /** Releases file lock */
        public void release() {
            U.releaseQuiet(lock);
        }

        /** Closes file channel */
        @Override public void close() {
            release();

            U.closeQuiet(lockFile);
        }

        /**
         * @return Absolute path to lock file.
         */
        private String lockPath() {
            return file.getAbsolutePath();
        }
    }

    /** {@inheritDoc} */
    @Override public DataStorageMetrics persistentStoreMetrics() {
        return new DataStorageMetricsSnapshot(persStoreMetrics);
    }

    /**
     *
     */
    public DataStorageMetricsImpl persistentStoreMetricsImpl() {
        return persStoreMetrics;
    }

    /** {@inheritDoc} */
    @Override public MetaStorage metaStorage() {
        return metaStorage;
    }

    /** {@inheritDoc} */
    @Override public void notifyMetaStorageSubscribersOnReadyForRead() throws IgniteCheckedException {
        metastorageLifecycleLsnrs = cctx.kernalContext().internalSubscriptionProcessor().getMetastorageSubscribers();

        readMetastore();
    }

    /** {@inheritDoc} */
    @Override public boolean walEnabled(int grpId, boolean local) {
        if (local)
            return !initiallyLocalWalDisabledGrps.contains(grpId);
        else
            return !initiallyGlobalWalDisabledGrps.contains(grpId);
    }

    /** {@inheritDoc} */
    @Override public void walEnabled(int grpId, boolean enabled, boolean local) {
        String key = walGroupIdToKey(grpId, local);

        checkpointReadLock();

        try {
            if (enabled)
                metaStorage.remove(key);
            else {
                metaStorage.write(key, true);

                lastCheckpointInapplicableForWalRebalance(grpId);
            }
        }
        catch (IgniteCheckedException e) {
            throw new IgniteException("Failed to write cache group WAL state [grpId=" + grpId +
                ", enabled=" + enabled + ']', e);
        }
        finally {
            checkpointReadUnlock();
        }
    }

    /**
     * Checks that checkpoint with timestamp {@code cpTs} is inapplicable as start point for WAL rebalance for given group {@code grpId}.
     *
     * @param cpTs Checkpoint timestamp.
     * @param grpId Group ID.
     * @return {@code true} if checkpoint {@code cpTs} is inapplicable as start point for WAL rebalance for {@code grpId}.
     * @throws IgniteCheckedException If failed to check.
     */
    public boolean isCheckpointInapplicableForWalRebalance(Long cpTs, int grpId) throws IgniteCheckedException {
        return metaStorage.read(checkpointInapplicableCpAndGroupIdToKey(cpTs, grpId)) != null;
    }

    /**
     * Set last checkpoint as inapplicable for WAL rebalance for given group {@code grpId}.
     *
     * @param grpId Group ID.
     */
    @Override public void lastCheckpointInapplicableForWalRebalance(int grpId) {
        checkpointReadLock();

        try {
            CheckpointEntry lastCp = cpHistory.lastCheckpoint();
            long lastCpTs = lastCp != null ? lastCp.timestamp() : 0;

            if (lastCpTs != 0)
                metaStorage.write(checkpointInapplicableCpAndGroupIdToKey(lastCpTs, grpId), true);
        }
        catch (IgniteCheckedException e) {
            log.error("Failed to mark last checkpoint as inapplicable for WAL rebalance for group: " + grpId, e);
        }
        finally {
            checkpointReadUnlock();
        }
    }

    /**
     *
     */
    private void fillWalDisabledGroups() {
        assert metaStorage != null;

        try {
            metaStorage.iterate(WAL_KEY_PREFIX, (key, val) -> {
                T2<Integer, Boolean> t2 = walKeyToGroupIdAndLocalFlag(key);

                if (t2 != null) {
                    if (t2.get2())
                        initiallyLocalWalDisabledGrps.add(t2.get1());
                    else
                        initiallyGlobalWalDisabledGrps.add(t2.get1());
                }
            }, false);
        }
        catch (IgniteCheckedException e) {
            throw new IgniteException("Failed to read cache groups WAL state.", e);
        }
    }

    /**
     * Convert cache group ID to WAL state key.
     *
     * @param grpId Group ID.
     * @return Key.
     */
    private static String walGroupIdToKey(int grpId, boolean local) {
        if (local)
            return WAL_LOCAL_KEY_PREFIX + grpId;
        else
            return WAL_GLOBAL_KEY_PREFIX + grpId;
    }

    /**
     * Convert checkpoint timestamp and cache group ID to key for {@link #CHECKPOINT_INAPPLICABLE_FOR_REBALANCE} metastorage records.
     *
     * @param cpTs Checkpoint timestamp.
     * @param grpId Group ID.
     * @return Key.
     */
    private static String checkpointInapplicableCpAndGroupIdToKey(long cpTs, int grpId) {
        return CHECKPOINT_INAPPLICABLE_FOR_REBALANCE + cpTs + "-" + grpId;
    }

    /**
     * Convert WAL state key to cache group ID.
     *
     * @param key Key.
     * @return Group ID.
     */
    private static T2<Integer, Boolean> walKeyToGroupIdAndLocalFlag(String key) {
        if (key.startsWith(WAL_LOCAL_KEY_PREFIX))
            return new T2<>(Integer.parseInt(key.substring(WAL_LOCAL_KEY_PREFIX.length())), true);
        else if (key.startsWith(WAL_GLOBAL_KEY_PREFIX))
            return new T2<>(Integer.parseInt(key.substring(WAL_GLOBAL_KEY_PREFIX.length())), false);
        else
            return null;
    }

    /**
     * Method dumps partitions info see {@link #dumpPartitionsInfo(CacheGroupContext, IgniteLogger)}
     * for all persistent cache groups.
     *
     * @param cctx Shared context.
     * @param log Logger.
     * @throws IgniteCheckedException If failed.
     */
    private static void dumpPartitionsInfo(GridCacheSharedContext cctx, IgniteLogger log) throws IgniteCheckedException {
        for (CacheGroupContext grp : cctx.cache().cacheGroups()) {
            if (grp.isLocal() || !grp.persistenceEnabled())
                continue;

            dumpPartitionsInfo(grp, log);
        }
    }

    /**
     * Retrieves from page memory meta information about given {@code grp} group partitions
     * and dumps this information to log INFO level.
     *
     * @param grp Cache group.
     * @param log Logger.
     * @throws IgniteCheckedException If failed.
     */
    private static void dumpPartitionsInfo(CacheGroupContext grp, IgniteLogger log) throws IgniteCheckedException {
        PageMemoryEx pageMem = (PageMemoryEx)grp.dataRegion().pageMemory();

        IgnitePageStoreManager pageStore = grp.shared().pageStore();

        assert pageStore != null : "Persistent cache should have initialize page store manager.";

        for (int p = 0; p < grp.affinity().partitions(); p++) {
            GridDhtLocalPartition part = grp.topology().localPartition(p);

            if (part != null) {
                log.info("Partition [grp=" + grp.cacheOrGroupName()
                    + ", id=" + p
                    + ", state=" + part.state()
                    + ", counter=" + part.dataStore().partUpdateCounter()
                    + ", size=" + part.fullSize() + "]");

                continue;
            }

            if (!pageStore.exists(grp.groupId(), p))
                continue;

            pageStore.ensure(grp.groupId(), p);

            if (pageStore.pages(grp.groupId(), p) <= 1) {
                log.info("Partition [grp=" + grp.cacheOrGroupName() + ", id=" + p + ", state=N/A (only file header) ]");

                continue;
            }

            long partMetaId = pageMem.partitionMetaPageId(grp.groupId(), p);
            long partMetaPage = pageMem.acquirePage(grp.groupId(), partMetaId);

            try {
                long pageAddr = pageMem.readLock(grp.groupId(), partMetaId, partMetaPage);

                try {
                    PagePartitionMetaIO io = PagePartitionMetaIO.VERSIONS.forPage(pageAddr);

                    GridDhtPartitionState partState = fromOrdinal(io.getPartitionState(pageAddr));

                    String state = partState != null ? partState.toString() : "N/A";

                    long updateCntr = io.getUpdateCounter(pageAddr);
                    long size = io.getSize(pageAddr);

                    log.info("Partition [grp=" + grp.cacheOrGroupName()
                            + ", id=" + p
                            + ", state=" + state
                            + ", counter=" + updateCntr
                            + ", size=" + size + "]");
                }
                finally {
                    pageMem.readUnlock(grp.groupId(), partMetaId, partMetaPage);
                }
            }
            finally {
                pageMem.releasePage(grp.groupId(), partMetaId, partMetaPage);
            }
        }
    }

    /**
     * Recovery lifecycle for read-write metastorage.
     */
    private class MetastorageRecoveryLifecycle implements DatabaseLifecycleListener {
        /** {@inheritDoc} */
        @Override public void beforeBinaryMemoryRestore(IgniteCacheDatabaseSharedManager mgr) throws IgniteCheckedException {
            cctx.pageStore().initializeForMetastorage();
        }

        /** {@inheritDoc} */
        @Override public void afterBinaryMemoryRestore(
            IgniteCacheDatabaseSharedManager mgr,
            RestoreBinaryState restoreState
        ) throws IgniteCheckedException {
            assert metaStorage == null;

            metaStorage = createMetastorage(false);
        }
    }

    /**
     * @return Cache group predicate that passes only Metastorage cache group id.
     */
    private IgnitePredicate<Integer> onlyMetastorageGroup() {
        return groupId -> MetaStorage.METASTORAGE_CACHE_ID == groupId;
    }

    /**
     * @return Cache group predicate that passes only cache groups with enabled WAL.
     */
    private IgnitePredicate<Integer> groupsWithEnabledWal() {
        return groupId -> !initiallyGlobalWalDisabledGrps.contains(groupId)
            && !initiallyLocalWalDisabledGrps.contains(groupId);
    }

    /**
     * @return WAL records predicate that passes only Metastorage and encryption data records.
     */
    private IgniteBiPredicate<WALRecord.RecordType, WALPointer> onlyMetastorageAndEncryptionRecords() {
        return (type, ptr) -> type == METASTORE_DATA_RECORD || type == MASTER_KEY_CHANGE_RECORD;
    }

    /**
     * @return WAL records predicate that passes only physical and mixed WAL records.
     */
    private IgniteBiPredicate<WALRecord.RecordType, WALPointer> physicalRecords() {
        return (type, ptr) -> type.purpose() == WALRecord.RecordPurpose.PHYSICAL
            || type.purpose() == WALRecord.RecordPurpose.MIXED;
    }

    /**
     * @return WAL records predicate that passes only logical and mixed WAL records +
     * CP record (used for restoring initial partition states).
     */
    private IgniteBiPredicate<WALRecord.RecordType, WALPointer> logicalRecords() {
        return (type, ptr) -> type.purpose() == WALRecord.RecordPurpose.LOGICAL
            || type.purpose() == WALRecord.RecordPurpose.MIXED || type == CHECKPOINT_RECORD;
    }

    /**
     * Abstract class to create restore context.
     */
    private abstract class RestoreStateContext {
        /** Last archived segment. */
        protected final long lastArchivedSegment;

        /** Checkpoint status. */
        protected final CheckpointStatus status;

        /** WAL iterator. */
        private final WALIterator iterator;

        /** Only {@link WalRecordCacheGroupAware} records satisfied this predicate will be applied. */
        private final IgnitePredicate<Integer> cacheGroupPredicate;

        /**
         * @param status Checkpoint status.
         * @param iterator WAL iterator.
         * @param lastArchivedSegment Last archived segment index.
         * @param cacheGroupPredicate Cache groups predicate.
         */
        protected RestoreStateContext(
            CheckpointStatus status,
            WALIterator iterator,
            long lastArchivedSegment,
            IgnitePredicate<Integer> cacheGroupPredicate
        ) {
            this.status = status;
            this.iterator = iterator;
            this.lastArchivedSegment = lastArchivedSegment;
            this.cacheGroupPredicate = cacheGroupPredicate;
        }

        /**
         * Advance iterator to the next record.
         *
         * @return WALRecord entry.
         * @throws IgniteCheckedException If CRC check fail during binary recovery state or another exception occurring.
         */
        public WALRecord next() throws IgniteCheckedException {
            try {
                for (;;) {
                    if (!iterator.hasNextX())
                        return null;

                    IgniteBiTuple<WALPointer, WALRecord> tup = iterator.nextX();

                    if (tup == null)
                        return null;

                    WALRecord rec = tup.get2();

                    WALPointer ptr = tup.get1();

                    rec.position(ptr);

                    // Filter out records by group id.
                    if (rec instanceof WalRecordCacheGroupAware) {
                        WalRecordCacheGroupAware grpAwareRecord = (WalRecordCacheGroupAware) rec;

                        if (!cacheGroupPredicate.apply(grpAwareRecord.groupId()))
                            continue;
                    }

                    // Filter out data entries by group id.
                    if (rec instanceof DataRecord)
                        rec = filterEntriesByGroupId((DataRecord) rec);

                    return rec;
                }
            }
            catch (IgniteCheckedException e) {
                boolean throwsCRCError = throwsCRCError();

                if (X.hasCause(e, IgniteDataIntegrityViolationException.class)) {
                    if (throwsCRCError)
                        throw e;
                    else
                        return null;
                }

                log.error("There is an error during restore state [throwsCRCError=" + throwsCRCError + ']', e);

                throw e;
            }
        }

        /**
         * Filter outs data entries from given data record that not satisfy {@link #cacheGroupPredicate}.
         *
         * @param record Original data record.
         * @return Data record with filtered data entries.
         */
        private DataRecord filterEntriesByGroupId(DataRecord record) {
            List<DataEntry> filteredEntries = record.writeEntries().stream()
                .filter(entry -> {
                    int cacheId = entry.cacheId();

                    return cctx.cacheContext(cacheId) != null && cacheGroupPredicate.apply(cctx.cacheContext(cacheId).groupId());
                })
                .collect(Collectors.toList());

            return record.setWriteEntries(filteredEntries);
        }

        /**
         *
         * @return Last read WAL record pointer.
         */
        public FileWALPointer lastReadRecordPointer() {
            assert status.startPtr != null && status.startPtr instanceof FileWALPointer;

            return iterator.lastRead()
                .map(ptr -> (FileWALPointer)ptr)
                .orElseGet(() -> (FileWALPointer)status.startPtr);
        }

        /**
         *
         * @return Flag indicates need throws CRC exception or not.
         */
        public boolean throwsCRCError() {
            return lastReadRecordPointer().index() <= lastArchivedSegment;
        }
    }

    /**
     * Restore memory context. Tracks the safety of binary recovery.
     */
    public class RestoreBinaryState extends RestoreStateContext {

        /** The flag indicates need to apply the binary update or no needed. */
        private boolean needApplyBinaryUpdates;

        /**
         * @param status Checkpoint status.
         * @param iterator WAL iterator.
         * @param lastArchivedSegment Last archived segment index.
         * @param cacheGroupsPredicate Cache groups predicate.
         */
        public RestoreBinaryState(
            CheckpointStatus status,
            WALIterator iterator,
            long lastArchivedSegment,
            IgnitePredicate<Integer> cacheGroupsPredicate
        ) {
            super(status, iterator, lastArchivedSegment, cacheGroupsPredicate);

            this.needApplyBinaryUpdates = status.needRestoreMemory();
        }

        /**
         * Advance iterator to the next record.
         *
         * @return WALRecord entry.
         * @throws IgniteCheckedException If CRC check fail during binary recovery state or another exception occurring.
         */
        @Override public WALRecord next() throws IgniteCheckedException {
            WALRecord rec = super.next();

            if (rec == null)
                return null;

            if (rec.type() == CHECKPOINT_RECORD) {
                CheckpointRecord cpRec = (CheckpointRecord)rec;

                // We roll memory up until we find a checkpoint start record registered in the status.
                if (F.eq(cpRec.checkpointId(), status.cpStartId)) {
                    log.info("Found last checkpoint marker [cpId=" + cpRec.checkpointId() +
                        ", pos=" + rec.position() + ']');

                    needApplyBinaryUpdates = false;
                }
                else if (!F.eq(cpRec.checkpointId(), status.cpEndId))
                    U.warn(log, "Found unexpected checkpoint marker, skipping [cpId=" + cpRec.checkpointId() +
                        ", expCpId=" + status.cpStartId + ", pos=" + rec.position() + ']');
            }

            return rec;
        }

        /**
         *
         * @return Flag indicates need apply binary record or not.
         */
        public boolean needApplyBinaryUpdate() {
            return needApplyBinaryUpdates;
        }

        /**
         *
         * @return Flag indicates need throws CRC exception or not.
         */
        @Override public boolean throwsCRCError() {
            log.info("Throws CRC error check [needApplyBinaryUpdates=" + needApplyBinaryUpdates +
                ", lastArchivedSegment=" + lastArchivedSegment + ", lastRead=" + lastReadRecordPointer() + ']');

            if (needApplyBinaryUpdates)
                return true;

            return super.throwsCRCError();
        }
    }

    /**
     * Restore logical state context. Tracks the safety of logical recovery.
     */
    public class RestoreLogicalState extends RestoreStateContext {
        /** States of partitions recovered during applying logical updates. */
        private final Map<GroupPartitionId, Integer> partitionRecoveryStates;

        /**
         * @param lastArchivedSegment Last archived segment index.
         * @param partitionRecoveryStates Initial partition recovery states.
         */
        public RestoreLogicalState(CheckpointStatus status, WALIterator iterator, long lastArchivedSegment,
            IgnitePredicate<Integer> cacheGroupsPredicate, Map<GroupPartitionId, Integer> partitionRecoveryStates) {
            super(status, iterator, lastArchivedSegment, cacheGroupsPredicate);

            this.partitionRecoveryStates = partitionRecoveryStates;
        }

        /**
         * @return Map of restored partition states for cache groups.
         */
        public Map<GroupPartitionId, Integer> partitionRecoveryStates() {
            return Collections.unmodifiableMap(partitionRecoveryStates);
        }
    }

    /** Indicates checkpoint read lock acquisition failure which did not lead to node invalidation. */
    private static class CheckpointReadLockTimeoutException extends IgniteCheckedException {
        /** */
        private static final long serialVersionUID = 0L;

        /** */
        private CheckpointReadLockTimeoutException(String msg) {
            super(msg);
        }
    }
}<|MERGE_RESOLUTION|>--- conflicted
+++ resolved
@@ -4589,11 +4589,8 @@
 
                 /** {@inheritDoc} */
                 @Override public Map<Integer, Set<Integer>> collectPartStat() {
-<<<<<<< HEAD
                     assert delegate != null;
 
-=======
->>>>>>> 31085c02
                     return delegate.collectPartStat();
                 }
 
@@ -4774,11 +4771,8 @@
 
             /** {@inheritDoc} */
             @Override public Map<Integer, Set<Integer>> collectPartStat() {
-<<<<<<< HEAD
                 assert collectPartStat != null;
 
-=======
->>>>>>> 31085c02
                 return collectPartStat;
             }
 
