--- conflicted
+++ resolved
@@ -2153,14 +2153,10 @@
 
                             PageMemoryEx pageMem = getPageMemoryForCacheGroup(grpId);
 
-<<<<<<< HEAD
-                                long page = pageMem.acquirePage(grpId, pageId, NO_OP_STATISTIC_HOLDER, true);
-=======
                             if (pageMem == null)
                                 break;
->>>>>>> 43b9cfa3
-
-                            long page = pageMem.acquirePage(grpId, pageId, true);
+
+                                long page = pageMem.acquirePage(grpId, pageId, NO_OP_STATISTIC_HOLDER, true);
 
                             try {
                                 long pageAddr = pageMem.writeLock(grpId, pageId, page);
@@ -2227,18 +2223,12 @@
 
                             PageMemoryEx pageMem = getPageMemoryForCacheGroup(grpId);
 
-<<<<<<< HEAD
+                            if (pageMem == null)
+                                break;
+
                                 // Here we do not require tag check because we may be applying memory changes after
                                 // several repetitive restarts and the same pages may have changed several times.
                                 long page = pageMem.acquirePage(grpId, pageId, NO_OP_STATISTIC_HOLDER, true);
-=======
-                            if (pageMem == null)
-                                break;
->>>>>>> 43b9cfa3
-
-                            // Here we do not require tag check because we may be applying memory changes after
-                            // several repetitive restarts and the same pages may have changed several times.
-                            long page = pageMem.acquirePage(grpId, pageId, true);
 
                             try {
                                 long pageAddr = pageMem.writeLock(grpId, pageId, page);
@@ -2475,14 +2465,10 @@
 
                         PageMemoryEx pageMem = getPageMemoryForCacheGroup(rec0.groupId());
 
-<<<<<<< HEAD
-                        long page = pageMem.acquirePage(rec0.groupId(), rec0.pageId(), NO_OP_STATISTIC_HOLDER, true);
-=======
                         if (pageMem == null)
                             break;
 
-                        long page = pageMem.acquirePage(rec0.groupId(), rec0.pageId(), true);
->>>>>>> 43b9cfa3
+                        long page = pageMem.acquirePage(rec0.groupId(), rec0.pageId(), NO_OP_STATISTIC_HOLDER, true);
 
                         try {
                             long addr = pageMem.writeLock(rec0.groupId(), rec0.pageId(), page, true);
