--- conflicted
+++ resolved
@@ -2209,7 +2209,6 @@
         });
     }
 
-
     /**
      * @param status Last registered checkpoint status.
      * @throws IgniteCheckedException If failed to apply updates.
@@ -4387,7 +4386,173 @@
     }
 
     /**
-<<<<<<< HEAD
+     * Abstract class for create restore context.
+     */
+    public abstract static class RestoreStateContext {
+        /** */
+        protected final IgniteLogger log;
+
+        /** Last archived segment. */
+        protected final long lastArchivedSegment;
+
+        /** Last read record WAL pointer. */
+        protected FileWALPointer lastRead;
+
+        /**
+         * @param lastArchivedSegment Last archived segment index.
+         * @param log Ignite logger.
+         */
+        public RestoreStateContext(long lastArchivedSegment, IgniteLogger log) {
+            this.lastArchivedSegment = lastArchivedSegment;
+            this.log = log;
+        }
+
+        /**
+         * Advance iterator to the next record.
+         *
+         * @param it WAL iterator.
+         * @return WALRecord entry.
+         * @throws IgniteCheckedException If CRC check fail during binary recovery state or another exception occurring.
+         */
+        public WALRecord next(WALIterator it) throws IgniteCheckedException {
+            try {
+                IgniteBiTuple<WALPointer, WALRecord> tup = it.nextX();
+
+                WALRecord rec = tup.get2();
+
+                WALPointer ptr = tup.get1();
+
+                lastRead = (FileWALPointer)ptr;
+
+                rec.position(ptr);
+
+                return rec;
+            }
+            catch (IgniteCheckedException e) {
+                boolean throwsCRCError = throwsCRCError();
+
+                if (X.hasCause(e, IgniteDataIntegrityViolationException.class)) {
+                    if (throwsCRCError)
+                        throw e;
+                    else
+                        return null;
+                }
+
+                log.error("Catch error during restore state, throwsCRCError=" + throwsCRCError, e);
+
+                throw e;
+            }
+        }
+
+        /**
+         *
+         * @return Last read WAL record pointer.
+         */
+        public WALPointer lastReadRecordPointer() {
+            return lastRead;
+        }
+
+        /**
+         *
+         * @return Flag indicates need throws CRC exception or not.
+         */
+        public boolean throwsCRCError(){
+            FileWALPointer lastReadPtr = lastRead;
+
+            return lastReadPtr != null && lastReadPtr.index() <= lastArchivedSegment;
+        }
+    }
+
+    /**
+     * Restore memory context. Tracks the safety of binary recovery.
+     */
+    public static class RestoreBinaryState extends RestoreStateContext {
+        /** Checkpoint status. */
+        private final CheckpointStatus status;
+
+        /** The flag indicates need to apply the binary update or no needed. */
+        private boolean needApplyBinaryUpdates;
+
+        /**
+         * @param status Checkpoint status.
+         * @param lastArchivedSegment Last archived segment index.
+         * @param log Ignite logger.
+         */
+        public RestoreBinaryState(CheckpointStatus status, long lastArchivedSegment, IgniteLogger log) {
+            super(lastArchivedSegment, log);
+
+            this.status = status;
+            needApplyBinaryUpdates = status.needRestoreMemory();
+        }
+
+        /**
+         * Advance iterator to the next record.
+         *
+         * @param it WAL iterator.
+         * @return WALRecord entry.
+         * @throws IgniteCheckedException If CRC check fail during binary recovery state or another exception occurring.
+         */
+        @Override public WALRecord next(WALIterator it) throws IgniteCheckedException {
+            WALRecord rec = super.next(it);
+
+            if (rec == null)
+                return null;
+
+            if (rec.type() == CHECKPOINT_RECORD) {
+                CheckpointRecord cpRec = (CheckpointRecord)rec;
+
+                // We roll memory up until we find a checkpoint start record registered in the status.
+                if (F.eq(cpRec.checkpointId(), status.cpStartId)) {
+                    log.info("Found last checkpoint marker [cpId=" + cpRec.checkpointId() +
+                        ", pos=" + rec.position() + ']');
+
+                    needApplyBinaryUpdates = false;
+                }
+                else if (!F.eq(cpRec.checkpointId(), status.cpEndId))
+                    U.warn(log, "Found unexpected checkpoint marker, skipping [cpId=" + cpRec.checkpointId() +
+                        ", expCpId=" + status.cpStartId + ", pos=" + rec.position() + ']');
+            }
+
+            return rec;
+        }
+
+        /**
+         *
+         * @return Flag indicates need apply binary record or not.
+         */
+        public boolean needApplyBinaryUpdate() {
+            return needApplyBinaryUpdates;
+        }
+
+        /**
+         *
+         * @return Flag indicates need throws CRC exception or not.
+         */
+        @Override public boolean throwsCRCError() {
+            log.info("Throws CRC error check, needApplyBinaryUpdates=" + needApplyBinaryUpdates +
+                ", lastArchivedSegment=" + lastArchivedSegment + ", lastRead=" + lastRead);
+
+            if (needApplyBinaryUpdates)
+                return true;
+
+            return super.throwsCRCError();
+        }
+    }
+
+    /**
+     * Restore logical state context. Tracks the safety of logical recovery.
+     */
+    public static class RestoreLogicalState extends RestoreStateContext {
+        /**
+         * @param lastArchivedSegment Last archived segment index.
+         * @param log Ignite logger.
+         */
+        public RestoreLogicalState(long lastArchivedSegment, IgniteLogger log) {
+            super(lastArchivedSegment, log);
+        }
+    }
+
+    /**
      *
      */
     public static class WALDisableContext implements MetastorageLifecycleListener {
@@ -4522,171 +4687,6 @@
                 ms.remove(WAL_DISABLED);
 
             metaStorage = ms;
-=======
-     * Abstract class for create restore context.
-     */
-    public abstract static class RestoreStateContext {
-        /** */
-        protected final IgniteLogger log;
-
-        /** Last archived segment. */
-        protected final long lastArchivedSegment;
-
-        /** Last read record WAL pointer. */
-        protected FileWALPointer lastRead;
-
-        /**
-         * @param lastArchivedSegment Last archived segment index.
-         * @param log Ignite logger.
-         */
-        public RestoreStateContext(long lastArchivedSegment, IgniteLogger log) {
-            this.lastArchivedSegment = lastArchivedSegment;
-            this.log = log;
-        }
-
-        /**
-         * Advance iterator to the next record.
-         *
-         * @param it WAL iterator.
-         * @return WALRecord entry.
-         * @throws IgniteCheckedException If CRC check fail during binary recovery state or another exception occurring.
-         */
-        public WALRecord next(WALIterator it) throws IgniteCheckedException {
-            try {
-                IgniteBiTuple<WALPointer, WALRecord> tup = it.nextX();
-
-                WALRecord rec = tup.get2();
-
-                WALPointer ptr = tup.get1();
-
-                lastRead = (FileWALPointer)ptr;
-
-                rec.position(ptr);
-
-                return rec;
-            }
-            catch (IgniteCheckedException e) {
-                boolean throwsCRCError = throwsCRCError();
-
-                if (X.hasCause(e, IgniteDataIntegrityViolationException.class)) {
-                    if (throwsCRCError)
-                        throw e;
-                    else
-                        return null;
-                }
-
-                log.error("Catch error during restore state, throwsCRCError=" + throwsCRCError, e);
-
-                throw e;
-            }
-        }
-
-        /**
-         *
-         * @return Last read WAL record pointer.
-         */
-        public WALPointer lastReadRecordPointer() {
-            return lastRead;
-        }
-
-        /**
-         *
-         * @return Flag indicates need throws CRC exception or not.
-         */
-        public boolean throwsCRCError(){
-            FileWALPointer lastReadPtr = lastRead;
-
-            return lastReadPtr != null && lastReadPtr.index() <= lastArchivedSegment;
-        }
-    }
-
-    /**
-     * Restore memory context. Tracks the safety of binary recovery.
-     */
-    public static class RestoreBinaryState extends RestoreStateContext {
-        /** Checkpoint status. */
-        private final CheckpointStatus status;
-
-        /** The flag indicates need to apply the binary update or no needed. */
-        private boolean needApplyBinaryUpdates;
-
-        /**
-         * @param status Checkpoint status.
-         * @param lastArchivedSegment Last archived segment index.
-         * @param log Ignite logger.
-         */
-        public RestoreBinaryState(CheckpointStatus status, long lastArchivedSegment, IgniteLogger log) {
-            super(lastArchivedSegment, log);
-
-            this.status = status;
-            needApplyBinaryUpdates = status.needRestoreMemory();
-        }
-
-        /**
-         * Advance iterator to the next record.
-         *
-         * @param it WAL iterator.
-         * @return WALRecord entry.
-         * @throws IgniteCheckedException If CRC check fail during binary recovery state or another exception occurring.
-         */
-        @Override public WALRecord next(WALIterator it) throws IgniteCheckedException {
-            WALRecord rec = super.next(it);
-
-            if (rec == null)
-                return null;
-
-            if (rec.type() == CHECKPOINT_RECORD) {
-                CheckpointRecord cpRec = (CheckpointRecord)rec;
-
-                // We roll memory up until we find a checkpoint start record registered in the status.
-                if (F.eq(cpRec.checkpointId(), status.cpStartId)) {
-                    log.info("Found last checkpoint marker [cpId=" + cpRec.checkpointId() +
-                        ", pos=" + rec.position() + ']');
-
-                    needApplyBinaryUpdates = false;
-                }
-                else if (!F.eq(cpRec.checkpointId(), status.cpEndId))
-                    U.warn(log, "Found unexpected checkpoint marker, skipping [cpId=" + cpRec.checkpointId() +
-                        ", expCpId=" + status.cpStartId + ", pos=" + rec.position() + ']');
-            }
-
-            return rec;
-        }
-
-        /**
-         *
-         * @return Flag indicates need apply binary record or not.
-         */
-        public boolean needApplyBinaryUpdate() {
-            return needApplyBinaryUpdates;
-        }
-
-        /**
-         *
-         * @return Flag indicates need throws CRC exception or not.
-         */
-        @Override public boolean throwsCRCError() {
-            log.info("Throws CRC error check, needApplyBinaryUpdates=" + needApplyBinaryUpdates +
-                ", lastArchivedSegment=" + lastArchivedSegment + ", lastRead=" + lastRead);
-
-            if (needApplyBinaryUpdates)
-                return true;
-
-            return super.throwsCRCError();
-        }
-    }
-
-    /**
-     * Restore logical state context. Tracks the safety of logical recovery.
-     */
-    public static class RestoreLogicalState extends RestoreStateContext {
-        /**
-         * @param lastArchivedSegment Last archived segment index.
-         * @param log Ignite logger.
-         */
-        public RestoreLogicalState(long lastArchivedSegment, IgniteLogger log) {
-            super(lastArchivedSegment, log);
->>>>>>> 469464fc
         }
     }
 }