/*
 * Licensed to the Apache Software Foundation (ASF) under one or more
 * contributor license agreements.  See the NOTICE file distributed with
 * this work for additional information regarding copyright ownership.
 * The ASF licenses this file to You under the Apache License, Version 2.0
 * (the "License"); you may not use this file except in compliance with
 * the License.  You may obtain a copy of the License at
 *
 *      http://www.apache.org/licenses/LICENSE-2.0
 *
 * Unless required by applicable law or agreed to in writing, software
 * distributed under the License is distributed on an "AS IS" BASIS,
 * WITHOUT WARRANTIES OR CONDITIONS OF ANY KIND, either express or implied.
 * See the License for the specific language governing permissions and
 * limitations under the License.
 */

package org.apache.ignite.internal.processors.cache.persistence;

import java.io.File;
import java.io.IOException;
import java.io.RandomAccessFile;
import java.nio.ByteBuffer;
import java.nio.ByteOrder;
import java.nio.channels.FileChannel;
import java.nio.channels.FileLock;
import java.nio.channels.OverlappingFileLockException;
import java.nio.file.DirectoryStream;
import java.nio.file.Files;
import java.nio.file.Path;
import java.nio.file.Paths;
import java.nio.file.StandardOpenOption;
import java.util.ArrayList;
import java.util.Arrays;
import java.util.Collection;
import java.util.Collections;
import java.util.Comparator;
import java.util.HashMap;
import java.util.HashSet;
import java.util.Iterator;
import java.util.List;
import java.util.Map;
import java.util.Optional;
import java.util.Set;
import java.util.UUID;
import java.util.concurrent.ConcurrentHashMap;
import java.util.concurrent.ConcurrentMap;
import java.util.concurrent.CopyOnWriteArrayList;
import java.util.concurrent.Executor;
import java.util.concurrent.ExecutorService;
import java.util.concurrent.LinkedBlockingQueue;
import java.util.concurrent.RejectedExecutionException;
import java.util.concurrent.TimeUnit;
import java.util.concurrent.atomic.AtomicInteger;
import java.util.concurrent.atomic.LongAdder;
import java.util.concurrent.locks.ReentrantReadWriteLock;
import java.util.function.Predicate;
import java.util.function.Supplier;
import java.util.function.ToLongFunction;
import java.util.regex.Matcher;
import java.util.regex.Pattern;
import java.util.stream.Collectors;
import org.apache.ignite.DataStorageMetrics;
import org.apache.ignite.IgniteCheckedException;
import org.apache.ignite.IgniteException;
import org.apache.ignite.IgniteLogger;
import org.apache.ignite.IgniteSystemProperties;
import org.apache.ignite.cluster.ClusterNode;
import org.apache.ignite.configuration.CacheConfiguration;
import org.apache.ignite.configuration.CheckpointWriteOrder;
import org.apache.ignite.configuration.DataPageEvictionMode;
import org.apache.ignite.configuration.DataRegionConfiguration;
import org.apache.ignite.configuration.DataStorageConfiguration;
import org.apache.ignite.configuration.IgniteConfiguration;
import org.apache.ignite.configuration.NearCacheConfiguration;
import org.apache.ignite.failure.FailureContext;
import org.apache.ignite.failure.FailureType;
import org.apache.ignite.internal.GridKernalContext;
import org.apache.ignite.internal.IgniteFutureTimeoutCheckedException;
import org.apache.ignite.internal.IgniteInternalFuture;
import org.apache.ignite.internal.IgniteInterruptedCheckedException;
import org.apache.ignite.internal.NodeStoppingException;
import org.apache.ignite.internal.managers.discovery.GridDiscoveryManager;
import org.apache.ignite.internal.mem.DirectMemoryProvider;
import org.apache.ignite.internal.mem.DirectMemoryRegion;
import org.apache.ignite.internal.pagemem.FullPageId;
import org.apache.ignite.internal.pagemem.PageIdAllocator;
import org.apache.ignite.internal.pagemem.PageMemory;
import org.apache.ignite.internal.pagemem.PageUtils;
import org.apache.ignite.internal.pagemem.store.IgnitePageStoreManager;
import org.apache.ignite.internal.pagemem.store.PageStore;
import org.apache.ignite.internal.pagemem.wal.WALIterator;
import org.apache.ignite.internal.pagemem.wal.WALPointer;
import org.apache.ignite.internal.pagemem.wal.record.CacheState;
import org.apache.ignite.internal.pagemem.wal.record.CheckpointRecord;
import org.apache.ignite.internal.pagemem.wal.record.DataEntry;
import org.apache.ignite.internal.pagemem.wal.record.DataRecord;
import org.apache.ignite.internal.pagemem.wal.record.MemoryRecoveryRecord;
import org.apache.ignite.internal.pagemem.wal.record.MetastoreDataRecord;
import org.apache.ignite.internal.pagemem.wal.record.MvccDataEntry;
import org.apache.ignite.internal.pagemem.wal.record.MvccTxRecord;
import org.apache.ignite.internal.pagemem.wal.record.PageSnapshot;
import org.apache.ignite.internal.pagemem.wal.record.WALRecord;
import org.apache.ignite.internal.pagemem.wal.record.WalRecordCacheGroupAware;
import org.apache.ignite.internal.pagemem.wal.record.delta.PageDeltaRecord;
import org.apache.ignite.internal.pagemem.wal.record.delta.PartitionDestroyRecord;
import org.apache.ignite.internal.pagemem.wal.record.delta.PartitionMetaStateRecord;
import org.apache.ignite.internal.processors.affinity.AffinityTopologyVersion;
import org.apache.ignite.internal.processors.cache.CacheGroupContext;
import org.apache.ignite.internal.processors.cache.CacheGroupDescriptor;
import org.apache.ignite.internal.processors.cache.DynamicCacheDescriptor;
import org.apache.ignite.internal.processors.cache.ExchangeActions;
import org.apache.ignite.internal.processors.cache.GridCacheContext;
import org.apache.ignite.internal.processors.cache.GridCacheSharedContext;
import org.apache.ignite.internal.processors.cache.distributed.dht.preloader.GridDhtPartitionsExchangeFuture;
import org.apache.ignite.internal.processors.cache.distributed.dht.topology.GridDhtLocalPartition;
import org.apache.ignite.internal.processors.cache.distributed.dht.topology.GridDhtPartitionState;
import org.apache.ignite.internal.processors.cache.mvcc.txlog.TxLog;
import org.apache.ignite.internal.processors.cache.mvcc.txlog.TxState;
import org.apache.ignite.internal.processors.cache.persistence.checkpoint.CheckpointEntry;
import org.apache.ignite.internal.processors.cache.persistence.checkpoint.CheckpointEntryType;
import org.apache.ignite.internal.processors.cache.persistence.checkpoint.CheckpointHistory;
import org.apache.ignite.internal.processors.cache.persistence.file.FileIO;
import org.apache.ignite.internal.processors.cache.persistence.file.FileIOFactory;
import org.apache.ignite.internal.processors.cache.persistence.file.FilePageStore;
import org.apache.ignite.internal.processors.cache.persistence.file.FilePageStoreManager;
import org.apache.ignite.internal.processors.cache.persistence.metastorage.MetaStorage;
import org.apache.ignite.internal.processors.cache.persistence.metastorage.MetastorageLifecycleListener;
import org.apache.ignite.internal.processors.cache.persistence.pagemem.CheckpointMetricsTracker;
import org.apache.ignite.internal.processors.cache.persistence.pagemem.PageMemoryEx;
import org.apache.ignite.internal.processors.cache.persistence.pagemem.PageMemoryImpl;
import org.apache.ignite.internal.processors.cache.persistence.partstate.GroupPartitionId;
import org.apache.ignite.internal.processors.cache.persistence.partstate.PartitionAllocationMap;
import org.apache.ignite.internal.processors.cache.persistence.partstate.PartitionRecoverState;
import org.apache.ignite.internal.processors.cache.persistence.snapshot.IgniteCacheSnapshotManager;
import org.apache.ignite.internal.processors.cache.persistence.snapshot.SnapshotOperation;
import org.apache.ignite.internal.processors.cache.persistence.tree.io.PageIO;
import org.apache.ignite.internal.processors.cache.persistence.tree.io.PagePartitionMetaIO;
import org.apache.ignite.internal.processors.cache.persistence.wal.FileWALPointer;
import org.apache.ignite.internal.processors.cache.persistence.wal.crc.IgniteDataIntegrityViolationException;
import org.apache.ignite.internal.processors.port.GridPortRecord;
import org.apache.ignite.internal.processors.query.GridQueryProcessor;
import org.apache.ignite.internal.stat.IoStatisticsHolderNoOp;
import org.apache.ignite.internal.util.GridMultiCollectionWrapper;
import org.apache.ignite.internal.util.IgniteUtils;
import org.apache.ignite.internal.util.future.CountDownFuture;
import org.apache.ignite.internal.util.future.GridCompoundFuture;
import org.apache.ignite.internal.util.future.GridFutureAdapter;
import org.apache.ignite.internal.util.lang.GridInClosure3X;
import org.apache.ignite.internal.util.tostring.GridToStringInclude;
import org.apache.ignite.internal.util.typedef.CI1;
import org.apache.ignite.internal.util.typedef.F;
import org.apache.ignite.internal.util.typedef.T2;
import org.apache.ignite.internal.util.typedef.X;
import org.apache.ignite.internal.util.typedef.internal.CU;
import org.apache.ignite.internal.util.typedef.internal.LT;
import org.apache.ignite.internal.util.typedef.internal.S;
import org.apache.ignite.internal.util.typedef.internal.SB;
import org.apache.ignite.internal.util.typedef.internal.U;
import org.apache.ignite.internal.util.worker.GridWorker;
import org.apache.ignite.lang.IgniteBiPredicate;
import org.apache.ignite.lang.IgniteBiTuple;
import org.apache.ignite.lang.IgniteFuture;
import org.apache.ignite.lang.IgniteOutClosure;
import org.apache.ignite.lang.IgnitePredicate;
import org.apache.ignite.mxbean.DataStorageMetricsMXBean;
import org.apache.ignite.thread.IgniteThread;
import org.apache.ignite.thread.IgniteThreadPoolExecutor;
import org.apache.ignite.transactions.TransactionState;
import org.jetbrains.annotations.NotNull;
import org.jetbrains.annotations.Nullable;
import org.jsr166.ConcurrentLinkedHashMap;

import static java.nio.file.StandardOpenOption.READ;
import static org.apache.ignite.IgniteSystemProperties.IGNITE_CHECKPOINT_READ_LOCK_TIMEOUT;
import static org.apache.ignite.IgniteSystemProperties.IGNITE_PDS_WAL_REBALANCE_THRESHOLD;
import static org.apache.ignite.failure.FailureType.CRITICAL_ERROR;
import static org.apache.ignite.failure.FailureType.SYSTEM_CRITICAL_OPERATION_TIMEOUT;
import static org.apache.ignite.failure.FailureType.SYSTEM_WORKER_TERMINATION;
import static org.apache.ignite.internal.pagemem.PageIdUtils.effectivePageId;
import static org.apache.ignite.internal.pagemem.wal.record.WALRecord.RecordType.CHECKPOINT_RECORD;
import static org.apache.ignite.internal.pagemem.wal.record.WALRecord.RecordType.METASTORE_DATA_RECORD;
import static org.apache.ignite.internal.processors.cache.persistence.file.FilePageStoreManager.TMP_FILE_MATCHER;
import static org.apache.ignite.internal.util.IgniteUtils.checkpointBufferSize;

/**
 *
 */
@SuppressWarnings({"unchecked", "NonPrivateFieldAccessedInSynchronizedContext"})
public class GridCacheDatabaseSharedManager extends IgniteCacheDatabaseSharedManager implements CheckpointWriteProgressSupplier {
    /** */
    public static final String IGNITE_PDS_CHECKPOINT_TEST_SKIP_SYNC = "IGNITE_PDS_CHECKPOINT_TEST_SKIP_SYNC";

    /** */
    public static final String IGNITE_PDS_SKIP_CHECKPOINT_ON_NODE_STOP = "IGNITE_PDS_SKIP_CHECKPOINT_ON_NODE_STOP";

    /** MemoryPolicyConfiguration name reserved for meta store. */
    public static final String METASTORE_DATA_REGION_NAME = "metastoreMemPlc";

    /** Skip sync. */
    private final boolean skipSync = IgniteSystemProperties.getBoolean(IGNITE_PDS_CHECKPOINT_TEST_SKIP_SYNC);

    /** */
    private final int walRebalanceThreshold = IgniteSystemProperties.getInteger(
        IGNITE_PDS_WAL_REBALANCE_THRESHOLD, 500_000);

    /** Value of property for throttling policy override. */
    private final String throttlingPolicyOverride = IgniteSystemProperties.getString(
        IgniteSystemProperties.IGNITE_OVERRIDE_WRITE_THROTTLING_ENABLED);

    /** */
    private final boolean skipCheckpointOnNodeStop = IgniteSystemProperties.getBoolean(IGNITE_PDS_SKIP_CHECKPOINT_ON_NODE_STOP, false);

    /** Checkpoint lock hold count. */
    private static final ThreadLocal<Integer> CHECKPOINT_LOCK_HOLD_COUNT = new ThreadLocal<Integer>() {
        @Override protected Integer initialValue() {
            return 0;
        }
    };

    /** Assertion enabled. */
    private static final boolean ASSERTION_ENABLED = GridCacheDatabaseSharedManager.class.desiredAssertionStatus();

    /** Checkpoint file name pattern. */
    public static final Pattern CP_FILE_NAME_PATTERN = Pattern.compile("(\\d+)-(.*)-(START|END)\\.bin");

    /** */
    private static final String MBEAN_NAME = "DataStorageMetrics";

    /** */
    private static final String MBEAN_GROUP = "Persistent Store";

    /** WAL marker prefix for meta store. */
    private static final String WAL_KEY_PREFIX = "grp-wal-";

    /** Prefix for meta store records which means that WAL was disabled globally for some group. */
    private static final String WAL_GLOBAL_KEY_PREFIX = WAL_KEY_PREFIX + "disabled-";

    /** Prefix for meta store records which means that WAL was disabled locally for some group. */
    private static final String WAL_LOCAL_KEY_PREFIX = WAL_KEY_PREFIX + "local-disabled-";

    /** Prefix for meta store records which means that checkpoint entry for some group is not applicable for WAL rebalance. */
    private static final String CHECKPOINT_INAPPLICABLE_FOR_REBALANCE = "cp-wal-rebalance-inapplicable-";

    /** WAL marker predicate for meta store. */
    private static final IgnitePredicate<String> WAL_KEY_PREFIX_PRED = new IgnitePredicate<String>() {
        @Override public boolean apply(String key) {
            return key.startsWith(WAL_KEY_PREFIX);
        }
    };

    /** Timeout between partition file destroy and checkpoint to handle it. */
    private static final long PARTITION_DESTROY_CHECKPOINT_TIMEOUT = 30 * 1000; // 30 Seconds.

    /** */
    private static final String CHECKPOINT_RUNNER_THREAD_PREFIX = "checkpoint-runner";

    /** Checkpoint thread. Needs to be volatile because it is created in exchange worker. */
    private volatile Checkpointer checkpointer;

    /** Checkpointer thread instance. */
    private volatile IgniteThread checkpointerThread;

    /** For testing only. */
    private volatile boolean checkpointsEnabled = true;

    /** For testing only. */
    private volatile GridFutureAdapter<Void> enableChangeApplied;

    /** */
    ReentrantReadWriteLock checkpointLock = new ReentrantReadWriteLock();

    /** */
    private long checkpointFreq;

    /** */
    private CheckpointHistory cpHistory;

    /** */
    private FilePageStoreManager storeMgr;

    /** Checkpoint metadata directory ("cp"), contains files with checkpoint start and end */
    private File cpDir;

    /** Database configuration. */
    private final DataStorageConfiguration persistenceCfg;

    /** */
    private final Collection<DbCheckpointListener> lsnrs = new CopyOnWriteArrayList<>();

    /** */
    private boolean stopping;

    /**
     * The position of last seen WAL pointer. Used for resumming logging from this pointer.
     *
     * If binary memory recovery pefrormed on node start, the checkpoint END pointer will store
     * not the last WAL pointer and can't be used for resumming logging.
     */
    private volatile WALPointer walTail;

    /** Checkpoint runner thread pool. If null tasks are to be run in single thread */
    @Nullable private IgniteThreadPoolExecutor asyncRunner;

    /** Thread local with buffers for the checkpoint threads. Each buffer represent one page for durable memory. */
    private ThreadLocal<ByteBuffer> threadBuf;

    /** Map from a cacheId to a future indicating that there is an in-progress index rebuild for the given cache. */
    private final ConcurrentMap<Integer, GridFutureAdapter<Void>> idxRebuildFuts = new ConcurrentHashMap<>();

    /**
     * Lock holder for compatible folders mode. Null if lock holder was created at start node. <br>
     * In this case lock is held on PDS resover manager and it is not required to manage locking here
     */
    @Nullable private FileLockHolder fileLockHolder;

    /** Lock wait time. */
    private final long lockWaitTime;

    /** */
    private final boolean truncateWalOnCpFinish;

    /** */
    private Map</*grpId*/Integer, Map</*partId*/Integer, T2</*updCntr*/Long, WALPointer>>> reservedForExchange;

    /** */
    private final ConcurrentMap<T2</*grpId*/Integer, /*partId*/Integer>, T2</*updCntr*/Long, WALPointer>> reservedForPreloading = new ConcurrentHashMap<>();

    /** Snapshot manager. */
    private IgniteCacheSnapshotManager snapshotMgr;

    /** */
    private DataStorageMetricsImpl persStoreMetrics;

    /** Counter for written checkpoint pages. Not null only if checkpoint is running. */
    private volatile AtomicInteger writtenPagesCntr = null;

    /** Counter for fsynced checkpoint pages. Not null only if checkpoint is running. */
    private volatile AtomicInteger syncedPagesCntr = null;

    /** Counter for evicted checkpoint pages. Not null only if checkpoint is running. */
    private volatile AtomicInteger evictedPagesCntr = null;

    /** Number of pages in current checkpoint at the beginning of checkpoint. */
    private volatile int currCheckpointPagesCnt;

    /**
     * MetaStorage instance. Value {@code null} means storage not initialized yet.
     * Guarded by {@link GridCacheDatabaseSharedManager#checkpointReadLock()}
     */
    private MetaStorage metaStorage;

    /** */
    private List<MetastorageLifecycleListener> metastorageLifecycleLsnrs;

    /** Initially disabled cache groups. */
    private Collection<Integer> initiallyGlobalWalDisabledGrps = new HashSet<>();

    /** Initially local wal disabled groups. */
    private Collection<Integer> initiallyLocalWalDisabledGrps = new HashSet<>();

    /** File I/O factory for writing checkpoint markers. */
    private final FileIOFactory ioFactory;

    /** Timeout for checkpoint read lock acquisition in milliseconds. */
    private volatile long checkpointReadLockTimeout;

    /** Flag allows to log additional information about partitions during recovery phases. */
    private final boolean recoveryVerboseLogging = IgniteSystemProperties.getBoolean(
            IgniteSystemProperties.IGNITE_RECOVERY_VERBOSE_LOGGING, true);

    /** Pointer to a memory recovery record that should be included into the next checkpoint record. */
    private volatile WALPointer memoryRecoveryRecordPtr;

    /**
     * @param ctx Kernal context.
     */
    public GridCacheDatabaseSharedManager(GridKernalContext ctx) {
        IgniteConfiguration cfg = ctx.config();

        persistenceCfg = cfg.getDataStorageConfiguration();

        assert persistenceCfg != null;

        checkpointFreq = persistenceCfg.getCheckpointFrequency();

        truncateWalOnCpFinish = persistenceCfg.isWalHistorySizeParameterUsed()
            ? persistenceCfg.getWalHistorySize() != Integer.MAX_VALUE
            : persistenceCfg.getMaxWalArchiveSize() != Long.MAX_VALUE;

        lockWaitTime = persistenceCfg.getLockWaitTime();

        persStoreMetrics = new DataStorageMetricsImpl(
            persistenceCfg.isMetricsEnabled(),
            persistenceCfg.getMetricsRateTimeInterval(),
            persistenceCfg.getMetricsSubIntervalCount()
        );

        ioFactory = persistenceCfg.getFileIOFactory();

        Long cfgCheckpointReadLockTimeout = ctx.config().getDataStorageConfiguration() != null
            ? ctx.config().getDataStorageConfiguration().getCheckpointReadLockTimeout()
            : null;

        checkpointReadLockTimeout = IgniteSystemProperties.getLong(IGNITE_CHECKPOINT_READ_LOCK_TIMEOUT,
            cfgCheckpointReadLockTimeout != null
                ? cfgCheckpointReadLockTimeout
                : (ctx.workersRegistry() != null
                    ? ctx.workersRegistry().getSystemWorkerBlockedTimeout()
                    : ctx.config().getFailureDetectionTimeout()));
    }

    /**
     * @return File store manager.
     */
    public FilePageStoreManager getFileStoreManager() {
        return storeMgr;
    }

    /** */
    private void notifyMetastorageReadyForRead() throws IgniteCheckedException {
        for (MetastorageLifecycleListener lsnr : metastorageLifecycleLsnrs)
            lsnr.onReadyForRead(metaStorage);
    }

    /** */
    private void notifyMetastorageReadyForReadWrite() throws IgniteCheckedException {
        for (MetastorageLifecycleListener lsnr : metastorageLifecycleLsnrs)
            lsnr.onReadyForReadWrite(metaStorage);
    }

    /**
     *
     */
    public Checkpointer getCheckpointer() {
        return checkpointer;
    }

    /**
     * For test use only.
     *
     * @return Checkpointer thread instance.
     */
    public IgniteThread checkpointerThread() {
        return checkpointerThread;
    }

    /**
     * For test use only.
     */
    public IgniteInternalFuture<Void> enableCheckpoints(boolean enable) {
        GridFutureAdapter<Void> fut = new GridFutureAdapter<>();

        enableChangeApplied = fut;

        checkpointsEnabled = enable;

        wakeupForCheckpoint("enableCheckpoints()");

        return fut;
    }

    /** {@inheritDoc} */
    @Override protected void initDataRegions0(DataStorageConfiguration memCfg) throws IgniteCheckedException {
        super.initDataRegions0(memCfg);

        addDataRegion(
            memCfg,
            createMetastoreDataRegionConfig(memCfg),
            false
        );

        persStoreMetrics.regionMetrics(memMetricsMap.values());
    }

    /**
     * Create metastorage data region configuration with enabled persistence by default.
     *
     * @param storageCfg Data storage configuration.
     * @return Data region configuration.
     */
    private DataRegionConfiguration createMetastoreDataRegionConfig(DataStorageConfiguration storageCfg) {
        DataRegionConfiguration cfg = new DataRegionConfiguration();

        cfg.setName(METASTORE_DATA_REGION_NAME);
        cfg.setInitialSize(storageCfg.getSystemRegionInitialSize());
        cfg.setMaxSize(storageCfg.getSystemRegionMaxSize());
        cfg.setPersistenceEnabled(true);

        return cfg;
    }

    /** {@inheritDoc} */
    @Override protected void start0() throws IgniteCheckedException {
        super.start0();

        threadBuf = new ThreadLocal<ByteBuffer>() {
            /** {@inheritDoc} */
            @Override protected ByteBuffer initialValue() {
                ByteBuffer tmpWriteBuf = ByteBuffer.allocateDirect(pageSize());

                tmpWriteBuf.order(ByteOrder.nativeOrder());

                return tmpWriteBuf;
            }
        };

        snapshotMgr = cctx.snapshot();

        final GridKernalContext kernalCtx = cctx.kernalContext();

        if (!kernalCtx.clientNode()) {
            kernalCtx.internalSubscriptionProcessor().registerDatabaseListener(new MetastorageRecoveryLifecycle());

            checkpointer = new Checkpointer(cctx.igniteInstanceName(), "db-checkpoint-thread", log);

            cpHistory = new CheckpointHistory(kernalCtx);

            IgnitePageStoreManager store = cctx.pageStore();

            assert store instanceof FilePageStoreManager : "Invalid page store manager was created: " + store;

            storeMgr = (FilePageStoreManager)store;

            cpDir = Paths.get(storeMgr.workDir().getAbsolutePath(), "cp").toFile();

            if (!U.mkdirs(cpDir))
                throw new IgniteCheckedException("Could not create directory for checkpoint metadata: " + cpDir);

            final FileLockHolder preLocked = kernalCtx.pdsFolderResolver()
                    .resolveFolders()
                    .getLockedFileLockHolder();

            acquireFileLock(preLocked);

            cleanupTempCheckpointDirectory();

            persStoreMetrics.wal(cctx.wal());
        }
    }

    /**
     * Cleanup checkpoint directory from all temporary files.
     */
    @Override public void cleanupTempCheckpointDirectory() throws IgniteCheckedException {
        try {
            try (DirectoryStream<Path> files = Files.newDirectoryStream(cpDir.toPath(), TMP_FILE_MATCHER::matches)) {
                for (Path path : files)
                    Files.delete(path);
            }
        }
        catch (IOException e) {
            throw new IgniteCheckedException("Failed to cleanup checkpoint directory from temporary files: " + cpDir, e);
        }
    }

    /** {@inheritDoc} */
    @Override public void cleanupRestoredCaches() {
        if (dataRegionMap.isEmpty())
            return;

        for (CacheGroupDescriptor grpDesc : cctx.cache().cacheGroupDescriptors().values()) {
            String regionName = grpDesc.config().getDataRegionName();

            DataRegion region = regionName != null ? dataRegionMap.get(regionName) : dfltDataRegion;

            if (region == null)
                continue;

            if (log.isInfoEnabled())
                log.info("Page memory " + region.config().getName() + " for " + grpDesc + " has invalidated.");

            int partitions = grpDesc.config().getAffinity().partitions();

            if (region.pageMemory() instanceof PageMemoryEx) {
                PageMemoryEx memEx = (PageMemoryEx)region.pageMemory();

                for (int partId = 0; partId < partitions; partId++)
                    memEx.invalidate(grpDesc.groupId(), partId);

                memEx.invalidate(grpDesc.groupId(), PageIdAllocator.INDEX_PARTITION);
            }
        }

        storeMgr.cleanupPageStoreIfMatch(
            new Predicate<Integer>() {
                @Override public boolean test(Integer grpId) {
                    return MetaStorage.METASTORAGE_CACHE_ID != grpId;
                }
            },
            true);
    }

    /** {@inheritDoc} */
    @Override public void cleanupCheckpointDirectory() throws IgniteCheckedException {
        if (cpHistory != null)
            cpHistory = new CheckpointHistory(cctx.kernalContext());

        try {
            try (DirectoryStream<Path> files = Files.newDirectoryStream(cpDir.toPath())) {
                for (Path path : files)
                    Files.delete(path);
            }
        }
        catch (IOException e) {
            throw new IgniteCheckedException("Failed to cleanup checkpoint directory: " + cpDir, e);
        }
    }

    /**
     * @param preLocked Pre-locked file lock holder.
     */
    private void acquireFileLock(FileLockHolder preLocked) throws IgniteCheckedException {
        if (cctx.kernalContext().clientNode())
            return;

        fileLockHolder = preLocked == null ?
            new FileLockHolder(storeMgr.workDir().getPath(), cctx.kernalContext(), log) : preLocked;

        if (!fileLockHolder.isLocked()) {
            if (log.isDebugEnabled())
                log.debug("Try to capture file lock [nodeId=" +
                    cctx.localNodeId() + " path=" + fileLockHolder.lockPath() + "]");

            fileLockHolder.tryLock(lockWaitTime);
        }
    }

    /**
     *
     */
    private void releaseFileLock() {
        if (cctx.kernalContext().clientNode() || fileLockHolder == null)
            return;

        if (log.isDebugEnabled())
            log.debug("Release file lock [nodeId=" +
                cctx.localNodeId() + " path=" + fileLockHolder.lockPath() + "]");

        fileLockHolder.close();
    }

    /**
     * Retreives checkpoint history form specified {@code dir}.
     *
     * @return List of checkpoints.
     */
    private List<CheckpointEntry> retreiveHistory() throws IgniteCheckedException {
        if (!cpDir.exists())
            return Collections.emptyList();

        try (DirectoryStream<Path> cpFiles = Files.newDirectoryStream(
            cpDir.toPath(),
            path -> CP_FILE_NAME_PATTERN.matcher(path.toFile().getName()).matches())
        ) {
            List<CheckpointEntry> checkpoints = new ArrayList<>();

            ByteBuffer buf = ByteBuffer.allocate(FileWALPointer.POINTER_SIZE);
            buf.order(ByteOrder.nativeOrder());

            for (Path cpFile : cpFiles) {
                CheckpointEntry cp = parseFromFile(buf, cpFile.toFile());

                if (cp != null)
                    checkpoints.add(cp);
            }

            return checkpoints;
        }
        catch (IOException e) {
            throw new IgniteCheckedException("Failed to load checkpoint history.", e);
        }
    }

    /**
     * Parses checkpoint entry from given file.
     *
     * @param buf Temporary byte buffer.
     * @param file Checkpoint file.
     */
    @Nullable private CheckpointEntry parseFromFile(ByteBuffer buf, File file) throws IgniteCheckedException {
        Matcher matcher = CP_FILE_NAME_PATTERN.matcher(file.getName());

        if (!matcher.matches())
            return null;

        CheckpointEntryType type = CheckpointEntryType.valueOf(matcher.group(3));

        if (type != CheckpointEntryType.START)
            return null;

        long cpTs = Long.parseLong(matcher.group(1));
        UUID cpId = UUID.fromString(matcher.group(2));

        WALPointer ptr = readPointer(file, buf);

        return createCheckPointEntry(cpTs, ptr, cpId, null, CheckpointEntryType.START);
    }

    /**
     * Removes checkpoint start/end files belongs to given {@code cpEntry}.
     *
     * @param cpEntry Checkpoint entry.
     *
     * @throws IgniteCheckedException If failed to delete.
     */
    private void removeCheckpointFiles(CheckpointEntry cpEntry) throws IgniteCheckedException {
        Path startFile = new File(cpDir.getAbsolutePath(), checkpointFileName(cpEntry, CheckpointEntryType.START)).toPath();
        Path endFile = new File(cpDir.getAbsolutePath(), checkpointFileName(cpEntry, CheckpointEntryType.END)).toPath();

        try {
            if (Files.exists(startFile))
                Files.delete(startFile);

            if (Files.exists(endFile))
                Files.delete(endFile);
        }
        catch (IOException e) {
            throw new StorageException("Failed to delete stale checkpoint files: " + cpEntry, e);
        }
    }

    /** */
    private void readMetastore() throws IgniteCheckedException {
        try {
            CheckpointStatus status = readCheckpointStatus();

            checkpointReadLock();

            try {
                dataRegion(METASTORE_DATA_REGION_NAME).pageMemory().start();

                performBinaryMemoryRestore(status, onlyMetastorageGroup(), physicalRecords(), false);

                metaStorage = createMetastorage(true);

                applyLogicalUpdates(status, onlyMetastorageGroup(), onlyMetastorageRecords(), false);

                fillWalDisabledGroups();

                notifyMetastorageReadyForRead();
            }
            finally {
                metaStorage = null;

                dataRegion(METASTORE_DATA_REGION_NAME).pageMemory().stop(false);

                cctx.pageStore().cleanupPageStoreIfMatch(new Predicate<Integer>() {
                    @Override public boolean test(Integer grpId) {
                        return MetaStorage.METASTORAGE_CACHE_ID == grpId;
                    }
                }, false);

                checkpointReadUnlock();
            }
        }
        catch (StorageException e) {
            cctx.kernalContext().failure().process(new FailureContext(FailureType.CRITICAL_ERROR, e));

            throw new IgniteCheckedException(e);
        }
    }

    /** {@inheritDoc} */
    @Override public void onActivate(GridKernalContext ctx) throws IgniteCheckedException {
        if (log.isDebugEnabled())
            log.debug("Activate database manager [id=" + cctx.localNodeId() +
                " topVer=" + cctx.discovery().topologyVersionEx() + " ]");

        snapshotMgr = cctx.snapshot();

        if (!cctx.kernalContext().clientNode() && checkpointer == null)
            checkpointer = new Checkpointer(cctx.igniteInstanceName(), "db-checkpoint-thread", log);

        super.onActivate(ctx);

        if (!cctx.kernalContext().clientNode()) {
            initializeCheckpointPool();

            finishRecovery();
        }
    }

    /** {@inheritDoc} */
    @Override public void onDeActivate(GridKernalContext kctx) {
        if (log.isDebugEnabled())
            log.debug("DeActivate database manager [id=" + cctx.localNodeId() +
                " topVer=" + cctx.discovery().topologyVersionEx() + " ]");

        onKernalStop0(false);

        super.onDeActivate(kctx);

        /* Must be here, because after deactivate we can invoke activate and file lock must be already configured */
        stopping = false;
    }

    /**
     *
     */
    private void initializeCheckpointPool() {
        if (persistenceCfg.getCheckpointThreads() > 1)
            asyncRunner = new IgniteThreadPoolExecutor(
                CHECKPOINT_RUNNER_THREAD_PREFIX,
                cctx.igniteInstanceName(),
                persistenceCfg.getCheckpointThreads(),
                persistenceCfg.getCheckpointThreads(),
                30_000,
                new LinkedBlockingQueue<Runnable>()
            );
    }

    /** {@inheritDoc} */
    @Override protected void registerMetricsMBeans(IgniteConfiguration cfg) {
        super.registerMetricsMBeans(cfg);

        registerMetricsMBean(
            cctx.kernalContext().config(),
            MBEAN_GROUP,
            MBEAN_NAME,
            persStoreMetrics,
            DataStorageMetricsMXBean.class
        );
    }

    /** {@inheritDoc} */
    @Override protected IgniteOutClosure<Long> freeSpaceProvider(final DataRegionConfiguration dataRegCfg) {
        if (!dataRegCfg.isPersistenceEnabled())
            return super.freeSpaceProvider(dataRegCfg);

        final String dataRegName = dataRegCfg.getName();

        return new IgniteOutClosure<Long>() {
            @Override public Long apply() {
                long freeSpace = 0L;

                for (CacheGroupContext grpCtx : cctx.cache().cacheGroups()) {
                    if (!grpCtx.dataRegion().config().getName().equals(dataRegName))
                        continue;

                    assert grpCtx.offheap() instanceof GridCacheOffheapManager;

                    freeSpace += ((GridCacheOffheapManager)grpCtx.offheap()).freeSpace();
                }

                return freeSpace;
            }
        };
    }

    /**
     * Restores last valid WAL pointer and resumes logging from that pointer.
     * Re-creates metastorage if needed.
     *
     * @throws IgniteCheckedException If failed.
     */
    private void finishRecovery() throws IgniteCheckedException {
        assert !cctx.kernalContext().clientNode();

        long time = System.currentTimeMillis();

        checkpointReadLock();

        try {
            for (DatabaseLifecycleListener lsnr : getDatabaseListeners(cctx.kernalContext()))
                lsnr.beforeResumeWalLogging(this);

            // Try to resume logging since last finished checkpoint if possible.
            if (walTail == null) {
                CheckpointStatus status = readCheckpointStatus();

                walTail = CheckpointStatus.NULL_PTR.equals(status.endPtr) ? null : status.endPtr;
            }

            cctx.wal().resumeLogging(walTail);

            walTail = null;

            // Recreate metastorage to refresh page memory state after deactivation.
            if (metaStorage == null)
                metaStorage = createMetastorage(false);

            notifyMetastorageReadyForReadWrite();

            U.log(log, "Finish recovery performed in " + (System.currentTimeMillis() - time) + " ms.");
        }
        catch (IgniteCheckedException e) {
            if (X.hasCause(e, StorageException.class, IOException.class))
                cctx.kernalContext().failure().process(new FailureContext(FailureType.CRITICAL_ERROR, e));

            throw e;
        }
        finally {
            checkpointReadUnlock();
        }
    }

    /**
     * @param readOnly Metastorage read-only mode.
     * @return Instance of Metastorage.
     * @throws IgniteCheckedException If failed to create metastorage.
     */
    private MetaStorage createMetastorage(boolean readOnly) throws IgniteCheckedException {
        cctx.pageStore().initializeForMetastorage();

        MetaStorage storage = new MetaStorage(
            cctx,
            dataRegion(METASTORE_DATA_REGION_NAME),
            (DataRegionMetricsImpl) memMetricsMap.get(METASTORE_DATA_REGION_NAME),
            readOnly
        );

        storage.init(this);

        return storage;
    }

    /**
     * @param cacheGroupsPredicate Cache groups to restore.
     * @param recordTypePredicate Filter records by type.
     * @return Last seen WAL pointer during binary memory recovery.
     * @throws IgniteCheckedException If failed.
     */
    private RestoreBinaryState restoreBinaryMemory(
        IgnitePredicate<Integer> cacheGroupsPredicate,
        IgniteBiPredicate<WALRecord.RecordType, WALPointer> recordTypePredicate
    ) throws IgniteCheckedException {
        long time = System.currentTimeMillis();

        try {
            log.info("Starting binary memory restore for: " + cctx.cache().cacheGroupDescriptors().keySet());

            for (DatabaseLifecycleListener lsnr : getDatabaseListeners(cctx.kernalContext()))
                lsnr.beforeBinaryMemoryRestore(this);

            CheckpointStatus status = readCheckpointStatus();

            // First, bring memory to the last consistent checkpoint state if needed.
            // This method should return a pointer to the last valid record in the WAL.
            RestoreBinaryState binaryState = performBinaryMemoryRestore(
                status,
                cacheGroupsPredicate,
                recordTypePredicate,
                true
            );

            WALPointer restored = binaryState.lastReadRecordPointer().map(FileWALPointer::next).orElse(null);

            if (restored == null && !status.endPtr.equals(CheckpointStatus.NULL_PTR)) {
                throw new StorageException("The memory cannot be restored. The critical part of WAL archive is missing " +
                    "[tailWalPtr=" + restored + ", endPtr=" + status.endPtr + ']');
            }
            else if (restored != null)
                U.log(log, "Binary memory state restored at node startup [restoredPtr=" + restored + ']');

            // Wal logging is now available.
            cctx.wal().resumeLogging(restored);

            // Log MemoryRecoveryRecord to make sure that old physical records are not replayed during
            // next physical recovery.
            memoryRecoveryRecordPtr = cctx.wal().log(new MemoryRecoveryRecord(U.currentTimeMillis()));

            for (DatabaseLifecycleListener lsnr : getDatabaseListeners(cctx.kernalContext()))
                lsnr.afterBinaryMemoryRestore(this, binaryState);

            if (log.isInfoEnabled())
                log.info("Binary recovery performed in " + (System.currentTimeMillis() - time) + " ms.");

            return binaryState;
        }
        catch (IgniteCheckedException e) {
            if (X.hasCause(e, StorageException.class, IOException.class))
                cctx.kernalContext().failure().process(new FailureContext(FailureType.CRITICAL_ERROR, e));

            throw e;
        }
    }

    /** {@inheritDoc} */
    @Override protected void onKernalStop0(boolean cancel) {
        checkpointLock.writeLock().lock();

        try {
            stopping = true;
        }
        finally {
            checkpointLock.writeLock().unlock();
        }

        shutdownCheckpointer(cancel);

        lsnrs.clear();

        super.onKernalStop0(cancel);

        unregisterMetricsMBean(
            cctx.gridConfig(),
            MBEAN_GROUP,
            MBEAN_NAME
        );

        metaStorage = null;
    }

    /** {@inheritDoc} */
    @Override protected void stop0(boolean cancel) {
        super.stop0(cancel);

        releaseFileLock();
    }

    /** */
    private long[] calculateFragmentSizes(int concLvl, long cacheSize, long chpBufSize) {
        if (concLvl < 2)
            concLvl = Runtime.getRuntime().availableProcessors();

        long fragmentSize = cacheSize / concLvl;

        if (fragmentSize < 1024 * 1024)
            fragmentSize = 1024 * 1024;

        long[] sizes = new long[concLvl + 1];

        for (int i = 0; i < concLvl; i++)
            sizes[i] = fragmentSize;

        sizes[concLvl] = chpBufSize;

        return sizes;
    }

    /** {@inheritDoc} */
    @Override protected PageMemory createPageMemory(
        DirectMemoryProvider memProvider,
        DataStorageConfiguration memCfg,
        DataRegionConfiguration plcCfg,
        DataRegionMetricsImpl memMetrics,
        final boolean trackable
    ) {
        if (!plcCfg.isPersistenceEnabled())
            return super.createPageMemory(memProvider, memCfg, plcCfg, memMetrics, trackable);

        memMetrics.persistenceEnabled(true);

        long cacheSize = plcCfg.getMaxSize();

        // Checkpoint buffer size can not be greater than cache size, it does not make sense.
        long chpBufSize = checkpointBufferSize(plcCfg);

        if (chpBufSize > cacheSize) {
            U.quietAndInfo(log,
                "Configured checkpoint page buffer size is too big, setting to the max region size [size="
                    + U.readableSize(cacheSize, false) + ",  memPlc=" + plcCfg.getName() + ']');

            chpBufSize = cacheSize;
        }

        GridInClosure3X<Long, FullPageId, PageMemoryEx> changeTracker;

        if (trackable)
            changeTracker = new GridInClosure3X<Long, FullPageId, PageMemoryEx>() {
                @Override public void applyx(
                    Long page,
                    FullPageId fullId,
                    PageMemoryEx pageMem
                ) throws IgniteCheckedException {
                    if (trackable)
                        snapshotMgr.onChangeTrackerPage(page, fullId, pageMem);
                }
            };
        else
            changeTracker = null;

        PageMemoryImpl pageMem = new PageMemoryImpl(
            wrapMetricsMemoryProvider(memProvider, memMetrics),
            calculateFragmentSizes(
                memCfg.getConcurrencyLevel(),
                cacheSize,
                chpBufSize
            ),
            cctx,
            memCfg.getPageSize(),
            (fullId, pageBuf, tag) -> {
                memMetrics.onPageWritten();

                // We can write only page from disk into snapshot.
                snapshotMgr.beforePageWrite(fullId);

                // Write page to disk.
                storeMgr.write(fullId.groupId(), fullId.pageId(), pageBuf, tag);

                AtomicInteger cntr = evictedPagesCntr;

                if (cntr != null)
                    cntr.incrementAndGet();
            },
            changeTracker,
            this,
            memMetrics,
            resolveThrottlingPolicy(),
            this
        );

        memMetrics.pageMemory(pageMem);

        return pageMem;
    }

    /**
     * @param memoryProvider0 Memory provider.
     * @param memMetrics Memory metrics.
     * @return Wrapped memory provider.
     */
    @Override protected DirectMemoryProvider wrapMetricsMemoryProvider(
            final DirectMemoryProvider memoryProvider0,
            final DataRegionMetricsImpl memMetrics
    ) {
        return new DirectMemoryProvider() {
            private AtomicInteger checkPointBufferIdxCnt = new AtomicInteger();

            private final DirectMemoryProvider memProvider = memoryProvider0;

            @Override public void initialize(long[] chunkSizes) {
                memProvider.initialize(chunkSizes);

                checkPointBufferIdxCnt.set(chunkSizes.length);
            }

            @Override public void shutdown(boolean deallocate) {
                memProvider.shutdown(deallocate);
            }

            @Override public DirectMemoryRegion nextRegion() {
                DirectMemoryRegion nextMemoryRegion = memProvider.nextRegion();

                if (nextMemoryRegion == null)
                    return null;

                int idx = checkPointBufferIdxCnt.decrementAndGet();

                long chunkSize = nextMemoryRegion.size();

                // Checkpoint chunk last in the long[] chunkSizes.
                if (idx != 0)
                    memMetrics.updateOffHeapSize(chunkSize);
                else
                    memMetrics.updateCheckpointBufferSize(chunkSize);

                return nextMemoryRegion;
            }
        };
    }

    /**
     * Resolves throttling policy according to the settings.
     */
    @NotNull private PageMemoryImpl.ThrottlingPolicy resolveThrottlingPolicy() {
        PageMemoryImpl.ThrottlingPolicy plc = persistenceCfg.isWriteThrottlingEnabled()
            ? PageMemoryImpl.ThrottlingPolicy.SPEED_BASED
            : PageMemoryImpl.ThrottlingPolicy.CHECKPOINT_BUFFER_ONLY;

        if (throttlingPolicyOverride != null) {
            try {
                plc = PageMemoryImpl.ThrottlingPolicy.valueOf(throttlingPolicyOverride.toUpperCase());
            }
            catch (IllegalArgumentException e) {
                log.error("Incorrect value of IGNITE_OVERRIDE_WRITE_THROTTLING_ENABLED property. " +
                    "The default throttling policy will be used [plc=" + throttlingPolicyOverride +
                    ", defaultPlc=" + plc + ']');
            }
        }
        return plc;
    }

    /** {@inheritDoc} */
    @Override protected void checkRegionEvictionProperties(DataRegionConfiguration regCfg, DataStorageConfiguration dbCfg)
        throws IgniteCheckedException {
        if (!regCfg.isPersistenceEnabled())
            super.checkRegionEvictionProperties(regCfg, dbCfg);
        else if (regCfg.getPageEvictionMode() != DataPageEvictionMode.DISABLED) {
            U.warn(log, "Page eviction mode will have no effect because the oldest pages are evicted automatically " +
                "if Ignite persistence is enabled: " + regCfg.getName());
        }
    }

    /** {@inheritDoc} */
    @Override protected void checkPageSize(DataStorageConfiguration memCfg) {
        if (memCfg.getPageSize() == 0) {
            try {
                assert cctx.pageStore() instanceof FilePageStoreManager :
                    "Invalid page store manager was created: " + cctx.pageStore();

                Path anyIdxPartFile = IgniteUtils.searchFileRecursively(
                    ((FilePageStoreManager)cctx.pageStore()).workDir().toPath(), FilePageStoreManager.INDEX_FILE_NAME);

                if (anyIdxPartFile != null) {
                    memCfg.setPageSize(resolvePageSizeFromPartitionFile(anyIdxPartFile));

                    return;
                }
            }
            catch (IgniteCheckedException | IOException | IllegalArgumentException e) {
                U.quietAndWarn(log, "Attempt to resolve pageSize from store files failed: " + e.getMessage());

                U.quietAndWarn(log, "Default page size will be used: " + DataStorageConfiguration.DFLT_PAGE_SIZE + " bytes");
            }

            memCfg.setPageSize(DataStorageConfiguration.DFLT_PAGE_SIZE);
        }
    }

    /**
     * @param partFile Partition file.
     */
    private int resolvePageSizeFromPartitionFile(Path partFile) throws IOException, IgniteCheckedException {
        try (FileIO fileIO = ioFactory.create(partFile.toFile())) {
            int minimalHdr = FilePageStore.HEADER_SIZE;

            if (fileIO.size() < minimalHdr)
                throw new IgniteCheckedException("Partition file is too small: " + partFile);

            ByteBuffer hdr = ByteBuffer.allocate(minimalHdr).order(ByteOrder.LITTLE_ENDIAN);

            fileIO.readFully(hdr);

            hdr.rewind();

            hdr.getLong(); // Read signature.

            hdr.getInt(); // Read version.

            hdr.get(); // Read type.

            int pageSize = hdr.getInt();

            if (pageSize == 2048) {
                U.quietAndWarn(log, "You are currently using persistent store with 2K pages (DataStorageConfiguration#" +
                    "pageSize). If you use SSD disk, consider migrating to 4K pages for better IO performance.");
            }

            return pageSize;
        }
    }

    /**
     * @param cancel Cancel flag.
     */
    @SuppressWarnings("unused")
    private void shutdownCheckpointer(boolean cancel) {
        Checkpointer cp = checkpointer;

        if (cp != null) {
            if (cancel)
                cp.shutdownNow();
            else
                cp.cancel();

            try {
                U.join(cp);

                checkpointer = null;
            }
            catch (IgniteInterruptedCheckedException ignore) {
                U.warn(log, "Was interrupted while waiting for checkpointer shutdown, " +
                    "will not wait for checkpoint to finish.");

                cp.shutdownNow();

                while (true) {
                    try {
                        U.join(cp);

                        checkpointer = null;

                        cp.scheduledCp.cpFinishFut.onDone(
                            new NodeStoppingException("Checkpointer is stopped during node stop."));

                        break;
                    }
                    catch (IgniteInterruptedCheckedException ignored) {
                        //Ignore
                    }
                }

                Thread.currentThread().interrupt();
            }
        }

        if (asyncRunner != null) {
            asyncRunner.shutdownNow();

            try {
                asyncRunner.awaitTermination(2, TimeUnit.MINUTES);
            }
            catch (InterruptedException ignore) {
                Thread.currentThread().interrupt();
            }
        }
    }

    /** {@inheritDoc} */
    @Override public void beforeExchange(GridDhtPartitionsExchangeFuture fut) throws IgniteCheckedException {
        // Try to restore partition states.
        if (fut.localJoinExchange() || fut.activateCluster()
            || (fut.exchangeActions() != null && !F.isEmpty(fut.exchangeActions().cacheGroupsToStart()))) {
            U.doInParallel(
                cctx.kernalContext().getSystemExecutorService(),
                cctx.cache().cacheGroups(),
                cacheGroup -> {
                    if (cacheGroup.isLocal())
                        return null;

                    cctx.database().checkpointReadLock();

                    try {
                        cacheGroup.offheap().restorePartitionStates(Collections.emptyMap());

                        if (cacheGroup.localStartVersion().equals(fut.initialVersion()))
                            cacheGroup.topology().afterStateRestored(fut.initialVersion());

                        fut.timeBag().finishLocalStage("Restore partition states " +
                            "[grp=" + cacheGroup.cacheOrGroupName() + "]");
                    }
                    finally {
                        cctx.database().checkpointReadUnlock();
                    }

                    return null;
                }
            );

            fut.timeBag().finishGlobalStage("Restore partition states");
        }

        if (cctx.kernalContext().query().moduleEnabled()) {
            ExchangeActions acts = fut.exchangeActions();

            if (acts != null) {
                if (!F.isEmpty(acts.cacheStartRequests())) {
                    for (ExchangeActions.CacheActionData actionData : acts.cacheStartRequests())
                        prepareIndexRebuildFuture(CU.cacheId(actionData.request().cacheName()));
                }
                else if (acts.localJoinContext() != null && !F.isEmpty(acts.localJoinContext().caches())) {
                    for (T2<DynamicCacheDescriptor, NearCacheConfiguration> tup : acts.localJoinContext().caches())
                        prepareIndexRebuildFuture(tup.get1().cacheId());
                }
            }
        }
    }

    /**
     * Creates a new index rebuild future that should be completed later after exchange is done. The future
     * has to be created before exchange is initialized to guarantee that we will capture a correct future
     * after activation or restore completes.
     * If there was an old future for the given ID, it will be completed.
     *
     * @param cacheId Cache ID.
     */
    private void prepareIndexRebuildFuture(int cacheId) {
        GridFutureAdapter<Void> old = idxRebuildFuts.put(cacheId, new GridFutureAdapter<>());

        if (old != null)
            old.onDone();
    }

    /** {@inheritDoc} */
    @Override public void rebuildIndexesIfNeeded(GridDhtPartitionsExchangeFuture fut) {
        GridQueryProcessor qryProc = cctx.kernalContext().query();

        if (qryProc.moduleEnabled()) {
            for (final GridCacheContext cacheCtx : (Collection<GridCacheContext>)cctx.cacheContexts()) {
                if (cacheCtx.startTopologyVersion().equals(fut.initialVersion())) {
                    final int cacheId = cacheCtx.cacheId();
                    final GridFutureAdapter<Void> usrFut = idxRebuildFuts.get(cacheId);

                    IgniteInternalFuture<?> rebuildFut = qryProc.rebuildIndexesFromHash(cacheCtx);

                    if (rebuildFut != null) {
                        log().info("Started indexes rebuilding for cache [name=" + cacheCtx.name()
                            + ", grpName=" + cacheCtx.group().name() + ']');

                        assert usrFut != null : "Missing user future for cache: " + cacheCtx.name();

                        rebuildFut.listen(new CI1<IgniteInternalFuture>() {
                            @Override public void apply(IgniteInternalFuture fut) {
                                idxRebuildFuts.remove(cacheId, usrFut);

                                Throwable err = fut.error();

                                usrFut.onDone(err);

                                CacheConfiguration ccfg = cacheCtx.config();

                                if (ccfg != null) {
                                    if (err == null)
                                        log().info("Finished indexes rebuilding for cache [name=" + ccfg.getName()
                                            + ", grpName=" + ccfg.getGroupName() + ']');
                                    else {
                                        if (!(err instanceof NodeStoppingException))
                                            log().error("Failed to rebuild indexes for cache  [name=" + ccfg.getName()
                                                + ", grpName=" + ccfg.getGroupName() + ']', err);
                                    }
                                }
                            }
                        });
                    }
                    else {
                        if (usrFut != null) {
                            idxRebuildFuts.remove(cacheId, usrFut);

                            usrFut.onDone();
                        }
                    }
                }
            }
        }
    }

    /** {@inheritDoc} */
    @Nullable @Override public IgniteInternalFuture indexRebuildFuture(int cacheId) {
        return idxRebuildFuts.get(cacheId);
    }

    /** {@inheritDoc} */
    @Override public void onCacheGroupsStopped(
        Collection<IgniteBiTuple<CacheGroupContext, Boolean>> stoppedGrps
    ) {
        Map<PageMemoryEx, Collection<Integer>> destroyed = new HashMap<>();

        for (IgniteBiTuple<CacheGroupContext, Boolean> tup : stoppedGrps) {
            CacheGroupContext gctx = tup.get1();

            if (!gctx.persistenceEnabled())
                continue;

            snapshotMgr.onCacheGroupStop(gctx);

            PageMemoryEx pageMem = (PageMemoryEx)gctx.dataRegion().pageMemory();

            Collection<Integer> grpIds = destroyed.computeIfAbsent(pageMem, k -> new HashSet<>());

            grpIds.add(tup.get1().groupId());

            pageMem.onCacheGroupDestroyed(tup.get1().groupId());

            if (tup.get2())
                cctx.kernalContext().encryption().onCacheGroupDestroyed(gctx.groupId());
        }

        Collection<IgniteInternalFuture<Void>> clearFuts = new ArrayList<>(destroyed.size());

        for (Map.Entry<PageMemoryEx, Collection<Integer>> entry : destroyed.entrySet()) {
            final Collection<Integer> grpIds = entry.getValue();

            clearFuts.add(entry.getKey().clearAsync((grpId, pageIdg) -> grpIds.contains(grpId), false));
        }

        for (IgniteInternalFuture<Void> clearFut : clearFuts) {
            try {
                clearFut.get();
            }
            catch (IgniteCheckedException e) {
                log.error("Failed to clear page memory", e);
            }
        }

        if (cctx.pageStore() != null) {
            for (IgniteBiTuple<CacheGroupContext, Boolean> tup : stoppedGrps) {
                CacheGroupContext grp = tup.get1();

                try {
                    cctx.pageStore().shutdownForCacheGroup(grp, tup.get2());
                }
                catch (IgniteCheckedException e) {
                    U.error(log, "Failed to gracefully clean page store resources for destroyed cache " +
                        "[cache=" + grp.cacheOrGroupName() + "]", e);
                }
            }
        }
    }

    /**
     * Gets the checkpoint read lock. While this lock is held, checkpoint thread will not acquireSnapshotWorker memory
     * state.
     * @throws IgniteException If failed.
     */
    @Override public void checkpointReadLock() {
        if (checkpointLock.writeLock().isHeldByCurrentThread())
            return;

        long timeout = checkpointReadLockTimeout;

        long start = U.currentTimeMillis();

        boolean interruped = false;

        try {
            for (; ; ) {
                try {
                    if (timeout > 0 && (U.currentTimeMillis() - start) >= timeout)
                        failCheckpointReadLock();

                    try {
                        if (timeout > 0) {
                            if (!checkpointLock.readLock().tryLock(timeout - (U.currentTimeMillis() - start),
                                TimeUnit.MILLISECONDS))
                                failCheckpointReadLock();
                        }
                        else
                            checkpointLock.readLock().lock();
                    }
                    catch (InterruptedException e) {
                        interruped = true;

                        continue;
                    }

                    if (stopping) {
                        checkpointLock.readLock().unlock();

                        throw new IgniteException(new NodeStoppingException("Failed to perform cache update: node is stopping."));
                    }

                    if (checkpointLock.getReadHoldCount() > 1 || safeToUpdatePageMemories())
                        break;
                    else {
                        checkpointLock.readLock().unlock();

                        if (timeout > 0 && U.currentTimeMillis() - start >= timeout)
                            failCheckpointReadLock();

                        try {
                            checkpointer.wakeupForCheckpoint(0, "too many dirty pages").cpBeginFut
                                .getUninterruptibly();
                        }
                        catch (IgniteFutureTimeoutCheckedException e) {
                            failCheckpointReadLock();
                        }
                        catch (IgniteCheckedException e) {
                            throw new IgniteException("Failed to wait for checkpoint begin.", e);
                        }
                    }
                }
                catch (CheckpointReadLockTimeoutException e) {
                    log.error(e.getMessage(), e);

                    timeout = 0;
                }
            }
        }
        finally {
            if (interruped)
                Thread.currentThread().interrupt();
        }

        if (ASSERTION_ENABLED)
            CHECKPOINT_LOCK_HOLD_COUNT.set(CHECKPOINT_LOCK_HOLD_COUNT.get() + 1);
    }

    /**
     * Invokes critical failure processing. Always throws.
     *
     * @throws CheckpointReadLockTimeoutException If node was not invalidated as result of handling.
     * @throws IgniteException If node was invalidated as result of handling.
     */
    private void failCheckpointReadLock() throws CheckpointReadLockTimeoutException, IgniteException {
        String msg = "Checkpoint read lock acquisition has been timed out.";

        IgniteException e = new IgniteException(msg);

        if (cctx.kernalContext().failure().process(new FailureContext(SYSTEM_CRITICAL_OPERATION_TIMEOUT, e)))
            throw e;

        throw new CheckpointReadLockTimeoutException(msg);
    }

    /** {@inheritDoc} */
    @Override public boolean checkpointLockIsHeldByThread() {
        return !ASSERTION_ENABLED ||
            checkpointLock.isWriteLockedByCurrentThread() ||
            CHECKPOINT_LOCK_HOLD_COUNT.get() > 0 ||
            Thread.currentThread().getName().startsWith(CHECKPOINT_RUNNER_THREAD_PREFIX);
    }

    /**
     * @return {@code true} if all PageMemory instances are safe to update.
     */
    private boolean safeToUpdatePageMemories() {
        Collection<DataRegion> memPlcs = context().database().dataRegions();

        if (memPlcs == null)
            return true;

        for (DataRegion memPlc : memPlcs) {
            if (!memPlc.config().isPersistenceEnabled())
                continue;

            PageMemoryEx pageMemEx = (PageMemoryEx)memPlc.pageMemory();

            if (!pageMemEx.safeToUpdate())
                return false;
        }

        return true;
    }

    /**
     * Releases the checkpoint read lock.
     */
    @Override public void checkpointReadUnlock() {
        if (checkpointLock.writeLock().isHeldByCurrentThread())
            return;

        checkpointLock.readLock().unlock();

        if (checkpointer != null) {
            Collection<DataRegion> dataRegs = context().database().dataRegions();

            if (dataRegs != null) {
                for (DataRegion dataReg : dataRegs) {
                    if (!dataReg.config().isPersistenceEnabled())
                        continue;

                    PageMemoryEx mem = (PageMemoryEx)dataReg.pageMemory();

                    if (mem != null && !mem.safeToUpdate()) {
                        checkpointer.wakeupForCheckpoint(0, "too many dirty pages");

                        break;
                    }
                }
            }
        }

        if (ASSERTION_ENABLED)
            CHECKPOINT_LOCK_HOLD_COUNT.set(CHECKPOINT_LOCK_HOLD_COUNT.get() - 1);
    }

    /** {@inheritDoc} */
    @Override public synchronized Map<Integer, Map<Integer, Long>> reserveHistoryForExchange() {
        assert reservedForExchange == null : reservedForExchange;

        reservedForExchange = new HashMap<>();

        Map</*grpId*/Integer, Set</*partId*/Integer>> applicableGroupsAndPartitions = partitionsApplicableForWalRebalance();

        Map</*grpId*/Integer, Map</*partId*/Integer, CheckpointEntry>> earliestValidCheckpoints;

        checkpointReadLock();

        try {
            earliestValidCheckpoints = cpHistory.searchAndReserveCheckpoints(applicableGroupsAndPartitions);
        }
        finally {
            checkpointReadUnlock();
        }

        Map</*grpId*/Integer, Map</*partId*/Integer, /*updCntr*/Long>> grpPartsWithCnts = new HashMap<>();

        for (Map.Entry<Integer, Map<Integer, CheckpointEntry>> e : earliestValidCheckpoints.entrySet()) {
            int grpId = e.getKey();

            for (Map.Entry<Integer, CheckpointEntry> e0 : e.getValue().entrySet()) {
                CheckpointEntry cpEntry = e0.getValue();

                int partId = e0.getKey();

                assert cctx.wal().reserved(cpEntry.checkpointMark())
                    : "WAL segment for checkpoint " + cpEntry + " has not reserved";

                Long updCntr = cpEntry.partitionCounter(cctx, grpId, partId);

                if (updCntr != null) {
                    reservedForExchange.computeIfAbsent(grpId, k -> new HashMap<>())
                        .put(partId, new T2<>(updCntr, cpEntry.checkpointMark()));

                    grpPartsWithCnts.computeIfAbsent(grpId, k -> new HashMap<>()).put(partId, updCntr);
                }
            }
        }

        return grpPartsWithCnts;
    }

    /**
     * @return Map of group id -> Set of partitions which can be used as suppliers for WAL rebalance.
     */
    private Map<Integer, Set<Integer>> partitionsApplicableForWalRebalance() {
        Map<Integer, Set<Integer>> res = new HashMap<>();

        for (CacheGroupContext grp : cctx.cache().cacheGroups()) {
            if (grp.isLocal())
                continue;

            for (GridDhtLocalPartition locPart : grp.topology().currentLocalPartitions()) {
                if (locPart.state() == GridDhtPartitionState.OWNING && locPart.fullSize() > walRebalanceThreshold)
                    res.computeIfAbsent(grp.groupId(), k -> new HashSet<>()).add(locPart.id());
            }
        }

        return res;
    }

    /** {@inheritDoc} */
    @Override public synchronized void releaseHistoryForExchange() {
        if (reservedForExchange == null)
            return;

        FileWALPointer earliestPtr = null;

        for (Map.Entry<Integer, Map<Integer, T2<Long, WALPointer>>> e : reservedForExchange.entrySet()) {
            for (Map.Entry<Integer, T2<Long, WALPointer>> e0 : e.getValue().entrySet()) {
                FileWALPointer ptr = (FileWALPointer) e0.getValue().get2();

                if (earliestPtr == null || ptr.index() < earliestPtr.index())
                    earliestPtr = ptr;
            }
        }

        reservedForExchange = null;

        if (earliestPtr == null)
            return;

        assert cctx.wal().reserved(earliestPtr)
            : "Earliest checkpoint WAL pointer is not reserved for exchange: " + earliestPtr;

        try {
            cctx.wal().release(earliestPtr);
        }
        catch (IgniteCheckedException e) {
            log.error("Failed to release earliest checkpoint WAL pointer: " + earliestPtr, e);
        }
    }

    /** {@inheritDoc} */
    @Override public boolean reserveHistoryForPreloading(int grpId, int partId, long cntr) {
        CheckpointEntry cpEntry = cpHistory.searchCheckpointEntry(grpId, partId, cntr);

        if (cpEntry == null)
            return false;

        WALPointer ptr = cpEntry.checkpointMark();

        if (ptr == null)
            return false;

        boolean reserved = cctx.wal().reserve(ptr);

        if (reserved)
            reservedForPreloading.put(new T2<>(grpId, partId), new T2<>(cntr, ptr));

        return reserved;
    }

    /** {@inheritDoc} */
    @Override public void releaseHistoryForPreloading() {
        for (Map.Entry<T2<Integer, Integer>, T2<Long, WALPointer>> e : reservedForPreloading.entrySet()) {
            try {
                cctx.wal().release(e.getValue().get2());
            }
            catch (IgniteCheckedException ex) {
                U.error(log, "Could not release WAL reservation", ex);

                throw new IgniteException(ex);
            }
        }

        reservedForPreloading.clear();
    }

    /**
     *
     */
    @Nullable @Override public IgniteInternalFuture wakeupForCheckpoint(String reason) {
        Checkpointer cp = checkpointer;

        if (cp != null)
            return cp.wakeupForCheckpoint(0, reason).cpBeginFut;

        return null;
    }

    /** {@inheritDoc} */
    @Override public void waitForCheckpoint(String reason) throws IgniteCheckedException {
        Checkpointer cp = checkpointer;

        if (cp == null)
            return;

        CheckpointProgressSnapshot progSnapshot = cp.wakeupForCheckpoint(0, reason);

        IgniteInternalFuture fut1 = progSnapshot.cpFinishFut;

        fut1.get();

        if (!progSnapshot.started)
            return;

        IgniteInternalFuture fut2 = cp.wakeupForCheckpoint(0, reason).cpFinishFut;

        assert fut1 != fut2;

        fut2.get();
    }

    /** {@inheritDoc} */
    @Override public CheckpointFuture forceCheckpoint(String reason) {
        Checkpointer cp = checkpointer;

        if (cp == null)
            return null;

        return cp.wakeupForCheckpoint(0, reason);
    }

    /** {@inheritDoc} */
    @Override public WALPointer lastCheckpointMarkWalPointer() {
        CheckpointEntry lastCheckpointEntry = cpHistory == null ? null : cpHistory.lastCheckpoint();

        return lastCheckpointEntry == null ? null : lastCheckpointEntry.checkpointMark();
    }

    /**
     * @return Checkpoint directory.
     */
    public File checkpointDirectory() {
        return cpDir;
    }

    /**
     * @param lsnr Listener.
     */
    public void addCheckpointListener(DbCheckpointListener lsnr) {
        lsnrs.add(lsnr);
    }

    /**
     * @param lsnr Listener.
     */
    public void removeCheckpointListener(DbCheckpointListener lsnr) {
        lsnrs.remove(lsnr);
    }

    /**
     * @return Read checkpoint status.
     * @throws IgniteCheckedException If failed to read checkpoint status page.
     */
    @SuppressWarnings("TooBroadScope")
    private CheckpointStatus readCheckpointStatus() throws IgniteCheckedException {
        long lastStartTs = 0;
        long lastEndTs = 0;

        UUID startId = CheckpointStatus.NULL_UUID;
        UUID endId = CheckpointStatus.NULL_UUID;

        File startFile = null;
        File endFile = null;

        WALPointer startPtr = CheckpointStatus.NULL_PTR;
        WALPointer endPtr = CheckpointStatus.NULL_PTR;

        File dir = cpDir;

        if (!dir.exists()) {
            log.warning("Read checkpoint status: checkpoint directory is not found.");

            return new CheckpointStatus(0, startId, startPtr, endId, endPtr);
        }

        File[] files = dir.listFiles();

        for (File file : files) {
            Matcher matcher = CP_FILE_NAME_PATTERN.matcher(file.getName());

            if (matcher.matches()) {
                long ts = Long.parseLong(matcher.group(1));
                UUID id = UUID.fromString(matcher.group(2));
                CheckpointEntryType type = CheckpointEntryType.valueOf(matcher.group(3));

                if (type == CheckpointEntryType.START && ts > lastStartTs) {
                    lastStartTs = ts;
                    startId = id;
                    startFile = file;
                }
                else if (type == CheckpointEntryType.END && ts > lastEndTs) {
                    lastEndTs = ts;
                    endId = id;
                    endFile = file;
                }
            }
        }

        ByteBuffer buf = ByteBuffer.allocate(FileWALPointer.POINTER_SIZE);
        buf.order(ByteOrder.nativeOrder());

        if (startFile != null)
            startPtr = readPointer(startFile, buf);

        if (endFile != null)
            endPtr = readPointer(endFile, buf);

        if (log.isInfoEnabled())
            log.info("Read checkpoint status [startMarker=" + startFile + ", endMarker=" + endFile + ']');

        return new CheckpointStatus(lastStartTs, startId, startPtr, endId, endPtr);
    }

    /**
     * Loads WAL pointer from CP file
     *
     * @param cpMarkerFile Checkpoint mark file.
     * @return WAL pointer.
     * @throws IgniteCheckedException If failed to read mark file.
     */
    private WALPointer readPointer(File cpMarkerFile, ByteBuffer buf) throws IgniteCheckedException {
        buf.position(0);

        try (FileIO io = ioFactory.create(cpMarkerFile, READ)) {
            io.readFully(buf);

            buf.flip();

            return new FileWALPointer(buf.getLong(), buf.getInt(), buf.getInt());
        }
        catch (IOException e) {
            throw new IgniteCheckedException(
                "Failed to read checkpoint pointer from marker file: " + cpMarkerFile.getAbsolutePath(), e);
        }
    }

    /** {@inheritDoc} */
    @Override public void startMemoryRestore(GridKernalContext kctx) throws IgniteCheckedException {
        if (kctx.clientNode())
            return;

        checkpointReadLock();

        try {
            // Preform early regions startup before restoring state.
            initAndStartRegions(kctx.config().getDataStorageConfiguration());

            // Restore binary memory for all not WAL disabled cache groups.
            restoreBinaryMemory(
                groupsWithEnabledWal(),
                physicalRecords()
            );

            if (recoveryVerboseLogging && log.isInfoEnabled()) {
                log.info("Partition states information after BINARY RECOVERY phase:");

                dumpPartitionsInfo(cctx, log);
            }

            CheckpointStatus status = readCheckpointStatus();

            RestoreLogicalState logicalState = applyLogicalUpdates(
                status,
                groupsWithEnabledWal(),
                logicalRecords(),
                true
            );

            if (recoveryVerboseLogging && log.isInfoEnabled()) {
                log.info("Partition states information after LOGICAL RECOVERY phase:");

                dumpPartitionsInfo(cctx, log);
            }

            walTail = tailPointer(logicalState.lastReadRecordPointer().orElse(null));

            cctx.wal().onDeActivate(kctx);
        }
        catch (IgniteCheckedException e) {
            releaseFileLock();

            throw e;
        }
        finally {
            checkpointReadUnlock();
        }
    }

    /**
     * @param f Consumer.
     * @return Accumulated result for all page stores.
     */
    public long forAllPageStores(ToLongFunction<PageStore> f) {
        long res = 0;

        for (CacheGroupContext gctx : cctx.cache().cacheGroups())
            res += forGroupPageStores(gctx, f);

        return res;
    }

    /**
     * @param gctx Group context.
     * @param f Consumer.
     * @return Accumulated result for all page stores.
     */
    public long forGroupPageStores(CacheGroupContext gctx, ToLongFunction<PageStore> f) {
        int groupId = gctx.groupId();

        long res = 0;

        try {
            Collection<PageStore> stores = storeMgr.getStores(groupId);

            if (stores != null) {
                for (PageStore store : stores)
                    res += f.applyAsLong(store);
            }
        }
        catch (IgniteCheckedException e) {
            throw new IgniteException(e);
        }

        return res;
    }

    /**
     * Calculates tail pointer for WAL at the end of logical recovery.
     *
     * @param from Start replay WAL from.
     * @return Tail pointer.
     * @throws IgniteCheckedException If failed.
     */
    private WALPointer tailPointer(WALPointer from) throws IgniteCheckedException {
        WALIterator it = cctx.wal().replay(from);

        try {
            while (it.hasNextX()) {
                IgniteBiTuple<WALPointer, WALRecord> rec = it.nextX();

                if (rec == null)
                    break;
            }
        }
        finally {
            it.close();
        }

        return it.lastRead().map(WALPointer::next).orElse(null);
    }

    /**
     * Called when all partitions have been fully restored and pre-created on node start.
     *
     * Starts checkpointing process and initiates first checkpoint.
     *
     * @throws IgniteCheckedException If first checkpoint has failed.
     */
    @Override public void onStateRestored(AffinityTopologyVersion topVer) throws IgniteCheckedException {
        IgniteThread cpThread = new IgniteThread(cctx.igniteInstanceName(), "db-checkpoint-thread", checkpointer);

        cpThread.start();

        checkpointerThread = cpThread;

        CheckpointProgressSnapshot chp = checkpointer.wakeupForCheckpoint(0, "node started");

        if (chp != null)
            chp.cpBeginFut.get();
    }

    /**
     * @param status Checkpoint status.
     * @param cacheGroupsPredicate Cache groups to restore.
     * @throws IgniteCheckedException If failed.
     * @throws StorageException In case I/O error occurred during operations with storage.
     */
    private RestoreBinaryState performBinaryMemoryRestore(
        CheckpointStatus status,
        IgnitePredicate<Integer> cacheGroupsPredicate,
        IgniteBiPredicate<WALRecord.RecordType, WALPointer> recordTypePredicate,
        boolean finalizeState
    ) throws IgniteCheckedException {
        if (log.isInfoEnabled())
            log.info("Checking memory state [lastValidPos=" + status.endPtr + ", lastMarked="
                + status.startPtr + ", lastCheckpointId=" + status.cpStartId + ']');

        WALPointer recPtr = status.endPtr;

        boolean apply = status.needRestoreMemory();

        if (apply) {
            if (finalizeState)
                U.quietAndWarn(log, "Ignite node stopped in the middle of checkpoint. Will restore memory state and " +
                    "finish checkpoint on node start.");

            cctx.pageStore().beginRecover();

            WALRecord rec = cctx.wal().read(status.startPtr);

            if (!(rec instanceof CheckpointRecord))
                throw new StorageException("Checkpoint marker doesn't point to checkpoint record " +
                    "[ptr=" + status.startPtr + ", rec=" + rec + "]");

            WALPointer cpMark = ((CheckpointRecord)rec).checkpointMark();

            if (cpMark != null) {
                log.info("Restoring checkpoint after logical recovery, will start physical recovery from " +
                    "back pointer: " + cpMark);

                recPtr = cpMark;
            }
        }
        else
            cctx.wal().notchLastCheckpointPtr(status.startPtr);

        long start = U.currentTimeMillis();

        long lastArchivedSegment = cctx.wal().lastArchivedSegment();

        WALIterator it = cctx.wal().replay(recPtr, recordTypePredicate);

        RestoreBinaryState restoreBinaryState = new RestoreBinaryState(status, it, lastArchivedSegment, cacheGroupsPredicate);

        int applied = 0;

        try {
            while (it.hasNextX()) {
                WALRecord rec = restoreBinaryState.next();

                if (rec == null)
                    break;

                switch (rec.type()) {
                    case PAGE_RECORD:
                        if (restoreBinaryState.needApplyBinaryUpdate()) {
                            PageSnapshot pageRec = (PageSnapshot)rec;

                            // Here we do not require tag check because we may be applying memory changes after
                            // several repetitive restarts and the same pages may have changed several times.
                            int grpId = pageRec.fullPageId().groupId();

                            long pageId = pageRec.fullPageId().pageId();

                            PageMemoryEx pageMem = getPageMemoryForCacheGroup(grpId);

                            if (pageMem == null)
                                break;

                                long page = pageMem.acquirePage(grpId, pageId, IoStatisticsHolderNoOp.INSTANCE, true);

                            try {
                                long pageAddr = pageMem.writeLock(grpId, pageId, page, true);

                                try {
                                    PageUtils.putBytes(pageAddr, 0, pageRec.pageData());
                                }
                                finally {
                                    pageMem.writeUnlock(grpId, pageId, page, null, true, true);
                                }
                            }
                            finally {
                                pageMem.releasePage(grpId, pageId, page);
                            }

                            applied++;
                        }

                        break;

                    case PART_META_UPDATE_STATE:
                        PartitionMetaStateRecord metaStateRecord = (PartitionMetaStateRecord)rec;

                        {
                            int grpId = metaStateRecord.groupId();

                            int partId = metaStateRecord.partitionId();

                            GridDhtPartitionState state = GridDhtPartitionState.fromOrdinal(metaStateRecord.state());

                            if (state == null || state == GridDhtPartitionState.EVICTED)
                                schedulePartitionDestroy(grpId, partId);
                            else
                                cancelOrWaitPartitionDestroy(grpId, partId);
                        }

                        break;

                    case PARTITION_DESTROY:
                        PartitionDestroyRecord destroyRecord = (PartitionDestroyRecord)rec;

                        {
                            int grpId = destroyRecord.groupId();

                            PageMemoryEx pageMem = getPageMemoryForCacheGroup(grpId);

                            if (pageMem == null)
                                break;

                            pageMem.invalidate(grpId, destroyRecord.partitionId());

                            schedulePartitionDestroy(grpId, destroyRecord.partitionId());
                        }

                        break;

                    default:
                        if (restoreBinaryState.needApplyBinaryUpdate() && rec instanceof PageDeltaRecord) {
                            PageDeltaRecord r = (PageDeltaRecord)rec;

                            int grpId = r.groupId();

                            long pageId = r.pageId();

                            PageMemoryEx pageMem = getPageMemoryForCacheGroup(grpId);

                            if (pageMem == null)
                                break;

                                // Here we do not require tag check because we may be applying memory changes after
                                // several repetitive restarts and the same pages may have changed several times.
                                long page = pageMem.acquirePage(grpId, pageId, IoStatisticsHolderNoOp.INSTANCE, true);

                            try {
                                long pageAddr = pageMem.writeLock(grpId, pageId, page, true);

                                try {
                                    r.applyDelta(pageMem, pageAddr);
                                }
                                finally {
                                    pageMem.writeUnlock(grpId, pageId, page, null, true, true);
                                }
                            }
                            finally {
                                pageMem.releasePage(grpId, pageId, page);
                            }

                            applied++;
                        }
                }
            }
        }
        finally {
            it.close();
        }

        if (!finalizeState)
            return null;

        FileWALPointer lastReadPtr = restoreBinaryState.lastReadRecordPointer().orElse(null);

        if (status.needRestoreMemory()) {
            if (restoreBinaryState.needApplyBinaryUpdate())
                throw new StorageException("Failed to restore memory state (checkpoint marker is present " +
                    "on disk, but checkpoint record is missed in WAL) " +
                    "[cpStatus=" + status + ", lastRead=" + lastReadPtr + "]");

            log.info("Finished applying memory changes [changesApplied=" + applied +
                ", time=" + (U.currentTimeMillis() - start) + " ms]");

            if (applied > 0)
                finalizeCheckpointOnRecovery(status.cpStartTs, status.cpStartId, status.startPtr);
        }

        cpHistory.initialize(retreiveHistory());

        return restoreBinaryState;
    }

    /**
     * Obtains PageMemory reference from cache descriptor instead of cache context.
     *
     * @param grpId Cache group id.
     * @return PageMemoryEx instance.
     * @throws IgniteCheckedException if no DataRegion is configured for a name obtained from cache descriptor.
     */
    private PageMemoryEx getPageMemoryForCacheGroup(int grpId) throws IgniteCheckedException {
        if (grpId == MetaStorage.METASTORAGE_CACHE_ID)
            return (PageMemoryEx)dataRegion(METASTORE_DATA_REGION_NAME).pageMemory();

        // TODO IGNITE-7792 add generic mapping.
        if (grpId == TxLog.TX_LOG_CACHE_ID)
            return (PageMemoryEx)dataRegion(TxLog.TX_LOG_CACHE_NAME).pageMemory();

        // TODO IGNITE-5075: cache descriptor can be removed.
        GridCacheSharedContext sharedCtx = context();

        CacheGroupDescriptor desc = sharedCtx.cache().cacheGroupDescriptors().get(grpId);

        if (desc == null)
            return null;

        String memPlcName = desc.config().getDataRegionName();

        return (PageMemoryEx)sharedCtx.database().dataRegion(memPlcName).pageMemory();
    }

    /**
     * Apply update from some iterator and with specific filters.
     *
     * @param it WalIterator.
     * @param recPredicate Wal record filter.
     * @param entryPredicate Entry filter.
     */
    public void applyUpdatesOnRecovery(
        @Nullable WALIterator it,
        IgniteBiPredicate<WALPointer, WALRecord> recPredicate,
        IgnitePredicate<DataEntry> entryPredicate
    ) throws IgniteCheckedException {
        if (it == null)
            return;

        cctx.walState().runWithOutWAL(() -> {
            while (it.hasNext()) {
                IgniteBiTuple<WALPointer, WALRecord> next = it.next();

                WALRecord rec = next.get2();

                if (!recPredicate.apply(next.get1(), rec))
                    break;

                switch (rec.type()) {
                    case MVCC_DATA_RECORD:
                    case DATA_RECORD:
                        checkpointReadLock();

                        try {
                            DataRecord dataRec = (DataRecord)rec;

                            for (DataEntry dataEntry : dataRec.writeEntries()) {
                                if (entryPredicate.apply(dataEntry)) {
                                    checkpointReadLock();

                                    try {
                                        int cacheId = dataEntry.cacheId();

                                        GridCacheContext cacheCtx = cctx.cacheContext(cacheId);

                                        if (cacheCtx != null)
                                            applyUpdate(cacheCtx, dataEntry);
                                        else if (log != null)
                                            log.warning("Cache is not started. Updates cannot be applied " +
                                                "[cacheId=" + cacheId + ']');
                                    }
                                    finally {
                                        checkpointReadUnlock();
                                    }
                                }
                            }
                        }
                        catch (IgniteCheckedException e) {
                            throw new IgniteException(e);
                        }
                        finally {
                            checkpointReadUnlock();
                        }

                        break;

                    case MVCC_TX_RECORD:
                        checkpointReadLock();

                        try {
                            MvccTxRecord txRecord = (MvccTxRecord)rec;

                            byte txState = convertToTxState(txRecord.state());

                            cctx.coordinators().updateState(txRecord.mvccVersion(), txState, false);
                        }
                        catch (IgniteCheckedException e) {
                            throw new IgniteException(e);
                        }
                        finally {
                            checkpointReadUnlock();
                        }

                        break;

                    default:
                        // Skip other records.
                }
            }
        });
    }

    /**
     * @param status Last registered checkpoint status.
     * @throws IgniteCheckedException If failed to apply updates.
     * @throws StorageException If IO exception occurred while reading write-ahead log.
     */
    private RestoreLogicalState applyLogicalUpdates(
        CheckpointStatus status,
        IgnitePredicate<Integer> cacheGroupsPredicate,
        IgniteBiPredicate<WALRecord.RecordType, WALPointer> recordTypePredicate,
        boolean skipFieldLookup
    ) throws IgniteCheckedException {
        if (log.isInfoEnabled())
            log.info("Applying lost cache updates since last checkpoint record [lastMarked="
                + status.startPtr + ", lastCheckpointId=" + status.cpStartId + ']');

        if (skipFieldLookup)
            cctx.kernalContext().query().skipFieldLookup(true);

        long start = U.currentTimeMillis();

        int applied = 0;

        long lastArchivedSegment = cctx.wal().lastArchivedSegment();

        WALIterator it = cctx.wal().replay(status.startPtr, recordTypePredicate);

        RestoreLogicalState restoreLogicalState = new RestoreLogicalState(it, lastArchivedSegment, cacheGroupsPredicate);

        try {
            while (it.hasNextX()) {
                WALRecord rec = restoreLogicalState.next();

                if (rec == null)
                    break;

                switch (rec.type()) {
                    case MVCC_DATA_RECORD:
                    case DATA_RECORD:
                    case ENCRYPTED_DATA_RECORD:
                        DataRecord dataRec = (DataRecord)rec;

                        for (DataEntry dataEntry : dataRec.writeEntries()) {
                            int cacheId = dataEntry.cacheId();

                            DynamicCacheDescriptor cacheDesc = cctx.cache().cacheDescriptor(cacheId);

                            // Can empty in case recovery node on blt changed.
                            if (cacheDesc == null)
                                continue;

                            GridCacheContext cacheCtx = cctx.cacheContext(cacheId);

                            applyUpdate(cacheCtx, dataEntry);

                            applied++;
                        }

                        break;

                    case MVCC_TX_RECORD:
                        MvccTxRecord txRecord = (MvccTxRecord)rec;

                        byte txState = convertToTxState(txRecord.state());

                        cctx.coordinators().updateState(txRecord.mvccVersion(), txState, false);

                        break;

                    case PART_META_UPDATE_STATE:
                        PartitionMetaStateRecord metaStateRecord = (PartitionMetaStateRecord)rec;

                        GroupPartitionId groupPartitionId = new GroupPartitionId(
                            metaStateRecord.groupId(), metaStateRecord.partitionId()
                        );

                        PartitionRecoverState state = new PartitionRecoverState(
                            (int)metaStateRecord.state(), metaStateRecord.updateCounter()
                        );

                        restoreLogicalState.partitionRecoveryStates.put(groupPartitionId, state);

                        break;

                    case METASTORE_DATA_RECORD:
                        MetastoreDataRecord metastoreDataRecord = (MetastoreDataRecord)rec;

                        metaStorage.applyUpdate(metastoreDataRecord.key(), metastoreDataRecord.value());

                        break;

                    case META_PAGE_UPDATE_NEXT_SNAPSHOT_ID:
                    case META_PAGE_UPDATE_LAST_SUCCESSFUL_SNAPSHOT_ID:
                    case META_PAGE_UPDATE_LAST_SUCCESSFUL_FULL_SNAPSHOT_ID:
                    case META_PAGE_UPDATE_LAST_ALLOCATED_INDEX:
                        PageDeltaRecord rec0 = (PageDeltaRecord) rec;

                        PageMemoryEx pageMem = getPageMemoryForCacheGroup(rec0.groupId());

                        if (pageMem == null)
                            break;

                        long page = pageMem.acquirePage(
                            rec0.groupId(), rec0.pageId(), IoStatisticsHolderNoOp.INSTANCE, true);

                        try {
                            long addr = pageMem.writeLock(rec0.groupId(), rec0.pageId(), page, true);

                            try {
                                rec0.applyDelta(pageMem, addr);
                            }
                            finally {
                                pageMem.writeUnlock(rec0.groupId(), rec0.pageId(), page, null, true, true);
                            }
                        }
                        finally {
                            pageMem.releasePage(rec0.groupId(), rec0.pageId(), page);
                        }

                        break;

                    default:
                        // Skip other records.
                }
            }
        }
        finally {
            it.close();

            if (skipFieldLookup)
                cctx.kernalContext().query().skipFieldLookup(false);
        }

        if (log.isInfoEnabled())
            log.info("Finished applying WAL changes [updatesApplied=" + applied +
                ", time=" + (U.currentTimeMillis() - start) + " ms]");

        for (DatabaseLifecycleListener lsnr : getDatabaseListeners(cctx.kernalContext()))
            lsnr.afterLogicalUpdatesApplied(this, restoreLogicalState);

        return restoreLogicalState;
    }

    /**
     * Convert {@link TransactionState} to Mvcc {@link TxState}.
     *
     * @param state TransactionState.
     * @return TxState.
     */
    private byte convertToTxState(TransactionState state) {
        switch (state) {
            case PREPARED:
                return TxState.PREPARED;

            case COMMITTED:
                return TxState.COMMITTED;

            case ROLLED_BACK:
                return TxState.ABORTED;

            default:
                throw new IllegalStateException("Unsupported TxState.");
        }
    }

    /**
     * Wal truncate callBack.
     *
     * @param highBound WALPointer.
     */
    public void onWalTruncated(WALPointer highBound) throws IgniteCheckedException {
        List<CheckpointEntry> removedFromHistory = cpHistory.onWalTruncated(highBound);

        for (CheckpointEntry cp : removedFromHistory)
            removeCheckpointFiles(cp);
    }

    /**
     * @param cacheCtx Cache context to apply an update.
     * @param dataEntry Data entry to apply.
     * @throws IgniteCheckedException If failed to restore.
     */
    private void applyUpdate(GridCacheContext cacheCtx, DataEntry dataEntry) throws IgniteCheckedException {
        int partId = dataEntry.partitionId();

        if (partId == -1)
            partId = cacheCtx.affinity().partition(dataEntry.key());

        GridDhtLocalPartition locPart = cacheCtx.isLocal() ? null : cacheCtx.topology().forceCreatePartition(partId);

        switch (dataEntry.op()) {
            case CREATE:
            case UPDATE:
                if (dataEntry instanceof MvccDataEntry) {
                    cacheCtx.offheap().mvccApplyUpdate(
                        cacheCtx,
                        dataEntry.key(),
                        dataEntry.value(),
                        dataEntry.writeVersion(),
                        0L,
                        locPart,
                        ((MvccDataEntry)dataEntry).mvccVer());
                }
                else {
                    cacheCtx.offheap().update(
                        cacheCtx,
                        dataEntry.key(),
                        dataEntry.value(),
                        dataEntry.writeVersion(),
                        0L,
                        locPart,
                        null);
                }

                if (dataEntry.partitionCounter() != 0)
                    cacheCtx.offheap().onPartitionInitialCounterUpdated(partId, dataEntry.partitionCounter());

                break;

            case DELETE:
                if (dataEntry instanceof MvccDataEntry) {
                    cacheCtx.offheap().mvccApplyUpdate(
                        cacheCtx,
                        dataEntry.key(),
                        null,
                        dataEntry.writeVersion(),
                        0L,
                        locPart,
                        ((MvccDataEntry)dataEntry).mvccVer());
                }
                else
                    cacheCtx.offheap().remove(cacheCtx, dataEntry.key(), partId, locPart);

                if (dataEntry.partitionCounter() != 0)
                    cacheCtx.offheap().onPartitionInitialCounterUpdated(partId, dataEntry.partitionCounter());

                break;

            case READ:
                // do nothing
                break;

            default:
                throw new IgniteCheckedException("Invalid operation for WAL entry update: " + dataEntry.op());
        }
    }

    /**
     * @throws IgniteCheckedException If failed.
     */
    private void finalizeCheckpointOnRecovery(long cpTs, UUID cpId, WALPointer walPtr) throws IgniteCheckedException {
        assert cpTs != 0;

        ByteBuffer tmpWriteBuf = ByteBuffer.allocateDirect(pageSize());

        long start = System.currentTimeMillis();

        Collection<DataRegion> memPolicies = context().database().dataRegions();

        List<IgniteBiTuple<PageMemory, Collection<FullPageId>>> cpEntities = new ArrayList<>(memPolicies.size());

        for (DataRegion memPlc : memPolicies) {
            if (memPlc.config().isPersistenceEnabled()) {
                PageMemoryEx pageMem = (PageMemoryEx)memPlc.pageMemory();

                cpEntities.add(new IgniteBiTuple<PageMemory, Collection<FullPageId>>(
                    pageMem, (pageMem).beginCheckpoint()));
            }
        }

        tmpWriteBuf.order(ByteOrder.nativeOrder());

        // Identity stores set.
        Collection<PageStore> updStores = new HashSet<>();

        int cpPagesCnt = 0;

        for (IgniteBiTuple<PageMemory, Collection<FullPageId>> e : cpEntities) {
            PageMemoryEx pageMem = (PageMemoryEx)e.get1();

            Collection<FullPageId> cpPages = e.get2();

            cpPagesCnt += cpPages.size();

            for (FullPageId fullId : cpPages) {
                tmpWriteBuf.rewind();

                Integer tag = pageMem.getForCheckpoint(fullId, tmpWriteBuf, null);

                assert tag == null || tag != PageMemoryImpl.TRY_AGAIN_TAG :
                        "Lock is held by other thread for page " + fullId;

                if (tag != null) {
                    tmpWriteBuf.rewind();

                    PageStore store = storeMgr.writeInternal(fullId.groupId(), fullId.pageId(), tmpWriteBuf, tag, true);

                    tmpWriteBuf.rewind();

                    updStores.add(store);
                }
            }
        }

        long written = U.currentTimeMillis();

        for (PageStore updStore : updStores)
            updStore.sync();

        long fsync = U.currentTimeMillis();

        for (IgniteBiTuple<PageMemory, Collection<FullPageId>> e : cpEntities)
            ((PageMemoryEx)e.get1()).finishCheckpoint();

        CheckpointEntry cp = prepareCheckpointEntry(
            tmpWriteBuf,
            cpTs,
            cpId,
            walPtr,
            null,
            CheckpointEntryType.END);

        writeCheckpointEntry(tmpWriteBuf, cp, CheckpointEntryType.END);

        cctx.pageStore().finishRecover();

        if (log.isInfoEnabled())
            log.info(String.format("Checkpoint finished [cpId=%s, pages=%d, markPos=%s, " +
                    "pagesWrite=%dms, fsync=%dms, total=%dms]",
                cpId,
                cpPagesCnt,
                walPtr,
                written - start,
                fsync - written,
                fsync - start));
    }

    /**
     * Prepares checkpoint entry containing WAL pointer to checkpoint record.
     * Writes into given {@code ptrBuf} WAL pointer content.
     *
     * @param entryBuf Buffer to fill
     * @param cpTs Checkpoint timestamp.
     * @param cpId Checkpoint id.
     * @param ptr WAL pointer containing record.
     * @param rec Checkpoint WAL record.
     * @param type Checkpoint type.
     * @return Checkpoint entry.
     */
    private CheckpointEntry prepareCheckpointEntry(
        ByteBuffer entryBuf,
        long cpTs,
        UUID cpId,
        WALPointer ptr,
        @Nullable CheckpointRecord rec,
        CheckpointEntryType type
    ) {
        assert ptr instanceof FileWALPointer;

        FileWALPointer filePtr = (FileWALPointer)ptr;

        entryBuf.rewind();

        entryBuf.putLong(filePtr.index());

        entryBuf.putInt(filePtr.fileOffset());

        entryBuf.putInt(filePtr.length());

        entryBuf.flip();

        return createCheckPointEntry(cpTs, ptr, cpId, rec, type);
    }

    /**
     * Writes checkpoint entry buffer {@code entryBuf} to specified checkpoint file with 2-phase protocol.
     *
     * @param entryBuf Checkpoint entry buffer to write.
     * @param cp Checkpoint entry.
     * @param type Checkpoint entry type.
     * @throws StorageException If failed to write checkpoint entry.
     */
    public void writeCheckpointEntry(ByteBuffer entryBuf, CheckpointEntry cp, CheckpointEntryType type) throws StorageException {
        String fileName = checkpointFileName(cp, type);
        String tmpFileName = fileName + FilePageStoreManager.TMP_SUFFIX;

        try {
            try (FileIO io = ioFactory.create(Paths.get(cpDir.getAbsolutePath(), skipSync ? fileName : tmpFileName).toFile(),
                StandardOpenOption.CREATE_NEW, StandardOpenOption.WRITE)) {

                io.writeFully(entryBuf);

                entryBuf.clear();

                if (!skipSync)
                    io.force(true);
            }

            if (!skipSync)
                Files.move(Paths.get(cpDir.getAbsolutePath(), tmpFileName), Paths.get(cpDir.getAbsolutePath(), fileName));
        }
        catch (IOException e) {
            throw new StorageException("Failed to write checkpoint entry [ptr=" + cp.checkpointMark()
                + ", cpTs=" + cp.timestamp()
                + ", cpId=" + cp.checkpointId()
                + ", type=" + type + "]", e);
        }
    }

    /** {@inheritDoc} */
    @Override public AtomicInteger writtenPagesCounter() {
        return writtenPagesCntr;
    }

    /** {@inheritDoc} */
    @Override public AtomicInteger syncedPagesCounter() {
        return syncedPagesCntr;
    }

    /** {@inheritDoc} */
    @Override public AtomicInteger evictedPagesCntr() {
        return evictedPagesCntr;
    }

    /** {@inheritDoc} */
    @Override public int currentCheckpointPagesCount() {
        return currCheckpointPagesCnt;
    }

    /**
     * @param cpTs Checkpoint timestamp.
     * @param cpId Checkpoint ID.
     * @param type Checkpoint type.
     * @return Checkpoint file name.
     */
    private static String checkpointFileName(long cpTs, UUID cpId, CheckpointEntryType type) {
        return cpTs + "-" + cpId + "-" + type + ".bin";
    }

    /**
     * @param cp Checkpoint entry.
     * @param type Checkpoint type.
     * @return Checkpoint file name.
     */
    public static String checkpointFileName(CheckpointEntry cp, CheckpointEntryType type) {
        return checkpointFileName(cp.timestamp(), cp.checkpointId(), type);
    }

    /**
     * Replace thread local with buffers. Thread local should provide direct buffer with one page in length.
     *
     * @param threadBuf new thread-local with buffers for the checkpoint threads.
     */
    public void setThreadBuf(final ThreadLocal<ByteBuffer> threadBuf) {
        this.threadBuf = threadBuf;
    }

    /**
     * @param cpTs Checkpoint timestamp.
     * @param ptr Wal pointer of checkpoint.
     * @param cpId Checkpoint ID.
     * @param rec Checkpoint record.
     * @param type Checkpoint type.
     *
     * @return Checkpoint entry.
     */
    public CheckpointEntry createCheckPointEntry(
        long cpTs,
        WALPointer ptr,
        UUID cpId,
        @Nullable CheckpointRecord rec,
        CheckpointEntryType type
    ) {
        assert cpTs > 0;
        assert ptr != null;
        assert cpId != null;
        assert type != null;

        Map<Integer, CacheState> cacheGrpStates = null;

        // Do not hold groups state in-memory if there is no space in the checkpoint history to prevent possible OOM.
        // In this case the actual group states will be readed from WAL by demand.
        if (rec != null && cpHistory.hasSpace())
            cacheGrpStates = rec.cacheGroupStates();

        return new CheckpointEntry(cpTs, ptr, cpId, cacheGrpStates);
    }

    /**
     * @return Checkpoint history.
     */
    @Nullable public CheckpointHistory checkpointHistory() {
        return cpHistory;
    }

    /**
     * Adds given partition to checkpointer destroy queue.
     *
     * @param grpId Group ID.
     * @param partId Partition ID.
     */
    public void schedulePartitionDestroy(int grpId, int partId) {
        Checkpointer cp = checkpointer;

        if (cp != null)
            cp.schedulePartitionDestroy(cctx.cache().cacheGroup(grpId), grpId, partId);
    }

    /**
     * Cancels or wait for partition destroy.
     *
     * @param grpId Group ID.
     * @param partId Partition ID.
     * @throws IgniteCheckedException If failed.
     */
    public void cancelOrWaitPartitionDestroy(int grpId, int partId) throws IgniteCheckedException {
        Checkpointer cp = checkpointer;

        if (cp != null)
            cp.cancelOrWaitPartitionDestroy(grpId, partId);
    }

    /**
     * Timeout for checkpoint read lock acquisition.
     *
     * @return Timeout for checkpoint read lock acquisition in milliseconds.
     */
    @Override public long checkpointReadLockTimeout() {
        return checkpointReadLockTimeout;
    }

    /**
     * Sets timeout for checkpoint read lock acquisition.
     *
     * @param val New timeout in milliseconds, non-positive value denotes infinite timeout.
     */
    @Override public void checkpointReadLockTimeout(long val) {
        checkpointReadLockTimeout = val;
    }

    /**
     * Partition destroy queue.
     */
    private static class PartitionDestroyQueue {
        /** */
        private final ConcurrentMap<T2<Integer, Integer>, PartitionDestroyRequest> pendingReqs =
            new ConcurrentHashMap<>();

        /** */
        private PartitionDestroyQueue prevDestroyQueue;

        /** */
        private final GridFutureAdapter<?> doneFut = new GridFutureAdapter<>();

        /** */
        private Iterator<PartitionDestroyRequest> it;

        /** */
        private AtomicInteger inProgressTasks = new AtomicInteger();

        /**
         * @param grpCtx Group context.
         * @param partId Partition ID to destroy.
         */
        private void addDestroyRequest(@Nullable CacheGroupContext grpCtx, int grpId, int partId) {
            PartitionDestroyRequest req = new PartitionDestroyRequest(grpId, partId);

            PartitionDestroyRequest old = pendingReqs.putIfAbsent(new T2<>(grpId, partId), req);

            assert old == null || grpCtx == null : "Must wait for old destroy request to finish before adding a new one "
                + "[grpId=" + grpId
                + ", grpName=" + grpCtx.cacheOrGroupName()
                + ", partId=" + partId + ']';
        }

        /**
         * @param destroyId Destroy ID.
         * @return Destroy request to complete if was not concurrently cancelled.
         */
        private PartitionDestroyRequest beginDestroy(T2<Integer, Integer> destroyId) {
            PartitionDestroyRequest rmvd = pendingReqs.remove(destroyId);

            return rmvd == null ? null : rmvd.beginDestroy() ? rmvd : null;
        }

        /**
         * @param grpId Group ID.
         * @param partId Partition ID.
         * @return Destroy request to wait for if destroy has begun.
         */
        private PartitionDestroyRequest cancelDestroy(int grpId, int partId) {
            PartitionDestroyRequest rmvd = pendingReqs.remove(new T2<>(grpId, partId));

            return rmvd == null ? null : !rmvd.cancel() ? rmvd : null;
        }

        /**
         *
         */
        private boolean isEmpty() {
            boolean empty = pendingReqs.isEmpty();

            PartitionDestroyQueue prevQueue = prevDestroyQueue;

            if (prevQueue != null) {
                if (empty)
                    empty = prevQueue.isEmpty();
            }

            return empty;
        }

        /**
         *
         */
        private synchronized PartitionDestroyRequest poll(Supplier<Boolean> checkCancel) {
            if (checkCancel.get()) {
                if (inProgressTasks.get() == 0)
                    doneFut.onDone();

                return null;
            }

            PartitionDestroyRequest req = null;

            while (it.hasNext()) {
                PartitionDestroyRequest req0 = it.next();

                if (checkCancel.get()) {
                    if (inProgressTasks.get() == 0)
                        doneFut.onDone();

                    return null;
                }

                if (req0.beginDestroy()) {
                    inProgressTasks.incrementAndGet();

                    req0.destroyFut.listen(f -> {
                        if (f.error() != null) {
                            doneFut.onDone(f.error());

                            return;
                        }
                        pendingReqs.remove(new T2<>(req0.grpId, req0.partId));

                        if ((checkCancel.get() && inProgressTasks.decrementAndGet() == 0) || pendingReqs.isEmpty())
                            doneFut.onDone();
                    });

                    req = req0;

                    break;
                }
            }

            return req;
        }

        /**
         *
         */
        private void awaitComplete() throws IgniteCheckedException {
            doneFut.get();
        }

        /**
         *
         */
        private void mergeCheckpoint(PartitionDestroyQueue prevDestroyQueue) {
            this.prevDestroyQueue = prevDestroyQueue;
        }

        /**
         *
         */
        private void onCheckpointBegin() {
            if (prevDestroyQueue != null) {
                pendingReqs.putAll(prevDestroyQueue.pendingReqs);

                // Free reference to partition despry collection, ready for gc.
                prevDestroyQueue = null;
            }

            it = pendingReqs.values().iterator();
        }
    }

    /**
     * Partition destroy request.
     */
    private static class PartitionDestroyRequest {
        /** */
        private final int grpId;

        /** */
        private final int partId;

        /** Destroy cancelled flag. */
        private boolean cancelled;

        /** Destroy future. Not null if partition destroy has begun. */
        private GridFutureAdapter<Void> destroyFut;

        /**
         * @param grpId Group ID.
         * @param partId Partition ID.
         */
        private PartitionDestroyRequest(int grpId, int partId) {
            this.grpId = grpId;
            this.partId = partId;
        }

        /**
         * Cancels partition destroy request.
         *
         * @return {@code False} if this request needs to be waited for.
         */
        private synchronized boolean cancel() {
            if (destroyFut != null) {
                assert !cancelled;

                return false;
            }

            cancelled = true;

            return true;
        }

        /**
         * Initiates partition destroy.
         *
         * @return {@code True} if destroy request should be executed, {@code false} otherwise.
         */
        private synchronized boolean beginDestroy() {
            if (cancelled) {
                assert destroyFut == null;

                return false;
            }

            if (destroyFut != null)
                return false;

            destroyFut = new GridFutureAdapter<>();

            return true;
        }

        /**
         *
         */
        private synchronized void onDone(Throwable err) {
            assert destroyFut != null;

            destroyFut.onDone(err);
        }

        /**
         *
         */
        private void waitCompleted() throws IgniteCheckedException {
            GridFutureAdapter<Void> fut;

            synchronized (this) {
                assert destroyFut != null;

                fut = destroyFut;
            }

            fut.get();
        }

        /** {@inheritDoc} */
        @Override public String toString() {
            return "PartitionDestroyRequest [grpId=" + grpId + ", partId=" + partId + ']';
        }
    }

    /**
     * Checkpointer object is used for notification on checkpoint begin, predicate is {@link #scheduledCp}<code>.nextCpTs - now
     * > 0 </code>. Method {@link #wakeupForCheckpoint} uses notify, {@link #waitCheckpointEvent} uses wait
     */
    @SuppressWarnings("NakedNotify")
    public class Checkpointer extends GridWorker {
        /** Temporary write buffer. */
        private final ByteBuffer checkpointEntryWriteBuffer;

        /** */
        private final CheckpointWriteOrder writeOrder;

        /** Next scheduled checkpoint progress. */
        private volatile CheckpointProgress scheduledCp;

        /** Current checkpoint. This field is updated only by checkpoint thread. */
        @Nullable private volatile CheckpointProgress lastCp;

        /** Shutdown now. */
        private volatile boolean shutdownNow;

        /** */
        private long lastCpTs;

        /**
         * @param gridName Grid name.
         * @param name Thread name.
         * @param log Logger.
         */
        protected Checkpointer(@Nullable String gridName, String name, IgniteLogger log) {
            super(gridName, name, log, cctx.kernalContext().workersRegistry());

            writeOrder = persistenceCfg.getCheckpointWriteOrder();

            scheduledCp = new CheckpointProgress(writeOrder, U.currentTimeMillis() + checkpointFreq);

            checkpointEntryWriteBuffer = ByteBuffer.allocateDirect(pageSize());

            checkpointEntryWriteBuffer.order(ByteOrder.nativeOrder());
        }

        /** {@inheritDoc} */
        @Override protected void body() {
            Throwable err = null;

            try {
                while (!isCancelled()) {
                    waitCheckpointEvent();

                    if (skipCheckpointOnNodeStop && (isCancelled() || shutdownNow)) {
                        if (log.isInfoEnabled())
                            log.warning("Skipping last checkpoint because node is stopping.");

                        return;
                    }

                    GridFutureAdapter<Void> enableChangeApplied = GridCacheDatabaseSharedManager.this.enableChangeApplied;

                    if (enableChangeApplied != null) {
                        enableChangeApplied.onDone();

                        GridCacheDatabaseSharedManager.this.enableChangeApplied = null;
                    }

                    if (checkpointsEnabled)
                        doCheckpoint();
                    else {
                        synchronized (this) {
                            scheduledCp.nextCpTs = U.currentTimeMillis() + checkpointFreq;
                        }
                    }
                }
            }
            catch (Throwable t) {
                err = t;

                scheduledCp.cpFinishFut.onDone(t);

                throw t;
            }
            finally {
                if (err == null && !(stopping && isCancelled))
                    err = new IllegalStateException("Thread is terminated unexpectedly: " + name());

                if (err instanceof OutOfMemoryError)
                    cctx.kernalContext().failure().process(new FailureContext(CRITICAL_ERROR, err));
                else if (err != null)
                    cctx.kernalContext().failure().process(new FailureContext(SYSTEM_WORKER_TERMINATION, err));
            }

            // Final run after the cancellation.
            if (checkpointsEnabled && !shutdownNow) {
                try {
                    doCheckpoint();

                    scheduledCp.cpFinishFut.onDone(new NodeStoppingException("Node is stopping."));
                }
                catch (Throwable e) {
                    scheduledCp.cpFinishFut.onDone(e);
                }
            }
        }

        /**
         *
         */
        private CheckpointProgressSnapshot wakeupForCheckpoint(long delayFromNow, String reason) {
            CheckpointProgress sched = scheduledCp;

            long next = U.currentTimeMillis() + delayFromNow;

            if (sched.nextCpTs <= next)
                return new CheckpointProgressSnapshot(sched);

            CheckpointProgressSnapshot ret;

            synchronized (this) {
                sched = scheduledCp;

                if (sched.nextCpTs > next) {
                    sched.reason = reason;

                    sched.nextCpTs = next;
                }

                ret = new CheckpointProgressSnapshot(sched);

                notifyAll();
            }

            return ret;
        }

        /**
         * @param snapshotOperation Snapshot operation.
         */
        public IgniteInternalFuture wakeupForSnapshotCreation(SnapshotOperation snapshotOperation) {
            GridFutureAdapter<Object> ret;

            synchronized (this) {
                scheduledCp.nextCpTs = U.currentTimeMillis();

                scheduledCp.reason = "snapshot";

                scheduledCp.nextSnapshot = true;

                scheduledCp.snapshotOperation = snapshotOperation;

                ret = scheduledCp.cpBeginFut;

                // Cancel checkpoint if it still in progress.
                if (!lastCp.cpFinishFut.isDone())
                    lastCp.canceled = true;

                notifyAll();
            }

            return ret;
        }

        /**
         *
         */
        private void doCheckpoint() {
            resetLastCheckpointTimeStamp();

            Checkpoint chp = new Checkpoint(lastCpTs);

            try {
                markCheckpointBegin(chp);

                updateHeartbeat();

                writtenPagesCntr = new AtomicInteger();
                syncedPagesCntr = new AtomicInteger();
                evictedPagesCntr = new AtomicInteger();

                boolean success = false;

                try {
                    // Write dirty pages and fsync stores.
                    if (chp.hasPages()) {
                        if (checkCancel(chp))
                            return;

                        // Write pages to stores.
                        writePages(chp);

                        if (checkCancel(chp))
                            return;

                        // Fsync page stores.
                        fsyncStores(chp);

                        if (checkCancel(chp))
                            return;
                    }
                    else {
                        chp.metrics.onPagesWriteStart();

                        chp.metrics.onFsyncStart();
                    }

                    // Notify snapshot manager that all pages was written and fsync completed.
                    snapshotMgr.afterCheckpointPageWritten();

                    // Destoroy page store for evicted partitions.
                    destroyEvictedPartitions(chp);

                    // Must mark successful checkpoint only if there are no exceptions or interrupts.
                    success = true;
                }
                finally {
                    if (success)
                        markCheckpointEnd(chp);
                }

                updateMetrics(chp);

                // Print checkpoint finish message.
                printCheckpointFinish(chp);
            }
            catch (IgniteCheckedException e) {
                if (chp != null)
                    chp.progress.cpFinishFut.onDone(e);

                // In case of checkpoint initialization error node should be invalidated and stopped.
                cctx.kernalContext().failure().process(new FailureContext(FailureType.CRITICAL_ERROR, e));
            }
        }

        /**
         * @param chp Checkpoint entry.
         * @return {@code True} if current checkpoint operation canceleted.
         */
        private boolean checkCancel(Checkpoint chp) {
            CheckpointProgress cpProgress = chp.progress;

            if (shutdownNow) {
                cpProgress.cpFinishFut.onDone(new NodeStoppingException("Node is stopping."));

                return true;
            }

            // Check cancel flag for current checkpoint.
            // Only one cancel is allow, second will be ignore via prevCanceled flag.
            if (cpProgress.canceled && !cpProgress.prevCanceled) {
                //TODO Actions after checkpoint canceled.
                printCheckpointCancel(chp);

                return true;
            }
            else
                return false;
        }

        /**
         * @param chp Checkpoint entry.
         * @throws IgniteCheckedException If some operation failed.
         */
        private void writePages(Checkpoint chp) throws IgniteCheckedException {
            snapshotMgr.beforeCheckpointPageWritten();

            CheckpointProgress cpProgress = chp.progress;

            int parts = asyncRunner == null ? 1 : asyncRunner.getPoolSize();

            CountDownFuture doneWriteFut = new CountDownFuture(parts);

            chp.metrics.onPagesWriteStart();

            if (asyncRunner != null) {
                updateHeartbeat();

                CheckpointPages[] splittedCpPages = cpProgress.cpPages.split(parts);

                for (int i = 0; i < splittedCpPages.length; i++) {
                    Runnable write = new WriteCheckpointPages(
                        chp.metrics,
                        splittedCpPages[i],
                        cpProgress.pageStores,
                        doneWriteFut,
                        asyncRunner,
                        () -> {
                            updateHeartbeat();

                            return checkCancel(chp);
                        }
                    );

                    try {
                        asyncRunner.execute(write);
                    }
                    catch (RejectedExecutionException ignore) {
                        // Run the task synchronously.
                        updateHeartbeat();

                        write.run();
                    }
                }
            }
            else {
                // Single-threaded checkpoint.
                updateHeartbeat();

                Runnable write = new WriteCheckpointPages(
                    chp.metrics,
                    cpProgress.cpPages,
                    cpProgress.pageStores,
                    doneWriteFut,
                    null,
                    () -> {
                        updateHeartbeat();

                        return checkCancel(chp);
                    }
                );

                write.run();
            }

            updateHeartbeat();

            doneWriteFut.get();
        }

        /**
         * @param chp Checkpoint entry.
         * @throws IgniteCheckedException If some operation failed.
         */
        private void fsyncStores(Checkpoint chp) throws IgniteCheckedException {
            chp.metrics.onFsyncStart();

            CheckpointProgress cpProgress = chp.progress;

            if (!skipSync) {
                for (Map.Entry<PageStore, LongAdder> updStoreEntry : cpProgress.pageStores.entrySet()) {
                    if (checkCancel(chp))
                        return;

                    PageStore pageStore = updStoreEntry.getKey();
                    LongAdder pageCounter = updStoreEntry.getValue();

                    blockingSectionBegin();

                    try {
                        pageStore.sync();
                    }
                    finally {
                        blockingSectionEnd();
                    }

                    cpProgress.pageStores.remove(pageStore);

                    syncedPagesCntr.addAndGet(pageCounter.intValue());
                }
            }
        }

        /**
         * @param chp Checkpoint.
         */
        private void updateMetrics(Checkpoint chp) {
            chp.metrics.onEnd();

            if (persStoreMetrics.metricsEnabled()) {
                persStoreMetrics.onCheckpoint(
                    chp.metrics.lockWaitDuration(),
                    chp.metrics.markDuration(),
                    chp.metrics.pagesWriteDuration(),
                    chp.metrics.fsyncDuration(),
                    chp.metrics.totalDuration(),
                    chp.pages(),
                    chp.metrics.dataPagesWritten(),
                    chp.metrics.cowPagesWritten(),
                    forAllPageStores(PageStore::size),
                    forAllPageStores(PageStore::getSparseSize));
            }
        }

        /**
         * Reset last checkpoint timeStamp.
         */
        private void resetLastCheckpointTimeStamp(){
            long cpTs = System.currentTimeMillis();

            // This can happen in an unlikely event of two checkpoints happening
            // within a currentTimeMillis() granularity window.
            if (cpTs == lastCpTs)
                cpTs++;

            lastCpTs = cpTs;
        }

        /**
         * Print information if checkpoint was canceled.
         */
        private void printCheckpointCancel(Checkpoint chp){
            if (log.isInfoEnabled()) {
                log.info(String.format("Checkpoint canceled [cpId=%s, pages=%d, markPos=%s, " +
                        "markDuration=%dms, pagesWrite=%dms, fsync=%dms, total=%dms]",
                    chp.cpEntry != null ? chp.cpEntry.checkpointId() : "",
                    chp.pages(),
                    chp.cpEntry != null ? chp.cpEntry.checkpointMark() : "",
                    chp.metrics.markDuration(),
                    chp.metrics.pagesWriteDuration(),
                    chp.metrics.fsyncDuration(),
                    chp.metrics.totalDuration()));
            }
        }

        /**
         * Print information if checkpoint was finished.
         */
        private void printCheckpointFinish(Checkpoint chp) {
            if (chp.hasPages() || chp.hasDestroyedPartitions()) {
                if (log.isInfoEnabled()) {
                    String walSegsCoveredMsg = prepareWalSegsCoveredMsg(chp.walSegsCoveredRange);

                    log.info(String.format("Checkpoint finished [cpId=%s, pages=%d, markPos=%s, " +
                            "walSegmentsCleared=%d, walSegmentsCovered=%s, markDuration=%dms, pagesWrite=%dms, fsync=%dms, " +
                            "total=%dms]",
                        chp.cpEntry != null ? chp.cpEntry.checkpointId() : "",
                        chp.pages(),
                        chp.cpEntry != null ? chp.cpEntry.checkpointMark() : "",
                        chp.walFilesDeleted,
                        walSegsCoveredMsg,
                        chp.metrics.markDuration(),
                        chp.metrics.pagesWriteDuration(),
                        chp.metrics.fsyncDuration(),
                        chp.metrics.totalDuration()));
                }
            }
        }

        /** */
        private String prepareWalSegsCoveredMsg(IgniteBiTuple<Long, Long> walRange) {
            String res;

            long startIdx = walRange.get1();
            long endIdx = walRange.get2();

            if (endIdx < 0 || endIdx < startIdx)
                res = "[]";
            else if (endIdx == startIdx)
                res = "[" + endIdx + "]";
            else
                res = "[" + startIdx + " - " + endIdx + "]";

            return res;
        }

        /**
         * Processes all evicted partitions scheduled for destroy.
         *
         * @throws IgniteCheckedException If failed.
         *
         * @return The number of destroyed partition files.
         */
        private void destroyEvictedPartitions(Checkpoint chp) throws IgniteCheckedException {
            PartitionDestroyQueue destroyQueue = chp.progress.destroyQueue;

            if (destroyQueue.isEmpty())
                return;

            Runnable destroyPartTask = () -> {
                PartitionDestroyRequest req;

                while ((req = destroyQueue.poll(() -> checkCancel(chp))) != null) {
                    int grpId = req.grpId;
                    int partId = req.partId;

                    try {
                        CacheGroupContext grp = cctx.cache().cacheGroup(grpId);

                        GridCacheOffheapManager offheap = (GridCacheOffheapManager)grp.offheap();

                        offheap.destroyPartitionStore(grpId, partId);

                        req.onDone(null);

                        if (log.isDebugEnabled())
                            log.debug("Partition file has destroyed [grpId=" + grpId + ", partId=" + partId + "]");
                    }
                    catch (Exception e) {
                        req.onDone(new IgniteCheckedException(
                            "Partition file destroy has failed [grpId=" + grpId + ", partId=" + partId + "]", e));
                    }
                }
            };

            if (asyncRunner != null) {
                try {
                    for (int i = 0; i < asyncRunner.getPoolSize(); i++)
                        asyncRunner.execute(destroyPartTask);
                }
                catch (RejectedExecutionException ignore) {
                    // Run the task synchronously.
                    destroyPartTask.run();
                }
            }
            else
                destroyPartTask.run();

            destroyQueue.awaitComplete();
        }

        /**
         * @param grpCtx Group context. Can be {@code null} in case of crash recovery.
         * @param grpId Group ID.
         * @param partId Partition ID.
         */
        private void schedulePartitionDestroy(@Nullable CacheGroupContext grpCtx, int grpId, int partId) {
            synchronized (this) {
                scheduledCp.destroyQueue.addDestroyRequest(grpCtx, grpId, partId);
            }

            if (log.isDebugEnabled())
                log.debug("Partition file has been scheduled to destroy [grpId=" + grpId + ", partId=" + partId + "]");

            if (grpCtx != null)
                wakeupForCheckpoint(PARTITION_DESTROY_CHECKPOINT_TIMEOUT, "partition destroy");
        }

        /**
         * @param grpId Group ID.
         * @param partId Partition ID.
         */
        private void cancelOrWaitPartitionDestroy(int grpId, int partId) throws IgniteCheckedException {
            PartitionDestroyRequest req;

            synchronized (this) {
                req = scheduledCp.destroyQueue.cancelDestroy(grpId, partId);
            }

            if (req != null)
                req.waitCompleted();

            CheckpointProgress cur;

            synchronized (this) {
                cur = lastCp;

                if (cur != null)
                    req = cur.destroyQueue.cancelDestroy(grpId, partId);
            }

            if (req != null)
                req.waitCompleted();

            if (req != null && log.isDebugEnabled())
                log.debug("Partition file destroy has cancelled [grpId=" + grpId + ", partId=" + partId + "]");
        }

        /**
         *
         */
        private void waitCheckpointEvent() {
            boolean cancel = false;

            try {
                synchronized (this) {
                    long remaining;

                    while ((remaining = scheduledCp.nextCpTs - U.currentTimeMillis()) > 0 && !isCancelled()) {
                        blockingSectionBegin();

                        try {
                            wait(remaining);
                        }
                        finally {
                            blockingSectionEnd();
                        }
                    }
                }
            }
            catch (InterruptedException ignored) {
                Thread.currentThread().interrupt();

                cancel = true;
            }

            if (cancel)
                isCancelled = true;
        }

        /**
         *
         */
        @SuppressWarnings("TooBroadScope")
<<<<<<< HEAD
        private void markCheckpointBegin(Checkpoint chp) throws IgniteCheckedException {
            CheckpointProgress curr;
=======
        private Checkpoint markCheckpointBegin(CheckpointMetricsTracker tracker) throws IgniteCheckedException {
            CheckpointRecord cpRec = new CheckpointRecord(memoryRecoveryRecordPtr);

            memoryRecoveryRecordPtr = null;

            WALPointer cpPtr = null;

            final CheckpointProgress curr;

            CheckpointEntry cp = null;

            IgniteBiTuple<Collection<GridMultiCollectionWrapper<FullPageId>>, Integer> cpPagesTuple;

            tracker.onLockWaitStart();

            boolean hasPages;

            boolean hasPartitionsToDestroy;
>>>>>>> 25d914ef

            // Represent of initialized snapshot operation under cpWriteLock.
            IgniteFuture snapFut = null;

            chp.metrics.onLockWaitStart();

            checkpointLock.writeLock().lock();

            try {
                chp.metrics.onMarkStart();

                synchronized (this) {
                    // Reset current checkpoint in progress and scheduled checkpoint.
                    curr = chp.progress = resetCheckpointProgress(lastCp, scheduledCp);
                }

                // Notify checkpoint listeners on checkpoint write lock.
                notifyCheckpointLisnteners(curr);

                // If this checkpoint for snapshot, invoke snapshot manager.
                if (curr.nextSnapshot)
                    snapFut = snapshotMgr.onMarkCheckPointBegin(curr.snapshotOperation, curr.parts);

                // Store all partitions state to checkpoint record.
                collectPartitionState(chp.cpRec);

                // Store all dirty pages to cpPages.
                curr.cpPages.addCheckpointPages(beginAllCheckpoints());

                // Log checkpoint record is we have diry pages or this checkpoint for snapshot or partitions to destroy.
                if (chp.hasPages() || curr.nextSnapshot || chp.hasDestroyedPartitions()) {
                    // No page updates for this checkpoint are allowed from now on.
                    WALPointer cpPtr = cctx.wal().log(chp.cpRec);

                    if (cpPtr == null)
                        cpPtr = CheckpointStatus.NULL_PTR;

                    chp.cpRec.position(cpPtr);
                }

                // Write checkpoint entry to file, as marker checkpoint start.
                if (chp.hasPages() || chp.hasDestroyedPartitions()) {
                    CheckpointEntry cp = prepareCheckpointEntry(
                        checkpointEntryWriteBuffer,
                        chp.cpTs,
                        chp.cpRec.checkpointId(),
                        chp.cpRec.position(),
                        chp.cpRec,
                        CheckpointEntryType.START
                    );

                    // Update checkpoint history.
                    cpHistory.addCheckpoint(cp);

                    chp.cpEntry = cp;
                }
            }
            finally {
                checkpointLock.writeLock().unlock();

                chp.metrics.onLockRelease();
            }

            // If this checkpoint for snapshot, invoke snapshot manager after checkpoint unlock cpWriteLock.
            if (curr.nextSnapshot)
                snapshotMgr.onMarkCheckPointEnd(curr.snapshotOperation, snapFut);

            // We should fsync WAL and write file marker if checkpoint is not empty.
            if (chp.hasPages() || chp.hasDestroyedPartitions()) {
                assert chp.cpRec.position() != null;

                chp.metrics.onWalCpRecordFsyncStart();

                try {
                    // Sync log outside the checkpoint write lock.
                    cctx.wal().flush(chp.cpRec.position(), true);
                }
                finally {
                    chp.metrics.onWalCpRecordFsyncEnd();
                }

                // Write checkpoint start file marker.
                writeCheckpointEntry(checkpointEntryWriteBuffer, chp.cpEntry, CheckpointEntryType.START);

                if (log.isInfoEnabled())
                    log.info(String.format("Checkpoint started [checkpointId=%s, startPtr=%s, checkpointLockWait=%dms, " +
                            "checkpointLockHoldTime=%dms, walCpRecordFsyncDuration=%dms, pages=%d, reason='%s']",
                        chp.cpRec.checkpointId(),
                        chp.cpRec.position(),
                        chp.metrics.lockWaitDuration(),
                        chp.metrics.lockHoldDuration(),
                        chp.metrics.walCpRecordFsyncDuration(),
                        chp.pages(),
                        curr.reason)
                    );
            }
            else {
                if (curr.nextSnapshot)
                    cctx.wal().flush(null, true);

                if (log.isInfoEnabled())
                    LT.info(log, String.format("Skipping checkpoint (no pages were modified) [" +
                            "checkpointLockWait=%dms, checkpointLockHoldTime=%dms, reason='%s']",
                        chp.metrics.lockWaitDuration(),
                        chp.metrics.lockHoldDuration(),
                        curr.reason));
            }

            curr.cpBeginFut.onDone();

            curr.cpPages.onCheckpointBegin();

            curr.destroyQueue.onCheckpointBegin();
        }

        @SuppressWarnings("UnnecessaryLocalVariable")
        private CheckpointProgress resetCheckpointProgress(CheckpointProgress last, CheckpointProgress scheduled) {
            CheckpointProgress curr = scheduled;

            // If previous checkpoint was canceled.
            if (last != null && last.canceled) {
                curr.prevCanceled = true;

                // Copy stores by reference, no need to do addAll under cpWriteLock.
                curr.pageStores = last.pageStores;

                // Merge previus checkpoint destroy queue from current.
                curr.destroyQueue.mergeCheckpoint(last.destroyQueue);
            }

            curr.started = true;

            if (curr.reason == null)
                curr.reason = "timeout";

            // It is important that we assign a new progress object before checkpoint mark in page memory.
            scheduledCp = new CheckpointProgress(writeOrder, U.currentTimeMillis() + checkpointFreq);

            lastCp = curr;

            return curr;
        }

        /**
         *
         * @param curr Checkpoint progress info.
         * @throws IgniteCheckedException If some operation failed.
         */
        private void notifyCheckpointLisnteners(CheckpointProgress curr) throws IgniteCheckedException {
            GridCompoundFuture asyncLsnrFut = asyncRunner == null ? null : new GridCompoundFuture();

            DbCheckpointListener.Context ctx0 = new DbCheckpointListener.Context() {
                @Override public boolean nextSnapshot() {
                    return curr.nextSnapshot;
                }

                /** {@inheritDoc} */
                @Override public PartitionAllocationMap partitionStatMap() {
                    return curr.parts;
                }

                /** {@inheritDoc} */
                @Override public boolean needToSnapshot(String cacheOrGrpName) {
                    return curr.snapshotOperation.cacheGroupIds().contains(CU.cacheId(cacheOrGrpName));
                }

                /** {@inheritDoc} */
                @Override public Executor executor() {
                    return asyncRunner == null ? null : cmd -> {
                        try {
                            GridFutureAdapter<?> res = new GridFutureAdapter<>();

                            asyncRunner.execute(U.wrapIgniteFuture(cmd, res));

                            asyncLsnrFut.add(res);
                        }
                        catch (RejectedExecutionException e) {
                            assert false : "A task should never be rejected by async runner";
                        }
                    };
                }
            };

            // Listeners must be invoked before we write checkpoint record to WAL.
            for (DbCheckpointListener lsnr : lsnrs)
                lsnr.onCheckpointBegin(ctx0);

            if (asyncLsnrFut != null) {
                asyncLsnrFut.markInitialized();

                asyncLsnrFut.get();
            }
        }

        /**
         * @param cpRec Checkpoint record.
         * @throws IgniteCheckedException If some operation failed.
         */
        private void collectPartitionState(CheckpointRecord cpRec) throws IgniteCheckedException {
            GridCompoundFuture grpHandleFut = asyncRunner == null ? null : new GridCompoundFuture();

            for (CacheGroupContext grp : cctx.cache().cacheGroups()) {
                if (grp.isLocal() || !grp.walEnabled())
                    continue;

                Runnable r = () -> {
                    ArrayList<GridDhtLocalPartition> parts = new ArrayList<>(grp.topology().localPartitions().size());

                    for (GridDhtLocalPartition part : grp.topology().currentLocalPartitions())
                        parts.add(part);

                    CacheState state = new CacheState(parts.size());

                    for (GridDhtLocalPartition part : parts) {
                        state.addPartitionState(
                            part.id(),
                            part.dataStore().fullSize(),
                            part.updateCounter(),
                            (byte)part.state().ordinal()
                        );
                    }

                    synchronized (cpRec) {
                        cpRec.addCacheGroupState(grp.groupId(), state);
                    }
                };

                if (asyncRunner == null)
                    r.run();
                else
                    try {
                        GridFutureAdapter<?> res = new GridFutureAdapter<>();

                        asyncRunner.execute(U.wrapIgniteFuture(r, res));

                        grpHandleFut.add(res);
                    }
                    catch (RejectedExecutionException e) {
                        assert false : "Task should never be rejected by async runner";
                    }
            }

            if (grpHandleFut != null) {
                grpHandleFut.markInitialized();

                grpHandleFut.get();
            }
        }

        /**
         * @return tuple with collections of FullPageIds obtained from each PageMemory and overall number of dirty
         * pages.
         */
        private T2<Collection<GridMultiCollectionWrapper<FullPageId>>, Integer> beginAllCheckpoints() {
            Collection<GridMultiCollectionWrapper<FullPageId>> res = new ArrayList(dataRegions().size());

            int pagesNum = 0;

            for (DataRegion memPlc : dataRegions()) {
                if (!memPlc.config().isPersistenceEnabled())
                    continue;

                GridMultiCollectionWrapper<FullPageId> nextCpPagesCol = ((PageMemoryEx)memPlc.pageMemory()).beginCheckpoint();

                pagesNum += nextCpPagesCol.size();

                res.add(nextCpPagesCol);
            }

            currCheckpointPagesCnt = pagesNum;

            return new T2<>(res, pagesNum);
        }

        /**
         * @param chp Checkpoint snapshot.
         */
        private void markCheckpointEnd(Checkpoint chp) throws IgniteCheckedException {
            synchronized (this) {
                writtenPagesCntr = null;
                syncedPagesCntr = null;
                evictedPagesCntr = null;

                for (DataRegion memPlc : dataRegions()) {
                    if (!memPlc.config().isPersistenceEnabled())
                        continue;

                    ((PageMemoryEx)memPlc.pageMemory()).finishCheckpoint();
                }

                currCheckpointPagesCnt = 0;
            }

            if (chp.hasPages() || chp.hasDestroyedPartitions()) {
                CheckpointEntry cp = prepareCheckpointEntry(
                    checkpointEntryWriteBuffer,
                    chp.cpEntry.timestamp(),
                    chp.cpEntry.checkpointId(),
                    chp.cpEntry.checkpointMark(),
                    null,
                    CheckpointEntryType.END);

                writeCheckpointEntry(checkpointEntryWriteBuffer, cp, CheckpointEntryType.END);

                cctx.wal().notchLastCheckpointPtr(chp.cpEntry.checkpointMark());
            }

            List<CheckpointEntry> removedFromHistory = cpHistory.onCheckpointFinished(chp, truncateWalOnCpFinish);

            for (CheckpointEntry cp : removedFromHistory)
                removeCheckpointFiles(cp);

            CheckpointProgress cpProgress = chp.progress;

            if (cpProgress != null)
                cpProgress.cpFinishFut.onDone();
        }

        /** {@inheritDoc} */
        @Override public void cancel() {
            if (log.isDebugEnabled())
                log.debug("Cancelling grid runnable: " + this);

            // Do not interrupt runner thread.
            isCancelled = true;

            synchronized (this) {
                notifyAll();
            }
        }

        /**
         *
         */
        public void shutdownNow() {
            shutdownNow = true;

            if (!isCancelled)
                cancel();
        }
    }

    /** Pages write task */
    private class WriteCheckpointPages implements Runnable {
        /** */
        private final CheckpointMetricsTracker tracker;

        /** Collection of page IDs to write under this task. Overall pages to write may be greater than this collection */
        private final CheckpointPages writePageIds;

        /** */
        private final Map<PageStore, LongAdder> updStores;

        /** */
        private final CountDownFuture doneFut;

        /** If any pages were skipped, new task with remaining pages will be submitted here. */
        private final ExecutorService retryWriteExecutor;

        /** */
        private final Supplier<Boolean> checkCancel;

        /**
         * Creates task for write pages
         *
         * @param tracker
         * @param writePageIds Collection of page IDs to write.
         * @param updStores
         * @param doneFut
         * @param retryWriteExecutor Retry write executor.
         */
        private WriteCheckpointPages(
            CheckpointMetricsTracker tracker,
            CheckpointPages writePageIds,
            Map<PageStore, LongAdder> updStores,
            CountDownFuture doneFut,
            ExecutorService retryWriteExecutor,
            Supplier<Boolean> checkCancel
        ) {
            this.tracker = tracker;
            this.writePageIds = writePageIds;
            this.updStores = updStores;
            this.doneFut = doneFut;
            this.retryWriteExecutor = retryWriteExecutor;
            this.checkCancel = checkCancel;
        }

        /** {@inheritDoc} */
        @Override public void run() {
            try {
               writePages(writePageIds);

                if (writePageIds.isEmpty())
                    doneFut.onDone((Void)null);
                else {
                    if (retryWriteExecutor == null) {
                        while (!writePageIds.isEmpty() && !checkCancel.get())
                            writePages(writePageIds);

                        doneFut.onDone((Void)null);
                    }
                    else {
                        // Submit current retry pages to the end of the queue to avoid starvation.
                        WriteCheckpointPages retryWritesTask = new WriteCheckpointPages(
                            tracker,
                            writePageIds,
                            updStores,
                            doneFut,
                            retryWriteExecutor,
                            checkCancel
                        );

                        retryWriteExecutor.submit(retryWritesTask);
                    }
                }
            }
            catch (Throwable e) {
                doneFut.onDone(e);
            }
        }

        /**
         * @param writePageIds Collections of pages to write.
         * @return pagesToRetry Pages which should be retried.
         */
        private void writePages(CheckpointPages writePageIds) throws IgniteCheckedException {
            ByteBuffer tmpWriteBuf = threadBuf.get();

            Iterator<FullPageId> pageIterator = writePageIds.iterator();

            while (pageIterator.hasNext()) {
                FullPageId fullId = pageIterator.next();

                if (checkCancel.get())
                    break;

                tmpWriteBuf.rewind();

                snapshotMgr.beforePageWrite(fullId);

                int grpId = fullId.groupId();

                PageMemoryEx pageMem;

                // TODO IGNITE-7792 add generic mapping.
                if (grpId == MetaStorage.METASTORAGE_CACHE_ID)
                    pageMem = (PageMemoryEx)metaStorage.pageMemory();
                else if (grpId == TxLog.TX_LOG_CACHE_ID)
                    pageMem = (PageMemoryEx)dataRegion(TxLog.TX_LOG_CACHE_NAME).pageMemory();
                else {
                    CacheGroupContext grp = context().cache().cacheGroup(grpId);

                    DataRegion region = grp != null ? grp.dataRegion() : null;

                    if (region == null || !region.config().isPersistenceEnabled())
                        continue;

                    pageMem = (PageMemoryEx)region.pageMemory();
                }

                Integer tag = pageMem.getForCheckpoint(
                    fullId, tmpWriteBuf, persStoreMetrics.metricsEnabled() ? tracker : null);

                if (tag != null) {
                    if (tag == PageMemoryImpl.TRY_AGAIN_TAG) {
                        writePageIds.addForRetry(fullId);

                        continue;
                    }

                    assert PageIO.getType(tmpWriteBuf) != 0 : "Invalid state. Type is 0! pageId = " + U.hexLong(fullId.pageId());
                    assert PageIO.getVersion(tmpWriteBuf) != 0 : "Invalid state. Version is 0! pageId = " + U.hexLong(fullId.pageId());

                    tmpWriteBuf.rewind();

                    if (persStoreMetrics.metricsEnabled()) {
                        int pageType = PageIO.getType(tmpWriteBuf);

                        if (PageIO.isDataPageType(pageType))
                            tracker.onDataPageWritten();
                    }

                    writtenPagesCntr.incrementAndGet();

                    PageStore store = storeMgr.writeInternal(grpId, fullId.pageId(), tmpWriteBuf, tag, true);

                    updStores.computeIfAbsent(store, k -> new LongAdder()).increment();
                }

                // Page successed written to store or page is outdate (tag==null), remote from pages to write.
                pageIterator.remove();
            }
        }
    }

    /**
     *
     */
    public static class Checkpoint {
        /** */
        private final CheckpointMetricsTracker metrics = new CheckpointMetricsTracker();

        /** */
        private final CheckpointRecord cpRec = new CheckpointRecord();

        /** Checkpoint entry. */
        @Nullable private CheckpointEntry cpEntry;

        /** */
        private CheckpointProgress progress;

        /** Number of deleted WAL files. */
        private int walFilesDeleted;

        /** WAL segments fully covered by this checkpoint. */
        private IgniteBiTuple<Long, Long> walSegsCoveredRange;

        /** */
        private final long cpTs;

        /** */
        private Checkpoint(long cpTs) {
            this.cpTs = cpTs;
        }

        /**
         * @return {@code true} if this checkpoint contains at least one dirty page.
         */
        public boolean hasPages() {
            return pages() > 0;
        }

        /**
         *
         */
        public int pages() {
            assert progress != null && progress.cpPages != null;

            return progress.cpPages.checkpointPages();
        }

        /**
         *
         */
        public boolean hasDestroyedPartitions() {
            return !progress.destroyQueue.isEmpty();
        }

        /**
         * @param walFilesDeleted Wal files deleted.
         */
        public void walFilesDeleted(int walFilesDeleted) {
            this.walFilesDeleted = walFilesDeleted;
        }

        /**
         * @param walSegsCoveredRange WAL segments fully covered by this checkpoint.
         */
        public void walSegsCoveredRange(final IgniteBiTuple<Long, Long> walSegsCoveredRange) {
            this.walSegsCoveredRange = walSegsCoveredRange;
        }
    }

    /**
     *
     */
    public static class CheckpointStatus {
        /** Null checkpoint UUID. */
        private static final UUID NULL_UUID = new UUID(0L, 0L);

        /** Null WAL pointer. */
        public static final WALPointer NULL_PTR = new FileWALPointer(0, 0, 0);

        /** */
        private long cpStartTs;

        /** */
        private UUID cpStartId;

        /** */
        @GridToStringInclude
        private WALPointer startPtr;

        /** */
        private UUID cpEndId;

        /** */
        @GridToStringInclude
        private WALPointer endPtr;

        /**
         * @param cpStartId Checkpoint start ID.
         * @param startPtr Checkpoint start pointer.
         * @param cpEndId Checkpoint end ID.
         * @param endPtr Checkpoint end pointer.
         */
        private CheckpointStatus(
            long cpStartTs,
            UUID cpStartId,
            WALPointer startPtr,
            UUID cpEndId,
            WALPointer endPtr
        ) {
            this.cpStartTs = cpStartTs;
            this.cpStartId = cpStartId;
            this.startPtr = startPtr;
            this.cpEndId = cpEndId;
            this.endPtr = endPtr;
        }

        /**
         * @return {@code True} if need perform binary memory recovery. Only records {@link PageDeltaRecord}
         * and {@link PageSnapshot} needs to be applyed from {@link #cpStartId}.
         */
        public boolean needRestoreMemory() {
            return !F.eq(cpStartId, cpEndId) && !F.eq(NULL_UUID, cpStartId);
        }

        /** {@inheritDoc} */
        @Override public String toString() {
            return S.toString(CheckpointStatus.class, this);
        }
    }

    /**
     * Data class representing the state of running/scheduled checkpoint.
     */
    private static class CheckpointProgress {
        /** Scheduled time of checkpoint. */
        private volatile long nextCpTs;

        /** Checkpoint begin phase future. */
        private final GridFutureAdapter cpBeginFut = new GridFutureAdapter<>();

        /** Checkpoint finish phase future. */
        private final GridFutureAdapter cpFinishFut = new GridFutureAdapter<Void>() {
            @Override protected boolean onDone(@Nullable Void res, @Nullable Throwable err, boolean cancel) {
                if (err != null && !cpBeginFut.isDone())
                    cpBeginFut.onDone(err);

                return super.onDone(res, err, cancel);
            }
        };

        /** Flag indicates that snapshot operation will be performed after checkpoint. */
        private boolean nextSnapshot;

        /** Flag indicates that checkpoint is started. */
        private boolean started;

        /** Snapshot operation that should be performed if {@link #nextSnapshot} set to true. */
        private volatile SnapshotOperation snapshotOperation;

        /**
         * Chekpoint page Ids wrapper.
         * Contains all page Ids which should be written in the current checkpoint.
         * Has the ability to split pages to multiple CheckpointPages.
         */
        private final CheckpointBeginPages cpPages;

        /**
         * (PageStore -> Number of written pages.)
         * Map for tracking which stores should be sync and how many pages was written.
         */
        private Map<PageStore, LongAdder> pageStores;

        /**
         * Partitions destroy queue. Contains all partitions which should be destroyed in the current checkpoint.
         */
        private final PartitionDestroyQueue destroyQueue;

        /** Partition allocation map. */
        private final PartitionAllocationMap parts;

        /** Wakeup reason. */
        private String reason;

        /** Flag cancel for current checkpoint operation. */
        private volatile boolean canceled;

        /** Flag indicate that pevious checkpoint was canceled, required for future checkpoint merge. */
        private boolean prevCanceled;

        /**
         * @param order Checkpoint write order.
         * @param nextCpTs Next checkpoint timestamp.
         */
        private CheckpointProgress(CheckpointWriteOrder order, long nextCpTs) {
            cpPages = new CheckpointBeginPages(order);
            pageStores = new ConcurrentLinkedHashMap<>();
            destroyQueue = new PartitionDestroyQueue();
            parts = new PartitionAllocationMap();

            this.nextCpTs = nextCpTs;
        }
    }

    private static class CheckpointPages {
        protected int lowBound;

        protected int hightBound;

        protected FullPageId[] pageIds;

        protected List<FullPageId> retryPageIds = new ArrayList<>();

        protected int totalCpPages = -1;

        protected int written;

        protected int lastAddIdx;

        public int checkpointPages() {
            return totalCpPages;
        }

        public boolean isEmpty() {
            return totalCpPages == written;
        }

        public Iterator<FullPageId> iterator() {
            if (retryPageIds.isEmpty())
                return iteratorPages(pageIds);

            return iteratorPages(retryPageIds);
        }

        private Iterator<FullPageId> iteratorPages(List<FullPageId> pages) {
            int size = pages.size();

            return new Iterator<FullPageId>() {
                private int idx;

                @Override public boolean hasNext() {
                    return idx < size;
                }

                @Override public FullPageId next() {
                    FullPageId fullPageId = null;

                    while (hasNext()) {
                        if ((fullPageId = pages.get(idx++)) != null)
                            break;
                    }

                    return fullPageId;
                }

                @Override public void remove() {
                    written++;

                    // Set null as marker pages written or outdated, if next checkpoint merge will required.
                    pages.set(idx - 1, null);
                }
            };
        }

        private Iterator<FullPageId> iteratorPages(FullPageId[] pageIds) {
            int size = hightBound - lowBound;

            return new Iterator<FullPageId>() {
                private int idx;

                @Override public boolean hasNext() {
                    return idx < size;
                }

                @Override public FullPageId next() {
                    return pageIds[lowBound + (idx++)];
                }

                @Override public void remove() {
                    written++;

                    // Set null as marker pages written or outdated, if next checkpoint merge will required.
                    pageIds[lowBound + (idx - 1)] = null;
                }
            };
        }

        public void addForRetry(FullPageId fullPageId) {
            retryPageIds.add(fullPageId);
        }

        protected void addPage(FullPageId pageId) {
            assert lastAddIdx < totalCpPages;

            pageIds[lastAddIdx++] = pageId;
        }

        protected void addPages(Collection<FullPageId> pageIds) {
            for (FullPageId fullPageId : pageIds)
                addPage(fullPageId);
        }

    }

    private static class CheckpointBeginPages extends CheckpointPages {

        private final CheckpointWriteOrder writeOrder;

        private CheckpointPages[] splittedCpPages;

        private Collection<GridMultiCollectionWrapper<FullPageId>> markChpBeginPages;

        private int markChpBeginPagesCnt;

        private CheckpointBeginPages(CheckpointWriteOrder order) {
            writeOrder = order;
        }

        private void addCheckpointPages(
            T2<Collection<GridMultiCollectionWrapper<FullPageId>>, Integer> markChpBeginTup
        ) {
            markChpBeginPages = markChpBeginTup.get1();
            markChpBeginPagesCnt = markChpBeginTup.get2();
        }

        private void onCheckpointBegin() {
            int cpPages = checkpointPages();

            // Init array for all checkpoint page Ids.
            pageIds = new FullPageId[cpPages];
            totalCpPages = cpPages;
            lowBound = 0;
            hightBound = cpPages;

            // Add all pages from current checkpoint.
            markChpBeginPages.forEach(this::addPages);

            // Sort page Ids if write mod SEQUENTIAL.
            if (writeOrder == CheckpointWriteOrder.SEQUENTIAL) {
                Arrays.parallelSort(pageIds, new Comparator<FullPageId>() {
                    @Override public int compare(FullPageId pageId1, FullPageId pageId2) {
                        int cmp = Long.compare(pageId1.groupId(), pageId2.groupId());

                        if (cmp != 0)
                            return cmp;

                        return Long.compare(effectivePageId(pageId1.pageId()), effectivePageId(pageId2.pageId()));
                    }
                });
            }
        }

        @Override public int checkpointPages() {
            return markChpBeginPagesCnt;
        }

        public CheckpointPages[] split(int parts) {
            assert parts > 0;

            return splittedCpPages = splitCpPages(pageIds, parts);
        }

        /**
         * Reorders list of checkpoint pages and splits them into needed number of sublists according to {@link
         * DataStorageConfiguration#getCheckpointThreads()} and {@link DataStorageConfiguration#getCheckpointWriteOrder()}.
         */
        private CheckpointPages[] splitCpPages(FullPageId[] allCpPages, int parts) {
            // Splitting pages to (threads * 4) subtasks. If any thread will be faster, it will help slower threads.
            int subArraysCnt = parts == 1 ? 1 : parts * 4;

            CheckpointPages[] cpPageSubArrays = new CheckpointPages[subArraysCnt];

            for (int i = 0; i < subArraysCnt; i++) {
                int totalSize = allCpPages.length;

                int from = totalSize * i / (subArraysCnt);

                int to = totalSize * (i + 1) / (subArraysCnt);

                CheckpointPages pages = new CheckpointPages();

                pages.lowBound = from;
                pages.hightBound = to;
                pages.pageIds = allCpPages;
                pages.totalCpPages = (to - from);

                cpPageSubArrays[i] = pages;
            }

            return cpPageSubArrays;
        }
    }

    /**
     *
     */
    private static class CheckpointProgressSnapshot implements CheckpointFuture {
        /** */
        private final boolean started;

        /** */
        private final GridFutureAdapter<Object> cpBeginFut;

        /** */
        private final GridFutureAdapter<Object> cpFinishFut;

        /** */
        CheckpointProgressSnapshot(CheckpointProgress cpProgress) {
            started = cpProgress.started;
            cpBeginFut = cpProgress.cpBeginFut;
            cpFinishFut = cpProgress.cpFinishFut;
        }

        /** {@inheritDoc} */
        @Override public GridFutureAdapter beginFuture() {
            return cpBeginFut;
        }

        /** {@inheritDoc} */
        @Override public GridFutureAdapter<Object> finishFuture() {
            return cpFinishFut;
        }
    }

    /**
     *
     */
    public static class FileLockHolder implements AutoCloseable {
        /** Lock file name. */
        private static final String LOCK_FILE_NAME = "lock";

        /** File. */
        private File file;

        /** Channel. */
        private RandomAccessFile lockFile;

        /** Lock. */
        private volatile FileLock lock;

        /** Kernal context to generate Id of locked node in file. */
        @NotNull private GridKernalContext ctx;

        /** Logger. */
        private IgniteLogger log;

        /**
         * @param path Path.
         */
        public FileLockHolder(String path, @NotNull GridKernalContext ctx, IgniteLogger log) {
            try {
                file = Paths.get(path, LOCK_FILE_NAME).toFile();

                lockFile = new RandomAccessFile(file, "rw");

                this.ctx = ctx;
                this.log = log;
            }
            catch (IOException e) {
                throw new IgniteException(e);
            }
        }

        /**
         * @param lockWaitTimeMillis During which time thread will try capture file lock.
         * @throws IgniteCheckedException If failed to capture file lock.
         */
        public void tryLock(long lockWaitTimeMillis) throws IgniteCheckedException {
            assert lockFile != null;

            FileChannel ch = lockFile.getChannel();

            SB sb = new SB();

            //write node id
            sb.a("[").a(ctx.localNodeId().toString()).a("]");

            //write ip addresses
            final GridDiscoveryManager discovery = ctx.discovery();

            if (discovery != null) { //discovery may be not up and running
                final ClusterNode node = discovery.localNode();

                if (node != null)
                    sb.a(node.addresses());
            }

            //write ports
            sb.a("[");
            Iterator<GridPortRecord> it = ctx.ports().records().iterator();

            while (it.hasNext()) {
                GridPortRecord rec = it.next();

                sb.a(rec.protocol()).a(":").a(rec.port());

                if (it.hasNext())
                    sb.a(", ");
            }

            sb.a("]");

            String failMsg;

            try {
                String content = null;

                // Try to get lock, if not available wait 1 sec and re-try.
                for (int i = 0; i < lockWaitTimeMillis; i += 1000) {
                    try {
                        lock = ch.tryLock(0, 1, false);

                        if (lock != null && lock.isValid()) {
                            writeContent(sb.toString());

                            return;
                        }
                    }
                    catch (OverlappingFileLockException ignore) {
                        if (content == null)
                            content = readContent();

                        log.warning("Failed to acquire file lock. Will try again in 1s " +
                            "[nodeId=" + ctx.localNodeId() + ", holder=" + content +
                            ", path=" + file.getAbsolutePath() + ']');
                    }

                    U.sleep(1000);
                }

                if (content == null)
                    content = readContent();

                failMsg = "Failed to acquire file lock [holder=" + content + ", time=" + (lockWaitTimeMillis / 1000) +
                    " sec, path=" + file.getAbsolutePath() + ']';
            }
            catch (Exception e) {
                throw new IgniteCheckedException(e);
            }

            if (failMsg != null)
                throw new IgniteCheckedException(failMsg);
        }

        /**
         * Write node id (who captured lock) into lock file.
         *
         * @param content Node id.
         * @throws IOException if some fail while write node it.
         */
        private void writeContent(String content) throws IOException {
            FileChannel ch = lockFile.getChannel();

            byte[] bytes = content.getBytes();

            ByteBuffer buf = ByteBuffer.allocate(bytes.length);
            buf.put(bytes);

            buf.flip();

            ch.write(buf, 1);

            ch.force(false);
        }

        /**
         *
         */
        private String readContent() throws IOException {
            FileChannel ch = lockFile.getChannel();

            ByteBuffer buf = ByteBuffer.allocate((int)(ch.size() - 1));

            ch.read(buf, 1);

            String content = new String(buf.array());

            buf.clear();

            return content;
        }

        /** Locked or not. */
        public boolean isLocked() {
            return lock != null && lock.isValid();
        }

        /** Releases file lock */
        public void release() {
            U.releaseQuiet(lock);
        }

        /** Closes file channel */
        @Override public void close() {
            release();

            U.closeQuiet(lockFile);
        }

        /**
         * @return Absolute path to lock file.
         */
        private String lockPath() {
            return file.getAbsolutePath();
        }
    }

    /** {@inheritDoc} */
    @Override public DataStorageMetrics persistentStoreMetrics() {
        return new DataStorageMetricsSnapshot(persStoreMetrics);
    }

    /**
     *
     */
    public DataStorageMetricsImpl persistentStoreMetricsImpl() {
        return persStoreMetrics;
    }

    /** {@inheritDoc} */
    @Override public MetaStorage metaStorage() {
        return metaStorage;
    }

    /** {@inheritDoc} */
    @Override public void notifyMetaStorageSubscribersOnReadyForRead() throws IgniteCheckedException {
        metastorageLifecycleLsnrs = cctx.kernalContext().internalSubscriptionProcessor().getMetastorageSubscribers();

        readMetastore();
    }

    /** {@inheritDoc} */
    @Override public boolean walEnabled(int grpId, boolean local) {
        if (local)
            return !initiallyLocalWalDisabledGrps.contains(grpId);
        else
            return !initiallyGlobalWalDisabledGrps.contains(grpId);
    }

    /** {@inheritDoc} */
    @Override public void walEnabled(int grpId, boolean enabled, boolean local) {
        String key = walGroupIdToKey(grpId, local);

        checkpointReadLock();

        try {
            if (enabled)
                metaStorage.remove(key);
            else {
                metaStorage.write(key, true);

                lastCheckpointInapplicableForWalRebalance(grpId);
            }
        }
        catch (IgniteCheckedException e) {
            throw new IgniteException("Failed to write cache group WAL state [grpId=" + grpId +
                ", enabled=" + enabled + ']', e);
        }
        finally {
            checkpointReadUnlock();
        }
    }

    /**
     * Checks that checkpoint with timestamp {@code cpTs} is inapplicable as start point for WAL rebalance for given group {@code grpId}.
     *
     * @param cpTs Checkpoint timestamp.
     * @param grpId Group ID.
     * @return {@code true} if checkpoint {@code cpTs} is inapplicable as start point for WAL rebalance for {@code grpId}.
     * @throws IgniteCheckedException If failed to check.
     */
    public boolean isCheckpointInapplicableForWalRebalance(Long cpTs, int grpId) throws IgniteCheckedException {
        return metaStorage.read(checkpointInapplicableCpAndGroupIdToKey(cpTs, grpId)) != null;
    }

    /**
     * Set last checkpoint as inapplicable for WAL rebalance for given group {@code grpId}.
     *
     * @param grpId Group ID.
     */
    @Override public void lastCheckpointInapplicableForWalRebalance(int grpId) {
        checkpointReadLock();

        try {
            CheckpointEntry lastCp = cpHistory.lastCheckpoint();
            long lastCpTs = lastCp != null ? lastCp.timestamp() : 0;

            if (lastCpTs != 0)
                metaStorage.write(checkpointInapplicableCpAndGroupIdToKey(lastCpTs, grpId), true);
        }
        catch (IgniteCheckedException e) {
            log.error("Failed to mark last checkpoint as inapplicable for WAL rebalance for group: " + grpId, e);
        }
        finally {
            checkpointReadUnlock();
        }
    }

    /**
     *
     */
    private void fillWalDisabledGroups() {
        assert metaStorage != null;

        try {
            Set<String> keys = metaStorage.readForPredicate(WAL_KEY_PREFIX_PRED).keySet();

            if (keys.isEmpty())
                return;

            for (String key : keys) {
                T2<Integer, Boolean> t2 = walKeyToGroupIdAndLocalFlag(key);

                if (t2 == null)
                    continue;

                if (t2.get2())
                    initiallyLocalWalDisabledGrps.add(t2.get1());
                else
                    initiallyGlobalWalDisabledGrps.add(t2.get1());
            }

        }
        catch (IgniteCheckedException e) {
            throw new IgniteException("Failed to read cache groups WAL state.", e);
        }
    }

    /**
     * Convert cache group ID to WAL state key.
     *
     * @param grpId Group ID.
     * @return Key.
     */
    private static String walGroupIdToKey(int grpId, boolean local) {
        if (local)
            return WAL_LOCAL_KEY_PREFIX + grpId;
        else
            return WAL_GLOBAL_KEY_PREFIX + grpId;
    }

    /**
     * Convert checkpoint timestamp and cache group ID to key for {@link #CHECKPOINT_INAPPLICABLE_FOR_REBALANCE} metastorage records.
     *
     * @param cpTs Checkpoint timestamp.
     * @param grpId Group ID.
     * @return Key.
     */
    private static String checkpointInapplicableCpAndGroupIdToKey(long cpTs, int grpId) {
        return CHECKPOINT_INAPPLICABLE_FOR_REBALANCE + cpTs + "-" + grpId;
    }

    /**
     * Convert WAL state key to cache group ID.
     *
     * @param key Key.
     * @return Group ID.
     */
    private static T2<Integer, Boolean> walKeyToGroupIdAndLocalFlag(String key) {
        if (key.startsWith(WAL_LOCAL_KEY_PREFIX))
            return new T2<>(Integer.parseInt(key.substring(WAL_LOCAL_KEY_PREFIX.length())), true);
        else if (key.startsWith(WAL_GLOBAL_KEY_PREFIX))
            return new T2<>(Integer.parseInt(key.substring(WAL_GLOBAL_KEY_PREFIX.length())), false);
        else
            return null;
    }

    /**
     * Method dumps partitions info see {@link #dumpPartitionsInfo(CacheGroupContext, IgniteLogger)}
     * for all persistent cache groups.
     *
     * @param cctx Shared context.
     * @param log Logger.
     * @throws IgniteCheckedException If failed.
     */
    private static void dumpPartitionsInfo(GridCacheSharedContext cctx, IgniteLogger log) throws IgniteCheckedException {
        for (CacheGroupContext grp : cctx.cache().cacheGroups()) {
            if (grp.isLocal() || !grp.persistenceEnabled())
                continue;

            dumpPartitionsInfo(grp, log);
        }
    }

    /**
     * Retrieves from page memory meta information about given {@code grp} group partitions
     * and dumps this information to log INFO level.
     *
     * @param grp Cache group.
     * @param log Logger.
     * @throws IgniteCheckedException If failed.
     */
    private static void dumpPartitionsInfo(CacheGroupContext grp, IgniteLogger log) throws IgniteCheckedException {
        PageMemoryEx pageMem = (PageMemoryEx)grp.dataRegion().pageMemory();

        IgnitePageStoreManager pageStore = grp.shared().pageStore();

        assert pageStore != null : "Persistent cache should have initialize page store manager.";

        for (int p = 0; p < grp.affinity().partitions(); p++) {
            if (grp.topology().localPartition(p) != null) {
                GridDhtLocalPartition part = grp.topology().localPartition(p);

                log.info("Partition [grp=" + grp.cacheOrGroupName()
                    + ", id=" + p
                    + ", state=" + part.state()
                    + ", counter=" + part.updateCounter()
                    + ", size=" + part.fullSize() + "]");

                continue;
            }

            if (!pageStore.exists(grp.groupId(), p))
                continue;

            pageStore.ensure(grp.groupId(), p);

            if (pageStore.pages(grp.groupId(), p) <= 1) {
                log.info("Partition [grp=" + grp.cacheOrGroupName() + ", id=" + p + ", state=N/A (only file header) ]");

                continue;
            }

            long partMetaId = pageMem.partitionMetaPageId(grp.groupId(), p);
            long partMetaPage = pageMem.acquirePage(grp.groupId(), partMetaId);

            try {
                long pageAddr = pageMem.readLock(grp.groupId(), partMetaId, partMetaPage);

                try {
                    PagePartitionMetaIO io = PagePartitionMetaIO.VERSIONS.forPage(pageAddr);

                    GridDhtPartitionState partitionState = GridDhtPartitionState.fromOrdinal(io.getPartitionState(pageAddr));

                    String state = partitionState != null ? partitionState.toString() : "N/A";

                    long updateCounter = io.getUpdateCounter(pageAddr);
                    long size = io.getSize(pageAddr);

                    log.info("Partition [grp=" + grp.cacheOrGroupName()
                            + ", id=" + p
                            + ", state=" + state
                            + ", counter=" + updateCounter
                            + ", size=" + size + "]");
                }
                finally {
                    pageMem.readUnlock(grp.groupId(), partMetaId, partMetaPage);
                }
            }
            finally {
                pageMem.releasePage(grp.groupId(), partMetaId, partMetaPage);
            }
        }
    }

    /**
     * Recovery lifecycle for read-write metastorage.
     */
    private class MetastorageRecoveryLifecycle implements DatabaseLifecycleListener {
        /** {@inheritDoc} */
        @Override public void beforeBinaryMemoryRestore(IgniteCacheDatabaseSharedManager mgr) throws IgniteCheckedException {
            cctx.pageStore().initializeForMetastorage();
        }

        /** {@inheritDoc} */
        @Override public void afterBinaryMemoryRestore(
            IgniteCacheDatabaseSharedManager mgr,
            RestoreBinaryState restoreState
        ) throws IgniteCheckedException {
            assert metaStorage == null;

            metaStorage = createMetastorage(false);
        }
    }

    /**
     * @return Cache group predicate that passes only Metastorage cache group id.
     */
    private IgnitePredicate<Integer> onlyMetastorageGroup() {
        return groupId -> MetaStorage.METASTORAGE_CACHE_ID == groupId;
    }

    /**
     * @return Cache group predicate that passes only cache groups with enabled WAL.
     */
    private IgnitePredicate<Integer> groupsWithEnabledWal() {
        return groupId -> !initiallyGlobalWalDisabledGrps.contains(groupId)
            && !initiallyLocalWalDisabledGrps.contains(groupId);
    }

    /**
     * @return WAL records predicate that passes only Metastorage data records.
     */
    private IgniteBiPredicate<WALRecord.RecordType, WALPointer> onlyMetastorageRecords() {
        return (type, ptr) -> type == METASTORE_DATA_RECORD;
    }

    /**
     * @return WAL records predicate that passes only physical and mixed WAL records.
     */
    private IgniteBiPredicate<WALRecord.RecordType, WALPointer> physicalRecords() {
        return (type, ptr) -> type.purpose() == WALRecord.RecordPurpose.PHYSICAL
            || type.purpose() == WALRecord.RecordPurpose.MIXED;
    }

    /**
     * @return WAL records predicate that passes only logical and mixed WAL records.
     */
    private IgniteBiPredicate<WALRecord.RecordType, WALPointer> logicalRecords() {
        return (type, ptr) -> type.purpose() == WALRecord.RecordPurpose.LOGICAL
            || type.purpose() == WALRecord.RecordPurpose.MIXED;
    }

    /**
     * Abstract class to create restore context.
     */
    private abstract class RestoreStateContext {
        /** Last archived segment. */
        protected final long lastArchivedSegment;

        /** WAL iterator. */
        private final WALIterator iterator;

        /** Only {@link WalRecordCacheGroupAware} records satisfied this predicate will be applied. */
        private final IgnitePredicate<Integer> cacheGroupPredicate;

        /**
         * @param iterator WAL iterator.
         * @param lastArchivedSegment Last archived segment index.
         * @param cacheGroupPredicate Cache groups predicate.
         */
        protected RestoreStateContext(
            WALIterator iterator,
            long lastArchivedSegment,
            IgnitePredicate<Integer> cacheGroupPredicate
        ) {
            this.iterator = iterator;
            this.lastArchivedSegment = lastArchivedSegment;
            this.cacheGroupPredicate = cacheGroupPredicate;
        }

        /**
         * Advance iterator to the next record.
         *
         * @return WALRecord entry.
         * @throws IgniteCheckedException If CRC check fail during binary recovery state or another exception occurring.
         */
        public WALRecord next() throws IgniteCheckedException {
            try {
                for (;;) {
                    if (!iterator.hasNextX())
                        return null;

                    IgniteBiTuple<WALPointer, WALRecord> tup = iterator.nextX();

                    if (tup == null)
                        return null;

                    WALRecord rec = tup.get2();

                    WALPointer ptr = tup.get1();

                    rec.position(ptr);

                    // Filter out records by group id.
                    if (rec instanceof WalRecordCacheGroupAware) {
                        WalRecordCacheGroupAware grpAwareRecord = (WalRecordCacheGroupAware) rec;

                        if (!cacheGroupPredicate.apply(grpAwareRecord.groupId()))
                            continue;
                    }

                    // Filter out data entries by group id.
                    if (rec instanceof DataRecord)
                        rec = filterEntriesByGroupId((DataRecord) rec);

                    return rec;
                }
            }
            catch (IgniteCheckedException e) {
                boolean throwsCRCError = throwsCRCError();

                if (X.hasCause(e, IgniteDataIntegrityViolationException.class)) {
                    if (throwsCRCError)
                        throw e;
                    else
                        return null;
                }

                log.error("There is an error during restore state [throwsCRCError=" + throwsCRCError + ']', e);

                throw e;
            }
        }

        /**
         * Filter outs data entries from given data record that not satisfy {@link #cacheGroupPredicate}.
         *
         * @param record Original data record.
         * @return Data record with filtered data entries.
         */
        private DataRecord filterEntriesByGroupId(DataRecord record) {
            List<DataEntry> filteredEntries = record.writeEntries().stream()
                .filter(entry -> {
                    int cacheId = entry.cacheId();

                    return cctx.cacheContext(cacheId) != null && cacheGroupPredicate.apply(cctx.cacheContext(cacheId).groupId());
                })
                .collect(Collectors.toList());

            return record.setWriteEntries(filteredEntries);
        }

        /**
         *
         * @return Last read WAL record pointer.
         */
        public Optional<FileWALPointer> lastReadRecordPointer() {
            return iterator.lastRead().map(ptr -> (FileWALPointer)ptr);
        }

        /**
         *
         * @return Flag indicates need throws CRC exception or not.
         */
        public boolean throwsCRCError() {
            return lastReadRecordPointer().filter(ptr -> ptr.index() <= lastArchivedSegment).isPresent();
        }
    }

    /**
     * Restore memory context. Tracks the safety of binary recovery.
     */
    public class RestoreBinaryState extends RestoreStateContext {
        /** Checkpoint status. */
        private final CheckpointStatus status;

        /** The flag indicates need to apply the binary update or no needed. */
        private boolean needApplyBinaryUpdates;

        /**
         * @param status Checkpoint status.
         * @param iterator WAL iterator.
         * @param lastArchivedSegment Last archived segment index.
         * @param cacheGroupsPredicate Cache groups predicate.
         */
        public RestoreBinaryState(
            CheckpointStatus status,
            WALIterator iterator,
            long lastArchivedSegment,
            IgnitePredicate<Integer> cacheGroupsPredicate
        ) {
            super(iterator, lastArchivedSegment, cacheGroupsPredicate);

            this.status = status;
            this.needApplyBinaryUpdates = status.needRestoreMemory();
        }

        /**
         * Advance iterator to the next record.
         *
         * @return WALRecord entry.
         * @throws IgniteCheckedException If CRC check fail during binary recovery state or another exception occurring.
         */
        @Override public WALRecord next() throws IgniteCheckedException {
            WALRecord rec = super.next();

            if (rec == null)
                return null;

            if (rec.type() == CHECKPOINT_RECORD) {
                CheckpointRecord cpRec = (CheckpointRecord)rec;

                // We roll memory up until we find a checkpoint start record registered in the status.
                if (F.eq(cpRec.checkpointId(), status.cpStartId)) {
                    log.info("Found last checkpoint marker [cpId=" + cpRec.checkpointId() +
                        ", pos=" + rec.position() + ']');

                    needApplyBinaryUpdates = false;
                }
                else if (!F.eq(cpRec.checkpointId(), status.cpEndId))
                    U.warn(log, "Found unexpected checkpoint marker, skipping [cpId=" + cpRec.checkpointId() +
                        ", expCpId=" + status.cpStartId + ", pos=" + rec.position() + ']');
            }

            return rec;
        }

        /**
         *
         * @return Flag indicates need apply binary record or not.
         */
        public boolean needApplyBinaryUpdate() {
            return needApplyBinaryUpdates;
        }

        /**
         *
         * @return Flag indicates need throws CRC exception or not.
         */
        @Override public boolean throwsCRCError() {
            log.info("Throws CRC error check [needApplyBinaryUpdates=" + needApplyBinaryUpdates +
                ", lastArchivedSegment=" + lastArchivedSegment + ", lastRead=" + lastReadRecordPointer() + ']');

            if (needApplyBinaryUpdates)
                return true;

            return super.throwsCRCError();
        }
    }

    /**
     * Restore logical state context. Tracks the safety of logical recovery.
     */
    public class RestoreLogicalState extends RestoreStateContext {
        /** States of partitions recovered during applying logical updates. */
        private final Map<GroupPartitionId, PartitionRecoverState> partitionRecoveryStates = new HashMap<>();

        /**
         * @param lastArchivedSegment Last archived segment index.
         */
        public RestoreLogicalState(WALIterator iterator, long lastArchivedSegment, IgnitePredicate<Integer> cacheGroupsPredicate) {
            super(iterator, lastArchivedSegment, cacheGroupsPredicate);
        }

        /**
         * @return Map of restored partition states for cache groups.
         */
        public Map<GroupPartitionId, PartitionRecoverState> partitionRecoveryStates() {
            return Collections.unmodifiableMap(partitionRecoveryStates);
        }
    }

    /** Indicates checkpoint read lock acquisition failure which did not lead to node invalidation. */
    private static class CheckpointReadLockTimeoutException extends IgniteCheckedException {
        /** */
        private static final long serialVersionUID = 0L;

        /** */
        private CheckpointReadLockTimeoutException(String msg) {
            super(msg);
        }
    }
}<|MERGE_RESOLUTION|>--- conflicted
+++ resolved
@@ -3747,11 +3747,7 @@
          *
          */
         @SuppressWarnings("TooBroadScope")
-<<<<<<< HEAD
-        private void markCheckpointBegin(Checkpoint chp) throws IgniteCheckedException {
-            CheckpointProgress curr;
-=======
-        private Checkpoint markCheckpointBegin(CheckpointMetricsTracker tracker) throws IgniteCheckedException {
+        private Checkpoint markCheckpointBegin(IgnitePdsDestroyCacheTest) throws IgniteCheckedException {
             CheckpointRecord cpRec = new CheckpointRecord(memoryRecoveryRecordPtr);
 
             memoryRecoveryRecordPtr = null;
@@ -3761,15 +3757,6 @@
             final CheckpointProgress curr;
 
             CheckpointEntry cp = null;
-
-            IgniteBiTuple<Collection<GridMultiCollectionWrapper<FullPageId>>, Integer> cpPagesTuple;
-
-            tracker.onLockWaitStart();
-
-            boolean hasPages;
-
-            boolean hasPartitionsToDestroy;
->>>>>>> 25d914ef
 
             // Represent of initialized snapshot operation under cpWriteLock.
             IgniteFuture snapFut = null;
