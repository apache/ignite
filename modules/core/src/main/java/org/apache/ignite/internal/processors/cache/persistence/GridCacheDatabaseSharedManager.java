/*
 * Licensed to the Apache Software Foundation (ASF) under one or more
 * contributor license agreements.  See the NOTICE file distributed with
 * this work for additional information regarding copyright ownership.
 * The ASF licenses this file to You under the Apache License, Version 2.0
 * (the "License"); you may not use this file except in compliance with
 * the License.  You may obtain a copy of the License at
 *
 *      http://www.apache.org/licenses/LICENSE-2.0
 *
 * Unless required by applicable law or agreed to in writing, software
 * distributed under the License is distributed on an "AS IS" BASIS,
 * WITHOUT WARRANTIES OR CONDITIONS OF ANY KIND, either express or implied.
 * See the License for the specific language governing permissions and
 * limitations under the License.
 */

package org.apache.ignite.internal.processors.cache.persistence;

import java.io.File;
import java.io.IOException;
import java.io.Serializable;
import java.nio.ByteBuffer;
import java.nio.ByteOrder;
import java.nio.file.Path;
import java.util.ArrayList;
import java.util.Arrays;
import java.util.Collection;
import java.util.Collections;
import java.util.Comparator;
import java.util.HashMap;
import java.util.HashSet;
import java.util.Iterator;
import java.util.List;
import java.util.Map;
import java.util.NoSuchElementException;
import java.util.Set;
import java.util.UUID;
import java.util.concurrent.ConcurrentHashMap;
import java.util.concurrent.Semaphore;
import java.util.concurrent.atomic.AtomicInteger;
import java.util.concurrent.atomic.AtomicLong;
import java.util.concurrent.atomic.AtomicReference;
import java.util.function.Consumer;
import java.util.function.Predicate;
import java.util.function.ToLongFunction;
import java.util.regex.Pattern;
import java.util.stream.Collectors;
import org.apache.ignite.DataRegionMetrics;
import org.apache.ignite.DataRegionMetricsProvider;
import org.apache.ignite.DataStorageMetrics;
import org.apache.ignite.IgniteCheckedException;
import org.apache.ignite.IgniteException;
import org.apache.ignite.IgniteInterruptedException;
import org.apache.ignite.IgniteLogger;
import org.apache.ignite.IgniteSystemProperties;
import org.apache.ignite.SystemProperty;
import org.apache.ignite.cluster.ClusterNode;
import org.apache.ignite.configuration.DataPageEvictionMode;
import org.apache.ignite.configuration.DataRegionConfiguration;
import org.apache.ignite.configuration.DataStorageConfiguration;
import org.apache.ignite.configuration.IgniteConfiguration;
import org.apache.ignite.failure.FailureContext;
import org.apache.ignite.failure.FailureType;
import org.apache.ignite.internal.GridKernalContext;
import org.apache.ignite.internal.IgniteInternalFuture;
import org.apache.ignite.internal.managers.discovery.GridDiscoveryManager;
import org.apache.ignite.internal.managers.systemview.walker.MetastorageViewWalker;
import org.apache.ignite.internal.mem.DirectMemoryProvider;
import org.apache.ignite.internal.mem.DirectMemoryRegion;
import org.apache.ignite.internal.metric.IoStatisticsHolderNoOp;
import org.apache.ignite.internal.pagemem.FullPageId;
import org.apache.ignite.internal.pagemem.PageIdAllocator;
import org.apache.ignite.internal.pagemem.PageMemory;
import org.apache.ignite.internal.pagemem.PageUtils;
import org.apache.ignite.internal.pagemem.store.IgnitePageStoreManager;
import org.apache.ignite.internal.pagemem.store.PageStore;
import org.apache.ignite.internal.pagemem.wal.WALIterator;
import org.apache.ignite.internal.pagemem.wal.record.CacheState;
import org.apache.ignite.internal.pagemem.wal.record.CheckpointRecord;
import org.apache.ignite.internal.pagemem.wal.record.DataEntry;
import org.apache.ignite.internal.pagemem.wal.record.DataRecord;
import org.apache.ignite.internal.pagemem.wal.record.IndexRenameRootPageRecord;
import org.apache.ignite.internal.pagemem.wal.record.MasterKeyChangeRecordV2;
import org.apache.ignite.internal.pagemem.wal.record.MemoryRecoveryRecord;
import org.apache.ignite.internal.pagemem.wal.record.MetastoreDataRecord;
import org.apache.ignite.internal.pagemem.wal.record.MvccDataEntry;
import org.apache.ignite.internal.pagemem.wal.record.MvccTxRecord;
import org.apache.ignite.internal.pagemem.wal.record.PageSnapshot;
import org.apache.ignite.internal.pagemem.wal.record.ReencryptionStartRecord;
import org.apache.ignite.internal.pagemem.wal.record.RollbackRecord;
import org.apache.ignite.internal.pagemem.wal.record.TxRecord;
import org.apache.ignite.internal.pagemem.wal.record.WALRecord;
import org.apache.ignite.internal.pagemem.wal.record.WalRecordCacheGroupAware;
import org.apache.ignite.internal.pagemem.wal.record.delta.PageDeltaRecord;
import org.apache.ignite.internal.pagemem.wal.record.delta.PartitionDestroyRecord;
import org.apache.ignite.internal.pagemem.wal.record.delta.PartitionMetaStateRecord;
import org.apache.ignite.internal.processors.affinity.AffinityTopologyVersion;
import org.apache.ignite.internal.processors.cache.CacheGroupContext;
import org.apache.ignite.internal.processors.cache.CacheGroupDescriptor;
import org.apache.ignite.internal.processors.cache.DynamicCacheDescriptor;
import org.apache.ignite.internal.processors.cache.GridCacheContext;
import org.apache.ignite.internal.processors.cache.GridCacheSharedContext;
import org.apache.ignite.internal.processors.cache.IgniteCacheOffheapManager;
import org.apache.ignite.internal.processors.cache.distributed.dht.preloader.GridDhtPartitionsExchangeFuture;
import org.apache.ignite.internal.processors.cache.distributed.dht.topology.GridDhtLocalPartition;
import org.apache.ignite.internal.processors.cache.distributed.dht.topology.GridDhtPartitionState;
import org.apache.ignite.internal.processors.cache.mvcc.txlog.TxLog;
import org.apache.ignite.internal.processors.cache.mvcc.txlog.TxState;
import org.apache.ignite.internal.processors.cache.persistence.checkpoint.CheckpointEntry;
import org.apache.ignite.internal.processors.cache.persistence.checkpoint.CheckpointHistory;
import org.apache.ignite.internal.processors.cache.persistence.checkpoint.CheckpointHistoryResult;
import org.apache.ignite.internal.processors.cache.persistence.checkpoint.CheckpointListener;
import org.apache.ignite.internal.processors.cache.persistence.checkpoint.CheckpointManager;
import org.apache.ignite.internal.processors.cache.persistence.checkpoint.CheckpointProgress;
import org.apache.ignite.internal.processors.cache.persistence.checkpoint.CheckpointStatus;
import org.apache.ignite.internal.processors.cache.persistence.checkpoint.Checkpointer;
import org.apache.ignite.internal.processors.cache.persistence.checkpoint.LightweightCheckpointManager;
import org.apache.ignite.internal.processors.cache.persistence.checkpoint.ReservationReason;
import org.apache.ignite.internal.processors.cache.persistence.defragmentation.CachePartitionDefragmentationManager;
import org.apache.ignite.internal.processors.cache.persistence.defragmentation.DefragmentationPageReadWriteManager;
import org.apache.ignite.internal.processors.cache.persistence.defragmentation.maintenance.DefragmentationWorkflowCallback;
import org.apache.ignite.internal.processors.cache.persistence.file.FileIO;
import org.apache.ignite.internal.processors.cache.persistence.file.FileIOFactory;
import org.apache.ignite.internal.processors.cache.persistence.file.FilePageStore;
import org.apache.ignite.internal.processors.cache.persistence.file.FilePageStoreManager;
import org.apache.ignite.internal.processors.cache.persistence.metastorage.MetaStorage;
import org.apache.ignite.internal.processors.cache.persistence.metastorage.MetastorageLifecycleListener;
import org.apache.ignite.internal.processors.cache.persistence.pagemem.PageMemoryEx;
import org.apache.ignite.internal.processors.cache.persistence.pagemem.PageMemoryImpl;
import org.apache.ignite.internal.processors.cache.persistence.pagemem.PageReadWriteManager;
import org.apache.ignite.internal.processors.cache.persistence.partstate.GroupPartitionId;
import org.apache.ignite.internal.processors.cache.persistence.snapshot.IgniteCacheSnapshotManager;
import org.apache.ignite.internal.processors.cache.persistence.tree.io.PageIO;
import org.apache.ignite.internal.processors.cache.persistence.tree.io.PagePartitionMetaIO;
import org.apache.ignite.internal.processors.cache.persistence.wal.WALPointer;
import org.apache.ignite.internal.processors.cache.persistence.wal.crc.IgniteDataIntegrityViolationException;
import org.apache.ignite.internal.processors.cache.transactions.IgniteTxManager;
import org.apache.ignite.internal.processors.compress.CompressionProcessor;
import org.apache.ignite.internal.processors.configuration.distributed.DistributedConfigurationLifecycleListener;
import org.apache.ignite.internal.processors.configuration.distributed.DistributedPropertyDispatcher;
import org.apache.ignite.internal.processors.configuration.distributed.SimpleDistributedProperty;
import org.apache.ignite.internal.processors.port.GridPortRecord;
import org.apache.ignite.internal.processors.query.GridQueryProcessor;
import org.apache.ignite.internal.util.GridConcurrentHashSet;
import org.apache.ignite.internal.util.GridCountDownCallback;
import org.apache.ignite.internal.util.IgniteUtils;
import org.apache.ignite.internal.util.StripedExecutor;
import org.apache.ignite.internal.util.TimeBag;
import org.apache.ignite.internal.util.lang.GridInClosure3X;
import org.apache.ignite.internal.util.typedef.F;
import org.apache.ignite.internal.util.typedef.T2;
import org.apache.ignite.internal.util.typedef.X;
import org.apache.ignite.internal.util.typedef.internal.A;
import org.apache.ignite.internal.util.typedef.internal.CU;
import org.apache.ignite.internal.util.typedef.internal.SB;
import org.apache.ignite.internal.util.typedef.internal.U;
import org.apache.ignite.lang.IgniteBiPredicate;
import org.apache.ignite.lang.IgniteBiTuple;
import org.apache.ignite.lang.IgniteInClosure;
import org.apache.ignite.lang.IgniteOutClosure;
import org.apache.ignite.lang.IgnitePredicate;
import org.apache.ignite.maintenance.MaintenanceRegistry;
import org.apache.ignite.maintenance.MaintenanceTask;
import org.apache.ignite.mxbean.DataStorageMetricsMXBean;
import org.apache.ignite.spi.systemview.view.MetastorageView;
import org.apache.ignite.transactions.TransactionState;
import org.jetbrains.annotations.NotNull;
import org.jetbrains.annotations.Nullable;

import static java.util.Collections.emptyList;
import static java.util.Objects.nonNull;
import static java.util.function.Function.identity;
import static java.util.stream.Collectors.toList;
import static java.util.stream.Collectors.toSet;
import static org.apache.ignite.IgniteSystemProperties.IGNITE_DEFRAGMENTATION_REGION_SIZE_PERCENTAGE;
import static org.apache.ignite.IgniteSystemProperties.IGNITE_PDS_WAL_REBALANCE_THRESHOLD;
import static org.apache.ignite.IgniteSystemProperties.IGNITE_PREFER_WAL_REBALANCE;
import static org.apache.ignite.IgniteSystemProperties.IGNITE_RECOVERY_SEMAPHORE_PERMITS;
import static org.apache.ignite.IgniteSystemProperties.getBoolean;
import static org.apache.ignite.IgniteSystemProperties.getInteger;
import static org.apache.ignite.cache.CacheAtomicityMode.TRANSACTIONAL_SNAPSHOT;
import static org.apache.ignite.internal.cluster.DistributedConfigurationUtils.makeUpdateListener;
import static org.apache.ignite.internal.cluster.DistributedConfigurationUtils.setDefaultValue;
import static org.apache.ignite.internal.pagemem.PageIdUtils.partId;
import static org.apache.ignite.internal.pagemem.wal.record.WALRecord.RecordType.CHECKPOINT_RECORD;
import static org.apache.ignite.internal.pagemem.wal.record.WALRecord.RecordType.MASTER_KEY_CHANGE_RECORD;
import static org.apache.ignite.internal.pagemem.wal.record.WALRecord.RecordType.MASTER_KEY_CHANGE_RECORD_V2;
import static org.apache.ignite.internal.pagemem.wal.record.WALRecord.RecordType.METASTORE_DATA_RECORD;
import static org.apache.ignite.internal.pagemem.wal.record.WALRecord.RecordType.TX_RECORD;
import static org.apache.ignite.internal.processors.cache.distributed.dht.topology.GridDhtPartitionState.OWNING;
import static org.apache.ignite.internal.processors.cache.distributed.dht.topology.GridDhtPartitionState.fromOrdinal;
import static org.apache.ignite.internal.processors.cache.persistence.CheckpointState.FINISHED;
import static org.apache.ignite.internal.processors.cache.persistence.CheckpointState.LOCK_RELEASED;
import static org.apache.ignite.internal.processors.cache.persistence.checkpoint.CheckpointReadWriteLock.CHECKPOINT_LOCK_HOLD_COUNT;
import static org.apache.ignite.internal.processors.cache.persistence.defragmentation.CachePartitionDefragmentationManager.DEFRAGMENTATION_MNTC_TASK_NAME;
import static org.apache.ignite.internal.processors.cache.persistence.defragmentation.maintenance.DefragmentationParameters.fromStore;
import static org.apache.ignite.internal.processors.cache.persistence.file.FilePageStoreManager.CORRUPTED_DATA_FILES_MNTC_TASK_NAME;
import static org.apache.ignite.internal.util.IgniteUtils.GB;
import static org.apache.ignite.internal.util.IgniteUtils.checkpointBufferSize;

/**
 *
 */
@SuppressWarnings({"unchecked", "NonPrivateFieldAccessedInSynchronizedContext"})
public class GridCacheDatabaseSharedManager extends IgniteCacheDatabaseSharedManager {
    /** */
    @SystemProperty(value = "Sets the flag controlling if the I/O sync needs to be skipped on a checkpoint")
    public static final String IGNITE_PDS_CHECKPOINT_TEST_SKIP_SYNC = "IGNITE_PDS_CHECKPOINT_TEST_SKIP_SYNC";

    /** Skip checkpoint on node stop flag. */
    @SystemProperty(value = "Sets the flag controlling of a checkpoint needs to be skipped during a node termination")
    public static final String IGNITE_PDS_SKIP_CHECKPOINT_ON_NODE_STOP = "IGNITE_PDS_SKIP_CHECKPOINT_ON_NODE_STOP";

    /** Log read lock holders. */
    @SystemProperty(value = "Enables log checkpoint read lock holders")
    public static final String IGNITE_PDS_LOG_CP_READ_LOCK_HOLDERS = "IGNITE_PDS_LOG_CP_READ_LOCK_HOLDERS";

    /** MemoryPolicyConfiguration name reserved for meta store. */
    public static final String METASTORE_DATA_REGION_NAME = "metastoreMemPlc";

    /** Name of the system view for a system {@link MetaStorage}. */
    public static final String METASTORE_VIEW = "metastorage";

    /** Description of the system view for a {@link MetaStorage}. */
    public static final String METASTORE_VIEW_DESC = "Local metastorage data";

    /** */
    public static final String DEFRAGMENTATION_PART_REGION_NAME = "defragPartitionsDataRegion";

    /** */
    public static final String DEFRAGMENTATION_MAPPING_REGION_NAME = "defragMappingDataRegion";

    /**
     * Threshold to calculate limit for pages list on-heap caches.
     * <p>
     * Note: When a checkpoint is triggered, we need some amount of page memory to store pages list on-heap cache.
     * If a checkpoint is triggered by "too many dirty pages" reason and pages list cache is rather big, we can get
     * {@code IgniteOutOfMemoryException}. To prevent this, we can limit the total amount of cached page list buckets,
     * assuming that checkpoint will be triggered if no more then 3/4 of pages will be marked as dirty (there will be
     * at least 1/4 of clean pages) and each cached page list bucket can be stored to up to 2 pages (this value is not
     * static, but depends on PagesCache.MAX_SIZE, so if PagesCache.MAX_SIZE > PagesListNodeIO#getCapacity it can take
     * more than 2 pages). Also some amount of page memory needed to store page list metadata.
     */
    private static final double PAGE_LIST_CACHE_LIMIT_THRESHOLD = 0.1;

    /**
     * @see IgniteSystemProperties#IGNITE_PDS_WAL_REBALANCE_THRESHOLD
     * @see #HISTORICAL_REBALANCE_THRESHOLD_DMS_KEY
     */
    public static final int DFLT_PDS_WAL_REBALANCE_THRESHOLD = 500;

    /** @see IgniteSystemProperties#IGNITE_DEFRAGMENTATION_REGION_SIZE_PERCENTAGE */
    public static final int DFLT_DEFRAGMENTATION_REGION_SIZE_PERCENTAGE = 60;

    /**
     * Threshold value to use history or full rebalance for local partition.
     * Master value contained in {@link #historicalRebalanceThreshold}.
     */
    private final int walRebalanceThresholdLegacy =
            getInteger(IGNITE_PDS_WAL_REBALANCE_THRESHOLD, DFLT_PDS_WAL_REBALANCE_THRESHOLD);

    /** WAL rebalance threshold distributed configuration key */
    public static final String HISTORICAL_REBALANCE_THRESHOLD_DMS_KEY = "historical.rebalance.threshold";

    /** Prefer historical rebalance flag. */
    private final boolean preferWalRebalance = getBoolean(IGNITE_PREFER_WAL_REBALANCE);

    /** Value of property for throttling policy override. */
    private final String throttlingPolicyOverride = IgniteSystemProperties.getString(
        IgniteSystemProperties.IGNITE_OVERRIDE_WRITE_THROTTLING_ENABLED);

    /** Defragmentation regions size percentage of configured ones. */
    private final int defragmentationRegionSizePercentageOfConfiguredSize =
        getInteger(IGNITE_DEFRAGMENTATION_REGION_SIZE_PERCENTAGE, DFLT_DEFRAGMENTATION_REGION_SIZE_PERCENTAGE);

    /** */
    private static final String MBEAN_NAME = "DataStorageMetrics";

    /** */
    private static final String MBEAN_GROUP = "Persistent Store";

    /** WAL marker prefix for meta store. */
    private static final String WAL_KEY_PREFIX = "grp-wal-";

    /** Prefix for meta store records which means that WAL was disabled globally for some group. */
    private static final String WAL_GLOBAL_KEY_PREFIX = WAL_KEY_PREFIX + "disabled-";

    /** Prefix for meta store records which means that WAL was disabled locally for some group. */
    private static final String WAL_LOCAL_KEY_PREFIX = WAL_KEY_PREFIX + "local-disabled-";

    /** Prefix for meta store records which means that checkpoint entry for some group is not applicable for WAL rebalance. */
    private static final String CHECKPOINT_INAPPLICABLE_FOR_REBALANCE = "cp-wal-rebalance-inapplicable-";

    /** Default checkpoint deviation from the configured frequency in percentage. */
    private static final int DEFAULT_CHECKPOINT_DEVIATION = 40;

    /** */
    private FilePageStoreManager storeMgr;

    /** */
    CheckpointManager checkpointManager;

    /** Database configuration. */
    private final DataStorageConfiguration persistenceCfg;

    /**
     * The position of last seen WAL pointer. Used for resumming logging from this pointer.
     *
     * If binary memory recovery pefrormed on node start, the checkpoint END pointer will store
     * not the last WAL pointer and can't be used for resumming logging.
     */
    private volatile WALPointer walTail;

    /**
     * Lock holder for compatible folders mode. Null if lock holder was created at start node. <br>
     * In this case lock is held on PDS resover manager and it is not required to manage locking here
     */
    @Nullable private NodeFileLockHolder fileLockHolder;

    /** Lock wait time. */
    private final long lockWaitTime;

    /**
     * This is the earliest WAL pointer that was reserved during exchange and would release after exchange completed.
     * Guarded by {@code this}.
     */
    @Nullable private WALPointer reservedForExchange;

    /** This is the earliest WAL pointer that was reserved during preloading. */
    private final AtomicReference<WALPointer> reservedForPreloading = new AtomicReference<>();

    /** Snapshot manager. */
    private IgniteCacheSnapshotManager snapshotMgr;

    /** */
    private final DataStorageMetricsImpl persStoreMetrics;

    /**
     * MetaStorage instance. Value {@code null} means storage not initialized yet.
     * Guarded by {@link GridCacheDatabaseSharedManager#checkpointReadLock()}
     */
    @Nullable
    private MetaStorage metaStorage;

    /** Temporary metastorage to migration of index partition. {@see IGNITE-8735}. */
    private MetaStorage.TmpStorage tmpMetaStorage;

    /** */
    private List<MetastorageLifecycleListener> metastorageLifecycleLsnrs;

    /** Initially disabled cache groups. */
    private final Collection<Integer> initiallyGlobalWalDisabledGrps = new HashSet<>();

    /** Initially local wal disabled groups. */
    private final Collection<Integer> initiallyLocWalDisabledGrps = new HashSet<>();

    /** Flag allows to log additional information about partitions during recovery phases. */
    private final boolean recoveryVerboseLogging =
        getBoolean(IgniteSystemProperties.IGNITE_RECOVERY_VERBOSE_LOGGING, false);

    /** Page list cache limits per data region. */
    private final Map<String, AtomicLong> pageListCacheLimits = new ConcurrentHashMap<>();

    /** */
    private CachePartitionDefragmentationManager defrgMgr;

    /** Data regions which should be checkpointed. */
    protected final Set<DataRegion> checkpointedDataRegions = new GridConcurrentHashSet<>();

    /** Checkpoint frequency deviation. */
    private SimpleDistributedProperty<Integer> cpFreqDeviation;

    /** WAL rebalance threshold. */
    private final SimpleDistributedProperty<Integer> historicalRebalanceThreshold =
        new SimpleDistributedProperty<>(HISTORICAL_REBALANCE_THRESHOLD_DMS_KEY, Integer::parseInt);

    /**
     * @param ctx Kernal context.
     */
    public GridCacheDatabaseSharedManager(GridKernalContext ctx) {
        IgniteConfiguration cfg = ctx.config();

        persistenceCfg = cfg.getDataStorageConfiguration();

        assert persistenceCfg != null;

        lockWaitTime = persistenceCfg.getLockWaitTime();

        persStoreMetrics = new DataStorageMetricsImpl(
            ctx.metric(),
            persistenceCfg.isMetricsEnabled(),
            persistenceCfg.getMetricsRateTimeInterval(),
            persistenceCfg.getMetricsSubIntervalCount()
        );
    }

    /**
     * @return File store manager.
     */
    public FilePageStoreManager getFileStoreManager() {
        return storeMgr;
    }

    /** Registers system view. */
    private void registerSystemView() {
        cctx.kernalContext().systemView().registerView(METASTORE_VIEW, METASTORE_VIEW_DESC,
            new MetastorageViewWalker(), () -> {
                try {
                    List<MetastorageView> data = new ArrayList<>();

                    metaStorage.iterate("", (key, valBytes) -> {
                        try {
                            Serializable val = metaStorage.marshaller().unmarshal((byte[])valBytes, U.gridClassLoader());

                            data.add(new MetastorageView(key, IgniteUtils.toStringSafe(val)));
                        }
                        catch (IgniteCheckedException ignored) {
                            data.add(new MetastorageView(key, "[Raw data. " + (((byte[])valBytes).length + " bytes]")));
                        }
                    }, false);

                    return data;
                }
                catch (IgniteCheckedException e) {
                    log.warning("Metastore iteration error", e);

                    return emptyList();
                }
            }, identity());
    }

    /** */
    private void notifyMetastorageReadyForRead() throws IgniteCheckedException {
        for (MetastorageLifecycleListener lsnr : metastorageLifecycleLsnrs)
            lsnr.onReadyForRead(metaStorage);
    }

    /** */
    private void notifyMetastorageReadyForReadWrite() throws IgniteCheckedException {
        for (MetastorageLifecycleListener lsnr : metastorageLifecycleLsnrs)
            lsnr.onReadyForReadWrite(metaStorage);
    }

    /**
     *
     */
    public Checkpointer getCheckpointer() {
        return checkpointManager.getCheckpointer();
    }

    /**
     * Returns true if historical rebalance is preferred,
     * false means using heuristic for determine rebalance type.
     *
     * @return Flag of preferred historical rebalance.
     */
    public boolean preferWalRebalance() {
        return preferWalRebalance;
    }

    /**
     * For test use only.
     */
    public IgniteInternalFuture<Void> enableCheckpoints(boolean enable) {
        IgniteInternalFuture<Void> fut = checkpointManager.enableCheckpoints(enable);

        wakeupForCheckpoint("enableCheckpoints()");

        return fut;
    }

    /** {@inheritDoc} */
    @Override protected void initDataRegions0(DataStorageConfiguration memCfg) throws IgniteCheckedException {
        super.initDataRegions0(memCfg);

        addDataRegion(memCfg, createMetastoreDataRegionConfig(memCfg), false);

        List<DataRegionMetrics> regionMetrics = dataRegionMap.values().stream()
            .map(DataRegion::metrics)
            .collect(Collectors.toList());
        persStoreMetrics.regionMetrics(regionMetrics);
    }

    /**
     * Create metastorage data region configuration with enabled persistence by default.
     *
     * @param storageCfg Data storage configuration.
     * @return Data region configuration.
     */
    private DataRegionConfiguration createMetastoreDataRegionConfig(DataStorageConfiguration storageCfg) {
        DataRegionConfiguration cfg = new DataRegionConfiguration();

        cfg.setName(METASTORE_DATA_REGION_NAME);
        cfg.setInitialSize(storageCfg.getSystemRegionInitialSize());
        cfg.setMaxSize(storageCfg.getSystemRegionMaxSize());
        cfg.setPersistenceEnabled(true);
        cfg.setLazyMemoryAllocation(false);

        return cfg;
    }

    /** */
    private DataRegionConfiguration createDefragmentationDataRegionConfig(long regionSize) {
        DataRegionConfiguration cfg = new DataRegionConfiguration();

        cfg.setName(DEFRAGMENTATION_PART_REGION_NAME);
        cfg.setInitialSize(regionSize);
        cfg.setMaxSize(regionSize);
        cfg.setPersistenceEnabled(true);
        cfg.setLazyMemoryAllocation(false);

        return cfg;
    }

    /** */
    private DataRegionConfiguration createDefragmentationMappingRegionConfig(long regionSize) {
        DataRegionConfiguration cfg = new DataRegionConfiguration();

        cfg.setName(DEFRAGMENTATION_MAPPING_REGION_NAME);
        cfg.setInitialSize(regionSize);
        cfg.setMaxSize(regionSize);
        cfg.setPersistenceEnabled(true);
        cfg.setLazyMemoryAllocation(false);

        return cfg;
    }

    /** {@inheritDoc} */
    @Override protected void start0() throws IgniteCheckedException {
        super.start0();

        snapshotMgr = cctx.snapshot();

        IgnitePageStoreManager store = cctx.pageStore();

        assert store instanceof FilePageStoreManager : "Invalid page store manager was created: " + store;

        storeMgr = (FilePageStoreManager)store;

        final GridKernalContext kernalCtx = cctx.kernalContext();

        assert !kernalCtx.clientNode();

        initWalRebalanceThreshold();

        if (!kernalCtx.clientNode()) {
            kernalCtx.internalSubscriptionProcessor().registerDatabaseListener(new MetastorageRecoveryLifecycle());

            cpFreqDeviation = new SimpleDistributedProperty<>("checkpoint.deviation", Integer::parseInt);

            kernalCtx.internalSubscriptionProcessor().registerDistributedConfigurationListener(dispatcher -> {
                cpFreqDeviation.addListener((name, oldVal, newVal) ->
                    U.log(log, "Checkpoint frequency deviation changed [oldVal=" + oldVal + ", newVal=" + newVal + "]"));

                dispatcher.registerProperty(cpFreqDeviation);
            });

            checkpointManager = new CheckpointManager(
                kernalCtx::log,
                cctx.igniteInstanceName(),
                "db-checkpoint-thread",
                cctx.wal(),
                kernalCtx.workersRegistry(),
                persistenceCfg,
                storeMgr,
                this::isCheckpointInapplicableForWalRebalance,
                this::checkpointedDataRegions,
                this::cacheGroupContexts,
                this::getPageMemoryForCacheGroup,
                resolveThrottlingPolicy(),
                snapshotMgr,
                persistentStoreMetricsImpl(),
                kernalCtx.longJvmPauseDetector(),
                kernalCtx.failure(),
                kernalCtx.cache(),
                () -> cpFreqDeviation.getOrDefault(DEFAULT_CHECKPOINT_DEVIATION)
            );

            final NodeFileLockHolder preLocked = kernalCtx.pdsFolderResolver()
                .resolveFolders()
                .getLockedFileLockHolder();

            acquireFileLock(preLocked);

            cleanupTempCheckpointDirectory();

            persStoreMetrics.wal(cctx.wal());
        }
    }

    /** {@inheritDoc} */
    @Override protected void initDataRegions(DataStorageConfiguration memCfg) throws IgniteCheckedException {
        if (isDefragmentationScheduled() && !dataRegionsInitialized) {
            //Region size configuration will be changed for defragmentation needs.
            memCfg = configureDataRegionForDefragmentation(memCfg);
        }

        super.initDataRegions(memCfg);
    }

    /**
     * Configure data regions:
     * <p> Size of configured cache data regions will be decreased in order of freeing space for</p>
     * <p>defragmentation needs. * New defragmentation regions will be created which size would be based on freed space
     * from previous step.</p>
     *
     * @param memCfg Data storage configuration with data region configurations.
     * @return New data storage configuration which contains data regions with changed size.
     * @throws IgniteCheckedException If fail.
     */
    private DataStorageConfiguration configureDataRegionForDefragmentation(
        DataStorageConfiguration memCfg
    ) throws IgniteCheckedException {
        List<DataRegionConfiguration> regionConfs = new ArrayList<>();

        DataStorageConfiguration dataConf = memCfg; //not do the changes in-place it's better to make the copy of memCfg.

        regionConfs.add(dataConf.getDefaultDataRegionConfiguration());

        if (dataConf.getDataRegionConfigurations() != null)
            regionConfs.addAll(Arrays.asList(dataConf.getDataRegionConfigurations()));

        long totalDefrRegionSize = 0;
        long totalRegionsSize = 0;

        for (DataRegionConfiguration regionCfg : regionConfs) {
            totalDefrRegionSize = Math.max(
                totalDefrRegionSize,
                (long)(regionCfg.getMaxSize() * 0.01 * defragmentationRegionSizePercentageOfConfiguredSize)
            );

            totalRegionsSize += regionCfg.getMaxSize();
        }

        double shrinkPercentage = 1d * (totalRegionsSize - totalDefrRegionSize) / totalRegionsSize;

        for (DataRegionConfiguration region : regionConfs) {
            long newSize = (long)(region.getMaxSize() * shrinkPercentage);
            long newInitSize = Math.min(region.getInitialSize(), newSize);

            log.info("Region size was reassigned by defragmentation reason: " +
                "region = '" + region.getName() + "', " +
                "oldInitialSize = '" + region.getInitialSize() + "', " +
                "newInitialSize = '" + newInitSize + "', " +
                "oldMaxSize = '" + region.getMaxSize() + "', " +
                "newMaxSize = '" + newSize
            );

            region.setMaxSize(newSize);
            region.setInitialSize(newInitSize);
            region.setCheckpointPageBufferSize(0);
        }

        long mappingRegionSize = Math.min(GB, (long)(totalDefrRegionSize * 0.1));

        checkpointedDataRegions.remove(
            addDataRegion(
                memCfg,
                createDefragmentationDataRegionConfig(totalDefrRegionSize - mappingRegionSize),
                true,
                new DefragmentationPageReadWriteManager(cctx.kernalContext(), "defrgPartitionsStore")
            )
        );

        checkpointedDataRegions.remove(
            addDataRegion(
                memCfg,
                createDefragmentationMappingRegionConfig(mappingRegionSize),
                true,
                new DefragmentationPageReadWriteManager(cctx.kernalContext(), "defrgLinkMappingStore")
            )
        );

        return dataConf;
    }

    /**
     * @return {@code true} if maintenance mode is on and defragmentation task exists.
     */
    private boolean isDefragmentationScheduled() {
        return cctx.kernalContext().maintenanceRegistry().activeMaintenanceTask(DEFRAGMENTATION_MNTC_TASK_NAME) != null;
    }

    /** */
    public Collection<DataRegion> checkpointedDataRegions() {
        return checkpointedDataRegions;
    }

    /** */
    private Collection<CacheGroupContext> cacheGroupContexts() {
        return cctx.cache().cacheGroups();
    }

    /**
     * Cleanup checkpoint directory from all temporary files.
     */
    @Override public void cleanupTempCheckpointDirectory() throws IgniteCheckedException {
        checkpointManager.cleanupTempCheckpointDirectory();
    }

    /** {@inheritDoc} */
    @Override public void cleanupRestoredCaches() {
        if (dataRegionMap.isEmpty())
            return;

        boolean hasMvccCache = false;

        for (CacheGroupDescriptor grpDesc : cctx.cache().cacheGroupDescriptors().values()) {
            hasMvccCache |= grpDesc.config().getAtomicityMode() == TRANSACTIONAL_SNAPSHOT;

            String regionName = grpDesc.config().getDataRegionName();

            DataRegion region = regionName != null ? dataRegionMap.get(regionName) : dfltDataRegion;

            if (region == null)
                continue;

            if (log.isInfoEnabled())
                log.info("Page memory " + region.config().getName() + " for " + grpDesc + " has invalidated.");

            int partitions = grpDesc.config().getAffinity().partitions();

            if (region.pageMemory() instanceof PageMemoryEx) {
                PageMemoryEx memEx = (PageMemoryEx)region.pageMemory();

                for (int partId = 0; partId < partitions; partId++)
                    memEx.invalidate(grpDesc.groupId(), partId);

                memEx.invalidate(grpDesc.groupId(), PageIdAllocator.INDEX_PARTITION);
            }

            if (grpDesc.config().isEncryptionEnabled())
                cctx.kernalContext().encryption().onCacheGroupStop(grpDesc.groupId());
        }

        if (!hasMvccCache && dataRegionMap.containsKey(TxLog.TX_LOG_CACHE_NAME)) {
            PageMemory memory = dataRegionMap.get(TxLog.TX_LOG_CACHE_NAME).pageMemory();

            if (memory instanceof PageMemoryEx)
                ((PageMemoryEx)memory).invalidate(TxLog.TX_LOG_CACHE_ID, PageIdAllocator.INDEX_PARTITION);
        }

        final boolean hasMvccCache0 = hasMvccCache;

        storeMgr.cleanupPageStoreIfMatch(
            new Predicate<Integer>() {
                @Override public boolean test(Integer grpId) {
                    return MetaStorage.METASTORAGE_CACHE_ID != grpId &&
                        (TxLog.TX_LOG_CACHE_ID != grpId || !hasMvccCache0);
                }
            },
            true);
    }

    /** {@inheritDoc} */
    @Override public void cleanupCheckpointDirectory() throws IgniteCheckedException {
        checkpointManager.cleanupCheckpointDirectory();
    }

    /**
     * @param preLocked Pre-locked file lock holder.
     */
    private void acquireFileLock(NodeFileLockHolder preLocked) throws IgniteCheckedException {
        if (cctx.kernalContext().clientNode())
            return;

        fileLockHolder = preLocked == null ?
            new NodeFileLockHolder(storeMgr.workDir().getPath(), cctx.kernalContext(), log) : preLocked;

        if (!fileLockHolder.isLocked()) {
            if (log.isDebugEnabled())
                log.debug("Try to capture file lock [nodeId=" +
                    cctx.localNodeId() + " path=" + fileLockHolder.lockPath() + "]");

            fileLockHolder.tryLock(lockWaitTime);
        }
    }

    /**
     *
     */
    private void releaseFileLock() {
        if (cctx.kernalContext().clientNode() || fileLockHolder == null)
            return;

        if (log.isDebugEnabled())
            log.debug("Release file lock [nodeId=" +
                cctx.localNodeId() + " path=" + fileLockHolder.lockPath() + "]");

        fileLockHolder.close();
    }

    /** */
    private void prepareCacheDefragmentation(List<String> cacheNames) throws IgniteCheckedException {
        GridKernalContext kernalCtx = cctx.kernalContext();
        DataStorageConfiguration dsCfg = kernalCtx.config().getDataStorageConfiguration();

        assert CU.isPersistenceEnabled(dsCfg);

        List<DataRegion> regions = Arrays.asList(
            dataRegion(DEFRAGMENTATION_MAPPING_REGION_NAME),
            dataRegion(DEFRAGMENTATION_PART_REGION_NAME)
        );

        LightweightCheckpointManager lightCheckpointMgr = new LightweightCheckpointManager(
            kernalCtx::log,
            cctx.igniteInstanceName(),
            "db-checkpoint-thread-defrag",
            kernalCtx.workersRegistry(),
            persistenceCfg,
            () -> regions,
            this::getPageMemoryForCacheGroup,
            resolveThrottlingPolicy(),
            snapshotMgr,
            persistentStoreMetricsImpl(),
            kernalCtx.longJvmPauseDetector(),
            kernalCtx.failure(),
            kernalCtx.cache()
        );

        lightCheckpointMgr.start();

        defrgMgr = new CachePartitionDefragmentationManager(
            cacheNames,
            cctx,
            this,
            (FilePageStoreManager)cctx.pageStore(),
            checkpointManager,
            lightCheckpointMgr,
            persistenceCfg.getPageSize(),
            persistenceCfg.getDefragmentationThreadPoolSize()
        );
    }

    /** */
    public CachePartitionDefragmentationManager defragmentationManager() {
        return defrgMgr;
    }

    /** {@inheritDoc} */
    @Override public DataRegion addDataRegion(DataStorageConfiguration dataStorageCfg, DataRegionConfiguration dataRegionCfg,
        boolean trackable, PageReadWriteManager pmPageMgr) throws IgniteCheckedException {
        DataRegion region = super.addDataRegion(dataStorageCfg, dataRegionCfg, trackable, pmPageMgr);

        checkpointedDataRegions.add(region);

        return region;
    }

    /** */
    private void readMetastore() throws IgniteCheckedException {
        try {
            CheckpointStatus status = readCheckpointStatus();

            checkpointReadLock();

            try {
                dataRegion(METASTORE_DATA_REGION_NAME).pageMemory().start();

                performBinaryMemoryRestore(status, onlyMetastorageGroup(), physicalRecords(), false);

                metaStorage = createMetastorage(true);

                applyLogicalUpdates(status, onlyMetastorageGroup(), onlyMetastorageAndEncryptionRecords(), true);

                fillWalDisabledGroups();

                checkpointManager.initializeStorage();

                registerSystemView();

                notifyMetastorageReadyForRead();

                cctx.kernalContext().maintenanceRegistry()
                    .registerWorkflowCallbackIfTaskExists(
                        DEFRAGMENTATION_MNTC_TASK_NAME,
                        task -> {
                            prepareCacheDefragmentation(fromStore(task).cacheNames());

                            return new DefragmentationWorkflowCallback(
                                cctx.kernalContext()::log,
                                defrgMgr,
                                cctx.kernalContext().failure()
                            );
                        }
                    );
            }
            finally {
                if (metaStorage != null)
                    metaStorage.close();

                metaStorage = null;

                dataRegion(METASTORE_DATA_REGION_NAME).pageMemory().stop(false);

                cctx.pageStore().cleanupPageStoreIfMatch(new Predicate<Integer>() {
                    @Override public boolean test(Integer grpId) {
                        return MetaStorage.METASTORAGE_CACHE_ID == grpId;
                    }
                }, false);

                checkpointReadUnlock();
            }
        }
        catch (StorageException e) {
            cctx.kernalContext().failure().process(new FailureContext(FailureType.CRITICAL_ERROR, e));

            throw new IgniteCheckedException(e);
        }
    }

    /** {@inheritDoc} */
    @Override public void onActivate(GridKernalContext ctx) throws IgniteCheckedException {
        if (log.isDebugEnabled())
            log.debug("Activate database manager [id=" + cctx.localNodeId() +
                " topVer=" + cctx.discovery().topologyVersionEx() + " ]");

        snapshotMgr = cctx.snapshot();

        checkpointManager.init();

        super.onActivate(ctx);

        if (!cctx.kernalContext().clientNode())
            finishRecovery();
    }

    /** {@inheritDoc} */
    @Override public void onDeActivate(GridKernalContext kctx) {
        if (log.isDebugEnabled())
            log.debug("DeActivate database manager [id=" + cctx.localNodeId() +
                " topVer=" + cctx.discovery().topologyVersionEx() + " ]");

        onKernalStop0(false);

        super.onDeActivate(kctx);

        /* Must be here, because after deactivate we can invoke activate and file lock must be already configured */
        checkpointManager.unblockCheckpointLock();
    }

    /** {@inheritDoc} */
    @Override protected void registerMetricsMBeans(IgniteConfiguration cfg) {
        super.registerMetricsMBeans(cfg);

        registerMetricsMBean(
            cctx.kernalContext().config(),
            MBEAN_GROUP,
            MBEAN_NAME,
            persStoreMetrics,
            DataStorageMetricsMXBean.class
        );
    }

    /** {@inheritDoc} */
    @Deprecated
    @Override protected IgniteOutClosure<Long> freeSpaceProvider(final DataRegionConfiguration dataRegCfg) {
        if (!dataRegCfg.isPersistenceEnabled())
            return super.freeSpaceProvider(dataRegCfg);

        final String dataRegName = dataRegCfg.getName();

        return new IgniteOutClosure<Long>() {
            @Override public Long apply() {
                long freeSpace = 0L;

                for (CacheGroupContext grpCtx : cctx.cache().cacheGroups()) {
                    if (!grpCtx.dataRegion().config().getName().equals(dataRegName))
                        continue;

                    assert grpCtx.offheap() instanceof GridCacheOffheapManager;

                    freeSpace += ((GridCacheOffheapManager)grpCtx.offheap()).freeSpace();
                }

                return freeSpace;
            }
        };
    }

    /** {@inheritDoc} */
    @Override protected DataRegionMetricsProvider dataRegionMetricsProvider(final DataRegionConfiguration dataRegCfg) {
        if (!dataRegCfg.isPersistenceEnabled())
            return super.dataRegionMetricsProvider(dataRegCfg);

        final String dataRegName = dataRegCfg.getName();

        return new DataRegionMetricsProvider() {
            @Override public long partiallyFilledPagesFreeSpace() {
                long freeSpace = 0L;

                for (CacheGroupContext grpCtx : cctx.cache().cacheGroups()) {
                    if (!grpCtx.dataRegion().config().getName().equals(dataRegName))
                        continue;

                    assert grpCtx.offheap() instanceof GridCacheOffheapManager;

                    freeSpace += ((GridCacheOffheapManager)grpCtx.offheap()).freeSpace();
                }

                return freeSpace;
            }

            @Override public long emptyDataPages() {
                long emptyDataPages = 0L;

                for (CacheGroupContext grpCtx : cctx.cache().cacheGroups()) {
                    if (!grpCtx.dataRegion().config().getName().equals(dataRegName))
                        continue;

                    assert grpCtx.offheap() instanceof GridCacheOffheapManager;

                    emptyDataPages += ((GridCacheOffheapManager)grpCtx.offheap()).emptyDataPages();
                }

                return emptyDataPages;
            }
        };
    }

    /**
     * Restores last valid WAL pointer and resumes logging from that pointer.
     * Re-creates metastorage if needed.
     *
     * @throws IgniteCheckedException If failed.
     */
    private void finishRecovery() throws IgniteCheckedException {
        assert !cctx.kernalContext().clientNode();

        long time = System.currentTimeMillis();

        CHECKPOINT_LOCK_HOLD_COUNT.set(CHECKPOINT_LOCK_HOLD_COUNT.get() + 1);

        try {
            for (DatabaseLifecycleListener lsnr : getDatabaseListeners(cctx.kernalContext()))
                lsnr.beforeResumeWalLogging(this);

            // Try to resume logging since last finished checkpoint if possible.
            if (walTail == null) {
                CheckpointStatus status = readCheckpointStatus();

                walTail = CheckpointStatus.NULL_PTR.equals(status.endPtr) ? null : status.endPtr;
            }

            resumeWalLogging();

            walTail = null;

            // Recreate metastorage to refresh page memory state after deactivation.
            if (metaStorage == null)
                metaStorage = createMetastorage(false);

            notifyMetastorageReadyForReadWrite();

            U.log(log, "Finish recovery performed in " + (System.currentTimeMillis() - time) + " ms.");
        }
        catch (IgniteCheckedException e) {
            if (X.hasCause(e, StorageException.class, IOException.class))
                cctx.kernalContext().failure().process(new FailureContext(FailureType.CRITICAL_ERROR, e));

            throw e;
        }
        finally {
            CHECKPOINT_LOCK_HOLD_COUNT.set(CHECKPOINT_LOCK_HOLD_COUNT.get() - 1);
        }
    }

    /**
     * @param readOnly Metastorage read-only mode.
     * @return Instance of Metastorage.
     * @throws IgniteCheckedException If failed to create metastorage.
     */
    private MetaStorage createMetastorage(boolean readOnly) throws IgniteCheckedException {
        cctx.pageStore().initializeForMetastorage();

        MetaStorage storage = new MetaStorage(cctx, dataRegion(METASTORE_DATA_REGION_NAME), readOnly);

        storage.init(this);

        return storage;
    }

    /**
     * @param cacheGroupsPredicate Cache groups to restore.
     * @param recordTypePredicate Filter records by type.
     * @return Last seen WAL pointer during binary memory recovery.
     * @throws IgniteCheckedException If failed.
     */
    private RestoreBinaryState restoreBinaryMemory(
        IgnitePredicate<Integer> cacheGroupsPredicate,
        IgniteBiPredicate<WALRecord.RecordType, WALPointer> recordTypePredicate
    ) throws IgniteCheckedException {
        long time = System.currentTimeMillis();

        try {
            log.info("Starting binary memory restore for: " + cctx.cache().cacheGroupDescriptors().keySet());

            for (DatabaseLifecycleListener lsnr : getDatabaseListeners(cctx.kernalContext()))
                lsnr.beforeBinaryMemoryRestore(this);

            CheckpointStatus status = readCheckpointStatus();

            // First, bring memory to the last consistent checkpoint state if needed.
            // This method should return a pointer to the last valid record in the WAL.
            RestoreBinaryState binaryState = performBinaryMemoryRestore(
                status,
                cacheGroupsPredicate,
                recordTypePredicate,
                true
            );

            WALPointer restored = binaryState.lastReadRecordPointer();

            if (restored.equals(CheckpointStatus.NULL_PTR))
                restored = null; // This record is first
            else
                restored = restored.next();

            if (restored == null && !status.endPtr.equals(CheckpointStatus.NULL_PTR)) {
                throw new StorageException("The memory cannot be restored. The critical part of WAL archive is missing " +
                    "[tailWalPtr=" + restored + ", endPtr=" + status.endPtr + ']');
            }
            else if (restored != null)
                U.log(log, "Binary memory state restored at node startup [restoredPtr=" + restored + ']');

            // Wal logging is now available.
            cctx.wal().resumeLogging(restored);

            // Log MemoryRecoveryRecord to make sure that old physical records are not replayed during
            // next physical recovery.
            checkpointManager.memoryRecoveryRecordPtr(cctx.wal().log(new MemoryRecoveryRecord(U.currentTimeMillis())));

            for (DatabaseLifecycleListener lsnr : getDatabaseListeners(cctx.kernalContext()))
                lsnr.afterBinaryMemoryRestore(this, binaryState);

            if (log.isInfoEnabled())
                log.info("Binary recovery performed in " + (System.currentTimeMillis() - time) + " ms.");

            return binaryState;
        }
        catch (IgniteCheckedException e) {
            if (X.hasCause(e, StorageException.class, IOException.class))
                cctx.kernalContext().failure().process(new FailureContext(FailureType.CRITICAL_ERROR, e));

            throw e;
        }
    }

    /** {@inheritDoc} */
    @Override protected void onKernalStop0(boolean cancel) {
        if (defrgMgr != null)
            defrgMgr.cancel();

        checkpointManager.stop(cancel);

        super.onKernalStop0(cancel);

        unregisterMetricsMBean(
            cctx.gridConfig(),
            MBEAN_GROUP,
            MBEAN_NAME
        );

        if (metaStorage != null)
            metaStorage.close();

        metaStorage = null;
    }

    /** {@inheritDoc} */
    @Override protected void stop0(boolean cancel) {
        super.stop0(cancel);

        releaseFileLock();
    }

    /** */
    private long[] calculateFragmentSizes(int concLvl, long cacheSize, long chpBufSize) {
        if (concLvl < 2)
            concLvl = Runtime.getRuntime().availableProcessors();

        long fragmentSize = cacheSize / concLvl;

        if (fragmentSize < 1024 * 1024)
            fragmentSize = 1024 * 1024;

        long[] sizes = new long[concLvl + 1];

        for (int i = 0; i < concLvl; i++)
            sizes[i] = fragmentSize;

        sizes[concLvl] = chpBufSize;

        return sizes;
    }

    /** {@inheritDoc} */
    @Override protected PageMemory createPageMemory(
        DirectMemoryProvider memProvider,
        DataStorageConfiguration memCfg,
        DataRegionConfiguration plcCfg,
        DataRegionMetricsImpl memMetrics,
        final boolean trackable,
        PageReadWriteManager pmPageMgr
    ) {
        if (!plcCfg.isPersistenceEnabled())
            return super.createPageMemory(memProvider, memCfg, plcCfg, memMetrics, trackable, pmPageMgr);

        memMetrics.persistenceEnabled(true);

        long cacheSize = plcCfg.getMaxSize();

        // Checkpoint buffer size can not be greater than cache size, it does not make sense.
        long chpBufSize = checkpointBufferSize(plcCfg);

        if (chpBufSize > cacheSize) {
            U.quietAndInfo(log,
                "Configured checkpoint page buffer size is too big, setting to the max region size [size="
                    + U.readableSize(cacheSize, false) + ",  memPlc=" + plcCfg.getName() + ']');

            chpBufSize = cacheSize;
        }

        GridInClosure3X<Long, FullPageId, PageMemoryEx> changeTracker;

        if (trackable)
            changeTracker = new GridInClosure3X<Long, FullPageId, PageMemoryEx>() {
                @Override public void applyx(
                    Long page,
                    FullPageId fullId,
                    PageMemoryEx pageMem
                ) throws IgniteCheckedException {
                    if (trackable)
                        snapshotMgr.onChangeTrackerPage(page, fullId, pageMem);
                }
            };
        else
            changeTracker = null;

        PageMemoryImpl pageMem = new PageMemoryImpl(
            wrapMetricsPersistentMemoryProvider(memProvider, memMetrics),
            calculateFragmentSizes(
                memCfg.getConcurrencyLevel(),
                cacheSize,
                chpBufSize
            ),
            cctx,
            pmPageMgr,
            memCfg.getPageSize(),
            (fullId, pageBuf, tag) -> {
                memMetrics.onPageWritten();

                // We can write only page from disk into snapshot.
                snapshotMgr.beforePageWrite(fullId);

                // Write page to disk.
                pmPageMgr.write(fullId.groupId(), fullId.pageId(), pageBuf, tag, true);

                getCheckpointer().currentProgress().updateEvictedPages(1);
            },
            changeTracker,
            this,
            memMetrics,
            resolveThrottlingPolicy(),
            () -> getCheckpointer().currentProgress()
        );

        memMetrics.pageMemory(pageMem);

        return pageMem;
    }

    /**
     * @param memoryProvider0 Memory provider.
     * @param memMetrics Memory metrics.
     * @return Wrapped memory provider.
     */
    private DirectMemoryProvider wrapMetricsPersistentMemoryProvider(
        final DirectMemoryProvider memoryProvider0,
        final DataRegionMetricsImpl memMetrics
    ) {
        return new DirectMemoryProvider() {
            private final AtomicInteger checkPointBufferIdxCnt = new AtomicInteger();

            private final DirectMemoryProvider memProvider = memoryProvider0;

            @Override public void initialize(long[] chunkSizes) {
                memProvider.initialize(chunkSizes);

                checkPointBufferIdxCnt.set(chunkSizes.length);
            }

            @Override public void shutdown(boolean deallocate) {
                memProvider.shutdown(deallocate);
            }

            @Override public DirectMemoryRegion nextRegion() {
                DirectMemoryRegion nextMemoryRegion = memProvider.nextRegion();

                if (nextMemoryRegion == null)
                    return null;

                int idx = checkPointBufferIdxCnt.decrementAndGet();

                long chunkSize = nextMemoryRegion.size();

                // Checkpoint chunk last in the long[] chunkSizes.
                if (idx != 0)
                    memMetrics.updateOffHeapSize(chunkSize);
                else
                    memMetrics.updateCheckpointBufferSize(chunkSize);

                return nextMemoryRegion;
            }
        };
    }

    /**
     * Resolves throttling policy according to the settings.
     */
    @NotNull private PageMemoryImpl.ThrottlingPolicy resolveThrottlingPolicy() {
        PageMemoryImpl.ThrottlingPolicy plc = persistenceCfg.isWriteThrottlingEnabled()
            ? PageMemoryImpl.ThrottlingPolicy.SPEED_BASED
            : PageMemoryImpl.ThrottlingPolicy.CHECKPOINT_BUFFER_ONLY;

        if (throttlingPolicyOverride != null) {
            try {
                plc = PageMemoryImpl.ThrottlingPolicy.valueOf(throttlingPolicyOverride.toUpperCase());
            }
            catch (IllegalArgumentException e) {
                log.error("Incorrect value of IGNITE_OVERRIDE_WRITE_THROTTLING_ENABLED property. " +
                    "The default throttling policy will be used [plc=" + throttlingPolicyOverride +
                    ", defaultPlc=" + plc + ']');
            }
        }
        return plc;
    }

    /** {@inheritDoc} */
    @Override protected void checkRegionEvictionProperties(DataRegionConfiguration regCfg, DataStorageConfiguration dbCfg)
        throws IgniteCheckedException {
        if (!regCfg.isPersistenceEnabled())
            super.checkRegionEvictionProperties(regCfg, dbCfg);
        else if (regCfg.getPageEvictionMode() != DataPageEvictionMode.DISABLED) {
            U.warn(log, "Page eviction mode will have no effect because the oldest pages are evicted automatically " +
                "if Ignite persistence is enabled: " + regCfg.getName());
        }
    }

    /** {@inheritDoc} */
    @Override protected void checkPageSize(DataStorageConfiguration memCfg) {
        if (memCfg.getPageSize() == 0) {
            try {
                assert cctx.pageStore() instanceof FilePageStoreManager :
                    "Invalid page store manager was created: " + cctx.pageStore();

                Path anyIdxPartFile = IgniteUtils.searchFileRecursively(
                    ((FilePageStoreManager)cctx.pageStore()).workDir().toPath(), FilePageStoreManager.INDEX_FILE_NAME);

                if (anyIdxPartFile != null) {
                    memCfg.setPageSize(resolvePageSizeFromPartitionFile(anyIdxPartFile));

                    return;
                }
            }
            catch (IgniteCheckedException | IOException | IllegalArgumentException e) {
                U.quietAndWarn(log, "Attempt to resolve pageSize from store files failed: " + e.getMessage());

                U.quietAndWarn(log, "Default page size will be used: " + DataStorageConfiguration.DFLT_PAGE_SIZE + " bytes");
            }

            memCfg.setPageSize(DataStorageConfiguration.DFLT_PAGE_SIZE);
        }
    }

    /**
     * @param partFile Partition file.
     */
    private int resolvePageSizeFromPartitionFile(Path partFile) throws IOException, IgniteCheckedException {
        FileIOFactory ioFactory = persistenceCfg.getFileIOFactory();

        try (FileIO fileIO = ioFactory.create(partFile.toFile())) {
            int minimalHdr = FilePageStore.HEADER_SIZE;

            if (fileIO.size() < minimalHdr)
                throw new IgniteCheckedException("Partition file is too small: " + partFile);

            ByteBuffer hdr = ByteBuffer.allocate(minimalHdr).order(ByteOrder.nativeOrder());

            fileIO.readFully(hdr);

            hdr.rewind();

            hdr.getLong(); // Read signature.

            hdr.getInt(); // Read version.

            hdr.get(); // Read type.

            int pageSize = hdr.getInt();

            if (pageSize == 2048) {
                U.quietAndWarn(log, "You are currently using persistent store with 2K pages (DataStorageConfiguration#" +
                    "pageSize). If you use SSD disk, consider migrating to 4K pages for better IO performance.");
            }

            return pageSize;
        }
    }

    /** {@inheritDoc} */
    @Override public void beforeExchange(GridDhtPartitionsExchangeFuture fut) throws IgniteCheckedException {
        // Try to restore partition states.
        if (fut.localJoinExchange() || fut.activateCluster()
            || (fut.exchangeActions() != null && !F.isEmpty(fut.exchangeActions().cacheGroupsToStart()))) {
            U.doInParallel(
                cctx.kernalContext().pools().getSystemExecutorService(),
                cctx.cache().cacheGroups(),
                cacheGroup -> {
                    if (cacheGroup.isLocal())
                        return null;

                    cctx.database().checkpointReadLock();

                    try {
                        cacheGroup.offheap().restorePartitionStates(Collections.emptyMap());

                        if (cacheGroup.localStartVersion().equals(fut.initialVersion()))
                            cacheGroup.topology().afterStateRestored(fut.initialVersion());

                        fut.timeBag().finishLocalStage("Restore partition states " +
                            "[grp=" + cacheGroup.cacheOrGroupName() + "]");
                    }
                    finally {
                        cctx.database().checkpointReadUnlock();
                    }

                    return null;
                }
            );

            fut.timeBag().finishGlobalStage("Restore partition states");
        }

        if (cctx.kernalContext().query().moduleEnabled())
           cctx.kernalContext().query().beforeExchange(fut);
    }

    /** {@inheritDoc} */
    @Override public void rebuildIndexesIfNeeded(GridDhtPartitionsExchangeFuture exchangeFut) {
        if (defrgMgr != null)
            return;

        Collection<GridCacheContext> rejected = rebuildIndexes(
            cctx.cacheContexts(),
            (cacheCtx) -> cacheCtx.startTopologyVersion().equals(exchangeFut.initialVersion()) &&
                cctx.kernalContext().query().rebuildIndexOnExchange(cacheCtx.cacheId(), exchangeFut),
            false
        );

        if (!rejected.isEmpty()) {
            cctx.kernalContext().query().removeIndexRebuildFuturesOnExchange(
                exchangeFut,
                rejected.stream().map(GridCacheContext::cacheId).collect(toSet())
            );
        }
    }

    /** {@inheritDoc} */
    @Override public Collection<GridCacheContext> forceRebuildIndexes(Collection<GridCacheContext> contexts) {
        Set<Integer> cacheIds = contexts.stream().map(GridCacheContext::cacheId).collect(toSet());

        Set<Integer> rejected = cctx.kernalContext().query().prepareRebuildIndexes(cacheIds);

        if (log.isDebugEnabled()) {
            log.debug("Preparing features of rebuilding indexes for caches on force rebuild [requested=" + cacheIds +
                ", rejected=" + rejected + ']');
        }

        rebuildIndexes(contexts, (cacheCtx) -> !rejected.contains(cacheCtx.cacheId()), true);

        return rejected.isEmpty() ? emptyList() :
            contexts.stream().filter(ctx -> rejected.contains(ctx.cacheId())).collect(toList());
    }

    /**
     * Rebuilding indexes for caches.
     *
     * @param contexts Collection of cache contexts for which indexes should be rebuilt.
     * @param rebuildCond Condition that should be met for indexes to be rebuilt for specific cache.
     * @param force Force rebuild indexes.
     * @return Cache contexts that did not pass by {@code rebuildCond}.
     */
    private Collection<GridCacheContext> rebuildIndexes(
        Collection<GridCacheContext> contexts,
        Predicate<GridCacheContext> rebuildCond,
        boolean force
    ) {
        GridQueryProcessor qryProc = cctx.kernalContext().query();

        if (!qryProc.moduleEnabled())
            return emptyList();

        GridCountDownCallback rebuildIndexesCompleteCntr = new GridCountDownCallback(
            contexts.size(),
            () -> {
                if (log.isInfoEnabled())
                    log.info("Indexes rebuilding completed for all caches.");
            },
            1  //need at least 1 index rebuilded to print message about rebuilding completion
        );

        Collection<GridCacheContext> rejected = null;

        for (GridCacheContext cacheCtx : contexts) {
            if (rebuildCond.test(cacheCtx)) {
                IgniteInternalFuture<?> rebuildFut = qryProc.rebuildIndexesFromHash(
                    cacheCtx,
                    force || !qryProc.rebuildIndexesCompleted(cacheCtx)
                );

                if (rebuildFut != null)
                    rebuildFut.listen(fut -> rebuildIndexesCompleteCntr.countDown(true));
                else
                    rebuildIndexesCompleteCntr.countDown(false);
            }
            else {
                if (rejected == null)
                    rejected = new ArrayList<>();

                rejected.add(cacheCtx);
            }
        }

        return rejected == null ? emptyList() : rejected;
    }

    /**
     * Return short information about cache.
     *
     * @param cacheCtx Cache context.
     * @return Short cache info.
     */
    private String cacheInfo(GridCacheContext cacheCtx) {
        assert nonNull(cacheCtx);

        return "name=" + cacheCtx.name() + ", grpName=" + cacheCtx.group().name();
    }

    /** {@inheritDoc} */
    @Override public void onCacheGroupsStopped(Collection<IgniteBiTuple<CacheGroupContext, Boolean>> stoppedGrps) {
        Map<PageMemoryEx, Collection<Integer>> destroyed = new HashMap<>();

        List<Integer> stoppedGrpIds = stoppedGrps.stream()
            .filter(IgniteBiTuple::get2)
            .map(t -> t.get1().groupId())
            .collect(toList());

        cctx.snapshotMgr().onCacheGroupsStopped(stoppedGrpIds);

        initiallyLocWalDisabledGrps.removeAll(stoppedGrpIds);
        initiallyGlobalWalDisabledGrps.removeAll(stoppedGrpIds);

        for (IgniteBiTuple<CacheGroupContext, Boolean> tup : stoppedGrps) {
            CacheGroupContext gctx = tup.get1();
            boolean destroy = tup.get2();

            int grpId = gctx.groupId();

            DataRegion dataRegion = gctx.dataRegion();

            if (dataRegion != null)
                dataRegion.metrics().removeCacheGrpPageMetrics(grpId);

            if (!gctx.persistenceEnabled())
                continue;

            snapshotMgr.onCacheGroupStop(gctx, destroy);

            PageMemoryEx pageMem = (PageMemoryEx) dataRegion.pageMemory();

            Collection<Integer> grpIds = destroyed.computeIfAbsent(pageMem, k -> new HashSet<>());

            grpIds.add(grpId);

            if (gctx.config().isEncryptionEnabled())
                cctx.kernalContext().encryption().onCacheGroupStop(grpId);

            pageMem.onCacheGroupDestroyed(grpId);

            if (destroy)
                cctx.kernalContext().encryption().onCacheGroupDestroyed(grpId);
        }

        Collection<IgniteInternalFuture<Void>> clearFuts = new ArrayList<>(destroyed.size());

        for (Map.Entry<PageMemoryEx, Collection<Integer>> entry : destroyed.entrySet()) {
            final Collection<Integer> grpIds = entry.getValue();

            clearFuts.add(entry.getKey().clearAsync((grpId, pageIdg) -> grpIds.contains(grpId), false));
        }

        for (IgniteInternalFuture<Void> clearFut : clearFuts) {
            try {
                clearFut.get();
            }
            catch (IgniteCheckedException e) {
                log.error("Failed to clear page memory", e);
            }
        }

        if (cctx.pageStore() != null) {
            for (IgniteBiTuple<CacheGroupContext, Boolean> tup : stoppedGrps) {
                CacheGroupContext grp = tup.get1();

                try {
                    cctx.pageStore().shutdownForCacheGroup(grp, tup.get2());
                }
                catch (IgniteCheckedException e) {
                    U.error(log, "Failed to gracefully clean page store resources for destroyed cache " +
                        "[cache=" + grp.cacheOrGroupName() + "]", e);
                }
            }
        }
    }

    /**
     * Gets the checkpoint read lock. While this lock is held, checkpoint thread will not acquireSnapshotWorker memory
     * state.
     *
     * @throws IgniteException If failed.
     */
    @Override public void checkpointReadLock() {
        checkpointManager.checkpointTimeoutLock().checkpointReadLock();
    }

    /** {@inheritDoc} */
    @Override public boolean checkpointLockIsHeldByThread() {
        return checkpointManager.checkpointTimeoutLock().checkpointLockIsHeldByThread();
    }

    /**
     * Releases the checkpoint read lock.
     */
    @Override public void checkpointReadUnlock() {
        checkpointManager.checkpointTimeoutLock().checkpointReadUnlock();
    }

    /** {@inheritDoc} */
    @Override public synchronized Map<Integer, Map<Integer, Long>> reserveHistoryForExchange() {
        assert reservedForExchange == null : reservedForExchange;

        Map</*grpId*/Integer, Set</*partId*/Integer>> applicableGroupsAndPartitions = partitionsApplicableForWalRebalance();

        Map</*grpId*/Integer, T2</*reason*/ReservationReason, Map</*partId*/Integer, CheckpointEntry>>> earliestValidCheckpoints;

        checkpointReadLock();

        WALPointer reservedCheckpointMark;

        try {
            CheckpointHistoryResult checkpointHistoryResult =
                checkpointHistory().searchAndReserveCheckpoints(applicableGroupsAndPartitions);

            earliestValidCheckpoints = checkpointHistoryResult.earliestValidCheckpoints();

            reservedForExchange = reservedCheckpointMark = checkpointHistoryResult.reservedCheckpointMark();
        }
        finally {
            checkpointReadUnlock();
        }

        Map</*grpId*/Integer, Map</*partId*/Integer, /*updCntr*/Long>> grpPartsWithCnts = new HashMap<>();

        for (Map.Entry<Integer, T2</*reason*/ReservationReason, Map</*partId*/Integer, CheckpointEntry>>> e :
            earliestValidCheckpoints.entrySet()) {
            int grpId = e.getKey();

            if (e.getValue().get2() == null)
                continue;

            for (Map.Entry<Integer, CheckpointEntry> e0 : e.getValue().get2().entrySet()) {
                CheckpointEntry cpEntry = e0.getValue();

                int partId = e0.getKey();

                if (reservedCheckpointMark != null && !cctx.wal().reserved(reservedCheckpointMark)) {
                    log.warning("Reservation failed because the segment was released: " + reservedCheckpointMark);

                    reservedForExchange = null;

                    grpPartsWithCnts.clear();

                    return grpPartsWithCnts;
                }

                try {
                    Long updCntr = cpEntry.partitionCounter(cctx.wal(), grpId, partId);

                    if (updCntr != null)
                        grpPartsWithCnts.computeIfAbsent(grpId, k -> new HashMap<>()).put(partId, updCntr);
                }
                catch (IgniteCheckedException ex) {
                    log.warning("Reservation failed because counters are not available [grpId=" + grpId
                        + ", part=" + partId
                        + ", cp=(" + cpEntry.checkpointId() + ", " + U.format(cpEntry.timestamp()) + ")]", ex);
                }
            }
        }

        if (log.isInfoEnabled() && !F.isEmpty(earliestValidCheckpoints))
            printReservationToLog(earliestValidCheckpoints);

        return grpPartsWithCnts;
    }

    /**
     * Prints detail information about caches which were not reserved
     * and reservation depth for the caches which have WAL history enough.
     *
     * @param earliestValidCheckpoints Map contains information about caches' reservation.
     */
    private void printReservationToLog(
        Map<Integer, T2<ReservationReason, Map<Integer, CheckpointEntry>>> earliestValidCheckpoints) {
        try {
            Map<ReservationReason, List<Integer>> notReservedCachesToPrint = new HashMap<>();
            Map<ReservationReason, List<T2<Integer, CheckpointEntry>>> reservedCachesToPrint = new HashMap<>();

            for (Map.Entry<Integer, T2<ReservationReason, Map<Integer, CheckpointEntry>>> entry : earliestValidCheckpoints.entrySet()) {
                if (entry.getValue().get2() == null) {
                    notReservedCachesToPrint.computeIfAbsent(entry.getValue().get1(), reason -> new ArrayList<>())
                        .add(entry.getKey());
                }
                else {
                    reservedCachesToPrint.computeIfAbsent(entry.getValue().get1(), reason -> new ArrayList<>())
                        .add(new T2(entry.getKey(), entry.getValue().get2().values().stream().min(
                            Comparator.comparingLong(CheckpointEntry::timestamp)).get()));
                }
            }

            if (!F.isEmpty(notReservedCachesToPrint)) {
                log.info("Cache groups were not reserved [" +
                    notReservedCachesToPrint.entrySet().stream()
                        .map(entry -> '[' +
                            entry.getValue().stream().map(grpId -> "[grpId=" + grpId +
                                ", grpName=" + cctx.cache().cacheGroup(grpId).cacheOrGroupName() + ']')
                                .collect(Collectors.joining(", ")) +
                            ", reason=" + entry.getKey() + ']')
                        .collect(Collectors.joining(", ")) + ']');
            }

            if (!F.isEmpty(reservedCachesToPrint)) {
                log.info("Cache groups with earliest reserved checkpoint and a reason why a previous checkpoint was inapplicable: [" +
                    reservedCachesToPrint.entrySet().stream()
                        .map(entry -> '[' +
                            entry.getValue().stream().map(grpCp -> "[grpId=" + grpCp.get1() +
                                ", grpName=" + cctx.cache().cacheGroup(grpCp.get1()).cacheOrGroupName() +
                                ", cp=(" + grpCp.get2().checkpointId() + ", " + U.format(grpCp.get2().timestamp()) + ")]")
                                .collect(Collectors.joining(", ")) +
                            ", reason=" + entry.getKey() + ']')
                        .collect(Collectors.joining(", ")) + ']');
            }
        }
        catch (Exception e) {
            log.error("An error happened during printing partitions that were reserved for potential historical rebalance.", e);
        }
    }

    /**
     * @return Map of group id -> Set of partitions which can be used as suppliers for WAL rebalance.
     */
    private Map<Integer, Set<Integer>> partitionsApplicableForWalRebalance() {
        Map<Integer, Set<Integer>> res = new HashMap<>();

        for (CacheGroupContext grp : cctx.cache().cacheGroups()) {
            if (grp.isLocal())
                continue;

            for (GridDhtLocalPartition locPart : grp.topology().currentLocalPartitions()) {
                if (locPart.state() == OWNING && (preferWalRebalance() ||
                    locPart.fullSize() > historicalRebalanceThreshold.getOrDefault(walRebalanceThresholdLegacy)))
                    res.computeIfAbsent(grp.groupId(), k -> new HashSet<>()).add(locPart.id());
            }
        }

        return res;
    }

    /** {@inheritDoc} */
    @Override public synchronized void releaseHistoryForExchange() {
        if (reservedForExchange != null) {
            cctx.wal().release(reservedForExchange);

            reservedForExchange = null;
        }
    }

    /** {@inheritDoc} */
    @Override public boolean reserveHistoryForPreloading(Map<T2<Integer, Integer>, Long> reservationMap) {
        Map<GroupPartitionId, CheckpointEntry> entries = checkpointHistory().searchCheckpointEntry(reservationMap);

        if (F.isEmpty(entries))
            return false;

        WALPointer oldestWALPointerToReserve = null;

        for (CheckpointEntry cpE : entries.values()) {
            WALPointer ptr = cpE.checkpointMark();

            if (ptr == null)
                return false;

            if (oldestWALPointerToReserve == null || ptr.compareTo(oldestWALPointerToReserve) < 0)
                oldestWALPointerToReserve = ptr;
        }

        if (cctx.wal().reserve(oldestWALPointerToReserve)) {
            reservedForPreloading.set(oldestWALPointerToReserve);

            return true;
        }
        else
            return false;
    }

    /** {@inheritDoc} */
    @Override public void releaseHistoryForPreloading() {
        WALPointer prev = reservedForPreloading.getAndSet(null);

        if (prev != null)
            cctx.wal().release(prev);
    }

    /** {@inheritDoc} */
    @Override public WALPointer latestWalPointerReservedForPreloading() {
        return reservedForPreloading.get();
    }

    /**
     *
     */
    @Nullable @Override public IgniteInternalFuture wakeupForCheckpoint(String reason) {
        CheckpointProgress progress = checkpointManager.forceCheckpoint(reason, null);

        if (progress != null)
            return progress.futureFor(LOCK_RELEASED);

        return null;
    }

    /** {@inheritDoc} */
    @Override public <R> void waitForCheckpoint(String reason, IgniteInClosure<? super IgniteInternalFuture<R>> lsnr)
        throws IgniteCheckedException {
        CheckpointProgress progress = checkpointManager.forceCheckpoint(reason, lsnr);

        if (progress == null)
            return;

        progress.futureFor(FINISHED).get();
    }

    /** {@inheritDoc} */
    @Override public CheckpointProgress forceCheckpoint(String reason) {
        return checkpointManager.forceCheckpoint(reason, null);
    }

    /** {@inheritDoc} */
    @Override public <R> CheckpointProgress forceNewCheckpoint(String reason,
        IgniteInClosure<? super IgniteInternalFuture<R>> lsnr) {
        A.notNull(lsnr, "lsnr");

        return checkpointManager.forceCheckpoint(reason, lsnr);
    }

    /** {@inheritDoc} */
    @Override public WALPointer lastCheckpointMarkWalPointer() {
        CheckpointEntry lastCheckpointEntry = checkpointHistory() == null ? null : checkpointHistory().lastCheckpoint();

        return lastCheckpointEntry == null ? null : lastCheckpointEntry.checkpointMark();
    }

    /**
     * @return Checkpoint directory.
     */
    public File checkpointDirectory() {
        return checkpointManager.checkpointDirectory();
    }

    /**
     * @param lsnr Listener.
     * @param dataRegion Data region for which listener is corresponded to.
     */
    public void addCheckpointListener(CheckpointListener lsnr, DataRegion dataRegion) {
        checkpointManager.addCheckpointListener(lsnr, dataRegion);
    }

    /**
     * @param lsnr Listener.
     */
    public void addCheckpointListener(CheckpointListener lsnr) {
        checkpointManager.addCheckpointListener(lsnr, null);
    }

    /**
     * @param lsnr Listener.
     */
    public void removeCheckpointListener(CheckpointListener lsnr) {
        checkpointManager.removeCheckpointListener(lsnr);
    }

    /**
     * @return Read checkpoint status.
     * @throws IgniteCheckedException If failed to read checkpoint status page.
     */
    @SuppressWarnings("TooBroadScope")
    private CheckpointStatus readCheckpointStatus() throws IgniteCheckedException {
        return checkpointManager.readCheckpointStatus();
    }

    /** {@inheritDoc} */
    @Override public void startMemoryRestore(GridKernalContext kctx, TimeBag startTimer) throws IgniteCheckedException {
        if (kctx.clientNode())
            return;

        MaintenanceRegistry mntcRegistry = kctx.maintenanceRegistry();

        MaintenanceTask mntcTask = mntcRegistry.activeMaintenanceTask(CORRUPTED_DATA_FILES_MNTC_TASK_NAME);

        if (mntcTask != null) {
            log.warning("Maintenance task found, stop restoring memory");

            File workDir = ((FilePageStoreManager) cctx.pageStore()).workDir();

            mntcRegistry.registerWorkflowCallback(CORRUPTED_DATA_FILES_MNTC_TASK_NAME,
                new CorruptedPdsMaintenanceCallback(workDir,
                    Arrays.asList(mntcTask.parameters().split(Pattern.quote(File.separator))))
            );

            return;
        }

        checkpointReadLock();

        RestoreLogicalState logicalState;

        try {
            // Preform early regions startup before restoring state.
            initAndStartRegions(kctx.config().getDataStorageConfiguration());

            startTimer.finishGlobalStage("Init and start regions");

            // Restore binary memory for all not WAL disabled cache groups.
            restoreBinaryMemory(
                groupsWithEnabledWal(),
                physicalRecords()
            );

            if (recoveryVerboseLogging && log.isInfoEnabled()) {
                log.info("Partition states information after BINARY RECOVERY phase:");

                dumpPartitionsInfo(cctx, log);
            }

            startTimer.finishGlobalStage("Restore binary memory");

            CheckpointStatus status = readCheckpointStatus();

            logicalState = applyLogicalUpdates(
                status,
                groupsWithEnabledWal(),
                logicalRecords(),
                false
            );

            cctx.tm().clearUncommitedStates();

            cctx.wal().startAutoReleaseSegments();

            if (recoveryVerboseLogging && log.isInfoEnabled()) {
                log.info("Partition states information after LOGICAL RECOVERY phase:");

                dumpPartitionsInfo(cctx, log);
            }

            startTimer.finishGlobalStage("Restore logical state");
        }
        catch (IgniteCheckedException e) {
            releaseFileLock();

            throw e;
        }
        finally {
            checkpointReadUnlock();
        }

        walTail = tailPointer(logicalState);

        cctx.wal().onDeActivate(kctx);
    }

    /** */
    public void resumeWalLogging() throws IgniteCheckedException {
        cctx.wal().resumeLogging(walTail);
    }

    /** */
    public void preserveWalTailPointer() throws IgniteCheckedException {
        walTail = cctx.wal().flush(null, true);
    }

    /**
     * @param grpId Cache group id.
     * @param partId Partition ID.
     * @return Page store.
     * @throws IgniteCheckedException If failed.
     */
    public PageStore getPageStore(int grpId, int partId) throws IgniteCheckedException {
        return storeMgr.getStore(grpId, partId);
    }

    /**
     * @param gctx Group context.
     * @param f Consumer.
     * @return Accumulated result for all page stores.
     */
    public long forGroupPageStores(CacheGroupContext gctx, ToLongFunction<PageStore> f) {
        int groupId = gctx.groupId();

        long res = 0;

        try {
            Collection<PageStore> stores = storeMgr.getStores(groupId);

            if (stores != null) {
                for (PageStore store : stores)
                    res += f.applyAsLong(store);
            }
        }
        catch (IgniteCheckedException e) {
            throw new IgniteException(e);
        }

        return res;
    }

    /**
     * Calculates tail pointer for WAL at the end of logical recovery.
     *
     * @param logicalState State after logical recovery.
     * @return Tail pointer.
     * @throws IgniteCheckedException If failed.
     */
    private WALPointer tailPointer(RestoreLogicalState logicalState) throws IgniteCheckedException {
        // Should flush all data in buffers before read last WAL pointer.
        // Iterator read records only from files.
        WALPointer lastFlushPtr = cctx.wal().flush(null, true);

        // We must return null for NULL_PTR record, because FileWriteAheadLogManager.resumeLogging
        // can't write header without that condition.
        WALPointer lastReadPtr = logicalState.lastReadRecordPointer();

        if (lastFlushPtr != null && lastReadPtr == null)
            return lastFlushPtr;

        if (lastFlushPtr == null && lastReadPtr != null)
            return lastReadPtr;

        if (lastFlushPtr != null && lastReadPtr != null)
            return lastReadPtr.compareTo(lastFlushPtr) >= 0 ? lastReadPtr : lastFlushPtr;

        return null;
    }

    /**
     * Called when all partitions have been fully restored and pre-created on node start.
     *
     * Starts checkpointing process and initiates first checkpoint.
     *
     * @throws IgniteCheckedException If first checkpoint has failed.
     */
    @Override public void onStateRestored(AffinityTopologyVersion topVer) throws IgniteCheckedException {
        checkpointManager.start();

        CheckpointProgress chp = checkpointManager.forceCheckpoint("node started", null);

        if (chp != null)
            chp.futureFor(LOCK_RELEASED).get();
    }

    /**
     * @param status Checkpoint status.
     * @param cacheGroupsPredicate Cache groups to restore.
     * @throws IgniteCheckedException If failed.
     * @throws StorageException In case I/O error occurred during operations with storage.
     */
    private RestoreBinaryState performBinaryMemoryRestore(
        CheckpointStatus status,
        IgnitePredicate<Integer> cacheGroupsPredicate,
        IgniteBiPredicate<WALRecord.RecordType, WALPointer> recordTypePredicate,
        boolean finalizeState
    ) throws IgniteCheckedException {
        if (log.isInfoEnabled())
            log.info("Checking memory state [lastValidPos=" + status.endPtr + ", lastMarked="
                + status.startPtr + ", lastCheckpointId=" + status.cpStartId + ']');

        WALPointer recPtr = status.endPtr;

        boolean apply = status.needRestoreMemory();

        try {
            WALRecord startRec = !CheckpointStatus.NULL_PTR.equals(status.startPtr) || apply ? cctx.wal().read(status.startPtr) : null;

            if (apply) {
                if (finalizeState)
                    U.quietAndWarn(log, "Ignite node stopped in the middle of checkpoint. Will restore memory state and " +
                        "finish checkpoint on node start.");

                cctx.cache().cacheGroupDescriptors().forEach((grpId, desc) -> {
                    if (!cacheGroupsPredicate.apply(grpId))
                        return;

                    try {
                        DataRegion region = cctx.database().dataRegion(desc.config().getDataRegionName());

                        if (region == null || !cctx.isLazyMemoryAllocation(region))
                            return;

                        region.pageMemory().start();
                    }
                    catch (IgniteCheckedException e) {
                        throw new IgniteException(e);
                    }
                });

                cctx.pageStore().beginRecover();

                if (!(startRec instanceof CheckpointRecord))
                    throw new StorageException("Checkpoint marker doesn't point to checkpoint record " +
                        "[ptr=" + status.startPtr + ", rec=" + startRec + "]");

                WALPointer cpMark = ((CheckpointRecord)startRec).checkpointMark();

                if (cpMark != null) {
                    if (log.isInfoEnabled())
                        log.info("Restoring checkpoint after logical recovery, will start physical recovery from " +
                            "back pointer: " + cpMark);

                    recPtr = cpMark;
                }
            }
            else
                cctx.wal().notchLastCheckpointPtr(status.startPtr);
        }
        catch (NoSuchElementException e) {
            throw new StorageException("Failed to read checkpoint record from WAL, persistence consistency " +
                "cannot be guaranteed. Make sure configuration points to correct WAL folders and WAL folder is " +
                "properly mounted [ptr=" + status.startPtr + ", walPath=" + persistenceCfg.getWalPath() +
                ", walArchive=" + persistenceCfg.getWalArchivePath() + "]");
        }

        AtomicReference<Throwable> applyError = new AtomicReference<>();

        StripedExecutor exec = cctx.kernalContext().pools().getStripedExecutorService();

        Semaphore semaphore = new Semaphore(semaphorePertmits(exec));

        long start = U.currentTimeMillis();

        long lastArchivedSegment = cctx.wal().lastArchivedSegment();

        WALIterator it = cctx.wal().replay(recPtr, recordTypePredicate);

        RestoreBinaryState restoreBinaryState = new RestoreBinaryState(status, it, lastArchivedSegment, cacheGroupsPredicate);

        AtomicLong applied = new AtomicLong();

        try {
            while (restoreBinaryState.hasNext()) {
                if (applyError.get() != null)
                    break;

                WALRecord rec = restoreBinaryState.next();

                if (rec == null)
                    break;

                switch (rec.type()) {
                    case PAGE_RECORD:
                        if (restoreBinaryState.needApplyBinaryUpdate()) {
                            PageSnapshot pageSnapshot = (PageSnapshot)rec;

                            // Here we do not require tag check because we may be applying memory changes after
                            // several repetitive restarts and the same pages may have changed several times.
                            int groupId = pageSnapshot.fullPageId().groupId();
                            int partId = partId(pageSnapshot.fullPageId().pageId());

                            if (skipRemovedIndexUpdates(groupId, partId))
                                break;

                            stripedApplyPage((pageMem) -> {
                                    try {
                                        applyPageSnapshot(pageMem, pageSnapshot);

                                        applied.incrementAndGet();
                                    }
                                    catch (Throwable t) {
                                        U.error(log, "Failed to apply page snapshot. rec=[" + pageSnapshot + ']');

                                        applyError.compareAndSet(
                                            null,
                                            (t instanceof IgniteCheckedException) ?
                                                (IgniteCheckedException)t :
                                                new IgniteCheckedException("Failed to apply page snapshot", t));
                                    }
                                }, groupId, partId, exec, semaphore
                            );
                        }

                        break;

                    case PART_META_UPDATE_STATE:
                        PartitionMetaStateRecord metaStateRecord = (PartitionMetaStateRecord)rec;

                    {
                        int groupId = metaStateRecord.groupId();
                        int partId = metaStateRecord.partitionId();

                        stripedApplyPage((pageMem) -> {
                            GridDhtPartitionState state = fromOrdinal(metaStateRecord.state());

                            if (state == null || state == GridDhtPartitionState.EVICTED)
                                schedulePartitionDestroy(groupId, partId);
                            else {
                                try {
                                    cancelOrWaitPartitionDestroy(groupId, partId);
                                }
                                catch (Throwable t) {
                                    U.error(log, "Failed to cancel or wait partition destroy. rec=[" + metaStateRecord + ']');

                                    applyError.compareAndSet(
                                        null,
                                        (t instanceof IgniteCheckedException) ?
                                            (IgniteCheckedException)t :
                                            new IgniteCheckedException("Failed to cancel or wait partition destroy", t));
                                }
                            }
                        }, groupId, partId, exec, semaphore);
                    }

                    break;

                    case PARTITION_DESTROY:
                        PartitionDestroyRecord destroyRecord = (PartitionDestroyRecord)rec;

                    {
                        int groupId = destroyRecord.groupId();
                        int partId = destroyRecord.partitionId();

                        stripedApplyPage((pageMem) -> {
                            pageMem.invalidate(groupId, partId);

                            schedulePartitionDestroy(groupId, partId);
                        }, groupId, partId, exec, semaphore);

                    }
                    break;

                    default:
                        if (restoreBinaryState.needApplyBinaryUpdate() && rec instanceof PageDeltaRecord) {
                            PageDeltaRecord pageDelta = (PageDeltaRecord)rec;

                            int groupId = pageDelta.groupId();
                            int partId = partId(pageDelta.pageId());

                            if (skipRemovedIndexUpdates(groupId, partId))
                                break;

                            stripedApplyPage((pageMem) -> {
                                try {
                                    applyPageDelta(pageMem, pageDelta, true);

                                    applied.incrementAndGet();
                                }
                                catch (Throwable t) {
                                    U.error(log, "Failed to apply page delta. rec=[" + pageDelta + ']');

                                    applyError.compareAndSet(
                                        null,
                                        (t instanceof IgniteCheckedException) ?
                                            (IgniteCheckedException)t :
                                            new IgniteCheckedException("Failed to apply page delta", t));
                                }
                            }, groupId, partId, exec, semaphore);
                        }
                }
            }
        }
        finally {
            it.close();

            awaitApplyComplete(exec, applyError);
        }

        if (!finalizeState)
            return null;

        WALPointer lastReadPtr = restoreBinaryState.lastReadRecordPointer();

        if (status.needRestoreMemory()) {
            if (restoreBinaryState.needApplyBinaryUpdate())
                throw new StorageException("Failed to restore memory state (checkpoint marker is present " +
                    "on disk, but checkpoint record is missed in WAL) " +
                    "[cpStatus=" + status + ", lastRead=" + lastReadPtr + "]");

            if (log.isInfoEnabled())
                log.info("Finished applying memory changes [changesApplied=" + applied +
                    ", time=" + (U.currentTimeMillis() - start) + " ms]");

            finalizeCheckpointOnRecovery(status.cpStartTs, status.cpStartId, status.startPtr, exec);
        }

        return restoreBinaryState;
    }

    /**
     * Calculate the maximum number of concurrent tasks for apply through the striped executor.
     *
     * @param exec Striped executor.
     * @return Number of permits.
     */
    private int semaphorePertmits(StripedExecutor exec) {
        // 4 task per-stripe by default.
        int permits = exec.stripesCount() * 4;

        long maxMemory = Runtime.getRuntime().maxMemory();

        // Heuristic calculation part of heap size as a maximum number of concurrent tasks.
        int permits0 = (int)((maxMemory * 0.2) / (4096 * 2));

        // May be for small heap. Get a low number of permits.
        if (permits0 < permits)
            permits = permits0;

        // Property for override any calculation.
        return getInteger(IGNITE_RECOVERY_SEMAPHORE_PERMITS, permits);
    }

    /**
     * @param exec Striped executor.
     * @param applyError Check error reference.
     */
    private void awaitApplyComplete(
        StripedExecutor exec,
        AtomicReference<Throwable> applyError
    ) throws IgniteCheckedException {
        try {
            // Await completion apply tasks in all stripes.
            exec.awaitComplete();
        }
        catch (InterruptedException e) {
            throw new IgniteInterruptedException(e);
        }

        // Checking error after all task applied.
        Throwable error = applyError.get();

        if (error != null)
            throw error instanceof IgniteCheckedException
                ? (IgniteCheckedException)error : new IgniteCheckedException(error);
    }

    /**
     * @param consumer Runnable task.
     * @param grpId Group Id.
     * @param partId Partition Id.
     * @param exec Striped executor.
     */
    public void stripedApplyPage(
        Consumer<PageMemoryEx> consumer,
        int grpId,
        int partId,
        StripedExecutor exec,
        Semaphore semaphore
    ) throws IgniteCheckedException {
        assert consumer != null;
        assert exec != null;
        assert semaphore != null;

        PageMemoryEx pageMem = getPageMemoryForCacheGroup(grpId);

        if (pageMem == null)
            return;

        stripedApply(() -> consumer.accept(pageMem), grpId, partId, exec, semaphore);
    }

    /**
     * @param run Runnable task.
     * @param grpId Group Id.
     * @param partId Partition Id.
     * @param exec Striped executor.
     */
    public void stripedApply(
        Runnable run,
        int grpId,
        int partId,
        StripedExecutor exec,
        Semaphore semaphore
    ) {
        assert run != null;
        assert exec != null;
        assert semaphore != null;

        int stripes = exec.stripesCount();

        int stripe = U.stripeIdx(stripes, grpId, partId);

        assert stripe >= 0 && stripe <= stripes : "idx=" + stripe + ", stripes=" + stripes;

        try {
            semaphore.acquire();
        }
        catch (InterruptedException e) {
            throw new IgniteInterruptedException(e);
        }

        exec.execute(stripe, () -> {
            // WA for avoid assert check in PageMemory, that current thread hold chpLock.
            CHECKPOINT_LOCK_HOLD_COUNT.set(1);

            try {
                run.run();
            }
            finally {
                CHECKPOINT_LOCK_HOLD_COUNT.set(0);

                semaphore.release();
            }
        });
    }

    /**
     * @param pageMem Page memory.
     * @param pageSnapshotRecord Page snapshot record.
     * @throws IgniteCheckedException If failed.
     */
    public void applyPageSnapshot(PageMemoryEx pageMem, PageSnapshot pageSnapshotRecord) throws IgniteCheckedException {
        int grpId = pageSnapshotRecord.fullPageId().groupId();
        long pageId = pageSnapshotRecord.fullPageId().pageId();

        long page = pageMem.acquirePage(grpId, pageId, IoStatisticsHolderNoOp.INSTANCE, true);

        try {
            long pageAddr = pageMem.writeLock(grpId, pageId, page, true);

            try {
                PageUtils.putBytes(pageAddr, 0, pageSnapshotRecord.pageData());

                if (PageIO.getCompressionType(pageAddr) != CompressionProcessor.UNCOMPRESSED_PAGE) {
                    int realPageSize = pageMem.realPageSize(pageSnapshotRecord.groupId());

                    assert pageSnapshotRecord.pageDataSize() <= realPageSize : pageSnapshotRecord.pageDataSize();

                    cctx.kernalContext().compress().decompressPage(pageMem.pageBuffer(pageAddr), realPageSize);
                }
            }
            finally {
                pageMem.writeUnlock(grpId, pageId, page, null, true, true);
            }
        }
        finally {
            pageMem.releasePage(grpId, pageId, page);
        }
    }

    /**
     * @param pageMem Page memory.
     * @param pageDeltaRecord Page delta record.
     * @param restore Get page for restore.
     * @throws IgniteCheckedException If failed.
     */
    private void applyPageDelta(PageMemoryEx pageMem, PageDeltaRecord pageDeltaRecord, boolean restore) throws IgniteCheckedException {
        int grpId = pageDeltaRecord.groupId();
        long pageId = pageDeltaRecord.pageId();

        // Here we do not require tag check because we may be applying memory changes after
        // several repetitive restarts and the same pages may have changed several times.
        long page = pageMem.acquirePage(grpId, pageId, IoStatisticsHolderNoOp.INSTANCE, restore);

        try {
            long pageAddr = pageMem.writeLock(grpId, pageId, page, restore);

            try {
                pageDeltaRecord.applyDelta(pageMem, pageAddr);
            }
            finally {
                pageMem.writeUnlock(grpId, pageId, page, null, true, restore);
            }
        }
        finally {
            pageMem.releasePage(grpId, pageId, page);
        }
    }

    /**
     * @param grpId Group id.
     * @param partId Partition id.
     */
    private boolean skipRemovedIndexUpdates(int grpId, int partId) {
        return (partId == PageIdAllocator.INDEX_PARTITION) && !storeMgr.hasIndexStore(grpId);
    }

    /**
     * Obtains PageMemory reference from cache descriptor instead of cache context.
     *
     * @param grpId Cache group id.
     * @return PageMemoryEx instance.
     * @throws IgniteCheckedException if no DataRegion is configured for a name obtained from cache descriptor.
     */
    // TODO IGNITE-12722: Get rid of GridCacheDatabaseSharedManager#getPageMemoryForCacheGroup functionality.
    private PageMemoryEx getPageMemoryForCacheGroup(int grpId) throws IgniteCheckedException {
        if (grpId == MetaStorage.METASTORAGE_CACHE_ID)
            return (PageMemoryEx)dataRegion(METASTORE_DATA_REGION_NAME).pageMemory();

        // TODO IGNITE-7792 add generic mapping.
        if (grpId == TxLog.TX_LOG_CACHE_ID)
            return (PageMemoryEx)dataRegion(TxLog.TX_LOG_CACHE_NAME).pageMemory();

        // TODO IGNITE-5075: cache descriptor can be removed.
        GridCacheSharedContext sharedCtx = context();

        CacheGroupDescriptor desc = sharedCtx.cache().cacheGroupDescriptors().get(grpId);

        if (desc == null)
            return null;

        String memPlcName = desc.config().getDataRegionName();

        return (PageMemoryEx)sharedCtx.database().dataRegion(memPlcName).pageMemory();
    }

    /**
     * Apply update from some iterator and with specific filters.
     *
     * @param it WalIterator.
     * @param recPredicate Wal record filter.
     * @param entryPredicate Entry filter.
     */
    public void applyUpdatesOnRecovery(
        @Nullable WALIterator it,
        IgniteBiPredicate<WALPointer, WALRecord> recPredicate,
        IgnitePredicate<DataEntry> entryPredicate
    ) throws IgniteCheckedException {
        if (it == null)
            return;

        cctx.walState().runWithOutWAL(() -> {
            while (it.hasNext()) {
                IgniteBiTuple<WALPointer, WALRecord> next = it.next();

                WALRecord rec = next.get2();

                if (!recPredicate.apply(next.get1(), rec))
                    break;

                switch (rec.type()) {
                    case MVCC_DATA_RECORD:
                    case DATA_RECORD:
                    case DATA_RECORD_V2:
                        checkpointReadLock();

                        try {
                            DataRecord dataRec = (DataRecord)rec;

                            for (DataEntry dataEntry : dataRec.writeEntries()) {
                                if (entryPredicate.apply(dataEntry)) {
                                    checkpointReadLock();

                                    try {
                                        int cacheId = dataEntry.cacheId();

                                        GridCacheContext cacheCtx = cctx.cacheContext(cacheId);

                                        if (cacheCtx != null)
                                            applyUpdate(cacheCtx, dataEntry);
                                        else if (log != null)
                                            log.warning("Cache is not started. Updates cannot be applied " +
                                                "[cacheId=" + cacheId + ']');
                                    }
                                    finally {
                                        checkpointReadUnlock();
                                    }
                                }
                            }
                        }
                        catch (IgniteCheckedException e) {
                            throw new IgniteException(e);
                        }
                        finally {
                            checkpointReadUnlock();
                        }

                        break;

                    case MVCC_TX_RECORD:
                        checkpointReadLock();

                        try {
                            MvccTxRecord txRecord = (MvccTxRecord)rec;

                            byte txState = convertToTxState(txRecord.state());

                            cctx.coordinators().updateState(txRecord.mvccVersion(), txState, true);
                        }
                        finally {
                            checkpointReadUnlock();
                        }

                        break;

                    default:
                        // Skip other records.
                }
            }
        });
    }

    /**
     * @param status Last registered checkpoint status.
     * @param restoreMeta Metastore restore phase if {@code true}.
     * @throws IgniteCheckedException If failed to apply updates.
     * @throws StorageException If IO exception occurred while reading write-ahead log.
     */
    private RestoreLogicalState applyLogicalUpdates(
        CheckpointStatus status,
        IgnitePredicate<Integer> cacheGroupsPredicate,
        IgniteBiPredicate<WALRecord.RecordType, WALPointer> recordTypePredicate,
        boolean restoreMeta
    ) throws IgniteCheckedException {
        if (log.isInfoEnabled())
            log.info("Applying lost " + (restoreMeta ? "metastore" : "cache") + " updates since last checkpoint record [lastMarked="
                + status.startPtr + ", lastCheckpointId=" + status.cpStartId + ']');

        if (!restoreMeta)
            cctx.kernalContext().query().skipFieldLookup(true);

        long start = U.currentTimeMillis();

        AtomicReference<Throwable> applyError = new AtomicReference<>();

        AtomicLong applied = new AtomicLong();

        long lastArchivedSegment = cctx.wal().lastArchivedSegment();

        StripedExecutor exec = cctx.kernalContext().pools().getStripedExecutorService();

        Semaphore semaphore = new Semaphore(semaphorePertmits(exec));

        Map<GroupPartitionId, Integer> partitionRecoveryStates = new HashMap<>();

        WALIterator it = cctx.wal().replay(status.startPtr, recordTypePredicate);

        RestoreLogicalState restoreLogicalState =
            new RestoreLogicalState(status, it, lastArchivedSegment, cacheGroupsPredicate, partitionRecoveryStates);

        final IgniteTxManager txManager = cctx.tm();

        try {
            while (restoreLogicalState.hasNext()) {
                WALRecord rec = restoreLogicalState.next();

                if (rec == null)
                    break;

                switch (rec.type()) {
                    case TX_RECORD:
                        if (restoreMeta) { // Also restore tx states.
                            TxRecord txRec = (TxRecord)rec;

                            txManager.collectTxStates(txRec);
                        }

                        break;
                    case CHECKPOINT_RECORD: // Calculate initial partition states
                        CheckpointRecord cpRec = (CheckpointRecord)rec;

                        for (Map.Entry<Integer, CacheState> entry : cpRec.cacheGroupStates().entrySet()) {
                            CacheState cacheState = entry.getValue();

                            for (int i = 0; i < cacheState.size(); i++) {
                                int partId = cacheState.partitionByIndex(i);
                                byte state = cacheState.stateByIndex(i);

                                // Ignore undefined state.
                                if (state != -1) {
                                    partitionRecoveryStates.put(new GroupPartitionId(entry.getKey(), partId),
                                        (int)state);
                                }
                            }
                        }

                        break;

                    case ROLLBACK_TX_RECORD:
                        RollbackRecord rbRec = (RollbackRecord)rec;

                        CacheGroupContext ctx = cctx.cache().cacheGroup(rbRec.groupId());

                        if (ctx != null && !ctx.isLocal()) {
                            GridDhtLocalPartition part = ctx.topology().forceCreatePartition(rbRec.partitionId());

                            ctx.offheap().dataStore(part).updateInitialCounter(rbRec.start(), rbRec.range());
                        }

                        break;

                    case MVCC_DATA_RECORD:
                    case DATA_RECORD:
                    case DATA_RECORD_V2:
                    case ENCRYPTED_DATA_RECORD:
                    case ENCRYPTED_DATA_RECORD_V2:
                    case ENCRYPTED_DATA_RECORD_V3:
                        DataRecord dataRec = (DataRecord)rec;

                        for (DataEntry dataEntry : dataRec.writeEntries()) {
                            if (!restoreMeta && txManager.uncommitedTx(dataEntry))
                                continue;

                            int cacheId = dataEntry.cacheId();

                            DynamicCacheDescriptor cacheDesc = cctx.cache().cacheDescriptor(cacheId);

                            // Can empty in case recovery node on blt changed.
                            if (cacheDesc == null)
                                continue;

                            stripedApply(() -> {
                                GridCacheContext cacheCtx = cctx.cacheContext(cacheId);

                                if (skipRemovedIndexUpdates(cacheCtx.groupId(), PageIdAllocator.INDEX_PARTITION))
                                    cctx.kernalContext().query().markAsRebuildNeeded(cacheCtx, true);

                                try {
                                    applyUpdate(cacheCtx, dataEntry);
                                }
                                catch (IgniteCheckedException e) {
                                    U.error(log, "Failed to apply data entry, dataEntry=" + dataEntry +
                                        ", ptr=" + dataRec.position());

                                    applyError.compareAndSet(null, e);
                                }

                                applied.incrementAndGet();
                            }, cacheDesc.groupId(), dataEntry.partitionId(), exec, semaphore);
                        }

                        break;

                    case MVCC_TX_RECORD:
                        MvccTxRecord txRecord = (MvccTxRecord)rec;

                        byte txState = convertToTxState(txRecord.state());

                        cctx.coordinators().updateState(txRecord.mvccVersion(), txState, true);

                        break;

                    case PART_META_UPDATE_STATE:
                        PartitionMetaStateRecord metaStateRecord = (PartitionMetaStateRecord)rec;

                        GroupPartitionId groupPartitionId = new GroupPartitionId(
                            metaStateRecord.groupId(), metaStateRecord.partitionId()
                        );

                        restoreLogicalState.partitionRecoveryStates.put(groupPartitionId, (int)metaStateRecord.state());

                        break;

                    case METASTORE_DATA_RECORD:
                        MetastoreDataRecord metastoreDataRecord = (MetastoreDataRecord)rec;

                        metaStorage.applyUpdate(metastoreDataRecord.key(), metastoreDataRecord.value());

                        break;

                    case META_PAGE_UPDATE_NEXT_SNAPSHOT_ID:
                    case META_PAGE_UPDATE_LAST_SUCCESSFUL_SNAPSHOT_ID:
                    case META_PAGE_UPDATE_LAST_SUCCESSFUL_FULL_SNAPSHOT_ID:
                    case META_PAGE_UPDATE_LAST_ALLOCATED_INDEX:
                        PageDeltaRecord pageDelta = (PageDeltaRecord)rec;

                        stripedApplyPage((pageMem) -> {
                            try {
                                applyPageDelta(pageMem, pageDelta, false);
                            }
                            catch (IgniteCheckedException e) {
                                U.error(log, "Failed to apply page delta, " + pageDelta);

                                applyError.compareAndSet(null, e);
                            }

                        }, pageDelta.groupId(), partId(pageDelta.pageId()), exec, semaphore);

                        break;

                    case MASTER_KEY_CHANGE_RECORD_V2:
                        cctx.kernalContext().encryption().applyKeys((MasterKeyChangeRecordV2)rec);

                        break;

                    case REENCRYPTION_START_RECORD:
                        cctx.kernalContext().encryption().applyReencryptionStartRecord((ReencryptionStartRecord)rec);

                        break;

                    case INDEX_ROOT_PAGE_RENAME_RECORD:
                        IndexRenameRootPageRecord record = (IndexRenameRootPageRecord)rec;

                        int cacheId = record.cacheId();

                        GridCacheContext cacheCtx = cctx.cacheContext(cacheId);

                        if (cacheCtx != null) {
                            IgniteCacheOffheapManager offheap = cacheCtx.offheap();

                            for (int i = 0; i < record.segments(); i++)
                                offheap.renameRootPageForIndex(cacheId, record.oldTreeName(), record.newTreeName(), i);
                        }

                        break;
                    default:
                        // Skip other records.
                }
            }
        }
        finally {
            it.close();

            if (!restoreMeta)
                cctx.kernalContext().query().skipFieldLookup(false);
        }

        awaitApplyComplete(exec, applyError);

        if (log.isInfoEnabled())
            log.info("Finished applying WAL changes [updatesApplied=" + applied +
                ", time=" + (U.currentTimeMillis() - start) + " ms]");

        for (DatabaseLifecycleListener lsnr : getDatabaseListeners(cctx.kernalContext()))
            lsnr.afterLogicalUpdatesApplied(this, restoreLogicalState);

        return restoreLogicalState;
    }

    /**
     * Convert {@link TransactionState} to Mvcc {@link TxState}.
     *
     * @param state TransactionState.
     * @return TxState.
     */
    private byte convertToTxState(TransactionState state) {
        switch (state) {
            case PREPARED:
                return TxState.PREPARED;

            case COMMITTED:
                return TxState.COMMITTED;

            case ROLLED_BACK:
                return TxState.ABORTED;

            default:
                throw new IllegalStateException("Unsupported TxState.");
        }
    }

    /**
     * Wal truncate callback.
     *
     * @param highBound Upper bound.
     * @throws IgniteCheckedException If failed.
     */
    public void onWalTruncated(@Nullable WALPointer highBound) throws IgniteCheckedException {
        checkpointManager.removeCheckpointsUntil(highBound);
    }

    /**
     * @param cacheCtx Cache context to apply an update.
     * @param dataEntry Data entry to apply.
     * @throws IgniteCheckedException If failed to restore.
     */
    private void applyUpdate(GridCacheContext<?, ?> cacheCtx, DataEntry dataEntry) throws IgniteCheckedException {
        assert cacheCtx.offheap() instanceof GridCacheOffheapManager;

        int partId = dataEntry.partitionId();

        if (partId == -1)
            partId = cacheCtx.affinity().partition(dataEntry.key());

        GridDhtLocalPartition locPart = cacheCtx.isLocal() ? null : cacheCtx.topology().forceCreatePartition(partId);

        switch (dataEntry.op()) {
            case CREATE:
            case UPDATE:
                if (dataEntry instanceof MvccDataEntry) {
                    cacheCtx.offheap().mvccApplyUpdate(
                        cacheCtx,
                        dataEntry.key(),
                        dataEntry.value(),
                        dataEntry.writeVersion(),
                        dataEntry.expireTime(),
                        locPart,
                        ((MvccDataEntry)dataEntry).mvccVer());
                }
                else {
                    cacheCtx.offheap().update(
                        cacheCtx,
                        dataEntry.key(),
                        dataEntry.value(),
                        dataEntry.writeVersion(),
                        dataEntry.expireTime(),
                        locPart,
                        null);
                }

                if (dataEntry.partitionCounter() != 0)
                    cacheCtx.offheap().dataStore(locPart).updateInitialCounter(dataEntry.partitionCounter() - 1, 1);

                break;

            case DELETE:
                if (dataEntry instanceof MvccDataEntry) {
                    cacheCtx.offheap().mvccApplyUpdate(
                        cacheCtx,
                        dataEntry.key(),
                        null,
                        dataEntry.writeVersion(),
                        0L,
                        locPart,
                        ((MvccDataEntry)dataEntry).mvccVer());
                }
                else
                    cacheCtx.offheap().remove(cacheCtx, dataEntry.key(), partId, locPart);

                if (dataEntry.partitionCounter() != 0)
                    cacheCtx.offheap().dataStore(locPart).updateInitialCounter(dataEntry.partitionCounter() - 1, 1);

                break;

            case READ:
                // do nothing
                break;

            default:
                throw new IgniteCheckedException("Invalid operation for WAL entry update: " + dataEntry.op());
        }
    }

    /**
     * @throws IgniteCheckedException If failed.
     */
    private void finalizeCheckpointOnRecovery(
        long cpTs,
        UUID cpId,
        WALPointer walPtr,
        StripedExecutor exec
    ) throws IgniteCheckedException {
        assert checkpointManager != null : "Checkpoint is null";

        checkpointManager.finalizeCheckpointOnRecovery(cpTs, cpId, walPtr, exec);

        cctx.pageStore().finishRecover();
    }

    /**
     * Replace thread local with buffers. Thread local should provide direct buffer with one page in length.
     *
     * @param threadBuf new thread-local with buffers for the checkpoint threads.
     */
    public void setThreadBuf(final ThreadLocal<ByteBuffer> threadBuf) {
        assert checkpointManager != null : "Checkpointer is null";

        checkpointManager.threadBuf(threadBuf);
    }

    /**
     * @return Checkpoint history.
     */
    @Nullable public CheckpointHistory checkpointHistory() {
        if (checkpointManager == null)
            return null;

        return checkpointManager.checkpointHistory();
    }

    /**
     * Adds given partition to checkpointer destroy queue.
     *
     * @param grpId Group ID.
     * @param partId Partition ID.
     */
    public void schedulePartitionDestroy(int grpId, int partId) {
        checkpointManager.schedulePartitionDestroy(cctx.cache().cacheGroup(grpId), grpId, partId);
    }

    /**
     * Cancels or wait for partition destroy.
     *
     * @param grpId Group ID.
     * @param partId Partition ID.
     * @throws IgniteCheckedException If failed.
     * @return {@code True} if the request to destroy the partition was canceled.
     */
    public boolean cancelOrWaitPartitionDestroy(int grpId, int partId) throws IgniteCheckedException {
        return checkpointManager.cancelOrWaitPartitionDestroy(grpId, partId);
    }

    /**
     * Timeout for checkpoint read lock acquisition.
     *
     * @return Timeout for checkpoint read lock acquisition in milliseconds.
     */
    @Override public long checkpointReadLockTimeout() {
        return checkpointManager.checkpointTimeoutLock().checkpointReadLockTimeout();
    }

    /**
     * Sets timeout for checkpoint read lock acquisition.
     *
     * @param val New timeout in milliseconds, non-positive value denotes infinite timeout.
     */
    @Override public void checkpointReadLockTimeout(long val) {
        checkpointManager.checkpointTimeoutLock().checkpointReadLockTimeout(val);
    }

    /**
     * @return Holder for page list cache limit for given data region.
     */
    public AtomicLong pageListCacheLimitHolder(DataRegion dataRegion) {
        if (dataRegion.config().isPersistenceEnabled()) {
            return pageListCacheLimits.computeIfAbsent(dataRegion.config().getName(), name -> new AtomicLong(
                (long)(((PageMemoryEx)dataRegion.pageMemory()).totalPages() * PAGE_LIST_CACHE_LIMIT_THRESHOLD)));
        }

        return null;
    }

    /**
     * Node file lock holder.
     */
    public static class NodeFileLockHolder extends FileLockHolder {
        /** Kernal context to generate Id of locked node in file. */
        @NotNull private final GridKernalContext ctx;

        /**
         * @param rootDir Root directory for lock file.
         * @param ctx Kernal context.
         * @param log Log.
         */
        public NodeFileLockHolder(String rootDir, @NotNull GridKernalContext ctx, IgniteLogger log) {
            super(rootDir, log);

            this.ctx = ctx;
        }

        /** {@inheritDoc} */
<<<<<<< HEAD
        @Override public String lockId() {
=======
        @Override public String lockInfo() {
>>>>>>> 5f485a16
            SB sb = new SB();

            //write node id
            sb.a("[").a(ctx.localNodeId().toString()).a("]");

            //write ip addresses
            final GridDiscoveryManager discovery = ctx.discovery();

            if (discovery != null) { //discovery may be not up and running
                final ClusterNode node = discovery.localNode();

                if (node != null)
                    sb.a(node.addresses());
            }

            //write ports
            sb.a("[");
            Iterator<GridPortRecord> it = ctx.ports().records().iterator();

            while (it.hasNext()) {
                GridPortRecord rec = it.next();

                sb.a(rec.protocol()).a(":").a(rec.port());

                if (it.hasNext())
                    sb.a(", ");
            }

            sb.a("]");

            return sb.toString();
        }

        /** {@inheritDoc} */
<<<<<<< HEAD
        @Override protected String warningMessage(String lockId) {
            return "Failed to acquire file lock. Will try again in 1s " +
                "[nodeId=" + ctx.localNodeId() + ", holder=" + lockId +
=======
        @Override protected String warningMessage(String lockInfo) {
            return "Failed to acquire file lock. Will try again in 1s " +
                "[nodeId=" + ctx.localNodeId() + ", holder=" + lockInfo +
>>>>>>> 5f485a16
                ", path=" + lockPath() + ']';
        }
    }

    /** {@inheritDoc} */
    @Override public DataStorageMetrics persistentStoreMetrics() {
        return new DataStorageMetricsSnapshot(persStoreMetrics);
    }

    /**
     *
     */
    public DataStorageMetricsImpl persistentStoreMetricsImpl() {
        return persStoreMetrics;
    }

    /** {@inheritDoc} */
    @Override public MetaStorage metaStorage() {
        return metaStorage;
    }

    /**
     * @return Temporary metastorage to migration of index partition.
     */
    public MetaStorage.TmpStorage temporaryMetaStorage() {
        return tmpMetaStorage;
    }

    /**
     * @param tmpMetaStorage Temporary metastorage to migration of index partition.
     */
    public void temporaryMetaStorage(MetaStorage.TmpStorage tmpMetaStorage) {
        this.tmpMetaStorage = tmpMetaStorage;
    }

    /** {@inheritDoc} */
    @Override public void notifyMetaStorageSubscribersOnReadyForRead() throws IgniteCheckedException {
        metastorageLifecycleLsnrs = cctx.kernalContext().internalSubscriptionProcessor().getMetastorageSubscribers();

        readMetastore();
    }

    /** {@inheritDoc} */
    @Override public boolean walEnabled(int grpId, boolean local) {
        if (local)
            return !initiallyLocWalDisabledGrps.contains(grpId);
        else
            return !initiallyGlobalWalDisabledGrps.contains(grpId);
    }

    /** {@inheritDoc} */
    @Override public void walEnabled(int grpId, boolean enabled, boolean local) {
        String key = walGroupIdToKey(grpId, local);

        checkpointReadLock();

        try {
            if (enabled)
                metaStorage.remove(key);
            else {
                metaStorage.write(key, true);

                lastCheckpointInapplicableForWalRebalance(grpId);
            }
        }
        catch (IgniteCheckedException e) {
            throw new IgniteException("Failed to write cache group WAL state [grpId=" + grpId +
                ", enabled=" + enabled + ']', e);
        }
        finally {
            checkpointReadUnlock();
        }
    }

    /**
     * Checks that checkpoint with timestamp {@code cpTs} is inapplicable as start point for WAL rebalance for given group {@code grpId}.
     *
     * @param cpTs Checkpoint timestamp.
     * @param grpId Group ID.
     * @return {@code true} if checkpoint {@code cpTs} is inapplicable as start point for WAL rebalance for {@code grpId}.
     * @throws IgniteCheckedException If failed to check.
     */
    public boolean isCheckpointInapplicableForWalRebalance(Long cpTs, int grpId) throws IgniteCheckedException {
        return metaStorage.read(checkpointInapplicableCpAndGroupIdToKey(cpTs, grpId)) != null;
    }

    /**
     * Set last checkpoint as inapplicable for WAL rebalance for given group {@code grpId}.
     *
     * @param grpId Group ID.
     */
    @Override public void lastCheckpointInapplicableForWalRebalance(int grpId) {
        checkpointReadLock();

        try {
            CheckpointEntry lastCp = checkpointHistory().lastCheckpointMarkingAsInapplicable(grpId);
            long lastCpTs = lastCp != null ? lastCp.timestamp() : 0;

            if (lastCpTs != 0)
                metaStorage.write(checkpointInapplicableCpAndGroupIdToKey(lastCpTs, grpId), true);
        }
        catch (IgniteCheckedException e) {
            log.error("Failed to mark last checkpoint as inapplicable for WAL rebalance for group: " + grpId, e);
        }
        finally {
            checkpointReadUnlock();
        }
    }

    /**
     *
     */
    private void fillWalDisabledGroups() {
        assert metaStorage != null;

        try {
            metaStorage.iterate(WAL_KEY_PREFIX, (key, val) -> {
                T2<Integer, Boolean> t2 = walKeyToGroupIdAndLocalFlag(key);

                if (t2 != null) {
                    if (t2.get2())
                        initiallyLocWalDisabledGrps.add(t2.get1());
                    else
                        initiallyGlobalWalDisabledGrps.add(t2.get1());
                }
            }, false);
        }
        catch (IgniteCheckedException e) {
            throw new IgniteException("Failed to read cache groups WAL state.", e);
        }
    }

    /**
     * Convert cache group ID to WAL state key.
     *
     * @param grpId Group ID.
     * @return Key.
     */
    private static String walGroupIdToKey(int grpId, boolean local) {
        if (local)
            return WAL_LOCAL_KEY_PREFIX + grpId;
        else
            return WAL_GLOBAL_KEY_PREFIX + grpId;
    }

    /**
     * Convert checkpoint timestamp and cache group ID to key for {@link #CHECKPOINT_INAPPLICABLE_FOR_REBALANCE} metastorage records.
     *
     * @param cpTs Checkpoint timestamp.
     * @param grpId Group ID.
     * @return Key.
     */
    private static String checkpointInapplicableCpAndGroupIdToKey(long cpTs, int grpId) {
        return CHECKPOINT_INAPPLICABLE_FOR_REBALANCE + cpTs + "-" + grpId;
    }

    /**
     * Convert WAL state key to cache group ID.
     *
     * @param key Key.
     * @return Group ID.
     */
    private static T2<Integer, Boolean> walKeyToGroupIdAndLocalFlag(String key) {
        if (key.startsWith(WAL_LOCAL_KEY_PREFIX))
            return new T2<>(Integer.parseInt(key.substring(WAL_LOCAL_KEY_PREFIX.length())), true);
        else if (key.startsWith(WAL_GLOBAL_KEY_PREFIX))
            return new T2<>(Integer.parseInt(key.substring(WAL_GLOBAL_KEY_PREFIX.length())), false);
        else
            return null;
    }

    /**
     * Method dumps partitions info see {@link #dumpPartitionsInfo(CacheGroupContext, IgniteLogger)}
     * for all persistent cache groups.
     *
     * @param cctx Shared context.
     * @param log Logger.
     * @throws IgniteCheckedException If failed.
     */
    private static void dumpPartitionsInfo(GridCacheSharedContext cctx,
        IgniteLogger log) throws IgniteCheckedException {
        for (CacheGroupContext grp : cctx.cache().cacheGroups()) {
            if (grp.isLocal() || !grp.persistenceEnabled())
                continue;

            dumpPartitionsInfo(grp, log);
        }
    }

    /**
     * Retrieves from page memory meta information about given {@code grp} group partitions
     * and dumps this information to log INFO level.
     *
     * @param grp Cache group.
     * @param log Logger.
     * @throws IgniteCheckedException If failed.
     */
    private static void dumpPartitionsInfo(CacheGroupContext grp, IgniteLogger log) throws IgniteCheckedException {
        PageMemoryEx pageMem = (PageMemoryEx)grp.dataRegion().pageMemory();

        IgnitePageStoreManager pageStore = grp.shared().pageStore();

        assert pageStore != null : "Persistent cache should have initialize page store manager.";

        for (int p = 0; p < grp.affinity().partitions(); p++) {
            GridDhtLocalPartition part = grp.topology().localPartition(p);

            if (part != null) {
                if (log.isInfoEnabled())
                    log.info("Partition [grp=" + grp.cacheOrGroupName()
                        + ", id=" + p
                        + ", state=" + part.state()
                        + ", counter=" + part.dataStore().partUpdateCounter()
                        + ", size=" + part.fullSize() + "]");

                continue;
            }

            if (!pageStore.exists(grp.groupId(), p))
                continue;

            pageStore.ensure(grp.groupId(), p);

            if (pageStore.pages(grp.groupId(), p) <= 1) {
                if (log.isInfoEnabled())
                    log.info("Partition [grp=" + grp.cacheOrGroupName() + ", id=" + p + ", state=N/A (only file header) ]");

                continue;
            }

            long partMetaId = pageMem.partitionMetaPageId(grp.groupId(), p);
            long partMetaPage = pageMem.acquirePage(grp.groupId(), partMetaId);

            try {
                long pageAddr = pageMem.readLock(grp.groupId(), partMetaId, partMetaPage);

                try {
                    PagePartitionMetaIO io = PagePartitionMetaIO.VERSIONS.forPage(pageAddr);

                    GridDhtPartitionState partState = fromOrdinal(io.getPartitionState(pageAddr));

                    String state = partState != null ? partState.toString() : "N/A";

                    long updateCntr = io.getUpdateCounter(pageAddr);
                    long size = io.getSize(pageAddr);

                    if (log.isInfoEnabled())
                        log.info("Partition [grp=" + grp.cacheOrGroupName()
                            + ", id=" + p
                            + ", state=" + state
                            + ", counter=" + updateCntr
                            + ", size=" + size + "]");
                }
                finally {
                    pageMem.readUnlock(grp.groupId(), partMetaId, partMetaPage);
                }
            }
            finally {
                pageMem.releasePage(grp.groupId(), partMetaId, partMetaPage);
            }
        }
    }

    /**
     * Recovery lifecycle for read-write metastorage.
     */
    private class MetastorageRecoveryLifecycle implements DatabaseLifecycleListener {
        /** {@inheritDoc} */
        @Override public void beforeBinaryMemoryRestore(IgniteCacheDatabaseSharedManager mgr) throws IgniteCheckedException {
            cctx.pageStore().initializeForMetastorage();
        }

        /** {@inheritDoc} */
        @Override public void afterBinaryMemoryRestore(
            IgniteCacheDatabaseSharedManager mgr,
            RestoreBinaryState restoreState
        ) throws IgniteCheckedException {
            assert metaStorage == null;

            metaStorage = createMetastorage(false);
        }
    }

    /**
     * @return Cache group predicate that passes only Metastorage cache group id.
     */
    private IgnitePredicate<Integer> onlyMetastorageGroup() {
        return groupId -> MetaStorage.METASTORAGE_CACHE_ID == groupId;
    }

    /**
     * @return Cache group predicate that passes only cache groups with enabled WAL.
     */
    private IgnitePredicate<Integer> groupsWithEnabledWal() {
        return groupId -> !initiallyGlobalWalDisabledGrps.contains(groupId)
            && !initiallyLocWalDisabledGrps.contains(groupId);
    }

    /**
     * @return WAL records predicate that passes only Metastorage and encryption data records.
     */
    private IgniteBiPredicate<WALRecord.RecordType, WALPointer> onlyMetastorageAndEncryptionRecords() {
        return (type, ptr) -> type == METASTORE_DATA_RECORD || type == TX_RECORD ||
            type == MASTER_KEY_CHANGE_RECORD || type == MASTER_KEY_CHANGE_RECORD_V2;
    }

    /**
     * @return WAL records predicate that passes only physical and mixed WAL records.
     */
    private IgniteBiPredicate<WALRecord.RecordType, WALPointer> physicalRecords() {
        return (type, ptr) -> type.purpose() == WALRecord.RecordPurpose.PHYSICAL
            || type.purpose() == WALRecord.RecordPurpose.MIXED;
    }

    /**
     * @return WAL records predicate that passes only logical and mixed WAL records +
     * CP record (used for restoring initial partition states).
     */
    private IgniteBiPredicate<WALRecord.RecordType, WALPointer> logicalRecords() {
        return (type, ptr) -> type.purpose() == WALRecord.RecordPurpose.LOGICAL
            || type.purpose() == WALRecord.RecordPurpose.MIXED || type == CHECKPOINT_RECORD;
    }

    /**
     * Abstract class to create restore context.
     */
    private abstract class RestoreStateContext {
        /** Last archived segment. */
        protected final long lastArchivedSegment;

        /** Checkpoint status. */
        protected final CheckpointStatus status;

        /** WAL iterator. */
        private final WALIterator iterator;

        /** Only {@link WalRecordCacheGroupAware} records satisfied this predicate will be applied. */
        private final IgnitePredicate<Integer> cacheGroupPredicate;

        /**
         * @param status Checkpoint status.
         * @param iterator WAL iterator.
         * @param lastArchivedSegment Last archived segment index.
         * @param cacheGroupPredicate Cache groups predicate.
         */
        protected RestoreStateContext(
            CheckpointStatus status,
            WALIterator iterator,
            long lastArchivedSegment,
            IgnitePredicate<Integer> cacheGroupPredicate
        ) {
            this.status = status;
            this.iterator = iterator;
            this.lastArchivedSegment = lastArchivedSegment;
            this.cacheGroupPredicate = cacheGroupPredicate;
        }

        /**
         * Advance iterator to the next record.
         *
         * @return WALRecord entry.
         * @throws IgniteCheckedException If CRC check fail during binary recovery state or another exception occurring.
         */
        @Nullable public WALRecord next() throws IgniteCheckedException {
            try {
                for (; ; ) {
                    if (!iterator.hasNextX())
                        return null;

                    IgniteBiTuple<WALPointer, WALRecord> tup = iterator.nextX();

                    if (tup == null)
                        return null;

                    WALRecord rec = tup.get2();

                    WALPointer ptr = tup.get1();

                    rec.position(ptr);

                    // Filter out records by group id.
                    if (rec instanceof WalRecordCacheGroupAware) {
                        WalRecordCacheGroupAware grpAwareRecord = (WalRecordCacheGroupAware)rec;

                        if (!cacheGroupPredicate.apply(grpAwareRecord.groupId()))
                            continue;
                    }

                    // Filter out data entries by group id.
                    if (rec instanceof DataRecord)
                        rec = filterEntriesByGroupId((DataRecord)rec);

                    return rec;
                }
            }
            catch (IgniteCheckedException e) {
                IgniteCheckedException ex = throwsError(e);

                if (ex != null)
                    throw ex;
                else
                    return null;
            }
        }

        /**
         * Filter outs data entries from given data record that not satisfy {@link #cacheGroupPredicate}.
         *
         * @param record Original data record.
         * @return Data record with filtered data entries.
         */
        private DataRecord filterEntriesByGroupId(DataRecord record) {
            List<DataEntry> filteredEntries = record.writeEntries().stream()
                .filter(entry -> {
                    int cacheId = entry.cacheId();

                    return cctx.cacheContext(cacheId) != null && cacheGroupPredicate.apply(cctx.cacheContext(cacheId).groupId());
                })
                .collect(toList());

            return record.setWriteEntries(filteredEntries);
        }

        /**
         *
         * @return Last read WAL record pointer.
         */
        public WALPointer lastReadRecordPointer() {
            assert status.startPtr != null;

            return iterator.lastRead()
                .orElseGet(() -> status.startPtr);
        }

        /**
         *
         * @return Flag indicates need throws CRC exception or not.
         */
        public boolean throwsCRCError() {
            return lastReadRecordPointer().index() <= lastArchivedSegment;
        }

        /**
         * Checks for more WALRecord entries.
         *
         * @return {@code True} if contains more WALRecord entries.
         * @throws IgniteCheckedException If CRC check fail during binary recovery state or another exception occurring.
         */
        public boolean hasNext() throws IgniteCheckedException {
            try {
                return iterator.hasNextX();
            }
            catch (IgniteCheckedException e) {
                IgniteCheckedException ex = throwsError(e);

                if (ex != null)
                    throw ex;
                else
                    return false;
            }
        }

        /**
         * Checks the need to throw an exception.
         *
         * @param e Thrown exception.
         * @return Exception to be thrown.
         */
        @Nullable private IgniteCheckedException throwsError(IgniteCheckedException e) {
            boolean throwsCRCError = throwsCRCError();

            if (X.hasCause(e, IgniteDataIntegrityViolationException.class))
                return throwsCRCError ? e : null;
            else {
                log.error("There is an error during restore state [throwsCRCError=" + throwsCRCError + ']', e);

                return e;
            }
        }
    }

    /**
     * Restore memory context. Tracks the safety of binary recovery.
     */
    public class RestoreBinaryState extends RestoreStateContext {

        /** The flag indicates need to apply the binary update or no needed. */
        private boolean needApplyBinaryUpdates;

        /**
         * @param status Checkpoint status.
         * @param iterator WAL iterator.
         * @param lastArchivedSegment Last archived segment index.
         * @param cacheGroupsPredicate Cache groups predicate.
         */
        public RestoreBinaryState(
            CheckpointStatus status,
            WALIterator iterator,
            long lastArchivedSegment,
            IgnitePredicate<Integer> cacheGroupsPredicate
        ) {
            super(status, iterator, lastArchivedSegment, cacheGroupsPredicate);

            this.needApplyBinaryUpdates = status.needRestoreMemory();
        }

        /**
         * Advance iterator to the next record.
         *
         * @return WALRecord entry.
         * @throws IgniteCheckedException If CRC check fail during binary recovery state or another exception occurring.
         */
        @Override @Nullable public WALRecord next() throws IgniteCheckedException {
            WALRecord rec = super.next();

            if (rec == null)
                return null;

            if (rec.type() == CHECKPOINT_RECORD) {
                CheckpointRecord cpRec = (CheckpointRecord)rec;

                // We roll memory up until we find a checkpoint start record registered in the status.
                if (F.eq(cpRec.checkpointId(), status.cpStartId)) {
                    log.info("Found last checkpoint marker [cpId=" + cpRec.checkpointId() +
                        ", pos=" + rec.position() + ']');

                    needApplyBinaryUpdates = false;
                }
                else if (!F.eq(cpRec.checkpointId(), status.cpEndId))
                    U.warn(log, "Found unexpected checkpoint marker, skipping [cpId=" + cpRec.checkpointId() +
                        ", expCpId=" + status.cpStartId + ", pos=" + rec.position() + ']');
            }

            return rec;
        }

        /**
         *
         * @return Flag indicates need apply binary record or not.
         */
        public boolean needApplyBinaryUpdate() {
            return needApplyBinaryUpdates;
        }

        /**
         *
         * @return Flag indicates need throws CRC exception or not.
         */
        @Override public boolean throwsCRCError() {
            log.info("Throws CRC error check [needApplyBinaryUpdates=" + needApplyBinaryUpdates +
                ", lastArchivedSegment=" + lastArchivedSegment + ", lastRead=" + lastReadRecordPointer() + ']');

            if (needApplyBinaryUpdates)
                return true;

            return super.throwsCRCError();
        }
    }

    /**
     * Restore logical state context. Tracks the safety of logical recovery.
     */
    public class RestoreLogicalState extends RestoreStateContext {
        /** States of partitions recovered during applying logical updates. */
        private final Map<GroupPartitionId, Integer> partitionRecoveryStates;

        /**
         * @param lastArchivedSegment Last archived segment index.
         * @param partitionRecoveryStates Initial partition recovery states.
         */
        public RestoreLogicalState(CheckpointStatus status, WALIterator iterator, long lastArchivedSegment,
            IgnitePredicate<Integer> cacheGroupsPredicate, Map<GroupPartitionId, Integer> partitionRecoveryStates) {
            super(status, iterator, lastArchivedSegment, cacheGroupsPredicate);

            this.partitionRecoveryStates = partitionRecoveryStates;
        }

        /**
         * @return Map of restored partition states for cache groups.
         */
        public Map<GroupPartitionId, Integer> partitionRecoveryStates() {
            return Collections.unmodifiableMap(partitionRecoveryStates);
        }
    }

    /**
     * Registers {@link #historicalRebalanceThreshold} property in distributed metastore.
     */
    private void initWalRebalanceThreshold() {
        cctx.kernalContext().internalSubscriptionProcessor().registerDistributedConfigurationListener(
            new DistributedConfigurationLifecycleListener() {
                /** {@inheritDoc} */
                @Override public void onReadyToRegister(DistributedPropertyDispatcher dispatcher) {
                    String logMsgFmt = "Historical rebalance WAL threshold changed [property=%s, oldVal=%s, newVal=%s]";

                    historicalRebalanceThreshold.addListener(makeUpdateListener(logMsgFmt, log));

                    dispatcher.registerProperties(historicalRebalanceThreshold);
                }

                /** {@inheritDoc} */
                @Override public void onReadyToWrite() {
                    setDefaultValue(historicalRebalanceThreshold, walRebalanceThresholdLegacy, log);
                }
            }
        );
    }
}<|MERGE_RESOLUTION|>--- conflicted
+++ resolved
@@ -3065,11 +3065,7 @@
         }
 
         /** {@inheritDoc} */
-<<<<<<< HEAD
-        @Override public String lockId() {
-=======
         @Override public String lockInfo() {
->>>>>>> 5f485a16
             SB sb = new SB();
 
             //write node id
@@ -3104,15 +3100,9 @@
         }
 
         /** {@inheritDoc} */
-<<<<<<< HEAD
-        @Override protected String warningMessage(String lockId) {
-            return "Failed to acquire file lock. Will try again in 1s " +
-                "[nodeId=" + ctx.localNodeId() + ", holder=" + lockId +
-=======
         @Override protected String warningMessage(String lockInfo) {
             return "Failed to acquire file lock. Will try again in 1s " +
                 "[nodeId=" + ctx.localNodeId() + ", holder=" + lockInfo +
->>>>>>> 5f485a16
                 ", path=" + lockPath() + ']';
         }
     }
