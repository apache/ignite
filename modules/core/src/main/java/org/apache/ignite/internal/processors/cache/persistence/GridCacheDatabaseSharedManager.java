--- conflicted
+++ resolved
@@ -162,11 +162,7 @@
 import org.jsr166.ConcurrentLinkedHashMap;
 
 import static java.nio.file.StandardOpenOption.READ;
-<<<<<<< HEAD
 import static org.apache.ignite.IgniteSystemProperties.IGNITE_CHECKPOINTER_WAIT_TIMEOUT;
-import static org.apache.ignite.IgniteSystemProperties.IGNITE_PDS_MAX_CHECKPOINT_MEMORY_HISTORY_SIZE;
-=======
->>>>>>> d305c663
 import static org.apache.ignite.IgniteSystemProperties.IGNITE_PDS_SKIP_CRC;
 import static org.apache.ignite.IgniteSystemProperties.IGNITE_PDS_WAL_REBALANCE_THRESHOLD;
 import static org.apache.ignite.failure.FailureType.CRITICAL_ERROR;
@@ -2939,12 +2935,8 @@
          * @param log Logger.
          */
         protected Checkpointer(@Nullable String gridName, String name, IgniteLogger log) {
-<<<<<<< HEAD
             super(gridName, name, log, cctx.kernalContext().workersRegistry(), cctx.kernalContext().workersRegistry(),
                 DFLT_CRITICAL_HEARTBEAT_TIMEOUT_MS);
-=======
-            super(gridName, name, log, cctx.kernalContext().workersRegistry());
->>>>>>> d305c663
 
             scheduledCp = new CheckpointProgress(U.currentTimeMillis() + checkpointFreq);
 
