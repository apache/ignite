--- conflicted
+++ resolved
@@ -67,10 +67,7 @@
 import org.apache.ignite.failure.FailureContext;
 import org.apache.ignite.failure.FailureType;
 import org.apache.ignite.internal.GridKernalContext;
-<<<<<<< HEAD
 import org.apache.ignite.internal.GridKernalContextImpl;
-=======
->>>>>>> d18a8f36
 import org.apache.ignite.internal.IgniteInternalFuture;
 import org.apache.ignite.internal.managers.discovery.GridDiscoveryManager;
 import org.apache.ignite.internal.managers.systemview.walker.MetastorageViewWalker;
@@ -151,10 +148,7 @@
 import org.apache.ignite.internal.util.typedef.F;
 import org.apache.ignite.internal.util.typedef.T2;
 import org.apache.ignite.internal.util.typedef.X;
-<<<<<<< HEAD
 import org.apache.ignite.internal.util.typedef.internal.CU;
-=======
->>>>>>> d18a8f36
 import org.apache.ignite.internal.util.typedef.internal.SB;
 import org.apache.ignite.internal.util.typedef.internal.U;
 import org.apache.ignite.lang.IgniteBiPredicate;
@@ -187,10 +181,7 @@
 import static org.apache.ignite.internal.processors.cache.persistence.CheckpointState.FINISHED;
 import static org.apache.ignite.internal.processors.cache.persistence.CheckpointState.LOCK_RELEASED;
 import static org.apache.ignite.internal.processors.cache.persistence.checkpoint.CheckpointReadWriteLock.CHECKPOINT_LOCK_HOLD_COUNT;
-<<<<<<< HEAD
 import static org.apache.ignite.internal.processors.cache.persistence.defragmentation.CachePartitionDefragmentationManager.DEFRAGMENTATION_MNTC_RECORD_ID;
-=======
->>>>>>> d18a8f36
 import static org.apache.ignite.internal.util.IgniteUtils.checkpointBufferSize;
 
 /**
@@ -424,7 +415,8 @@
     }
 
     /**
-     * Returns true if historical rebalance is preferred, false means using heuristic for determine rebalance type.
+     * Returns true if historical rebalance is preferred,
+     * false means using heuristic for determine rebalance type.
      *
      * @return Flag of preferred historical rebalance.
      */
@@ -507,19 +499,11 @@
         snapshotMgr = cctx.snapshot();
 
         IgnitePageStoreManager store = cctx.pageStore();
-<<<<<<< HEAD
 
         assert store instanceof FilePageStoreManager : "Invalid page store manager was created: " + store;
 
         storeMgr = (FilePageStoreManager)store;
 
-=======
-
-        assert store instanceof FilePageStoreManager : "Invalid page store manager was created: " + store;
-
-        storeMgr = (FilePageStoreManager)store;
-
->>>>>>> d18a8f36
         final GridKernalContext kernalCtx = cctx.kernalContext();
 
         assert !kernalCtx.clientNode();
@@ -536,11 +520,7 @@
                 persistenceCfg,
                 storeMgr,
                 this::isCheckpointInapplicableForWalRebalance,
-<<<<<<< HEAD
                 this::checkpointedDataRegions,
-=======
-                this::dataRegions,
->>>>>>> d18a8f36
                 this::cacheGroupContexts,
                 this::getPageMemoryForCacheGroup,
                 resolveThrottlingPolicy(),
@@ -562,7 +542,9 @@
         }
     }
 
-<<<<<<< HEAD
+    /**
+     *
+     */
     public Collection<DataRegion> checkpointedDataRegions() {
         return checkpointedDataRegions;
     }
@@ -570,9 +552,6 @@
     /**
      *
      */
-=======
-    /** */
->>>>>>> d18a8f36
     private Collection<CacheGroupContext> cacheGroupContexts() {
         return cctx.cache().cacheGroups();
     }
@@ -673,7 +652,7 @@
         fileLockHolder.close();
     }
 
-<<<<<<< HEAD
+    /** */
     /**
      *
      */
@@ -736,9 +715,6 @@
     /**
      *
      */
-=======
-    /** */
->>>>>>> d18a8f36
     private void readMetastore() throws IgniteCheckedException {
         try {
             CheckpointStatus status = readCheckpointStatus();
@@ -1473,14 +1449,11 @@
      */
     @Override public void checkpointReadUnlock() {
         checkpointManager.checkpointTimeoutLock().checkpointReadUnlock();
-<<<<<<< HEAD
     }
 
     /** {@inheritDoc} */
     @Override public CacheDefragmentationContext defragmentationContext() {
         return defrgCtx;
-=======
->>>>>>> d18a8f36
     }
 
     /** {@inheritDoc} */
@@ -1724,19 +1697,13 @@
      * @param lsnr Listener.
      * @param dataRegion Data region for which listener is corresponded to.
      */
-<<<<<<< HEAD
     public void addCheckpointListener(CheckpointListener lsnr, DataRegion dataRegion) {
         checkpointManager.addCheckpointListener(lsnr, dataRegion);
-=======
-    public void addCheckpointListener(CheckpointListener lsnr) {
-        checkpointManager.addCheckpointListener(lsnr);
->>>>>>> d18a8f36
     }
 
     /**
      * @param lsnr Listener.
      */
-<<<<<<< HEAD
     public void addCheckpointListener(CheckpointListener lsnr) {
         checkpointManager.addCheckpointListener(lsnr, null);
     }
@@ -1744,8 +1711,6 @@
     /**
      * @param lsnr Listener.
      */
-=======
->>>>>>> d18a8f36
     public void removeCheckpointListener(CheckpointListener lsnr) {
         checkpointManager.removeCheckpointListener(lsnr);
     }
@@ -1758,7 +1723,6 @@
     private CheckpointStatus readCheckpointStatus() throws IgniteCheckedException {
         return checkpointManager.readCheckpointStatus();
     }
-<<<<<<< HEAD
 
     /** {@inheritDoc} */
     @Override public void startMemoryRestore(GridKernalContext kctx, TimeBag startTimer) throws IgniteCheckedException {
@@ -1775,8 +1739,6 @@
             mntcRegistry.registerMaintenanceAction(mntcRecord.id(),
                 new CleanCacheStoresMaintenanceAction(((FilePageStoreManager)cctx.pageStore()).workDir(),
                     mntcRecord.actionParameters().split(File.separator)));
-=======
->>>>>>> d18a8f36
 
             return;
         }
