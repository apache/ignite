--- conflicted
+++ resolved
@@ -1844,14 +1844,10 @@
 
     /** {@inheritDoc} */
     @Override public boolean reserveHistoryForPreloading(int grpId, int partId, long cntr) {
-<<<<<<< HEAD
-        log.info("Reserve history for preloading: " + cctx.cache().cacheGroup(grpId).cacheOrGroupName() + " p=" + partId + ", cntr=" + cntr);
-=======
         if (log.isDebugEnabled()) {
             log.debug("Reserve history for preloading [cache=" +
                 cctx.cache().cacheGroup(grpId).cacheOrGroupName() + ", p=" + partId + ", cntr=" + cntr + "]");
         }
->>>>>>> 074575cd
 
         CheckpointEntry cpEntry = cpHistory.searchCheckpointEntry(grpId, partId, cntr);
 
@@ -2833,7 +2829,7 @@
                         CacheGroupContext ctx = cctx.cache().cacheGroup(rbRec.groupId());
 
                         if (ctx != null && !ctx.isLocal()) {
-                            ctx.topology().forceCreatePartition(rbRec.partitionId(), false);
+                            ctx.topology().forceCreatePartition(rbRec.partitionId());
 
                             ctx.offheap().onPartitionInitialCounterUpdated(rbRec.partitionId(), rbRec.start(),
                                 rbRec.range());
@@ -2993,7 +2989,7 @@
         if (partId == -1)
             partId = cacheCtx.affinity().partition(dataEntry.key());
 
-        GridDhtLocalPartition locPart = cacheCtx.isLocal() ? null : cacheCtx.topology().forceCreatePartition(partId, false);
+        GridDhtLocalPartition locPart = cacheCtx.isLocal() ? null : cacheCtx.topology().forceCreatePartition(partId);
 
         switch (dataEntry.op()) {
             case CREATE:
@@ -3361,13 +3357,11 @@
      * @param grpId Group ID.
      * @param partId Partition ID.
      */
-    public IgniteInternalFuture<Boolean> schedulePartitionDestroy(int grpId, int partId) {
+    public void schedulePartitionDestroy(int grpId, int partId) {
         Checkpointer cp = checkpointer;
 
         if (cp != null)
-            return cp.schedulePartitionDestroy(cctx.cache().cacheGroup(grpId), grpId, partId);
-
-        return null;
+            cp.schedulePartitionDestroy(cctx.cache().cacheGroup(grpId), grpId, partId);
     }
 
     /**
@@ -4030,11 +4024,9 @@
          * @param grpId Group ID.
          * @param partId Partition ID.
          */
-        private IgniteInternalFuture<Boolean> schedulePartitionDestroy(@Nullable CacheGroupContext grpCtx, int grpId, int partId) {
-            IgniteInternalFuture<Boolean> resFut;
-
+        private void schedulePartitionDestroy(@Nullable CacheGroupContext grpCtx, int grpId, int partId) {
             synchronized (this) {
-                resFut = scheduledCp.destroyQueue.addDestroyRequest(grpCtx, grpId, partId);
+                scheduledCp.destroyQueue.addDestroyRequest(grpCtx, grpId, partId);
             }
 
             if (log.isDebugEnabled())
@@ -4042,8 +4034,6 @@
 
             if (grpCtx != null)
                 wakeupForCheckpoint(PARTITION_DESTROY_CHECKPOINT_TIMEOUT, "partition destroy");
-
-            return resFut;
         }
 
         /**
