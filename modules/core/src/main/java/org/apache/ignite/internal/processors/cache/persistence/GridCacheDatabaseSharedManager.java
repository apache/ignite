--- conflicted
+++ resolved
@@ -821,27 +821,15 @@
                     .registerWorkflowCallbackIfTaskExists(
                         DEFRAGMENTATION_MNTC_TASK_NAME,
                         task -> {
-                            prepareCacheDefragmentation(fromStore(task).cacheGroupIds());
-
-<<<<<<< HEAD
-                    if (task != null) {
-                        prepareCacheDefragmentation(fromStore(task).cacheNames());
-
-                        mntcReg.registerWorkflowCallback(
-                            DEFRAGMENTATION_MNTC_TASK_NAME,
-                            new DefragmentationWorkflowCallback(
+                            prepareCacheDefragmentation(fromStore(task).cacheNames());
+
+                            return new DefragmentationWorkflowCallback(
                                 cctx.kernalContext()::log,
                                 defrgMgr,
                                 cctx.kernalContext().failure()
-                            )
-                        );
-                    }
-                }
-=======
-                            return new DefragmentationWorkflowCallback(cctx.kernalContext()::log, defrgMgr);
+                            );
                         }
                     );
->>>>>>> 8382f6b5
             }
             finally {
                 metaStorage = null;
