--- conflicted
+++ resolved
@@ -1889,12 +1889,7 @@
 
             mntcRegistry.registerWorkflowCallback(CORRUPTED_DATA_FILES_MNTC_TASK_NAME,
                 new CorruptedPdsMaintenanceCallback(cctx.kernalContext().pdsFolderResolver().fileTree(),
-<<<<<<< HEAD
-                    Arrays.asList(mntcTask.parameters().split(Pattern.quote(File.separator)))
-                )
-=======
                     Arrays.asList(mntcTask.parameters().split(Pattern.quote(File.separator))))
->>>>>>> d56e6c31
             );
 
             return;
