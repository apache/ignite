--- conflicted
+++ resolved
@@ -251,7 +251,7 @@
     CheckpointManager checkpointManager;
 
     /** Database configuration. */
-    private final DataStorageConfiguration dataStorageConfiguration;
+    private final DataStorageConfiguration persistenceCfg;
 
     /**
      * The position of last seen WAL pointer. Used for resumming logging from this pointer.
@@ -316,42 +316,18 @@
     public GridCacheDatabaseSharedManager(GridKernalContext ctx) {
         IgniteConfiguration cfg = ctx.config();
 
-        dataStorageConfiguration = cfg.getDataStorageConfiguration();
-
-        assert dataStorageConfiguration != null;
-
-<<<<<<< HEAD
-        truncateWalOnCpFinish = dataStorageConfiguration.isWalHistorySizeParameterUsed()
-            ? dataStorageConfiguration.getWalHistorySize() != Integer.MAX_VALUE
-            : dataStorageConfiguration.getMaxWalArchiveSize() != Long.MAX_VALUE;
-
-        lockWaitTime = dataStorageConfiguration.getLockWaitTime();
-=======
+        persistenceCfg = cfg.getDataStorageConfiguration();
+
+        assert persistenceCfg != null;
+
         lockWaitTime = persistenceCfg.getLockWaitTime();
->>>>>>> 89edd560
 
         persStoreMetrics = new DataStorageMetricsImpl(
             ctx.metric(),
-            dataStorageConfiguration.isMetricsEnabled(),
-            dataStorageConfiguration.getMetricsRateTimeInterval(),
-            dataStorageConfiguration.getMetricsSubIntervalCount()
+            persistenceCfg.isMetricsEnabled(),
+            persistenceCfg.getMetricsRateTimeInterval(),
+            persistenceCfg.getMetricsSubIntervalCount()
         );
-<<<<<<< HEAD
-
-        ioFactory = dataStorageConfiguration.getFileIOFactory();
-
-        Long cfgCheckpointReadLockTimeout = ctx.config().getDataStorageConfiguration() != null
-            ? ctx.config().getDataStorageConfiguration().getCheckpointReadLockTimeout()
-            : null;
-
-        checkpointReadLockTimeout = IgniteSystemProperties.getLong(IGNITE_CHECKPOINT_READ_LOCK_TIMEOUT,
-            cfgCheckpointReadLockTimeout != null
-                ? cfgCheckpointReadLockTimeout
-                : (ctx.workersRegistry() != null
-                ? ctx.workersRegistry().getSystemWorkerBlockedTimeout()
-                : ctx.config().getFailureDetectionTimeout()));
-=======
->>>>>>> 89edd560
     }
 
     /**
@@ -485,25 +461,7 @@
                 "db-checkpoint-thread",
                 cctx.wal(),
                 kernalCtx.workersRegistry(),
-<<<<<<< HEAD
-                log,
-                pageSize(),
-                cctx.kernalContext().longJvmPauseDetector(),
-                kernalCtx.failure(),
-                dataStorageConfiguration,
-                initializeCheckpointPool(),
-                snapshotMgr,
-                checkpointLock,
-                cctx.wal(),
-                cpHist,
-                persistentStoreMetricsImpl(),
-                this::dataRegions,
-                ioFactory,
-                cpDir,
-                cctx.cache(),
-=======
                 persistenceCfg,
->>>>>>> 89edd560
                 storeMgr,
                 this::isCheckpointInapplicableForWalRebalance,
                 this::dataRegions,
@@ -682,45 +640,7 @@
 
         snapshotMgr = cctx.snapshot();
 
-<<<<<<< HEAD
-        if (!cctx.kernalContext().clientNode() && checkpointer == null)
-            checkpointer = new Checkpointer(
-                cctx.igniteInstanceName(),
-                "db-checkpoint-thread",
-                cctx.kernalContext().workersRegistry(),
-                log,
-                pageSize(),
-                cctx.kernalContext().longJvmPauseDetector(),
-                cctx.kernalContext().failure(),
-                dataStorageConfiguration,
-                initializeCheckpointPool(),
-                snapshotMgr,
-                checkpointLock,
-                cctx.wal(),
-                cpHist,
-                persistentStoreMetricsImpl(),
-                this::dataRegions,
-                ioFactory,
-                cpDir,
-                cctx.cache(),
-                storeMgr,
-                truncateWalOnCpFinish,
-                resolveThrottlingPolicy(),
-                this::getPageMemoryForCacheGroup,
-                new ThreadLocal<ByteBuffer>() {
-                    /** {@inheritDoc} */
-                    @Override protected ByteBuffer initialValue() {
-                        ByteBuffer tmpWriteBuf = ByteBuffer.allocateDirect(pageSize());
-
-                        tmpWriteBuf.order(ByteOrder.nativeOrder());
-
-                        return tmpWriteBuf;
-                    }
-                }
-            );
-=======
         checkpointManager.init();
->>>>>>> 89edd560
 
         super.onActivate(ctx);
 
@@ -739,28 +659,7 @@
         super.onDeActivate(kctx);
 
         /* Must be here, because after deactivate we can invoke activate and file lock must be already configured */
-<<<<<<< HEAD
-        stopping = false;
-    }
-
-    /**
-     *
-     */
-    private IgniteThreadPoolExecutor initializeCheckpointPool() {
-        if (dataStorageConfiguration.getCheckpointThreads() > 1)
-            return new IgniteThreadPoolExecutor(
-                CHECKPOINT_RUNNER_THREAD_PREFIX,
-                cctx.igniteInstanceName(),
-                dataStorageConfiguration.getCheckpointThreads(),
-                dataStorageConfiguration.getCheckpointThreads(),
-                30_000,
-                new LinkedBlockingQueue<Runnable>()
-            );
-
-        return null;
-=======
         checkpointManager.unblockCheckpointLock();
->>>>>>> 89edd560
     }
 
     /** {@inheritDoc} */
@@ -1144,7 +1043,7 @@
      * Resolves throttling policy according to the settings.
      */
     @NotNull private PageMemoryImpl.ThrottlingPolicy resolveThrottlingPolicy() {
-        PageMemoryImpl.ThrottlingPolicy plc = dataStorageConfiguration.isWriteThrottlingEnabled()
+        PageMemoryImpl.ThrottlingPolicy plc = persistenceCfg.isWriteThrottlingEnabled()
             ? PageMemoryImpl.ThrottlingPolicy.SPEED_BASED
             : PageMemoryImpl.ThrottlingPolicy.CHECKPOINT_BUFFER_ONLY;
 
@@ -1879,8 +1778,8 @@
         catch (NoSuchElementException e) {
             throw new StorageException("Failed to read checkpoint record from WAL, persistence consistency " +
                 "cannot be guaranteed. Make sure configuration points to correct WAL folders and WAL folder is " +
-                "properly mounted [ptr=" + status.startPtr + ", walPath=" + dataStorageConfiguration.getWalPath() +
-                ", walArchive=" + dataStorageConfiguration.getWalArchivePath() + "]");
+                "properly mounted [ptr=" + status.startPtr + ", walPath=" + persistenceCfg.getWalPath() +
+                ", walArchive=" + persistenceCfg.getWalArchivePath() + "]");
         }
 
         AtomicReference<Throwable> applyError = new AtomicReference<>();
