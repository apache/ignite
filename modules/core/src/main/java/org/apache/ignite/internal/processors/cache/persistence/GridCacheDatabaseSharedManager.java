--- conflicted
+++ resolved
@@ -161,10 +161,7 @@
 import org.apache.ignite.mxbean.DataStorageMetricsMXBean;
 import org.apache.ignite.thread.IgniteThread;
 import org.apache.ignite.thread.IgniteThreadPoolExecutor;
-<<<<<<< HEAD
-=======
 import org.apache.ignite.transactions.TransactionState;
->>>>>>> 8e819430
 import org.jetbrains.annotations.NotNull;
 import org.jetbrains.annotations.Nullable;
 import org.jsr166.ConcurrentLinkedHashMap;
@@ -712,7 +709,7 @@
 
                 metaStorage = createMetastorage(true);
 
-                applyLogicalUpdates(status, g -> MetaStorage.METASTORAGE_CACHE_ID == g, false);
+                applyLogicalUpdates(status, g -> MetaStorage.METASTORAGE_CACHE_ID == g, false, true);
 
                 fillWalDisabledGroups();
 
@@ -1906,7 +1903,8 @@
             RestoreLogicalState logicalState = applyLogicalUpdates(
                     status,
                     g -> !initiallyGlobalWalDisabledGrps.contains(g) && !initiallyLocalWalDisabledGrps.contains(g),
-                    true
+                    true,
+                    false
             );
 
             if (recoveryVerboseLogging && log.isInfoEnabled()) {
@@ -2204,12 +2202,8 @@
                 if (!recPredicate.apply(next.get1(), rec))
                     break;
 
-                    switch (rec.type()) {
-<<<<<<< HEAD
-
-=======
-                        case MVCC_DATA_RECORD:
->>>>>>> 8e819430
+                switch (rec.type()) {
+                    case MVCC_DATA_RECORD:
                         case DATA_RECORD:
                         checkpointReadLock();
 
@@ -2225,32 +2219,27 @@
 
                                         GridCacheContext cacheCtx = cctx.cacheContext(cacheId);
 
-                                            if (cacheCtx != null)
-                                                applyUpdate(cacheCtx, dataEntry);
-                                            else if (log != null)
-                                                log.warning("Cache is not started. Updates cannot be applied " +
-                                                    "[cacheId=" + cacheId + ']');
-                                        }
-                                        finally {
-                                            checkpointReadUnlock();
-                                        }
+                                        if (cacheCtx != null)
+                                            applyUpdate(cacheCtx, dataEntry);
+                                        else if (log != null)
+                                            log.warning("Cache is not started. Updates cannot be applied " +
+                                                "[cacheId=" + cacheId + ']');
+                                    }
+                                    finally {
+                                        checkpointReadUnlock();
                                     }
                                 }
-
                             }
-                            catch (IgniteCheckedException e) {
-                                throw new IgniteException(e);
-                            }
-                            finally {
-                                checkpointReadUnlock();
-                            }
-
-                            break;
-
-<<<<<<< HEAD
-                    default:
-                        // Skip other records.
-=======
+                        }
+                        catch (IgniteCheckedException e) {
+                            throw new IgniteException(e);
+                        }
+                        finally {
+                            checkpointReadUnlock();
+                        }
+
+                        break;
+
                         case MVCC_TX_RECORD:
                             checkpointReadLock();
 
@@ -2270,10 +2259,8 @@
 
                             break;
 
-                        default:
-                            // Skip other records.
-                    }
->>>>>>> 8e819430
+                    default:
+                        // Skip other records.
                 }
             }
         });
@@ -2287,7 +2274,8 @@
     private RestoreLogicalState applyLogicalUpdates(
         CheckpointStatus status,
         Predicate<Integer> cacheGroupsPredicate,
-        boolean skipFieldLookup
+        boolean skipFieldLookup,
+        boolean metaStoreOnly
     ) throws IgniteCheckedException {
         if (log.isInfoEnabled())
             log.info("Applying lost cache updates since last checkpoint record [lastMarked="
@@ -2385,7 +2373,7 @@
                         break;
 
                     case MVCC_TX_RECORD:
-                        if (metastoreOnly)
+                        if (metaStoreOnly)
                             continue;
 
                         MvccTxRecord txRecord = (MvccTxRecord)rec;
@@ -4426,7 +4414,7 @@
     }
 
     /** {@inheritDoc} */
-    public void notifyMetaStorageSubscribersOnReadyForRead() throws IgniteCheckedException {
+    @Override public void notifyMetaStorageSubscribersOnReadyForRead() throws IgniteCheckedException {
         metastorageLifecycleLsnrs = cctx.kernalContext().internalSubscriptionProcessor().getMetastorageSubscribers();
 
         readMetastore();
@@ -4720,6 +4708,7 @@
 
                     switch (rec.type()) {
                         case METASTORE_DATA_RECORD:
+                        case MVCC_DATA_RECORD:
                         case DATA_RECORD:
                             if (skipDataRecords)
                                 continue;
