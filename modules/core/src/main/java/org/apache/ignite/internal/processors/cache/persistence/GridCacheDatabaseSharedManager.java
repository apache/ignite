--- conflicted
+++ resolved
@@ -1959,7 +1959,6 @@
     }
 
     /**
-<<<<<<< HEAD
      * @param forGroups Cache groups.
      * @param partitionStates Partition states.
      * @throws IgniteCheckedException If failed.
@@ -1986,8 +1985,6 @@
     }
 
     /**
-=======
->>>>>>> d81acdc2
      * Called when all partitions have been fully restored and pre-created on node start.
      *
      * Starts checkpointing process and initiates first checkpoint.
@@ -2223,14 +2220,8 @@
      */
     public void applyUpdatesOnRecovery(
         @Nullable WALIterator it,
-<<<<<<< HEAD
-        IgnitePredicate<IgniteBiTuple<WALPointer, WALRecord>> recPredicate,
-        IgnitePredicate<DataEntry> entryPredicate,
-        Map<GroupPartitionId, Integer> partitionRecoveryStates
-=======
         IgniteBiPredicate<WALPointer, WALRecord> recPredicate,
         IgnitePredicate<DataEntry> entryPredicate
->>>>>>> d81acdc2
     ) throws IgniteCheckedException {
         if (it == null)
             return;
@@ -2369,6 +2360,10 @@
 
                         GroupPartitionId groupPartitionId = new GroupPartitionId(
                             metaStateRecord.groupId(), metaStateRecord.partitionId()
+                        );
+
+                        PartitionRecoverState state = new PartitionRecoverState(
+                            (int)metaStateRecord.state(), metaStateRecord.updateCounter()
                         );
 
                         restoreLogicalState.partitionRecoveryStates.put(groupPartitionId, (int)metaStateRecord.state());
