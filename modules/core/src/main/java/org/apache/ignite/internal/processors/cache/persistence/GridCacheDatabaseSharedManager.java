--- conflicted
+++ resolved
@@ -68,7 +68,6 @@
 import java.util.regex.Matcher;
 import java.util.regex.Pattern;
 import java.util.stream.Collectors;
-
 import org.apache.ignite.DataRegionMetricsProvider;
 import org.apache.ignite.DataStorageMetrics;
 import org.apache.ignite.IgniteCheckedException;
@@ -159,13 +158,8 @@
 import org.apache.ignite.internal.processors.port.GridPortRecord;
 import org.apache.ignite.internal.processors.query.GridQueryProcessor;
 import org.apache.ignite.internal.util.GridConcurrentHashSet;
-<<<<<<< HEAD
-import org.apache.ignite.internal.util.GridCountDownCallback;
-import org.apache.ignite.internal.util.GridConcurrentMultiPairQueue;
-=======
 import org.apache.ignite.internal.util.GridConcurrentMultiPairQueue;
 import org.apache.ignite.internal.util.GridCountDownCallback;
->>>>>>> 1e84d448
 import org.apache.ignite.internal.util.GridMultiCollectionWrapper;
 import org.apache.ignite.internal.util.IgniteUtils;
 import org.apache.ignite.internal.util.StripedExecutor;
@@ -550,11 +544,6 @@
 
         int pagesNum = 0;
 
-<<<<<<< HEAD
-        boolean hasUserDirtyPages = false;
-
-=======
->>>>>>> 1e84d448
         for (DataRegion reg : dataRegions()) {
             if (!reg.config().isPersistenceEnabled())
                 continue;
@@ -566,18 +555,12 @@
             res.add(new T2<>((PageMemoryEx)reg.pageMemory(), nextCpPages));
         }
 
-<<<<<<< HEAD
-        currCheckpointPagesCnt = pagesNum;
-
-        return new CheckpointPagesInfoHolder(res, pagesNum, hasUserDirtyPages);
-=======
         CheckpointProgress progress = getCheckpointer().currentProgress();
 
         if (progress != null)
             progress.currentCheckpointPagesCount(pagesNum);
 
         return new CheckpointPagesInfoHolder(res, pagesNum);
->>>>>>> 1e84d448
     }
 
     /**
@@ -1918,7 +1901,6 @@
     /** {@inheritDoc} */
     @Override public void releaseHistoryForPreloading() {
         releaseHistForPreloadingLock.lock();
-<<<<<<< HEAD
 
         try {
             for (Map.Entry<T2<Integer, Integer>, T2<Long, WALPointer>> e : reservedForPreloading.entrySet()) {
@@ -1928,17 +1910,6 @@
                 catch (IgniteCheckedException ex) {
                     U.error(log, "Could not release WAL reservation", ex);
 
-=======
-
-        try {
-            for (Map.Entry<T2<Integer, Integer>, T2<Long, WALPointer>> e : reservedForPreloading.entrySet()) {
-                try {
-                    cctx.wal().release(e.getValue().get2());
-                }
-                catch (IgniteCheckedException ex) {
-                    U.error(log, "Could not release WAL reservation", ex);
-
->>>>>>> 1e84d448
                     throw new IgniteException(ex);
                 }
             }
@@ -2481,14 +2452,9 @@
                     "on disk, but checkpoint record is missed in WAL) " +
                     "[cpStatus=" + status + ", lastRead=" + lastReadPtr + "]");
 
-<<<<<<< HEAD
-            log.info("Finished applying memory changes [changesApplied=" + applied +
-                ", time=" + (U.currentTimeMillis() - start) + " ms]");
-=======
             if (log.isInfoEnabled())
                 log.info("Finished applying memory changes [changesApplied=" + applied +
                     ", time=" + (U.currentTimeMillis() - start) + " ms]");
->>>>>>> 1e84d448
 
             finalizeCheckpointOnRecovery(status.cpStartTs, status.cpStartId, status.startPtr, exec);
         }
@@ -2530,16 +2496,6 @@
         try {
             // Await completion apply tasks in all stripes.
             exec.awaitComplete();
-<<<<<<< HEAD
-        }
-        catch (InterruptedException e) {
-            throw new IgniteInterruptedException(e);
-        }
-
-        // Checking error after all task applied.
-        if (applyError.get() != null)
-            throw applyError.get();
-=======
         }
         catch (InterruptedException e) {
             throw new IgniteInterruptedException(e);
@@ -2551,7 +2507,6 @@
         if (error != null)
             throw error instanceof IgniteCheckedException
                 ? (IgniteCheckedException)error : new IgniteCheckedException(error);
->>>>>>> 1e84d448
     }
 
     /**
@@ -3137,17 +3092,10 @@
             exec.execute(stripeIdx, () -> {
                 PageStoreWriter pageStoreWriter = (fullPageId, buf, tag) -> {
                     assert tag != PageMemoryImpl.TRY_AGAIN_TAG : "Lock is held by other thread for page " + fullPageId;
-<<<<<<< HEAD
 
                     int groupId = fullPageId.groupId();
                     long pageId = fullPageId.pageId();
 
-=======
-
-                    int groupId = fullPageId.groupId();
-                    long pageId = fullPageId.pageId();
-
->>>>>>> 1e84d448
                     // Write buf to page store.
                     PageStore store = storeMgr.writeInternal(groupId, pageId, buf, tag, true);
 
@@ -3181,11 +3129,7 @@
                         pagesWritten++;
                     }
                 }
-<<<<<<< HEAD
-                catch (IgniteCheckedException e) {
-=======
                 catch (Throwable e) {
->>>>>>> 1e84d448
                     U.error(log, "Failed to write page to pageStore: " + res);
 
                     writePagesError.compareAndSet(null, e);
@@ -3426,66 +3370,6 @@
 
     /**
      * @return Holder for page list cache limit for given data region.
-<<<<<<< HEAD
-     */
-    public AtomicLong pageListCacheLimitHolder(DataRegion dataRegion) {
-        if (dataRegion.config().isPersistenceEnabled()) {
-            return pageListCacheLimits.computeIfAbsent(dataRegion.config().getName(), name -> new AtomicLong(
-                (long)(((PageMemoryEx)dataRegion.pageMemory()).totalPages() * PAGE_LIST_CACHE_LIMIT_THRESHOLD)));
-        }
-
-        return null;
-    }
-
-    /**
-     * Partition destroy queue.
-     */
-    private static class PartitionDestroyQueue {
-        /** */
-        private final ConcurrentMap<T2<Integer, Integer>, PartitionDestroyRequest> pendingReqs =
-            new ConcurrentHashMap<>();
-
-        /**
-         * @param grpCtx Group context.
-         * @param partId Partition ID to destroy.
-         */
-        private void addDestroyRequest(@Nullable CacheGroupContext grpCtx, int grpId, int partId) {
-            PartitionDestroyRequest req = new PartitionDestroyRequest(grpId, partId);
-
-            PartitionDestroyRequest old = pendingReqs.putIfAbsent(new T2<>(grpId, partId), req);
-
-            assert old == null || grpCtx == null : "Must wait for old destroy request to finish before adding a new one "
-                + "[grpId=" + grpId
-                + ", grpName=" + grpCtx.cacheOrGroupName()
-                + ", partId=" + partId + ']';
-        }
-
-        /**
-         * @param destroyId Destroy ID.
-         * @return Destroy request to complete if was not concurrently cancelled.
-         */
-        private PartitionDestroyRequest beginDestroy(T2<Integer, Integer> destroyId) {
-            PartitionDestroyRequest rmvd = pendingReqs.remove(destroyId);
-
-            return rmvd == null ? null : rmvd.beginDestroy() ? rmvd : null;
-        }
-
-        /**
-         * @param grpId Group ID.
-         * @param partId Partition ID.
-         * @return Destroy request to wait for if destroy has begun.
-         */
-        private PartitionDestroyRequest cancelDestroy(int grpId, int partId) {
-            PartitionDestroyRequest rmvd = pendingReqs.remove(new T2<>(grpId, partId));
-
-            return rmvd == null ? null : !rmvd.cancel() ? rmvd : null;
-        }
-    }
-
-    /**
-     * Partition destroy request.
-=======
->>>>>>> 1e84d448
      */
     public AtomicLong pageListCacheLimitHolder(DataRegion dataRegion) {
         if (dataRegion.config().isPersistenceEnabled()) {
@@ -3523,11 +3407,7 @@
         private volatile CheckpointProgressImpl scheduledCp;
 
         /** Current checkpoint. This field is updated only by checkpoint thread. */
-<<<<<<< HEAD
-        @Nullable private volatile CheckpointProgressImpl curCpProgress;
-=======
         private volatile CheckpointProgressImpl curCpProgress;
->>>>>>> 1e84d448
 
         /** Shutdown now. */
         private volatile boolean shutdownNow;
@@ -3593,11 +3473,7 @@
                         doCheckpoint();
                     else {
                         synchronized (this) {
-<<<<<<< HEAD
-                            scheduledCp.nextCpNanos = System.nanoTime() + U.millisToNanos(checkpointFreq);
-=======
                             scheduledCp.nextCopyNanos(System.nanoTime() + U.millisToNanos(checkpointFreq));
->>>>>>> 1e84d448
                         }
                     }
                 }
@@ -3644,8 +3520,7 @@
             if (lsnr != null) {
                 //To be sure lsnr always will be executed in checkpoint thread.
                 synchronized (this) {
-<<<<<<< HEAD
-                    CheckpointProgressImpl sched = scheduledCp;
+                    CheckpointProgress sched = scheduledCp;
 
                     sched.futureFor(FINISHED).listen(lsnr);
                 }
@@ -3655,36 +3530,16 @@
 
             long nextNanos = System.nanoTime() + U.millisToNanos(delayFromNow);
 
-            if (sched.nextCpNanos - nextNanos <= 0)
-=======
-                    CheckpointProgress sched = scheduledCp;
-
-                    sched.futureFor(FINISHED).listen(lsnr);
-                }
-            }
-
-            CheckpointProgressImpl sched = scheduledCp;
-
-            long nextNanos = System.nanoTime() + U.millisToNanos(delayFromNow);
-
             if (sched.nextCopyNanos() - nextNanos <= 0)
->>>>>>> 1e84d448
                 return sched;
 
             synchronized (this) {
                 sched = scheduledCp;
 
-<<<<<<< HEAD
-                if (sched.nextCpNanos - nextNanos > 0) {
-                    sched.reason = reason;
-
-                    sched.nextCpNanos = nextNanos;
-=======
                 if (sched.nextCopyNanos() - nextNanos > 0) {
                     sched.reason(reason);
 
                     sched.nextCopyNanos(nextNanos);
->>>>>>> 1e84d448
                 }
 
                 notifyAll();
@@ -3700,11 +3555,7 @@
             GridFutureAdapter<Object> ret;
 
             synchronized (this) {
-<<<<<<< HEAD
-                scheduledCp.nextCpNanos = System.nanoTime();
-=======
                 scheduledCp.nextCopyNanos(System.nanoTime());
->>>>>>> 1e84d448
 
                 scheduledCp.reason("snapshot");
 
@@ -3770,11 +3621,7 @@
                                     updStores,
                                     doneWriteFut,
                                     totalPagesToWriteCnt,
-<<<<<<< HEAD
-                                    () -> updateHeartbeat()
-=======
                                     this::updateHeartbeat
->>>>>>> 1e84d448
                                 );
 
                                 try {
@@ -3798,11 +3645,7 @@
                                 updStores,
                                 doneWriteFut,
                                 totalPagesToWriteCnt,
-<<<<<<< HEAD
-                                () -> updateHeartbeat());
-=======
                                 this::updateHeartbeat);
->>>>>>> 1e84d448
 
                             write.run();
                         }
@@ -4060,11 +3903,7 @@
 
             try {
                 synchronized (this) {
-<<<<<<< HEAD
-                    long remaining = U.nanosToMillis(scheduledCp.nextCpNanos - System.nanoTime());
-=======
                     long remaining = U.nanosToMillis(scheduledCp.nextCopyNanos() - System.nanoTime());
->>>>>>> 1e84d448
 
                     while (remaining > 0 && !isCancelled()) {
                         blockingSectionBegin();
@@ -4072,11 +3911,7 @@
                         try {
                             wait(remaining);
 
-<<<<<<< HEAD
-                            remaining = U.nanosToMillis(scheduledCp.nextCpNanos - System.nanoTime());
-=======
                             remaining = U.nanosToMillis(scheduledCp.nextCopyNanos() - System.nanoTime());
->>>>>>> 1e84d448
                         }
                         finally {
                             blockingSectionEnd();
@@ -4102,11 +3937,8 @@
             long cpTs = updateLastCheckpointTime();
 
             CheckpointProgressImpl curr = scheduledCp;
-<<<<<<< HEAD
-=======
 
             List<DbCheckpointListener> dbLsnrs = new ArrayList<>(lsnrs);
->>>>>>> 1e84d448
 
             CheckpointRecord cpRec = new CheckpointRecord(memoryRecoveryRecordPtr);
 
@@ -4162,25 +3994,14 @@
 
                 //There are allowable to replace pages only after checkpoint entry was stored to disk.
                 cpPagesHolder = beginAllCheckpoints(curr.futureFor(MARKER_STORED_TO_DISK));
-<<<<<<< HEAD
 
                 dirtyPagesCount = cpPagesHolder.pagesNum();
 
-                hasUserPages = !cpPagesHolder.onlySystemPages();
-=======
-
-                dirtyPagesCount = cpPagesHolder.pagesNum();
->>>>>>> 1e84d448
-
                 hasPartitionsToDestroy = !curr.getDestroyQueue().pendingReqs().isEmpty();
 
                 WALPointer cpPtr = null;
 
-<<<<<<< HEAD
-                if (dirtyPagesCount > 0 || curr.nextSnapshot || hasPartitionsToDestroy) {
-=======
                 if (dirtyPagesCount > 0 || curr.nextSnapshot() || hasPartitionsToDestroy) {
->>>>>>> 1e84d448
                     // No page updates for this checkpoint are allowed from now on.
                     cpPtr = cctx.wal().log(cpRec);
 
@@ -4206,11 +4027,7 @@
                 tracker.onLockRelease();
             }
 
-<<<<<<< HEAD
-            DbCheckpointListener.Context ctx = createOnCheckpointBeginContext(ctx0, hasUserPages);
-=======
             DbCheckpointListener.Context ctx = createOnCheckpointBeginContext(ctx0, dirtyPagesCount > 0);
->>>>>>> 1e84d448
 
             curr.transitTo(LOCK_RELEASED);
 
@@ -4267,11 +4084,7 @@
                                 tracker.splitAndSortCpPagesDuration(),
                                 possibleJvmPauseDur > 0 ? "possibleJvmPauseDuration=" + possibleJvmPauseDur + "ms," : "",
                                 dirtyPagesCount,
-<<<<<<< HEAD
-                                curr.reason
-=======
                                 curr.reason()
->>>>>>> 1e84d448
                             )
                         );
                 }
@@ -4840,7 +4653,6 @@
                 if (throttlingEnabled) {
                     while (pageMem.shouldThrottle()) {
                         FullPageId cpPageId = pageMem.pullPageFromCpBuffer();
-<<<<<<< HEAD
 
                         if (cpPageId.equals(FullPageId.NULL_PAGE))
                             break;
@@ -4849,16 +4661,6 @@
 
                         tmpWriteBuf.rewind();
 
-=======
-
-                        if (cpPageId.equals(FullPageId.NULL_PAGE))
-                            break;
-
-                        snapshotMgr.beforePageWrite(cpPageId);
-
-                        tmpWriteBuf.rewind();
-
->>>>>>> 1e84d448
                         pageMem.checkpointWritePage(cpPageId, tmpWriteBuf, pageStoreWriter, tracker);
                     }
                 }
@@ -4940,11 +4742,7 @@
         private Checkpoint(
             @Nullable CheckpointEntry cpEntry,
             @NotNull GridConcurrentMultiPairQueue<PageMemoryEx, FullPageId> cpPages,
-<<<<<<< HEAD
-            CheckpointProgress progress
-=======
             CheckpointProgressImpl progress
->>>>>>> 1e84d448
         ) {
             this.cpEntry = cpEntry;
             this.cpPages = cpPages;
@@ -5031,116 +4829,6 @@
     }
 
     /**
-<<<<<<< HEAD
-     * Data class representing the state of running/scheduled checkpoint.
-     */
-    public static class CheckpointProgressImpl implements CheckpointProgress {
-        /** Scheduled time of checkpoint. */
-        private volatile long nextCpNanos;
-
-        /** Current checkpoint state. */
-        private volatile AtomicReference<CheckpointState> state = new AtomicReference(CheckpointState.SCHEDULED);
-
-        /** Future which would be finished when corresponds state is set. */
-        private final Map<CheckpointState, GridFutureAdapter> stateFutures = new ConcurrentHashMap<>();
-
-        /** Cause of fail, which has happened during the checkpoint or null if checkpoint was successful. */
-        private volatile Throwable failCause;
-
-        /** Flag indicates that snapshot operation will be performed after checkpoint. */
-        private volatile boolean nextSnapshot;
-
-        /** Snapshot operation that should be performed if {@link #nextSnapshot} set to true. */
-        private volatile SnapshotOperation snapshotOperation;
-
-        /** Partitions destroy queue. */
-        private final PartitionDestroyQueue destroyQueue = new PartitionDestroyQueue();
-
-        /** Wakeup reason. */
-        private String reason;
-
-        /**
-         * @param cpFreq Timeout until next checkpoint.
-         */
-        private CheckpointProgressImpl(long cpFreq) {
-            this.nextCpNanos = System.nanoTime() + U.millisToNanos(cpFreq);
-        }
-
-        /**
-         * @return {@code true} If checkpoint already started but have not finished yet.
-         */
-        @Override public boolean inProgress() {
-            return greaterOrEqualTo(LOCK_RELEASED) && !greaterOrEqualTo(FINISHED);
-        }
-
-        /**
-         * @param expectedState Expected state.
-         * @return {@code true} if current state equal to given state.
-         */
-        public boolean greaterOrEqualTo(CheckpointState expectedState) {
-            return state.get().ordinal() >= expectedState.ordinal();
-        }
-
-        /**
-         * @param state State for which future should be returned.
-         * @return Existed or new future which corresponds to the given state.
-         */
-        @Override public GridFutureAdapter futureFor(CheckpointState state) {
-            GridFutureAdapter stateFut = stateFutures.computeIfAbsent(state, (k) -> new GridFutureAdapter());
-
-            if (greaterOrEqualTo(state) && !stateFut.isDone())
-                stateFut.onDone(failCause);
-
-            return stateFut;
-        }
-
-        /**
-         * Mark this checkpoint execution as failed.
-         *
-         * @param error Causal error of fail.
-         */
-        @Override public void fail(Throwable error) {
-            failCause = error;
-
-            transitTo(FINISHED);
-        }
-
-        /**
-         * Changing checkpoint state if order of state is correct.
-         *
-         * @param newState New checkpoint state.
-         */
-        @Override public void transitTo(@NotNull CheckpointState newState) {
-            CheckpointState state = this.state.get();
-
-            if (state.ordinal() < newState.ordinal()) {
-                this.state.compareAndSet(state, newState);
-
-                doFinishFuturesWhichLessOrEqualTo(newState);
-            }
-        }
-
-        /**
-         * Finishing futures with correct result in direct state order until lastState(included).
-         *
-         * @param lastState State until which futures should be done.
-         */
-        private void doFinishFuturesWhichLessOrEqualTo(@NotNull CheckpointState lastState) {
-            for (CheckpointState old : CheckpointState.values()) {
-                GridFutureAdapter fut = stateFutures.get(old);
-
-                if (fut != null && !fut.isDone())
-                    fut.onDone(failCause);
-
-                if (old == lastState)
-                    return;
-            }
-        }
-    }
-
-    /**
-=======
->>>>>>> 1e84d448
      *
      */
     public static class FileLockHolder implements AutoCloseable {
@@ -5526,20 +5214,12 @@
             GridDhtLocalPartition part = grp.topology().localPartition(p);
 
             if (part != null) {
-<<<<<<< HEAD
-                log.info("Partition [grp=" + grp.cacheOrGroupName()
-                    + ", id=" + p
-                    + ", state=" + part.state()
-                    + ", counter=" + part.dataStore().partUpdateCounter()
-                    + ", size=" + part.fullSize() + "]");
-=======
                 if (log.isInfoEnabled())
                     log.info("Partition [grp=" + grp.cacheOrGroupName()
                         + ", id=" + p
                         + ", state=" + part.state()
                         + ", counter=" + part.dataStore().partUpdateCounter()
                         + ", size=" + part.fullSize() + "]");
->>>>>>> 1e84d448
 
                 continue;
             }
@@ -5572,20 +5252,12 @@
                     long updateCntr = io.getUpdateCounter(pageAddr);
                     long size = io.getSize(pageAddr);
 
-<<<<<<< HEAD
-                    log.info("Partition [grp=" + grp.cacheOrGroupName()
-                            + ", id=" + p
-                            + ", state=" + state
-                            + ", counter=" + updateCntr
-                            + ", size=" + size + "]");
-=======
                     if (log.isInfoEnabled())
                         log.info("Partition [grp=" + grp.cacheOrGroupName()
                                 + ", id=" + p
                                 + ", state=" + state
                                 + ", counter=" + updateCntr
                                 + ", size=" + size + "]");
->>>>>>> 1e84d448
                 }
                 finally {
                     pageMem.readUnlock(grp.groupId(), partMetaId, partMetaPage);
@@ -5900,12 +5572,6 @@
 
     /** Current checkpoint pages information. */
     private static class CheckpointPagesInfoHolder {
-<<<<<<< HEAD
-        /** If {@code true} there are user pages in checkpoint. */
-        private final boolean hasUserDirtyPages;
-
-=======
->>>>>>> 1e84d448
         /** Total pages count in cp. */
         private final int pagesNum;
 
@@ -5915,22 +5581,9 @@
         /** */
         private CheckpointPagesInfoHolder(
             Collection<Map.Entry<PageMemoryEx, GridMultiCollectionWrapper<FullPageId>>> pages,
-<<<<<<< HEAD
-            int num,
-            boolean hasUserPages) {
-            cpPages = pages;
-            pagesNum = num;
-            hasUserDirtyPages = hasUserPages;
-        }
-
-        /** If {@code true} there are user pages in checkpoint. */
-        private boolean onlySystemPages() {
-            return !hasUserDirtyPages;
-=======
             int num) {
             cpPages = pages;
             pagesNum = num;
->>>>>>> 1e84d448
         }
 
         /** Total pages count in cp. */
