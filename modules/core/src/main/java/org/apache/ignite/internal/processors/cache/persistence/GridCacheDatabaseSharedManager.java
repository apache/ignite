/*
 * Licensed to the Apache Software Foundation (ASF) under one or more
 * contributor license agreements.  See the NOTICE file distributed with
 * this work for additional information regarding copyright ownership.
 * The ASF licenses this file to You under the Apache License, Version 2.0
 * (the "License"); you may not use this file except in compliance with
 * the License.  You may obtain a copy of the License at
 *
 *      http://www.apache.org/licenses/LICENSE-2.0
 *
 * Unless required by applicable law or agreed to in writing, software
 * distributed under the License is distributed on an "AS IS" BASIS,
 * WITHOUT WARRANTIES OR CONDITIONS OF ANY KIND, either express or implied.
 * See the License for the specific language governing permissions and
 * limitations under the License.
 */

package org.apache.ignite.internal.processors.cache.persistence;

import java.io.File;
import java.io.FileFilter;
import java.io.IOException;
import java.io.RandomAccessFile;
import java.nio.ByteBuffer;
import java.nio.ByteOrder;
import java.nio.channels.FileChannel;
import java.nio.channels.FileLock;
import java.nio.channels.OverlappingFileLockException;
import java.nio.file.Files;
import java.nio.file.Path;
import java.nio.file.Paths;
import java.nio.file.StandardOpenOption;
import java.util.ArrayList;
import java.util.Arrays;
import java.util.Collection;
import java.util.Collections;
import java.util.Comparator;
import java.util.HashMap;
import java.util.HashSet;
import java.util.Iterator;
import java.util.List;
import java.util.Map;
import java.util.NavigableMap;
import java.util.UUID;
import java.util.concurrent.ConcurrentHashMap;
import java.util.concurrent.ConcurrentMap;
import java.util.concurrent.ConcurrentSkipListMap;
import java.util.concurrent.CopyOnWriteArrayList;
import java.util.concurrent.CountDownLatch;
import java.util.concurrent.ExecutorService;
import java.util.concurrent.LinkedBlockingQueue;
import java.util.concurrent.RejectedExecutionException;
import java.util.concurrent.TimeUnit;
import java.util.concurrent.atomic.AtomicInteger;
import java.util.concurrent.atomic.AtomicIntegerFieldUpdater;
import java.util.concurrent.locks.ReentrantReadWriteLock;
import java.util.regex.Matcher;
import java.util.regex.Pattern;
import javax.management.ObjectName;
import org.apache.ignite.DataStorageMetrics;
import org.apache.ignite.IgniteCheckedException;
import org.apache.ignite.IgniteException;
import org.apache.ignite.IgniteLogger;
import org.apache.ignite.IgniteSystemProperties;
import org.apache.ignite.cluster.ClusterNode;
import org.apache.ignite.configuration.CacheConfiguration;
import org.apache.ignite.configuration.CheckpointWriteOrder;
import org.apache.ignite.configuration.DataPageEvictionMode;
import org.apache.ignite.configuration.DataRegionConfiguration;
import org.apache.ignite.configuration.DataStorageConfiguration;
import org.apache.ignite.configuration.IgniteConfiguration;
import org.apache.ignite.events.DiscoveryEvent;
import org.apache.ignite.events.EventType;
import org.apache.ignite.internal.GridKernalContext;
import org.apache.ignite.internal.IgniteInternalFuture;
import org.apache.ignite.internal.IgniteInterruptedCheckedException;
import org.apache.ignite.internal.NodeStoppingException;
import org.apache.ignite.internal.managers.discovery.GridDiscoveryManager;
import org.apache.ignite.internal.mem.DirectMemoryProvider;
import org.apache.ignite.internal.mem.file.MappedFileMemoryProvider;
import org.apache.ignite.internal.mem.unsafe.UnsafeMemoryProvider;
import org.apache.ignite.internal.pagemem.FullPageId;
import org.apache.ignite.internal.pagemem.PageIdUtils;
import org.apache.ignite.internal.pagemem.PageMemory;
import org.apache.ignite.internal.pagemem.PageUtils;
import org.apache.ignite.internal.pagemem.store.IgnitePageStoreManager;
import org.apache.ignite.internal.pagemem.store.PageStore;
import org.apache.ignite.internal.pagemem.wal.StorageException;
import org.apache.ignite.internal.pagemem.wal.WALIterator;
import org.apache.ignite.internal.pagemem.wal.WALPointer;
import org.apache.ignite.internal.pagemem.wal.record.CacheState;
import org.apache.ignite.internal.pagemem.wal.record.CheckpointRecord;
import org.apache.ignite.internal.pagemem.wal.record.DataEntry;
import org.apache.ignite.internal.pagemem.wal.record.DataRecord;
import org.apache.ignite.internal.pagemem.wal.record.MemoryRecoveryRecord;
import org.apache.ignite.internal.pagemem.wal.record.MetastoreDataRecord;
import org.apache.ignite.internal.pagemem.wal.record.PageSnapshot;
import org.apache.ignite.internal.pagemem.wal.record.WALRecord;
import org.apache.ignite.internal.pagemem.wal.record.delta.PageDeltaRecord;
import org.apache.ignite.internal.pagemem.wal.record.delta.PartitionDestroyRecord;
import org.apache.ignite.internal.pagemem.wal.record.delta.PartitionMetaStateRecord;
import org.apache.ignite.internal.processors.cache.CacheGroupContext;
import org.apache.ignite.internal.processors.cache.CacheGroupDescriptor;
import org.apache.ignite.internal.processors.cache.DynamicCacheDescriptor;
import org.apache.ignite.internal.processors.cache.GridCacheContext;
import org.apache.ignite.internal.processors.cache.GridCacheSharedContext;
import org.apache.ignite.internal.processors.cache.StoredCacheData;
import org.apache.ignite.internal.processors.cache.distributed.dht.GridDhtLocalPartition;
import org.apache.ignite.internal.processors.cache.distributed.dht.GridDhtPartitionState;
import org.apache.ignite.internal.processors.cache.distributed.dht.preloader.GridDhtPartitionsExchangeFuture;
import org.apache.ignite.internal.processors.cache.persistence.file.FileIO;
import org.apache.ignite.internal.processors.cache.persistence.file.FilePageStore;
import org.apache.ignite.internal.processors.cache.persistence.file.FilePageStoreManager;
import org.apache.ignite.internal.processors.cache.persistence.metastorage.MetaStorage;
import org.apache.ignite.internal.processors.cache.persistence.metastorage.MetastorageLifecycleListener;
import org.apache.ignite.internal.processors.cache.persistence.pagemem.CheckpointMetricsTracker;
import org.apache.ignite.internal.processors.cache.persistence.pagemem.PageMemoryEx;
import org.apache.ignite.internal.processors.cache.persistence.pagemem.PageMemoryImpl;
import org.apache.ignite.internal.processors.cache.persistence.partstate.PartitionAllocationMap;
import org.apache.ignite.internal.processors.cache.persistence.snapshot.IgniteCacheSnapshotManager;
import org.apache.ignite.internal.processors.cache.persistence.snapshot.SnapshotOperation;
import org.apache.ignite.internal.processors.cache.persistence.tree.io.PageIO;
import org.apache.ignite.internal.processors.cache.persistence.tree.io.PagePartitionMetaIO;
import org.apache.ignite.internal.processors.cache.persistence.wal.FileWALPointer;
import org.apache.ignite.internal.processors.cache.persistence.wal.crc.PureJavaCrc32;
import org.apache.ignite.internal.processors.port.GridPortRecord;
import org.apache.ignite.internal.util.GridConcurrentHashSet;
import org.apache.ignite.internal.util.GridMultiCollectionWrapper;
import org.apache.ignite.internal.util.GridUnsafe;
import org.apache.ignite.internal.util.IgniteUtils;
import org.apache.ignite.internal.util.future.CountDownFuture;
import org.apache.ignite.internal.util.future.GridFutureAdapter;
import org.apache.ignite.internal.util.lang.GridInClosure3X;
import org.apache.ignite.internal.util.tostring.GridToStringInclude;
import org.apache.ignite.internal.util.typedef.CI1;
import org.apache.ignite.internal.util.typedef.F;
import org.apache.ignite.internal.util.typedef.P3;
import org.apache.ignite.internal.util.typedef.T2;
import org.apache.ignite.internal.util.typedef.internal.CU;
import org.apache.ignite.internal.util.typedef.internal.LT;
import org.apache.ignite.internal.util.typedef.internal.S;
import org.apache.ignite.internal.util.typedef.internal.SB;
import org.apache.ignite.internal.util.typedef.internal.U;
import org.apache.ignite.internal.util.worker.GridWorker;
import org.apache.ignite.lang.IgniteBiTuple;
import org.apache.ignite.lang.IgniteFuture;
import org.apache.ignite.lang.IgniteOutClosure;
import org.apache.ignite.lang.IgnitePredicate;
import org.apache.ignite.mxbean.DataStorageMetricsMXBean;
import org.apache.ignite.thread.IgniteThread;
import org.apache.ignite.thread.IgniteThreadPoolExecutor;
import org.jetbrains.annotations.NotNull;
import org.jetbrains.annotations.Nullable;

import static java.nio.file.StandardOpenOption.READ;
import static org.apache.ignite.IgniteSystemProperties.IGNITE_PDS_MAX_CHECKPOINT_MEMORY_HISTORY_SIZE;
import static org.apache.ignite.IgniteSystemProperties.IGNITE_PDS_SKIP_CRC;
import static org.apache.ignite.IgniteSystemProperties.IGNITE_PDS_WAL_REBALANCE_THRESHOLD;
import static org.apache.ignite.internal.processors.cache.persistence.metastorage.MetaStorage.METASTORAGE_CACHE_ID;

/**
 *
 */
@SuppressWarnings({"unchecked", "NonPrivateFieldAccessedInSynchronizedContext"})
public class GridCacheDatabaseSharedManager extends IgniteCacheDatabaseSharedManager {
    /** */
    public static final String IGNITE_PDS_CHECKPOINT_TEST_SKIP_SYNC = "IGNITE_PDS_CHECKPOINT_TEST_SKIP_SYNC";

    /** MemoryPolicyConfiguration name reserved for meta store. */
    private static final String METASTORE_DATA_REGION_NAME = "metastoreMemPlc";

    /** */
    private static final long GB = 1024L * 1024 * 1024;

    /** Minimum checkpointing page buffer size (may be adjusted by Ignite). */
    public static final Long DFLT_MIN_CHECKPOINTING_PAGE_BUFFER_SIZE = GB / 4;

    /** Default minimum checkpointing page buffer size (may be adjusted by Ignite). */
    public static final Long DFLT_MAX_CHECKPOINTING_PAGE_BUFFER_SIZE = 2 * GB;

    /** Skip sync. */
    private final boolean skipSync = IgniteSystemProperties.getBoolean(IGNITE_PDS_CHECKPOINT_TEST_SKIP_SYNC);

    /** */
    private boolean skipCrc = IgniteSystemProperties.getBoolean(IGNITE_PDS_SKIP_CRC, false);

    /** */
    private final int walRebalanceThreshold = IgniteSystemProperties.getInteger(
        IGNITE_PDS_WAL_REBALANCE_THRESHOLD, 500_000);

    /** Checkpoint lock hold count. */
    private static final ThreadLocal<Integer> CHECKPOINT_LOCK_HOLD_COUNT = new ThreadLocal<Integer>() {
        @Override protected Integer initialValue() {
            return 0;
        }
    };

    /** Assertion enabled. */
    private static final boolean ASSERTION_ENABLED = GridCacheDatabaseSharedManager.class.desiredAssertionStatus();

    /** Checkpoint file name pattern. */
    private static final Pattern CP_FILE_NAME_PATTERN = Pattern.compile("(\\d+)-(.*)-(START|END)\\.bin");

    /** Node started file patter. */
    private static final Pattern NODE_STARTED_FILE_NAME_PATTERN = Pattern.compile("(\\d+)-node-started\\.bin");

    /** Node started file suffix. */
    private static final String NODE_STARTED_FILE_NAME_SUFFIX = "-node-started.bin";

    /** */
    private static final FileFilter CP_FILE_FILTER = new FileFilter() {
        @Override public boolean accept(File f) {
            return CP_FILE_NAME_PATTERN.matcher(f.getName()).matches();
        }
    };

    /** */
    private static final FileFilter NODE_STARTED_FILE_FILTER = new FileFilter() {
        @Override public boolean accept(File f) {
            return f.getName().endsWith(NODE_STARTED_FILE_NAME_SUFFIX);
        }
    };

    /** */
    private static final Comparator<GridDhtLocalPartition> ASC_PART_COMPARATOR = new Comparator<GridDhtLocalPartition>() {
        @Override public int compare(GridDhtLocalPartition a, GridDhtLocalPartition b) {
            return Integer.compare(a.id(), b.id());
        }
    };

    /** */
    private static final Comparator<File> CP_TS_COMPARATOR = new Comparator<File>() {
        /** {@inheritDoc} */
        @Override public int compare(File o1, File o2) {
            Matcher m1 = CP_FILE_NAME_PATTERN.matcher(o1.getName());
            Matcher m2 = CP_FILE_NAME_PATTERN.matcher(o2.getName());

            boolean s1 = m1.matches();
            boolean s2 = m2.matches();

            assert s1 : "Failed to match CP file: " + o1.getAbsolutePath();
            assert s2 : "Failed to match CP file: " + o2.getAbsolutePath();

            long ts1 = Long.parseLong(m1.group(1));
            long ts2 = Long.parseLong(m2.group(1));

            int res = Long.compare(ts1, ts2);

            if (res == 0) {
                CheckpointEntryType type1 = CheckpointEntryType.valueOf(m1.group(3));
                CheckpointEntryType type2 = CheckpointEntryType.valueOf(m2.group(3));

                assert type1 != type2 : "o1=" + o1.getAbsolutePath() + ", o2=" + o2.getAbsolutePath();

                res = type1 == CheckpointEntryType.START ? -1 : 1;
            }

            return res;
        }
    };

    /** */
    private static final String MBEAN_NAME = "DataStorageMetrics";

    /** */
    private static final String MBEAN_GROUP = "Persistent Store";

    /** Checkpoint thread. Needs to be volatile because it is created in exchange worker. */
    private volatile Checkpointer checkpointer;

    /** For testing only. */
    private volatile boolean checkpointsEnabled = true;

    /** For testing only. */
    private volatile GridFutureAdapter<Void> enableChangeApplied;

    /** */
    private ReentrantReadWriteLock checkpointLock = new ReentrantReadWriteLock();

    /** */
    private long checkpointFreq;

    /** */
    private FilePageStoreManager storeMgr;

    /** Checkpoint metadata directory ("cp"), contains files with checkpoint start and end */
    private File cpDir;

    /** */
    private volatile boolean printCheckpointStats = true;

    /** Database configuration. */
    private final DataStorageConfiguration persistenceCfg;

    /** */
    private final Collection<DbCheckpointListener> lsnrs = new CopyOnWriteArrayList<>();

    /** Checkpoint history. */
    private final CheckpointHistory checkpointHist = new CheckpointHistory();

    /** */
    private boolean stopping;

    /** Checkpoint runner thread pool. If null tasks are to be run in single thread */
    @Nullable private ExecutorService asyncRunner;

    /** Buffer for the checkpoint threads. */
    private ThreadLocal<ByteBuffer> threadBuf;

    /** */
    private final ConcurrentMap<Integer, IgniteInternalFuture> idxRebuildFuts = new ConcurrentHashMap<>();

    /**
     * Lock holder for compatible folders mode. Null if lock holder was created at start node. <br>
     * In this case lock is held on PDS resover manager and it is not required to manage locking here
     */
    @Nullable private FileLockHolder fileLockHolder;

    /** Lock wait time. */
    private final long lockWaitTime;

    /** */
    private final int maxCpHistMemSize;

    /** */
    private Map<Integer, Map<Integer, T2<Long, WALPointer>>> reservedForExchange;

    /** */
    private final ConcurrentMap<T2<Integer, Integer>, T2<Long, WALPointer>> reservedForPreloading = new ConcurrentHashMap<>();

    /** Snapshot manager. */
    private IgniteCacheSnapshotManager snapshotMgr;

    /** */
    private DataStorageMetricsImpl persStoreMetrics;

    /** */
    private ObjectName persistenceMetricsMbeanName;

    /** Counter for written checkpoint pages. Not null only if checkpoint is running. */
    private volatile AtomicInteger writtenPagesCntr = null;

    /** Number of pages in current checkpoint. */
    private volatile int currCheckpointPagesCnt;

    /** */
    private MetaStorage metaStorage;

    /** */
    private List<MetastorageLifecycleListener> metastorageLifecycleLsnrs;

    /**
     * @param ctx Kernal context.
     */
    public GridCacheDatabaseSharedManager(GridKernalContext ctx) {
        IgniteConfiguration cfg = ctx.config();

        persistenceCfg = cfg.getDataStorageConfiguration();

        assert persistenceCfg != null;

        checkpointFreq = persistenceCfg.getCheckpointFrequency();

        lockWaitTime = persistenceCfg.getLockWaitTime();

        persStoreMetrics = new DataStorageMetricsImpl(
            persistenceCfg.isMetricsEnabled(),
            persistenceCfg.getMetricsRateTimeInterval(),
            persistenceCfg.getMetricsSubIntervalCount()
        );

        metastorageLifecycleLsnrs = ctx.internalSubscriptionProcessor().getMetastorageSubscribers();

        maxCpHistMemSize = Math.min(persistenceCfg.getWalHistorySize(),
            IgniteSystemProperties.getInteger(IGNITE_PDS_MAX_CHECKPOINT_MEMORY_HISTORY_SIZE, 100));
    }

    /** */
    private void notifyMetastorageReadyForRead() throws IgniteCheckedException {
        for (MetastorageLifecycleListener lsnr : metastorageLifecycleLsnrs)
            lsnr.onReadyForRead(metaStorage);
    }

    /** */
    private void notifyMetastorageReadyForReadWrite() throws IgniteCheckedException {
        for (MetastorageLifecycleListener lsnr : metastorageLifecycleLsnrs)
            lsnr.onReadyForReadWrite(metaStorage);
    }

    /**
     *
     */
    public Checkpointer getCheckpointer() {
        return checkpointer;
    }

    /**
     * For test use only.
     */
    public IgniteInternalFuture<Void> enableCheckpoints(boolean enable) {
        GridFutureAdapter<Void> fut = new GridFutureAdapter<>();

        enableChangeApplied = fut;

        checkpointsEnabled = enable;

        wakeupForCheckpoint("enableCheckpoints()");

        return fut;
    }

    /** {@inheritDoc} */
    @Override protected void initDataRegions(DataStorageConfiguration memCfg) throws IgniteCheckedException {
        super.initDataRegions(memCfg);

        addDataRegion(
            memCfg,
            createDataRegionConfiguration(memCfg),
            false
        );
    }

    /**
     * @param storageCfg Data storage configuration.
     * @return Data region configuration.
     */
    private DataRegionConfiguration createDataRegionConfiguration(DataStorageConfiguration storageCfg) {
        DataRegionConfiguration cfg = new DataRegionConfiguration();

        cfg.setName(METASTORE_DATA_REGION_NAME);
        cfg.setInitialSize(storageCfg.getSystemRegionInitialSize());
        cfg.setMaxSize(storageCfg.getSystemRegionMaxSize());
        cfg.setPersistenceEnabled(true);
        return cfg;
    }

    /** {@inheritDoc} */
    @Override protected void start0() throws IgniteCheckedException {
        super.start0();

        threadBuf = new ThreadLocal<ByteBuffer>() {
            /** {@inheritDoc} */
            @Override protected ByteBuffer initialValue() {
                ByteBuffer tmpWriteBuf = ByteBuffer.allocateDirect(pageSize());

                tmpWriteBuf.order(ByteOrder.nativeOrder());

                return tmpWriteBuf;
            }
        };

        snapshotMgr = cctx.snapshot();

        final GridKernalContext kernalCtx = cctx.kernalContext();

        if (!kernalCtx.clientNode()) {
            IgnitePageStoreManager store = cctx.pageStore();

            assert store instanceof FilePageStoreManager : "Invalid page store manager was created: " + store;

            storeMgr = (FilePageStoreManager)store;

            cpDir = Paths.get(storeMgr.workDir().getAbsolutePath(), "cp").toFile();

            if (!U.mkdirs(cpDir))
                throw new IgniteCheckedException("Could not create directory for checkpoint metadata: " + cpDir);

            final FileLockHolder preLocked = kernalCtx.pdsFolderResolver()
                .resolveFolders()
                .getLockedFileLockHolder();
            if (preLocked == null)
                fileLockHolder = new FileLockHolder(storeMgr.workDir().getPath(), kernalCtx, log);

            persStoreMetrics.wal(cctx.wal());

            // Here we can get data from metastorage
            readMetastore();
        }
    }

    /**
     *
     */
    private void initDataBase() {
        if (persistenceCfg.getCheckpointThreads() > 1)
            asyncRunner = new IgniteThreadPoolExecutor(
                "checkpoint-runner",
                cctx.igniteInstanceName(),
                persistenceCfg.getCheckpointThreads(),
                persistenceCfg.getCheckpointThreads(),
                30_000,
                new LinkedBlockingQueue<Runnable>()
            );
    }

    /** */
    private void readMetastore() throws IgniteCheckedException {
        try {
            DataStorageConfiguration memCfg = cctx.kernalContext().config().getDataStorageConfiguration();

            DataRegionConfiguration plcCfg = createDataRegionConfiguration(memCfg);

            File allocPath = buildAllocPath(plcCfg);

            DirectMemoryProvider memProvider = allocPath == null ?
                new UnsafeMemoryProvider(log) :
                new MappedFileMemoryProvider(
                    log,
                    allocPath);

            DataRegionMetricsImpl memMetrics = new DataRegionMetricsImpl(plcCfg);

            PageMemoryEx storePageMem = (PageMemoryEx)createPageMemory(memProvider, memCfg, plcCfg, memMetrics, false);

            DataRegion regCfg = new DataRegion(storePageMem, plcCfg, memMetrics, createPageEvictionTracker(plcCfg, storePageMem));

            CheckpointStatus status = readCheckpointStatus();

            cctx.pageStore().initializeForMetastorage();

            storePageMem.start();

            checkpointReadLock();

            try {
                restoreMemory(status, true, storePageMem);

                metaStorage = new MetaStorage(cctx.wal(), regCfg, memMetrics, true);

                metaStorage.init(this);

                applyLastUpdates(status, true);

                notifyMetastorageReadyForRead();
            }
            finally {
                checkpointReadUnlock();
            }

            metaStorage = null;

            storePageMem.stop();
        }
        catch (StorageException e) {
            throw new IgniteCheckedException(e);
        }
    }

    /**
     * Get checkpoint buffer size for the given configuration.
     *
     * @param regCfg Configuration.
     * @return Checkpoint buffer size.
     */
    public static long checkpointBufferSize(DataRegionConfiguration regCfg) {
        if (!regCfg.isPersistenceEnabled())
            return 0L;

        long res = regCfg.getCheckpointPageBufferSize();

        if (res == 0L) {
            if (regCfg.getMaxSize() < GB)
                res = Math.min(DFLT_MIN_CHECKPOINTING_PAGE_BUFFER_SIZE, regCfg.getMaxSize());
            else if (regCfg.getMaxSize() < 8 * GB)
                res = regCfg.getMaxSize() / 4;
            else
                res = DFLT_MAX_CHECKPOINTING_PAGE_BUFFER_SIZE;
        }

        return res;
    }

    /** {@inheritDoc} */
    @Override public void onActivate(GridKernalContext ctx) throws IgniteCheckedException {
        if (log.isDebugEnabled())
            log.debug("Activate database manager [id=" + cctx.localNodeId() +
                " topVer=" + cctx.discovery().topologyVersionEx() + " ]");

        snapshotMgr = cctx.snapshot();

        if (!cctx.localNode().isClient()) {
            initDataBase();

            registrateMetricsMBean();
        }

        super.onActivate(ctx);
    }

    /** {@inheritDoc} */
    @Override public void onDeActivate(GridKernalContext kctx) {
        if (log.isDebugEnabled())
            log.debug("DeActivate database manager [id=" + cctx.localNodeId() +
                " topVer=" + cctx.discovery().topologyVersionEx() + " ]");

        onKernalStop0(false);

        stop0(false);

        /* Must be here, because after deactivate we can invoke activate and file lock must be already configured */
        stopping = false;

        if (!cctx.localNode().isClient()) {
            //we replace lock with new instance (only if we're responsible for locking folders)
            if (fileLockHolder != null)
                fileLockHolder = new FileLockHolder(storeMgr.workDir().getPath(), cctx.kernalContext(), log);
        }
    }

    /**
     * Try to register Metrics MBean.
     *
     * @throws IgniteCheckedException If failed.
     */
    private void registrateMetricsMBean() throws IgniteCheckedException {
        if (U.IGNITE_MBEANS_DISABLED)
            return;

        try {
            persistenceMetricsMbeanName = U.registerMBean(
                cctx.kernalContext().config().getMBeanServer(),
                cctx.kernalContext().igniteInstanceName(),
                MBEAN_GROUP,
                MBEAN_NAME,
                persStoreMetrics,
                DataStorageMetricsMXBean.class);
        }
        catch (Throwable e) {
            throw new IgniteCheckedException("Failed to register " + MBEAN_NAME + " MBean.", e);
        }
    }

    /**
     * Unregister metrics MBean.
     */
    private void unRegistrateMetricsMBean() {
        if (persistenceMetricsMbeanName == null)
            return;

        assert !U.IGNITE_MBEANS_DISABLED;

        try {
            cctx.kernalContext().config().getMBeanServer().unregisterMBean(persistenceMetricsMbeanName);

            persistenceMetricsMbeanName = null;
        }
        catch (Throwable e) {
            U.error(log, "Failed to unregister " + MBEAN_NAME + " MBean.", e);
        }
    }

    /** {@inheritDoc} */
    @Override protected IgniteOutClosure<Float> fillFactorProvider(final DataRegionConfiguration dataRegCfg) {
        if (!dataRegCfg.isPersistenceEnabled())
            return super.fillFactorProvider(dataRegCfg);

        final String dataRegName = dataRegCfg.getName();

        return new IgniteOutClosure<Float>() {
            @Override public Float apply() {
                long loadSize = 0L;
                long totalSize = 0L;

                for (CacheGroupContext grpCtx : cctx.cache().cacheGroups()) {
                    if (!grpCtx.dataRegion().config().getName().equals(dataRegName))
                        continue;

                    assert grpCtx.offheap() instanceof GridCacheOffheapManager;

                    T2<Long, Long> fillFactor = ((GridCacheOffheapManager)grpCtx.offheap()).fillFactor();

                    loadSize += fillFactor.get1();
                    totalSize += fillFactor.get2();
                }

                if (totalSize == 0)
                    return (float)0;

                return (float)loadSize / totalSize;
            }
        };
    }

    /** {@inheritDoc} */
    @Override public void readCheckpointAndRestoreMemory(
        List<DynamicCacheDescriptor> cachesToStart
    ) throws IgniteCheckedException {
        assert !cctx.localNode().isClient();

        checkpointReadLock();

        try {
            if (!F.isEmpty(cachesToStart)) {
                for (DynamicCacheDescriptor desc : cachesToStart) {
                    if (CU.affinityNode(cctx.localNode(), desc.cacheConfiguration().getNodeFilter()))
                        storeMgr.initializeForCache(desc.groupDescriptor(), new StoredCacheData(desc.cacheConfiguration()));
                }
            }

            CheckpointStatus status = readCheckpointStatus();

            cctx.pageStore().initializeForMetastorage();

            metaStorage = new MetaStorage(cctx.wal(), dataRegionMap.get(METASTORE_DATA_REGION_NAME),
                (DataRegionMetricsImpl)memMetricsMap.get(METASTORE_DATA_REGION_NAME));

            WALPointer restore = restoreMemory(status);

            // First, bring memory to the last consistent checkpoint state if needed.
            // This method should return a pointer to the last valid record in the WAL.

            cctx.wal().resumeLogging(restore);

            WALPointer ptr = cctx.wal().log(new MemoryRecoveryRecord(U.currentTimeMillis()));

            if (ptr != null) {
                cctx.wal().fsync(ptr);

                nodeStart(ptr);
            }

            metaStorage.init(this);

            notifyMetastorageReadyForReadWrite();
        }
        catch (StorageException e) {
            throw new IgniteCheckedException(e);
        }
        finally {
            checkpointReadUnlock();
        }
    }

    /**
     * @param ptr Memory recovery wal pointer.
     */
    private void nodeStart(WALPointer ptr) throws IgniteCheckedException {
        FileWALPointer p = (FileWALPointer)ptr;

        String fileName = U.currentTimeMillis() + "-node-started.bin";

        ByteBuffer buf = ByteBuffer.allocate(20);
        buf.order(ByteOrder.nativeOrder());

        try (FileChannel ch = FileChannel.open(
            Paths.get(cpDir.getAbsolutePath(), fileName),
            StandardOpenOption.CREATE_NEW, StandardOpenOption.APPEND)
        ) {
            buf.putLong(p.index());

            buf.putInt(p.fileOffset());

            buf.putInt(p.length());

            buf.flip();

            ch.write(buf);

            buf.clear();

            ch.force(true);
        }
        catch (IOException e) {
            throw new IgniteCheckedException(e);
        }
    }

    /**
     *
     */
    public List<T2<Long, WALPointer>> nodeStartedPointers() throws IgniteCheckedException {
        List<T2<Long, WALPointer>> res = new ArrayList<>();

        File[] files = cpDir.listFiles(NODE_STARTED_FILE_FILTER);

        Arrays.sort(files, new Comparator<File>() {
            @Override public int compare(File o1, File o2) {
                String n1 = o1.getName();
                String n2 = o2.getName();

                Long ts1 = Long.valueOf(n1.substring(0, n1.length() - NODE_STARTED_FILE_NAME_SUFFIX.length()));
                Long ts2 = Long.valueOf(n2.substring(0, n2.length() - NODE_STARTED_FILE_NAME_SUFFIX.length()));

                if (ts1 == ts2)
                    return 0;
                else if (ts1 < ts2)
                    return -1;
                else
                    return 1;
            }
        });

        ByteBuffer buf = ByteBuffer.allocate(20);
        buf.order(ByteOrder.nativeOrder());

        for (File f : files){
            String name = f.getName();

            Long ts = Long.valueOf(name.substring(0, name.length() - NODE_STARTED_FILE_NAME_SUFFIX.length()));

            try (FileChannel ch = FileChannel.open(f.toPath(), READ)) {
                ch.read(buf);

                buf.flip();

                FileWALPointer ptr = new FileWALPointer(
                    buf.getLong(), buf.getInt(), buf.getInt());

                res.add(new T2<Long, WALPointer>(ts, ptr));

                buf.clear();
            }
            catch (IOException e) {
                throw new IgniteCheckedException("Failed to read node started marker file: " + f.getAbsolutePath(), e);
            }
        }

        return res;
    }

    /** {@inheritDoc} */
    @Override public void lock() throws IgniteCheckedException {
        if (fileLockHolder != null) {
            if (log.isDebugEnabled())
                log.debug("Try to capture file lock [nodeId=" +
                    cctx.localNodeId() + " path=" + fileLockHolder.lockPath() + "]");

            fileLockHolder.tryLock(lockWaitTime);
        }
    }

    /** {@inheritDoc} */
    @Override public void unLock() {
        if (fileLockHolder != null) {
            if (log.isDebugEnabled())
                log.debug("Release file lock [nodeId=" +
                    cctx.localNodeId() + " path=" + fileLockHolder.lockPath() + "]");

            fileLockHolder.release();
        }
    }

    /** {@inheritDoc} */
    @Override protected void onKernalStop0(boolean cancel) {
        checkpointLock.writeLock().lock();

        try {
            stopping = true;
        }
        finally {
            checkpointLock.writeLock().unlock();
        }

        shutdownCheckpointer(cancel);

        lsnrs.clear();

        super.onKernalStop0(cancel);

        if (!cctx.kernalContext().clientNode()) {
            unLock();

            if (fileLockHolder != null)
                fileLockHolder.close();
        }

        unRegistrateMetricsMBean();
    }

    /** */
    private long[] calculateFragmentSizes(int concLvl, long cacheSize, long chpBufSize) {
        if (concLvl < 2)
            concLvl = Runtime.getRuntime().availableProcessors();

        long fragmentSize = cacheSize / concLvl;

        if (fragmentSize < 1024 * 1024)
            fragmentSize = 1024 * 1024;

        long[] sizes = new long[concLvl + 1];

        for (int i = 0; i < concLvl; i++)
            sizes[i] = fragmentSize;

        sizes[concLvl] = chpBufSize;

        return sizes;
    }

    /** {@inheritDoc} */
    @Override protected PageMemory createPageMemory(
        DirectMemoryProvider memProvider,
        DataStorageConfiguration memCfg,
        DataRegionConfiguration plcCfg,
        DataRegionMetricsImpl memMetrics,
        final boolean trackable
    ) {
        if (!plcCfg.isPersistenceEnabled())
            return super.createPageMemory(memProvider, memCfg, plcCfg, memMetrics, trackable);

        memMetrics.persistenceEnabled(true);

        long cacheSize = plcCfg.getMaxSize();

        // Checkpoint buffer size can not be greater than cache size, it does not make sense.
        long chpBufSize = checkpointBufferSize(plcCfg);

        if (chpBufSize > cacheSize) {
            U.quietAndInfo(log,
                "Configured checkpoint page buffer size is too big, setting to the max region size [size="
                    + U.readableSize(cacheSize, false) + ",  memPlc=" + plcCfg.getName() + ']');

            chpBufSize = cacheSize;
        }

        boolean writeThrottlingEnabled = persistenceCfg.isWriteThrottlingEnabled();

        if (IgniteSystemProperties.getBoolean(IgniteSystemProperties.IGNITE_OVERRIDE_WRITE_THROTTLING_ENABLED, false))
            writeThrottlingEnabled = true;

        GridInClosure3X<Long, FullPageId, PageMemoryEx> changeTracker;

        if (trackable)
            changeTracker = new GridInClosure3X<Long, FullPageId, PageMemoryEx>() {
                @Override public void applyx(
                    Long page,
                    FullPageId fullId,
                    PageMemoryEx pageMem
                ) throws IgniteCheckedException {
                    if (trackable)
                        snapshotMgr.onChangeTrackerPage(page, fullId, pageMem);
                }
            };
        else
            changeTracker = null;

        PageMemoryImpl pageMem = new PageMemoryImpl(
            memProvider,
            calculateFragmentSizes(
                memCfg.getConcurrencyLevel(),
                cacheSize,
                chpBufSize
            ),
            cctx,
            memCfg.getPageSize(),
            new GridInClosure3X<FullPageId, ByteBuffer, Integer>() {
                @Override public void applyx(
                    FullPageId fullId,
                    ByteBuffer pageBuf,
                    Integer tag
                ) throws IgniteCheckedException {
                    // First of all, write page to disk.
                    storeMgr.write(fullId.groupId(), fullId.pageId(), pageBuf, tag);

                    // Only after write we can write page into snapshot.
                    snapshotMgr.flushDirtyPageHandler(fullId, pageBuf, tag);
                }
            },
            changeTracker,
            this,
            memMetrics,
            writeThrottlingEnabled
        );

        memMetrics.pageMemory(pageMem);

        return pageMem;
    }

    /** {@inheritDoc} */
    @Override protected void checkRegionEvictionProperties(DataRegionConfiguration regCfg, DataStorageConfiguration dbCfg)
        throws IgniteCheckedException {
        if (!regCfg.isPersistenceEnabled())
            super.checkRegionEvictionProperties(regCfg, dbCfg);

        if (regCfg.getPageEvictionMode() != DataPageEvictionMode.DISABLED)
            U.warn(log, "Page eviction mode set for [" + regCfg.getName() + "] data will have no effect" +
                " because the oldest pages are evicted automatically if Ignite persistence is enabled.");
    }

    /** {@inheritDoc} */
    @Override protected void checkPageSize(DataStorageConfiguration memCfg) {
        if (memCfg.getPageSize() == 0) {
            try {
                assert cctx.pageStore() instanceof FilePageStoreManager :
                    "Invalid page store manager was created: " + cctx.pageStore();

                Path anyIdxPartFile = IgniteUtils.searchFileRecursively(
                    ((FilePageStoreManager)cctx.pageStore()).workDir().toPath(), FilePageStoreManager.INDEX_FILE_NAME);

                if (anyIdxPartFile != null) {
                    memCfg.setPageSize(resolvePageSizeFromPartitionFile(anyIdxPartFile));

                    return;
                }
            }
            catch (IgniteCheckedException | IOException | IllegalArgumentException e) {
                U.quietAndWarn(log, "Attempt to resolve pageSize from store files failed: " + e.getMessage());

                U.quietAndWarn(log, "Default page size will be used: " + DataStorageConfiguration.DFLT_PAGE_SIZE + " bytes");
            }

            memCfg.setPageSize(DataStorageConfiguration.DFLT_PAGE_SIZE);
        }
    }

    /**
     * @param partFile Partition file.
     */
    private int resolvePageSizeFromPartitionFile(Path partFile) throws IOException, IgniteCheckedException {
        try (FileIO fileIO = persistenceCfg.getFileIOFactory().create(partFile.toFile())) {
            int minimalHdr = FilePageStore.HEADER_SIZE;

            if (fileIO.size() < minimalHdr)
                throw new IgniteCheckedException("Partition file is too small: " + partFile);

            ByteBuffer hdr = ByteBuffer.allocate(minimalHdr).order(ByteOrder.LITTLE_ENDIAN);

            while (hdr.remaining() > 0)
                fileIO.read(hdr);

            hdr.rewind();

            hdr.getLong(); // Read signature.

            hdr.getInt(); // Read version.

            hdr.get(); // Read type.

            int pageSize = hdr.getInt();

            if (pageSize == 2048) {
                U.quietAndWarn(log, "You are currently using persistent store with 2K pages (DataStorageConfiguration#" +
                    "pageSize). If you use SSD disk, consider migrating to 4K pages for better IO performance.");
            }

            return pageSize;
        }
    }

    /**
     * @param cancel Cancel flag.
     */
    @SuppressWarnings("unused")
    private void shutdownCheckpointer(boolean cancel) {
        Checkpointer cp = checkpointer;

        if (cp != null) {
            if (cancel)
                cp.shutdownNow();
            else
                cp.cancel();

            try {
                U.join(cp);

                checkpointer = null;
            }
            catch (IgniteInterruptedCheckedException ignore) {
                U.warn(log, "Was interrupted while waiting for checkpointer shutdown, " +
                    "will not wait for checkpoint to finish.");

                cp.shutdownNow();

                while (true) {
                    try {
                        U.join(cp);

                        checkpointer = null;

                        cp.scheduledCp.cpFinishFut.onDone(
                            new NodeStoppingException("Checkpointer is stopped during node stop."));

                        break;
                    }
                    catch (IgniteInterruptedCheckedException ignored) {
                        //Ignore
                    }
                }

                Thread.currentThread().interrupt();
            }
        }

        if (asyncRunner != null) {
            asyncRunner.shutdownNow();

            try {
                asyncRunner.awaitTermination(2, TimeUnit.MINUTES);
            }
            catch (InterruptedException ignore) {
                Thread.currentThread().interrupt();
            }
        }
    }

    /** {@inheritDoc} */
    @Override public void beforeExchange(GridDhtPartitionsExchangeFuture fut) throws IgniteCheckedException {
        DiscoveryEvent discoEvt = fut.firstEvent();

        boolean joinEvt = discoEvt.type() == EventType.EVT_NODE_JOINED;

        boolean locNode = discoEvt.eventNode().isLocal();

        boolean isSrvNode = !cctx.kernalContext().clientNode();

        boolean clusterInTransitionStateToActive = fut.activateCluster();

        // Before local node join event.
        if (clusterInTransitionStateToActive || (joinEvt && locNode && isSrvNode))
            restoreState();

        if (cctx.kernalContext().query().moduleEnabled()) {
            for (final GridCacheContext cacheCtx : (Collection<GridCacheContext>)cctx.cacheContexts()) {
                if (cacheCtx.startTopologyVersion().equals(fut.initialVersion()) &&
                    !cctx.pageStore().hasIndexStore(cacheCtx.groupId()) && cacheCtx.affinityNode()) {
                    final int cacheId = cacheCtx.cacheId();

                    final IgniteInternalFuture<?> rebuildFut = cctx.kernalContext().query()
                        .rebuildIndexesFromHash(Collections.singletonList(cacheCtx.cacheId()));

                    idxRebuildFuts.put(cacheId, rebuildFut);

                    rebuildFut.listen(new CI1<IgniteInternalFuture>() {
                        @Override public void apply(IgniteInternalFuture igniteInternalFut) {
                            idxRebuildFuts.remove(cacheId, rebuildFut);

                            CacheConfiguration ccfg = cacheCtx.config();

                            if (ccfg != null) {
                                log().info("Finished indexes rebuilding for cache: [name=" + ccfg.getName()
                                    + ", grpName=" + ccfg.getGroupName());
                            }
                        }
                    });
                }
            }
        }
    }

    /** {@inheritDoc} */
    @Nullable @Override public IgniteInternalFuture indexRebuildFuture(int cacheId) {
        return idxRebuildFuts.get(cacheId);
    }

    /** {@inheritDoc} */
    @Override public void onCacheGroupsStopped(
        Collection<IgniteBiTuple<CacheGroupContext, Boolean>> stoppedGrps
    ) {
        Map<PageMemoryEx, Collection<Integer>> destroyed = new HashMap<>();

        for (IgniteBiTuple<CacheGroupContext, Boolean> tup : stoppedGrps) {
            CacheGroupContext gctx = tup.get1();

            if (!gctx.persistenceEnabled())
                continue;

            snapshotMgr.onCacheGroupStop(gctx);

            PageMemoryEx pageMem = (PageMemoryEx)gctx.dataRegion().pageMemory();

            Collection<Integer> grpIds = destroyed.get(pageMem);

            if (grpIds == null) {
                grpIds = new HashSet<>();

                destroyed.put(pageMem, grpIds);
            }

            grpIds.add(tup.get1().groupId());

            pageMem.onCacheGroupDestroyed(tup.get1().groupId());
        }

        Collection<IgniteInternalFuture<Void>> clearFuts = new ArrayList<>(destroyed.size());

        for (Map.Entry<PageMemoryEx, Collection<Integer>> entry : destroyed.entrySet()) {
            final Collection<Integer> grpIds = entry.getValue();

            clearFuts.add(entry.getKey().clearAsync(new P3<Integer, Long, Integer>() {
                @Override public boolean apply(Integer grpId, Long pageId, Integer tag) {
                    return grpIds.contains(grpId);
                }
            }, false));
        }

        for (IgniteInternalFuture<Void> clearFut : clearFuts) {
            try {
                clearFut.get();
            }
            catch (IgniteCheckedException e) {
                log.error("Failed to clear page memory", e);
            }
        }

        if (cctx.pageStore() != null) {
            for (IgniteBiTuple<CacheGroupContext, Boolean> tup : stoppedGrps) {
                CacheGroupContext grp = tup.get1();

                if (grp.affinityNode()) {
                    try {
                        cctx.pageStore().shutdownForCacheGroup(grp, tup.get2());
                    }
                    catch (IgniteCheckedException e) {
                        U.error(log, "Failed to gracefully clean page store resources for destroyed cache " +
                            "[cache=" + grp.cacheOrGroupName() + "]", e);
                    }
                }
            }
        }
    }

    /**
     * Gets the checkpoint read lock. While this lock is held, checkpoint thread will not acquireSnapshotWorker memory
     * state.
     */
    @SuppressWarnings("LockAcquiredButNotSafelyReleased")
    @Override public void checkpointReadLock() {
        if (checkpointLock.writeLock().isHeldByCurrentThread())
            return;

        for (; ; ) {
            checkpointLock.readLock().lock();

            if (stopping) {
                checkpointLock.readLock().unlock();

                throw new RuntimeException("Failed to perform cache update: node is stopping.");
            }

            if (safeToUpdatePageMemories() || checkpointLock.getReadHoldCount() > 1)
                break;
            else {
                checkpointLock.readLock().unlock();

                try {
                    checkpointer.wakeupForCheckpoint(0, "too many dirty pages").cpBeginFut.getUninterruptibly();
                }
                catch (IgniteCheckedException e) {
                    throw new IgniteException("Failed to wait for checkpoint begin.", e);
                }
            }
        }

        if (ASSERTION_ENABLED)
            CHECKPOINT_LOCK_HOLD_COUNT.set(CHECKPOINT_LOCK_HOLD_COUNT.get() + 1);
    }

    /** {@inheritDoc} */
    @Override public boolean checkpointLockIsHeldByThread() {
        return !ASSERTION_ENABLED ||
            checkpointLock.isWriteLockedByCurrentThread() ||
            CHECKPOINT_LOCK_HOLD_COUNT.get() > 0;
    }

    /**
     * @return {@code true} if all PageMemory instances are safe to update.
     */
    private boolean safeToUpdatePageMemories() {
        Collection<DataRegion> memPlcs = context().database().dataRegions();

        if (memPlcs == null)
            return true;

        for (DataRegion memPlc : memPlcs) {
            if (!memPlc.config().isPersistenceEnabled())
                continue;

            PageMemoryEx pageMemEx = (PageMemoryEx)memPlc.pageMemory();

            if (!pageMemEx.safeToUpdate())
                return false;
        }

        return true;
    }

    /**
     * Releases the checkpoint read lock.
     */
    @Override public void checkpointReadUnlock() {
        if (checkpointLock.writeLock().isHeldByCurrentThread())
            return;

        checkpointLock.readLock().unlock();

        if (checkpointer != null) {
            Collection<DataRegion> dataRegs = context().database().dataRegions();

            if (dataRegs != null) {
                for (DataRegion dataReg : dataRegs) {
                    if (!dataReg.config().isPersistenceEnabled())
                        continue;

                    PageMemoryEx mem = (PageMemoryEx)dataReg.pageMemory();

                    if (mem != null && !mem.safeToUpdate()) {
                        checkpointer.wakeupForCheckpoint(0, "too many dirty pages");

                        break;
                    }
                }
            }
        }

        if (ASSERTION_ENABLED)
            CHECKPOINT_LOCK_HOLD_COUNT.set(CHECKPOINT_LOCK_HOLD_COUNT.get() - 1);
    }

    /**
     * @throws IgniteCheckedException If failed to restore database status from WAL.
     */
    private void restoreState() throws IgniteCheckedException {
        try {
            CheckpointStatus status = readCheckpointStatus();

            checkpointReadLock();

            try {
                applyLastUpdates(status, false);
            }
            finally {
                checkpointReadUnlock();
            }

            snapshotMgr.restoreState();

            checkpointer = new Checkpointer(cctx.igniteInstanceName(), "db-checkpoint-thread", log);

            new IgniteThread(cctx.igniteInstanceName(), "db-checkpoint-thread", checkpointer).start();

            CheckpointProgressSnapshot chp = checkpointer.wakeupForCheckpoint(0, "node started");

            if (chp != null)
                chp.cpBeginFut.get();
        }
        catch (StorageException e) {
            throw new IgniteCheckedException(e);
        }
    }

    /** {@inheritDoc} */
    @Override public synchronized Map<Integer, Map<Integer, Long>> reserveHistoryForExchange() {
        assert reservedForExchange == null : reservedForExchange;

        reservedForExchange = new HashMap<>();

        for (CacheGroupContext grp : cctx.cache().cacheGroups()) {
            if (grp.isLocal())
                continue;

            for (GridDhtLocalPartition part : grp.topology().currentLocalPartitions()) {
                if (part.state() != GridDhtPartitionState.OWNING || part.dataStore().fullSize() <= walRebalanceThreshold)
                    continue;

                CheckpointEntry cpEntry = searchCheckpointEntry(grp.groupId(), part.id(), null);

                try {
                    if (cpEntry != null && cctx.wal().reserve(cpEntry.cpMark)) {
                        Map<Integer, T2<Long, WALPointer>> cacheMap = reservedForExchange.get(grp.groupId());

                        if (cacheMap == null) {
                            cacheMap = new HashMap<>();

                            reservedForExchange.put(grp.groupId(), cacheMap);
                        }

                        cacheMap.put(part.id(), new T2<>(cpEntry.partitionCounter(grp.groupId(), part.id()), cpEntry.cpMark));
                    }
                }
                catch (IgniteCheckedException ex) {
                    U.error(log, "Error while trying to reserve history", ex);
                }
            }
        }

        Map<Integer, Map<Integer, Long>> resMap = new HashMap<>();

        for (Map.Entry<Integer, Map<Integer, T2<Long, WALPointer>>> e : reservedForExchange.entrySet()) {
            Map<Integer, Long> cacheMap = new HashMap<>();

            for (Map.Entry<Integer, T2<Long, WALPointer>> e0 : e.getValue().entrySet())
                cacheMap.put(e0.getKey(), e0.getValue().get1());

            resMap.put(e.getKey(), cacheMap);
        }

        return resMap;
    }

    /** {@inheritDoc} */
    @Override public synchronized void releaseHistoryForExchange() {
        if (reservedForExchange == null)
            return;

        for (Map.Entry<Integer, Map<Integer, T2<Long, WALPointer>>> e : reservedForExchange.entrySet()) {
            for (Map.Entry<Integer, T2<Long, WALPointer>> e0 : e.getValue().entrySet()) {
                try {
                    cctx.wal().release(e0.getValue().get2());
                }
                catch (IgniteCheckedException ex) {
                    U.error(log, "Could not release history lock", ex);
                }
            }
        }

        reservedForExchange = null;
    }

    /** {@inheritDoc} */
    @Override public boolean reserveHistoryForPreloading(int grpId, int partId, long cntr) {
        CheckpointEntry cpEntry = searchCheckpointEntry(grpId, partId, cntr);

        if (cpEntry == null)
            return false;

        WALPointer ptr = cpEntry.cpMark;

        if (ptr == null)
            return false;

        boolean reserved;

        try {
            reserved = cctx.wal().reserve(ptr);
        }
        catch (IgniteCheckedException e) {
            U.error(log, "Error while trying to reserve history", e);

            reserved = false;
        }

        if (reserved)
            reservedForPreloading.put(new T2<>(grpId, partId), new T2<>(cntr, ptr));

        return reserved;
    }

    /** {@inheritDoc} */
    @Override public void releaseHistoryForPreloading() {
        for (Map.Entry<T2<Integer, Integer>, T2<Long, WALPointer>> e : reservedForPreloading.entrySet()) {
            try {
                cctx.wal().release(e.getValue().get2());
            }
            catch (IgniteCheckedException ex) {
                U.error(log, "Could not release WAL reservation", ex);

                throw new IgniteException(ex);
            }
        }

        reservedForPreloading.clear();
    }

    /**
     * For debugging only. TODO: remove.
     */
    public Map<T2<Integer, Integer>, T2<Long, WALPointer>> reservedForPreloading() {
        return reservedForPreloading;
    }

    /**
     *
     */
    @Nullable @Override public IgniteInternalFuture wakeupForCheckpoint(String reason) {
        Checkpointer cp = checkpointer;

        if (cp != null)
            return cp.wakeupForCheckpoint(0, reason).cpBeginFut;

        return null;
    }

    /** {@inheritDoc} */
    @Override public void waitForCheckpoint(String reason) throws IgniteCheckedException {
        Checkpointer cp = checkpointer;

        if (cp == null)
            return;

        CheckpointProgressSnapshot progSnapshot = cp.wakeupForCheckpoint(0, reason);

        IgniteInternalFuture fut1 = progSnapshot.cpFinishFut;

        fut1.get();

        if (!progSnapshot.started)
            return;

        IgniteInternalFuture fut2 = cp.wakeupForCheckpoint(0, reason).cpFinishFut;

        assert fut1 != fut2;

        fut2.get();
    }

    /** {@inheritDoc} */
    @Override public IgniteInternalFuture doCheckpoint(String reason) throws IgniteCheckedException {
        Checkpointer cp = checkpointer;

        if (cp == null)
            throw new IgniteCheckedException("Checkpointer missed");

        CheckpointProgressSnapshot progSnapshot = cp.wakeupForCheckpoint(0, reason);

        while (progSnapshot.started)
            progSnapshot = cp.wakeupForCheckpoint(0, reason);

        return progSnapshot.cpFinishFut;
    }

    /**
     * Tries to search for a WAL pointer for the given partition counter start.
     *
     * @param grpId Cache group ID.
     * @param part Partition ID.
     * @param partCntrSince Partition counter or {@code null} to search for minimal counter.
     * @return Checkpoint entry or {@code null} if failed to search.
     */
    @Nullable public WALPointer searchPartitionCounter(int grpId, int part, @Nullable Long partCntrSince) {
        CheckpointEntry entry = searchCheckpointEntry(grpId, part, partCntrSince);

        if (entry == null)
            return null;

        return entry.cpMark;
    }

    /**
     * Tries to search for a WAL pointer for the given partition counter start.
     *
     * @param grpId Cache group ID.
     * @param part Partition ID.
     * @param partCntrSince Partition counter or {@code null} to search for minimal counter.
     * @return Checkpoint entry or {@code null} if failed to search.
     */
    @Nullable private CheckpointEntry searchCheckpointEntry(int grpId, int part, @Nullable Long partCntrSince) {
        boolean hasGap = false;
        CheckpointEntry first = null;

        for (Long cpTs : checkpointHist.checkpoints()) {
            try {
                CheckpointEntry entry = checkpointHist.entry(cpTs);

                Long foundCntr = entry.partitionCounter(grpId, part);

                if (foundCntr != null) {
                    if (partCntrSince == null) {
                        if (hasGap) {
                            first = entry;

                            hasGap = false;
                        }

                        if (first == null)
                            first = entry;
                    }
                    else if (foundCntr <= partCntrSince) {
                        first = entry;

                        hasGap = false;
                    }
                    else
                        return hasGap ? null : first;
                }
                else
                    hasGap = true;
            }
            catch (IgniteCheckedException ignore) {
                // Treat exception the same way as a gap.
                hasGap = true;
            }
        }

        return hasGap ? null : first;
    }

    /**
     * @return Checkpoint history. For tests only.
     */
    public CheckpointHistory checkpointHistory() {
        return checkpointHist;
    }

    /**
     * @return Checkpoint directory.
     */
    public File checkpointDirectory() {
        return cpDir;
    }

    /**
     * @param lsnr Listener.
     */
    public void addCheckpointListener(DbCheckpointListener lsnr) {
        lsnrs.add(lsnr);
    }

    /**
     * @param lsnr Listener.
     */
    public void removeCheckpointListener(DbCheckpointListener lsnr) {
        lsnrs.remove(lsnr);
    }

    /**
     * @return Read checkpoint status.
     * @throws IgniteCheckedException If failed to read checkpoint status page.
     */
    @SuppressWarnings("TooBroadScope")
    private CheckpointStatus readCheckpointStatus() throws IgniteCheckedException {
        long lastStartTs = 0;
        long lastEndTs = 0;

        UUID startId = CheckpointStatus.NULL_UUID;
        UUID endId = CheckpointStatus.NULL_UUID;

        File startFile = null;
        File endFile = null;

        WALPointer startPtr = CheckpointStatus.NULL_PTR;
        WALPointer endPtr = CheckpointStatus.NULL_PTR;

        File dir = cpDir;

        if (!dir.exists()) {
            // TODO: remove excessive logging after GG-12116 fix.
            File[] files = dir.listFiles();

            if (files != null && files.length > 0) {
                log.warning("Read checkpoint status: cpDir.exists() is false, cpDir.listFiles() is: " +
                    Arrays.toString(files));
            }

            if (Files.exists(dir.toPath()))
                log.warning("Read checkpoint status: cpDir.exists() is false, Files.exists(cpDir) is true.");

            if (log.isInfoEnabled())
                log.info("Read checkpoint status: checkpoint directory is not found.");

            return new CheckpointStatus(0, startId, startPtr, endId, endPtr);
        }

        File[] files = dir.listFiles();

        for (File file : files) {
            Matcher matcher = CP_FILE_NAME_PATTERN.matcher(file.getName());

            if (matcher.matches()) {
                long ts = Long.parseLong(matcher.group(1));
                UUID id = UUID.fromString(matcher.group(2));
                CheckpointEntryType type = CheckpointEntryType.valueOf(matcher.group(3));

                if (type == CheckpointEntryType.START && ts > lastStartTs) {
                    lastStartTs = ts;
                    startId = id;
                    startFile = file;
                }
                else if (type == CheckpointEntryType.END && ts > lastEndTs) {
                    lastEndTs = ts;
                    endId = id;
                    endFile = file;
                }
            }
        }

        ByteBuffer buf = ByteBuffer.allocate(20);
        buf.order(ByteOrder.nativeOrder());

        if (startFile != null)
            startPtr = readPointer(startFile, buf);

        if (endFile != null)
            endPtr = readPointer(endFile, buf);

        if (log.isInfoEnabled())
            log.info("Read checkpoint status [startMarker=" + startFile + ", endMarker=" + endFile + ']');

        return new CheckpointStatus(lastStartTs, startId, startPtr, endId, endPtr);
    }

    /**
     * Loads WAL pointer from CP file
     *
     * @param cpMarkerFile Checkpoint mark file.
     * @return WAL pointer.
     * @throws IgniteCheckedException If failed to read mark file.
     */
    private WALPointer readPointer(File cpMarkerFile, ByteBuffer buf) throws IgniteCheckedException {
        buf.position(0);

        try (FileChannel ch = FileChannel.open(cpMarkerFile.toPath(), READ)) {
            ch.read(buf);

            buf.flip();

            return new FileWALPointer(buf.getLong(), buf.getInt(), buf.getInt());
        }
        catch (IOException e) {
            throw new IgniteCheckedException("Failed to read checkpoint pointer from marker file: " +
                cpMarkerFile.getAbsolutePath(), e);
        }
    }

    /**
     * @param status Checkpoint status.
     */
    private WALPointer restoreMemory(CheckpointStatus status) throws IgniteCheckedException {
        return restoreMemory(status, false, (PageMemoryEx)metaStorage.pageMemory());
    }

    /**
     * @param status Checkpoint status.
     * @param storeOnly If {@code True} restores Metastorage only.
     */
    private WALPointer restoreMemory(CheckpointStatus status, boolean storeOnly,
        PageMemoryEx storePageMem) throws IgniteCheckedException {
        assert !storeOnly || storePageMem != null;

        if (log.isInfoEnabled())
            log.info("Checking memory state [lastValidPos=" + status.endPtr + ", lastMarked="
                + status.startPtr + ", lastCheckpointId=" + status.cpStartId + ']');

        boolean apply = status.needRestoreMemory();

        if (apply) {
            U.quietAndWarn(log, "Ignite node stopped in the middle of checkpoint. Will restore memory state and " +
                "finish checkpoint on node start.");

            cctx.pageStore().beginRecover();
        }
        else
            cctx.wal().allowCompressionUntil(status.startPtr);

        long start = U.currentTimeMillis();
        int applied = 0;
        WALPointer lastRead = null;

        Collection<Integer> ignoreGrps = cctx.pageStore().walDisabledGroups();

        try (WALIterator it = cctx.wal().replay(status.endPtr)) {
            while (it.hasNextX()) {
                IgniteBiTuple<WALPointer, WALRecord> tup = it.nextX();

                WALRecord rec = tup.get2();

                lastRead = tup.get1();

                switch (rec.type()) {
                    case CHECKPOINT_RECORD:
                        CheckpointRecord cpRec = (CheckpointRecord)rec;

                        // We roll memory up until we find a checkpoint start record registered in the status.
                        if (F.eq(cpRec.checkpointId(), status.cpStartId)) {
                            log.info("Found last checkpoint marker [cpId=" + cpRec.checkpointId() +
                                ", pos=" + tup.get1() + ']');

                            apply = false;
                        }
                        else if (!F.eq(cpRec.checkpointId(), status.cpEndId))
                            U.warn(log, "Found unexpected checkpoint marker, skipping [cpId=" + cpRec.checkpointId() +
                                ", expCpId=" + status.cpStartId + ", pos=" + tup.get1() + ']');

                        break;

                    case PAGE_RECORD:
                        if (apply) {
                            PageSnapshot pageRec = (PageSnapshot)rec;

                            // Here we do not require tag check because we may be applying memory changes after
                            // several repetitive restarts and the same pages may have changed several times.
                            int grpId = pageRec.fullPageId().groupId();
<<<<<<< HEAD

                            if (!ignoreGrps.contains(grpId)) {
                                long pageId = pageRec.fullPageId().pageId();
=======

                            if (storeOnly && grpId != METASTORAGE_CACHE_ID)
                                continue;

                            long pageId = pageRec.fullPageId().pageId();

                            PageMemoryEx pageMem = grpId == METASTORAGE_CACHE_ID ? storePageMem : getPageMemoryForCacheGroup(grpId);
>>>>>>> e7e0f5ab

                                PageMemoryEx pageMem = getPageMemoryForCacheGroup(grpId);

                                long page = pageMem.acquirePage(grpId, pageId, true);

                                try {
                                    long pageAddr = pageMem.writeLock(grpId, pageId, page);

                                    try {
                                        PageUtils.putBytes(pageAddr, 0, pageRec.pageData());
                                    }
                                    finally {
                                        pageMem.writeUnlock(grpId, pageId, page, null, true, true);
                                    }
                                }
                                finally {
                                    pageMem.releasePage(grpId, pageId, page);
                                }

                                applied++;
                            }
                        }

                        break;

                    case PARTITION_DESTROY:
                        if (apply) {
                            PartitionDestroyRecord destroyRec = (PartitionDestroyRecord)rec;

                            final int gId = destroyRec.groupId();
<<<<<<< HEAD

                            if (!ignoreGrps.contains(gId)) {
                                final int pId = destroyRec.partitionId();
=======

                            if (storeOnly && gId != METASTORAGE_CACHE_ID)
                                continue;

                            final int pId = destroyRec.partitionId();

                            PageMemoryEx pageMem = gId == METASTORAGE_CACHE_ID ? storePageMem : getPageMemoryForCacheGroup(gId);
>>>>>>> e7e0f5ab

                                PageMemoryEx pageMem = getPageMemoryForCacheGroup(gId);

                                pageMem.clearAsync(new P3<Integer, Long, Integer>() {
                                    @Override public boolean apply(Integer cacheId, Long pageId, Integer tag) {
                                        return cacheId == gId && PageIdUtils.partId(pageId) == pId;
                                    }
                                }, true).get();

                            }
                        }

                        break;

                    default:
                        if (apply && rec instanceof PageDeltaRecord) {
                            PageDeltaRecord r = (PageDeltaRecord)rec;

                            int grpId = r.groupId();
<<<<<<< HEAD

                            if (!ignoreGrps.contains(grpId)) {
                                long pageId = r.pageId();
=======

                            if (storeOnly && grpId != METASTORAGE_CACHE_ID)
                                continue;

                            long pageId = r.pageId();

                            PageMemoryEx pageMem = grpId == METASTORAGE_CACHE_ID ? storePageMem : getPageMemoryForCacheGroup(grpId);
>>>>>>> e7e0f5ab

                                PageMemoryEx pageMem = getPageMemoryForCacheGroup(grpId);

                                // Here we do not require tag check because we may be applying memory changes after
                                // several repetitive restarts and the same pages may have changed several times.
                                long page = pageMem.acquirePage(grpId, pageId, true);

                                try {
                                    long pageAddr = pageMem.writeLock(grpId, pageId, page);

                                    try {
                                        r.applyDelta(pageMem, pageAddr);
                                    }
                                    finally {
                                        pageMem.writeUnlock(grpId, pageId, page, null, true, true);
                                    }
                                }
                                finally {
                                    pageMem.releasePage(grpId, pageId, page);
                                }

                                applied++;
                            }
                        }
                }
            }
        }

        if (storeOnly)
            return null;

        if (status.needRestoreMemory()) {
            if (apply)
                throw new IgniteCheckedException("Failed to restore memory state (checkpoint marker is present " +
                    "on disk, but checkpoint record is missed in WAL) " +
                    "[cpStatus=" + status + ", lastRead=" + lastRead + "]");

            log.info("Finished applying memory changes [changesApplied=" + applied +
                ", time=" + (U.currentTimeMillis() - start) + "ms]");

            if (applied > 0)
                finalizeCheckpointOnRecovery(status.cpStartTs, status.cpStartId, status.startPtr);
        }

        checkpointHist.loadHistory(cpDir);

        return lastRead == null ? null : lastRead.next();
    }

    /**
     * Obtains PageMemory reference from cache descriptor instead of cache context.
     *
     * @param grpId Cache group id.
     * @return PageMemoryEx instance.
     * @throws IgniteCheckedException if no DataRegion is configured for a name obtained from cache descriptor.
     */
    private PageMemoryEx getPageMemoryForCacheGroup(int grpId) throws IgniteCheckedException {
        // TODO IGNITE-5075: cache descriptor can be removed.
        GridCacheSharedContext sharedCtx = context();

        CacheGroupDescriptor desc = sharedCtx.cache().cacheGroupDescriptors().get(grpId);

        if (desc == null)
            throw new IgniteCheckedException("Failed to find cache group descriptor [grpId=" + grpId + ']');

        String memPlcName = desc.config().getDataRegionName();

        return (PageMemoryEx)sharedCtx.database().dataRegion(memPlcName).pageMemory();
    }

    /**
     * Apply update from some iterator and with specific filters.
     *
     * @param it WalIterator.
     * @param recPredicate Wal record filter.
     * @param entryPredicate Entry filter.
     * @param partStates Partition to restore state.
     */
    public void applyUpdatesOnRecovery(
        WALIterator it,
        IgnitePredicate<IgniteBiTuple<WALPointer, WALRecord>> recPredicate,
        IgnitePredicate<DataEntry> entryPredicate,
        Map<T2<Integer, Integer>, T2<Integer, Long>> partStates
    ) throws IgniteCheckedException {
        while (it.hasNextX()) {
            IgniteBiTuple<WALPointer, WALRecord> next = it.nextX();

            WALRecord rec = next.get2();

            if (!recPredicate.apply(next))
                break;

            switch (rec.type()) {
                case DATA_RECORD:
                    checkpointReadLock();

                    try {
                        DataRecord dataRec = (DataRecord) rec;

                        for (DataEntry dataEntry : dataRec.writeEntries()) {
                            if (entryPredicate.apply(dataEntry)) {
                                checkpointReadLock();

                                try {
                                    int cacheId = dataEntry.cacheId();

                                    GridCacheContext cacheCtx = cctx.cacheContext(cacheId);

                                    if (cacheCtx != null)
                                        applyUpdate(cacheCtx, dataEntry);
                                    else if (log != null)
                                        log.warning("Cache (cacheId=" + cacheId + ") is not started, can't apply updates.");
                                }
                                finally {
                                    checkpointReadUnlock();
                                }
                            }
                        }
                    }
                    finally {
                        checkpointReadUnlock();
                    }

                    break;

                default:
                    // Skip other records.
            }
        }

        checkpointReadLock();

        try {
            restorePartitionState(partStates);
        }
        finally {
            checkpointReadUnlock();
        }
    }

    /**
     * @param status Last registered checkpoint status.
     * @throws IgniteCheckedException If failed to apply updates.
     * @throws StorageException If IO exception occurred while reading write-ahead log.
     */
    private void applyLastUpdates(CheckpointStatus status, boolean metastoreOnly) throws IgniteCheckedException {
        if (log.isInfoEnabled())
            log.info("Applying lost cache updates since last checkpoint record [lastMarked="
                + status.startPtr + ", lastCheckpointId=" + status.cpStartId + ']');

        if (!metastoreOnly)
            cctx.kernalContext().query().skipFieldLookup(true);

        long start = U.currentTimeMillis();
        int applied = 0;

        Collection<Integer> ignoreGrps = cctx.pageStore().walDisabledGroups();

        try (WALIterator it = cctx.wal().replay(status.startPtr)) {
            Map<T2<Integer, Integer>, T2<Integer, Long>> partStates = new HashMap<>();

            while (it.hasNextX()) {
                IgniteBiTuple<WALPointer, WALRecord> next = it.nextX();

                WALRecord rec = next.get2();

                switch (rec.type()) {
                    case DATA_RECORD:
                        if (metastoreOnly)
                            continue;

                        DataRecord dataRec = (DataRecord)rec;

                        for (DataEntry dataEntry : dataRec.writeEntries()) {
                            int cacheId = dataEntry.cacheId();

                            int grpId = cctx.cache().cacheDescriptor(cacheId).groupId();

                            if (!ignoreGrps.contains(grpId)) {
                                GridCacheContext cacheCtx = cctx.cacheContext(cacheId);

                                applyUpdate(cacheCtx, dataEntry);

                                applied++;
                            }
                        }

                        break;

                    case PART_META_UPDATE_STATE:
                        if (metastoreOnly)
                            continue;

                        PartitionMetaStateRecord metaStateRecord = (PartitionMetaStateRecord)rec;

                        if (!ignoreGrps.contains(metaStateRecord.groupId())) {
                            partStates.put(new T2<>(metaStateRecord.groupId(), metaStateRecord.partitionId()),
                                new T2<>((int)metaStateRecord.state(), metaStateRecord.updateCounter()));
                        }

                        break;

                    case METASTORE_DATA_RECORD:
                        MetastoreDataRecord metastoreDataRecord = (MetastoreDataRecord)rec;

                        metaStorage.applyUpdate(metastoreDataRecord.key(), metastoreDataRecord.value());

                        break;

                    case META_PAGE_UPDATE_NEXT_SNAPSHOT_ID:
                    case META_PAGE_UPDATE_LAST_SUCCESSFUL_SNAPSHOT_ID:
                    case META_PAGE_UPDATE_LAST_SUCCESSFUL_FULL_SNAPSHOT_ID:
                        if (metastoreOnly)
                            continue;

                        PageDeltaRecord rec0 = (PageDeltaRecord) rec;

                        PageMemoryEx pageMem = getPageMemoryForCacheGroup(rec0.groupId());

                        long page = pageMem.acquirePage(rec0.groupId(), rec0.pageId(), true);

                        try {
                            long addr = pageMem.writeLock(rec0.groupId(), rec0.pageId(), page, true);

                            try {
                                rec0.applyDelta(pageMem, addr);
                            }
                            finally {
                                pageMem.writeUnlock(rec0.groupId(), rec0.pageId(), page, null, true, true);
                            }
                        }
                        finally {
                            pageMem.releasePage(rec0.groupId(), rec0.pageId(), page);
                        }

                        break;

                    default:
                        // Skip other records.
                }
            }

<<<<<<< HEAD
            restorePartitionState(partStates, ignoreGrps);

            for (Integer grpId : cctx.pageStore().walDisabledGroups())
                cctx.pageStore().walEnabled(grpId, true);
=======
            if (!metastoreOnly)
                restorePartitionState(partStates);
>>>>>>> e7e0f5ab
        }
        finally {
            if (!metastoreOnly)
                cctx.kernalContext().query().skipFieldLookup(false);
        }

        if (log.isInfoEnabled())
            log.info("Finished applying WAL changes [updatesApplied=" + applied +
                ", time=" + (U.currentTimeMillis() - start) + "ms]");
    }

    /**
     * @param partStates Partition states.
     * @throws IgniteCheckedException If failed to restore.
     */
    private void restorePartitionState(
        Map<T2<Integer, Integer>, T2<Integer, Long>> partStates,
        Collection<Integer> ignoreGrps
    ) throws IgniteCheckedException {
        for (CacheGroupContext grp : cctx.cache().cacheGroups()) {
            if (grp.isLocal() || !grp.affinityNode() || ignoreGrps.contains(grp.groupId())) {
                // Local cache has no partitions and its states.
                continue;
            }

            if (!grp.dataRegion().config().isPersistenceEnabled())
                continue;

            int grpId = grp.groupId();

            PageMemoryEx pageMem = (PageMemoryEx)grp.dataRegion().pageMemory();

            for (int i = 0; i < grp.affinity().partitions(); i++) {
                T2<Integer, Long> restore = partStates.get(new T2<>(grpId, i));

                if (storeMgr.exists(grpId, i)) {
                    storeMgr.ensure(grpId, i);

                    if (storeMgr.pages(grpId, i) <= 1)
                        continue;

                    GridDhtLocalPartition part = grp.topology().forceCreatePartition(i);

                    assert part != null;

                    // TODO: https://issues.apache.org/jira/browse/IGNITE-6097
                    grp.offheap().onPartitionInitialCounterUpdated(i, 0);

                    checkpointReadLock();

                    try {
                        long partMetaId = pageMem.partitionMetaPageId(grpId, i);
                        long partMetaPage = pageMem.acquirePage(grpId, partMetaId);

                        try {
                            long pageAddr = pageMem.writeLock(grpId, partMetaId, partMetaPage);

                            boolean changed = false;

                            try {
                                PagePartitionMetaIO io = PagePartitionMetaIO.VERSIONS.forPage(pageAddr);

                                if (restore != null) {
                                    int stateId = restore.get1();

                                    io.setPartitionState(pageAddr, (byte)stateId);

                                    changed = updateState(part, stateId);

                                    if (stateId == GridDhtPartitionState.OWNING.ordinal()
                                        || (stateId == GridDhtPartitionState.MOVING.ordinal()

                                        && part.initialUpdateCounter() < restore.get2())) {
                                        part.initialUpdateCounter(restore.get2());

                                        changed = true;
                                    }
                                }
                                else
                                    updateState(part, (int)io.getPartitionState(pageAddr));
                            }
                            finally {
                                pageMem.writeUnlock(grpId, partMetaId, partMetaPage, null, changed);
                            }
                        }
                        finally {
                            pageMem.releasePage(grpId, partMetaId, partMetaPage);
                        }
                    }
                    finally {
                        checkpointReadUnlock();
                    }
                }
                else if (restore != null) {
                    GridDhtLocalPartition part = grp.topology().forceCreatePartition(i);

                    assert part != null;

                    // TODO: https://issues.apache.org/jira/browse/IGNITE-6097
                    grp.offheap().onPartitionInitialCounterUpdated(i, 0);

                    updateState(part, restore.get1());
                }
            }
        }
    }

    /**
     * @param grpCtx Group context.
     * @param partId Partition ID.
     * @return Partition state.
     */
    public GridDhtPartitionState readPartitionState(CacheGroupContext grpCtx, int partId) {
        int grpId = grpCtx.groupId();
        PageMemoryEx pageMem = (PageMemoryEx)grpCtx.dataRegion().pageMemory();

        try {
            if (storeMgr.exists(grpId, partId)) {
                storeMgr.ensure(grpId, partId);

                if (storeMgr.pages(grpId, partId) > 1) {
                    long partMetaId = pageMem.partitionMetaPageId(grpId, partId);
                    long partMetaPage = pageMem.acquirePage(grpId, partMetaId);

                    try {
                        long pageAddr = pageMem.readLock(grpId, partMetaId, partMetaPage);

                        try {
                            if (PageIO.getType(pageAddr) == PageIO.T_PART_META) {
                                PagePartitionMetaIO io = PagePartitionMetaIO.VERSIONS.forPage(pageAddr);

                                GridDhtPartitionState state = GridDhtPartitionState.fromOrdinal((int)io.getPartitionState(pageAddr));

                                if (state == null)
                                    state = GridDhtPartitionState.MOVING;

                                return state;
                            }
                        }
                        finally {
                            pageMem.readUnlock(grpId, partMetaId, partMetaPage);
                        }
                    }
                    finally {
                        pageMem.releasePage(grpId, partMetaId, partMetaPage);
                    }
                }
            }
        }
        catch (IgniteCheckedException e) {
            U.error(log, "Failed to read partition state (will default to MOVING) [grp=" + grpCtx +
                ", partId=" + partId + "]", e);
        }

        return GridDhtPartitionState.MOVING;
    }

    /**
     * Wal truncate callBack.
     *
     * @param highBound WALPointer.
     */
    public void onWalTruncated(WALPointer highBound) {
        checkpointHist.onWalTruncated(highBound);
    }

    /**
     * @param part Partition to restore state for.
     * @param stateId State enum ordinal.
     * @return Updated flag.
     */
    private boolean updateState(GridDhtLocalPartition part, int stateId) {
        if (stateId != -1) {
            GridDhtPartitionState state = GridDhtPartitionState.fromOrdinal(stateId);

            assert state != null;

            part.restoreState(state == GridDhtPartitionState.EVICTED ? GridDhtPartitionState.RENTING : state);

            return true;
        }

        return false;
    }

    /**
     * @param cacheCtx Cache context to apply an update.
     * @param dataEntry Data entry to apply.
     * @throws IgniteCheckedException If failed to restore.
     */
    private void applyUpdate(GridCacheContext cacheCtx, DataEntry dataEntry) throws IgniteCheckedException {
        int partId = dataEntry.partitionId();

        if (partId == -1)
            partId = cacheCtx.affinity().partition(dataEntry.key());

        GridDhtLocalPartition locPart = cacheCtx.topology().forceCreatePartition(partId);

        switch (dataEntry.op()) {
            case CREATE:
            case UPDATE:
                cacheCtx.offheap().update(
                    cacheCtx,
                    dataEntry.key(),
                    dataEntry.value(),
                    dataEntry.writeVersion(),
                    0L,
                    locPart,
                    null);

                if (dataEntry.partitionCounter() != 0)
                    cacheCtx.offheap().onPartitionInitialCounterUpdated(partId, dataEntry.partitionCounter());

                break;

            case DELETE:
                cacheCtx.offheap().remove(cacheCtx, dataEntry.key(), partId, locPart);

                if (dataEntry.partitionCounter() != 0)
                    cacheCtx.offheap().onPartitionInitialCounterUpdated(partId, dataEntry.partitionCounter());

                break;

            case READ:
                // do nothing
                break;

            default:
                throw new IgniteCheckedException("Invalid operation for WAL entry update: " + dataEntry.op());
        }
    }

    /**
     * @throws IgniteCheckedException If failed.
     */
    private void finalizeCheckpointOnRecovery(long cpTs, UUID cpId, WALPointer walPtr) throws IgniteCheckedException {
        assert cpTs != 0;

        ByteBuffer tmpWriteBuf = ByteBuffer.allocateDirect(pageSize());

        long start = System.currentTimeMillis();

        Collection<DataRegion> memPolicies = context().database().dataRegions();

        List<IgniteBiTuple<PageMemory, Collection<FullPageId>>> cpEntities = new ArrayList<>(memPolicies.size());

        for (DataRegion memPlc : memPolicies) {
            if (memPlc.config().isPersistenceEnabled()) {
                PageMemoryEx pageMem = (PageMemoryEx)memPlc.pageMemory();

                cpEntities.add(new IgniteBiTuple<PageMemory, Collection<FullPageId>>(
                    pageMem, (pageMem).beginCheckpoint()));
            }
        }

        tmpWriteBuf.order(ByteOrder.nativeOrder());

        // Identity stores set.
        Collection<PageStore> updStores = new HashSet<>();

        int cpPagesCnt = 0;

        for (IgniteBiTuple<PageMemory, Collection<FullPageId>> e : cpEntities) {
            PageMemoryEx pageMem = (PageMemoryEx)e.get1();

            Collection<FullPageId> cpPages = e.get2();

            cpPagesCnt += cpPages.size();

            for (FullPageId fullId : cpPages) {
                tmpWriteBuf.rewind();

                Integer tag = pageMem.getForCheckpoint(fullId, tmpWriteBuf, null);

                if (tag != null) {
                    tmpWriteBuf.rewind();

                    PageStore store = storeMgr.writeInternal(fullId.groupId(), fullId.pageId(), tmpWriteBuf, tag, true);

                    tmpWriteBuf.rewind();

                    updStores.add(store);
                }
            }
        }

        long written = U.currentTimeMillis();

        for (PageStore updStore : updStores)
            updStore.sync();

        long fsync = U.currentTimeMillis();

        for (IgniteBiTuple<PageMemory, Collection<FullPageId>> e : cpEntities)
            ((PageMemoryEx)e.get1()).finishCheckpoint();

        writeCheckpointEntry(
            tmpWriteBuf,
            cpTs,
            cpId,
            walPtr,
            null,
            CheckpointEntryType.END);

        cctx.pageStore().finishRecover();

        if (log.isInfoEnabled())
            log.info(String.format("Checkpoint finished [cpId=%s, pages=%d, markPos=%s, " +
                    "pagesWrite=%dms, fsync=%dms, total=%dms]",
                cpId,
                cpPagesCnt,
                walPtr,
                written - start,
                fsync - written,
                fsync - start));
    }

    /**
     * @param cpId Checkpoint ID.
     * @param ptr Wal pointer of current checkpoint.
     */
    private CheckpointEntry writeCheckpointEntry(
        ByteBuffer tmpWriteBuf,
        long cpTs,
        UUID cpId,
        WALPointer ptr,
        CheckpointRecord rec,
        CheckpointEntryType type
    ) throws IgniteCheckedException {
        assert ptr instanceof FileWALPointer;

        FileWALPointer filePtr = (FileWALPointer)ptr;

        String fileName = checkpointFileName(cpTs, cpId, type);

        try (FileChannel ch = FileChannel.open(Paths.get(cpDir.getAbsolutePath(), fileName),
            StandardOpenOption.CREATE_NEW, StandardOpenOption.APPEND)) {

            tmpWriteBuf.rewind();

            tmpWriteBuf.putLong(filePtr.index());

            tmpWriteBuf.putInt(filePtr.fileOffset());

            tmpWriteBuf.putInt(filePtr.length());

            tmpWriteBuf.flip();

            ch.write(tmpWriteBuf);

            tmpWriteBuf.clear();

            if (!skipSync)
                ch.force(true);

            return type == CheckpointEntryType.START ?
                new CheckpointEntry(cpTs, ptr, cpId, rec.cacheGroupStates()) : null;
        }
        catch (IOException e) {
            throw new IgniteCheckedException(e);
        }
    }

    /**
     * Counter for written checkpoint pages. Not null only if checkpoint is running.
     */
    public AtomicInteger writtenPagesCounter() {
        return writtenPagesCntr;
    }

    /**
     * @return Number of pages in current checkpoint. If checkpoint is not running, returns 0.
     */
    public int currentCheckpointPagesCount() {
        return currCheckpointPagesCnt;
    }

    /**
     * @param cpTs Checkpoint timestamp.
     * @param cpId Checkpoint ID.
     * @param type Checkpoint type.
     * @return Checkpoint file name.
     */
    private static String checkpointFileName(long cpTs, UUID cpId, CheckpointEntryType type) {
        return cpTs + "-" + cpId + "-" + type + ".bin";
    }

    /**
     *
     */
    @SuppressWarnings("NakedNotify")
    public class Checkpointer extends GridWorker {
        /** Temporary write buffer. */
        private final ByteBuffer tmpWriteBuf;

        /** Next scheduled checkpoint progress. */
        private volatile CheckpointProgress scheduledCp;

        /** Current checkpoint. This field is updated only by checkpoint thread. */
        private volatile CheckpointProgress curCpProgress;

        /** Shutdown now. */
        private volatile boolean shutdownNow;

        /** */
        private long lastCpTs;

        /**
         * @param gridName Grid name.
         * @param name Thread name.
         * @param log Logger.
         */
        protected Checkpointer(@Nullable String gridName, String name, IgniteLogger log) {
            super(gridName, name, log);

            scheduledCp = new CheckpointProgress(U.currentTimeMillis() + checkpointFreq);

            tmpWriteBuf = ByteBuffer.allocateDirect(pageSize());

            tmpWriteBuf.order(ByteOrder.nativeOrder());
        }

        /** {@inheritDoc} */
        @Override protected void body() throws InterruptedException, IgniteInterruptedCheckedException {
            while (!isCancelled()) {
                waitCheckpointEvent();

                GridFutureAdapter<Void> enableChangeApplied = GridCacheDatabaseSharedManager.this.enableChangeApplied;

                if (enableChangeApplied != null) {
                    enableChangeApplied.onDone();

                    GridCacheDatabaseSharedManager.this.enableChangeApplied = null;
                }

                if (checkpointsEnabled)
                    doCheckpoint();
                else {
                    synchronized (this) {
                        scheduledCp.nextCpTs = U.currentTimeMillis() + checkpointFreq;
                    }
                }
            }

            // Final run after the cancellation.
            if (checkpointsEnabled && !shutdownNow)
                doCheckpoint();

            scheduledCp.cpFinishFut.onDone(new NodeStoppingException("Node is stopping."));
        }

        /**
         *
         */
        private CheckpointProgressSnapshot wakeupForCheckpoint(long delayFromNow, String reason) {
            CheckpointProgress sched = scheduledCp;

            long next = U.currentTimeMillis() + delayFromNow;

            if (sched.nextCpTs <= next)
                return new CheckpointProgressSnapshot(sched);

            CheckpointProgressSnapshot ret;

            synchronized (this) {
                sched = scheduledCp;

                if (sched.nextCpTs > next) {
                    sched.reason = reason;

                    sched.nextCpTs = next;
                }

                ret = new CheckpointProgressSnapshot(sched);

                notifyAll();
            }

            return ret;
        }

        /**
         * @param snapshotOperation Snapshot operation.
         */
        public IgniteInternalFuture wakeupForSnapshotCreation(SnapshotOperation snapshotOperation) {
            GridFutureAdapter<Object> ret;

            synchronized (this) {
                scheduledCp.nextCpTs = U.currentTimeMillis();

                scheduledCp.reason = "snapshot";

                scheduledCp.nextSnapshot = true;

                scheduledCp.snapshotOperation = snapshotOperation;

                ret = scheduledCp.cpBeginFut;

                notifyAll();
            }

            return ret;
        }

        /**
         *
         */
        private void doCheckpoint() {
            try {
                CheckpointMetricsTracker tracker = new CheckpointMetricsTracker();

                Checkpoint chp = markCheckpointBegin(tracker);

                currCheckpointPagesCnt = chp.pagesSize;

                writtenPagesCntr = new AtomicInteger();

                boolean interrupted = true;

                try {
                    if (chp.hasDelta()) {
                        // Identity stores set.
                        GridConcurrentHashSet<PageStore> updStores = new GridConcurrentHashSet<>();

                        CountDownFuture doneWriteFut = new CountDownFuture(
                            asyncRunner == null ? 1 : chp.cpPages.collectionsSize());

                        tracker.onPagesWriteStart();

                        final int totalPagesToWriteCnt = chp.cpPages.size();

                        if (asyncRunner != null) {
                            for (int i = 0; i < chp.cpPages.collectionsSize(); i++) {
                                Runnable write = new WriteCheckpointPages(
                                    tracker,
                                    chp.cpPages.innerCollection(i),
                                    updStores,
                                    doneWriteFut,
                                    totalPagesToWriteCnt
                                );

                                try {
                                    asyncRunner.execute(write);
                                }
                                catch (RejectedExecutionException ignore) {
                                    // Run the task synchronously.
                                    write.run();
                                }
                            }
                        }
                        else {
                            // Single-threaded checkpoint.
                            Runnable write = new WriteCheckpointPages(tracker,
                                chp.cpPages,
                                updStores,
                                doneWriteFut,
                                totalPagesToWriteCnt);

                            write.run();
                        }

                        // Wait and check for errors.
                        doneWriteFut.get();

                        // Must re-check shutdown flag here because threads may have skipped some pages.
                        // If so, we should not put finish checkpoint mark.
                        if (shutdownNow) {
                            chp.progress.cpFinishFut.onDone(new NodeStoppingException("Node is stopping."));

                            return;
                        }

                        tracker.onFsyncStart();

                        if (!skipSync) {
                            for (PageStore updStore : updStores) {
                                if (shutdownNow) {
                                    chp.progress.cpFinishFut.onDone(new NodeStoppingException("Node is stopping."));

                                    return;
                                }

                                updStore.sync();
                            }
                        }
                    }
                    else {
                        tracker.onPagesWriteStart();
                        tracker.onFsyncStart();
                    }

                    snapshotMgr.afterCheckpointPageWritten();

                    // Must mark successful checkpoint only if there are no exceptions or interrupts.
                    interrupted = false;
                }
                finally {
                    if (!interrupted)
                        markCheckpointEnd(chp);
                }

                tracker.onEnd();

                if (chp.hasDelta()) {
                    if (printCheckpointStats) {
                        if (log.isInfoEnabled())
                            log.info(String.format("Checkpoint finished [cpId=%s, pages=%d, markPos=%s, " +
                                    "walSegmentsCleared=%d, markDuration=%dms, pagesWrite=%dms, fsync=%dms, " +
                                    "total=%dms]",
                                chp.cpEntry.checkpointId(),
                                chp.pagesSize,
                                chp.cpEntry.checkpointMark(),
                                chp.walFilesDeleted,
                                tracker.markDuration(),
                                tracker.pagesWriteDuration(),
                                tracker.fsyncDuration(),
                                tracker.totalDuration()));
                    }

                    persStoreMetrics.onCheckpoint(
                        tracker.lockWaitDuration(),
                        tracker.markDuration(),
                        tracker.pagesWriteDuration(),
                        tracker.fsyncDuration(),
                        tracker.totalDuration(),
                        chp.pagesSize,
                        tracker.dataPagesWritten(),
                        tracker.cowPagesWritten());
                }
                else {
                    persStoreMetrics.onCheckpoint(
                        tracker.lockWaitDuration(),
                        tracker.markDuration(),
                        tracker.pagesWriteDuration(),
                        tracker.fsyncDuration(),
                        tracker.totalDuration(),
                        chp.pagesSize,
                        tracker.dataPagesWritten(),
                        tracker.cowPagesWritten());
                }
            }
            catch (IgniteCheckedException e) {
                // TODO-ignite-db how to handle exception?
                U.error(log, "Failed to create checkpoint.", e);
            }
        }

        /**
         *
         */
        @SuppressWarnings("WaitNotInLoop")
        private void waitCheckpointEvent() {
            boolean cancel = false;

            try {
                long now = U.currentTimeMillis();

                synchronized (this) {
                    long remaining;

                    while ((remaining = scheduledCp.nextCpTs - now) > 0 && !isCancelled()) {
                        wait(remaining);

                        now = U.currentTimeMillis();
                    }
                }
            }
            catch (InterruptedException ignored) {
                Thread.currentThread().interrupt();

                cancel = true;
            }

            if (cancel)
                isCancelled = true;
        }

        /**
         *
         */
        @SuppressWarnings("TooBroadScope")
        private Checkpoint markCheckpointBegin(CheckpointMetricsTracker tracker) throws IgniteCheckedException {
            CheckpointRecord cpRec = new CheckpointRecord(null);

            WALPointer cpPtr = null;

            final CheckpointProgress curr;

            IgniteBiTuple<Collection<GridMultiCollectionWrapper<FullPageId>>, Integer> cpPagesTuple;

            tracker.onLockWaitStart();

            boolean hasPages;

            IgniteFuture snapFut = null;

            checkpointLock.writeLock().lock();

            try {
                tracker.onMarkStart();

                synchronized (this) {
                    curr = scheduledCp;

                    curr.started = true;

                    if (curr.reason == null)
                        curr.reason = "timeout";

                    // It is important that we assign a new progress object before checkpoint mark in page memory.
                    scheduledCp = new CheckpointProgress(U.currentTimeMillis() + checkpointFreq);

                    curCpProgress = curr;
                }

                final PartitionAllocationMap map = new PartitionAllocationMap();

                DbCheckpointListener.Context ctx0 = new DbCheckpointListener.Context() {
                    @Override public boolean nextSnapshot() {
                        return curr.nextSnapshot;
                    }

                    /** {@inheritDoc} */
                    @Override public PartitionAllocationMap partitionStatMap() {
                        return map;
                    }

                    @Override public boolean needToSnapshot(String cacheOrGrpName) {
                        return curr.snapshotOperation.cacheGroupIds().contains(CU.cacheId(cacheOrGrpName));
                    }
                };

                // Listeners must be invoked before we write checkpoint record to WAL.
                for (DbCheckpointListener lsnr : lsnrs)
                    lsnr.onCheckpointBegin(ctx0);

                if (curr.nextSnapshot)
                    snapFut = snapshotMgr.onMarkCheckPointBegin(curr.snapshotOperation, map);

                for (CacheGroupContext grp : cctx.cache().cacheGroups()) {
                    if (grp.isLocal())
                        continue;

                    List<GridDhtLocalPartition> locParts = new ArrayList<>();

                    for (GridDhtLocalPartition part : grp.topology().currentLocalPartitions())
                        locParts.add(part);

                    Collections.sort(locParts, ASC_PART_COMPARATOR);

                    CacheState state = new CacheState(locParts.size());

                    for (GridDhtLocalPartition part : grp.topology().currentLocalPartitions()) {
                        state.addPartitionState(
                            part.id(),
                            part.dataStore().fullSize(),
                            part.updateCounter(),
                            (byte)part.state().ordinal()
                        );
                    }

                    cpRec.addCacheGroupState(grp.groupId(), state);
                }

                cpPagesTuple = beginAllCheckpoints();

                hasPages = hasPageForWrite(cpPagesTuple.get1());

                if (hasPages || curr.nextSnapshot) {
                    // No page updates for this checkpoint are allowed from now on.
                    cpPtr = cctx.wal().log(cpRec);

                    if (cpPtr == null)
                        cpPtr = CheckpointStatus.NULL_PTR;
                }
            }
            finally {
                checkpointLock.writeLock().unlock();

                tracker.onLockRelease();
            }

            curr.cpBeginFut.onDone();

            if (snapFut != null) {
                try {
                    snapFut.get();
                }
                catch (IgniteException e) {
                    U.error(log, "Failed to wait for snapshot operation initialization: " +
                        curr.snapshotOperation + "]", e);
                }
            }

            if (hasPages) {
                assert cpPtr != null;

                // Sync log outside the checkpoint write lock.
                cctx.wal().fsync(cpPtr);

                long cpTs = System.currentTimeMillis();

                // This can happen in an unlikely event of two checkpoints happening
                // within a currentTimeMillis() granularity window.
                if (cpTs == lastCpTs)
                    cpTs++;

                lastCpTs = cpTs;

                CheckpointEntry cpEntry = writeCheckpointEntry(
                    tmpWriteBuf,
                    cpTs,
                    cpRec.checkpointId(),
                    cpPtr,
                    cpRec,
                    CheckpointEntryType.START);

                checkpointHist.addCheckpointEntry(cpEntry);

                GridMultiCollectionWrapper<FullPageId> cpPages = splitAndSortCpPagesIfNeeded(cpPagesTuple);

                if (printCheckpointStats)
                    if (log.isInfoEnabled())
                        log.info(String.format("Checkpoint started [checkpointId=%s, startPtr=%s, checkpointLockWait=%dms, " +
                                "checkpointLockHoldTime=%dms, pages=%d, reason='%s']",
                            cpRec.checkpointId(),
                            cpPtr,
                            tracker.lockWaitDuration(),
                            tracker.lockHoldDuration(),
                            cpPages.size(),
                            curr.reason)
                        );

                return new Checkpoint(cpEntry, cpPages, curr);
            }
            else {
                if (curr.nextSnapshot)
                    cctx.wal().fsync(null);

                if (printCheckpointStats) {
                    if (log.isInfoEnabled())
                        LT.info(log, String.format("Skipping checkpoint (no pages were modified) [" +
                                "checkpointLockWait=%dms, checkpointLockHoldTime=%dms, reason='%s']",
                            tracker.lockWaitDuration(),
                            tracker.lockHoldDuration(),
                            curr.reason));
                }

                GridMultiCollectionWrapper<FullPageId> wrapper = new GridMultiCollectionWrapper<>(new Collection[0]);

                return new Checkpoint(null, wrapper, curr);
            }
        }

        /**
         * Check that at least one collection is not empty.
         *
         * @param cpPagesCollWrapper Collection of {@link GridMultiCollectionWrapper} checkpoint pages.
         */
        private boolean hasPageForWrite(Collection<GridMultiCollectionWrapper<FullPageId>> cpPagesCollWrapper) {
            boolean hasPages = false;

            for (Collection c : cpPagesCollWrapper)
                if (!c.isEmpty()) {
                    hasPages = true;

                    break;
                }

            return hasPages;
        }

        /**
         * @return tuple with collections of FullPageIds obtained from each PageMemory and overall number of dirty
         * pages.
         */
        private IgniteBiTuple<Collection<GridMultiCollectionWrapper<FullPageId>>, Integer> beginAllCheckpoints() {
            Collection<GridMultiCollectionWrapper<FullPageId>> res = new ArrayList(dataRegions().size());

            int pagesNum = 0;

            for (DataRegion memPlc : dataRegions()) {
                if (!memPlc.config().isPersistenceEnabled())
                    continue;

                GridMultiCollectionWrapper<FullPageId> nextCpPagesCol = ((PageMemoryEx)memPlc.pageMemory()).beginCheckpoint();

                pagesNum += nextCpPagesCol.size();

                res.add(nextCpPagesCol);
            }

            return new IgniteBiTuple<>(res, pagesNum);
        }

        /**
         * @param chp Checkpoint snapshot.
         */
        private void markCheckpointEnd(Checkpoint chp) throws IgniteCheckedException {
            synchronized (this) {
                for (DataRegion memPlc : dataRegions()) {
                    if (!memPlc.config().isPersistenceEnabled())
                        continue;

                    ((PageMemoryEx)memPlc.pageMemory()).finishCheckpoint();
                }

                if (chp.hasDelta())
                    writeCheckpointEntry(
                        tmpWriteBuf,
                        chp.cpEntry.checkpointTimestamp(),
                        chp.cpEntry.checkpointId(),
                        chp.cpEntry.checkpointMark(),
                        null,
                        CheckpointEntryType.END);

                writtenPagesCntr = null;

                currCheckpointPagesCnt = 0;
            }

            checkpointHist.onCheckpointFinished(chp);

            if (chp.progress != null)
                chp.progress.cpFinishFut.onDone();
        }

        /** {@inheritDoc} */
        @Override public void cancel() {
            if (log.isDebugEnabled())
                log.debug("Cancelling grid runnable: " + this);

            // Do not interrupt runner thread.
            isCancelled = true;

            synchronized (this) {
                notifyAll();
            }
        }

        /**
         *
         */
        public void shutdownNow() {
            shutdownNow = true;

            if (!isCancelled)
                cancel();
        }
    }

    /**
     * Reorders list of checkpoint pages and splits them into needed number of sublists according to
     * {@link DataStorageConfiguration#getCheckpointThreads()} and
     * {@link DataStorageConfiguration#getCheckpointWriteOrder()}.
     *
     * @param cpPagesTuple Checkpoint pages tuple.
     */
    private GridMultiCollectionWrapper<FullPageId> splitAndSortCpPagesIfNeeded(
        IgniteBiTuple<Collection<GridMultiCollectionWrapper<FullPageId>>, Integer> cpPagesTuple
    ) {
        List<FullPageId> cpPagesList = new ArrayList<>(cpPagesTuple.get2());

        for (GridMultiCollectionWrapper<FullPageId> col : cpPagesTuple.get1()) {
            for (int i = 0; i < col.collectionsSize(); i++)
                cpPagesList.addAll(col.innerCollection(i));
        }

        if (persistenceCfg.getCheckpointWriteOrder() == CheckpointWriteOrder.SEQUENTIAL) {
            Collections.sort(cpPagesList, new Comparator<FullPageId>() {
                @Override public int compare(FullPageId o1, FullPageId o2) {
                    int cmp = Long.compare(o1.groupId(), o2.groupId());
                    if (cmp != 0)
                        return cmp;

                    return Long.compare(PageIdUtils.effectivePageId(o1.pageId()),
                        PageIdUtils.effectivePageId(o2.pageId()));
                }
            });
        }

        int cpThreads = persistenceCfg.getCheckpointThreads();

        int pagesSubLists = cpThreads == 1 ? 1 : cpThreads * 4;
        // Splitting pages to (threads * 4) subtasks. If any thread will be faster, it will help slower threads.

        Collection[] pagesSubListArr = new Collection[pagesSubLists];

        for (int i = 0; i < pagesSubLists; i++) {
            int totalSize = cpPagesList.size();

            int from = totalSize * i / (pagesSubLists);

            int to = totalSize * (i + 1) / (pagesSubLists);

            pagesSubListArr[i] = cpPagesList.subList(from, to);
        }

        return new GridMultiCollectionWrapper<FullPageId>(pagesSubListArr);
    }

    /** Pages write task */
    private class WriteCheckpointPages implements Runnable {
        /** */
        private CheckpointMetricsTracker tracker;

        /** Collection of page IDs to write under this task. Overall pages to write may be greater than this collection */
        private Collection<FullPageId> writePageIds;

        /** */
        private GridConcurrentHashSet<PageStore> updStores;

        /** */
        private CountDownFuture doneFut;

        /** Total pages to write, counter may be greater than {@link #writePageIds} size */
        private final int totalPagesToWrite;

        /**
         * Creates task for write pages
         *
         * @param tracker
         * @param writePageIds Collection of page IDs to write.
         * @param updStores
         * @param doneFut
         * @param totalPagesToWrite total pages to be written under this checkpoint
         */
        private WriteCheckpointPages(
            final CheckpointMetricsTracker tracker,
            final Collection<FullPageId> writePageIds,
            final GridConcurrentHashSet<PageStore> updStores,
            final CountDownFuture doneFut,
            final int totalPagesToWrite) {
            this.tracker = tracker;
            this.writePageIds = writePageIds;
            this.updStores = updStores;
            this.doneFut = doneFut;
            this.totalPagesToWrite = totalPagesToWrite;
        }

        /** {@inheritDoc} */
        @Override public void run() {
            ByteBuffer tmpWriteBuf = threadBuf.get();

            long writeAddr = GridUnsafe.bufferAddress(tmpWriteBuf);

            snapshotMgr.beforeCheckpointPageWritten();

            try {
                for (FullPageId fullId : writePageIds) {
                    if (checkpointer.shutdownNow)
                        break;

                    tmpWriteBuf.rewind();

                    snapshotMgr.beforePageWrite(fullId);

                    int grpId = fullId.groupId();

                    PageMemoryEx pageMem;

                    if (grpId != MetaStorage.METASTORAGE_CACHE_ID) {
                        CacheGroupContext grp = context().cache().cacheGroup(grpId);

                        if (grp == null)
                            continue;

                        if (!grp.dataRegion().config().isPersistenceEnabled())
                            continue;

                        pageMem = (PageMemoryEx)grp.dataRegion().pageMemory();
                    }
                    else
                        pageMem = (PageMemoryEx)metaStorage.pageMemory();


                    Integer tag = pageMem.getForCheckpoint(
                        fullId, tmpWriteBuf, persStoreMetrics.metricsEnabled() ? tracker : null);

                    if (tag != null) {
                        assert PageIO.getType(tmpWriteBuf) != 0 : "Invalid state. Type is 0! pageId = " + U.hexLong(fullId.pageId());
                        assert PageIO.getVersion(tmpWriteBuf) != 0 : "Invalid state. Version is 0! pageId = " + U.hexLong(fullId.pageId());

                        tmpWriteBuf.rewind();

                        if (persStoreMetrics.metricsEnabled()) {
                            int pageType = PageIO.getType(tmpWriteBuf);

                            if (PageIO.isDataPageType(pageType))
                                tracker.onDataPageWritten();
                        }

                        if (!skipCrc) {
                            PageIO.setCrc(writeAddr, PureJavaCrc32.calcCrc32(tmpWriteBuf, pageSize()));

                            tmpWriteBuf.rewind();
                        }

                        int curWrittenPages = writtenPagesCntr.incrementAndGet();

                        snapshotMgr.onPageWrite(fullId, tmpWriteBuf, curWrittenPages, totalPagesToWrite);

                        tmpWriteBuf.rewind();

                        PageStore store = storeMgr.writeInternal(grpId, fullId.pageId(), tmpWriteBuf, tag, false);

                        updStores.add(store);
                    }
                }

                doneFut.onDone((Void)null);
            }
            catch (Throwable e) {
                doneFut.onDone(e);
            }
        }
    }

    /**
     *
     */
    private enum CheckpointEntryType {
        /** */
        START,

        /** */
        END
    }

    /**
     *
     */
    private static class Checkpoint {
        /** Checkpoint entry. */
        private final CheckpointEntry cpEntry;

        /** Checkpoint pages. */
        private final GridMultiCollectionWrapper<FullPageId> cpPages;

        /** */
        private final CheckpointProgress progress;

        /** Number of deleted WAL files. */
        private int walFilesDeleted;

        /** */
        private final int pagesSize;

        /**
         * @param cpEntry Checkpoint entry.
         * @param cpPages Pages to write to the page store.
         * @param progress Checkpoint progress status.
         */
        private Checkpoint(
            CheckpointEntry cpEntry,
            @NotNull GridMultiCollectionWrapper<FullPageId> cpPages,
            CheckpointProgress progress
        ) {
            assert cpEntry == null || cpEntry.initGuard != 0;

            this.cpEntry = cpEntry;
            this.cpPages = cpPages;
            this.progress = progress;

            pagesSize = cpPages.size();
        }

        /**
         * @return {@code true} if this checkpoint contains at least one dirty page.
         */
        private boolean hasDelta() {
            return pagesSize != 0;
        }
    }

    /**
     *
     */
    private static class CheckpointStatus {
        /** Null checkpoint UUID. */
        private static final UUID NULL_UUID = new UUID(0L, 0L);

        /** Null WAL pointer. */
        private static final WALPointer NULL_PTR = new FileWALPointer(0, 0, 0);

        /** */
        private long cpStartTs;

        /** */
        private UUID cpStartId;

        /** */
        @GridToStringInclude
        private WALPointer startPtr;

        /** */
        private UUID cpEndId;

        /** */
        @GridToStringInclude
        private WALPointer endPtr;

        /**
         * @param cpStartId Checkpoint start ID.
         * @param startPtr Checkpoint start pointer.
         * @param cpEndId Checkpoint end ID.
         * @param endPtr Checkpoint end pointer.
         */
        private CheckpointStatus(long cpStartTs, UUID cpStartId, WALPointer startPtr, UUID cpEndId, WALPointer endPtr) {
            this.cpStartTs = cpStartTs;
            this.cpStartId = cpStartId;
            this.startPtr = startPtr;
            this.cpEndId = cpEndId;
            this.endPtr = endPtr;
        }

        /**
         * @return {@code True} if need to apply page log to restore tree structure.
         */
        public boolean needRestoreMemory() {
            return !F.eq(cpStartId, cpEndId) && !F.eq(NULL_UUID, cpStartId);
        }

        /** {@inheritDoc} */
        public String toString() {
            return S.toString(CheckpointStatus.class, this);
        }
    }

    /**
     *
     */
    private static class CheckpointProgress {
        /** */
        private volatile long nextCpTs;

        /** */
        private GridFutureAdapter cpBeginFut = new GridFutureAdapter<>();

        /** */
        private GridFutureAdapter cpFinishFut = new GridFutureAdapter<>();

        /** */
        private volatile boolean nextSnapshot;

        /** */
        private volatile boolean started;

        /** */
        private volatile SnapshotOperation snapshotOperation;

        /** Wakeup reason. */
        private String reason;

        /**
         * @param nextCpTs Next checkpoint timestamp.
         */
        private CheckpointProgress(long nextCpTs) {
            this.nextCpTs = nextCpTs;
        }
    }

    /**
     *
     */
    private static class CheckpointProgressSnapshot {
        /** */
        private final boolean started;

        /** */
        private final GridFutureAdapter<Object> cpBeginFut;

        /** */
        private final GridFutureAdapter<Object> cpFinishFut;

        /** */
        CheckpointProgressSnapshot(CheckpointProgress cpProgress) {
            started = cpProgress.started;
            cpBeginFut = cpProgress.cpBeginFut;
            cpFinishFut = cpProgress.cpFinishFut;
        }
    }

    /**
     * Checkpoint history. Holds chronological ordered map with {@link GridCacheDatabaseSharedManager.CheckpointEntry
     * CheckpointEntries}. Data is loaded from corresponding checkpoint directory. This directory holds files for
     * checkpoint start and end.
     */
    @SuppressWarnings("PublicInnerClass")
    public class CheckpointHistory {
        /**
         * Maps checkpoint's timestamp (from CP file name) to CP entry.
         * Using TS provides historical order of CP entries in map ( first is oldest )
         */
        private final NavigableMap<Long, CheckpointEntry> histMap = new ConcurrentSkipListMap<>();

        /**
         * Load history form checkpoint directory.
         *
         * @param dir Checkpoint state dir.
         */
        private void loadHistory(File dir) throws IgniteCheckedException {
            if (!dir.exists())
                return;

            File[] files = dir.listFiles(CP_FILE_FILTER);

            if (!F.isEmpty(files)) {
                Arrays.sort(files, CP_TS_COMPARATOR);

                ByteBuffer buf = ByteBuffer.allocate(16);
                buf.order(ByteOrder.nativeOrder());

                for (File file : files) {
                    Matcher matcher = CP_FILE_NAME_PATTERN.matcher(file.getName());

                    if (matcher.matches()) {
                        CheckpointEntryType type = CheckpointEntryType.valueOf(matcher.group(3));

                        if (type == CheckpointEntryType.START) {
                            long cpTs = Long.parseLong(matcher.group(1));
                            WALPointer ptr = readPointer(file, buf);

                            if (ptr == null)
                                continue;

                            // Create lazy checkpoint entry.
                            CheckpointEntry entry = new CheckpointEntry(cpTs, ptr);

                            histMap.put(cpTs, entry);
                        }
                    }
                }
            }
        }

        /**
         * @param cpTs Checkpoint timestamp.
         * @return Initialized entry.
         * @throws IgniteCheckedException If failed to initialize entry.
         */
        private CheckpointEntry entry(Long cpTs) throws IgniteCheckedException {
            CheckpointEntry entry = histMap.get(cpTs);

            if (entry == null)
                throw new IgniteCheckedException("Checkpoint entry was removed: " + cpTs);

            entry.initIfNeeded(cctx);

            return entry;
        }

        /**
         * @return Collection of checkpoint timestamps.
         */
        public Collection<Long> checkpoints() {
            return histMap.keySet();
        }

        /**
         * Adds checkpoint entry after the corresponding WAL record has been written to WAL. The checkpoint itself
         * is not finished yet.
         *
         * @param entry Entry to ad.
         */
        private void addCheckpointEntry(CheckpointEntry entry) {
            histMap.put(entry.checkpointTimestamp(), entry);
        }

        /**
         * Callback on truncate wal.
         */
        private void onWalTruncated(WALPointer ptr) {
            FileWALPointer highBound = (FileWALPointer)ptr;

            List<CheckpointEntry> cpToRemove = new ArrayList<>();

            for (CheckpointEntry cpEntry : histMap.values()) {
                FileWALPointer cpPnt = (FileWALPointer)cpEntry.checkpointMark();

                if (highBound.compareTo(cpPnt) <= 0)
                    break;

                if (cctx.wal().reserved(cpEntry.checkpointMark())) {
                    U.warn(log, "Could not clear historyMap due to WAL reservation on cpEntry " + cpEntry.cpId +
                        ", history map size is " + histMap.size());

                    break;
                }

                if (!removeCheckpointFiles(cpEntry))
                    cpToRemove.add(cpEntry);
            }

            for (CheckpointEntry cpEntry : cpToRemove)
                histMap.remove(cpEntry.cpTs);
        }

        /**
         * Clears checkpoint history.
         */
        private void onCheckpointFinished(Checkpoint chp) {
            int deleted = 0;

            boolean dropWal = persistenceCfg.getWalHistorySize() != Integer.MAX_VALUE;

            while (histMap.size() > maxCpHistMemSize) {
                Map.Entry<Long, CheckpointEntry> entry = histMap.firstEntry();

                CheckpointEntry cpEntry = entry.getValue();

                if (cctx.wal().reserved(cpEntry.checkpointMark())) {
                    U.warn(log, "Could not clear historyMap due to WAL reservation on cpEntry " + cpEntry.cpId +
                        ", history map size is " + histMap.size());

                    break;
                }

                boolean fail = removeCheckpointFiles(cpEntry);

                if (!fail) {
                    if (dropWal)
                        deleted += cctx.wal().truncate(null, cpEntry.checkpointMark());

                    histMap.remove(entry.getKey());
                }
                else
                    break;
            }

            chp.walFilesDeleted = deleted;

            if (!chp.cpPages.isEmpty())
                cctx.wal().allowCompressionUntil(chp.cpEntry.checkpointMark());
        }

        /**
         * @param cpEntry Checkpoint entry.
         * @return {True} if delete fail.
         */
        private boolean removeCheckpointFiles(CheckpointEntry cpEntry) {
            File startFile = new File(cpDir.getAbsolutePath(), cpEntry.startFile());
            File endFile = new File(cpDir.getAbsolutePath(), cpEntry.endFile());

            boolean rmvdStart = !startFile.exists() || startFile.delete();
            boolean rmvdEnd = !endFile.exists() || endFile.delete();

            boolean fail = !rmvdStart || !rmvdEnd;

            if (fail) {
                U.warn(log, "Failed to remove stale checkpoint files [startFile=" + startFile.getAbsolutePath() +
                    ", endFile=" + endFile.getAbsolutePath() + ']');

                if (histMap.size() > 2 * maxCpHistMemSize) {
                    U.error(log, "Too many stale checkpoint entries in the map, will truncate WAL archive anyway.");

                    fail = false;
                }
            }

            return fail;
        }

        /**
         * @param cacheId Cache ID.
         * @param partId Partition ID.
         * @return Reserved counter or null if couldn't reserve.
         */
        @Nullable private Long reserve(int cacheId, int partId) {
            for (CheckpointEntry entry : histMap.values()) {
                try {
                    entry.initIfNeeded(cctx);

                    if (entry.cacheGrpStates == null)
                        continue;

                    CacheState grpState = entry.cacheGrpStates.get(cacheId);

                    if (grpState == null)
                        continue;

                    long partCntr = grpState.counterByPartition(partId);

                    if (partCntr >= 0) {
                        if (cctx.wal().reserve(entry.checkpointMark()))
                            return partCntr;
                    }
                }
                catch (Exception e) {
                    U.error(log, "Error while trying to reserve history", e);
                }
            }

            return null;
        }
    }

    /**
     *
     */
    private static class CheckpointEntry {
        /** */
        private static final AtomicIntegerFieldUpdater<CheckpointEntry> initGuardUpdater =
            AtomicIntegerFieldUpdater.newUpdater(CheckpointEntry.class, "initGuard");

        /** Checkpoint timestamp. */
        private long cpTs;

        /** Checkpoint end mark. */
        private WALPointer cpMark;

        /** Initialization latch. */
        private CountDownLatch initLatch;

        /** */
        @SuppressWarnings("unused")
        private volatile int initGuard;

        /** Checkpoint ID. Initialized lazily. */
        private UUID cpId;

        /** Cache states. Initialized lazily. */
        private Map<Integer, CacheState> cacheGrpStates;

        /** Initialization exception. */
        private IgniteCheckedException initEx;

        /**
         * Lazy entry constructor.
         *
         * @param cpTs Checkpoint timestamp.
         * @param cpMark Checkpoint end mark (WAL pointer).
         */
        private CheckpointEntry(long cpTs, WALPointer cpMark) {
            assert cpMark != null;

            this.cpTs = cpTs;
            this.cpMark = cpMark;

            initLatch = new CountDownLatch(1);
        }

        /**
         * Creates complete entry.
         *
         * @param cpTs Checkpoint timestamp.
         * @param cpMark Checkpoint mark pointer.
         * @param cpId Checkpoint ID.
         * @param cacheGrpStates Cache groups states.
         */
        private CheckpointEntry(long cpTs, WALPointer cpMark, UUID cpId, Map<Integer, CacheState> cacheGrpStates) {
            this.cpTs = cpTs;
            this.cpMark = cpMark;
            this.cpId = cpId;
            this.cacheGrpStates = cacheGrpStates;

            initGuard = 1;
            initLatch = new CountDownLatch(0);
        }

        /**
         * @return Checkpoint timestamp.
         */
        private long checkpointTimestamp() {
            return cpTs;
        }

        /**
         * @return Checkpoint ID.
         */
        private UUID checkpointId() {
            return cpId;
        }

        /**
         * @return Checkpoint mark.
         */
        private WALPointer checkpointMark() {
            return cpMark;
        }

        /**
         * @return Start file name.
         */
        private String startFile() {
            return checkpointFileName(cpTs, cpId, CheckpointEntryType.START);
        }

        /**
         * @return End file name.
         */
        private String endFile() {
            return checkpointFileName(cpTs, cpId, CheckpointEntryType.END);
        }

        /**
         * @param grpId Cache group ID.
         * @param part Partition ID.
         * @return Partition counter or {@code null} if not found.
         */
        private Long partitionCounter(int grpId, int part) {
            assert initGuard != 0;

            if (initEx != null || cacheGrpStates == null)
                return null;

            CacheState state = cacheGrpStates.get(grpId);

            if (state != null) {
                long cntr = state.counterByPartition(part);

                return cntr < 0 ? null : cntr;
            }

            return null;
        }

        /**
         * @throws IgniteCheckedException If failed to read WAL entry.
         */
        private void initIfNeeded(GridCacheSharedContext cctx) throws IgniteCheckedException {
            if (initGuardUpdater.compareAndSet(this, 0, 1)) {
                try (WALIterator it = cctx.wal().replay(cpMark)) {
                    if (it.hasNextX()) {
                        IgniteBiTuple<WALPointer, WALRecord> tup = it.nextX();

                        CheckpointRecord rec = (CheckpointRecord)tup.get2();

                        cpId = rec.checkpointId();
                        cacheGrpStates = rec.cacheGroupStates();
                    }
                    else
                        initEx = new IgniteCheckedException("Failed to find checkpoint record at " +
                            "the given WAL pointer: " + cpMark);
                }
                catch (IgniteCheckedException e) {
                    initEx = e;
                }
                finally {
                    initLatch.countDown();
                }
            }
            else {
                U.await(initLatch);

                if (initEx != null)
                    throw initEx;
            }
        }
    }

    /**
     *
     */
    public static class FileLockHolder implements AutoCloseable {
        /** Lock file name. */
        private static final String lockFileName = "lock";

        /** File. */
        private File file;

        /** Channel. */
        private RandomAccessFile lockFile;

        /** Lock. */
        private FileLock lock;

        /** Kernal context to generate Id of locked node in file. */
        @NotNull private GridKernalContext ctx;

        /** Logger. */
        private IgniteLogger log;

        /**
         * @param path Path.
         */
        public FileLockHolder(String path, @NotNull GridKernalContext ctx, IgniteLogger log) {
            try {
                file = Paths.get(path, lockFileName).toFile();

                lockFile = new RandomAccessFile(file, "rw");

                this.ctx = ctx;
                this.log = log;
            }
            catch (IOException e) {
                throw new IgniteException(e);
            }
        }

        /**
         * @param lockWaitTimeMillis During which time thread will try capture file lock.
         * @throws IgniteCheckedException If failed to capture file lock.
         */
        public void tryLock(long lockWaitTimeMillis) throws IgniteCheckedException {
            assert lockFile != null;

            FileChannel ch = lockFile.getChannel();

            SB sb = new SB();

            //write node id
            sb.a("[").a(ctx.localNodeId().toString()).a("]");

            //write ip addresses
            final GridDiscoveryManager discovery = ctx.discovery();

            if (discovery != null) { //discovery may be not up and running
                final ClusterNode node = discovery.localNode();

                if (node != null)
                    sb.a(node.addresses());
            }

            //write ports
            sb.a("[");
            Iterator<GridPortRecord> it = ctx.ports().records().iterator();

            while (it.hasNext()) {
                GridPortRecord rec = it.next();

                sb.a(rec.protocol()).a(":").a(rec.port());

                if (it.hasNext())
                    sb.a(", ");
            }

            sb.a("]");

            String failMsg;

            try {
                String content = null;

                // Try to get lock, if not available wait 1 sec and re-try.
                for (int i = 0; i < lockWaitTimeMillis; i += 1000) {
                    try {
                        lock = ch.tryLock(0, 1, false);
                        if (lock != null && lock.isValid()) {
                            writeContent(sb.toString());

                            return;
                        }
                    }
                    catch (OverlappingFileLockException ignore) {
                        if (content == null)
                            content = readContent();

                        log.warning("Failed to acquire file lock (local nodeId:" + ctx.localNodeId()
                            + ", already locked by " + content + "), will try again in 1s: "
                            + file.getAbsolutePath());
                    }

                    U.sleep(1000);
                }

                if (content == null)
                    content = readContent();

                failMsg = "Failed to acquire file lock during " + (lockWaitTimeMillis / 1000) +
                    " sec, (locked by " + content + "): " + file.getAbsolutePath();
            }
            catch (Exception e) {
                throw new IgniteCheckedException(e);
            }

            if (failMsg != null)
                throw new IgniteCheckedException(failMsg);
        }

        /**
         * Write node id (who captured lock) into lock file.
         *
         * @param content Node id.
         * @throws IOException if some fail while write node it.
         */
        private void writeContent(String content) throws IOException {
            FileChannel ch = lockFile.getChannel();

            byte[] bytes = content.getBytes();

            ByteBuffer buf = ByteBuffer.allocate(bytes.length);
            buf.put(bytes);

            buf.flip();

            ch.write(buf, 1);

            ch.force(false);
        }

        /**
         *
         */
        private String readContent() throws IOException {
            FileChannel ch = lockFile.getChannel();

            ByteBuffer buf = ByteBuffer.allocate((int)(ch.size() - 1));

            ch.read(buf, 1);

            String content = new String(buf.array());

            buf.clear();

            return content;
        }

        /** Releases file lock */
        public void release() {
            U.releaseQuiet(lock);
        }

        /** Closes file channel */
        public void close() {
            U.closeQuiet(lockFile);
        }

        /**
         * @return Absolute path to lock file.
         */
        private String lockPath() {
            return file.getAbsolutePath();
        }
    }

    /** {@inheritDoc} */
    @Override public DataStorageMetrics persistentStoreMetrics() {
        return new DataStorageMetricsSnapshot(persStoreMetrics);
    }

    /**
     *
     */
    public DataStorageMetricsImpl persistentStoreMetricsImpl() {
        return persStoreMetrics;
    }

    /** {@inheritDoc} */
    @Override public MetaStorage metaStorage() {
        return metaStorage;
    }
}<|MERGE_RESOLUTION|>--- conflicted
+++ resolved
@@ -1770,21 +1770,14 @@
                             // Here we do not require tag check because we may be applying memory changes after
                             // several repetitive restarts and the same pages may have changed several times.
                             int grpId = pageRec.fullPageId().groupId();
-<<<<<<< HEAD
+
+                            if (storeOnly && grpId != METASTORAGE_CACHE_ID)
+                                continue;
 
                             if (!ignoreGrps.contains(grpId)) {
                                 long pageId = pageRec.fullPageId().pageId();
-=======
-
-                            if (storeOnly && grpId != METASTORAGE_CACHE_ID)
-                                continue;
-
-                            long pageId = pageRec.fullPageId().pageId();
-
-                            PageMemoryEx pageMem = grpId == METASTORAGE_CACHE_ID ? storePageMem : getPageMemoryForCacheGroup(grpId);
->>>>>>> e7e0f5ab
-
-                                PageMemoryEx pageMem = getPageMemoryForCacheGroup(grpId);
+
+                                PageMemoryEx pageMem = grpId == METASTORAGE_CACHE_ID ? storePageMem : getPageMemoryForCacheGroup(grpId);
 
                                 long page = pageMem.acquirePage(grpId, pageId, true);
 
@@ -1813,21 +1806,14 @@
                             PartitionDestroyRecord destroyRec = (PartitionDestroyRecord)rec;
 
                             final int gId = destroyRec.groupId();
-<<<<<<< HEAD
+
+                            if (storeOnly && gId != METASTORAGE_CACHE_ID)
+                                continue;
 
                             if (!ignoreGrps.contains(gId)) {
                                 final int pId = destroyRec.partitionId();
-=======
-
-                            if (storeOnly && gId != METASTORAGE_CACHE_ID)
-                                continue;
-
-                            final int pId = destroyRec.partitionId();
-
-                            PageMemoryEx pageMem = gId == METASTORAGE_CACHE_ID ? storePageMem : getPageMemoryForCacheGroup(gId);
->>>>>>> e7e0f5ab
-
-                                PageMemoryEx pageMem = getPageMemoryForCacheGroup(gId);
+
+                                PageMemoryEx pageMem = gId == METASTORAGE_CACHE_ID ? storePageMem : getPageMemoryForCacheGroup(gId);
 
                                 pageMem.clearAsync(new P3<Integer, Long, Integer>() {
                                     @Override public boolean apply(Integer cacheId, Long pageId, Integer tag) {
@@ -1845,21 +1831,14 @@
                             PageDeltaRecord r = (PageDeltaRecord)rec;
 
                             int grpId = r.groupId();
-<<<<<<< HEAD
+
+                            if (storeOnly && grpId != METASTORAGE_CACHE_ID)
+                                continue;
 
                             if (!ignoreGrps.contains(grpId)) {
                                 long pageId = r.pageId();
-=======
-
-                            if (storeOnly && grpId != METASTORAGE_CACHE_ID)
-                                continue;
-
-                            long pageId = r.pageId();
-
-                            PageMemoryEx pageMem = grpId == METASTORAGE_CACHE_ID ? storePageMem : getPageMemoryForCacheGroup(grpId);
->>>>>>> e7e0f5ab
-
-                                PageMemoryEx pageMem = getPageMemoryForCacheGroup(grpId);
+
+                                PageMemoryEx pageMem = grpId == METASTORAGE_CACHE_ID ? storePageMem : getPageMemoryForCacheGroup(grpId);
 
                                 // Here we do not require tag check because we may be applying memory changes after
                                 // several repetitive restarts and the same pages may have changed several times.
@@ -2100,15 +2079,11 @@
                 }
             }
 
-<<<<<<< HEAD
-            restorePartitionState(partStates, ignoreGrps);
+            if (!metastoreOnly)
+                restorePartitionState(partStates, ignoreGrps);
 
             for (Integer grpId : cctx.pageStore().walDisabledGroups())
                 cctx.pageStore().walEnabled(grpId, true);
-=======
-            if (!metastoreOnly)
-                restorePartitionState(partStates);
->>>>>>> e7e0f5ab
         }
         finally {
             if (!metastoreOnly)
