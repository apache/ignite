--- conflicted
+++ resolved
@@ -335,12 +335,6 @@
     /** Snapshot manager. */
     private IgniteCacheSnapshotManager snapshotMgr;
 
-<<<<<<< HEAD
-    /** */
-    private final DataStorageMetricsImpl persStoreMetrics;
-
-=======
->>>>>>> 9cf06362
     /**
      * MetaStorage instance. Value {@code null} means storage not initialized yet.
      * Guarded by {@link GridCacheDatabaseSharedManager#checkpointReadLock()}
@@ -387,11 +381,8 @@
      * @param ctx Kernal context.
      */
     public GridCacheDatabaseSharedManager(GridKernalContext ctx) {
-<<<<<<< HEAD
-=======
         super(ctx);
 
->>>>>>> 9cf06362
         this.ctx = ctx;
 
         IgniteConfiguration cfg = ctx.config();
@@ -401,16 +392,6 @@
         assert persistenceCfg != null;
 
         lockWaitTime = persistenceCfg.getLockWaitTime();
-<<<<<<< HEAD
-
-        persStoreMetrics = new DataStorageMetricsImpl(
-            ctx.metric(),
-            persistenceCfg.isMetricsEnabled(),
-            persistenceCfg.getMetricsRateTimeInterval(),
-            persistenceCfg.getMetricsSubIntervalCount()
-        );
-=======
->>>>>>> 9cf06362
     }
 
     /**
@@ -468,8 +449,6 @@
     }
 
     /**
-<<<<<<< HEAD
-=======
      * @return Checkpoint manager or {@code null} if this node is a client node.
      */
     @Nullable public CheckpointManager getCheckpointManager() {
@@ -477,7 +456,6 @@
     }
 
     /**
->>>>>>> 9cf06362
      * Returns true if historical rebalance is preferred,
      * false means using heuristic for determine rebalance type.
      *
@@ -503,13 +481,6 @@
         super.initDataRegions0(memCfg);
 
         addDataRegion(memCfg, createMetastoreDataRegionConfig(memCfg), false);
-<<<<<<< HEAD
-
-        List<DataRegionMetrics> regionMetrics = dataRegionMap.values().stream()
-            .map(DataRegion::metrics)
-            .collect(Collectors.toList());
-        persStoreMetrics.regionMetrics(regionMetrics);
-=======
 
         List<DataRegionMetrics> regionMetrics = dataRegionMap.values().stream()
             .map(DataRegion::metrics)
@@ -546,7 +517,6 @@
         cfg.setLazyMemoryAllocation(false);
 
         return cfg;
->>>>>>> 9cf06362
     }
 
     /** */
@@ -562,32 +532,6 @@
         return cfg;
     }
 
-    /** */
-    private DataRegionConfiguration createDefragmentationDataRegionConfig(long regionSize) {
-        DataRegionConfiguration cfg = new DataRegionConfiguration();
-
-        cfg.setName(DEFRAGMENTATION_PART_REGION_NAME);
-        cfg.setInitialSize(regionSize);
-        cfg.setMaxSize(regionSize);
-        cfg.setPersistenceEnabled(true);
-        cfg.setLazyMemoryAllocation(false);
-
-        return cfg;
-    }
-
-    /** */
-    private DataRegionConfiguration createDefragmentationMappingRegionConfig(long regionSize) {
-        DataRegionConfiguration cfg = new DataRegionConfiguration();
-
-        cfg.setName(DEFRAGMENTATION_MAPPING_REGION_NAME);
-        cfg.setInitialSize(regionSize);
-        cfg.setMaxSize(regionSize);
-        cfg.setPersistenceEnabled(true);
-        cfg.setLazyMemoryAllocation(false);
-
-        return cfg;
-    }
-
     /** {@inheritDoc} */
     @Override protected void start0() throws IgniteCheckedException {
         super.start0();
@@ -610,40 +554,6 @@
             kernalCtx.internalSubscriptionProcessor().registerDatabaseListener(new MetastorageRecoveryLifecycle());
 
             cpFreqDeviation = new SimpleDistributedProperty<>("checkpoint.deviation", Integer::parseInt);
-<<<<<<< HEAD
-
-            kernalCtx.internalSubscriptionProcessor().registerDistributedConfigurationListener(dispatcher -> {
-                cpFreqDeviation.addListener((name, oldVal, newVal) ->
-                    U.log(log, "Checkpoint frequency deviation changed [oldVal=" + oldVal + ", newVal=" + newVal + "]"));
-
-                dispatcher.registerProperty(cpFreqDeviation);
-            });
-
-            checkpointManager = new CheckpointManager(
-                kernalCtx::log,
-                cctx.igniteInstanceName(),
-                "db-checkpoint-thread",
-                cctx.wal(),
-                kernalCtx.workersRegistry(),
-                persistenceCfg,
-                storeMgr,
-                this::isCheckpointInapplicableForWalRebalance,
-                this::checkpointedDataRegions,
-                this::cacheGroupContexts,
-                this::getPageMemoryForCacheGroup,
-                resolveThrottlingPolicy(),
-                snapshotMgr,
-                persistentStoreMetricsImpl(),
-                kernalCtx.longJvmPauseDetector(),
-                kernalCtx.failure(),
-                kernalCtx.cache(),
-                () -> cpFreqDeviation.getOrDefault(DEFAULT_CHECKPOINT_DEVIATION)
-            );
-
-            final NodeFileLockHolder preLocked = kernalCtx.pdsFolderResolver()
-                .resolveFolders()
-                .getLockedFileLockHolder();
-=======
 
             kernalCtx.internalSubscriptionProcessor().registerDistributedConfigurationListener(dispatcher -> {
                 cpFreqDeviation.addListener((name, oldVal, newVal) ->
@@ -712,7 +622,6 @@
         List<DataRegionConfiguration> regionConfs = new ArrayList<>();
 
         DataStorageConfiguration dataConf = memCfg; //not do the changes in-place it's better to make the copy of memCfg.
->>>>>>> 9cf06362
 
         regionConfs.add(dataConf.getDefaultDataRegionConfiguration());
 
@@ -792,117 +701,9 @@
         return cctx.cache().cacheGroups();
     }
 
-    /** {@inheritDoc} */
-    @Override protected void initDataRegions(DataStorageConfiguration memCfg) throws IgniteCheckedException {
-        if (isDefragmentationScheduled() && !dataRegionsInitialized) {
-            //Region size configuration will be changed for defragmentation needs.
-            memCfg = configureDataRegionForDefragmentation(memCfg);
-        }
-
-        super.initDataRegions(memCfg);
-    }
-
-    /**
-     * Configure data regions:
-     * <p> Size of configured cache data regions will be decreased in order of freeing space for</p>
-     * <p>defragmentation needs. * New defragmentation regions will be created which size would be based on freed space
-     * from previous step.</p>
-     *
-     * @param memCfg Data storage configuration with data region configurations.
-     * @return New data storage configuration which contains data regions with changed size.
-     * @throws IgniteCheckedException If fail.
-     */
-<<<<<<< HEAD
-    private DataStorageConfiguration configureDataRegionForDefragmentation(
-        DataStorageConfiguration memCfg
-    ) throws IgniteCheckedException {
-        List<DataRegionConfiguration> regionConfs = new ArrayList<>();
-
-        DataStorageConfiguration dataConf = memCfg; //not do the changes in-place it's better to make the copy of memCfg.
-
-        regionConfs.add(dataConf.getDefaultDataRegionConfiguration());
-
-        if (dataConf.getDataRegionConfigurations() != null)
-            regionConfs.addAll(Arrays.asList(dataConf.getDataRegionConfigurations()));
-
-        long totalDefrRegionSize = 0;
-        long totalRegionsSize = 0;
-
-        for (DataRegionConfiguration regionCfg : regionConfs) {
-            totalDefrRegionSize = Math.max(
-                totalDefrRegionSize,
-                (long)(regionCfg.getMaxSize() * 0.01 * defragmentationRegionSizePercentageOfConfiguredSize)
-            );
-
-            totalRegionsSize += regionCfg.getMaxSize();
-        }
-
-        double shrinkPercentage = 1d * (totalRegionsSize - totalDefrRegionSize) / totalRegionsSize;
-
-        for (DataRegionConfiguration region : regionConfs) {
-            long newSize = (long)(region.getMaxSize() * shrinkPercentage);
-            long newInitSize = Math.min(region.getInitialSize(), newSize);
-
-            if (log.isInfoEnabled()) {
-                log.info("Region size was reassigned by defragmentation reason: " +
-                    "region = '" + region.getName() + "', " +
-                    "oldInitialSize = '" + region.getInitialSize() + "', " +
-                    "newInitialSize = '" + newInitSize + "', " +
-                    "oldMaxSize = '" + region.getMaxSize() + "', " +
-                    "newMaxSize = '" + newSize
-                );
-            }
-
-            region.setMaxSize(newSize);
-            region.setInitialSize(newInitSize);
-            region.setCheckpointPageBufferSize(0);
-        }
-
-        long mappingRegionSize = Math.min(GB, (long)(totalDefrRegionSize * 0.1));
-
-        checkpointedDataRegions.remove(
-            addDataRegion(
-                memCfg,
-                createDefragmentationDataRegionConfig(totalDefrRegionSize - mappingRegionSize),
-                true,
-                new DefragmentationPageReadWriteManager(cctx.kernalContext(), "defrgPartitionsStore")
-            )
-        );
-
-        checkpointedDataRegions.remove(
-            addDataRegion(
-                memCfg,
-                createDefragmentationMappingRegionConfig(mappingRegionSize),
-                true,
-                new DefragmentationPageReadWriteManager(cctx.kernalContext(), "defrgLinkMappingStore")
-            )
-        );
-
-        return dataConf;
-    }
-
-    /**
-     * @return {@code true} if maintenance mode is on and defragmentation task exists.
-     */
-    private boolean isDefragmentationScheduled() {
-        return cctx.kernalContext().maintenanceRegistry().activeMaintenanceTask(DEFRAGMENTATION_MNTC_TASK_NAME) != null;
-    }
-
-    /** */
-    public Collection<DataRegion> checkpointedDataRegions() {
-        return checkpointedDataRegions;
-    }
-
-    /** */
-    private Collection<CacheGroupContext> cacheGroupContexts() {
-        return cctx.cache().cacheGroups();
-    }
-
     /**
      * Cleanup checkpoint directory from all temporary files.
      */
-=======
->>>>>>> 9cf06362
     @Override public void cleanupTempCheckpointDirectory() throws IgniteCheckedException {
         checkpointManager.cleanupTempCheckpointDirectory();
     }
@@ -1021,11 +822,7 @@
             this::getPageMemoryForCacheGroup,
             resolveThrottlingPolicy(),
             snapshotMgr,
-<<<<<<< HEAD
-            persistentStoreMetricsImpl(),
-=======
             dataStorageMetricsImpl(),
->>>>>>> 9cf06362
             kernalCtx.longJvmPauseDetector(),
             kernalCtx.failure(),
             kernalCtx.cache()
@@ -1084,21 +881,6 @@
 
                 notifyMetastorageReadyForRead();
 
-<<<<<<< HEAD
-                cctx.kernalContext().maintenanceRegistry()
-                    .registerWorkflowCallbackIfTaskExists(
-                        DEFRAGMENTATION_MNTC_TASK_NAME,
-                        task -> {
-                            prepareCacheDefragmentation(fromStore(task).cacheNames());
-
-                            return new DefragmentationWorkflowCallback(
-                                cctx.kernalContext()::log,
-                                defrgMgr,
-                                cctx.kernalContext().failure()
-                            );
-                        }
-                    );
-=======
                 cctx.kernalContext().maintenanceRegistry().registerWorkflowCallbackIfTaskExists(
                     DEFRAGMENTATION_MNTC_TASK_NAME,
                     task -> {
@@ -1111,7 +893,6 @@
                         );
                     }
                 );
->>>>>>> 9cf06362
             }
             finally {
                 if (metaStorage != null)
@@ -1672,11 +1453,7 @@
         }
 
         if (cctx.kernalContext().query().moduleEnabled())
-<<<<<<< HEAD
-           cctx.kernalContext().query().beforeExchange(fut);
-=======
             cctx.kernalContext().query().beforeExchange(fut);
->>>>>>> 9cf06362
     }
 
     /** {@inheritDoc} */
@@ -2959,15 +2736,11 @@
                     case ENCRYPTED_DATA_RECORD_V3:
                         DataRecord dataRec = (DataRecord)rec;
 
-<<<<<<< HEAD
-                        for (DataEntry dataEntry : dataRec.writeEntries()) {
-=======
                         int entryCnt = dataRec.entryCount();
 
                         for (int i = 0; i < entryCnt; i++) {
                             DataEntry dataEntry = dataRec.get(i);
 
->>>>>>> 9cf06362
                             if (!restoreMeta && txManager.uncommitedTx(dataEntry))
                                 continue;
 
@@ -3050,7 +2823,6 @@
 
                     case MASTER_KEY_CHANGE_RECORD_V2:
                         cctx.kernalContext().encryption().applyKeys((MasterKeyChangeRecordV2)rec);
-<<<<<<< HEAD
 
                         break;
 
@@ -3114,71 +2886,6 @@
 
                         break;
 
-=======
-
-                        break;
-
-                    case REENCRYPTION_START_RECORD:
-                        cctx.kernalContext().encryption().applyReencryptionStartRecord((ReencryptionStartRecord)rec);
-
-                        break;
-
-                    case INDEX_ROOT_PAGE_RENAME_RECORD:
-                        IndexRenameRootPageRecord record = (IndexRenameRootPageRecord)rec;
-
-                        int cacheId = record.cacheId();
-
-                        GridCacheContext cacheCtx = cctx.cacheContext(cacheId);
-
-                        if (cacheCtx != null) {
-                            IgniteCacheOffheapManager offheap = cacheCtx.offheap();
-
-                            for (int i = 0; i < record.segments(); i++)
-                                offheap.renameRootPageForIndex(cacheId, record.oldTreeName(), record.newTreeName(), i);
-                        }
-
-                        break;
-
-                    case PARTITION_CLEARING_START_RECORD:
-                        PartitionClearingStartRecord rec0 = (PartitionClearingStartRecord)rec;
-
-                        CacheGroupContext grp = this.ctx.cache().cacheGroup(rec0.groupId());
-
-                        if (grp != null) {
-                            GridDhtLocalPartition part;
-
-                            try {
-                                part = grp.topology().forceCreatePartition(rec0.partitionId());
-                            }
-                            catch (IgniteCheckedException e) {
-                                throw new IgniteException("Cannot get or create a partition [groupId=" + rec0.groupId() +
-                                    ", partitionId=" + rec0.partitionId() + "]", e);
-                            }
-
-                            stripedApply(() -> {
-                                try {
-                                    part.updateClearVersion(rec0.clearVersion());
-
-                                    IgniteInternalFuture<?> clearFut = grp.
-                                        shared().
-                                        evict().
-                                        evictPartitionAsync(grp, part, new GridFutureAdapter<>());
-
-                                    clearFut.get();
-
-                                    part.updateClearVersion();
-                                }
-                                catch (IgniteCheckedException e) {
-                                    U.error(log, "Failed to apply partition clearing record, " + rec0);
-
-                                    applyError.compareAndSet(null, e);
-                                }
-                            }, rec0.groupId(), rec0.partitionId(), exec, semaphore);
-                        }
-
-                        break;
-
->>>>>>> 9cf06362
                     default:
                         // Skip other records.
                 }
@@ -3546,12 +3253,8 @@
         checkpointReadLock();
 
         try {
-<<<<<<< HEAD
-            CheckpointEntry lastCp = checkpointHistory().lastCheckpointMarkingAsInapplicable(grpId);
-=======
             CheckpointEntry lastCp = checkpointManager.checkpointMarkerStorage().removeFromEarliestCheckpoints(grpId);
 
->>>>>>> 9cf06362
             long lastCpTs = lastCp != null ? lastCp.timestamp() : 0;
 
             if (lastCpTs != 0)
