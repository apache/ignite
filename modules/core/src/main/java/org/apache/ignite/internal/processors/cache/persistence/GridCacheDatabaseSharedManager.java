/*
 * Licensed to the Apache Software Foundation (ASF) under one or more
 * contributor license agreements.  See the NOTICE file distributed with
 * this work for additional information regarding copyright ownership.
 * The ASF licenses this file to You under the Apache License, Version 2.0
 * (the "License"); you may not use this file except in compliance with
 * the License.  You may obtain a copy of the License at
 *
 *      http://www.apache.org/licenses/LICENSE-2.0
 *
 * Unless required by applicable law or agreed to in writing, software
 * distributed under the License is distributed on an "AS IS" BASIS,
 * WITHOUT WARRANTIES OR CONDITIONS OF ANY KIND, either express or implied.
 * See the License for the specific language governing permissions and
 * limitations under the License.
 */

package org.apache.ignite.internal.processors.cache.persistence;

import java.io.File;
import java.io.IOException;
import java.io.RandomAccessFile;
import java.nio.ByteBuffer;
import java.nio.ByteOrder;
import java.nio.channels.FileChannel;
import java.nio.channels.FileLock;
import java.nio.channels.OverlappingFileLockException;
import java.nio.file.DirectoryStream;
import java.nio.file.Files;
import java.nio.file.Path;
import java.nio.file.Paths;
import java.nio.file.StandardOpenOption;
import java.util.ArrayList;
import java.util.Arrays;
import java.util.Collection;
import java.util.Collections;
import java.util.Comparator;
import java.util.HashMap;
import java.util.HashSet;
import java.util.Iterator;
import java.util.List;
import java.util.Map;
import java.util.Set;
import java.util.UUID;
import java.util.concurrent.ConcurrentHashMap;
import java.util.concurrent.ConcurrentMap;
import java.util.concurrent.CopyOnWriteArrayList;
import java.util.concurrent.ExecutorService;
import java.util.concurrent.LinkedBlockingQueue;
import java.util.concurrent.RejectedExecutionException;
import java.util.concurrent.TimeUnit;
import java.util.concurrent.atomic.AtomicInteger;
import java.util.concurrent.atomic.LongAdder;
import java.util.concurrent.locks.ReentrantReadWriteLock;
import java.util.regex.Matcher;
import java.util.regex.Pattern;
import java.util.stream.Collectors;
import javax.management.ObjectName;
import org.apache.ignite.DataStorageMetrics;
import org.apache.ignite.IgniteCheckedException;
import org.apache.ignite.IgniteException;
import org.apache.ignite.IgniteLogger;
import org.apache.ignite.IgniteSystemProperties;
import org.apache.ignite.cluster.ClusterNode;
import org.apache.ignite.configuration.CacheConfiguration;
import org.apache.ignite.configuration.CheckpointWriteOrder;
import org.apache.ignite.configuration.DataPageEvictionMode;
import org.apache.ignite.configuration.DataRegionConfiguration;
import org.apache.ignite.configuration.DataStorageConfiguration;
import org.apache.ignite.configuration.IgniteConfiguration;
import org.apache.ignite.configuration.NearCacheConfiguration;
import org.apache.ignite.events.DiscoveryEvent;
import org.apache.ignite.events.EventType;
import org.apache.ignite.failure.FailureContext;
import org.apache.ignite.failure.FailureType;
import org.apache.ignite.internal.GridKernalContext;
import org.apache.ignite.internal.IgniteInternalFuture;
import org.apache.ignite.internal.IgniteInterruptedCheckedException;
import org.apache.ignite.internal.NodeStoppingException;
import org.apache.ignite.internal.managers.discovery.GridDiscoveryManager;
import org.apache.ignite.internal.mem.DirectMemoryProvider;
import org.apache.ignite.internal.mem.DirectMemoryRegion;
import org.apache.ignite.internal.mem.file.MappedFileMemoryProvider;
import org.apache.ignite.internal.mem.unsafe.UnsafeMemoryProvider;
import org.apache.ignite.internal.pagemem.FullPageId;
import org.apache.ignite.internal.pagemem.PageIdUtils;
import org.apache.ignite.internal.pagemem.PageMemory;
import org.apache.ignite.internal.pagemem.PageUtils;
import org.apache.ignite.internal.pagemem.store.IgnitePageStoreManager;
import org.apache.ignite.internal.pagemem.store.PageStore;
import org.apache.ignite.internal.pagemem.wal.StorageException;
import org.apache.ignite.internal.pagemem.wal.WALIterator;
import org.apache.ignite.internal.pagemem.wal.WALPointer;
import org.apache.ignite.internal.pagemem.wal.record.CacheState;
import org.apache.ignite.internal.pagemem.wal.record.CheckpointRecord;
import org.apache.ignite.internal.pagemem.wal.record.DataEntry;
import org.apache.ignite.internal.pagemem.wal.record.DataRecord;
import org.apache.ignite.internal.pagemem.wal.record.MemoryRecoveryRecord;
import org.apache.ignite.internal.pagemem.wal.record.MetastoreDataRecord;
import org.apache.ignite.internal.pagemem.wal.record.PageSnapshot;
import org.apache.ignite.internal.pagemem.wal.record.WALRecord;
import org.apache.ignite.internal.pagemem.wal.record.delta.PageDeltaRecord;
import org.apache.ignite.internal.pagemem.wal.record.delta.PartitionDestroyRecord;
import org.apache.ignite.internal.pagemem.wal.record.delta.PartitionMetaStateRecord;
import org.apache.ignite.internal.processors.cache.CacheGroupContext;
import org.apache.ignite.internal.processors.cache.CacheGroupDescriptor;
import org.apache.ignite.internal.processors.cache.DynamicCacheDescriptor;
import org.apache.ignite.internal.processors.cache.ExchangeActions;
import org.apache.ignite.internal.processors.cache.GridCacheContext;
import org.apache.ignite.internal.processors.cache.GridCacheSharedContext;
import org.apache.ignite.internal.processors.cache.StoredCacheData;
import org.apache.ignite.internal.processors.cache.distributed.dht.GridDhtLocalPartition;
import org.apache.ignite.internal.processors.cache.distributed.dht.GridDhtPartitionState;
import org.apache.ignite.internal.processors.cache.distributed.dht.preloader.GridDhtPartitionsExchangeFuture;
import org.apache.ignite.internal.processors.cache.persistence.checkpoint.CheckpointEntry;
import org.apache.ignite.internal.processors.cache.persistence.checkpoint.CheckpointEntryType;
import org.apache.ignite.internal.processors.cache.persistence.checkpoint.CheckpointHistory;
import org.apache.ignite.internal.processors.cache.persistence.file.FileIO;
import org.apache.ignite.internal.processors.cache.persistence.file.FileIOFactory;
import org.apache.ignite.internal.processors.cache.persistence.file.FilePageStore;
import org.apache.ignite.internal.processors.cache.persistence.file.FilePageStoreManager;
import org.apache.ignite.internal.processors.cache.persistence.file.PersistentStorageIOException;
import org.apache.ignite.internal.processors.cache.persistence.metastorage.MetaStorage;
import org.apache.ignite.internal.processors.cache.persistence.metastorage.MetastorageLifecycleListener;
import org.apache.ignite.internal.processors.cache.persistence.pagemem.CheckpointMetricsTracker;
import org.apache.ignite.internal.processors.cache.persistence.pagemem.PageMemoryEx;
import org.apache.ignite.internal.processors.cache.persistence.pagemem.PageMemoryImpl;
import org.apache.ignite.internal.processors.cache.persistence.partstate.PartitionAllocationMap;
import org.apache.ignite.internal.processors.cache.persistence.snapshot.IgniteCacheSnapshotManager;
import org.apache.ignite.internal.processors.cache.persistence.snapshot.SnapshotOperation;
import org.apache.ignite.internal.processors.cache.persistence.tree.io.PageIO;
import org.apache.ignite.internal.processors.cache.persistence.tree.io.PagePartitionMetaIO;
import org.apache.ignite.internal.processors.cache.persistence.wal.FileWALPointer;
import org.apache.ignite.internal.processors.cache.persistence.wal.crc.IgniteDataIntegrityViolationException;
import org.apache.ignite.internal.processors.cache.persistence.wal.crc.PureJavaCrc32;
import org.apache.ignite.internal.processors.port.GridPortRecord;
import org.apache.ignite.internal.util.GridMultiCollectionWrapper;
import org.apache.ignite.internal.util.GridUnsafe;
import org.apache.ignite.internal.util.IgniteUtils;
import org.apache.ignite.internal.util.future.CountDownFuture;
import org.apache.ignite.internal.util.future.GridFutureAdapter;
import org.apache.ignite.internal.util.lang.GridInClosure3X;
import org.apache.ignite.internal.util.tostring.GridToStringInclude;
import org.apache.ignite.internal.util.typedef.CI1;
import org.apache.ignite.internal.util.typedef.F;
import org.apache.ignite.internal.util.typedef.T2;
import org.apache.ignite.internal.util.typedef.X;
import org.apache.ignite.internal.util.typedef.internal.CU;
import org.apache.ignite.internal.util.typedef.internal.LT;
import org.apache.ignite.internal.util.typedef.internal.S;
import org.apache.ignite.internal.util.typedef.internal.SB;
import org.apache.ignite.internal.util.typedef.internal.U;
import org.apache.ignite.internal.util.worker.GridWorker;
import org.apache.ignite.lang.IgniteBiTuple;
import org.apache.ignite.lang.IgniteFuture;
import org.apache.ignite.lang.IgniteOutClosure;
import org.apache.ignite.lang.IgnitePredicate;
import org.apache.ignite.mxbean.DataStorageMetricsMXBean;
import org.apache.ignite.thread.IgniteThread;
import org.apache.ignite.thread.IgniteThreadPoolExecutor;
import org.jetbrains.annotations.NotNull;
import org.jetbrains.annotations.Nullable;
import org.jsr166.ConcurrentLinkedHashMap;

import static java.nio.file.StandardOpenOption.READ;
import static org.apache.ignite.IgniteSystemProperties.IGNITE_PDS_SKIP_CRC;
import static org.apache.ignite.IgniteSystemProperties.IGNITE_PDS_WAL_REBALANCE_THRESHOLD;
import static org.apache.ignite.failure.FailureType.CRITICAL_ERROR;
import static org.apache.ignite.failure.FailureType.SYSTEM_WORKER_TERMINATION;
<<<<<<< HEAD
import static org.apache.ignite.configuration.DataStorageConfiguration.DFLT_WAL_HISTORY_SIZE;
=======
import static org.apache.ignite.internal.pagemem.wal.record.WALRecord.RecordType.CHECKPOINT_RECORD;
>>>>>>> 523900a0
import static org.apache.ignite.internal.processors.cache.persistence.metastorage.MetaStorage.METASTORAGE_CACHE_ID;

/**
 *
 */
@SuppressWarnings({"unchecked", "NonPrivateFieldAccessedInSynchronizedContext"})
public class GridCacheDatabaseSharedManager extends IgniteCacheDatabaseSharedManager implements CheckpointWriteProgressSupplier {
    /** */
    public static final String IGNITE_PDS_CHECKPOINT_TEST_SKIP_SYNC = "IGNITE_PDS_CHECKPOINT_TEST_SKIP_SYNC";

    /** MemoryPolicyConfiguration name reserved for meta store. */
    private static final String METASTORE_DATA_REGION_NAME = "metastoreMemPlc";

    /** */
    private static final long GB = 1024L * 1024 * 1024;

    /** Minimum checkpointing page buffer size (may be adjusted by Ignite). */
    public static final Long DFLT_MIN_CHECKPOINTING_PAGE_BUFFER_SIZE = GB / 4;

    /** Default minimum checkpointing page buffer size (may be adjusted by Ignite). */
    public static final Long DFLT_MAX_CHECKPOINTING_PAGE_BUFFER_SIZE = 2 * GB;

    /** Skip sync. */
    private final boolean skipSync = IgniteSystemProperties.getBoolean(IGNITE_PDS_CHECKPOINT_TEST_SKIP_SYNC);

    /** */
    private boolean skipCrc = IgniteSystemProperties.getBoolean(IGNITE_PDS_SKIP_CRC, false);

    /** */
    private final int walRebalanceThreshold = IgniteSystemProperties.getInteger(
        IGNITE_PDS_WAL_REBALANCE_THRESHOLD, 500_000);

    /** Value of property for throttling policy override. */
    private final String throttlingPolicyOverride = IgniteSystemProperties.getString(
        IgniteSystemProperties.IGNITE_OVERRIDE_WRITE_THROTTLING_ENABLED);

    /** Checkpoint lock hold count. */
    private static final ThreadLocal<Integer> CHECKPOINT_LOCK_HOLD_COUNT = new ThreadLocal<Integer>() {
        @Override protected Integer initialValue() {
            return 0;
        }
    };

    /** Assertion enabled. */
    private static final boolean ASSERTION_ENABLED = GridCacheDatabaseSharedManager.class.desiredAssertionStatus();

    /** Checkpoint file name pattern. */
    private static final Pattern CP_FILE_NAME_PATTERN = Pattern.compile("(\\d+)-(.*)-(START|END)\\.bin");

    /** Checkpoint file temporary suffix. This is needed to safe writing checkpoint markers through temporary file and renaming. */
    public static final String FILE_TMP_SUFFIX = ".tmp";

    /** Node started file suffix. */
    public static final String NODE_STARTED_FILE_NAME_SUFFIX = "-node-started.bin";

    /** */
    private static final String MBEAN_NAME = "DataStorageMetrics";

    /** */
    private static final String MBEAN_GROUP = "Persistent Store";

    /** WAL marker prefix for meta store. */
    private static final String WAL_KEY_PREFIX = "grp-wal-";

    /** Prefix for meta store records which means that WAL was disabled globally for some group. */
    private static final String WAL_GLOBAL_KEY_PREFIX = WAL_KEY_PREFIX + "disabled-";

    /** Prefix for meta store records which means that WAL was disabled locally for some group. */
    private static final String WAL_LOCAL_KEY_PREFIX = WAL_KEY_PREFIX + "local-disabled-";

    /** Prefix for meta store records which means that checkpoint entry for some group is not applicable for WAL rebalance. */
    private static final String CHECKPOINT_INAPPLICABLE_FOR_REBALANCE = "cp-wal-rebalance-inapplicable-";

    /** WAL marker predicate for meta store. */
    private static final IgnitePredicate<String> WAL_KEY_PREFIX_PRED = new IgnitePredicate<String>() {
        @Override public boolean apply(String key) {
            return key.startsWith(WAL_KEY_PREFIX);
        }
    };

    /** Timeout between partition file destroy and checkpoint to handle it. */
    private static final long PARTITION_DESTROY_CHECKPOINT_TIMEOUT = 30 * 1000; // 30 Seconds.

    /** Checkpoint thread. Needs to be volatile because it is created in exchange worker. */
    private volatile Checkpointer checkpointer;

    /** For testing only. */
    private volatile boolean checkpointsEnabled = true;

    /** For testing only. */
    private volatile GridFutureAdapter<Void> enableChangeApplied;

    /** */
    private ReentrantReadWriteLock checkpointLock = new ReentrantReadWriteLock();

    /** */
    private long checkpointFreq;

    /** */
    private CheckpointHistory cpHistory;

    /** */
    private FilePageStoreManager storeMgr;

    /** Checkpoint metadata directory ("cp"), contains files with checkpoint start and end */
    private File cpDir;

    /** */
    private volatile boolean printCheckpointStats = true;

    /** Database configuration. */
    private final DataStorageConfiguration persistenceCfg;

    /** */
    private final Collection<DbCheckpointListener> lsnrs = new CopyOnWriteArrayList<>();

    /** */
    private boolean stopping;

    /** Checkpoint runner thread pool. If null tasks are to be run in single thread */
    @Nullable private ExecutorService asyncRunner;

    /** Thread local with buffers for the checkpoint threads. Each buffer represent one page for durable memory. */
    private ThreadLocal<ByteBuffer> threadBuf;

    /** Map from a cacheId to a future indicating that there is an in-progress index rebuild for the given cache. */
    private final ConcurrentMap<Integer, GridFutureAdapter<Void>> idxRebuildFuts = new ConcurrentHashMap<>();

    /**
     * Lock holder for compatible folders mode. Null if lock holder was created at start node. <br>
     * In this case lock is held on PDS resover manager and it is not required to manage locking here
     */
    @Nullable private FileLockHolder fileLockHolder;

    /** Lock wait time. */
    private final long lockWaitTime;

    /** */
    private final boolean truncateWalOnCpFinish;

    /** */
    private Map</*grpId*/Integer, Map</*partId*/Integer, T2</*updCntr*/Long, WALPointer>>> reservedForExchange;

    /** */
    private final ConcurrentMap<T2</*grpId*/Integer, /*partId*/Integer>, T2</*updCntr*/Long, WALPointer>> reservedForPreloading = new ConcurrentHashMap<>();

    /** Snapshot manager. */
    private IgniteCacheSnapshotManager snapshotMgr;

    /** */
    private DataStorageMetricsImpl persStoreMetrics;

    /** */
    private ObjectName persistenceMetricsMbeanName;

    /** Counter for written checkpoint pages. Not null only if checkpoint is running. */
    private volatile AtomicInteger writtenPagesCntr = null;

    /** Counter for fsynced checkpoint pages. Not null only if checkpoint is running. */
    private volatile AtomicInteger syncedPagesCntr = null;

    /** Counter for evicted checkpoint pages. Not null only if checkpoint is running. */
    private volatile AtomicInteger evictedPagesCntr = null;

    /** Number of pages in current checkpoint at the beginning of checkpoint. */
    private volatile int currCheckpointPagesCnt;

    /** */
    private MetaStorage metaStorage;

    /** */
    private List<MetastorageLifecycleListener> metastorageLifecycleLsnrs;

    /** Initially disabled cache groups. */
    private Collection<Integer> initiallyGlobalWalDisabledGrps = new HashSet<>();

    /** Initially local wal disabled groups. */
    private Collection<Integer> initiallyLocalWalDisabledGrps = new HashSet<>();

    /** File I/O factory for writing checkpoint markers. */
    private final FileIOFactory ioFactory;

    /**
     * @param ctx Kernal context.
     */
    public GridCacheDatabaseSharedManager(GridKernalContext ctx) {
        IgniteConfiguration cfg = ctx.config();

        persistenceCfg = cfg.getDataStorageConfiguration();

        assert persistenceCfg != null;

        checkpointFreq = persistenceCfg.getCheckpointFrequency();

        truncateWalOnCpFinish = persistenceCfg.getWalHistorySize() != Integer.MAX_VALUE;

        lockWaitTime = persistenceCfg.getLockWaitTime();

        persStoreMetrics = new DataStorageMetricsImpl(
            persistenceCfg.isMetricsEnabled(),
            persistenceCfg.getMetricsRateTimeInterval(),
            persistenceCfg.getMetricsSubIntervalCount()
        );

        metastorageLifecycleLsnrs = ctx.internalSubscriptionProcessor().getMetastorageSubscribers();

        ioFactory = persistenceCfg.getFileIOFactory();
    }

    /** */
    private void notifyMetastorageReadyForRead() throws IgniteCheckedException {
        for (MetastorageLifecycleListener lsnr : metastorageLifecycleLsnrs)
            lsnr.onReadyForRead(metaStorage);
    }

    /** */
    private void notifyMetastorageReadyForReadWrite() throws IgniteCheckedException {
        for (MetastorageLifecycleListener lsnr : metastorageLifecycleLsnrs)
            lsnr.onReadyForReadWrite(metaStorage);
    }

    /**
     *
     */
    public Checkpointer getCheckpointer() {
        return checkpointer;
    }

    /**
     * For test use only.
     */
    public IgniteInternalFuture<Void> enableCheckpoints(boolean enable) {
        GridFutureAdapter<Void> fut = new GridFutureAdapter<>();

        enableChangeApplied = fut;

        checkpointsEnabled = enable;

        wakeupForCheckpoint("enableCheckpoints()");

        return fut;
    }

    /** {@inheritDoc} */
    @Override protected void initDataRegions(DataStorageConfiguration memCfg) throws IgniteCheckedException {
        super.initDataRegions(memCfg);

        addDataRegion(
            memCfg,
            createDataRegionConfiguration(memCfg),
            false
        );

        persStoreMetrics.regionMetrics(memMetricsMap.values());
    }

    /**
     * @param storageCfg Data storage configuration.
     * @return Data region configuration.
     */
    private DataRegionConfiguration createDataRegionConfiguration(DataStorageConfiguration storageCfg) {
        DataRegionConfiguration cfg = new DataRegionConfiguration();

        cfg.setName(METASTORE_DATA_REGION_NAME);
        cfg.setInitialSize(storageCfg.getSystemRegionInitialSize());
        cfg.setMaxSize(storageCfg.getSystemRegionMaxSize());
        cfg.setPersistenceEnabled(true);
        return cfg;
    }

    /** {@inheritDoc} */
    @Override protected void start0() throws IgniteCheckedException {
        super.start0();

        threadBuf = new ThreadLocal<ByteBuffer>() {
            /** {@inheritDoc} */
            @Override protected ByteBuffer initialValue() {
                ByteBuffer tmpWriteBuf = ByteBuffer.allocateDirect(pageSize());

                tmpWriteBuf.order(ByteOrder.nativeOrder());

                return tmpWriteBuf;
            }
        };

        snapshotMgr = cctx.snapshot();

        final GridKernalContext kernalCtx = cctx.kernalContext();

        if (!kernalCtx.clientNode()) {
            checkpointer = new Checkpointer(cctx.igniteInstanceName(), "db-checkpoint-thread", log);

            cpHistory = new CheckpointHistory(kernalCtx);

            IgnitePageStoreManager store = cctx.pageStore();

            assert store instanceof FilePageStoreManager : "Invalid page store manager was created: " + store;

            storeMgr = (FilePageStoreManager)store;

            cpDir = Paths.get(storeMgr.workDir().getAbsolutePath(), "cp").toFile();

            if (!U.mkdirs(cpDir))
                throw new IgniteCheckedException("Could not create directory for checkpoint metadata: " + cpDir);

            cleanupTempCheckpointDirectory();

            final FileLockHolder preLocked = kernalCtx.pdsFolderResolver()
                .resolveFolders()
                .getLockedFileLockHolder();

            if (preLocked == null)
                fileLockHolder = new FileLockHolder(storeMgr.workDir().getPath(), kernalCtx, log);

            persStoreMetrics.wal(cctx.wal());

            // Here we can get data from metastorage
            readMetastore();
        }
    }

    /**
     * Cleanup checkpoint directory from all temporary files {@link #FILE_TMP_SUFFIX}.
     */
    private void cleanupTempCheckpointDirectory() throws IgniteCheckedException {
        try {
            try (DirectoryStream<Path> files = Files.newDirectoryStream(
                cpDir.toPath(),
                path -> path.endsWith(FILE_TMP_SUFFIX))
            ) {
                for (Path path : files)
                    Files.delete(path);
            }
        }
        catch (IOException e) {
            throw new IgniteCheckedException("Failed to cleanup checkpoint directory from temporary files: " + cpDir, e);
        }
    }

    /**
     * Cleanup checkpoint directory.
     */
    public void cleanupCheckpointDirectory() throws IgniteCheckedException {
        try {
            try (DirectoryStream<Path> files = Files.newDirectoryStream(cpDir.toPath())) {
                for (Path path : files)
                    Files.delete(path);
            }
        }
        catch (IOException e) {
            throw new IgniteCheckedException("Failed to cleanup checkpoint directory: " + cpDir, e);
        }
    }

    /**
     * Retreives checkpoint history form specified {@code dir}.
     *
     * @return List of checkpoints.
     */
    private List<CheckpointEntry> retreiveHistory() throws IgniteCheckedException {
        if (!cpDir.exists())
            return Collections.emptyList();

        try (DirectoryStream<Path> cpFiles = Files.newDirectoryStream(
            cpDir.toPath(),
            path -> CP_FILE_NAME_PATTERN.matcher(path.toFile().getName()).matches())
        ) {
            List<CheckpointEntry> checkpoints = new ArrayList<>();

            ByteBuffer buf = ByteBuffer.allocate(16);
            buf.order(ByteOrder.nativeOrder());

            for (Path cpFile : cpFiles) {
                CheckpointEntry cp = parseFromFile(buf, cpFile.toFile());

                if (cp != null)
                    checkpoints.add(cp);
            }

            return checkpoints;
        }
        catch (IOException e) {
            throw new IgniteCheckedException("Failed to load checkpoint history.", e);
        }
    }

    /**
     * Parses checkpoint entry from given file.
     *
     * @param buf Temporary byte buffer.
     * @param file Checkpoint file.
     */
    @Nullable private CheckpointEntry parseFromFile(ByteBuffer buf, File file) throws IgniteCheckedException {
        Matcher matcher = CP_FILE_NAME_PATTERN.matcher(file.getName());

        if (!matcher.matches())
            return null;

        CheckpointEntryType type = CheckpointEntryType.valueOf(matcher.group(3));

        if (type != CheckpointEntryType.START)
            return null;

        long cpTs = Long.parseLong(matcher.group(1));
        UUID cpId = UUID.fromString(matcher.group(2));

        WALPointer ptr = readPointer(file, buf);

        return createCheckPointEntry(cpTs, ptr, cpId, null, CheckpointEntryType.START);
    }

    /**
     * Removes checkpoint start/end files belongs to given {@code cpEntry}.
     *
     * @param cpEntry Checkpoint entry.
     *
     * @throws IgniteCheckedException If failed to delete.
     */
    private void removeCheckpointFiles(CheckpointEntry cpEntry) throws IgniteCheckedException {
        Path startFile = new File(cpDir.getAbsolutePath(), checkpointFileName(cpEntry, CheckpointEntryType.START)).toPath();
        Path endFile = new File(cpDir.getAbsolutePath(), checkpointFileName(cpEntry, CheckpointEntryType.END)).toPath();

        try {
            if (Files.exists(startFile))
                Files.delete(startFile);

            if (Files.exists(endFile))
                Files.delete(endFile);
        }
        catch (IOException e) {
            throw new PersistentStorageIOException("Failed to delete stale checkpoint files: " + cpEntry, e);
        }
    }

    /** */
    private void readMetastore() throws IgniteCheckedException {
        try {
            DataStorageConfiguration memCfg = cctx.kernalContext().config().getDataStorageConfiguration();

            DataRegionConfiguration plcCfg = createDataRegionConfiguration(memCfg);

            File allocPath = buildAllocPath(plcCfg);

            DirectMemoryProvider memProvider = allocPath == null ?
                new UnsafeMemoryProvider(log) :
                new MappedFileMemoryProvider(
                    log,
                    allocPath);

            DataRegionMetricsImpl memMetrics = new DataRegionMetricsImpl(plcCfg);

            PageMemoryEx storePageMem = (PageMemoryEx)createPageMemory(memProvider, memCfg, plcCfg, memMetrics, false);

            DataRegion regCfg = new DataRegion(storePageMem, plcCfg, memMetrics, createPageEvictionTracker(plcCfg, storePageMem));

            CheckpointStatus status = readCheckpointStatus();

            cctx.pageStore().initializeForMetastorage();

            storePageMem.start();

            checkpointReadLock();

            try {
                restoreMemory(status, true, storePageMem);

                metaStorage = new MetaStorage(cctx, regCfg, memMetrics, true);

                metaStorage.init(this);

                applyLastUpdates(status, true);

                fillWalDisabledGroups();

                notifyMetastorageReadyForRead();
            }
            finally {
                checkpointReadUnlock();
            }

            metaStorage = null;

            storePageMem.stop();
        }
        catch (StorageException e) {
            cctx.kernalContext().failure().process(new FailureContext(FailureType.CRITICAL_ERROR, e));

            throw new IgniteCheckedException(e);
        }
    }

    /**
     * Get checkpoint buffer size for the given configuration.
     *
     * @param regCfg Configuration.
     * @return Checkpoint buffer size.
     */
    public static long checkpointBufferSize(DataRegionConfiguration regCfg) {
        if (!regCfg.isPersistenceEnabled())
            return 0L;

        long res = regCfg.getCheckpointPageBufferSize();

        if (res == 0L) {
            if (regCfg.getMaxSize() < GB)
                res = Math.min(DFLT_MIN_CHECKPOINTING_PAGE_BUFFER_SIZE, regCfg.getMaxSize());
            else if (regCfg.getMaxSize() < 8 * GB)
                res = regCfg.getMaxSize() / 4;
            else
                res = DFLT_MAX_CHECKPOINTING_PAGE_BUFFER_SIZE;
        }

        return res;
    }

    /** {@inheritDoc} */
    @Override public void onActivate(GridKernalContext ctx) throws IgniteCheckedException {
        if (log.isDebugEnabled())
            log.debug("Activate database manager [id=" + cctx.localNodeId() +
                " topVer=" + cctx.discovery().topologyVersionEx() + " ]");

        snapshotMgr = cctx.snapshot();

        if (!cctx.localNode().isClient()) {
            initDataBase();

            registrateMetricsMBean();
        }

        if (checkpointer == null)
            checkpointer = new Checkpointer(cctx.igniteInstanceName(), "db-checkpoint-thread", log);

        super.onActivate(ctx);
    }

    /** {@inheritDoc} */
    @Override public void onDeActivate(GridKernalContext kctx) {
        if (log.isDebugEnabled())
            log.debug("DeActivate database manager [id=" + cctx.localNodeId() +
                " topVer=" + cctx.discovery().topologyVersionEx() + " ]");

        onKernalStop0(false);

        stop0(false);

        /* Must be here, because after deactivate we can invoke activate and file lock must be already configured */
        stopping = false;

        if (!cctx.localNode().isClient()) {
            //we replace lock with new instance (only if we're responsible for locking folders)
            if (fileLockHolder != null)
                fileLockHolder = new FileLockHolder(storeMgr.workDir().getPath(), cctx.kernalContext(), log);
        }
    }

    /**
     *
     */
    private void initDataBase() {
        if (persistenceCfg.getCheckpointThreads() > 1)
            asyncRunner = new IgniteThreadPoolExecutor(
                "checkpoint-runner",
                cctx.igniteInstanceName(),
                persistenceCfg.getCheckpointThreads(),
                persistenceCfg.getCheckpointThreads(),
                30_000,
                new LinkedBlockingQueue<Runnable>()
            );
    }

    /**
     * Try to register Metrics MBean.
     *
     * @throws IgniteCheckedException If failed.
     */
    private void registrateMetricsMBean() throws IgniteCheckedException {
        if (U.IGNITE_MBEANS_DISABLED)
            return;

        try {
            persistenceMetricsMbeanName = U.registerMBean(
                cctx.kernalContext().config().getMBeanServer(),
                cctx.kernalContext().igniteInstanceName(),
                MBEAN_GROUP,
                MBEAN_NAME,
                persStoreMetrics,
                DataStorageMetricsMXBean.class);
        }
        catch (Throwable e) {
            throw new IgniteCheckedException("Failed to register " + MBEAN_NAME + " MBean.", e);
        }
    }

    /**
     * Unregister metrics MBean.
     */
    private void unRegistrateMetricsMBean() {
        if (persistenceMetricsMbeanName == null)
            return;

        assert !U.IGNITE_MBEANS_DISABLED;

        try {
            cctx.kernalContext().config().getMBeanServer().unregisterMBean(persistenceMetricsMbeanName);

            persistenceMetricsMbeanName = null;
        }
        catch (Throwable e) {
            U.error(log, "Failed to unregister " + MBEAN_NAME + " MBean.", e);
        }
    }

    /** {@inheritDoc} */
    @Override protected IgniteOutClosure<Long> freeSpaceProvider(final DataRegionConfiguration dataRegCfg) {
        if (!dataRegCfg.isPersistenceEnabled())
            return super.freeSpaceProvider(dataRegCfg);

        final String dataRegName = dataRegCfg.getName();

        return new IgniteOutClosure<Long>() {
            @Override public Long apply() {
                long freeSpace = 0L;

                for (CacheGroupContext grpCtx : cctx.cache().cacheGroups()) {
                    if (!grpCtx.dataRegion().config().getName().equals(dataRegName))
                        continue;

                    assert grpCtx.offheap() instanceof GridCacheOffheapManager;

                    freeSpace += ((GridCacheOffheapManager)grpCtx.offheap()).freeSpace();
                }

                return freeSpace;
            }
        };
    }

    /** {@inheritDoc} */
    @Override public void readCheckpointAndRestoreMemory(
        List<DynamicCacheDescriptor> cachesToStart
    ) throws IgniteCheckedException {
        assert !cctx.localNode().isClient();

        checkpointReadLock();

        try {
            if (!F.isEmpty(cachesToStart)) {
                for (DynamicCacheDescriptor desc : cachesToStart) {
                    if (CU.affinityNode(cctx.localNode(), desc.cacheConfiguration().getNodeFilter()))
                        storeMgr.initializeForCache(desc.groupDescriptor(), new StoredCacheData(desc.cacheConfiguration()));
                }
            }

            CheckpointStatus status = readCheckpointStatus();

            cctx.pageStore().initializeForMetastorage();

            metaStorage = new MetaStorage(cctx, dataRegionMap.get(METASTORE_DATA_REGION_NAME),
                (DataRegionMetricsImpl)memMetricsMap.get(METASTORE_DATA_REGION_NAME));

            WALPointer restore = restoreMemory(status);

            if (restore == null && !status.endPtr.equals(CheckpointStatus.NULL_PTR)) {
                throw new StorageException("Restore wal pointer = " + restore + ", while status.endPtr = " +
                    status.endPtr + ". Can't restore memory - critical part of WAL archive is missing.");
            }

            // First, bring memory to the last consistent checkpoint state if needed.
            // This method should return a pointer to the last valid record in the WAL.

            cctx.wal().resumeLogging(restore);

            WALPointer ptr = cctx.wal().log(new MemoryRecoveryRecord(U.currentTimeMillis()));

            if (ptr != null) {
                cctx.wal().flush(ptr, true);

                nodeStart(ptr);
            }

            metaStorage.init(this);

            notifyMetastorageReadyForReadWrite();
        }
        catch (IgniteCheckedException e) {
            if (X.hasCause(e, StorageException.class, PersistentStorageIOException.class, IOException.class))
                cctx.kernalContext().failure().process(new FailureContext(FailureType.CRITICAL_ERROR, e));

            throw e;
        }
        finally {
            checkpointReadUnlock();
        }
    }

    /**
     * Creates file with current timestamp and specific "node-started.bin" suffix
     * and writes into memory recovery pointer.
     *
     * @param ptr Memory recovery wal pointer.
     */
    private void nodeStart(WALPointer ptr) throws IgniteCheckedException {
        FileWALPointer p = (FileWALPointer)ptr;

        String fileName = U.currentTimeMillis() + NODE_STARTED_FILE_NAME_SUFFIX;
        String tmpFileName = fileName + FILE_TMP_SUFFIX;

        ByteBuffer buf = ByteBuffer.allocate(20);
        buf.order(ByteOrder.nativeOrder());

        try {
            try (FileIO io = ioFactory.create(Paths.get(cpDir.getAbsolutePath(), tmpFileName).toFile(),
                    StandardOpenOption.CREATE_NEW, StandardOpenOption.WRITE)) {
                buf.putLong(p.index());

                buf.putInt(p.fileOffset());

                buf.putInt(p.length());

                buf.flip();

                io.write(buf);

                buf.clear();

                io.force(true);
            }

            Files.move(Paths.get(cpDir.getAbsolutePath(), tmpFileName), Paths.get(cpDir.getAbsolutePath(), fileName));
        }
        catch (IOException e) {
            throw new PersistentStorageIOException("Failed to write node start marker: " + ptr, e);
        }
    }

    /**
     * Collects memory recovery pointers from node started files. See {@link #nodeStart(WALPointer)}.
     * Each pointer associated with timestamp extracted from file.
     * Tuples are sorted by timestamp.
     *
     * @return Sorted list of tuples (node started timestamp, memory recovery pointer).
     *
     * @throws IgniteCheckedException If failed.
     */
    public List<T2<Long, WALPointer>> nodeStartedPointers() throws IgniteCheckedException {
        List<T2<Long, WALPointer>> res = new ArrayList<>();

        try (DirectoryStream<Path> nodeStartedFiles = Files.newDirectoryStream(
            cpDir.toPath(),
            path -> path.toFile().getName().endsWith(NODE_STARTED_FILE_NAME_SUFFIX))
        ) {
            ByteBuffer buf = ByteBuffer.allocate(20);
            buf.order(ByteOrder.nativeOrder());

            for (Path path : nodeStartedFiles) {
                File f = path.toFile();

                String name = f.getName();

                Long ts = Long.valueOf(name.substring(0, name.length() - NODE_STARTED_FILE_NAME_SUFFIX.length()));

                try (FileIO io = ioFactory.create(f, READ)) {
                    io.read(buf);

                    buf.flip();

                    FileWALPointer ptr = new FileWALPointer(
                        buf.getLong(), buf.getInt(), buf.getInt());

                    res.add(new T2<>(ts, ptr));

                    buf.clear();
                }
                catch (IOException e) {
                    throw new PersistentStorageIOException("Failed to read node started marker file: " + f.getAbsolutePath(), e);
                }
            }
        }
        catch (IOException e) {
            throw new PersistentStorageIOException("Failed to retreive node started files.", e);
        }

        // Sort start markers by file timestamp.
        res.sort(Comparator.comparingLong(IgniteBiTuple::get1));

        return res;
    }

    /** {@inheritDoc} */
    @Override public void lock() throws IgniteCheckedException {
        if (fileLockHolder != null) {
            if (log.isDebugEnabled())
                log.debug("Try to capture file lock [nodeId=" +
                    cctx.localNodeId() + " path=" + fileLockHolder.lockPath() + "]");

            fileLockHolder.tryLock(lockWaitTime);
        }
    }

    /** {@inheritDoc} */
    @Override public void unLock() {
        if (fileLockHolder != null) {
            if (log.isDebugEnabled())
                log.debug("Release file lock [nodeId=" +
                    cctx.localNodeId() + " path=" + fileLockHolder.lockPath() + "]");

            fileLockHolder.release();
        }
    }

    /** {@inheritDoc} */
    @Override protected void onKernalStop0(boolean cancel) {
        checkpointLock.writeLock().lock();

        try {
            stopping = true;
        }
        finally {
            checkpointLock.writeLock().unlock();
        }

        shutdownCheckpointer(cancel);

        lsnrs.clear();

        super.onKernalStop0(cancel);

        if (!cctx.kernalContext().clientNode()) {
            unLock();

            if (fileLockHolder != null)
                fileLockHolder.close();
        }

        unRegistrateMetricsMBean();
    }

    /** */
    private long[] calculateFragmentSizes(int concLvl, long cacheSize, long chpBufSize) {
        if (concLvl < 2)
            concLvl = Runtime.getRuntime().availableProcessors();

        long fragmentSize = cacheSize / concLvl;

        if (fragmentSize < 1024 * 1024)
            fragmentSize = 1024 * 1024;

        long[] sizes = new long[concLvl + 1];

        for (int i = 0; i < concLvl; i++)
            sizes[i] = fragmentSize;

        sizes[concLvl] = chpBufSize;

        return sizes;
    }

    /** {@inheritDoc} */
    @Override protected PageMemory createPageMemory(
        DirectMemoryProvider memProvider,
        DataStorageConfiguration memCfg,
        DataRegionConfiguration plcCfg,
        DataRegionMetricsImpl memMetrics,
        final boolean trackable
    ) {
        if (!plcCfg.isPersistenceEnabled())
            return super.createPageMemory(memProvider, memCfg, plcCfg, memMetrics, trackable);

        memMetrics.persistenceEnabled(true);

        long cacheSize = plcCfg.getMaxSize();

        // Checkpoint buffer size can not be greater than cache size, it does not make sense.
        long chpBufSize = checkpointBufferSize(plcCfg);

        if (chpBufSize > cacheSize) {
            U.quietAndInfo(log,
                "Configured checkpoint page buffer size is too big, setting to the max region size [size="
                    + U.readableSize(cacheSize, false) + ",  memPlc=" + plcCfg.getName() + ']');

            chpBufSize = cacheSize;
        }

        GridInClosure3X<Long, FullPageId, PageMemoryEx> changeTracker;

        if (trackable)
            changeTracker = new GridInClosure3X<Long, FullPageId, PageMemoryEx>() {
                @Override public void applyx(
                    Long page,
                    FullPageId fullId,
                    PageMemoryEx pageMem
                ) throws IgniteCheckedException {
                    if (trackable)
                        snapshotMgr.onChangeTrackerPage(page, fullId, pageMem);
                }
            };
        else
            changeTracker = null;

        PageMemoryImpl pageMem = new PageMemoryImpl(
            wrapMetricsMemoryProvider(memProvider, memMetrics),
            calculateFragmentSizes(
                memCfg.getConcurrencyLevel(),
                cacheSize,
                chpBufSize
            ),
            cctx,
            memCfg.getPageSize(),
            (fullId, pageBuf, tag) -> {
                memMetrics.onPageWritten();

                // First of all, write page to disk.
                storeMgr.write(fullId.groupId(), fullId.pageId(), pageBuf, tag);

                // Only after write we can write page into snapshot.
                snapshotMgr.flushDirtyPageHandler(fullId, pageBuf, tag);

                AtomicInteger cntr = evictedPagesCntr;

                if (cntr != null)
                    cntr.incrementAndGet();
            },
            changeTracker,
            this,
            memMetrics,
            resolveThrottlingPolicy(),
            this
        );

        memMetrics.pageMemory(pageMem);

        return pageMem;
    }

    /**
     * @param memoryProvider0 Memory provider.
     * @param memMetrics Memory metrics.
     * @return Wrapped memory provider.
     */
    @Override protected DirectMemoryProvider wrapMetricsMemoryProvider(
            final DirectMemoryProvider memoryProvider0,
            final DataRegionMetricsImpl memMetrics
    ) {
        return new DirectMemoryProvider() {
            private AtomicInteger checkPointBufferIdxCnt = new AtomicInteger();

            private final DirectMemoryProvider memProvider = memoryProvider0;

            @Override public void initialize(long[] chunkSizes) {
                memProvider.initialize(chunkSizes);

                checkPointBufferIdxCnt.set(chunkSizes.length);
            }

            @Override public void shutdown() {
                memProvider.shutdown();
            }

            @Override public DirectMemoryRegion nextRegion() {
                DirectMemoryRegion nextMemoryRegion = memProvider.nextRegion();

                if (nextMemoryRegion == null)
                    return null;

                int idx = checkPointBufferIdxCnt.decrementAndGet();

                long chunkSize = nextMemoryRegion.size();

                // Checkpoint chunk last in the long[] chunkSizes.
                if (idx != 0)
                    memMetrics.updateOffHeapSize(chunkSize);
                else
                    memMetrics.updateCheckpointBufferSize(chunkSize);

                return nextMemoryRegion;
            }
        };
    }

    /**
     * Resolves throttling policy according to the settings.
     */
    @NotNull private PageMemoryImpl.ThrottlingPolicy resolveThrottlingPolicy() {
        PageMemoryImpl.ThrottlingPolicy plc = persistenceCfg.isWriteThrottlingEnabled()
            ? PageMemoryImpl.ThrottlingPolicy.SPEED_BASED
            : PageMemoryImpl.ThrottlingPolicy.CHECKPOINT_BUFFER_ONLY;

        if (throttlingPolicyOverride != null) {
            try {
                plc = PageMemoryImpl.ThrottlingPolicy.valueOf(throttlingPolicyOverride.toUpperCase());
            }
            catch (IllegalArgumentException e) {
                log.error("Incorrect value of IGNITE_OVERRIDE_WRITE_THROTTLING_ENABLED property: " +
                    throttlingPolicyOverride + ". Default throttling policy " + plc + " will be used.");
            }
        }
        return plc;
    }

    /** {@inheritDoc} */
    @Override protected void checkRegionEvictionProperties(DataRegionConfiguration regCfg, DataStorageConfiguration dbCfg)
        throws IgniteCheckedException {
        if (!regCfg.isPersistenceEnabled())
            super.checkRegionEvictionProperties(regCfg, dbCfg);
        else if (regCfg.getPageEvictionMode() != DataPageEvictionMode.DISABLED) {
            U.warn(log, "Page eviction mode set for [" + regCfg.getName() + "] data will have no effect" +
                " because the oldest pages are evicted automatically if Ignite persistence is enabled.");
        }
    }

    /** {@inheritDoc} */
    @Override protected void checkPageSize(DataStorageConfiguration memCfg) {
        if (memCfg.getPageSize() == 0) {
            try {
                assert cctx.pageStore() instanceof FilePageStoreManager :
                    "Invalid page store manager was created: " + cctx.pageStore();

                Path anyIdxPartFile = IgniteUtils.searchFileRecursively(
                    ((FilePageStoreManager)cctx.pageStore()).workDir().toPath(), FilePageStoreManager.INDEX_FILE_NAME);

                if (anyIdxPartFile != null) {
                    memCfg.setPageSize(resolvePageSizeFromPartitionFile(anyIdxPartFile));

                    return;
                }
            }
            catch (IgniteCheckedException | IOException | IllegalArgumentException e) {
                U.quietAndWarn(log, "Attempt to resolve pageSize from store files failed: " + e.getMessage());

                U.quietAndWarn(log, "Default page size will be used: " + DataStorageConfiguration.DFLT_PAGE_SIZE + " bytes");
            }

            memCfg.setPageSize(DataStorageConfiguration.DFLT_PAGE_SIZE);
        }
    }

    /**
     * @param partFile Partition file.
     */
    private int resolvePageSizeFromPartitionFile(Path partFile) throws IOException, IgniteCheckedException {
        try (FileIO fileIO = ioFactory.create(partFile.toFile())) {
            int minimalHdr = FilePageStore.HEADER_SIZE;

            if (fileIO.size() < minimalHdr)
                throw new IgniteCheckedException("Partition file is too small: " + partFile);

            ByteBuffer hdr = ByteBuffer.allocate(minimalHdr).order(ByteOrder.LITTLE_ENDIAN);

            while (hdr.remaining() > 0)
                fileIO.read(hdr);

            hdr.rewind();

            hdr.getLong(); // Read signature.

            hdr.getInt(); // Read version.

            hdr.get(); // Read type.

            int pageSize = hdr.getInt();

            if (pageSize == 2048) {
                U.quietAndWarn(log, "You are currently using persistent store with 2K pages (DataStorageConfiguration#" +
                    "pageSize). If you use SSD disk, consider migrating to 4K pages for better IO performance.");
            }

            return pageSize;
        }
    }

    /**
     * @param cancel Cancel flag.
     */
    @SuppressWarnings("unused")
    private void shutdownCheckpointer(boolean cancel) {
        Checkpointer cp = checkpointer;

        if (cp != null) {
            if (cancel)
                cp.shutdownNow();
            else
                cp.cancel();

            try {
                U.join(cp);

                checkpointer = null;
            }
            catch (IgniteInterruptedCheckedException ignore) {
                U.warn(log, "Was interrupted while waiting for checkpointer shutdown, " +
                    "will not wait for checkpoint to finish.");

                cp.shutdownNow();

                while (true) {
                    try {
                        U.join(cp);

                        checkpointer = null;

                        cp.scheduledCp.cpFinishFut.onDone(
                            new NodeStoppingException("Checkpointer is stopped during node stop."));

                        break;
                    }
                    catch (IgniteInterruptedCheckedException ignored) {
                        //Ignore
                    }
                }

                Thread.currentThread().interrupt();
            }
        }

        if (asyncRunner != null) {
            asyncRunner.shutdownNow();

            try {
                asyncRunner.awaitTermination(2, TimeUnit.MINUTES);
            }
            catch (InterruptedException ignore) {
                Thread.currentThread().interrupt();
            }
        }
    }

    /** {@inheritDoc} */
    @Override public boolean beforeExchange(GridDhtPartitionsExchangeFuture fut) throws IgniteCheckedException {
        DiscoveryEvent discoEvt = fut.firstEvent();

        boolean joinEvt = discoEvt.type() == EventType.EVT_NODE_JOINED;

        boolean locNode = discoEvt.eventNode().isLocal();

        boolean isSrvNode = !cctx.kernalContext().clientNode();

        boolean clusterInTransitionStateToActive = fut.activateCluster();

        boolean restored = false;

        // In case of cluster activation or local join restore, restore whole manager state.
        if (clusterInTransitionStateToActive || (joinEvt && locNode && isSrvNode)) {
            restoreState();

            restored = true;
        }
        // In case of starting groups, restore partition states only for these groups.
        else if (fut.exchangeActions() != null && !F.isEmpty(fut.exchangeActions().cacheGroupsToStart())) {
            Set<Integer> restoreGroups = fut.exchangeActions().cacheGroupsToStart().stream()
                .map(actionData -> actionData.descriptor().groupId())
                .collect(Collectors.toSet());

            restorePartitionStates(Collections.emptyMap(), restoreGroups);
        }

        if (cctx.kernalContext().query().moduleEnabled()) {
            ExchangeActions acts = fut.exchangeActions();

            if (acts != null) {
                if (!F.isEmpty(acts.cacheStartRequests())) {
                    for (ExchangeActions.CacheActionData actionData : acts.cacheStartRequests())
                        prepareIndexRebuildFuture(CU.cacheId(actionData.request().cacheName()));
                }
                else if (acts.localJoinContext() != null && !F.isEmpty(acts.localJoinContext().caches())) {
                    for (T2<DynamicCacheDescriptor, NearCacheConfiguration> tup : acts.localJoinContext().caches())
                        prepareIndexRebuildFuture(tup.get1().cacheId());
                }
            }
        }

        return restored;
    }

    /**
     * Creates a new index rebuild future that should be completed later after exchange is done. The future
     * has to be created before exchange is initialized to guarantee that we will capture a correct future
     * after activation or restore completes.
     * If there was an old future for the given ID, it will be completed.
     *
     * @param cacheId Cache ID.
     */
    private void prepareIndexRebuildFuture(int cacheId) {
        GridFutureAdapter<Void> old = idxRebuildFuts.put(cacheId, new GridFutureAdapter<>());

        if (old != null)
            old.onDone();
    }

    /** {@inheritDoc} */
    @Override public void rebuildIndexesIfNeeded(GridDhtPartitionsExchangeFuture fut) {
        if (cctx.kernalContext().query().moduleEnabled()) {
            for (final GridCacheContext cacheCtx : (Collection<GridCacheContext>)cctx.cacheContexts()) {
                if (cacheCtx.startTopologyVersion().equals(fut.initialVersion())) {
                    final int cacheId = cacheCtx.cacheId();
                    final GridFutureAdapter<Void> usrFut = idxRebuildFuts.get(cacheId);

                    if (!cctx.pageStore().hasIndexStore(cacheCtx.groupId()) && cacheCtx.affinityNode()) {
                        IgniteInternalFuture<?> rebuildFut = cctx.kernalContext().query()
                            .rebuildIndexesFromHash(Collections.singletonList(cacheCtx.cacheId()));

                        assert usrFut != null : "Missing user future for cache: " + cacheCtx.name();

                        rebuildFut.listen(new CI1<IgniteInternalFuture>() {
                            @Override public void apply(IgniteInternalFuture igniteInternalFut) {
                                idxRebuildFuts.remove(cacheId, usrFut);

                                usrFut.onDone(igniteInternalFut.error());

                                CacheConfiguration ccfg = cacheCtx.config();

                                if (ccfg != null) {
                                    log().info("Finished indexes rebuilding for cache [name=" + ccfg.getName()
                                        + ", grpName=" + ccfg.getGroupName() + ']');
                                }
                            }
                        });
                    }
                    else {
                        if (usrFut != null) {
                            idxRebuildFuts.remove(cacheId, usrFut);

                            usrFut.onDone();
                        }
                    }
                }
            }
        }
    }

    /** {@inheritDoc} */
    @Nullable @Override public IgniteInternalFuture indexRebuildFuture(int cacheId) {
        return idxRebuildFuts.get(cacheId);
    }

    /** {@inheritDoc} */
    @Override public void onCacheGroupsStopped(
        Collection<IgniteBiTuple<CacheGroupContext, Boolean>> stoppedGrps
    ) {
        Map<PageMemoryEx, Collection<Integer>> destroyed = new HashMap<>();

        for (IgniteBiTuple<CacheGroupContext, Boolean> tup : stoppedGrps) {
            CacheGroupContext gctx = tup.get1();

            if (!gctx.persistenceEnabled())
                continue;

            snapshotMgr.onCacheGroupStop(gctx);

            PageMemoryEx pageMem = (PageMemoryEx)gctx.dataRegion().pageMemory();

            Collection<Integer> grpIds = destroyed.computeIfAbsent(pageMem, k -> new HashSet<>());

            grpIds.add(tup.get1().groupId());

            pageMem.onCacheGroupDestroyed(tup.get1().groupId());
        }

        Collection<IgniteInternalFuture<Void>> clearFuts = new ArrayList<>(destroyed.size());

        for (Map.Entry<PageMemoryEx, Collection<Integer>> entry : destroyed.entrySet()) {
            final Collection<Integer> grpIds = entry.getValue();

            clearFuts.add(entry.getKey().clearAsync((grpId, pageIdg) -> grpIds.contains(grpId), false));
        }

        for (IgniteInternalFuture<Void> clearFut : clearFuts) {
            try {
                clearFut.get();
            }
            catch (IgniteCheckedException e) {
                log.error("Failed to clear page memory", e);
            }
        }

        if (cctx.pageStore() != null) {
            for (IgniteBiTuple<CacheGroupContext, Boolean> tup : stoppedGrps) {
                CacheGroupContext grp = tup.get1();

                if (grp.affinityNode()) {
                    try {
                        cctx.pageStore().shutdownForCacheGroup(grp, tup.get2());
                    }
                    catch (IgniteCheckedException e) {
                        U.error(log, "Failed to gracefully clean page store resources for destroyed cache " +
                            "[cache=" + grp.cacheOrGroupName() + "]", e);
                    }
                }
            }
        }
    }

    /**
     * Gets the checkpoint read lock. While this lock is held, checkpoint thread will not acquireSnapshotWorker memory
     * state.
     * @throws IgniteException If failed.
     */
    @SuppressWarnings("LockAcquiredButNotSafelyReleased")
    @Override public void checkpointReadLock() {
        if (checkpointLock.writeLock().isHeldByCurrentThread())
            return;

        for (; ; ) {
            checkpointLock.readLock().lock();

            if (stopping) {
                checkpointLock.readLock().unlock();

                throw new IgniteException(new NodeStoppingException("Failed to perform cache update: node is stopping."));
            }

            if (safeToUpdatePageMemories() || checkpointLock.getReadHoldCount() > 1)
                break;
            else {
                checkpointLock.readLock().unlock();

                try {
                    checkpointer.wakeupForCheckpoint(0, "too many dirty pages").cpBeginFut.getUninterruptibly();
                }
                catch (IgniteCheckedException e) {
                    throw new IgniteException("Failed to wait for checkpoint begin.", e);
                }
            }
        }

        if (ASSERTION_ENABLED)
            CHECKPOINT_LOCK_HOLD_COUNT.set(CHECKPOINT_LOCK_HOLD_COUNT.get() + 1);
    }

    /** {@inheritDoc} */
    @Override public boolean checkpointLockIsHeldByThread() {
        return !ASSERTION_ENABLED ||
            checkpointLock.isWriteLockedByCurrentThread() ||
            CHECKPOINT_LOCK_HOLD_COUNT.get() > 0;
    }

    /**
     * @return {@code true} if all PageMemory instances are safe to update.
     */
    private boolean safeToUpdatePageMemories() {
        Collection<DataRegion> memPlcs = context().database().dataRegions();

        if (memPlcs == null)
            return true;

        for (DataRegion memPlc : memPlcs) {
            if (!memPlc.config().isPersistenceEnabled())
                continue;

            PageMemoryEx pageMemEx = (PageMemoryEx)memPlc.pageMemory();

            if (!pageMemEx.safeToUpdate())
                return false;
        }

        return true;
    }

    /**
     * Releases the checkpoint read lock.
     */
    @Override public void checkpointReadUnlock() {
        if (checkpointLock.writeLock().isHeldByCurrentThread())
            return;

        checkpointLock.readLock().unlock();

        if (checkpointer != null) {
            Collection<DataRegion> dataRegs = context().database().dataRegions();

            if (dataRegs != null) {
                for (DataRegion dataReg : dataRegs) {
                    if (!dataReg.config().isPersistenceEnabled())
                        continue;

                    PageMemoryEx mem = (PageMemoryEx)dataReg.pageMemory();

                    if (mem != null && !mem.safeToUpdate()) {
                        checkpointer.wakeupForCheckpoint(0, "too many dirty pages");

                        break;
                    }
                }
            }
        }

        if (ASSERTION_ENABLED)
            CHECKPOINT_LOCK_HOLD_COUNT.set(CHECKPOINT_LOCK_HOLD_COUNT.get() - 1);
    }

    /**
     * Restores from last checkpoint and applies WAL changes since this checkpoint.
     *
     * @throws IgniteCheckedException If failed to restore database status from WAL.
     */
    private void restoreState() throws IgniteCheckedException {
        try {
            CheckpointStatus status = readCheckpointStatus();

            checkpointReadLock();

            try {
                applyLastUpdates(status, false);
            }
            finally {
                checkpointReadUnlock();
            }

            snapshotMgr.restoreState();
        }
        catch (StorageException e) {
            throw new IgniteCheckedException(e);
        }
    }

    /**
     * Called when all partitions have been fully restored and pre-created on node start.
     *
     * Starts checkpointing process and initiates first checkpoint.
     *
     * @throws IgniteCheckedException If first checkpoint has failed.
     */
    @Override public void onStateRestored() throws IgniteCheckedException {
        new IgniteThread(cctx.igniteInstanceName(), "db-checkpoint-thread", checkpointer).start();

        CheckpointProgressSnapshot chp = checkpointer.wakeupForCheckpoint(0, "node started");

        if (chp != null)
            chp.cpBeginFut.get();
    }

    /** {@inheritDoc} */
    @Override public synchronized Map<Integer, Map<Integer, Long>> reserveHistoryForExchange() {
        assert reservedForExchange == null : reservedForExchange;

        reservedForExchange = new HashMap<>();

        Map</*grpId*/Integer, Set</*partId*/Integer>> applicableGroupsAndPartitions = partitionsApplicableForWalRebalance();

        Map</*grpId*/Integer, Map</*partId*/Integer, CheckpointEntry>> earliestValidCheckpoints;

        checkpointReadLock();

        try {
            earliestValidCheckpoints = cpHistory.searchAndReserveCheckpoints(applicableGroupsAndPartitions);
        }
        finally {
            checkpointReadUnlock();
        }

        Map</*grpId*/Integer, Map</*partId*/Integer, /*updCntr*/Long>> grpPartsWithCnts = new HashMap<>();

        for (Map.Entry<Integer, Map<Integer, CheckpointEntry>> e : earliestValidCheckpoints.entrySet()) {
            int grpId = e.getKey();

            for (Map.Entry<Integer, CheckpointEntry> e0 : e.getValue().entrySet()) {
                CheckpointEntry cpEntry = e0.getValue();

                int partId = e0.getKey();

                assert cctx.wal().reserved(cpEntry.checkpointMark())
                    : "WAL segment for checkpoint " + cpEntry + " has not reserved";

                Long updCntr = cpEntry.partitionCounter(cctx, grpId, partId);

                if (updCntr != null) {
                    reservedForExchange.computeIfAbsent(grpId, k -> new HashMap<>())
                        .put(partId, new T2<>(updCntr, cpEntry.checkpointMark()));

                    grpPartsWithCnts.computeIfAbsent(grpId, k -> new HashMap<>()).put(partId, updCntr);
                }
            }
        }

        return grpPartsWithCnts;
    }

    /**
     * @return Map of group id -> Set of partitions which can be used as suppliers for WAL rebalance.
     */
    private Map<Integer, Set<Integer>> partitionsApplicableForWalRebalance() {
        Map<Integer, Set<Integer>> res = new HashMap<>();

        for (CacheGroupContext grp : cctx.cache().cacheGroups()) {
            if (grp.isLocal())
                continue;

            for (GridDhtLocalPartition locPart : grp.topology().currentLocalPartitions()) {
                if (locPart.state() == GridDhtPartitionState.OWNING && locPart.fullSize() > walRebalanceThreshold)
                    res.computeIfAbsent(grp.groupId(), k -> new HashSet<>()).add(locPart.id());
            }
        }

        return res;
    }

    /** {@inheritDoc} */
    @Override public synchronized void releaseHistoryForExchange() {
        if (reservedForExchange == null)
            return;

        FileWALPointer earliestPtr = null;

        for (Map.Entry<Integer, Map<Integer, T2<Long, WALPointer>>> e : reservedForExchange.entrySet()) {
            for (Map.Entry<Integer, T2<Long, WALPointer>> e0 : e.getValue().entrySet()) {
                FileWALPointer ptr = (FileWALPointer) e0.getValue().get2();

                if (earliestPtr == null || ptr.index() < earliestPtr.index())
                    earliestPtr = ptr;
            }
        }

        reservedForExchange = null;

        if (earliestPtr == null)
            return;

        assert cctx.wal().reserved(earliestPtr)
            : "Earliest checkpoint WAL pointer is not reserved for exchange: " + earliestPtr;

        try {
            cctx.wal().release(earliestPtr);
        }
        catch (IgniteCheckedException e) {
            log.error("Failed to release earliest checkpoint WAL pointer: " + earliestPtr, e);
        }
    }

    /** {@inheritDoc} */
    @Override public boolean reserveHistoryForPreloading(int grpId, int partId, long cntr) {
        CheckpointEntry cpEntry = cpHistory.searchCheckpointEntry(grpId, partId, cntr);

        if (cpEntry == null)
            return false;

        WALPointer ptr = cpEntry.checkpointMark();

        if (ptr == null)
            return false;

        boolean reserved;

        try {
            reserved = cctx.wal().reserve(ptr);
        }
        catch (IgniteCheckedException e) {
            U.error(log, "Error while trying to reserve history", e);

            reserved = false;
        }

        if (reserved)
            reservedForPreloading.put(new T2<>(grpId, partId), new T2<>(cntr, ptr));

        return reserved;
    }

    /** {@inheritDoc} */
    @Override public void releaseHistoryForPreloading() {
        for (Map.Entry<T2<Integer, Integer>, T2<Long, WALPointer>> e : reservedForPreloading.entrySet()) {
            try {
                cctx.wal().release(e.getValue().get2());
            }
            catch (IgniteCheckedException ex) {
                U.error(log, "Could not release WAL reservation", ex);

                throw new IgniteException(ex);
            }
        }

        reservedForPreloading.clear();
    }

    /**
     *
     */
    @Nullable @Override public IgniteInternalFuture wakeupForCheckpoint(String reason) {
        Checkpointer cp = checkpointer;

        if (cp != null)
            return cp.wakeupForCheckpoint(0, reason).cpBeginFut;

        return null;
    }

    /** {@inheritDoc} */
    @Override public void waitForCheckpoint(String reason) throws IgniteCheckedException {
        Checkpointer cp = checkpointer;

        if (cp == null)
            return;

        CheckpointProgressSnapshot progSnapshot = cp.wakeupForCheckpoint(0, reason);

        IgniteInternalFuture fut1 = progSnapshot.cpFinishFut;

        fut1.get();

        if (!progSnapshot.started)
            return;

        IgniteInternalFuture fut2 = cp.wakeupForCheckpoint(0, reason).cpFinishFut;

        assert fut1 != fut2;

        fut2.get();
    }

    /** {@inheritDoc} */
    @Override public CheckpointFuture forceCheckpoint(String reason) {
        Checkpointer cp = checkpointer;

        if (cp == null)
            return null;

        return cp.wakeupForCheckpoint(0, reason);
    }

    /**
<<<<<<< HEAD
     * Tries to search for a WAL pointer for the given partition counter start.
     *
     * @return Checkpoint entry or {@code null} if failed to search.
     */
    private Map<Integer, Map<Integer, CheckpointEntry>> searchLastCheckpointEntryPerPartition(
        final Map<Integer, Set<Integer>> part4reserve
    ) {
        final Map<Integer, Map<Integer, CheckpointEntry>> res = new HashMap<>();

        if (F.isEmpty(part4reserve))
            return res;

        for (Long cpTs : checkpointHist.checkpoints()) {
            CheckpointEntry chpEntry = null;

            try {
                chpEntry = checkpointHist.entry(cpTs);

                Map<Integer, CheckpointEntry.GroupState> grpsState = chpEntry.groupState(cctx);

                if (F.isEmpty(grpsState)) {
                    res.clear();

                    continue;
                }

                for (Map.Entry<Integer, Set<Integer>> grps : part4reserve.entrySet()) {
                    Integer grpId = grps.getKey();

                    Map<Integer, CheckpointEntry> partToCheckPntEntry = res.get(grpId);

                    CheckpointEntry.GroupState grpState = grpsState.get(grpId);

                    if (grpState == null) {
                        res.remove(grpId);

                        continue;
                    }

                    if (partToCheckPntEntry == null)
                        res.put(grpId, partToCheckPntEntry = new HashMap<>());

                    for (Integer partId : grps.getValue()) {
                        int idx = grpState.indexByPartition(partId);

                        if (idx < 0)
                            partToCheckPntEntry.remove(partId);
                        else {
                            if (partToCheckPntEntry.containsKey(partId))
                                continue;

                            partToCheckPntEntry.put(partId, chpEntry);
                        }
                    }
                }
            }
            catch (IgniteCheckedException ex) {
                String msg = chpEntry != null ?
                    ", chpId=" + chpEntry.cpId + " ptr=" + chpEntry.cpMark + " ts=" + chpEntry.cpTs : "";

                U.error(log, "Failed to read checkpoint entry" + msg, ex);

                // Treat exception the same way as a gap.
                res.clear();
            }
        }

        return res;
    }

    /**
     * Tries to search for a WAL pointer for the given partition counter start.
     *
     * @param grpId Cache group ID.
     * @param part Partition ID.
     * @param partCntrSince Partition counter or {@code null} to search for minimal counter.
     * @return Checkpoint entry or {@code null} if failed to search.
     */
    @Nullable public WALPointer searchPartitionCounter(int grpId, int part, @Nullable Long partCntrSince) {
        CheckpointEntry entry = searchCheckpointEntry(grpId, part, partCntrSince);

        if (entry == null)
            return null;

        return entry.cpMark;
    }

    /**
     * Tries to search for a WAL pointer for the given partition counter start.
     *
     * @param grpId Cache group ID.
     * @param part Partition ID.
     * @param partCntrSince Partition counter or {@code null} to search for minimal counter.
     * @return Checkpoint entry or {@code null} if failed to search.
     */
    @Nullable private CheckpointEntry searchCheckpointEntry(int grpId, int part, @Nullable Long partCntrSince) {
        boolean hasGap = false;
        CheckpointEntry first = null;

        for (Long cpTs : checkpointHist.checkpoints()) {
            try {
                CheckpointEntry entry = checkpointHist.entry(cpTs);

                Long foundCntr = entry.partitionCounter(cctx, grpId, part);

                if (foundCntr != null) {
                    if (partCntrSince == null) {
                        if (hasGap) {
                            first = entry;

                            hasGap = false;
                        }

                        if (first == null)
                            first = entry;
                    }
                    else if (foundCntr <= partCntrSince) {
                        first = entry;

                        hasGap = false;
                    }
                    else
                        return hasGap ? null : first;
                }
                else
                    hasGap = true;
            }
            catch (IgniteCheckedException ignore) {
                // Treat exception the same way as a gap.
                hasGap = true;
            }
        }

        return hasGap ? null : first;
    }

    /**
     * @return Checkpoint history. For tests only.
     */
    public CheckpointHistory checkpointHistory() {
        return checkpointHist;
    }

    /** {@inheritDoc} */
    public WALPointer lastCheckpointMarkWalPointer() {
        CheckpointEntry lastCheckpointEntry = checkpointHist.lastCheckpointEntry;

        return lastCheckpointEntry == null ? null : lastCheckpointEntry.cpMark;
    }

    /**
=======
>>>>>>> 523900a0
     * @return Checkpoint directory.
     */
    public File checkpointDirectory() {
        return cpDir;
    }

    /**
     * @param lsnr Listener.
     */
    public void addCheckpointListener(DbCheckpointListener lsnr) {
        lsnrs.add(lsnr);
    }

    /**
     * @param lsnr Listener.
     */
    public void removeCheckpointListener(DbCheckpointListener lsnr) {
        lsnrs.remove(lsnr);
    }

    /**
     * @return Read checkpoint status.
     * @throws IgniteCheckedException If failed to read checkpoint status page.
     */
    @SuppressWarnings("TooBroadScope")
    private CheckpointStatus readCheckpointStatus() throws IgniteCheckedException {
        long lastStartTs = 0;
        long lastEndTs = 0;

        UUID startId = CheckpointStatus.NULL_UUID;
        UUID endId = CheckpointStatus.NULL_UUID;

        File startFile = null;
        File endFile = null;

        WALPointer startPtr = CheckpointStatus.NULL_PTR;
        WALPointer endPtr = CheckpointStatus.NULL_PTR;

        File dir = cpDir;

        if (!dir.exists()) {
            log.warning("Read checkpoint status: checkpoint directory is not found.");

            return new CheckpointStatus(0, startId, startPtr, endId, endPtr);
        }

        File[] files = dir.listFiles();

        for (File file : files) {
            Matcher matcher = CP_FILE_NAME_PATTERN.matcher(file.getName());

            if (matcher.matches()) {
                long ts = Long.parseLong(matcher.group(1));
                UUID id = UUID.fromString(matcher.group(2));
                CheckpointEntryType type = CheckpointEntryType.valueOf(matcher.group(3));

                if (type == CheckpointEntryType.START && ts > lastStartTs) {
                    lastStartTs = ts;
                    startId = id;
                    startFile = file;
                }
                else if (type == CheckpointEntryType.END && ts > lastEndTs) {
                    lastEndTs = ts;
                    endId = id;
                    endFile = file;
                }
            }
        }

        ByteBuffer buf = ByteBuffer.allocate(20);
        buf.order(ByteOrder.nativeOrder());

        if (startFile != null)
            startPtr = readPointer(startFile, buf);

        if (endFile != null)
            endPtr = readPointer(endFile, buf);

        if (log.isInfoEnabled())
            log.info("Read checkpoint status [startMarker=" + startFile + ", endMarker=" + endFile + ']');

        return new CheckpointStatus(lastStartTs, startId, startPtr, endId, endPtr);
    }

    /**
     * Loads WAL pointer from CP file
     *
     * @param cpMarkerFile Checkpoint mark file.
     * @return WAL pointer.
     * @throws IgniteCheckedException If failed to read mark file.
     */
    private WALPointer readPointer(File cpMarkerFile, ByteBuffer buf) throws IgniteCheckedException {
        buf.position(0);

        try (FileIO io = ioFactory.create(cpMarkerFile, READ)) {
            io.read(buf);

            buf.flip();

            return new FileWALPointer(buf.getLong(), buf.getInt(), buf.getInt());
        }
        catch (IOException e) {
            throw new IgniteCheckedException(
                "Failed to read checkpoint pointer from marker file: " + cpMarkerFile.getAbsolutePath(), e);
        }
    }

    /**
     * @param status Checkpoint status.
     * @throws IgniteCheckedException If failed.
     * @throws StorageException In case I/O error occurred during operations with storage.
     */
    @Nullable private WALPointer restoreMemory(CheckpointStatus status) throws IgniteCheckedException {
        return restoreMemory(status, false, (PageMemoryEx)metaStorage.pageMemory());
    }

    /**
     * @param status Checkpoint status.
     * @param metastoreOnly If {@code True} restores Metastorage only.
     * @param storePageMem Metastore page memory.
     * @throws IgniteCheckedException If failed.
     * @throws StorageException In case I/O error occurred during operations with storage.
     */
    @Nullable private WALPointer restoreMemory(
        CheckpointStatus status,
        boolean metastoreOnly,
        PageMemoryEx storePageMem
    ) throws IgniteCheckedException {
        assert !metastoreOnly || storePageMem != null;

        if (log.isInfoEnabled())
            log.info("Checking memory state [lastValidPos=" + status.endPtr + ", lastMarked="
                + status.startPtr + ", lastCheckpointId=" + status.cpStartId + ']');

        boolean apply = status.needRestoreMemory();

        if (apply) {
            U.quietAndWarn(log, "Ignite node stopped in the middle of checkpoint. Will restore memory state and " +
                "finish checkpoint on node start.");

            cctx.pageStore().beginRecover();
        }
        else
            cctx.wal().allowCompressionUntil(status.startPtr);

        long start = U.currentTimeMillis();

        long lastArchivedSegment = cctx.wal().lastArchivedSegment();

        RestoreBinaryState restoreBinaryState = new RestoreBinaryState(status, lastArchivedSegment, log);

        Collection<Integer> ignoreGrps = metastoreOnly ? Collections.emptySet() :
            F.concat(false, initiallyGlobalWalDisabledGrps, initiallyLocalWalDisabledGrps);

        int applied = 0;

        try (WALIterator it = cctx.wal().replay(status.endPtr)) {
            while (it.hasNextX()) {
                WALRecord rec = restoreBinaryState.next(it);

                if (rec == null)
                    break;

                switch (rec.type()) {
                    case PAGE_RECORD:
                        if (restoreBinaryState.needApplyBinaryUpdate()) {
                            PageSnapshot pageRec = (PageSnapshot)rec;

                            // Here we do not require tag check because we may be applying memory changes after
                            // several repetitive restarts and the same pages may have changed several times.
                            int grpId = pageRec.fullPageId().groupId();

                            if (metastoreOnly && grpId != METASTORAGE_CACHE_ID)
                                continue;

                            if (!ignoreGrps.contains(grpId)) {
                                long pageId = pageRec.fullPageId().pageId();

                                PageMemoryEx pageMem = grpId == METASTORAGE_CACHE_ID ? storePageMem : getPageMemoryForCacheGroup(grpId);

                                long page = pageMem.acquirePage(grpId, pageId, true);

                                try {
                                    long pageAddr = pageMem.writeLock(grpId, pageId, page);

                                    try {
                                        PageUtils.putBytes(pageAddr, 0, pageRec.pageData());
                                    }
                                    finally {
                                        pageMem.writeUnlock(grpId, pageId, page, null, true, true);
                                    }
                                }
                                finally {
                                    pageMem.releasePage(grpId, pageId, page);
                                }

                                applied++;
                            }
                        }

                        break;

                    case PART_META_UPDATE_STATE:
                        PartitionMetaStateRecord metaStateRecord = (PartitionMetaStateRecord)rec;

                        {
                            int grpId = metaStateRecord.groupId();

                            if (metastoreOnly && grpId != METASTORAGE_CACHE_ID)
                                continue;

                            if (ignoreGrps.contains(grpId))
                                continue;

                            int partId = metaStateRecord.partitionId();

                            GridDhtPartitionState state = GridDhtPartitionState.fromOrdinal(metaStateRecord.state());

                            if (state == null || state == GridDhtPartitionState.EVICTED)
                                schedulePartitionDestroy(grpId, partId);
                            else
                                cancelOrWaitPartitionDestroy(grpId, partId);
                        }

                        break;

                    case PARTITION_DESTROY:
                        PartitionDestroyRecord destroyRecord = (PartitionDestroyRecord)rec;

                        {
                            int grpId = destroyRecord.groupId();

                            if (metastoreOnly && grpId != METASTORAGE_CACHE_ID)
                                continue;

                            if (ignoreGrps.contains(grpId))
                                continue;

                            PageMemoryEx pageMem = grpId == METASTORAGE_CACHE_ID ? storePageMem : getPageMemoryForCacheGroup(grpId);

                            pageMem.invalidate(grpId, destroyRecord.partitionId());

                            schedulePartitionDestroy(grpId, destroyRecord.partitionId());
                        }

                        break;

                    default:
                        if (restoreBinaryState.needApplyBinaryUpdate() && rec instanceof PageDeltaRecord) {
                            PageDeltaRecord r = (PageDeltaRecord)rec;

                            int grpId = r.groupId();

                            if (metastoreOnly && grpId != METASTORAGE_CACHE_ID)
                                continue;

                            if (!ignoreGrps.contains(grpId)) {
                                long pageId = r.pageId();

                                PageMemoryEx pageMem = grpId == METASTORAGE_CACHE_ID ? storePageMem : getPageMemoryForCacheGroup(grpId);

                                // Here we do not require tag check because we may be applying memory changes after
                                // several repetitive restarts and the same pages may have changed several times.
                                long page = pageMem.acquirePage(grpId, pageId, true);

                                try {
                                    long pageAddr = pageMem.writeLock(grpId, pageId, page);

                                    try {
                                        r.applyDelta(pageMem, pageAddr);
                                    }
                                    finally {
                                        pageMem.writeUnlock(grpId, pageId, page, null, true, true);
                                    }
                                }
                                finally {
                                    pageMem.releasePage(grpId, pageId, page);
                                }

                                applied++;
                            }
                        }
                }
            }
        }

        if (metastoreOnly)
            return null;

        WALPointer lastReadPtr = restoreBinaryState.lastReadRecordPointer();

        if (status.needRestoreMemory()) {
            if (restoreBinaryState.needApplyBinaryUpdate())
                throw new StorageException("Failed to restore memory state (checkpoint marker is present " +
                    "on disk, but checkpoint record is missed in WAL) " +
                    "[cpStatus=" + status + ", lastRead=" + lastReadPtr + "]");

            log.info("Finished applying memory changes [changesApplied=" + applied +
                ", time=" + (U.currentTimeMillis() - start) + "ms]");

            if (applied > 0)
                finalizeCheckpointOnRecovery(status.cpStartTs, status.cpStartId, status.startPtr);
        }

        cpHistory.initialize(retreiveHistory());

        return lastReadPtr == null ? null : lastReadPtr.next();
    }

    /**
     * Obtains PageMemory reference from cache descriptor instead of cache context.
     *
     * @param grpId Cache group id.
     * @return PageMemoryEx instance.
     * @throws IgniteCheckedException if no DataRegion is configured for a name obtained from cache descriptor.
     */
    private PageMemoryEx getPageMemoryForCacheGroup(int grpId) throws IgniteCheckedException {
        // TODO IGNITE-5075: cache descriptor can be removed.
        GridCacheSharedContext sharedCtx = context();

        CacheGroupDescriptor desc = sharedCtx.cache().cacheGroupDescriptors().get(grpId);

        if (desc == null)
            throw new IgniteCheckedException("Failed to find cache group descriptor [grpId=" + grpId + ']');

        String memPlcName = desc.config().getDataRegionName();

        return (PageMemoryEx)sharedCtx.database().dataRegion(memPlcName).pageMemory();
    }

    /**
     * Apply update from some iterator and with specific filters.
     *
     * @param it WalIterator.
     * @param recPredicate Wal record filter.
     * @param entryPredicate Entry filter.
     * @param partStates Partition to restore state.
     */
    public void applyUpdatesOnRecovery(
        @Nullable WALIterator it,
        IgnitePredicate<IgniteBiTuple<WALPointer, WALRecord>> recPredicate,
        IgnitePredicate<DataEntry> entryPredicate,
        Map<T2<Integer, Integer>, T2<Integer, Long>> partStates
    ) throws IgniteCheckedException {
        if (it != null) {
            while (it.hasNextX()) {
                IgniteBiTuple<WALPointer, WALRecord> next = it.nextX();

                WALRecord rec = next.get2();

                if (!recPredicate.apply(next))
                    break;

                switch (rec.type()) {
                    case DATA_RECORD:
                        checkpointReadLock();

                        try {
                            DataRecord dataRec = (DataRecord)rec;

                            for (DataEntry dataEntry : dataRec.writeEntries()) {
                                if (entryPredicate.apply(dataEntry)) {
                                    checkpointReadLock();

                                    try {
                                        int cacheId = dataEntry.cacheId();

                                        GridCacheContext cacheCtx = cctx.cacheContext(cacheId);

                                        if (cacheCtx != null)
                                            applyUpdate(cacheCtx, dataEntry);
                                        else if (log != null)
                                            log.warning("Cache (cacheId=" + cacheId + ") is not started, can't apply updates.");
                                    }
                                    finally {
                                        checkpointReadUnlock();
                                    }
                                }
                            }
                        }
                        finally {
                            checkpointReadUnlock();
                        }

                        break;

                    default:
                        // Skip other records.
                }
            }
        }

        checkpointReadLock();

        try {
            restorePartitionStates(partStates, null);
        }
        finally {
            checkpointReadUnlock();
        }
    }

    /**
     * @param status Last registered checkpoint status.
     * @throws IgniteCheckedException If failed to apply updates.
     * @throws StorageException If IO exception occurred while reading write-ahead log.
     */
    private void applyLastUpdates(CheckpointStatus status, boolean metastoreOnly) throws IgniteCheckedException {
        if (log.isInfoEnabled())
            log.info("Applying lost cache updates since last checkpoint record [lastMarked="
                + status.startPtr + ", lastCheckpointId=" + status.cpStartId + ']');

        if (!metastoreOnly)
            cctx.kernalContext().query().skipFieldLookup(true);

        long lastArchivedSegment = cctx.wal().lastArchivedSegment();

        RestoreLogicalState restoreLogicalState = new RestoreLogicalState(lastArchivedSegment, log);

        long start = U.currentTimeMillis();
        int applied = 0;

        Collection<Integer> ignoreGrps = metastoreOnly ? Collections.emptySet() :
            F.concat(false, initiallyGlobalWalDisabledGrps, initiallyLocalWalDisabledGrps);

        try (WALIterator it = cctx.wal().replay(status.startPtr)) {
            Map<T2<Integer, Integer>, T2<Integer, Long>> partStates = new HashMap<>();

            while (it.hasNextX()) {
                WALRecord rec = restoreLogicalState.next(it);

                if (rec == null)
                    break;

                switch (rec.type()) {
                    case DATA_RECORD:
                        if (metastoreOnly)
                            continue;

                        DataRecord dataRec = (DataRecord)rec;

                        for (DataEntry dataEntry : dataRec.writeEntries()) {
                            int cacheId = dataEntry.cacheId();

                            int grpId = cctx.cache().cacheDescriptor(cacheId).groupId();

                            if (!ignoreGrps.contains(grpId)) {
                                GridCacheContext cacheCtx = cctx.cacheContext(cacheId);

                                applyUpdate(cacheCtx, dataEntry);

                                applied++;
                            }
                        }

                        break;

                    case PART_META_UPDATE_STATE:
                        if (metastoreOnly)
                            continue;

                        PartitionMetaStateRecord metaStateRecord = (PartitionMetaStateRecord)rec;

                        if (!ignoreGrps.contains(metaStateRecord.groupId())) {
                            partStates.put(new T2<>(metaStateRecord.groupId(), metaStateRecord.partitionId()),
                                new T2<>((int)metaStateRecord.state(), metaStateRecord.updateCounter()));
                        }

                        break;

                    case METASTORE_DATA_RECORD:
                        MetastoreDataRecord metastoreDataRecord = (MetastoreDataRecord)rec;

                        metaStorage.applyUpdate(metastoreDataRecord.key(), metastoreDataRecord.value());

                        break;

                    case META_PAGE_UPDATE_NEXT_SNAPSHOT_ID:
                    case META_PAGE_UPDATE_LAST_SUCCESSFUL_SNAPSHOT_ID:
                    case META_PAGE_UPDATE_LAST_SUCCESSFUL_FULL_SNAPSHOT_ID:
                        if (metastoreOnly)
                            continue;

                        PageDeltaRecord rec0 = (PageDeltaRecord) rec;

                        PageMemoryEx pageMem = getPageMemoryForCacheGroup(rec0.groupId());

                        long page = pageMem.acquirePage(rec0.groupId(), rec0.pageId(), true);

                        try {
                            long addr = pageMem.writeLock(rec0.groupId(), rec0.pageId(), page, true);

                            try {
                                rec0.applyDelta(pageMem, addr);
                            }
                            finally {
                                pageMem.writeUnlock(rec0.groupId(), rec0.pageId(), page, null, true, true);
                            }
                        }
                        finally {
                            pageMem.releasePage(rec0.groupId(), rec0.pageId(), page);
                        }

                        break;

                    default:
                        // Skip other records.
                }
            }

            if (!metastoreOnly)
                restorePartitionStates(partStates, null);
        }
        finally {
            if (!metastoreOnly)
                cctx.kernalContext().query().skipFieldLookup(false);
        }

        if (log.isInfoEnabled())
            log.info("Finished applying WAL changes [updatesApplied=" + applied +
                ", time=" + (U.currentTimeMillis() - start) + "ms]");
    }

    /**
     * Initializes not empty partitions and restores their state from page memory or WAL.
     * Partition states presented in page memory may be overriden by states restored from WAL {@code partStates}.
     *
     * @param partStates Partition states restored from WAL.
     * @param onlyForGroups If not {@code null} restore states only for specified cache groups.
     * @throws IgniteCheckedException If failed to restore partition states.
     */
    private void restorePartitionStates(Map<T2<Integer, Integer>, T2<Integer, Long>> partStates,
                                       @Nullable Set<Integer> onlyForGroups) throws IgniteCheckedException {
        for (CacheGroupContext grp : cctx.cache().cacheGroups()) {
            if (grp.isLocal() || !grp.affinityNode()) {
                // Local cache has no partitions and its states.
                continue;
            }

            if (!grp.dataRegion().config().isPersistenceEnabled())
                continue;

            if (onlyForGroups != null && !onlyForGroups.contains(grp.groupId()))
                continue;

            int grpId = grp.groupId();

            PageMemoryEx pageMem = (PageMemoryEx)grp.dataRegion().pageMemory();

            for (int i = 0; i < grp.affinity().partitions(); i++) {
                T2<Integer, Long> restore = partStates.get(new T2<>(grpId, i));

                if (storeMgr.exists(grpId, i)) {
                    storeMgr.ensure(grpId, i);

                    if (storeMgr.pages(grpId, i) <= 1)
                        continue;

                    GridDhtLocalPartition part = grp.topology().forceCreatePartition(i);

                    assert part != null;

                    // TODO: https://issues.apache.org/jira/browse/IGNITE-6097
                    grp.offheap().onPartitionInitialCounterUpdated(i, 0);

                    checkpointReadLock();

                    try {
                        long partMetaId = pageMem.partitionMetaPageId(grpId, i);
                        long partMetaPage = pageMem.acquirePage(grpId, partMetaId);

                        try {
                            long pageAddr = pageMem.writeLock(grpId, partMetaId, partMetaPage);

                            boolean changed = false;

                            try {
                                PagePartitionMetaIO io = PagePartitionMetaIO.VERSIONS.forPage(pageAddr);

                                if (restore != null) {
                                    int stateId = restore.get1();

                                    io.setPartitionState(pageAddr, (byte)stateId);

                                    changed = updateState(part, stateId);

                                    if (stateId == GridDhtPartitionState.OWNING.ordinal()
                                        || (stateId == GridDhtPartitionState.MOVING.ordinal()
                                        && part.initialUpdateCounter() < restore.get2())) {
                                        part.initialUpdateCounter(restore.get2());

                                        changed = true;
                                    }
                                }
                                else
                                    updateState(part, (int)io.getPartitionState(pageAddr));
                            }
                            finally {
                                pageMem.writeUnlock(grpId, partMetaId, partMetaPage, null, changed);
                            }
                        }
                        finally {
                            pageMem.releasePage(grpId, partMetaId, partMetaPage);
                        }
                    }
                    finally {
                        checkpointReadUnlock();
                    }
                }
                else if (restore != null) {
                    GridDhtLocalPartition part = grp.topology().forceCreatePartition(i);

                    assert part != null;

                    // TODO: https://issues.apache.org/jira/browse/IGNITE-6097
                    grp.offheap().onPartitionInitialCounterUpdated(i, 0);

                    updateState(part, restore.get1());
                }
            }

            // After partition states are restored, it is necessary to update internal data structures in topology.
            grp.topology().afterStateRestored(grp.topology().lastTopologyChangeVersion());
        }
    }

    /**
     * Wal truncate callBack.
     *
     * @param highBound WALPointer.
     */
    public void onWalTruncated(WALPointer highBound) throws IgniteCheckedException {
        List<CheckpointEntry> removedFromHistory = cpHistory.onWalTruncated(highBound);

        for (CheckpointEntry cp : removedFromHistory)
            removeCheckpointFiles(cp);
    }

    /**
     * @param part Partition to restore state for.
     * @param stateId State enum ordinal.
     * @return Updated flag.
     */
    private boolean updateState(GridDhtLocalPartition part, int stateId) {
        if (stateId != -1) {
            GridDhtPartitionState state = GridDhtPartitionState.fromOrdinal(stateId);

            assert state != null;

            part.restoreState(state == GridDhtPartitionState.EVICTED ? GridDhtPartitionState.RENTING : state);

            return true;
        }

        return false;
    }

    /**
     * @param cacheCtx Cache context to apply an update.
     * @param dataEntry Data entry to apply.
     * @throws IgniteCheckedException If failed to restore.
     */
    private void applyUpdate(GridCacheContext cacheCtx, DataEntry dataEntry) throws IgniteCheckedException {
        int partId = dataEntry.partitionId();

        if (partId == -1)
            partId = cacheCtx.affinity().partition(dataEntry.key());

        GridDhtLocalPartition locPart = cacheCtx.topology().forceCreatePartition(partId);

        switch (dataEntry.op()) {
            case CREATE:
            case UPDATE:
                cacheCtx.offheap().update(
                    cacheCtx,
                    dataEntry.key(),
                    dataEntry.value(),
                    dataEntry.writeVersion(),
                    0L,
                    locPart,
                    null);

                if (dataEntry.partitionCounter() != 0)
                    cacheCtx.offheap().onPartitionInitialCounterUpdated(partId, dataEntry.partitionCounter());

                break;

            case DELETE:
                cacheCtx.offheap().remove(cacheCtx, dataEntry.key(), partId, locPart);

                if (dataEntry.partitionCounter() != 0)
                    cacheCtx.offheap().onPartitionInitialCounterUpdated(partId, dataEntry.partitionCounter());

                break;

            case READ:
                // do nothing
                break;

            default:
                throw new IgniteCheckedException("Invalid operation for WAL entry update: " + dataEntry.op());
        }
    }

    /**
     * @throws IgniteCheckedException If failed.
     */
    private void finalizeCheckpointOnRecovery(long cpTs, UUID cpId, WALPointer walPtr) throws IgniteCheckedException {
        assert cpTs != 0;

        ByteBuffer tmpWriteBuf = ByteBuffer.allocateDirect(pageSize());

        long start = System.currentTimeMillis();

        Collection<DataRegion> memPolicies = context().database().dataRegions();

        List<IgniteBiTuple<PageMemory, Collection<FullPageId>>> cpEntities = new ArrayList<>(memPolicies.size());

        for (DataRegion memPlc : memPolicies) {
            if (memPlc.config().isPersistenceEnabled()) {
                PageMemoryEx pageMem = (PageMemoryEx)memPlc.pageMemory();

                cpEntities.add(new IgniteBiTuple<PageMemory, Collection<FullPageId>>(
                    pageMem, (pageMem).beginCheckpoint()));
            }
        }

        tmpWriteBuf.order(ByteOrder.nativeOrder());

        // Identity stores set.
        Collection<PageStore> updStores = new HashSet<>();

        int cpPagesCnt = 0;

        for (IgniteBiTuple<PageMemory, Collection<FullPageId>> e : cpEntities) {
            PageMemoryEx pageMem = (PageMemoryEx)e.get1();

            Collection<FullPageId> cpPages = e.get2();

            cpPagesCnt += cpPages.size();

            for (FullPageId fullId : cpPages) {
                tmpWriteBuf.rewind();

                Integer tag = pageMem.getForCheckpoint(fullId, tmpWriteBuf, null);

                if (tag != null) {
                    tmpWriteBuf.rewind();

                    PageStore store = storeMgr.writeInternal(fullId.groupId(), fullId.pageId(), tmpWriteBuf, tag, true);

                    tmpWriteBuf.rewind();

                    updStores.add(store);
                }
            }
        }

        long written = U.currentTimeMillis();

        for (PageStore updStore : updStores)
            updStore.sync();

        long fsync = U.currentTimeMillis();

        for (IgniteBiTuple<PageMemory, Collection<FullPageId>> e : cpEntities)
            ((PageMemoryEx)e.get1()).finishCheckpoint();

        CheckpointEntry cp = prepareCheckpointEntry(
            tmpWriteBuf,
            cpTs,
            cpId,
            walPtr,
            null,
            CheckpointEntryType.END);

        writeCheckpointEntry(tmpWriteBuf, cp, CheckpointEntryType.END);

        cctx.pageStore().finishRecover();

        if (log.isInfoEnabled())
            log.info(String.format("Checkpoint finished [cpId=%s, pages=%d, markPos=%s, " +
                    "pagesWrite=%dms, fsync=%dms, total=%dms]",
                cpId,
                cpPagesCnt,
                walPtr,
                written - start,
                fsync - written,
                fsync - start));
    }

    /**
     * Prepares checkpoint entry containing WAL pointer to checkpoint record.
     * Writes into given {@code ptrBuf} WAL pointer content.
     *
     * @param entryBuf Buffer to fill
     * @param cpTs Checkpoint timestamp.
     * @param cpId Checkpoint id.
     * @param ptr WAL pointer containing record.
     * @param rec Checkpoint WAL record.
     * @param type Checkpoint type.
     * @return Checkpoint entry.
     */
    private CheckpointEntry prepareCheckpointEntry(
        ByteBuffer entryBuf,
        long cpTs,
        UUID cpId,
        WALPointer ptr,
        @Nullable CheckpointRecord rec,
        CheckpointEntryType type
    ) {
        assert ptr instanceof FileWALPointer;

        FileWALPointer filePtr = (FileWALPointer)ptr;

        entryBuf.rewind();

        entryBuf.putLong(filePtr.index());

        entryBuf.putInt(filePtr.fileOffset());

        entryBuf.putInt(filePtr.length());

        entryBuf.flip();

        return createCheckPointEntry(cpTs, ptr, cpId, rec, type);
    }

    /**
     * Writes checkpoint entry buffer {@code entryBuf} to specified checkpoint file with 2-phase protocol.
     *
     * @param entryBuf Checkpoint entry buffer to write.
     * @param cp Checkpoint entry.
     * @param type Checkpoint entry type.
     * @throws PersistentStorageIOException If failed to write checkpoint entry.
     */
    public void writeCheckpointEntry(ByteBuffer entryBuf, CheckpointEntry cp, CheckpointEntryType type) throws PersistentStorageIOException {
        String fileName = checkpointFileName(cp, type);
        String tmpFileName = fileName + FILE_TMP_SUFFIX;

        try {
            try (FileIO io = ioFactory.create(Paths.get(cpDir.getAbsolutePath(), skipSync ? fileName : tmpFileName).toFile(),
                StandardOpenOption.CREATE_NEW, StandardOpenOption.WRITE)) {

                io.write(entryBuf);

                entryBuf.clear();

                if (!skipSync)
                    io.force(true);
            }

            if (!skipSync)
                Files.move(Paths.get(cpDir.getAbsolutePath(), tmpFileName), Paths.get(cpDir.getAbsolutePath(), fileName));
        }
        catch (IOException e) {
            throw new PersistentStorageIOException("Failed to write checkpoint entry [ptr=" + cp.checkpointMark()
                + ", cpTs=" + cp.timestamp()
                + ", cpId=" + cp.checkpointId()
                + ", type=" + type + "]", e);
        }
    }

    /** {@inheritDoc} */
    @Override public AtomicInteger writtenPagesCounter() {
        return writtenPagesCntr;
    }

    /** {@inheritDoc} */
    @Override public AtomicInteger syncedPagesCounter() {
        return syncedPagesCntr;
    }

    /** {@inheritDoc} */
    @Override public AtomicInteger evictedPagesCntr() {
        return evictedPagesCntr;
    }

    /** {@inheritDoc} */
    @Override public int currentCheckpointPagesCount() {
        return currCheckpointPagesCnt;
    }

    /**
     * @param cpTs Checkpoint timestamp.
     * @param cpId Checkpoint ID.
     * @param type Checkpoint type.
     * @return Checkpoint file name.
     */
    private static String checkpointFileName(long cpTs, UUID cpId, CheckpointEntryType type) {
        return cpTs + "-" + cpId + "-" + type + ".bin";
    }

    /**
     * @param cp Checkpoint entry.
     * @param type Checkpoint type.
     */
    private static String checkpointFileName(CheckpointEntry cp, CheckpointEntryType type) {
        return checkpointFileName(cp.timestamp(), cp.checkpointId(), type);
    }

    /**
     * Replace thread local with buffers. Thread local should provide direct buffer with one page in length.
     *
     * @param threadBuf new thread-local with buffers for the checkpoint threads.
     */
    public void setThreadBuf(final ThreadLocal<ByteBuffer> threadBuf) {
        this.threadBuf = threadBuf;
    }

    /**
     * @param cpTs Checkpoint timestamp.
     * @param ptr Wal pointer of checkpoint.
     * @param cpId Checkpoint ID.
     * @param rec Checkpoint record.
     * @param type Checkpoint type.
     *
     * @return Checkpoint entry.
     */
    public CheckpointEntry createCheckPointEntry(
        long cpTs,
        WALPointer ptr,
        UUID cpId,
        @Nullable CheckpointRecord rec,
        CheckpointEntryType type
    ) {
        assert cpTs > 0;
        assert ptr != null;
        assert cpId != null;
        assert type != null;

        Map<Integer, CacheState> cacheGrpStates = null;

        // Do not hold groups state in-memory if there is no space in the checkpoint history to prevent possible OOM.
        // In this case the actual group states will be readed from WAL by demand.
        if (rec != null && cpHistory.hasSpace())
            cacheGrpStates = rec.cacheGroupStates();

        return new CheckpointEntry(cpTs, ptr, cpId, cacheGrpStates);
    }

    /**
     * @return Checkpoint history.
     */
    @Nullable public CheckpointHistory checkpointHistory() {
        return cpHistory;
    }

    /**
     * Adds given partition to checkpointer destroy queue.
     *
     * @param grpId Group ID.
     * @param partId Partition ID.
     */
    public void schedulePartitionDestroy(int grpId, int partId) {
        Checkpointer cp = checkpointer;

        if (cp != null)
            cp.schedulePartitionDestroy(cctx.cache().cacheGroup(grpId), grpId, partId);
    }

    /**
     * Cancels or wait for partition destroy.
     *
     * @param grpId Group ID.
     * @param partId Partition ID.
     * @throws IgniteCheckedException If failed.
     */
    public void cancelOrWaitPartitionDestroy(int grpId, int partId) throws IgniteCheckedException {
        Checkpointer cp = checkpointer;

        if (cp != null)
            cp.cancelOrWaitPartitionDestroy(grpId, partId);
    }

    /**
     * Partition destroy queue.
     */
    private static class PartitionDestroyQueue {
        /** */
        private final ConcurrentMap<T2<Integer, Integer>, PartitionDestroyRequest> pendingReqs =
            new ConcurrentHashMap<>();

        /**
         * @param grpCtx Group context.
         * @param partId Partition ID to destroy.
         */
        private void addDestroyRequest(@Nullable CacheGroupContext grpCtx, int grpId, int partId) {
            PartitionDestroyRequest req = new PartitionDestroyRequest(grpId, partId);

            PartitionDestroyRequest old = pendingReqs.putIfAbsent(new T2<>(grpId, partId), req);

            assert old == null || grpCtx == null : "Must wait for old destroy request to finish before adding a new one "
                + "[grpId=" + grpId
                + ", grpName=" + grpCtx.cacheOrGroupName()
                + ", partId=" + partId + ']';
        }

        /**
         * @param destroyId Destroy ID.
         * @return Destroy request to complete if was not concurrently cancelled.
         */
        private PartitionDestroyRequest beginDestroy(T2<Integer, Integer> destroyId) {
            PartitionDestroyRequest rmvd = pendingReqs.remove(destroyId);

            return rmvd == null ? null : rmvd.beginDestroy() ? rmvd : null;
        }

        /**
         * @param grpId Group ID.
         * @param partId Partition ID.
         * @return Destroy request to wait for if destroy has begun.
         */
        private PartitionDestroyRequest cancelDestroy(int grpId, int partId) {
            PartitionDestroyRequest rmvd = pendingReqs.remove(new T2<>(grpId, partId));

            return rmvd == null ? null : !rmvd.cancel() ? rmvd : null;
        }
    }

    /**
     * Partition destroy request.
     */
    private static class PartitionDestroyRequest {
        /** */
        private final int grpId;

        /** */
        private final int partId;

        /** Destroy cancelled flag. */
        private boolean cancelled;

        /** Destroy future. Not null if partition destroy has begun. */
        private GridFutureAdapter<Void> destroyFut;

        /**
         * @param grpId Group ID.
         * @param partId Partition ID.
         */
        private PartitionDestroyRequest(int grpId, int partId) {
            this.grpId = grpId;
            this.partId = partId;
        }

        /**
         * Cancels partition destroy request.
         *
         * @return {@code False} if this request needs to be waited for.
         */
        private synchronized boolean cancel() {
            if (destroyFut != null) {
                assert !cancelled;

                return false;
            }

            cancelled = true;

            return true;
        }

        /**
         * Initiates partition destroy.
         *
         * @return {@code True} if destroy request should be executed, {@code false} otherwise.
         */
        private synchronized boolean beginDestroy() {
            if (cancelled) {
                assert destroyFut == null;

                return false;
            }

            if (destroyFut != null)
                return false;

            destroyFut = new GridFutureAdapter<>();

            return true;
        }

        /**
         *
         */
        private synchronized void onDone(Throwable err) {
            assert destroyFut != null;

            destroyFut.onDone(err);
        }

        /**
         *
         */
        private void waitCompleted() throws IgniteCheckedException {
            GridFutureAdapter<Void> fut;

            synchronized (this) {
                assert destroyFut != null;

                fut = destroyFut;
            }

            fut.get();
        }

        /** {@inheritDoc} */
        @Override public String toString() {
            return "PartitionDestroyRequest [grpId=" + grpId + ", partId=" + partId + ']';
        }
    }

    /**
     * Checkpointer object is used for notification on checkpoint begin, predicate is {@link #scheduledCp}<code>.nextCpTs - now
     * > 0 </code>. Method {@link #wakeupForCheckpoint} uses notify, {@link #waitCheckpointEvent} uses wait
     */
    @SuppressWarnings("NakedNotify")
    public class Checkpointer extends GridWorker {
        /** Temporary write buffer. */
        private final ByteBuffer tmpWriteBuf;

        /** Next scheduled checkpoint progress. */
        private volatile CheckpointProgress scheduledCp;

        /** Current checkpoint. This field is updated only by checkpoint thread. */
        @Nullable private volatile CheckpointProgress curCpProgress;

        /** Shutdown now. */
        private volatile boolean shutdownNow;

        /** */
        private long lastCpTs;

        /**
         * @param gridName Grid name.
         * @param name Thread name.
         * @param log Logger.
         */
        protected Checkpointer(@Nullable String gridName, String name, IgniteLogger log) {
            super(gridName, name, log, cctx.kernalContext().workersRegistry());

            scheduledCp = new CheckpointProgress(U.currentTimeMillis() + checkpointFreq);

            tmpWriteBuf = ByteBuffer.allocateDirect(pageSize());

            tmpWriteBuf.order(ByteOrder.nativeOrder());
        }

        /** {@inheritDoc} */
        @Override protected void body() {
            Throwable err = null;

            try {
                while (!isCancelled()) {
                    waitCheckpointEvent();

                    GridFutureAdapter<Void> enableChangeApplied = GridCacheDatabaseSharedManager.this.enableChangeApplied;

                    if (enableChangeApplied != null) {
                        enableChangeApplied.onDone();

                        GridCacheDatabaseSharedManager.this.enableChangeApplied = null;
                    }

                    if (checkpointsEnabled)
                        doCheckpoint();
                    else {
                        synchronized (this) {
                            scheduledCp.nextCpTs = U.currentTimeMillis() + checkpointFreq;
                        }
                    }
                }
            }
            catch (Throwable t) {
                err = t;

                scheduledCp.cpFinishFut.onDone(t);

                throw t;
            }
            finally {
                if (err == null && !(stopping && isCancelled))
                    err = new IllegalStateException("Thread " + name() + " is terminated unexpectedly");

                if (err instanceof OutOfMemoryError)
                    cctx.kernalContext().failure().process(new FailureContext(CRITICAL_ERROR, err));
                else if (err != null)
                    cctx.kernalContext().failure().process(new FailureContext(SYSTEM_WORKER_TERMINATION, err));
            }

            // Final run after the cancellation.
            if (checkpointsEnabled && !shutdownNow) {
                try {
                    doCheckpoint();

                    scheduledCp.cpFinishFut.onDone(new NodeStoppingException("Node is stopping."));
                }
                catch (Throwable e) {
                    scheduledCp.cpFinishFut.onDone(e);
                }
            }
        }

        /**
         *
         */
        private CheckpointProgressSnapshot wakeupForCheckpoint(long delayFromNow, String reason) {
            CheckpointProgress sched = scheduledCp;

            long next = U.currentTimeMillis() + delayFromNow;

            if (sched.nextCpTs <= next)
                return new CheckpointProgressSnapshot(sched);

            CheckpointProgressSnapshot ret;

            synchronized (this) {
                sched = scheduledCp;

                if (sched.nextCpTs > next) {
                    sched.reason = reason;

                    sched.nextCpTs = next;
                }

                ret = new CheckpointProgressSnapshot(sched);

                notifyAll();
            }

            return ret;
        }

        /**
         * @param snapshotOperation Snapshot operation.
         */
        public IgniteInternalFuture wakeupForSnapshotCreation(SnapshotOperation snapshotOperation) {
            GridFutureAdapter<Object> ret;

            synchronized (this) {
                scheduledCp.nextCpTs = U.currentTimeMillis();

                scheduledCp.reason = "snapshot";

                scheduledCp.nextSnapshot = true;

                scheduledCp.snapshotOperation = snapshotOperation;

                ret = scheduledCp.cpBeginFut;

                notifyAll();
            }

            return ret;
        }

        /**
         *
         */
        private void doCheckpoint() {
            try {
                CheckpointMetricsTracker tracker = new CheckpointMetricsTracker();

                Checkpoint chp;

                try {
                    chp = markCheckpointBegin(tracker);
                }
                catch (IgniteCheckedException e) {
                    if (curCpProgress != null)
                        curCpProgress.cpFinishFut.onDone(e);

                    // In case of checkpoint initialization error node should be invalidated and stopped.
                    cctx.kernalContext().failure().process(new FailureContext(FailureType.CRITICAL_ERROR, e));

                    return;
                }

                currCheckpointPagesCnt = chp.pagesSize;

                writtenPagesCntr = new AtomicInteger();
                syncedPagesCntr = new AtomicInteger();
                evictedPagesCntr = new AtomicInteger();

                boolean success = false;

                int destroyedPartitionsCnt;

                try {
                    if (chp.hasDelta()) {
                        // Identity stores set.
                        ConcurrentLinkedHashMap<PageStore, LongAdder> updStores = new ConcurrentLinkedHashMap<>();

                        CountDownFuture doneWriteFut = new CountDownFuture(
                            asyncRunner == null ? 1 : chp.cpPages.collectionsSize());

                        tracker.onPagesWriteStart();

                        final int totalPagesToWriteCnt = chp.cpPages.size();

                        if (asyncRunner != null) {
                            for (int i = 0; i < chp.cpPages.collectionsSize(); i++) {
                                Runnable write = new WriteCheckpointPages(
                                    tracker,
                                    chp.cpPages.innerCollection(i),
                                    updStores,
                                    doneWriteFut,
                                    totalPagesToWriteCnt
                                );

                                try {
                                    asyncRunner.execute(write);
                                }
                                catch (RejectedExecutionException ignore) {
                                    // Run the task synchronously.
                                    write.run();
                                }
                            }
                        }
                        else {
                            // Single-threaded checkpoint.
                            Runnable write = new WriteCheckpointPages(tracker,
                                chp.cpPages,
                                updStores,
                                doneWriteFut,
                                totalPagesToWriteCnt);

                            write.run();
                        }

                        // Wait and check for errors.
                        try {
                            doneWriteFut.get();
                        } catch (IgniteCheckedException e) {
                            chp.progress.cpFinishFut.onDone(e);

                            // In case of checkpoint writing error node should be invalidated and stopped.
                            cctx.kernalContext().failure().process(new FailureContext(FailureType.CRITICAL_ERROR, e));

                            return;
                        }

                        // Must re-check shutdown flag here because threads may have skipped some pages.
                        // If so, we should not put finish checkpoint mark.
                        if (shutdownNow) {
                            chp.progress.cpFinishFut.onDone(new NodeStoppingException("Node is stopping."));

                            return;
                        }

                        tracker.onFsyncStart();

                        if (!skipSync) {
                            for (Map.Entry<PageStore, LongAdder> updStoreEntry : updStores.entrySet()) {
                                if (shutdownNow) {
                                    chp.progress.cpFinishFut.onDone(new NodeStoppingException("Node is stopping."));

                                    return;
                                }

                                updStoreEntry.getKey().sync();

                                syncedPagesCntr.addAndGet(updStoreEntry.getValue().intValue());
                            }
                        }
                    }
                    else {
                        tracker.onPagesWriteStart();
                        tracker.onFsyncStart();
                    }

                    snapshotMgr.afterCheckpointPageWritten();

                    try {
                        destroyedPartitionsCnt = destroyEvictedPartitions();
                    }
                    catch (IgniteCheckedException e) {
                        chp.progress.cpFinishFut.onDone(e);

                        cctx.kernalContext().failure().process(new FailureContext(FailureType.CRITICAL_ERROR, e));

                        return;
                    }

                    // Must mark successful checkpoint only if there are no exceptions or interrupts.
                    success = true;
                }
                finally {
                    if (success) {
                        try {
                            markCheckpointEnd(chp);
                        }
                        catch (IgniteCheckedException e) {
                            chp.progress.cpFinishFut.onDone(e);

                            cctx.kernalContext().failure().process(new FailureContext(FailureType.CRITICAL_ERROR, e));

                            return;
                        }
                    }
                }

                tracker.onEnd();

                if (chp.hasDelta() || destroyedPartitionsCnt > 0) {
                    if (printCheckpointStats) {
                        if (log.isInfoEnabled())
                            log.info(String.format("Checkpoint finished [cpId=%s, pages=%d, markPos=%s, " +
                                    "walSegmentsCleared=%d, markDuration=%dms, pagesWrite=%dms, fsync=%dms, " +
                                    "total=%dms]",
                                chp.cpEntry != null ? chp.cpEntry.checkpointId() : "",
                                chp.pagesSize,
                                chp.cpEntry != null ? chp.cpEntry.checkpointMark() : "",
                                chp.walFilesDeleted,
                                tracker.markDuration(),
                                tracker.pagesWriteDuration(),
                                tracker.fsyncDuration(),
                                tracker.totalDuration()));
                    }

                    persStoreMetrics.onCheckpoint(
                        tracker.lockWaitDuration(),
                        tracker.markDuration(),
                        tracker.pagesWriteDuration(),
                        tracker.fsyncDuration(),
                        tracker.totalDuration(),
                        chp.pagesSize,
                        tracker.dataPagesWritten(),
                        tracker.cowPagesWritten());
                }
                else {
                    persStoreMetrics.onCheckpoint(
                        tracker.lockWaitDuration(),
                        tracker.markDuration(),
                        tracker.pagesWriteDuration(),
                        tracker.fsyncDuration(),
                        tracker.totalDuration(),
                        chp.pagesSize,
                        tracker.dataPagesWritten(),
                        tracker.cowPagesWritten());
                }
            }
            catch (IgniteCheckedException e) {
                // TODO-ignite-db how to handle exception?
                U.error(log, "Failed to create checkpoint.", e);
            }
        }

        /**
         * Processes all evicted partitions scheduled for destroy.
         *
         * @throws IgniteCheckedException If failed.
         *
         * @return The number of destroyed partition files.
         */
        private int destroyEvictedPartitions() throws IgniteCheckedException {
            PartitionDestroyQueue destroyQueue = curCpProgress.destroyQueue;

            if (destroyQueue.pendingReqs.isEmpty())
                return 0;

            List<PartitionDestroyRequest> reqs = null;

            for (final PartitionDestroyRequest req : destroyQueue.pendingReqs.values()) {
                if (!req.beginDestroy())
                    continue;

                final int grpId = req.grpId;
                final int partId = req.partId;

                CacheGroupContext grp = cctx.cache().cacheGroup(grpId);

                assert grp != null
                    : "Cache group is not initialized [grpId=" + grpId + "]";
                assert grp.offheap() instanceof GridCacheOffheapManager
                    : "Destroying partition files when persistence is off " + grp.offheap();

                final GridCacheOffheapManager offheap = (GridCacheOffheapManager) grp.offheap();

                Runnable destroyPartTask = () -> {
                    try {
                        offheap.destroyPartitionStore(grpId, partId);

                        req.onDone(null);

                        if (log.isDebugEnabled())
                            log.debug("Partition file has destroyed [grpId=" + grpId + ", partId=" + partId + "]");
                    }
                    catch (Exception e) {
                        req.onDone(new IgniteCheckedException(
                            "Partition file destroy has failed [grpId=" + grpId + ", partId=" + partId + "]", e));
                    }
                };

                if (asyncRunner != null) {
                    try {
                        asyncRunner.execute(destroyPartTask);
                    }
                    catch (RejectedExecutionException ignore) {
                        // Run the task synchronously.
                        destroyPartTask.run();
                    }
                }
                else
                    destroyPartTask.run();

                if (reqs == null)
                    reqs = new ArrayList<>();

                reqs.add(req);
            }

            if (reqs != null)
                for (PartitionDestroyRequest req : reqs)
                    req.waitCompleted();

            destroyQueue.pendingReqs.clear();

            return reqs != null ? reqs.size() : 0;
        }

        /**
         * @param grpCtx Group context. Can be {@code null} in case of crash recovery.
         * @param grpId Group ID.
         * @param partId Partition ID.
         */
        private void schedulePartitionDestroy(@Nullable CacheGroupContext grpCtx, int grpId, int partId) {
            synchronized (this) {
                scheduledCp.destroyQueue.addDestroyRequest(grpCtx, grpId, partId);
            }

            if (log.isDebugEnabled())
                log.debug("Partition file has been scheduled to destroy [grpId=" + grpId + ", partId=" + partId + "]");

            if (grpCtx != null)
                wakeupForCheckpoint(PARTITION_DESTROY_CHECKPOINT_TIMEOUT, "partition destroy");
        }

        /**
         * @param grpId Group ID.
         * @param partId Partition ID.
         */
        private void cancelOrWaitPartitionDestroy(int grpId, int partId) throws IgniteCheckedException {
            PartitionDestroyRequest req;

            synchronized (this) {
                req = scheduledCp.destroyQueue.cancelDestroy(grpId, partId);
            }

            if (req != null)
                req.waitCompleted();

            CheckpointProgress cur;

            synchronized (this) {
                cur = curCpProgress;

                if (cur != null)
                    req = cur.destroyQueue.cancelDestroy(grpId, partId);
            }

            if (req != null)
                req.waitCompleted();

            if (log.isDebugEnabled())
                log.debug("Partition file destroy has cancelled [grpId=" + grpId + ", partId=" + partId + "]");
        }

        /**
         *
         */
        @SuppressWarnings("WaitNotInLoop")
        private void waitCheckpointEvent() {
            boolean cancel = false;

            try {
                long now = U.currentTimeMillis();

                synchronized (this) {
                    long remaining;

                    while ((remaining = scheduledCp.nextCpTs - now) > 0 && !isCancelled()) {
                        wait(remaining);

                        now = U.currentTimeMillis();
                    }
                }
            }
            catch (InterruptedException ignored) {
                Thread.currentThread().interrupt();

                cancel = true;
            }

            if (cancel)
                isCancelled = true;
        }

        /**
         *
         */
        @SuppressWarnings("TooBroadScope")
        private Checkpoint markCheckpointBegin(CheckpointMetricsTracker tracker) throws IgniteCheckedException {
            CheckpointRecord cpRec = new CheckpointRecord(null);

            WALPointer cpPtr = null;

            final CheckpointProgress curr;

            CheckpointEntry cp = null;

            IgniteBiTuple<Collection<GridMultiCollectionWrapper<FullPageId>>, Integer> cpPagesTuple;

            tracker.onLockWaitStart();

            boolean hasPages;

            boolean hasPartitionsToDestroy;

            IgniteFuture snapFut = null;

            long cpTs = System.currentTimeMillis();

            // This can happen in an unlikely event of two checkpoints happening
            // within a currentTimeMillis() granularity window.
            if (cpTs == lastCpTs)
                cpTs++;

            lastCpTs = cpTs;

            checkpointLock.writeLock().lock();

            try {
                tracker.onMarkStart();

                synchronized (this) {
                    curr = scheduledCp;

                    curr.started = true;

                    if (curr.reason == null)
                        curr.reason = "timeout";

                    // It is important that we assign a new progress object before checkpoint mark in page memory.
                    scheduledCp = new CheckpointProgress(U.currentTimeMillis() + checkpointFreq);

                    curCpProgress = curr;
                }

                final PartitionAllocationMap map = new PartitionAllocationMap();

                DbCheckpointListener.Context ctx0 = new DbCheckpointListener.Context() {
                    @Override public boolean nextSnapshot() {
                        return curr.nextSnapshot;
                    }

                    /** {@inheritDoc} */
                    @Override public PartitionAllocationMap partitionStatMap() {
                        return map;
                    }

                    @Override public boolean needToSnapshot(String cacheOrGrpName) {
                        return curr.snapshotOperation.cacheGroupIds().contains(CU.cacheId(cacheOrGrpName));
                    }
                };

                // Listeners must be invoked before we write checkpoint record to WAL.
                for (DbCheckpointListener lsnr : lsnrs)
                    lsnr.onCheckpointBegin(ctx0);

                if (curr.nextSnapshot)
                    snapFut = snapshotMgr.onMarkCheckPointBegin(curr.snapshotOperation, map);

                for (CacheGroupContext grp : cctx.cache().cacheGroups()) {
                    if (grp.isLocal() || !grp.walEnabled())
                        continue;

                    ArrayList<GridDhtLocalPartition> parts = new ArrayList<>();

                    for (GridDhtLocalPartition part : grp.topology().currentLocalPartitions())
                        parts.add(part);

                    CacheState state = new CacheState(parts.size());

                    for (GridDhtLocalPartition part : parts) {
                        state.addPartitionState(
                            part.id(),
                            part.dataStore().fullSize(),
                            part.updateCounter(),
                            (byte)part.state().ordinal()
                        );
                    }

                    cpRec.addCacheGroupState(grp.groupId(), state);
                }

                cpPagesTuple = beginAllCheckpoints();

                hasPages = hasPageForWrite(cpPagesTuple.get1());

                hasPartitionsToDestroy = !curr.destroyQueue.pendingReqs.isEmpty();

                if (hasPages || curr.nextSnapshot || hasPartitionsToDestroy) {
                    // No page updates for this checkpoint are allowed from now on.
                    cpPtr = cctx.wal().log(cpRec);

                    if (cpPtr == null)
                        cpPtr = CheckpointStatus.NULL_PTR;
                }

                if (hasPages || hasPartitionsToDestroy) {
                    cp = prepareCheckpointEntry(
                        tmpWriteBuf,
                        cpTs,
                        cpRec.checkpointId(),
                        cpPtr,
                        cpRec,
                        CheckpointEntryType.START);

                    cpHistory.addCheckpoint(cp);
                }
            }
            finally {
                checkpointLock.writeLock().unlock();

                tracker.onLockRelease();
            }

            curr.cpBeginFut.onDone();

            if (snapFut != null) {
                try {
                    snapFut.get();
                }
                catch (IgniteException e) {
                    U.error(log, "Failed to wait for snapshot operation initialization: " +
                        curr.snapshotOperation + "]", e);
                }
            }

            if (hasPages || hasPartitionsToDestroy) {
                assert cpPtr != null;
                assert cp != null;

                tracker.onWalCpRecordFsyncStart();

                // Sync log outside the checkpoint write lock.
                cctx.wal().flush(cpPtr, true);

                tracker.onWalCpRecordFsyncEnd();

                writeCheckpointEntry(tmpWriteBuf, cp, CheckpointEntryType.START);

                GridMultiCollectionWrapper<FullPageId> cpPages = splitAndSortCpPagesIfNeeded(cpPagesTuple);

                if (printCheckpointStats)
                    if (log.isInfoEnabled())
                        log.info(String.format("Checkpoint started [checkpointId=%s, startPtr=%s, checkpointLockWait=%dms, " +
                                "checkpointLockHoldTime=%dms, walCpRecordFsyncDuration=%dms, pages=%d, reason='%s']",
                            cpRec.checkpointId(),
                            cpPtr,
                            tracker.lockWaitDuration(),
                            tracker.lockHoldDuration(),
                            tracker.walCpRecordFsyncDuration(),
                            cpPages.size(),
                            curr.reason)
                        );

                return new Checkpoint(cp, cpPages, curr);
            }
            else {
                if (curr.nextSnapshot)
                    cctx.wal().flush(null, true);

                if (printCheckpointStats) {
                    if (log.isInfoEnabled())
                        LT.info(log, String.format("Skipping checkpoint (no pages were modified) [" +
                                "checkpointLockWait=%dms, checkpointLockHoldTime=%dms, reason='%s']",
                            tracker.lockWaitDuration(),
                            tracker.lockHoldDuration(),
                            curr.reason));
                }

                GridMultiCollectionWrapper<FullPageId> wrapper = new GridMultiCollectionWrapper<>(new Collection[0]);

                return new Checkpoint(null, wrapper, curr);
            }
        }

        /**
         * Check that at least one collection is not empty.
         *
         * @param cpPagesCollWrapper Collection of {@link GridMultiCollectionWrapper} checkpoint pages.
         */
        private boolean hasPageForWrite(Collection<GridMultiCollectionWrapper<FullPageId>> cpPagesCollWrapper) {
            boolean hasPages = false;

            for (Collection c : cpPagesCollWrapper)
                if (!c.isEmpty()) {
                    hasPages = true;

                    break;
                }

            return hasPages;
        }

        /**
         * @return tuple with collections of FullPageIds obtained from each PageMemory and overall number of dirty
         * pages.
         */
        private IgniteBiTuple<Collection<GridMultiCollectionWrapper<FullPageId>>, Integer> beginAllCheckpoints() {
            Collection<GridMultiCollectionWrapper<FullPageId>> res = new ArrayList(dataRegions().size());

            int pagesNum = 0;

            for (DataRegion memPlc : dataRegions()) {
                if (!memPlc.config().isPersistenceEnabled())
                    continue;

                GridMultiCollectionWrapper<FullPageId> nextCpPagesCol = ((PageMemoryEx)memPlc.pageMemory()).beginCheckpoint();

                pagesNum += nextCpPagesCol.size();

                res.add(nextCpPagesCol);
            }

            currCheckpointPagesCnt = pagesNum;

            return new IgniteBiTuple<>(res, pagesNum);
        }

        /**
         * @param chp Checkpoint snapshot.
         */
        private void markCheckpointEnd(Checkpoint chp) throws IgniteCheckedException {
            synchronized (this) {
                writtenPagesCntr = null;
                syncedPagesCntr = null;
                evictedPagesCntr = null;

                for (DataRegion memPlc : dataRegions()) {
                    if (!memPlc.config().isPersistenceEnabled())
                        continue;

                    ((PageMemoryEx)memPlc.pageMemory()).finishCheckpoint();
                }

                currCheckpointPagesCnt = 0;
            }

            if (chp.hasDelta()) {
                CheckpointEntry cp = prepareCheckpointEntry(
                    tmpWriteBuf,
                    chp.cpEntry.timestamp(),
                    chp.cpEntry.checkpointId(),
                    chp.cpEntry.checkpointMark(),
                    null,
                    CheckpointEntryType.END);

                writeCheckpointEntry(tmpWriteBuf, cp, CheckpointEntryType.END);

                cctx.wal().allowCompressionUntil(chp.cpEntry.checkpointMark());
            }

            List<CheckpointEntry> removedFromHistory = cpHistory.onCheckpointFinished(chp, truncateWalOnCpFinish);

            for (CheckpointEntry cp : removedFromHistory)
                removeCheckpointFiles(cp);

            if (chp.progress != null)
                chp.progress.cpFinishFut.onDone();
        }

        /** {@inheritDoc} */
        @Override public void cancel() {
            if (log.isDebugEnabled())
                log.debug("Cancelling grid runnable: " + this);

            // Do not interrupt runner thread.
            isCancelled = true;

            synchronized (this) {
                notifyAll();
            }
        }

        /**
         *
         */
        public void shutdownNow() {
            shutdownNow = true;

            if (!isCancelled)
                cancel();
        }
    }

    /**
     * Reorders list of checkpoint pages and splits them into needed number of sublists according to
     * {@link DataStorageConfiguration#getCheckpointThreads()} and
     * {@link DataStorageConfiguration#getCheckpointWriteOrder()}.
     *
     * @param cpPagesTuple Checkpoint pages tuple.
     */
    private GridMultiCollectionWrapper<FullPageId> splitAndSortCpPagesIfNeeded(
        IgniteBiTuple<Collection<GridMultiCollectionWrapper<FullPageId>>, Integer> cpPagesTuple
    ) {
        List<FullPageId> cpPagesList = new ArrayList<>(cpPagesTuple.get2());

        for (GridMultiCollectionWrapper<FullPageId> col : cpPagesTuple.get1()) {
            for (int i = 0; i < col.collectionsSize(); i++)
                cpPagesList.addAll(col.innerCollection(i));
        }

        if (persistenceCfg.getCheckpointWriteOrder() == CheckpointWriteOrder.SEQUENTIAL) {
            FullPageId[] objects = cpPagesList.toArray(new FullPageId[cpPagesList.size()]);

            Arrays.parallelSort(objects, new Comparator<FullPageId>() {
                @Override public int compare(FullPageId o1, FullPageId o2) {
                    int cmp = Long.compare(o1.groupId(), o2.groupId());
                    if (cmp != 0)
                        return cmp;

                    return Long.compare(PageIdUtils.effectivePageId(o1.pageId()),
                        PageIdUtils.effectivePageId(o2.pageId()));
                }
            });

            cpPagesList = Arrays.asList(objects);
        }

        int cpThreads = persistenceCfg.getCheckpointThreads();

        int pagesSubLists = cpThreads == 1 ? 1 : cpThreads * 4;
        // Splitting pages to (threads * 4) subtasks. If any thread will be faster, it will help slower threads.

        Collection[] pagesSubListArr = new Collection[pagesSubLists];

        for (int i = 0; i < pagesSubLists; i++) {
            int totalSize = cpPagesList.size();

            int from = totalSize * i / (pagesSubLists);

            int to = totalSize * (i + 1) / (pagesSubLists);

            pagesSubListArr[i] = cpPagesList.subList(from, to);
        }

        return new GridMultiCollectionWrapper<FullPageId>(pagesSubListArr);
    }

    /** Pages write task */
    private class WriteCheckpointPages implements Runnable {
        /** */
        private CheckpointMetricsTracker tracker;

        /** Collection of page IDs to write under this task. Overall pages to write may be greater than this collection */
        private Collection<FullPageId> writePageIds;

        /** */
        private ConcurrentLinkedHashMap<PageStore, LongAdder> updStores;

        /** */
        private CountDownFuture doneFut;

        /** Total pages to write, counter may be greater than {@link #writePageIds} size */
        private final int totalPagesToWrite;

        /**
         * Creates task for write pages
         *
         * @param tracker
         * @param writePageIds Collection of page IDs to write.
         * @param updStores
         * @param doneFut
         * @param totalPagesToWrite total pages to be written under this checkpoint
         */
        private WriteCheckpointPages(
            final CheckpointMetricsTracker tracker,
            final Collection<FullPageId> writePageIds,
            final ConcurrentLinkedHashMap<PageStore, LongAdder> updStores,
            final CountDownFuture doneFut,
            final int totalPagesToWrite) {
            this.tracker = tracker;
            this.writePageIds = writePageIds;
            this.updStores = updStores;
            this.doneFut = doneFut;
            this.totalPagesToWrite = totalPagesToWrite;
        }

        /** {@inheritDoc} */
        @Override public void run() {
            ByteBuffer tmpWriteBuf = threadBuf.get();

            long writeAddr = GridUnsafe.bufferAddress(tmpWriteBuf);

            snapshotMgr.beforeCheckpointPageWritten();

            try {
                for (FullPageId fullId : writePageIds) {
                    if (checkpointer.shutdownNow)
                        break;

                    tmpWriteBuf.rewind();

                    snapshotMgr.beforePageWrite(fullId);

                    int grpId = fullId.groupId();

                    PageMemoryEx pageMem;

                    if (grpId != MetaStorage.METASTORAGE_CACHE_ID) {
                        CacheGroupContext grp = context().cache().cacheGroup(grpId);

                        if (grp == null)
                            continue;

                        if (!grp.dataRegion().config().isPersistenceEnabled())
                            continue;

                        pageMem = (PageMemoryEx)grp.dataRegion().pageMemory();
                    }
                    else
                        pageMem = (PageMemoryEx)metaStorage.pageMemory();


                    Integer tag = pageMem.getForCheckpoint(
                        fullId, tmpWriteBuf, persStoreMetrics.metricsEnabled() ? tracker : null);

                    if (tag != null) {
                        assert PageIO.getType(tmpWriteBuf) != 0 : "Invalid state. Type is 0! pageId = " + U.hexLong(fullId.pageId());
                        assert PageIO.getVersion(tmpWriteBuf) != 0 : "Invalid state. Version is 0! pageId = " + U.hexLong(fullId.pageId());

                        tmpWriteBuf.rewind();

                        if (persStoreMetrics.metricsEnabled()) {
                            int pageType = PageIO.getType(tmpWriteBuf);

                            if (PageIO.isDataPageType(pageType))
                                tracker.onDataPageWritten();
                        }

                        if (!skipCrc) {
                            PageIO.setCrc(writeAddr, PureJavaCrc32.calcCrc32(tmpWriteBuf, pageSize()));

                            tmpWriteBuf.rewind();
                        }

                        int curWrittenPages = writtenPagesCntr.incrementAndGet();

                        snapshotMgr.onPageWrite(fullId, tmpWriteBuf, curWrittenPages, totalPagesToWrite);

                        tmpWriteBuf.rewind();

                        PageStore store = storeMgr.writeInternal(grpId, fullId.pageId(), tmpWriteBuf, tag, false);

                        updStores.computeIfAbsent(store, k -> new LongAdder()).increment();
                    }
                }

                doneFut.onDone((Void)null);
            }
            catch (Throwable e) {
                doneFut.onDone(e);
            }
        }
    }

    /**
     *
     */
    public static class Checkpoint {
        /** Checkpoint entry. */
        @Nullable private final CheckpointEntry cpEntry;

        /** Checkpoint pages. */
        private final GridMultiCollectionWrapper<FullPageId> cpPages;

        /** */
        private final CheckpointProgress progress;

        /** Number of deleted WAL files. */
        private int walFilesDeleted;

        /** */
        private final int pagesSize;

        /**
         * @param cpEntry Checkpoint entry.
         * @param cpPages Pages to write to the page store.
         * @param progress Checkpoint progress status.
         */
        private Checkpoint(
            @Nullable CheckpointEntry cpEntry,
            @NotNull GridMultiCollectionWrapper<FullPageId> cpPages,
            CheckpointProgress progress
        ) {
            this.cpEntry = cpEntry;
            this.cpPages = cpPages;
            this.progress = progress;

            pagesSize = cpPages.size();
        }

        /**
         * @return {@code true} if this checkpoint contains at least one dirty page.
         */
        public boolean hasDelta() {
            return pagesSize != 0;
        }

        /**
         * @param walFilesDeleted Wal files deleted.
         */
        public void walFilesDeleted(int walFilesDeleted) {
            this.walFilesDeleted = walFilesDeleted;
        }
    }

    /**
     *
     */
    private static class CheckpointStatus {
        /** Null checkpoint UUID. */
        private static final UUID NULL_UUID = new UUID(0L, 0L);

        /** Null WAL pointer. */
        private static final WALPointer NULL_PTR = new FileWALPointer(0, 0, 0);

        /** */
        private long cpStartTs;

        /** */
        private UUID cpStartId;

        /** */
        @GridToStringInclude
        private WALPointer startPtr;

        /** */
        private UUID cpEndId;

        /** */
        @GridToStringInclude
        private WALPointer endPtr;

        /**
         * @param cpStartId Checkpoint start ID.
         * @param startPtr Checkpoint start pointer.
         * @param cpEndId Checkpoint end ID.
         * @param endPtr Checkpoint end pointer.
         */
        private CheckpointStatus(long cpStartTs, UUID cpStartId, WALPointer startPtr, UUID cpEndId, WALPointer endPtr) {
            this.cpStartTs = cpStartTs;
            this.cpStartId = cpStartId;
            this.startPtr = startPtr;
            this.cpEndId = cpEndId;
            this.endPtr = endPtr;
        }

        /**
         * @return {@code True} if need to apply page log to restore tree structure.
         */
        public boolean needRestoreMemory() {
            return !F.eq(cpStartId, cpEndId) && !F.eq(NULL_UUID, cpStartId);
        }

        /** {@inheritDoc} */
        public String toString() {
            return S.toString(CheckpointStatus.class, this);
        }
    }

    /**
     * Data class representing the state of running/scheduled checkpoint.
     */
    private static class CheckpointProgress {
        /** Scheduled time of checkpoint. */
        private volatile long nextCpTs;

        /** Checkpoint begin phase future. */
        private GridFutureAdapter cpBeginFut = new GridFutureAdapter<>();

        /** Checkpoint finish phase future. */
        private GridFutureAdapter cpFinishFut = new GridFutureAdapter<Void>() {
            @Override protected boolean onDone(@Nullable Void res, @Nullable Throwable err, boolean cancel) {
                if (err != null && !cpBeginFut.isDone())
                    cpBeginFut.onDone(err);

                return super.onDone(res, err, cancel);
            }
        };

        /** Flag indicates that snapshot operation will be performed after checkpoint. */
        private volatile boolean nextSnapshot;

        /** Flag indicates that checkpoint is started. */
        private volatile boolean started;

        /** Snapshot operation that should be performed if {@link #nextSnapshot} set to true. */
        private volatile SnapshotOperation snapshotOperation;

        /** Partitions destroy queue. */
        private final PartitionDestroyQueue destroyQueue = new PartitionDestroyQueue();

        /** Wakeup reason. */
        private String reason;

        /**
         * @param nextCpTs Next checkpoint timestamp.
         */
        private CheckpointProgress(long nextCpTs) {
            this.nextCpTs = nextCpTs;
        }
    }

    /**
     *
     */
    private static class CheckpointProgressSnapshot implements CheckpointFuture {
        /** */
        private final boolean started;

        /** */
        private final GridFutureAdapter<Object> cpBeginFut;

        /** */
        private final GridFutureAdapter<Object> cpFinishFut;

        /** */
        CheckpointProgressSnapshot(CheckpointProgress cpProgress) {
            started = cpProgress.started;
            cpBeginFut = cpProgress.cpBeginFut;
            cpFinishFut = cpProgress.cpFinishFut;
        }

        /** {@inheritDoc} */
        @Override public GridFutureAdapter beginFuture() {
            return cpBeginFut;
        }

        /** {@inheritDoc} */
        @Override public GridFutureAdapter finishFuture() {
            return cpFinishFut;
        }
    }

    /**
<<<<<<< HEAD
     * Checkpoint history. Holds chronological ordered map with {@link GridCacheDatabaseSharedManager.CheckpointEntry
     * CheckpointEntries}. Data is loaded from corresponding checkpoint directory. This directory holds files for
     * checkpoint start and end.
     */
    @SuppressWarnings("PublicInnerClass")
    public class CheckpointHistory {
        /**
         * Maps checkpoint's timestamp (from CP file name) to CP entry.
         * Using TS provides historical order of CP entries in map ( first is oldest )
         */
        private final NavigableMap<Long, CheckpointEntry> histMap = new ConcurrentSkipListMap<>();

        /**
         * Link to last checkpoint entry for fast access. Should be equal histMap.lastEntry().
         * Implies multithreading access together with {@link #histMap}. Synchronized write and volatile read.
         */
        private volatile CheckpointEntry lastCheckpointEntry = null;

        /**
         * Load history form checkpoint directory.
         *
         * @param dir Checkpoint state dir.
         */
        private void loadHistory(File dir) throws IgniteCheckedException {
            if (!dir.exists())
                return;

            File[] files = dir.listFiles(CP_FILE_FILTER);

            if (!F.isEmpty(files)) {
                Arrays.sort(files, CP_TS_COMPARATOR);

                ByteBuffer buf = ByteBuffer.allocate(16);
                buf.order(ByteOrder.nativeOrder());

                for (File file : files) {
                    Matcher matcher = CP_FILE_NAME_PATTERN.matcher(file.getName());

                    if (matcher.matches()) {
                        CheckpointEntryType type = CheckpointEntryType.valueOf(matcher.group(3));

                        if (type == CheckpointEntryType.START) {
                            long cpTs = Long.parseLong(matcher.group(1));
                            UUID cpId = UUID.fromString(matcher.group(2));

                            WALPointer ptr = readPointer(file, buf);

                            if (ptr == null)
                                continue;

                            addCheckpointEntry(createCheckPointEntry(cpTs, ptr, cpId, null, type));
                        }
                    }
                }
            }
        }

        /**
         * @param cpTs Checkpoint timestamp.
         * @return Initialized entry.
         * @throws IgniteCheckedException If failed to initialize entry.
         */
        private CheckpointEntry entry(Long cpTs) throws IgniteCheckedException {
            CheckpointEntry entry = histMap.get(cpTs);

            if (entry == null)
                throw new IgniteCheckedException("Checkpoint entry was removed: " + cpTs);

            return entry;
        }

        /**
         * @return First checkpoint entry if exists. Otherwise {@code null}.
         */
        private CheckpointEntry firstEntry() {
            Map.Entry<Long,CheckpointEntry> entry = histMap.firstEntry();

            return entry != null ? entry.getValue() : null;
        }

        /**
         * Get WAL pointer to low checkpoint bound.
         *
         * @return WAL pointer to low checkpoint bound.
         */
        public WALPointer lowCheckpointBound() {
            CheckpointEntry entry = firstEntry();

            return entry != null ? entry.cpMark : null;
        }

        /**
         * @return Collection of checkpoint timestamps.
         */
        public Collection<Long> checkpoints() {
            return histMap.keySet();
        }

        /**
         * Adds checkpoint entry after the corresponding WAL record has been written to WAL. The checkpoint itself
         * is not finished yet.
         *
         * @param entry Entry to add.
         */
        private void addCheckpointEntry(CheckpointEntry entry) {
            synchronized (this) {
                histMap.put(entry.checkpointTimestamp(), entry);

                lastCheckpointEntry = entry;
            }
        }

        /**
         * Callback on truncate wal.
         */
        private void onWalTruncated(WALPointer ptr) {
            FileWALPointer highBound = (FileWALPointer)ptr;

            List<CheckpointEntry> cpToRemove = new ArrayList<>();

            for (CheckpointEntry cpEntry : histMap.values()) {
                FileWALPointer cpPnt = (FileWALPointer)cpEntry.checkpointMark();

                if (highBound.compareTo(cpPnt) <= 0)
                    break;

                if (cctx.wal().reserved(cpEntry.checkpointMark())) {
                    U.warn(log, "Could not clear historyMap due to WAL reservation on cpEntry " + cpEntry.cpId +
                        ", history map size is " + histMap.size());

                    break;
                }

                if (!removeCheckpointFiles(cpEntry))
                    cpToRemove.add(cpEntry);
            }

            for (CheckpointEntry cpEntry : cpToRemove)
                histMap.remove(cpEntry.cpTs);
        }

        /**
         * Clears checkpoint history.
         */
        private void onCheckpointFinished(Checkpoint chp) {
            //if WalHistorySize was setted by user will use old way for removing checkpoints
            if (persistenceCfg.getWalHistorySize() != DFLT_WAL_HISTORY_SIZE
                && persistenceCfg.getWalHistorySize() != Integer.MAX_VALUE)
                onWalHistorySizeCheckpointFinished(chp);
            else
                onMaxWalArchiveSizeCheckpointFinished(chp);
        }

        /**
         * Clears checkpoint history by wal history size. It needs for backward compatibility.
         *
         * @param chp Finished checkpoint.
         * @deprecated use {@link #onMaxWalArchiveSizeCheckpointFinished} instead.
         */
        @Deprecated
        private void onWalHistorySizeCheckpointFinished(Checkpoint chp) {
            int deleted = 0;

            boolean dropWal = persistenceCfg.getWalHistorySize() != Integer.MAX_VALUE;

            while (histMap.size() > maxCpHistMemSize) {
                Map.Entry<Long, CheckpointEntry> entry = histMap.firstEntry();

                CheckpointEntry cpEntry = entry.getValue();

                if (cctx.wal().reserved(cpEntry.checkpointMark())) {
                    U.warn(log, "Could not clear historyMap due to WAL reservation on cpEntry " + cpEntry.cpId +
                        ", history map size is " + histMap.size());

                    break;
                }

                boolean fail = removeCheckpointFiles(cpEntry);

                if (!fail) {
                    if (dropWal)
                        deleted += cctx.wal().truncate(null, cpEntry.checkpointMark());

                    histMap.remove(entry.getKey());
                }
                else
                    break;
            }

            finishCheckpoint(chp, deleted);
        }

        /**
         * Clears checkpoint history by archive size.
         *
         * @param chp Checkpoint which finishing now.
         */
        private void onMaxWalArchiveSizeCheckpointFinished(Checkpoint chp) {
            WALPointer checkpointMarkUntilDel = higherPointer(
                checkpointMarkUntilDeleteByMemorySize(),
                checkpointMarkUntilDeleteByArchiveSize(chp)
            );

            if (checkpointMarkUntilDel == null) {
                finishCheckpoint(chp, 0);

                return;
            }

            onWalTruncated(checkpointMarkUntilDel);

            int deleted = 0;

            if (isRemovingWalEnable())
                deleted = cctx.wal().truncate(null, lowCheckpointBound());

            finishCheckpoint(chp, deleted);
        }

        /**
         * @return {@code true} if removing WAL files are enable and {@code false} otherwise.
         */
        private boolean isRemovingWalEnable() {
            //When maxWalArchiveSize==MAX_VALUE clearing by max size is turned off.
            return persistenceCfg.getMaxWalArchiveSize() != Long.MAX_VALUE;
        }

        /**
         * @param firstPointer One of pointers to choose the highest.
         * @param secondPointer One of pointers to choose the highest.
         * @return The highest pointer from input ones.
         */
        private WALPointer higherPointer(WALPointer firstPointer, WALPointer secondPointer) {
            if (firstPointer == null)
                return secondPointer;

            if (secondPointer == null)
                return firstPointer;

            FileWALPointer first = (FileWALPointer)firstPointer;
            FileWALPointer second = (FileWALPointer)secondPointer;

            return first.index() > second.index() ? first : second;
        }

        /**
         * Calculate mark until delete by maximum checkpoint history memory size.
         *
         * @return Checkpoint mark until which checkpoints can be deleted(not including this pointer).
         */
        private WALPointer checkpointMarkUntilDeleteByMemorySize() {
            if (histMap.size() <= maxCpHistMemSize)
                return null;

            int calculatedCpHistSize = maxCpHistMemSize;

            for (Map.Entry<Long, CheckpointEntry> entry : histMap.entrySet()) {
                if (histMap.size() <= calculatedCpHistSize++)
                    return entry.getValue().checkpointMark();
            }

            return lastCheckpointEntry.checkpointMark();
        }

        /**
         * Calculate mark until delete by maximum allowed archive size.
         *
         * @param chp Current finished checkpoint.
         * @return Checkpoint mark until which checkpoints can be deleted(not including this pointer).
         */
        @Nullable private WALPointer checkpointMarkUntilDeleteByArchiveSize(Checkpoint chp) {
            if (chp.cpEntry == null)
                return null;

            long absFileIdxForDel = cctx.wal().fileIdxToDelete();

            if (absFileIdxForDel < 0)
                return null;

            long fileUntilDel = absFileIdxForDel + 1;

            long checkpointFileIdx = absFileIdx(chp.cpEntry);

            for (CheckpointEntry cpEntry : histMap.values()) {
                long currFileIdx = absFileIdx(cpEntry);

                if (checkpointFileIdx <= currFileIdx || fileUntilDel <= currFileIdx)
                    return cpEntry.checkpointMark();
            }

            return lastCheckpointEntry.checkpointMark();
        }

        /**
         * Do finish action for checkpoint.
         *
         * @param chp checkpoint which finishing now.
         * @param deleted {@code True} if wal files was deleted.
         */
        private void finishCheckpoint(Checkpoint chp, int deleted) {
            chp.walFilesDeleted = deleted;

            if (!chp.cpPages.isEmpty())
                cctx.wal().allowCompressionUntil(chp.cpEntry.checkpointMark());
        }

        /**
         * Retrieve absolute file index by checkpoint entry.
         *
         * @param pointer checkpoint entry for which need to calculate absolute file index.
         * @return absolute file index for given checkpoint entry.
         */
        private long absFileIdx(CheckpointEntry pointer) {
            return ((FileWALPointer)pointer.checkpointMark()).index();
        }

        /**
         * @param cpEntry Checkpoint entry.
         * @return {True} if delete fail.
         */
        private boolean removeCheckpointFiles(CheckpointEntry cpEntry) {
            File startFile = new File(cpDir.getAbsolutePath(), cpEntry.startFile());
            File endFile = new File(cpDir.getAbsolutePath(), cpEntry.endFile());

            boolean rmvdStart = !startFile.exists() || startFile.delete();
            boolean rmvdEnd = !endFile.exists() || endFile.delete();

            boolean fail = !rmvdStart || !rmvdEnd;

            if (fail) {
                U.warn(log, "Failed to remove stale checkpoint files [startFile=" + startFile.getAbsolutePath() +
                    ", endFile=" + endFile.getAbsolutePath() + ']');

                if (histMap.size() > 2 * maxCpHistMemSize) {
                    U.error(log, "Too many stale checkpoint entries in the map, will truncate WAL archive anyway.");

                    fail = false;
                }
            }

            return fail;
        }
    }

    /**
     * Checkpoint entry.
     */
    private static class CheckpointEntry {
        /** Checkpoint timestamp. */
        private long cpTs;

        /** Checkpoint end mark. */
        private WALPointer cpMark;

        /** Checkpoint ID. */
        private UUID cpId;

        /** */
        private volatile SoftReference<GroupStateLazyStore> grpStateLazyStore;

        /**
         * Checkpoint entry constructor.
         *
         * If {@code grpStates} is null then it will be inited lazy from wal pointer.
         *
         * @param cpTs Checkpoint timestamp.
         * @param cpMark Checkpoint mark pointer.
         * @param cpId Checkpoint ID.
         * @param cacheGrpStates Cache groups states.
         */
        private CheckpointEntry(
            long cpTs,
            WALPointer cpMark,
            UUID cpId,
            @Nullable Map<Integer, CacheState> cacheGrpStates
        ) {
            this.cpTs = cpTs;
            this.cpMark = cpMark;
            this.cpId = cpId;
            this.grpStateLazyStore = new SoftReference<>(new GroupStateLazyStore(cacheGrpStates));
        }

        /**
         * @return Checkpoint timestamp.
         */
        private long checkpointTimestamp() {
            return cpTs;
        }

        /**
         * @return Checkpoint ID.
         */
        private UUID checkpointId() {
            return cpId;
        }

        /**
         * @return Checkpoint mark.
         */
        private WALPointer checkpointMark() {
            return cpMark;
        }

        /**
         * @return Start file name.
         */
        private String startFile() {
            return checkpointFileName(cpTs, cpId, CheckpointEntryType.START);
        }

        /**
         * @return End file name.
         */
        private String endFile() {
            return checkpointFileName(cpTs, cpId, CheckpointEntryType.END);
        }

        /**
         * @param cctx Cache shred context.
         */
        public Map<Integer, GroupState> groupState(
            GridCacheSharedContext cctx
        ) throws IgniteCheckedException {
            GroupStateLazyStore store = initIfNeeded(cctx);

            return store.grpStates;
        }

        /**
         * @param cctx Cache shred context.
         * @return Group lazy store.
         */
        private GroupStateLazyStore initIfNeeded(GridCacheSharedContext cctx) throws IgniteCheckedException {
            GroupStateLazyStore store = grpStateLazyStore.get();

            if (store == null) {
                store = new GroupStateLazyStore();

                grpStateLazyStore = new SoftReference<>(store);
            }

            store.initIfNeeded(cctx, cpMark);

            return store;
        }

        /**
         * @param cctx Cache shared context.
         * @param grpId Cache group ID.
         * @param part Partition ID.
         * @return Partition counter or {@code null} if not found.
         */
        private Long partitionCounter(GridCacheSharedContext cctx, int grpId, int part) {
            GroupStateLazyStore store;

            try {
                store = initIfNeeded(cctx);
            }
            catch (IgniteCheckedException e) {
                return null;
            }

            return store.partitionCounter(grpId, part);
        }

        /**
         *
         */
        private static class GroupState {
            /** */
            private int[] parts;

            /** */
            private long[] cnts;

            /** */
            private int idx;

            /**
             * @param partsCnt Partitions count.
             */
            private GroupState(int partsCnt) {
                parts = new int[partsCnt];
                cnts = new long[partsCnt];
            }

            /**
             * @param partId Partition ID to add.
             * @param cntr Partition counter.
             */
            public void addPartitionCounter(int partId, long cntr) {
                if (idx == parts.length)
                    throw new IllegalStateException("Failed to add new partition to the partitions state " +
                        "(no enough space reserved) [partId=" + partId + ", reserved=" + parts.length + ']');

                if (idx > 0) {
                    if (parts[idx - 1] >= partId)
                        throw new IllegalStateException("Adding partition in a wrong order [prev=" + parts[idx - 1] +
                            ", cur=" + partId + ']');
                }

                parts[idx] = partId;

                cnts[idx] = cntr;

                idx++;
            }

            /**
             * Gets partition counter by partition ID.
             *
             * @param partId Partition ID.
             * @return Partition update counter (will return {@code -1} if partition is not present in the record).
             */
            public long counterByPartition(int partId) {
                int idx = indexByPartition(partId);

                return idx >= 0 ? cnts[idx] : 0;
            }

            public long size(){
                return idx;
            }

            /**
             * @param partId Partition ID to search.
             * @return Non-negative index of partition if found or negative value if not found.
             */
            private int indexByPartition(int partId) {
                return Arrays.binarySearch(parts, 0, idx, partId);
            }

            /** {@inheritDoc} */
            @Override public String toString() {
                return "GroupState [cap=" + parts.length + ", size=" + idx + ']';
            }
        }

        /**
         *  Group state lazy store.
         */
        private static class GroupStateLazyStore {
            /** */
            private static final AtomicIntegerFieldUpdater<GroupStateLazyStore> initGuardUpdater =
                AtomicIntegerFieldUpdater.newUpdater(GroupStateLazyStore.class, "initGuard");

            /** Cache states. Initialized lazily. */
            private volatile Map<Integer, GroupState> grpStates;

            /** */
            private final CountDownLatch latch;

            /** */
            @SuppressWarnings("unused")
            private volatile int initGuard;

            /** Initialization exception. */
            private IgniteCheckedException initEx;

            /**
             * Default constructor.
             */
            private GroupStateLazyStore() {
                this(null);
            }

            /**
             * @param cacheGrpStates Cache group state.
             */
            private GroupStateLazyStore(Map<Integer, CacheState> cacheGrpStates) {
                CountDownLatch latch;

                if (cacheGrpStates != null) {
                    initGuard = 1;

                    this.latch = new CountDownLatch(0);
                }
                else
                    this.latch = new CountDownLatch(1);

                this.grpStates = remap(cacheGrpStates);
            }

            /**
             * @param stateRec Cache group state.
             */
            private Map<Integer, GroupState> remap(Map<Integer, CacheState> stateRec) {
                if (stateRec == null)
                    return null;

                Map<Integer, GroupState> grpStates = new HashMap<>(stateRec.size());

                for (Integer grpId : stateRec.keySet()) {
                    CacheState recState = stateRec.get(grpId);

                    GroupState groupState = new GroupState(recState.size());

                    for (int i = 0; i < recState.size(); i++) {
                        groupState.addPartitionCounter(
                            recState.partitionByIndex(i),
                            recState.partitionCounterByIndex(i)
                        );
                    }

                    grpStates.put(grpId, groupState);
                }

                return grpStates;
            }

            /**
             * @param grpId Group id.
             * @param part Partition id.
             * @return Partition counter.
             */
            private Long partitionCounter(int grpId, int part) {
                assert initGuard != 0 : initGuard;

                if (initEx != null || grpStates == null)
                    return null;

                GroupState state = grpStates.get(grpId);

                if (state != null) {
                    long cntr = state.counterByPartition(part);

                    return cntr < 0 ? null : cntr;
                }

                return null;
            }

            /**
             * @param cctx Cache shared context.
             * @param ptr Checkpoint wal pointer.
             * @throws IgniteCheckedException If failed to read WAL entry.
             */
            private void initIfNeeded(
                GridCacheSharedContext cctx,
                WALPointer ptr
            ) throws IgniteCheckedException {
                if (initGuardUpdater.compareAndSet(this, 0, 1)) {
                    try (WALIterator it = cctx.wal().replay(ptr)) {
                        if (it.hasNextX()) {
                            IgniteBiTuple<WALPointer, WALRecord> tup = it.nextX();

                            CheckpointRecord rec = (CheckpointRecord)tup.get2();

                            Map<Integer, CacheState> stateRec = rec.cacheGroupStates();

                            if (stateRec != null)
                                this.grpStates = remap(stateRec);
                            else
                                grpStates = Collections.emptyMap();
                        }
                        else
                            initEx = new IgniteCheckedException(
                                "Failed to find checkpoint record at the given WAL pointer: " + ptr);
                    }
                    catch (IgniteCheckedException e) {
                        initEx = e;

                        throw e;
                    }
                    finally {
                        latch.countDown();
                    }
                }
                else {
                    U.await(latch);

                    if (initEx != null)
                        throw initEx;
                }
            }
        }
    }

    /**
=======
>>>>>>> 523900a0
     *
     */
    public static class FileLockHolder implements AutoCloseable {
        /** Lock file name. */
        private static final String lockFileName = "lock";

        /** File. */
        private File file;

        /** Channel. */
        private RandomAccessFile lockFile;

        /** Lock. */
        private FileLock lock;

        /** Kernal context to generate Id of locked node in file. */
        @NotNull private GridKernalContext ctx;

        /** Logger. */
        private IgniteLogger log;

        /**
         * @param path Path.
         */
        public FileLockHolder(String path, @NotNull GridKernalContext ctx, IgniteLogger log) {
            try {
                file = Paths.get(path, lockFileName).toFile();

                lockFile = new RandomAccessFile(file, "rw");

                this.ctx = ctx;
                this.log = log;
            }
            catch (IOException e) {
                throw new IgniteException(e);
            }
        }

        /**
         * @param lockWaitTimeMillis During which time thread will try capture file lock.
         * @throws IgniteCheckedException If failed to capture file lock.
         */
        public void tryLock(long lockWaitTimeMillis) throws IgniteCheckedException {
            assert lockFile != null;

            FileChannel ch = lockFile.getChannel();

            SB sb = new SB();

            //write node id
            sb.a("[").a(ctx.localNodeId().toString()).a("]");

            //write ip addresses
            final GridDiscoveryManager discovery = ctx.discovery();

            if (discovery != null) { //discovery may be not up and running
                final ClusterNode node = discovery.localNode();

                if (node != null)
                    sb.a(node.addresses());
            }

            //write ports
            sb.a("[");
            Iterator<GridPortRecord> it = ctx.ports().records().iterator();

            while (it.hasNext()) {
                GridPortRecord rec = it.next();

                sb.a(rec.protocol()).a(":").a(rec.port());

                if (it.hasNext())
                    sb.a(", ");
            }

            sb.a("]");

            String failMsg;

            try {
                String content = null;

                // Try to get lock, if not available wait 1 sec and re-try.
                for (int i = 0; i < lockWaitTimeMillis; i += 1000) {
                    try {
                        lock = ch.tryLock(0, 1, false);
                        if (lock != null && lock.isValid()) {
                            writeContent(sb.toString());

                            return;
                        }
                    }
                    catch (OverlappingFileLockException ignore) {
                        if (content == null)
                            content = readContent();

                        log.warning("Failed to acquire file lock (local nodeId:" + ctx.localNodeId()
                            + ", already locked by " + content + "), will try again in 1s: "
                            + file.getAbsolutePath());
                    }

                    U.sleep(1000);
                }

                if (content == null)
                    content = readContent();

                failMsg = "Failed to acquire file lock during " + (lockWaitTimeMillis / 1000) +
                    " sec, (locked by " + content + "): " + file.getAbsolutePath();
            }
            catch (Exception e) {
                throw new IgniteCheckedException(e);
            }

            if (failMsg != null)
                throw new IgniteCheckedException(failMsg);
        }

        /**
         * Write node id (who captured lock) into lock file.
         *
         * @param content Node id.
         * @throws IOException if some fail while write node it.
         */
        private void writeContent(String content) throws IOException {
            FileChannel ch = lockFile.getChannel();

            byte[] bytes = content.getBytes();

            ByteBuffer buf = ByteBuffer.allocate(bytes.length);
            buf.put(bytes);

            buf.flip();

            ch.write(buf, 1);

            ch.force(false);
        }

        /**
         *
         */
        private String readContent() throws IOException {
            FileChannel ch = lockFile.getChannel();

            ByteBuffer buf = ByteBuffer.allocate((int)(ch.size() - 1));

            ch.read(buf, 1);

            String content = new String(buf.array());

            buf.clear();

            return content;
        }

        /** Releases file lock */
        public void release() {
            U.releaseQuiet(lock);
        }

        /** Closes file channel */
        public void close() {
            U.closeQuiet(lockFile);
        }

        /**
         * @return Absolute path to lock file.
         */
        private String lockPath() {
            return file.getAbsolutePath();
        }
    }

    /** {@inheritDoc} */
    @Override public DataStorageMetrics persistentStoreMetrics() {
        return new DataStorageMetricsSnapshot(persStoreMetrics);
    }

    /**
     *
     */
    public DataStorageMetricsImpl persistentStoreMetricsImpl() {
        return persStoreMetrics;
    }

    /** {@inheritDoc} */
    @Override public MetaStorage metaStorage() {
        return metaStorage;
    }

    /** {@inheritDoc} */
    @Override public boolean walEnabled(int grpId, boolean local) {
        if (local)
            return !initiallyLocalWalDisabledGrps.contains(grpId);
        else
            return !initiallyGlobalWalDisabledGrps.contains(grpId);
    }

    /** {@inheritDoc} */
    @Override public void walEnabled(int grpId, boolean enabled, boolean local) {
        String key = walGroupIdToKey(grpId, local);

        checkpointReadLock();

        try {
            if (enabled)
                metaStorage.remove(key);
            else {
                metaStorage.write(key, true);

                lastCheckpointInapplicableForWalRebalance(grpId);
            }
        }
        catch (IgniteCheckedException e) {
            throw new IgniteException("Failed to write cache group WAL state [grpId=" + grpId +
                ", enabled=" + enabled + ']', e);
        }
        finally {
            checkpointReadUnlock();
        }
    }

    /**
     * Checks that checkpoint with timestamp {@code cpTs} is inapplicable as start point for WAL rebalance for given group {@code grpId}.
     *
     * @param cpTs Checkpoint timestamp.
     * @param grpId Group ID.
     * @return {@code true} if checkpoint {@code cpTs} is inapplicable as start point for WAL rebalance for {@code grpId}.
     * @throws IgniteCheckedException If failed to check.
     */
    public boolean isCheckpointInapplicableForWalRebalance(Long cpTs, int grpId) throws IgniteCheckedException {
        return metaStorage.read(checkpointInapplicableCpAndGroupIdToKey(cpTs, grpId)) != null;
    }

    /**
     * Set last checkpoint as inapplicable for WAL rebalance for given group {@code grpId}.
     *
     * @param grpId Group ID.
     */
    @Override public void lastCheckpointInapplicableForWalRebalance(int grpId) {
        checkpointReadLock();

        try {
            CheckpointEntry lastCp = cpHistory.lastCheckpoint();
            long lastCpTs = lastCp != null ? lastCp.timestamp() : 0;

            if (lastCpTs != 0)
                metaStorage.write(checkpointInapplicableCpAndGroupIdToKey(lastCpTs, grpId), true);
        }
        catch (IgniteCheckedException e) {
            log.error("Failed to mark last checkpoint as inapplicable for WAL rebalance for group: " + grpId, e);
        }
        finally {
            checkpointReadUnlock();
        }
    }

    /**
     *
     */
    private void fillWalDisabledGroups() {
        MetaStorage meta = cctx.database().metaStorage();

        try {
            Set<String> keys = meta.readForPredicate(WAL_KEY_PREFIX_PRED).keySet();

            if (keys.isEmpty())
                return;

            for (String key : keys) {
                T2<Integer, Boolean> t2 = walKeyToGroupIdAndLocalFlag(key);

                if (t2 == null)
                    continue;

                if (t2.get2())
                    initiallyLocalWalDisabledGrps.add(t2.get1());
                else
                    initiallyGlobalWalDisabledGrps.add(t2.get1());
            }

        }
        catch (IgniteCheckedException e) {
            throw new IgniteException("Failed to read cache groups WAL state.", e);
        }
    }

    /**
     * Convert cache group ID to WAL state key.
     *
     * @param grpId Group ID.
     * @return Key.
     */
    private static String walGroupIdToKey(int grpId, boolean local) {
        if (local)
            return WAL_LOCAL_KEY_PREFIX + grpId;
        else
            return WAL_GLOBAL_KEY_PREFIX + grpId;
    }

    /**
     * Convert checkpoint timestamp and cache group ID to key for {@link #CHECKPOINT_INAPPLICABLE_FOR_REBALANCE} metastorage records.
     *
     * @param cpTs Checkpoint timestamp.
     * @param grpId Group ID.
     * @return Key.
     */
    private static String checkpointInapplicableCpAndGroupIdToKey(long cpTs, int grpId) {
        return CHECKPOINT_INAPPLICABLE_FOR_REBALANCE + cpTs + "-" + grpId;
    }

    /**
     * Convert WAL state key to cache group ID.
     *
     * @param key Key.
     * @return Group ID.
     */
    private static T2<Integer, Boolean> walKeyToGroupIdAndLocalFlag(String key) {
        if (key.startsWith(WAL_LOCAL_KEY_PREFIX))
            return new T2<>(Integer.parseInt(key.substring(WAL_LOCAL_KEY_PREFIX.length())), true);
        else if (key.startsWith(WAL_GLOBAL_KEY_PREFIX))
            return new T2<>(Integer.parseInt(key.substring(WAL_GLOBAL_KEY_PREFIX.length())), false);
        else
            return null;
    }

    /**
     * Abstract class for create restore context.
     */
    public abstract static class RestoreStateContext {
        /** */
        protected final IgniteLogger log;

        /** Last archived segment. */
        protected final long lastArchivedSegment;

        /** Last read record WAL pointer. */
        protected FileWALPointer lastRead;

        /**
         * @param lastArchivedSegment Last archived segment index.
         * @param log Ignite logger.
         */
        public RestoreStateContext(long lastArchivedSegment, IgniteLogger log) {
            this.lastArchivedSegment = lastArchivedSegment;
            this.log = log;
        }

        /**
         * Advance iterator to the next record.
         *
         * @param it WAL iterator.
         * @return WALRecord entry.
         * @throws IgniteCheckedException If CRC check fail during binary recovery state or another exception occurring.
         */
        public WALRecord next(WALIterator it) throws IgniteCheckedException {
            try {
                IgniteBiTuple<WALPointer, WALRecord> tup = it.nextX();

                WALRecord rec = tup.get2();

                WALPointer ptr = tup.get1();

                lastRead = (FileWALPointer)ptr;

                rec.position(ptr);

                return rec;
            }
            catch (IgniteCheckedException e) {
                boolean throwsCRCError = throwsCRCError();

                if (X.hasCause(e, IgniteDataIntegrityViolationException.class)) {
                    if (throwsCRCError)
                        throw e;
                    else
                        return null;
                }

                log.error("Catch error during restore state, throwsCRCError=" + throwsCRCError, e);

                throw e;
            }
        }

        /**
         *
         * @return Last read WAL record pointer.
         */
        public WALPointer lastReadRecordPointer() {
            return lastRead;
        }

        /**
         *
         * @return Flag indicates need throws CRC exception or not.
         */
        public boolean throwsCRCError(){
            FileWALPointer lastReadPtr = lastRead;

            return lastReadPtr != null && lastReadPtr.index() <= lastArchivedSegment;
        }
    }

    /**
     * Restore memory context. Tracks the safety of binary recovery.
     */
    public static class RestoreBinaryState extends RestoreStateContext {
        /** Checkpoint status. */
        private final CheckpointStatus status;

        /** The flag indicates need to apply the binary update or no needed. */
        private boolean needApplyBinaryUpdates;

        /**
         * @param status Checkpoint status.
         * @param lastArchivedSegment Last archived segment index.
         * @param log Ignite logger.
         */
        public RestoreBinaryState(CheckpointStatus status, long lastArchivedSegment, IgniteLogger log) {
            super(lastArchivedSegment, log);

            this.status = status;
            needApplyBinaryUpdates = status.needRestoreMemory();
        }

        /**
         * Advance iterator to the next record.
         *
         * @param it WAL iterator.
         * @return WALRecord entry.
         * @throws IgniteCheckedException If CRC check fail during binary recovery state or another exception occurring.
         */
        @Override public WALRecord next(WALIterator it) throws IgniteCheckedException {
            WALRecord rec = super.next(it);

            if (rec == null)
                return null;

            if (rec.type() == CHECKPOINT_RECORD) {
                CheckpointRecord cpRec = (CheckpointRecord)rec;

                // We roll memory up until we find a checkpoint start record registered in the status.
                if (F.eq(cpRec.checkpointId(), status.cpStartId)) {
                    log.info("Found last checkpoint marker [cpId=" + cpRec.checkpointId() +
                        ", pos=" + rec.position() + ']');

                    needApplyBinaryUpdates = false;
                }
                else if (!F.eq(cpRec.checkpointId(), status.cpEndId))
                    U.warn(log, "Found unexpected checkpoint marker, skipping [cpId=" + cpRec.checkpointId() +
                        ", expCpId=" + status.cpStartId + ", pos=" + rec.position() + ']');
            }

            return rec;
        }

        /**
         *
         * @return Flag indicates need apply binary record or not.
         */
        public boolean needApplyBinaryUpdate() {
            return needApplyBinaryUpdates;
        }

        /**
         *
         * @return Flag indicates need throws CRC exception or not.
         */
        @Override public boolean throwsCRCError() {
            log.info("Throws CRC error check, needApplyBinaryUpdates=" + needApplyBinaryUpdates +
                ", lastArchivedSegment=" + lastArchivedSegment + ", lastRead=" + lastRead);

            if (needApplyBinaryUpdates)
                return true;

            return super.throwsCRCError();
        }
    }

    /**
     * Restore logical state context. Tracks the safety of logical recovery.
     */
    public static class RestoreLogicalState extends RestoreStateContext {
        /**
         * @param lastArchivedSegment Last archived segment index.
         * @param log Ignite logger.
         */
        public RestoreLogicalState(long lastArchivedSegment, IgniteLogger log) {
            super(lastArchivedSegment, log);
        }
    }
}<|MERGE_RESOLUTION|>--- conflicted
+++ resolved
@@ -167,11 +167,8 @@
 import static org.apache.ignite.IgniteSystemProperties.IGNITE_PDS_WAL_REBALANCE_THRESHOLD;
 import static org.apache.ignite.failure.FailureType.CRITICAL_ERROR;
 import static org.apache.ignite.failure.FailureType.SYSTEM_WORKER_TERMINATION;
-<<<<<<< HEAD
+import static org.apache.ignite.internal.pagemem.wal.record.WALRecord.RecordType.CHECKPOINT_RECORD;
 import static org.apache.ignite.configuration.DataStorageConfiguration.DFLT_WAL_HISTORY_SIZE;
-=======
-import static org.apache.ignite.internal.pagemem.wal.record.WALRecord.RecordType.CHECKPOINT_RECORD;
->>>>>>> 523900a0
 import static org.apache.ignite.internal.processors.cache.persistence.metastorage.MetaStorage.METASTORAGE_CACHE_ID;
 
 /**
@@ -1790,160 +1787,6 @@
     }
 
     /**
-<<<<<<< HEAD
-     * Tries to search for a WAL pointer for the given partition counter start.
-     *
-     * @return Checkpoint entry or {@code null} if failed to search.
-     */
-    private Map<Integer, Map<Integer, CheckpointEntry>> searchLastCheckpointEntryPerPartition(
-        final Map<Integer, Set<Integer>> part4reserve
-    ) {
-        final Map<Integer, Map<Integer, CheckpointEntry>> res = new HashMap<>();
-
-        if (F.isEmpty(part4reserve))
-            return res;
-
-        for (Long cpTs : checkpointHist.checkpoints()) {
-            CheckpointEntry chpEntry = null;
-
-            try {
-                chpEntry = checkpointHist.entry(cpTs);
-
-                Map<Integer, CheckpointEntry.GroupState> grpsState = chpEntry.groupState(cctx);
-
-                if (F.isEmpty(grpsState)) {
-                    res.clear();
-
-                    continue;
-                }
-
-                for (Map.Entry<Integer, Set<Integer>> grps : part4reserve.entrySet()) {
-                    Integer grpId = grps.getKey();
-
-                    Map<Integer, CheckpointEntry> partToCheckPntEntry = res.get(grpId);
-
-                    CheckpointEntry.GroupState grpState = grpsState.get(grpId);
-
-                    if (grpState == null) {
-                        res.remove(grpId);
-
-                        continue;
-                    }
-
-                    if (partToCheckPntEntry == null)
-                        res.put(grpId, partToCheckPntEntry = new HashMap<>());
-
-                    for (Integer partId : grps.getValue()) {
-                        int idx = grpState.indexByPartition(partId);
-
-                        if (idx < 0)
-                            partToCheckPntEntry.remove(partId);
-                        else {
-                            if (partToCheckPntEntry.containsKey(partId))
-                                continue;
-
-                            partToCheckPntEntry.put(partId, chpEntry);
-                        }
-                    }
-                }
-            }
-            catch (IgniteCheckedException ex) {
-                String msg = chpEntry != null ?
-                    ", chpId=" + chpEntry.cpId + " ptr=" + chpEntry.cpMark + " ts=" + chpEntry.cpTs : "";
-
-                U.error(log, "Failed to read checkpoint entry" + msg, ex);
-
-                // Treat exception the same way as a gap.
-                res.clear();
-            }
-        }
-
-        return res;
-    }
-
-    /**
-     * Tries to search for a WAL pointer for the given partition counter start.
-     *
-     * @param grpId Cache group ID.
-     * @param part Partition ID.
-     * @param partCntrSince Partition counter or {@code null} to search for minimal counter.
-     * @return Checkpoint entry or {@code null} if failed to search.
-     */
-    @Nullable public WALPointer searchPartitionCounter(int grpId, int part, @Nullable Long partCntrSince) {
-        CheckpointEntry entry = searchCheckpointEntry(grpId, part, partCntrSince);
-
-        if (entry == null)
-            return null;
-
-        return entry.cpMark;
-    }
-
-    /**
-     * Tries to search for a WAL pointer for the given partition counter start.
-     *
-     * @param grpId Cache group ID.
-     * @param part Partition ID.
-     * @param partCntrSince Partition counter or {@code null} to search for minimal counter.
-     * @return Checkpoint entry or {@code null} if failed to search.
-     */
-    @Nullable private CheckpointEntry searchCheckpointEntry(int grpId, int part, @Nullable Long partCntrSince) {
-        boolean hasGap = false;
-        CheckpointEntry first = null;
-
-        for (Long cpTs : checkpointHist.checkpoints()) {
-            try {
-                CheckpointEntry entry = checkpointHist.entry(cpTs);
-
-                Long foundCntr = entry.partitionCounter(cctx, grpId, part);
-
-                if (foundCntr != null) {
-                    if (partCntrSince == null) {
-                        if (hasGap) {
-                            first = entry;
-
-                            hasGap = false;
-                        }
-
-                        if (first == null)
-                            first = entry;
-                    }
-                    else if (foundCntr <= partCntrSince) {
-                        first = entry;
-
-                        hasGap = false;
-                    }
-                    else
-                        return hasGap ? null : first;
-                }
-                else
-                    hasGap = true;
-            }
-            catch (IgniteCheckedException ignore) {
-                // Treat exception the same way as a gap.
-                hasGap = true;
-            }
-        }
-
-        return hasGap ? null : first;
-    }
-
-    /**
-     * @return Checkpoint history. For tests only.
-     */
-    public CheckpointHistory checkpointHistory() {
-        return checkpointHist;
-    }
-
-    /** {@inheritDoc} */
-    public WALPointer lastCheckpointMarkWalPointer() {
-        CheckpointEntry lastCheckpointEntry = checkpointHist.lastCheckpointEntry;
-
-        return lastCheckpointEntry == null ? null : lastCheckpointEntry.cpMark;
-    }
-
-    /**
-=======
->>>>>>> 523900a0
      * @return Checkpoint directory.
      */
     public File checkpointDirectory() {
@@ -4193,688 +4036,210 @@
     }
 
     /**
-<<<<<<< HEAD
-     * Checkpoint history. Holds chronological ordered map with {@link GridCacheDatabaseSharedManager.CheckpointEntry
-     * CheckpointEntries}. Data is loaded from corresponding checkpoint directory. This directory holds files for
-     * checkpoint start and end.
-     */
-    @SuppressWarnings("PublicInnerClass")
-    public class CheckpointHistory {
-        /**
-         * Maps checkpoint's timestamp (from CP file name) to CP entry.
-         * Using TS provides historical order of CP entries in map ( first is oldest )
-         */
-        private final NavigableMap<Long, CheckpointEntry> histMap = new ConcurrentSkipListMap<>();
-
-        /**
-         * Link to last checkpoint entry for fast access. Should be equal histMap.lastEntry().
-         * Implies multithreading access together with {@link #histMap}. Synchronized write and volatile read.
-         */
-        private volatile CheckpointEntry lastCheckpointEntry = null;
-
-        /**
-         * Load history form checkpoint directory.
-         *
-         * @param dir Checkpoint state dir.
-         */
-        private void loadHistory(File dir) throws IgniteCheckedException {
-            if (!dir.exists())
-                return;
-
-            File[] files = dir.listFiles(CP_FILE_FILTER);
-
-            if (!F.isEmpty(files)) {
-                Arrays.sort(files, CP_TS_COMPARATOR);
-
-                ByteBuffer buf = ByteBuffer.allocate(16);
-                buf.order(ByteOrder.nativeOrder());
-
-                for (File file : files) {
-                    Matcher matcher = CP_FILE_NAME_PATTERN.matcher(file.getName());
-
-                    if (matcher.matches()) {
-                        CheckpointEntryType type = CheckpointEntryType.valueOf(matcher.group(3));
-
-                        if (type == CheckpointEntryType.START) {
-                            long cpTs = Long.parseLong(matcher.group(1));
-                            UUID cpId = UUID.fromString(matcher.group(2));
-
-                            WALPointer ptr = readPointer(file, buf);
-
-                            if (ptr == null)
-                                continue;
-
-                            addCheckpointEntry(createCheckPointEntry(cpTs, ptr, cpId, null, type));
-                        }
-                    }
-                }
-            }
-        }
-
-        /**
-         * @param cpTs Checkpoint timestamp.
-         * @return Initialized entry.
-         * @throws IgniteCheckedException If failed to initialize entry.
-         */
-        private CheckpointEntry entry(Long cpTs) throws IgniteCheckedException {
-            CheckpointEntry entry = histMap.get(cpTs);
-
-            if (entry == null)
-                throw new IgniteCheckedException("Checkpoint entry was removed: " + cpTs);
-
-            return entry;
-        }
-
-        /**
-         * @return First checkpoint entry if exists. Otherwise {@code null}.
-         */
-        private CheckpointEntry firstEntry() {
-            Map.Entry<Long,CheckpointEntry> entry = histMap.firstEntry();
-
-            return entry != null ? entry.getValue() : null;
-        }
-
-        /**
-         * Get WAL pointer to low checkpoint bound.
-         *
-         * @return WAL pointer to low checkpoint bound.
-         */
-        public WALPointer lowCheckpointBound() {
-            CheckpointEntry entry = firstEntry();
-
-            return entry != null ? entry.cpMark : null;
-        }
-
-        /**
-         * @return Collection of checkpoint timestamps.
-         */
-        public Collection<Long> checkpoints() {
-            return histMap.keySet();
-        }
-
-        /**
-         * Adds checkpoint entry after the corresponding WAL record has been written to WAL. The checkpoint itself
-         * is not finished yet.
-         *
-         * @param entry Entry to add.
-         */
-        private void addCheckpointEntry(CheckpointEntry entry) {
-            synchronized (this) {
-                histMap.put(entry.checkpointTimestamp(), entry);
-
-                lastCheckpointEntry = entry;
-            }
-        }
-
-        /**
-         * Callback on truncate wal.
-         */
-        private void onWalTruncated(WALPointer ptr) {
-            FileWALPointer highBound = (FileWALPointer)ptr;
-
-            List<CheckpointEntry> cpToRemove = new ArrayList<>();
-
-            for (CheckpointEntry cpEntry : histMap.values()) {
-                FileWALPointer cpPnt = (FileWALPointer)cpEntry.checkpointMark();
-
-                if (highBound.compareTo(cpPnt) <= 0)
-                    break;
-
-                if (cctx.wal().reserved(cpEntry.checkpointMark())) {
-                    U.warn(log, "Could not clear historyMap due to WAL reservation on cpEntry " + cpEntry.cpId +
-                        ", history map size is " + histMap.size());
-
-                    break;
-                }
-
-                if (!removeCheckpointFiles(cpEntry))
-                    cpToRemove.add(cpEntry);
-            }
-
-            for (CheckpointEntry cpEntry : cpToRemove)
-                histMap.remove(cpEntry.cpTs);
-        }
-
-        /**
-         * Clears checkpoint history.
-         */
-        private void onCheckpointFinished(Checkpoint chp) {
-            //if WalHistorySize was setted by user will use old way for removing checkpoints
-            if (persistenceCfg.getWalHistorySize() != DFLT_WAL_HISTORY_SIZE
-                && persistenceCfg.getWalHistorySize() != Integer.MAX_VALUE)
-                onWalHistorySizeCheckpointFinished(chp);
+     * Callback on truncate wal.
+     */
+    private void onWalTruncated(WALPointer ptr) {
+        FileWALPointer highBound = (FileWALPointer)ptr;
+
+        List<CheckpointEntry> cpToRemove = new ArrayList<>();
+
+        for (CheckpointEntry cpEntry : histMap.values()) {
+            FileWALPointer cpPnt = (FileWALPointer)cpEntry.checkpointMark();
+
+            if (highBound.compareTo(cpPnt) <= 0)
+                break;
+
+            if (cctx.wal().reserved(cpEntry.checkpointMark())) {
+                U.warn(log, "Could not clear historyMap due to WAL reservation on cpEntry " + cpEntry.cpId +
+                    ", history map size is " + histMap.size());
+
+                break;
+            }
+
+            if (!removeCheckpointFiles(cpEntry))
+                cpToRemove.add(cpEntry);
+        }
+
+        for (CheckpointEntry cpEntry : cpToRemove)
+            histMap.remove(cpEntry.cpTs);
+    }
+
+    /**
+     * Clears checkpoint history.
+     */
+    private void onCheckpointFinished(Checkpoint chp) {
+        //if WalHistorySize was setted by user will use old way for removing checkpoints
+        if (persistenceCfg.getWalHistorySize() != DFLT_WAL_HISTORY_SIZE
+            && persistenceCfg.getWalHistorySize() != Integer.MAX_VALUE)
+            onWalHistorySizeCheckpointFinished(chp);
+        else
+            onMaxWalArchiveSizeCheckpointFinished(chp);
+    }
+
+    /**
+     * Clears checkpoint history by wal history size. It needs for backward compatibility.
+     *
+     * @param chp Finished checkpoint.
+     * @deprecated use {@link #onMaxWalArchiveSizeCheckpointFinished} instead.
+     */
+    @Deprecated
+    private void onWalHistorySizeCheckpointFinished(Checkpoint chp) {
+        int deleted = 0;
+
+        boolean dropWal = persistenceCfg.getWalHistorySize() != Integer.MAX_VALUE;
+
+        while (histMap.size() > maxCpHistMemSize) {
+            Map.Entry<Long, CheckpointEntry> entry = histMap.firstEntry();
+
+            CheckpointEntry cpEntry = entry.getValue();
+
+            if (cctx.wal().reserved(cpEntry.checkpointMark())) {
+                U.warn(log, "Could not clear historyMap due to WAL reservation on cpEntry " + cpEntry.cpId +
+                    ", history map size is " + histMap.size());
+
+                break;
+            }
+
+            boolean fail = removeCheckpointFiles(cpEntry);
+
+            if (!fail) {
+                if (dropWal)
+                    deleted += cctx.wal().truncate(null, cpEntry.checkpointMark());
+
+                histMap.remove(entry.getKey());
+            }
             else
-                onMaxWalArchiveSizeCheckpointFinished(chp);
-        }
-
-        /**
-         * Clears checkpoint history by wal history size. It needs for backward compatibility.
-         *
-         * @param chp Finished checkpoint.
-         * @deprecated use {@link #onMaxWalArchiveSizeCheckpointFinished} instead.
-         */
-        @Deprecated
-        private void onWalHistorySizeCheckpointFinished(Checkpoint chp) {
-            int deleted = 0;
-
-            boolean dropWal = persistenceCfg.getWalHistorySize() != Integer.MAX_VALUE;
-
-            while (histMap.size() > maxCpHistMemSize) {
-                Map.Entry<Long, CheckpointEntry> entry = histMap.firstEntry();
-
-                CheckpointEntry cpEntry = entry.getValue();
-
-                if (cctx.wal().reserved(cpEntry.checkpointMark())) {
-                    U.warn(log, "Could not clear historyMap due to WAL reservation on cpEntry " + cpEntry.cpId +
-                        ", history map size is " + histMap.size());
-
-                    break;
-                }
-
-                boolean fail = removeCheckpointFiles(cpEntry);
-
-                if (!fail) {
-                    if (dropWal)
-                        deleted += cctx.wal().truncate(null, cpEntry.checkpointMark());
-
-                    histMap.remove(entry.getKey());
-                }
-                else
-                    break;
-            }
-
-            finishCheckpoint(chp, deleted);
-        }
-
-        /**
-         * Clears checkpoint history by archive size.
-         *
-         * @param chp Checkpoint which finishing now.
-         */
-        private void onMaxWalArchiveSizeCheckpointFinished(Checkpoint chp) {
-            WALPointer checkpointMarkUntilDel = higherPointer(
-                checkpointMarkUntilDeleteByMemorySize(),
-                checkpointMarkUntilDeleteByArchiveSize(chp)
-            );
-
-            if (checkpointMarkUntilDel == null) {
-                finishCheckpoint(chp, 0);
-
-                return;
-            }
-
-            onWalTruncated(checkpointMarkUntilDel);
-
-            int deleted = 0;
-
-            if (isRemovingWalEnable())
-                deleted = cctx.wal().truncate(null, lowCheckpointBound());
-
-            finishCheckpoint(chp, deleted);
-        }
-
-        /**
-         * @return {@code true} if removing WAL files are enable and {@code false} otherwise.
-         */
-        private boolean isRemovingWalEnable() {
-            //When maxWalArchiveSize==MAX_VALUE clearing by max size is turned off.
-            return persistenceCfg.getMaxWalArchiveSize() != Long.MAX_VALUE;
-        }
-
-        /**
-         * @param firstPointer One of pointers to choose the highest.
-         * @param secondPointer One of pointers to choose the highest.
-         * @return The highest pointer from input ones.
-         */
-        private WALPointer higherPointer(WALPointer firstPointer, WALPointer secondPointer) {
-            if (firstPointer == null)
-                return secondPointer;
-
-            if (secondPointer == null)
-                return firstPointer;
-
-            FileWALPointer first = (FileWALPointer)firstPointer;
-            FileWALPointer second = (FileWALPointer)secondPointer;
-
-            return first.index() > second.index() ? first : second;
-        }
-
-        /**
-         * Calculate mark until delete by maximum checkpoint history memory size.
-         *
-         * @return Checkpoint mark until which checkpoints can be deleted(not including this pointer).
-         */
-        private WALPointer checkpointMarkUntilDeleteByMemorySize() {
-            if (histMap.size() <= maxCpHistMemSize)
-                return null;
-
-            int calculatedCpHistSize = maxCpHistMemSize;
-
-            for (Map.Entry<Long, CheckpointEntry> entry : histMap.entrySet()) {
-                if (histMap.size() <= calculatedCpHistSize++)
-                    return entry.getValue().checkpointMark();
-            }
-
-            return lastCheckpointEntry.checkpointMark();
-        }
-
-        /**
-         * Calculate mark until delete by maximum allowed archive size.
-         *
-         * @param chp Current finished checkpoint.
-         * @return Checkpoint mark until which checkpoints can be deleted(not including this pointer).
-         */
-        @Nullable private WALPointer checkpointMarkUntilDeleteByArchiveSize(Checkpoint chp) {
-            if (chp.cpEntry == null)
-                return null;
-
-            long absFileIdxForDel = cctx.wal().fileIdxToDelete();
-
-            if (absFileIdxForDel < 0)
-                return null;
-
-            long fileUntilDel = absFileIdxForDel + 1;
-
-            long checkpointFileIdx = absFileIdx(chp.cpEntry);
-
-            for (CheckpointEntry cpEntry : histMap.values()) {
-                long currFileIdx = absFileIdx(cpEntry);
-
-                if (checkpointFileIdx <= currFileIdx || fileUntilDel <= currFileIdx)
-                    return cpEntry.checkpointMark();
-            }
-
-            return lastCheckpointEntry.checkpointMark();
-        }
-
-        /**
-         * Do finish action for checkpoint.
-         *
-         * @param chp checkpoint which finishing now.
-         * @param deleted {@code True} if wal files was deleted.
-         */
-        private void finishCheckpoint(Checkpoint chp, int deleted) {
-            chp.walFilesDeleted = deleted;
-
-            if (!chp.cpPages.isEmpty())
-                cctx.wal().allowCompressionUntil(chp.cpEntry.checkpointMark());
-        }
-
-        /**
-         * Retrieve absolute file index by checkpoint entry.
-         *
-         * @param pointer checkpoint entry for which need to calculate absolute file index.
-         * @return absolute file index for given checkpoint entry.
-         */
-        private long absFileIdx(CheckpointEntry pointer) {
-            return ((FileWALPointer)pointer.checkpointMark()).index();
-        }
-
-        /**
-         * @param cpEntry Checkpoint entry.
-         * @return {True} if delete fail.
-         */
-        private boolean removeCheckpointFiles(CheckpointEntry cpEntry) {
-            File startFile = new File(cpDir.getAbsolutePath(), cpEntry.startFile());
-            File endFile = new File(cpDir.getAbsolutePath(), cpEntry.endFile());
-
-            boolean rmvdStart = !startFile.exists() || startFile.delete();
-            boolean rmvdEnd = !endFile.exists() || endFile.delete();
-
-            boolean fail = !rmvdStart || !rmvdEnd;
-
-            if (fail) {
-                U.warn(log, "Failed to remove stale checkpoint files [startFile=" + startFile.getAbsolutePath() +
-                    ", endFile=" + endFile.getAbsolutePath() + ']');
-
-                if (histMap.size() > 2 * maxCpHistMemSize) {
-                    U.error(log, "Too many stale checkpoint entries in the map, will truncate WAL archive anyway.");
-
-                    fail = false;
-                }
-            }
-
-            return fail;
-        }
-    }
-
-    /**
-     * Checkpoint entry.
-     */
-    private static class CheckpointEntry {
-        /** Checkpoint timestamp. */
-        private long cpTs;
-
-        /** Checkpoint end mark. */
-        private WALPointer cpMark;
-
-        /** Checkpoint ID. */
-        private UUID cpId;
-
-        /** */
-        private volatile SoftReference<GroupStateLazyStore> grpStateLazyStore;
-
-        /**
-         * Checkpoint entry constructor.
-         *
-         * If {@code grpStates} is null then it will be inited lazy from wal pointer.
-         *
-         * @param cpTs Checkpoint timestamp.
-         * @param cpMark Checkpoint mark pointer.
-         * @param cpId Checkpoint ID.
-         * @param cacheGrpStates Cache groups states.
-         */
-        private CheckpointEntry(
-            long cpTs,
-            WALPointer cpMark,
-            UUID cpId,
-            @Nullable Map<Integer, CacheState> cacheGrpStates
-        ) {
-            this.cpTs = cpTs;
-            this.cpMark = cpMark;
-            this.cpId = cpId;
-            this.grpStateLazyStore = new SoftReference<>(new GroupStateLazyStore(cacheGrpStates));
-        }
-
-        /**
-         * @return Checkpoint timestamp.
-         */
-        private long checkpointTimestamp() {
-            return cpTs;
-        }
-
-        /**
-         * @return Checkpoint ID.
-         */
-        private UUID checkpointId() {
-            return cpId;
-        }
-
-        /**
-         * @return Checkpoint mark.
-         */
-        private WALPointer checkpointMark() {
-            return cpMark;
-        }
-
-        /**
-         * @return Start file name.
-         */
-        private String startFile() {
-            return checkpointFileName(cpTs, cpId, CheckpointEntryType.START);
-        }
-
-        /**
-         * @return End file name.
-         */
-        private String endFile() {
-            return checkpointFileName(cpTs, cpId, CheckpointEntryType.END);
-        }
-
-        /**
-         * @param cctx Cache shred context.
-         */
-        public Map<Integer, GroupState> groupState(
-            GridCacheSharedContext cctx
-        ) throws IgniteCheckedException {
-            GroupStateLazyStore store = initIfNeeded(cctx);
-
-            return store.grpStates;
-        }
-
-        /**
-         * @param cctx Cache shred context.
-         * @return Group lazy store.
-         */
-        private GroupStateLazyStore initIfNeeded(GridCacheSharedContext cctx) throws IgniteCheckedException {
-            GroupStateLazyStore store = grpStateLazyStore.get();
-
-            if (store == null) {
-                store = new GroupStateLazyStore();
-
-                grpStateLazyStore = new SoftReference<>(store);
-            }
-
-            store.initIfNeeded(cctx, cpMark);
-
-            return store;
-        }
-
-        /**
-         * @param cctx Cache shared context.
-         * @param grpId Cache group ID.
-         * @param part Partition ID.
-         * @return Partition counter or {@code null} if not found.
-         */
-        private Long partitionCounter(GridCacheSharedContext cctx, int grpId, int part) {
-            GroupStateLazyStore store;
-
-            try {
-                store = initIfNeeded(cctx);
-            }
-            catch (IgniteCheckedException e) {
-                return null;
-            }
-
-            return store.partitionCounter(grpId, part);
-        }
-
-        /**
-         *
-         */
-        private static class GroupState {
-            /** */
-            private int[] parts;
-
-            /** */
-            private long[] cnts;
-
-            /** */
-            private int idx;
-
-            /**
-             * @param partsCnt Partitions count.
-             */
-            private GroupState(int partsCnt) {
-                parts = new int[partsCnt];
-                cnts = new long[partsCnt];
-            }
-
-            /**
-             * @param partId Partition ID to add.
-             * @param cntr Partition counter.
-             */
-            public void addPartitionCounter(int partId, long cntr) {
-                if (idx == parts.length)
-                    throw new IllegalStateException("Failed to add new partition to the partitions state " +
-                        "(no enough space reserved) [partId=" + partId + ", reserved=" + parts.length + ']');
-
-                if (idx > 0) {
-                    if (parts[idx - 1] >= partId)
-                        throw new IllegalStateException("Adding partition in a wrong order [prev=" + parts[idx - 1] +
-                            ", cur=" + partId + ']');
-                }
-
-                parts[idx] = partId;
-
-                cnts[idx] = cntr;
-
-                idx++;
-            }
-
-            /**
-             * Gets partition counter by partition ID.
-             *
-             * @param partId Partition ID.
-             * @return Partition update counter (will return {@code -1} if partition is not present in the record).
-             */
-            public long counterByPartition(int partId) {
-                int idx = indexByPartition(partId);
-
-                return idx >= 0 ? cnts[idx] : 0;
-            }
-
-            public long size(){
-                return idx;
-            }
-
-            /**
-             * @param partId Partition ID to search.
-             * @return Non-negative index of partition if found or negative value if not found.
-             */
-            private int indexByPartition(int partId) {
-                return Arrays.binarySearch(parts, 0, idx, partId);
-            }
-
-            /** {@inheritDoc} */
-            @Override public String toString() {
-                return "GroupState [cap=" + parts.length + ", size=" + idx + ']';
-            }
-        }
-
-        /**
-         *  Group state lazy store.
-         */
-        private static class GroupStateLazyStore {
-            /** */
-            private static final AtomicIntegerFieldUpdater<GroupStateLazyStore> initGuardUpdater =
-                AtomicIntegerFieldUpdater.newUpdater(GroupStateLazyStore.class, "initGuard");
-
-            /** Cache states. Initialized lazily. */
-            private volatile Map<Integer, GroupState> grpStates;
-
-            /** */
-            private final CountDownLatch latch;
-
-            /** */
-            @SuppressWarnings("unused")
-            private volatile int initGuard;
-
-            /** Initialization exception. */
-            private IgniteCheckedException initEx;
-
-            /**
-             * Default constructor.
-             */
-            private GroupStateLazyStore() {
-                this(null);
-            }
-
-            /**
-             * @param cacheGrpStates Cache group state.
-             */
-            private GroupStateLazyStore(Map<Integer, CacheState> cacheGrpStates) {
-                CountDownLatch latch;
-
-                if (cacheGrpStates != null) {
-                    initGuard = 1;
-
-                    this.latch = new CountDownLatch(0);
-                }
-                else
-                    this.latch = new CountDownLatch(1);
-
-                this.grpStates = remap(cacheGrpStates);
-            }
-
-            /**
-             * @param stateRec Cache group state.
-             */
-            private Map<Integer, GroupState> remap(Map<Integer, CacheState> stateRec) {
-                if (stateRec == null)
-                    return null;
-
-                Map<Integer, GroupState> grpStates = new HashMap<>(stateRec.size());
-
-                for (Integer grpId : stateRec.keySet()) {
-                    CacheState recState = stateRec.get(grpId);
-
-                    GroupState groupState = new GroupState(recState.size());
-
-                    for (int i = 0; i < recState.size(); i++) {
-                        groupState.addPartitionCounter(
-                            recState.partitionByIndex(i),
-                            recState.partitionCounterByIndex(i)
-                        );
-                    }
-
-                    grpStates.put(grpId, groupState);
-                }
-
-                return grpStates;
-            }
-
-            /**
-             * @param grpId Group id.
-             * @param part Partition id.
-             * @return Partition counter.
-             */
-            private Long partitionCounter(int grpId, int part) {
-                assert initGuard != 0 : initGuard;
-
-                if (initEx != null || grpStates == null)
-                    return null;
-
-                GroupState state = grpStates.get(grpId);
-
-                if (state != null) {
-                    long cntr = state.counterByPartition(part);
-
-                    return cntr < 0 ? null : cntr;
-                }
-
-                return null;
-            }
-
-            /**
-             * @param cctx Cache shared context.
-             * @param ptr Checkpoint wal pointer.
-             * @throws IgniteCheckedException If failed to read WAL entry.
-             */
-            private void initIfNeeded(
-                GridCacheSharedContext cctx,
-                WALPointer ptr
-            ) throws IgniteCheckedException {
-                if (initGuardUpdater.compareAndSet(this, 0, 1)) {
-                    try (WALIterator it = cctx.wal().replay(ptr)) {
-                        if (it.hasNextX()) {
-                            IgniteBiTuple<WALPointer, WALRecord> tup = it.nextX();
-
-                            CheckpointRecord rec = (CheckpointRecord)tup.get2();
-
-                            Map<Integer, CacheState> stateRec = rec.cacheGroupStates();
-
-                            if (stateRec != null)
-                                this.grpStates = remap(stateRec);
-                            else
-                                grpStates = Collections.emptyMap();
-                        }
-                        else
-                            initEx = new IgniteCheckedException(
-                                "Failed to find checkpoint record at the given WAL pointer: " + ptr);
-                    }
-                    catch (IgniteCheckedException e) {
-                        initEx = e;
-
-                        throw e;
-                    }
-                    finally {
-                        latch.countDown();
-                    }
-                }
-                else {
-                    U.await(latch);
-
-                    if (initEx != null)
-                        throw initEx;
-                }
-            }
-        }
-    }
-
-    /**
-=======
->>>>>>> 523900a0
+                break;
+        }
+
+        finishCheckpoint(chp, deleted);
+    }
+
+    /**
+     * Clears checkpoint history by archive size.
+     *
+     * @param chp Checkpoint which finishing now.
+     */
+    private void onMaxWalArchiveSizeCheckpointFinished(Checkpoint chp) {
+        WALPointer checkpointMarkUntilDel = higherPointer(
+            checkpointMarkUntilDeleteByMemorySize(),
+            checkpointMarkUntilDeleteByArchiveSize(chp)
+        );
+
+        if (checkpointMarkUntilDel == null) {
+            finishCheckpoint(chp, 0);
+
+            return;
+        }
+
+        onWalTruncated(checkpointMarkUntilDel);
+
+        int deleted = 0;
+
+        if (isRemovingWalEnable())
+            deleted = cctx.wal().truncate(null, lowCheckpointBound());
+
+        finishCheckpoint(chp, deleted);
+    }
+
+    /**
+     * @return {@code true} if removing WAL files are enable and {@code false} otherwise.
+     */
+    private boolean isRemovingWalEnable() {
+        //When maxWalArchiveSize==MAX_VALUE clearing by max size is turned off.
+        return persistenceCfg.getMaxWalArchiveSize() != Long.MAX_VALUE;
+    }
+
+    /**
+     * @param firstPointer One of pointers to choose the highest.
+     * @param secondPointer One of pointers to choose the highest.
+     * @return The highest pointer from input ones.
+     */
+    private WALPointer higherPointer(WALPointer firstPointer, WALPointer secondPointer) {
+        if (firstPointer == null)
+            return secondPointer;
+
+        if (secondPointer == null)
+            return firstPointer;
+
+        FileWALPointer first = (FileWALPointer)firstPointer;
+        FileWALPointer second = (FileWALPointer)secondPointer;
+
+        return first.index() > second.index() ? first : second;
+    }
+
+    /**
+     * Calculate mark until delete by maximum checkpoint history memory size.
+     *
+     * @return Checkpoint mark until which checkpoints can be deleted(not including this pointer).
+     */
+    private WALPointer checkpointMarkUntilDeleteByMemorySize() {
+        if (histMap.size() <= maxCpHistMemSize)
+            return null;
+
+        int calculatedCpHistSize = maxCpHistMemSize;
+
+        for (Map.Entry<Long, CheckpointEntry> entry : histMap.entrySet()) {
+            if (histMap.size() <= calculatedCpHistSize++)
+                return entry.getValue().checkpointMark();
+        }
+
+        return lastCheckpointEntry.checkpointMark();
+    }
+
+    /**
+     * Calculate mark until delete by maximum allowed archive size.
+     *
+     * @param chp Current finished checkpoint.
+     * @return Checkpoint mark until which checkpoints can be deleted(not including this pointer).
+     */
+    @Nullable private WALPointer checkpointMarkUntilDeleteByArchiveSize(Checkpoint chp) {
+        if (chp.cpEntry == null)
+            return null;
+
+        long absFileIdxForDel = cctx.wal().fileIdxToDelete();
+
+        if (absFileIdxForDel < 0)
+            return null;
+
+        long fileUntilDel = absFileIdxForDel + 1;
+
+        long checkpointFileIdx = absFileIdx(chp.cpEntry);
+
+        for (CheckpointEntry cpEntry : histMap.values()) {
+            long currFileIdx = absFileIdx(cpEntry);
+
+            if (checkpointFileIdx <= currFileIdx || fileUntilDel <= currFileIdx)
+                return cpEntry.checkpointMark();
+        }
+
+        return lastCheckpointEntry.checkpointMark();
+    }
+
+    /**
+     * Do finish action for checkpoint.
+     *
+     * @param chp checkpoint which finishing now.
+     * @param deleted {@code True} if wal files was deleted.
+     */
+    private void finishCheckpoint(Checkpoint chp, int deleted) {
+        chp.walFilesDeleted = deleted;
+
+        if (!chp.cpPages.isEmpty())
+            cctx.wal().allowCompressionUntil(chp.cpEntry.checkpointMark());
+    }
+
+    /**
+     * Retrieve absolute file index by checkpoint entry.
+     *
+     * @param pointer checkpoint entry for which need to calculate absolute file index.
+     * @return absolute file index for given checkpoint entry.
+     */
+    private long absFileIdx(CheckpointEntry pointer) {
+        return ((FileWALPointer)pointer.checkpointMark()).index();
+    }
+
+    /**
      *
      */
     public static class FileLockHolder implements AutoCloseable {
