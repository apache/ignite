--- conflicted
+++ resolved
@@ -3818,8 +3818,6 @@
 
             checkpointLock.writeLock().lock();
 
-            DbCheckpointListener.Context ctx0 = null;
-
             try {
                 chp.metrics.onMarkStart();
 
@@ -3841,7 +3839,6 @@
                 // Store all dirty pages to cpPages.
                 curr.cpPages.addCheckpointPages(beginAllCheckpoints());
 
-<<<<<<< HEAD
                 // Log checkpoint record is we have diry pages or this checkpoint for snapshot or partitions to destroy.
                 if (chp.hasPages() || curr.nextSnapshot || chp.hasDestroyedPartitions()) {
                     // No page updates for this checkpoint are allowed from now on.
@@ -3881,13 +3878,6 @@
             // We should fsync WAL and write file marker if checkpoint is not empty.
             if (chp.hasPages() || chp.hasDestroyedPartitions()) {
                 assert chp.cpRec.position() != null;
-=======
-                ctx0 = createOnCheckpointMarkBeginContext(curr, map, asyncLsnrFut);
-
-                // Listeners must be invoked before we write checkpoint record to WAL.
-                for (DbCheckpointListener lsnr : lsnrs)
-                    lsnr.onMarkCheckpointBegin(ctx0);
->>>>>>> 754c7b15
 
                 chp.metrics.onWalCpRecordFsyncStart();
 
@@ -4005,28 +3995,10 @@
             for (DbCheckpointListener lsnr : lsnrs)
                 lsnr.onCheckpointBegin(ctx0);
 
-<<<<<<< HEAD
             if (asyncLsnrFut != null) {
                 asyncLsnrFut.markInitialized();
 
                 asyncLsnrFut.get();
-=======
-            DbCheckpointListener.Context ctx = createOnCheckpointBeginContext(ctx0, hasPages);
-
-            curr.cpBeginFut.onDone();
-
-            for (DbCheckpointListener lsnr : lsnrs)
-                lsnr.onCheckpointBegin(ctx);
-
-            if (snapFut != null) {
-                try {
-                    snapFut.get();
-                }
-                catch (IgniteException e) {
-                    U.error(log, "Failed to wait for snapshot operation initialization: " +
-                        curr.snapshotOperation, e);
-                }
->>>>>>> 754c7b15
             }
         }
 
@@ -4078,102 +4050,8 @@
                     }
             }
 
-<<<<<<< HEAD
             if (grpHandleFut != null) {
                 grpHandleFut.markInitialized();
-=======
-        /** */
-        private DbCheckpointListener.Context createOnCheckpointBeginContext(
-            DbCheckpointListener.Context delegate,
-            boolean hasPages
-        ) {
-            return new DbCheckpointListener.Context() {
-                /** {@inheritDoc} */
-                @Override public boolean nextSnapshot() {
-                    return delegate.nextSnapshot();
-                }
-
-                /** {@inheritDoc} */
-                @Override public PartitionAllocationMap partitionStatMap() {
-                    return delegate.partitionStatMap();
-                }
-
-                /** {@inheritDoc} */
-                @Override public boolean needToSnapshot(String cacheOrGrpName) {
-                    return delegate.needToSnapshot(cacheOrGrpName);
-                }
-
-                /** {@inheritDoc} */
-                @Override public @Nullable Executor executor() {
-                    return delegate.executor();
-                }
-
-                /** {@inheritDoc} */
-                @Override public boolean hasPages() {
-                    return hasPages;
-                }
-            };
-        }
-
-        /** */
-        private DbCheckpointListener.Context createOnCheckpointMarkBeginContext(
-            CheckpointProgress currCpProgress,
-            PartitionAllocationMap map,
-            GridCompoundFuture asyncLsnrFut
-        ) {
-           return new DbCheckpointListener.Context() {
-               /** {@inheritDoc} */
-               @Override public boolean nextSnapshot() {
-                    return currCpProgress.nextSnapshot;
-                }
-
-               /** {@inheritDoc} */
-               @Override public PartitionAllocationMap partitionStatMap() {
-                    return map;
-                }
-
-               /** {@inheritDoc} */
-               @Override public boolean needToSnapshot(String cacheOrGrpName) {
-                    return currCpProgress.snapshotOperation.cacheGroupIds().contains(CU.cacheId(cacheOrGrpName));
-               }
-
-               /** {@inheritDoc} */
-               @Override public Executor executor() {
-                    return asyncRunner == null ? null : cmd -> {
-                        try {
-                            GridFutureAdapter<?> res = new GridFutureAdapter<>();
-
-                            asyncRunner.execute(U.wrapIgniteFuture(cmd, res));
-
-                            asyncLsnrFut.add(res);
-                        }
-                        catch (RejectedExecutionException e) {
-                            throw new IgniteException("A task should never be rejected by async runner", e);
-                        }
-                    };
-               }
-
-               /** {@inheritDoc} */
-               @Override public boolean hasPages() {
-                    throw new IllegalStateException(
-                        "Property is unknown at this moment. You should use onCheckpointBegin() method."
-                    );
-               }
-           };
-        }
-
-        /**
-         * Check that at least one collection is not empty.
-         *
-         * @param cpPagesCollWrapper Collection of {@link GridMultiCollectionWrapper} checkpoint pages.
-         */
-        private boolean hasPageForWrite(Collection<GridMultiCollectionWrapper<FullPageId>> cpPagesCollWrapper) {
-            boolean hasPages = false;
-
-            for (Collection c : cpPagesCollWrapper)
-                if (!c.isEmpty()) {
-                    hasPages = true;
->>>>>>> 754c7b15
 
                 grpHandleFut.get();
             }
@@ -4737,11 +4615,7 @@
     /**
      * Data class representing the state of running/scheduled checkpoint.
      */
-<<<<<<< HEAD
-    static class CheckpointProgress {
-=======
     public static class CheckpointProgress {
->>>>>>> 754c7b15
         /** Scheduled time of checkpoint. */
         private volatile long nextCpTs;
 
@@ -4810,14 +4684,14 @@
             this.nextCpTs = nextCpTs;
         }
 
-<<<<<<< HEAD
         public Map<PageStore, LongAdder> pageStores(){
             return pageStores;
         }
 
         public PartitionDestroyQueue destroyQueue() {
             return destroyQueue;
-=======
+        }
+
         /** */
         public boolean started() {
             return cpBeginFut.isDone();
@@ -4826,7 +4700,6 @@
         /** */
         public boolean finished() {
             return cpFinishFut.isDone();
->>>>>>> 754c7b15
         }
     }
 
