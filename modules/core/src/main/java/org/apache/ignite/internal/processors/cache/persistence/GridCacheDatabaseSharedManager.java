--- conflicted
+++ resolved
@@ -1451,15 +1451,9 @@
     /** {@inheritDoc} */
     @Override public Collection<GridCacheContext> forceRebuildIndexes(Collection<GridCacheContext> contexts) {
         Set<Integer> cacheIds = contexts.stream().map(GridCacheContext::cacheId).collect(toSet());
-<<<<<<< HEAD
 
         Set<Integer> rejected = cctx.kernalContext().query().prepareRebuildIndexes(cacheIds);
 
-=======
-
-        Set<Integer> rejected = cctx.kernalContext().query().prepareRebuildIndexes(cacheIds);
-
->>>>>>> 61fce8c8
         if (log.isDebugEnabled()) {
             log.debug("Preparing features of rebuilding indexes for caches on force rebuild [requested=" + cacheIds +
                 ", rejected=" + rejected + ']');
