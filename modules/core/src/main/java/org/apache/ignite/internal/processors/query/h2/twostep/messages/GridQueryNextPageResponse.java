--- conflicted
+++ resolved
@@ -238,11 +238,13 @@
                 writer.incrementState();
 
             case 9:
-<<<<<<< HEAD
                 if (!writer.writeString("retryCause", retryCause))
-=======
+                    return false;
+
+                writer.incrementState();
+
+            case 10:
                 if (!writer.writeBoolean("removeMapping", removeMapping))
->>>>>>> d1b38824
                     return false;
 
                 writer.incrementState();
@@ -330,23 +332,23 @@
                     return false;
 
                 reader.incrementState();
-<<<<<<< HEAD
 
             case 9:
                 retryCause = reader.readString("retryCause");
-=======
-            case 9:
+
+                if (!reader.isLastRead())
+                    return false;
+
+                reader.incrementState();
+
+            case 10:
                 removeMapping = reader.readBoolean("removeMapping");
->>>>>>> d1b38824
-
-                if (!reader.isLastRead())
-                    return false;
-
-                reader.incrementState();
-<<<<<<< HEAD
-
-=======
->>>>>>> d1b38824
+
+                if (!reader.isLastRead())
+                    return false;
+
+                reader.incrementState();
+
         }
 
         return reader.afterMessageRead(GridQueryNextPageResponse.class);
@@ -359,7 +361,7 @@
 
     /** {@inheritDoc} */
     @Override public byte fieldsCount() {
-        return 10;
+        return 11;
     }
 
     /**
