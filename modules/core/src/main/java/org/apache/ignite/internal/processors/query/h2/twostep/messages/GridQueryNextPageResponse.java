--- conflicted
+++ resolved
@@ -89,21 +89,12 @@
      * @param page Page.
      * @param allRows All rows count.
      * @param cols Number of columns in row.
-<<<<<<< HEAD
      * @param vals Values.
+     * @param last Last page flag.
      */
     public GridQueryNextPageResponse(GridKernalContext ctx, long qryReqId, int segmentId, int qry, int page,
-        int allRows, int cols, Collection<?> vals) {
+        int allRows, int cols, Collection<?> vals, , boolean last) {
         assert vals != null;
-=======
-     * @param vals Values for rows in this page added sequentially.
-     * @param plainRows Not marshalled rows for local node.
-     * @param last Last page flag.
-     */
-    public GridQueryNextPageResponse(long qryReqId, int segmentId, int qry, int page, int allRows, int cols,
-        Collection<Message> vals, Collection<?> plainRows, boolean last) {
-        assert vals != null ^ plainRows != null;
->>>>>>> b02c4812
         assert cols > 0 : cols;
 
         this.ctx = ctx;
@@ -114,11 +105,7 @@
         this.allRows = allRows;
         this.cols = cols;
         this.vals = vals;
-<<<<<<< HEAD
-=======
-        this.plainRows = plainRows;
         this.last = last;
->>>>>>> b02c4812
     }
 
     /**
