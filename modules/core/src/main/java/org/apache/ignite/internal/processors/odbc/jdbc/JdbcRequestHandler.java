--- conflicted
+++ resolved
@@ -38,7 +38,6 @@
 import org.apache.ignite.cache.query.FieldsQueryCursor;
 import org.apache.ignite.cache.query.QueryCancelledException;
 import org.apache.ignite.cluster.ClusterNode;
-import org.apache.ignite.internal.GridComponent;
 import org.apache.ignite.internal.IgniteInterruptedCheckedException;
 import org.apache.ignite.internal.IgniteVersionUtils;
 import org.apache.ignite.internal.ThinProtocolFeature;
@@ -57,7 +56,6 @@
 import org.apache.ignite.internal.processors.cache.binary.CacheObjectBinaryProcessorImpl;
 import org.apache.ignite.internal.processors.cache.mvcc.MvccUtils;
 import org.apache.ignite.internal.processors.cache.query.IgniteQueryErrorCode;
-import org.apache.ignite.internal.processors.cache.query.QueryCursorEx;
 import org.apache.ignite.internal.processors.cache.query.SqlFieldsQueryEx;
 import org.apache.ignite.internal.processors.odbc.ClientListenerProtocolVersion;
 import org.apache.ignite.internal.processors.odbc.ClientListenerRequest;
@@ -67,8 +65,6 @@
 import org.apache.ignite.internal.processors.query.GridQueryCancel;
 import org.apache.ignite.internal.processors.query.IgniteSQLException;
 import org.apache.ignite.internal.processors.query.NestedTxMode;
-import org.apache.ignite.internal.processors.query.QueryContext;
-import org.apache.ignite.internal.processors.query.QueryEngine;
 import org.apache.ignite.internal.processors.query.QueryUtils;
 import org.apache.ignite.internal.processors.query.SqlClientContext;
 import org.apache.ignite.internal.sql.optimizer.affinity.PartitionResult;
@@ -80,10 +76,7 @@
 import org.apache.ignite.internal.util.typedef.internal.U;
 import org.apache.ignite.internal.util.worker.GridWorker;
 import org.apache.ignite.lang.IgniteBiTuple;
-<<<<<<< HEAD
-=======
 import org.apache.ignite.marshaller.MarshallerContext;
->>>>>>> 1e84d448
 import org.apache.ignite.transactions.TransactionAlreadyCompletedException;
 import org.apache.ignite.transactions.TransactionDuplicateKeyException;
 import org.apache.ignite.transactions.TransactionMixedModeException;
@@ -178,9 +171,6 @@
     /** Register that keeps non-cancelled requests. */
     private Map<Long, JdbcQueryDescriptor> reqRegister = new HashMap<>();
 
-    /** Experimental query engine. */
-    private QueryEngine experimentalQueryEngine;
-
     /**
      * Constructor.
      * @param busyLock Shutdown latch.
@@ -193,7 +183,6 @@
      * @param autoCloseCursors Flag to automatically close server cursors.
      * @param lazy Lazy query execution flag.
      * @param skipReducerOnUpdate Skip reducer on update flag.
-     * @param useExperimentalQueryEngine Enable experimental query engine.
      * @param dataPageScanEnabled Enable scan data page mode.
      * @param updateBatchSize Size of internal batch for DML queries.
      * @param actx Authentication context.
@@ -211,7 +200,6 @@
         boolean autoCloseCursors,
         boolean lazy,
         boolean skipReducerOnUpdate,
-        boolean useExperimentalQueryEngine,
         NestedTxMode nestedTxMode,
         @Nullable Boolean dataPageScanEnabled,
         @Nullable Integer updateBatchSize,
@@ -250,17 +238,6 @@
         this.protocolVer = protocolVer;
         this.actx = actx;
 
-        if (useExperimentalQueryEngine) {
-            for (GridComponent cmp : connCtx.kernalContext().components()) {
-                if (!(cmp instanceof QueryEngine))
-                    continue;
-
-                experimentalQueryEngine = (QueryEngine) cmp;
-
-                break;
-            }
-        }
-
         log = connCtx.kernalContext().log(getClass());
 
         // TODO IGNITE-9484 Do not create worker if there is a possibility to unbind TX from threads.
@@ -667,7 +644,8 @@
 
             qry.setSchema(schemaName);
 
-            List<FieldsQueryCursor<List<?>>> results = querySqlFields(qry, cancel);
+            List<FieldsQueryCursor<List<?>>> results = connCtx.kernalContext().query().querySqlFields(null, qry,
+                cliCtx, true, protocolVer.compareTo(VER_2_3_0) < 0, cancel);
 
             FieldsQueryCursor<List<?>> fieldsCur = results.get(0);
 
@@ -687,7 +665,7 @@
 
             if (results.size() == 1) {
                 JdbcQueryCursor cur = new JdbcQueryCursor(req.pageSize(), req.maxRows(),
-                    (QueryCursorEx<List<?>>)fieldsCur, req.requestId());
+                    (QueryCursorImpl)fieldsCur, req.requestId());
 
                 jdbcCursors.put(cur.cursorId(), cur);
 
@@ -695,10 +673,7 @@
 
                 JdbcQueryExecuteResult res;
 
-                PartitionResult partRes = null;
-
-                if (fieldsCur instanceof QueryCursorImpl)
-                    partRes = ((QueryCursorImpl<List<?>>)fieldsCur).partitionResult();
+                PartitionResult partRes = ((QueryCursorImpl<List<?>>)fieldsCur).partitionResult();
 
                 if (cur.isQuery())
                     res = new JdbcQueryExecuteResult(cur.cursorId(), cur.fetchRows(), !cur.hasNext(),
@@ -735,7 +710,7 @@
                 boolean last = true;
 
                 for (FieldsQueryCursor<List<?>> c : results) {
-                    QueryCursorEx<List<?>> qryCur = (QueryCursorEx<List<?>>)c;
+                    QueryCursorImpl qryCur = (QueryCursorImpl)c;
 
                     JdbcResultInfo jdbcRes;
 
@@ -778,21 +753,6 @@
         finally {
             cleanupQueryCancellationMeta(unregisterReq, req.requestId());
         }
-    }
-
-    /** */
-    private List<FieldsQueryCursor<List<?>>> querySqlFields(SqlFieldsQueryEx qry, GridQueryCancel cancel) {
-        if (experimentalQueryEngine != null) {
-            try {
-                return experimentalQueryEngine.query(QueryContext.of(qry, cancel), qry.getSchema(), qry.getSql(), qry.getArgs());
-            }
-            catch (IgniteSQLException e) {
-                U.warn(log, "Failed to execute SQL query using experimental engine. [qry=" + qry + ']', e);
-            }
-        }
-
-        return connCtx.kernalContext().query().querySqlFields(null, qry,
-            cliCtx, true, protocolVer.compareTo(VER_2_3_0) < 0, cancel);
     }
 
     /**
@@ -1083,7 +1043,7 @@
                 if (cur instanceof BulkLoadContextCursor)
                     throw new IgniteSQLException("COPY command cannot be executed in batch mode.");
 
-                assert !((QueryCursorEx)cur).isQuery();
+                assert !((QueryCursorImpl)cur).isQuery();
 
                 Iterator<List<?>> it = cur.iterator();
 
