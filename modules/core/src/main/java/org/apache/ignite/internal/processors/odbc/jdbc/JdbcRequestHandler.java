--- conflicted
+++ resolved
@@ -82,10 +82,7 @@
 import org.apache.ignite.internal.util.worker.GridWorker;
 import org.apache.ignite.lang.IgniteBiTuple;
 import org.apache.ignite.marshaller.MarshallerContext;
-<<<<<<< HEAD
-=======
 import org.apache.ignite.transactions.TransactionConcurrency;
->>>>>>> db4930e1
 import org.apache.ignite.transactions.TransactionIsolation;
 import org.jetbrains.annotations.Nullable;
 
@@ -661,11 +658,7 @@
 
             List<FieldsQueryCursor<List<?>>> results = txEnabledForConnection()
                 ? invokeInTransaction(txId, req.autoCommit(), qry, cancel)
-<<<<<<< HEAD
-                : invokeOutsideTransaction(qry, cancel);
-=======
                 : querySqlFields(qry, cancel);
->>>>>>> db4930e1
 
             FieldsQueryCursor<List<?>> fieldsCur = results.get(0);
 
@@ -820,21 +813,11 @@
         try {
             txCtx.acquire(true);
 
-<<<<<<< HEAD
-            return invokeOutsideTransaction(qry, cancel);
-=======
             return querySqlFields(qry, cancel);
->>>>>>> db4930e1
         }
         catch (Exception e) {
             err = true;
 
-<<<<<<< HEAD
-            if (autoCommit)
-                endTransaction(qry, txId, false);
-
-=======
->>>>>>> db4930e1
             throw e;
         }
         finally {
@@ -845,13 +828,8 @@
                 log.warning("Failed to release client transaction context", e);
             }
 
-<<<<<<< HEAD
-            if (autoCommit && !err)
-                endTransaction(qry, txId, true);
-=======
             if (autoCommit)
                 endTransaction(qry.getTimeout(), txId, !err);
->>>>>>> db4930e1
         }
     }
 
@@ -875,8 +853,6 @@
         );
     }
 
-<<<<<<< HEAD
-=======
     /** */
     private void endTransaction(int timeout, int txId, boolean committed) throws IgniteCheckedException {
         IgniteInternalFuture<IgniteInternalTx> endTxFut = endTxAsync(connCtx, txId, committed);
@@ -887,7 +863,6 @@
             endTxFut.get();
     }
 
->>>>>>> db4930e1
     /** */
     private void endTransaction(SqlFieldsQueryEx qry, int txId, boolean committed) throws IgniteCheckedException {
         IgniteInternalFuture<IgniteInternalTx> endTxFut = endTxAsync(connCtx, txId, committed);
