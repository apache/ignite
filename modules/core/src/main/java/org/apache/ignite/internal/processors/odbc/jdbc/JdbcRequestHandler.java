--- conflicted
+++ resolved
@@ -68,8 +68,8 @@
  * JDBC request handler.
  */
 public class JdbcRequestHandler implements ClientListenerRequestHandler {
-    /** Query ID sequence. */
-    private static final AtomicLong QRY_ID_GEN = new AtomicLong();
+    /** Cursor ID sequence. */
+    private static final AtomicLong CURSOR_ID_GEN = new AtomicLong();
 
     /** Kernel context. */
     private final GridKernalContext ctx;
@@ -83,7 +83,10 @@
     /** Maximum allowed cursors. */
     private final int maxCursors;
 
-    /** Current queries cursors. */
+    /** Current queries. (query ID -> query holder) */
+    private final ConcurrentHashMap<Long, JdbcQueryHolder> queries = new ConcurrentHashMap<>();
+
+    /** Current queries cursors. (cursor ID -> cursor) */
     private final ConcurrentHashMap<Long, JdbcQueryCursor> qryCursors = new ConcurrentHashMap<>();
 
     /** Distributed joins flag. */
@@ -104,13 +107,11 @@
     /** Automatic close of cursors. */
     private final boolean autoCloseCursors;
 
-<<<<<<< HEAD
+    /** Protocol version. */
+    private ClientListenerProtocolVersion protocolVer;
+
     /** Connection handler. */
     private final JdbcConnectionHandler connHnd;
-=======
-    /** Protocol version. */
-    private ClientListenerProtocolVersion protocolVer;
->>>>>>> 405749a7
 
     /**
      * Constructor.
@@ -127,15 +128,10 @@
      * @param lazy Lazy query execution flag.
      * @param protocolVer Protocol version.
      */
-<<<<<<< HEAD
     public JdbcRequestHandler(GridKernalContext ctx, JdbcConnectionHandler connHnd,
         GridSpinBusyLock busyLock, int maxCursors, boolean distributedJoins, boolean enforceJoinOrder,
-        boolean collocated, boolean replicatedOnly, boolean autoCloseCursors, boolean lazy) {
-=======
-    public JdbcRequestHandler(GridKernalContext ctx, GridSpinBusyLock busyLock, int maxCursors,
-        boolean distributedJoins, boolean enforceJoinOrder, boolean collocated, boolean replicatedOnly,
-        boolean autoCloseCursors, boolean lazy, ClientListenerProtocolVersion protocolVer) {
->>>>>>> 405749a7
+        boolean collocated, boolean replicatedOnly, boolean autoCloseCursors, boolean lazy,
+        ClientListenerProtocolVersion protocolVer) {
         this.ctx = ctx;
         this.connHnd = connHnd;
         this.busyLock = busyLock;
@@ -219,15 +215,15 @@
      * @param qryId Query ID to cancel.
      */
     public void cancelQuery(long qryId) {
-        JdbcQueryCursor cur = qryCursors.get(qryId);
-
-        if (cur == null) {
+        JdbcQueryHolder qryHld = queries.get(qryId);
+
+        if (qryHld == null) {
             log.warning("Cancel query do nothing. Cannot find query [qryId=" + qryId + ']');
 
             return;
         }
 
-        cur.cancel();
+        qryHld.cancel();
     }
 
     /**
@@ -239,8 +235,15 @@
         {
             try
             {
-                for (JdbcQueryCursor cursor : qryCursors.values())
-                    cursor.close();
+                for (JdbcQueryHolder qryHld : queries.values())
+                    qryHld.cancel();
+
+                queries.clear();
+
+                for (JdbcQueryCursor cur : qryCursors.values())
+                    cur.close();
+
+                qryCursors.clear();
             }
             finally {
                 busyLock.leaveBusy();
@@ -256,7 +259,7 @@
      */
     @SuppressWarnings("unchecked")
     private JdbcResponse executeQuery(JdbcQueryExecuteRequest req) {
-        int cursorCnt = qryCursors.size();
+        int cursorCnt = queries.size();
 
         if (maxCursors > 0 && cursorCnt >= maxCursors)
             return new JdbcResponse(IgniteQueryErrorCode.UNKNOWN, "Too many open cursors (either close other " +
@@ -264,7 +267,15 @@
                 "ClientConnectorConfiguration.maxOpenCursorsPerConnection) [maximum=" + maxCursors +
                 ", current=" + cursorCnt + ']');
 
-        long qryId = req.queryId() < 0 ? QRY_ID_GEN.getAndIncrement() : req.queryId();
+        long qryId = req.queryId();
+
+        JdbcQueryHolder qryHld = null;
+
+        if (qryId > 0) {
+            qryHld = new JdbcQueryHolder();
+
+            queries.put(qryId, qryHld);
+        }
 
         try {
             String sql = req.sqlQuery();
@@ -309,17 +320,25 @@
             qry.setSchema(schemaName);
 
             List<FieldsQueryCursor<List<?>>> results = ctx.query().querySqlFieldsNoCache(qry, true,
-                protocolVer.compareTo(JdbcConnectionContext.VER_2_3_1) < 0);
+                protocolVer.compareTo(JdbcConnectionContext.VER_2_3_1) < 0 ||
+                    req.expectedStatementType() != JdbcStatementType.ANY_STATEMENT_TYPE);
 
             if (results.size() == 1) {
                 FieldsQueryCursor<List<?>> qryCur = results.get(0);
 
-                JdbcQueryCursor cur = new JdbcQueryCursor(qryId, req.pageSize(), req.maxRows(), (QueryCursorImpl)qryCur);
+                long curId = CURSOR_ID_GEN.incrementAndGet();
+
+                JdbcQueryCursor cur = new JdbcQueryCursor(curId, req.pageSize(), req.maxRows(), (QueryCursorImpl)qryCur);
+
+                if (qryHld != null)
+                    qryHld.addCursor(cur);
+
+                cur.open();
 
                 JdbcQueryExecuteResult res;
 
                 if (cur.isQuery())
-                    res = new JdbcQueryExecuteResult(qryId, cur.fetchRows(), !cur.hasNext());
+                    res = new JdbcQueryExecuteResult(curId, cur.fetchRows(), !cur.hasNext());
                 else {
                     List<List<Object>> items = cur.fetchRows();
 
@@ -328,21 +347,16 @@
                         "Invalid result set for not-SELECT query. [qry=" + sql +
                             ", res=" + S.toString(List.class, items) + ']';
 
-<<<<<<< HEAD
-            qryCursors.put(qryId, cur);
-
-            cur.open();
-
-            JdbcQueryExecuteResult res;
-=======
                     res = new JdbcQueryExecuteResult(qryId, (Long)items.get(0).get(0));
                 }
 
-                if (res.last() && (!res.isQuery() || autoCloseCursors))
+                if (res.last() && (!res.isQuery() || autoCloseCursors)) {
                     cur.close();
+
+                    qryCursors.remove(curId);
+                }
                 else
-                    qryCursors.put(qryId, cur);
->>>>>>> 405749a7
+                    qryCursors.put(curId, cur);
 
                 return new JdbcResponse(res);
             }
@@ -357,19 +371,23 @@
                     JdbcResultInfo jdbcRes;
 
                     if (qryCur.isQuery()) {
-                        jdbcRes = new JdbcResultInfo(true, -1, qryId);
-
-                        JdbcQueryCursor cur = new JdbcQueryCursor(qryId, req.pageSize(), req.maxRows(),
-                            (QueryCursorImpl)qryCur);
-
-                        qryCursors.put(qryId, cur);
-
-                        qryId = QRY_ID_GEN.getAndIncrement();
+                        long curId = CURSOR_ID_GEN.incrementAndGet();
+
+                        JdbcQueryCursor cur = new JdbcQueryCursor(curId, req.pageSize(), req.maxRows(), qryCur);
+
+                        jdbcRes = new JdbcResultInfo(true, -1, curId);
+
+                        if (qryHld != null)
+                            qryHld.addCursor(cur);
+
+                        cur.open();
 
                         if (items == null) {
                             items = cur.fetchRows();
                             last = cur.hasNext();
                         }
+
+                        qryCursors.put(curId, cur);
                     }
                     else
                         jdbcRes = new JdbcResultInfo(false, (Long)((List<?>)qryCur.getAll().get(0)).get(0), -1);
@@ -379,19 +397,17 @@
 
                 return new JdbcResponse(new JdbcQueryExecuteMultipleStatementsResult(jdbcResults, items, last));
             }
-
-<<<<<<< HEAD
-            if (res.last() && (!res.isQuery() || autoCloseCursors)) {
-                cur.close();
-
-                qryCursors.remove(qryId);
-            }
-=======
->>>>>>> 405749a7
-
-        }
-        catch (Exception e) {
-            qryCursors.remove(qryId);
+        }
+        catch (Exception e) {
+            List<JdbcQueryCursor> curs = qryHld.cursors();
+
+            if (!F.isEmpty(curs)) {
+                for (JdbcQueryCursor c : curs) {
+                    c.close();
+
+                    qryCursors.remove(c.cursorId());
+                }
+            }
 
             U.error(log, "Failed to execute SQL query [reqId=" + req.requestId() + ", req=" + req + ']', e);
 
@@ -407,20 +423,20 @@
      */
     private JdbcResponse closeQuery(JdbcQueryCloseRequest req) {
         try {
-            JdbcQueryCursor cur = qryCursors.remove(req.queryId());
+            JdbcQueryCursor cur = qryCursors.remove(req.cursorId());
 
             if (cur == null)
                 return new JdbcResponse(IgniteQueryErrorCode.UNKNOWN,
-                    "Failed to find query cursor with ID: " + req.queryId());
+                    "Failed to find query cursor with ID: " + req.cursorId());
 
             cur.close();
 
             return new JdbcResponse(null);
         }
         catch (Exception e) {
-            qryCursors.remove(req.queryId());
-
-            U.error(log, "Failed to close SQL query [reqId=" + req.requestId() + ", req=" + req.queryId() + ']', e);
+            queries.remove(req.cursorId());
+
+            U.error(log, "Failed to close SQL query [reqId=" + req.requestId() + ", req=" + req.cursorId() + ']', e);
 
             return exceptionToResult(e);
         }
@@ -434,11 +450,11 @@
      */
     private JdbcResponse fetchQuery(JdbcQueryFetchRequest req) {
         try {
-            JdbcQueryCursor cur = qryCursors.get(req.queryId());
+            JdbcQueryCursor cur = qryCursors.get(req.cursorId());
 
             if (cur == null)
                 return new JdbcResponse(IgniteQueryErrorCode.UNKNOWN,
-                    "Failed to find query cursor with ID: " + req.queryId());
+                    "Failed to find query cursor with ID: " + req.cursorId());
 
             if (req.pageSize() <= 0)
                 return new JdbcResponse(IgniteQueryErrorCode.UNKNOWN,
@@ -449,7 +465,7 @@
             JdbcQueryFetchResult res = new JdbcQueryFetchResult(cur.fetchRows(), !cur.hasNext());
 
             if (res.last() && (!cur.isQuery() || autoCloseCursors)) {
-                qryCursors.remove(req.queryId());
+                queries.remove(req.cursorId());
 
                 cur.close();
             }
@@ -493,6 +509,12 @@
      */
     @SuppressWarnings("unchecked")
     private ClientListenerResponse executeBatch(JdbcBatchExecuteRequest req) {
+        long qryId = req.queryId() < 0 ? CURSOR_ID_GEN.getAndIncrement() : req.queryId();
+
+        JdbcQueryHolder qryHld = new JdbcQueryHolder();
+
+        queries.put(qryId, qryHld);
+
         String schemaName = req.schemaName();
 
         if (F.isEmpty(schemaName))
@@ -503,8 +525,6 @@
 
         try {
             String sql = null;
-
-            qryCursors.put(req.queryId(), JdbcQueryCursor.idleCursor());
 
             for (JdbcQuery q : req.queries()) {
                 if (q.sql() != null)
@@ -522,14 +542,13 @@
 
                 qry.setSchema(schemaName);
 
+                if (qryHld.isCanceled())
+                    throw new QueryCancelledException();
+
                 QueryCursorImpl<List<?>> qryCur = (QueryCursorImpl<List<?>>)ctx.query()
                     .querySqlFieldsNoCache(qry, true, true).get(0);
 
-                JdbcQueryCursor jdbcCur = new JdbcQueryCursor(req.queryId(), (QueryCursorImpl)qryCur);
-
-                JdbcQueryCursor jdbcCurOld = qryCursors.put(req.queryId(), jdbcCur);
-
-                if (jdbcCurOld.isCanceled())
+                if (qryHld.isCanceled())
                     throw new QueryCancelledException();
 
                 assert !qryCur.isQuery();
@@ -550,7 +569,7 @@
                 errResp.status(), errResp.error()));
         }
         finally {
-            qryCursors.remove(req.queryId());
+            queries.remove(req.queryId());
         }
     }
 
