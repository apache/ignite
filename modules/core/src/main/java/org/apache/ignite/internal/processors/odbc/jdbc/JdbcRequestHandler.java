/*
 * Licensed to the Apache Software Foundation (ASF) under one or more
 * contributor license agreements.  See the NOTICE file distributed with
 * this work for additional information regarding copyright ownership.
 * The ASF licenses this file to You under the Apache License, Version 2.0
 * (the "License"); you may not use this file except in compliance with
 * the License.  You may obtain a copy of the License at
 *
 *      http://www.apache.org/licenses/LICENSE-2.0
 *
 * Unless required by applicable law or agreed to in writing, software
 * distributed under the License is distributed on an "AS IS" BASIS,
 * WITHOUT WARRANTIES OR CONDITIONS OF ANY KIND, either express or implied.
 * See the License for the specific language governing permissions and
 * limitations under the License.
 */

package org.apache.ignite.internal.processors.odbc.jdbc;

import java.sql.ParameterMetaData;
import java.util.ArrayList;
import java.util.Arrays;
import java.util.Collection;
import java.util.Collections;
import java.util.HashSet;
import java.util.List;
import java.util.Map;
import java.util.Set;
import java.util.concurrent.ConcurrentHashMap;
import java.util.concurrent.atomic.AtomicLong;
import org.apache.ignite.IgniteLogger;
import org.apache.ignite.cache.query.FieldsQueryCursor;
import org.apache.ignite.cache.query.SqlFieldsQuery;
import org.apache.ignite.internal.GridKernalContext;
import org.apache.ignite.internal.IgniteVersionUtils;
import org.apache.ignite.internal.binary.BinaryWriterExImpl;
import org.apache.ignite.internal.jdbc2.JdbcSqlFieldsQuery;
import org.apache.ignite.internal.processors.cache.QueryCursorImpl;
import org.apache.ignite.internal.processors.cache.query.IgniteQueryErrorCode;
import org.apache.ignite.internal.processors.odbc.SqlListenerRequest;
import org.apache.ignite.internal.processors.odbc.SqlListenerRequestHandler;
import org.apache.ignite.internal.processors.odbc.SqlListenerResponse;
import org.apache.ignite.internal.processors.odbc.odbc.OdbcQueryGetColumnsMetaRequest;
import org.apache.ignite.internal.processors.query.GridQueryIndexDescriptor;
import org.apache.ignite.internal.processors.query.GridQueryTypeDescriptor;
import org.apache.ignite.internal.processors.query.IgniteSQLException;
import org.apache.ignite.internal.processors.query.QueryUtils;
import org.apache.ignite.internal.util.GridSpinBusyLock;
import org.apache.ignite.internal.util.typedef.F;
import org.apache.ignite.internal.util.typedef.internal.S;
import org.apache.ignite.internal.util.typedef.internal.U;

import static org.apache.ignite.internal.processors.odbc.jdbc.JdbcRequest.BATCH_EXEC;
import static org.apache.ignite.internal.processors.odbc.jdbc.JdbcRequest.META_COLUMNS;
import static org.apache.ignite.internal.processors.odbc.jdbc.JdbcRequest.META_INDEXES;
import static org.apache.ignite.internal.processors.odbc.jdbc.JdbcRequest.META_PARAMS;
import static org.apache.ignite.internal.processors.odbc.jdbc.JdbcRequest.META_PRIMARY_KEYS;
import static org.apache.ignite.internal.processors.odbc.jdbc.JdbcRequest.META_SCHEMAS;
import static org.apache.ignite.internal.processors.odbc.jdbc.JdbcRequest.META_TABLES;
import static org.apache.ignite.internal.processors.odbc.jdbc.JdbcRequest.QRY_CLOSE;
import static org.apache.ignite.internal.processors.odbc.jdbc.JdbcRequest.QRY_EXEC;
import static org.apache.ignite.internal.processors.odbc.jdbc.JdbcRequest.QRY_FETCH;
import static org.apache.ignite.internal.processors.odbc.jdbc.JdbcRequest.QRY_META;

/**
 * JDBC request handler.
 */
public class JdbcRequestHandler implements SqlListenerRequestHandler {
    /** Query ID sequence. */
    private static final AtomicLong QRY_ID_GEN = new AtomicLong();

    /** Kernel context. */
    private final GridKernalContext ctx;

    /** Logger. */
    private final IgniteLogger log;

    /** Busy lock. */
    private final GridSpinBusyLock busyLock;

    /** Maximum allowed cursors. */
    private final int maxCursors;

    /** Current queries cursors. */
    private final ConcurrentHashMap<Long, JdbcQueryCursor> qryCursors = new ConcurrentHashMap<>();

    /** Distributed joins flag. */
    private final boolean distributedJoins;

    /** Enforce join order flag. */
    private final boolean enforceJoinOrder;

    /** Collocated flag. */
    private final boolean collocated;

    /** Replicated only flag. */
    private final boolean replicatedOnly;

    /** Lazy query execution flag. */
    private final boolean lazy;

    /** Automatic close of cursors. */
    private final boolean autoCloseCursors;

    /**
     * Constructor.
     *
     * @param ctx Context.
     * @param busyLock Shutdown latch.
     * @param maxCursors Maximum allowed cursors.
     * @param distributedJoins Distributed joins flag.
     * @param enforceJoinOrder Enforce join order flag.
     * @param collocated Collocated flag.
     * @param replicatedOnly Replicated only flag.
     * @param autoCloseCursors Flag to automatically close server cursors.
     * @param lazy Lazy query execution flag.
     */
    public JdbcRequestHandler(GridKernalContext ctx, GridSpinBusyLock busyLock, int maxCursors,
        boolean distributedJoins, boolean enforceJoinOrder, boolean collocated, boolean replicatedOnly,
        boolean autoCloseCursors, boolean lazy) {
        this.ctx = ctx;
        this.busyLock = busyLock;
        this.maxCursors = maxCursors;
        this.distributedJoins = distributedJoins;
        this.enforceJoinOrder = enforceJoinOrder;
        this.collocated = collocated;
        this.replicatedOnly = replicatedOnly;
        this.autoCloseCursors = autoCloseCursors;
        this.lazy = lazy;

        log = ctx.log(getClass());
    }

    /** {@inheritDoc} */
    @Override public SqlListenerResponse handle(SqlListenerRequest req0) {
        assert req0 != null;

        assert req0 instanceof JdbcRequest;

        JdbcRequest req = (JdbcRequest)req0;

        if (!busyLock.enterBusy())
<<<<<<< HEAD
            return new JdbcResponse(IgniteQueryErrorCode.UNKNOWN,
=======
            return new JdbcResponse(SqlListenerResponse.STATUS_FAILED,
>>>>>>> 2776cb6f
                "Failed to handle JDBC request because node is stopping.");

        try {
            switch (req.type()) {
                case QRY_EXEC:
                    return executeQuery((JdbcQueryExecuteRequest)req);

                case QRY_FETCH:
                    return fetchQuery((JdbcQueryFetchRequest)req);

                case QRY_CLOSE:
                    return closeQuery((JdbcQueryCloseRequest)req);

                case QRY_META:
                    return getQueryMeta((JdbcQueryMetadataRequest)req);

                case BATCH_EXEC:
                    return executeBatch((JdbcBatchExecuteRequest)req);

                case META_TABLES:
                    return getTablesMeta((JdbcMetaTablesRequest)req);

                case META_COLUMNS:
                    return getColumnsMeta((JdbcMetaColumnsRequest)req);

                case META_INDEXES:
                    return getIndexesMeta((JdbcMetaIndexesRequest)req);

                case META_PARAMS:
                    return getParametersMeta((JdbcMetaParamsRequest)req);

                case META_PRIMARY_KEYS:
                    return getPrimaryKeys((JdbcMetaPrimaryKeysRequest)req);

                case META_SCHEMAS:
                    return getSchemas((JdbcMetaSchemasRequest)req);
            }

            return new JdbcResponse(IgniteQueryErrorCode.UNSUPPORTED_OPERATION,
                "Unsupported JDBC request [req=" + req + ']');
        }
        finally {
            busyLock.leaveBusy();
        }
    }

    /** {@inheritDoc} */
    @Override public SqlListenerResponse handleException(Exception e) {
        return exceptionToResult(e);
    }

    /** {@inheritDoc} */
    @Override public void writeHandshake(BinaryWriterExImpl writer) {
        // Handshake OK.
        writer.writeBoolean(true);

        // Write server version.
        writer.writeByte(IgniteVersionUtils.VER.major());
        writer.writeByte(IgniteVersionUtils.VER.minor());
        writer.writeByte(IgniteVersionUtils.VER.maintenance());
        writer.writeString(IgniteVersionUtils.VER.stage());
        writer.writeLong(IgniteVersionUtils.VER.revisionTimestamp());
        writer.writeByteArray(IgniteVersionUtils.VER.revisionHash());
    }

    /**
     * Called whenever client is disconnected due to correct connection close
     * or due to {@code IOException} during network operations.
     */
    public void onDisconnect() {
        if (busyLock.enterBusy())
        {
            try
            {
                for (JdbcQueryCursor cursor : qryCursors.values())
                    cursor.close();
            }
            finally {
                busyLock.leaveBusy();
            }
        }
    }

    /**
     * {@link JdbcQueryExecuteRequest} command handler.
     *
     * @param req Execute query request.
     * @return Response.
     */
    @SuppressWarnings("unchecked")
    private JdbcResponse executeQuery(JdbcQueryExecuteRequest req) {
        int cursorCnt = qryCursors.size();

        if (maxCursors > 0 && cursorCnt >= maxCursors)
            return new JdbcResponse(IgniteQueryErrorCode.UNKNOWN, "Too many opened cursors (either close other " +
                "opened cursors or increase the limit through OdbcConfiguration.setMaxOpenCursors()) " +
                "[maximum=" + maxCursors + ", current=" + cursorCnt + ']');

        long qryId = QRY_ID_GEN.getAndIncrement();

        try {
            String sql = req.sqlQuery();

            SqlFieldsQuery qry;

            switch(req.expectedStatementType()) {
                case ANY_STATEMENT_TYPE:
                    qry = new SqlFieldsQuery(sql);

                    break;

                case SELECT_STATEMENT_TYPE:
                    qry = new JdbcSqlFieldsQuery(sql, true);

                    break;

                default:
                    assert req.expectedStatementType() == JdbcStatementType.UPDATE_STMT_TYPE;

                    qry = new JdbcSqlFieldsQuery(sql, false);
            }

            qry.setArgs(req.arguments());

            qry.setDistributedJoins(distributedJoins);
            qry.setEnforceJoinOrder(enforceJoinOrder);
            qry.setCollocated(collocated);
            qry.setReplicatedOnly(replicatedOnly);
            qry.setLazy(lazy);

            if (req.pageSize() <= 0)
                return new JdbcResponse(IgniteQueryErrorCode.UNKNOWN,
                    "Invalid fetch size : [fetchSize=" + req.pageSize() + ']');

            qry.setPageSize(req.pageSize());

            String schemaName = req.schemaName();

            if (F.isEmpty(schemaName))
                schemaName = QueryUtils.DFLT_SCHEMA;

            qry.setSchema(schemaName);

            FieldsQueryCursor<List<?>> qryCur = ctx.query().querySqlFieldsNoCache(qry, true);

            JdbcQueryCursor cur = new JdbcQueryCursor(qryId, req.pageSize(), req.maxRows(), (QueryCursorImpl)qryCur);

            JdbcQueryExecuteResult res;

            if (cur.isQuery())
                res = new JdbcQueryExecuteResult(qryId, cur.fetchRows(), !cur.hasNext());
            else {
                List<List<Object>> items = cur.fetchRows();

                assert items != null && items.size() == 1 && items.get(0).size() == 1
                    && items.get(0).get(0) instanceof Long :
                    "Invalid result set for not-SELECT query. [qry=" + sql +
                        ", res=" + S.toString(List.class, items) + ']';

                res = new JdbcQueryExecuteResult(qryId, (Long)items.get(0).get(0));
            }

            if (res.last() && (!res.isQuery() || autoCloseCursors))
                cur.close();
            else
                qryCursors.put(qryId, cur);

            return new JdbcResponse(res);
        }
        catch (Exception e) {
            qryCursors.remove(qryId);

            U.error(log, "Failed to execute SQL query [reqId=" + req.requestId() + ", req=" + req + ']', e);

            return exceptionToResult(e);
        }
    }

    /**
     * {@link JdbcQueryCloseRequest} command handler.
     *
     * @param req Execute query request.
     * @return Response.
     */
    private JdbcResponse closeQuery(JdbcQueryCloseRequest req) {
        try {
            JdbcQueryCursor cur = qryCursors.remove(req.queryId());

            if (cur == null)
                return new JdbcResponse(IgniteQueryErrorCode.INVALID_CURSOR_NAME,
                    "Failed to find query cursor with ID: " + req.queryId());

            cur.close();

            return new JdbcResponse(null);
        }
        catch (Exception e) {
            qryCursors.remove(req.queryId());

            U.error(log, "Failed to close SQL query [reqId=" + req.requestId() + ", req=" + req.queryId() + ']', e);

            return exceptionToResult(e);
        }
    }

    /**
     * {@link JdbcQueryFetchRequest} command handler.
     *
     * @param req Execute query request.
     * @return Response.
     */
    private JdbcResponse fetchQuery(JdbcQueryFetchRequest req) {
        try {
            JdbcQueryCursor cur = qryCursors.get(req.queryId());

            if (cur == null)
                return new JdbcResponse(IgniteQueryErrorCode.INVALID_CURSOR_NAME,
                    "Failed to find query cursor with ID: " + req.queryId());

            if (req.pageSize() <= 0)
                return new JdbcResponse(IgniteQueryErrorCode.UNKNOWN,
                    "Invalid fetch size : [fetchSize=" + req.pageSize() + ']');

            cur.pageSize(req.pageSize());

            JdbcQueryFetchResult res = new JdbcQueryFetchResult(cur.fetchRows(), !cur.hasNext());

            if (res.last() && (!cur.isQuery() || autoCloseCursors)) {
                qryCursors.remove(req.queryId());

                cur.close();
            }

            return new JdbcResponse(res);
        }
        catch (Exception e) {
            U.error(log, "Failed to fetch SQL query result [reqId=" + req.requestId() + ", req=" + req + ']', e);

            return exceptionToResult(e);
        }
    }

    /**
     * @param req Request.
     * @return Response.
     */
    private JdbcResponse getQueryMeta(JdbcQueryMetadataRequest req) {
        try {
            JdbcQueryCursor cur = qryCursors.get(req.queryId());

            if (cur == null)
                return new JdbcResponse(IgniteQueryErrorCode.INVALID_CURSOR_NAME,
                    "Failed to find query with ID: " + req.queryId());

            JdbcQueryMetadataResult res = new JdbcQueryMetadataResult(req.queryId(),
                cur.meta());

            return new JdbcResponse(res);
        }
        catch (Exception e) {
            U.error(log, "Failed to fetch SQL query result [reqId=" + req.requestId() + ", req=" + req + ']', e);

            return exceptionToResult(e);
        }
    }

    /**
     * @param req Request.
     * @return Response.
     */
    private SqlListenerResponse executeBatch(JdbcBatchExecuteRequest req) {
        String schemaName = req.schemaName();

        if (F.isEmpty(schemaName))
            schemaName = QueryUtils.DFLT_SCHEMA;

        int successQueries = 0;
        int updCnts[] = new int[req.queries().size()];

        try {
            String sql = null;

            for (JdbcQuery q : req.queries()) {
                if (q.sql() != null)
                    sql = q.sql();

                SqlFieldsQuery qry = new JdbcSqlFieldsQuery(sql, false);

                qry.setArgs(q.args());

                qry.setDistributedJoins(distributedJoins);
                qry.setEnforceJoinOrder(enforceJoinOrder);
                qry.setCollocated(collocated);
                qry.setReplicatedOnly(replicatedOnly);
                qry.setLazy(lazy);

                qry.setSchema(schemaName);

                QueryCursorImpl<List<?>> qryCur = (QueryCursorImpl<List<?>>)ctx.query()
                    .querySqlFieldsNoCache(qry, true);

                assert !qryCur.isQuery();

                List<List<?>> items = qryCur.getAll();

                updCnts[successQueries++] = ((Long)items.get(0).get(0)).intValue();
            }

            return new JdbcResponse(new JdbcBatchExecuteResult(updCnts, SqlListenerResponse.STATUS_SUCCESS, null));
        }
        catch (Exception e) {
            U.error(log, "Failed to execute batch query [reqId=" + req.requestId() + ", req=" + req + ']', e);

            int code;

            String msg;

            if (e instanceof IgniteSQLException) {
                code = ((IgniteSQLException) e).statusCode();
                msg = e.getMessage();
            }
            else {
                code = IgniteQueryErrorCode.UNKNOWN;
                msg = e.getMessage();
            }

            return new JdbcResponse(new JdbcBatchExecuteResult(Arrays.copyOf(updCnts, successQueries), code, msg));
        }
    }

    /**
     * @param req Get tables metadata request.
     * @return Response.
     */
    private JdbcResponse getTablesMeta(JdbcMetaTablesRequest req) {
        try {
            List<JdbcTableMeta> meta = new ArrayList<>();

            for (String cacheName : ctx.cache().publicCacheNames()) {
                for (GridQueryTypeDescriptor table : ctx.query().types(cacheName)) {
                    if (!matches(table.schemaName(), req.schemaName()))
                        continue;

                    if (!matches(table.tableName(), req.tableName()))
                        continue;

                    JdbcTableMeta tableMeta = new JdbcTableMeta(table.schemaName(), table.tableName(), "TABLE");

                    if (!meta.contains(tableMeta))
                        meta.add(tableMeta);
                }
            }

            JdbcMetaTablesResult res = new JdbcMetaTablesResult(meta);

            return new JdbcResponse(res);
        }
        catch (Exception e) {
            U.error(log, "Failed to get tables metadata [reqId=" + req.requestId() + ", req=" + req + ']', e);

            return exceptionToResult(e);
        }
    }

    /**
     * {@link OdbcQueryGetColumnsMetaRequest} command handler.
     *
     * @param req Get columns metadata request.
     * @return Response.
     */
    private JdbcResponse getColumnsMeta(JdbcMetaColumnsRequest req) {
        try {
            Collection<JdbcColumnMeta> meta = new HashSet<>();

            for (String cacheName : ctx.cache().publicCacheNames()) {
                for (GridQueryTypeDescriptor table : ctx.query().types(cacheName)) {
                    if (!matches(table.schemaName(), req.schemaName()))
                        continue;

                    if (!matches(table.tableName(), req.tableName()))
                        continue;

                    for (Map.Entry<String, Class<?>> field : table.fields().entrySet()) {
                        if (!matches(field.getKey(), req.columnName()))
                            continue;

                        JdbcColumnMeta columnMeta = new JdbcColumnMeta(table.schemaName(), table.tableName(),
                            field.getKey(), field.getValue());

                        if (!meta.contains(columnMeta))
                            meta.add(columnMeta);
                    }
                }
            }

            JdbcMetaColumnsResult res = new JdbcMetaColumnsResult(meta);

            return new JdbcResponse(res);
        }
        catch (Exception e) {
            U.error(log, "Failed to get columns metadata [reqId=" + req.requestId() + ", req=" + req + ']', e);

            return exceptionToResult(e);
        }
    }

    /**
     * @param req Request.
     * @return Response.
     */
    private SqlListenerResponse getIndexesMeta(JdbcMetaIndexesRequest req) {
        try {
            Collection<JdbcIndexMeta> meta = new HashSet<>();

            for (String cacheName : ctx.cache().publicCacheNames()) {
                for (GridQueryTypeDescriptor table : ctx.query().types(cacheName)) {
                    if (!matches(table.schemaName(), req.schemaName()))
                        continue;

                    if (!matches(table.tableName(), req.tableName()))
                        continue;

                    for (GridQueryIndexDescriptor idxDesc : table.indexes().values())
                        meta.add(new JdbcIndexMeta(table.schemaName(), table.tableName(), idxDesc));
                }
            }

            return new JdbcResponse(new JdbcMetaIndexesResult(meta));
        }
        catch (Exception e) {
            U.error(log, "Failed to get parameters metadata [reqId=" + req.requestId() + ", req=" + req + ']', e);

            return exceptionToResult(e);
        }
    }

    /**
     * @param req Request.
     * @return Response.
     */
    private SqlListenerResponse getParametersMeta(JdbcMetaParamsRequest req) {
        try {
            ParameterMetaData paramMeta = ctx.query().prepareNativeStatement(req.schemaName(), req.sql())
                .getParameterMetaData();

            int size = paramMeta.getParameterCount();

            List<JdbcParameterMeta> meta = new ArrayList<>(size);

            for (int i = 0; i < size; i++)
                meta.add(new JdbcParameterMeta(paramMeta, i + 1));

            JdbcMetaParamsResult res = new JdbcMetaParamsResult(meta);

            return new JdbcResponse(res);
        }
        catch (Exception e) {
            U.error(log, "Failed to get parameters metadata [reqId=" + req.requestId() + ", req=" + req + ']', e);

            return exceptionToResult(e);
        }
    }

    /**
     * @param req Request.
     * @return Response.
     */
    private SqlListenerResponse getPrimaryKeys(JdbcMetaPrimaryKeysRequest req) {
        try {
            Collection<JdbcPrimaryKeyMeta> meta = new HashSet<>();

            for (String cacheName : ctx.cache().publicCacheNames()) {
                for (GridQueryTypeDescriptor table : ctx.query().types(cacheName)) {
                    if (!matches(table.schemaName(), req.schemaName()))
                        continue;

                    if (!matches(table.tableName(), req.tableName()))
                        continue;

                    List<String> fields = new ArrayList<>();

                    for (String field : table.fields().keySet()) {
                        if (table.property(field).key())
                            fields.add(field);
                    }


                    final String keyName = table.keyFieldName() == null ?
                        "PK_" + table.schemaName() + "_" + table.tableName() :
                        table.keyFieldName();

                    if (fields.isEmpty()) {
                        meta.add(new JdbcPrimaryKeyMeta(table.schemaName(), table.tableName(), keyName,
                            Collections.singletonList("_KEY")));
                    }
                    else
                        meta.add(new JdbcPrimaryKeyMeta(table.schemaName(), table.tableName(), keyName, fields));
                }
            }

            return new JdbcResponse(new JdbcMetaPrimaryKeysResult(meta));
        }
        catch (Exception e) {
            U.error(log, "Failed to get parameters metadata [reqId=" + req.requestId() + ", req=" + req + ']', e);

            return exceptionToResult(e);
        }
    }

    /**
     * @param req Request.
     * @return Response.
     */
    private SqlListenerResponse getSchemas(JdbcMetaSchemasRequest req) {
        try {
            String schemaPtrn = req.schemaName();

            Set<String> schemas = new HashSet<>();

            for (String cacheName : ctx.cache().publicCacheNames()) {
                for (GridQueryTypeDescriptor table : ctx.query().types(cacheName)) {
                    if (matches(table.schemaName(), schemaPtrn))
                        schemas.add(table.schemaName());
                }
            }

            return new JdbcResponse(new JdbcMetaSchemasResult(schemas));
        }
        catch (Exception e) {
            U.error(log, "Failed to get schemas metadata [reqId=" + req.requestId() + ", req=" + req + ']', e);

            return exceptionToResult(e);
        }
    }

    /**
     * Checks whether string matches SQL pattern.
     *
     * @param str String.
     * @param ptrn Pattern.
     * @return Whether string matches pattern.
     */
    private static boolean matches(String str, String ptrn) {
        return str != null && (F.isEmpty(ptrn) ||
            str.matches(ptrn.replace("%", ".*").replace("_", ".")));
    }

    /**
     * Create {@link JdbcResponse} bearing appropriate Ignite specific result code if possible
     *     from given {@link Exception}.
     * @param e Exception to convert.
     * @return resulting {@link JdbcResponse}.
     */
    private JdbcResponse exceptionToResult(Exception e) {
        if (e instanceof IgniteSQLException)
            return new JdbcResponse(((IgniteSQLException) e).statusCode(), e.getMessage());
        else
            return new JdbcResponse(IgniteQueryErrorCode.UNKNOWN, e.toString());
    }
}<|MERGE_RESOLUTION|>--- conflicted
+++ resolved
@@ -140,11 +140,7 @@
         JdbcRequest req = (JdbcRequest)req0;
 
         if (!busyLock.enterBusy())
-<<<<<<< HEAD
             return new JdbcResponse(IgniteQueryErrorCode.UNKNOWN,
-=======
-            return new JdbcResponse(SqlListenerResponse.STATUS_FAILED,
->>>>>>> 2776cb6f
                 "Failed to handle JDBC request because node is stopping.");
 
         try {
