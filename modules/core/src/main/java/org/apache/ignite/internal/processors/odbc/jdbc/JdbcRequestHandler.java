--- conflicted
+++ resolved
@@ -32,11 +32,6 @@
 import java.util.PriorityQueue;
 import java.util.Set;
 import java.util.concurrent.ConcurrentHashMap;
-<<<<<<< HEAD
-import java.util.concurrent.locks.Lock;
-import java.util.concurrent.locks.ReentrantLock;
-=======
->>>>>>> 3c630d25
 import javax.cache.configuration.Factory;
 import org.apache.ignite.IgniteCheckedException;
 import org.apache.ignite.IgniteLogger;
@@ -222,7 +217,7 @@
                 return fut.get();
             }
             catch (IgniteCheckedException e) {
-                return exceptionToResult(e, req.requestId());
+                return exceptionToResult(e);
             }
         }
     }
@@ -237,14 +232,9 @@
         assert reqId != 0;
 
         synchronized (reqMux) {
-<<<<<<< HEAD
-            if (isCancellationSupported() && (cmdType == QRY_EXEC || cmdType == BATCH_EXEC))
-                reqRegister.put(reqId, null);
-=======
             if (isCancellationSupported() && (cmdType == QRY_EXEC || cmdType == BATCH_EXEC ||
                 cmdType == BATCH_EXEC_ORDERED))
                 reqRegister.put(reqId, new JdbcQueryDescriptor());
->>>>>>> 3c630d25
         }
     }
 
@@ -274,7 +264,7 @@
     ClientListenerResponse doHandle(JdbcRequest req) {
         if (!busyLock.enterBusy())
             return new JdbcResponse(IgniteQueryErrorCode.UNKNOWN,
-                "Failed to handle JDBC request because node is stopping.", req.requestId());
+                "Failed to handle JDBC request because node is stopping.");
 
         if (actx != null)
             AuthorizationContext.context(actx);
@@ -321,15 +311,11 @@
                     return processBulkLoadFileBatch((JdbcBulkLoadBatchRequest)req);
 
                 case QRY_CANCEL:
-<<<<<<< HEAD
-                    return cancelQuery((JdbcQueryCancelRequest) req);
-=======
                     return cancelQuery((JdbcQueryCancelRequest)req);
->>>>>>> 3c630d25
             }
 
             return new JdbcResponse(IgniteQueryErrorCode.UNSUPPORTED_OPERATION,
-                "Unsupported JDBC request [req=" + req + ']', req.requestId());
+                "Unsupported JDBC request [req=" + req + ']');
         }
         finally {
             AuthorizationContext.clear();
@@ -368,15 +354,14 @@
 
             if (resp.response() instanceof JdbcBatchExecuteResult) {
                 resp = new JdbcResponse(
-                    new JdbcOrderedBatchExecuteResult((JdbcBatchExecuteResult)resp.response(), req.order()),
-                    req.requestId());
+                    new JdbcOrderedBatchExecuteResult((JdbcBatchExecuteResult)resp.response(), req.order()));
             }
 
             sender.send(resp);
         } catch (Exception e) {
             U.error(null, "Error processing file batch", e);
 
-            sender.send(new JdbcResponse(IgniteQueryErrorCode.UNKNOWN, "Server error: " + e, req.requestId()));
+            sender.send(new JdbcResponse(IgniteQueryErrorCode.UNKNOWN, "Server error: " + e));
         }
 
         synchronized (orderedBatchesMux) {
@@ -396,12 +381,6 @@
      */
     private ClientListenerResponse processBulkLoadFileBatch(JdbcBulkLoadBatchRequest req) {
         JdbcBulkLoadProcessor processor = (JdbcBulkLoadProcessor)jdbcCursors.get(req.cursorId());
-<<<<<<< HEAD
-
-        if (ctx == null)
-            return new JdbcResponse(IgniteQueryErrorCode.UNEXPECTED_OPERATION, "Unknown query ID: "
-                + req.cursorId() + ". Bulk load session may have been reclaimed due to timeout.", req.requestId());
-=======
 
         if (prepareQueryCancellationMeta(processor))
             return null;
@@ -411,7 +390,6 @@
                 + req.cursorId() + ". Bulk load session may have been reclaimed due to timeout.");
 
         boolean unregisterReq = false;
->>>>>>> 3c630d25
 
         try {
             processor.processBatch(req);
@@ -433,14 +411,6 @@
                 default:
                     throw new IllegalArgumentException();
             }
-<<<<<<< HEAD
-            return new JdbcResponse(new JdbcQueryExecuteResult(req.cursorId(), req.initialReqId(),
-                processor.updateCnt()), req.requestId());
-        }
-        catch (Exception e) {
-            U.error(null, "Error processing file batch", e);
-            return new JdbcResponse(IgniteQueryErrorCode.UNKNOWN, "Server error: " + e, req.requestId());
-=======
             return new JdbcResponse(new JdbcQueryExecuteResult(req.cursorId(), processor.updateCnt()));
         }
         catch (Exception e) {
@@ -453,13 +423,12 @@
         }
         finally {
             cleanupQueryCancellationMeta(unregisterReq, processor.requestId());
->>>>>>> 3c630d25
         }
     }
 
     /** {@inheritDoc} */
     @Override public ClientListenerResponse handleException(Exception e, ClientListenerRequest req) {
-        return exceptionToResult(e, req.requestId());
+        return exceptionToResult(e);
     }
 
     /** {@inheritDoc} */
@@ -497,10 +466,6 @@
 
         jdbcCursors.clear();
 
-<<<<<<< HEAD
-
-=======
->>>>>>> 3c630d25
         synchronized (reqMux) {
             reqRegister.clear();
         }
@@ -518,22 +483,6 @@
     private JdbcResponse executeQuery(JdbcQueryExecuteRequest req) {
         GridQueryCancel cancel = null;
 
-<<<<<<< HEAD
-        Lock lock = null;
-
-        boolean unregisterReq = false;
-
-        if (isCancellationSupported()) {
-            synchronized (reqMux) {
-                if (!reqRegister.containsKey(req.requestId()))
-                    return null;
-
-                cancel = new GridQueryCancel();
-
-                lock = new ReentrantLock();
-
-                reqRegister.put(req.requestId(), new JdbcQueryDescriptor(cancel, lock));
-=======
         boolean unregisterReq = false;
 
         if (isCancellationSupported()) {
@@ -547,12 +496,9 @@
                 cancel = desc.cancelHook();
 
                 desc.incrementUsageCount();
->>>>>>> 3c630d25
-            }
-        }
-
-        if (isCancellationSupported())
-            lock.lock();
+            }
+        }
+
         try {
             int cursorCnt = jdbcCursors.size();
 
@@ -560,11 +506,7 @@
                 return new JdbcResponse(IgniteQueryErrorCode.UNKNOWN, "Too many open cursors (either close other " +
                     "open cursors or increase the limit through " +
                     "ClientConnectorConfiguration.maxOpenCursorsPerConnection) [maximum=" + maxCursors +
-<<<<<<< HEAD
-                    ", current=" + cursorCnt + ']', req.requestId());
-=======
                     ", current=" + cursorCnt + ']');
->>>>>>> 3c630d25
 
             assert !cliCtx.isStream();
 
@@ -603,8 +545,7 @@
             qry.setAutoCommit(req.autoCommit());
 
             if (req.pageSize() <= 0)
-                return new JdbcResponse(IgniteQueryErrorCode.UNKNOWN, "Invalid fetch size: " + req.pageSize(),
-                    req.requestId());
+                return new JdbcResponse(IgniteQueryErrorCode.UNKNOWN, "Invalid fetch size: " + req.pageSize());
 
             qry.setPageSize(req.pageSize());
 
@@ -629,17 +570,9 @@
                 JdbcBulkLoadProcessor processor = new JdbcBulkLoadProcessor(blProcessor, req.requestId());
 
                 jdbcCursors.put(processor.cursorId(), processor);
-<<<<<<< HEAD
-
-                // responces for the same query on the client side
-                return new JdbcResponse(new JdbcBulkLoadAckResult(processor.cursorId(), clientParams),
-                    req.requestId());
-
-=======
 
                 // responces for the same query on the client side
                 return new JdbcResponse(new JdbcBulkLoadAckResult(processor.cursorId(), clientParams));
->>>>>>> 3c630d25
             }
 
             if (results.size() == 1) {
@@ -654,11 +587,7 @@
                 JdbcQueryExecuteResult res;
 
                 if (cur.isQuery())
-<<<<<<< HEAD
-                    res = new JdbcQueryExecuteResult(cur.cursorId(), req.requestId(), cur.fetchRows(), !cur.hasNext());
-=======
                     res = new JdbcQueryExecuteResult(cur.cursorId(), cur.fetchRows(), !cur.hasNext());
->>>>>>> 3c630d25
                 else {
                     List<List<Object>> items = cur.fetchRows();
 
@@ -667,11 +596,7 @@
                         "Invalid result set for not-SELECT query. [qry=" + sql +
                             ", res=" + S.toString(List.class, items) + ']';
 
-<<<<<<< HEAD
-                    res = new JdbcQueryExecuteResult(cur.cursorId(), req.requestId(), (Long)items.get(0).get(0));
-=======
                     res = new JdbcQueryExecuteResult(cur.cursorId(), (Long)items.get(0).get(0));
->>>>>>> 3c630d25
                 }
 
                 if (res.last() && (!res.isQuery() || autoCloseCursors)) {
@@ -682,7 +607,7 @@
                     cur.close();
                 }
 
-                return new JdbcResponse(res, req.requestId());
+                return new JdbcResponse(res);
             }
             else {
                 List<JdbcResultInfo> jdbcResults = new ArrayList<>(results.size());
@@ -694,19 +619,11 @@
 
                     JdbcResultInfo jdbcRes;
 
-<<<<<<< HEAD
-                    JdbcQueryCursor cur = new JdbcQueryCursor(req.pageSize(), req.maxRows(), qryCur, req.requestId());
-
-                    jdbcCursors.put(cur.cursorId(), cur);
-
-                    if (qryCur.isQuery()) {
-=======
                     if (qryCur.isQuery()) {
                         JdbcQueryCursor cur = new JdbcQueryCursor(req.pageSize(), req.maxRows(), qryCur, req.requestId());
 
                         jdbcCursors.put(cur.cursorId(), cur);
 
->>>>>>> 3c630d25
                         jdbcRes = new JdbcResultInfo(true, -1, cur.cursorId());
 
                         cur.openIterator();
@@ -716,76 +633,31 @@
                             last = cur.hasNext();
                         }
                     }
-<<<<<<< HEAD
-                    else {
-                        jdbcRes = new JdbcResultInfo(false, (Long)((List<?>)qryCur.getAll().get(0)).get(0),
-                            -1);
-
-                        cur.close();
-
-                        jdbcCursors.remove(cur.cursorId());
-                    }
-=======
                     else
                         jdbcRes = new JdbcResultInfo(false, (Long)((List<?>)qryCur.getAll().get(0)).get(0),
                             -1);
->>>>>>> 3c630d25
 
                     jdbcResults.add(jdbcRes);
                 }
 
-                return new JdbcResponse(new JdbcQueryExecuteMultipleStatementsResult(req.requestId(), jdbcResults, items, last),
-                    req.requestId());
+                return new JdbcResponse(new JdbcQueryExecuteMultipleStatementsResult(jdbcResults, items, last));
             }
         }
         catch (Exception e) {
             // Trying to close all cursors of current request.
-<<<<<<< HEAD
-            for (Iterator<Map.Entry<Long, JdbcCursor>> it = jdbcCursors.entrySet().iterator(); it.hasNext(); ) {
-                Map.Entry<Long, JdbcCursor> entry = it.next();
-
-                JdbcCursor cursor = entry.getValue();
-
-                if (cursor.requestId() == req.requestId()) {
-                    try {
-                        cursor.close();
-                    }
-                    catch (Exception currClosingException) {
-                        U.error(log, "Failed to close cursor [reqId=" + req.requestId() +
-                            ", cursor=" + cursor + ']', e);
-                    }
-                    it.remove();
-                }
-            }
-=======
             clearCursors(req.requestId());
->>>>>>> 3c630d25
 
             unregisterReq = true;
 
             U.error(log, "Failed to execute SQL query [reqId=" + req.requestId() + ", req=" + req + ']', e);
 
             if (X.cause(e, QueryCancelledException.class) != null)
-<<<<<<< HEAD
-                return exceptionToResult(new QueryCancelledException(), req.requestId());
-            else
-                return exceptionToResult(e, req.requestId());
-        }
-        finally {
-            if (isCancellationSupported()) {
-                lock.unlock();
-
-                if (unregisterReq)
-                    unregisterRequest(req.requestId());
-            }
-=======
                 return exceptionToResult(new QueryCancelledException());
             else
                 return exceptionToResult(e);
         }
         finally {
             cleanupQueryCancellationMeta(unregisterReq, req.requestId());
->>>>>>> 3c630d25
         }
     }
 
@@ -796,27 +668,6 @@
      * @return Response.
      */
     private JdbcResponse closeQuery(JdbcQueryCloseRequest req) {
-<<<<<<< HEAD
-        Lock lock = null;
-
-        if (isCancellationSupported()) {
-            synchronized (reqMux) {
-                if (!reqRegister.containsKey(req.initialReqId()))
-                    return null;
-
-                lock = reqRegister.get(req.initialReqId()).lockHook();
-
-                lock.lock();
-            }
-        }
-
-        try {
-            JdbcCursor cur = jdbcCursors.remove(req.cursorId());
-
-            if (cur == null)
-                return new JdbcResponse(IgniteQueryErrorCode.UNKNOWN,
-                    "Failed to find query cursor with ID: " + req.cursorId(), req.requestId());
-=======
         JdbcCursor cur = jdbcCursors.get(req.cursorId());
 
         if (prepareQueryCancellationMeta(cur))
@@ -828,26 +679,16 @@
             if (cur == null)
                 return new JdbcResponse(IgniteQueryErrorCode.UNKNOWN,
                     "Failed to find query cursor with ID: " + req.cursorId());
->>>>>>> 3c630d25
 
             cur.close();
 
-            return new JdbcResponse(null, req.requestId());
+            return new JdbcResponse(null);
         }
         catch (Exception e) {
             jdbcCursors.remove(req.cursorId());
 
             U.error(log, "Failed to close SQL query [reqId=" + req.requestId() + ", req=" + req + ']', e);
 
-<<<<<<< HEAD
-            return exceptionToResult(e, req.requestId());
-        }
-        finally {
-            if (isCancellationSupported()) {
-                lock.unlock();
-
-                tryUnregisterRequest(req.initialReqId());
-=======
             if (X.cause(e, QueryCancelledException.class) != null)
                 return new JdbcResponse(null);
             else
@@ -878,7 +719,6 @@
 
                 if (clearCursors)
                     clearCursors(cur.requestId());
->>>>>>> 3c630d25
             }
         }
     }
@@ -890,45 +730,21 @@
      * @return Response.
      */
     private JdbcResponse fetchQuery(JdbcQueryFetchRequest req) {
-<<<<<<< HEAD
-        Lock lock = null;
-
-        boolean unregisterReq = false;
-
-        if (isCancellationSupported()) {
-            synchronized (reqMux) {
-                if (!reqRegister.containsKey(req.initialReqId()))
-                    return null;
-
-                lock = reqRegister.get(req.initialReqId()).lockHook();
-
-                lock.lock();
-            }
-        }
-
-        try {
-            JdbcQueryCursor cur = (JdbcQueryCursor) jdbcCursors.get(req.cursorId());
-=======
         JdbcQueryCursor cur = (JdbcQueryCursor)jdbcCursors.get(req.cursorId());
 
         if (prepareQueryCancellationMeta(cur))
             return null;
 
         boolean unregisterReq = false;
->>>>>>> 3c630d25
 
         try {
             if (cur == null)
                 return new JdbcResponse(IgniteQueryErrorCode.UNKNOWN,
-<<<<<<< HEAD
-                    "Failed to find query cursor with ID: " + req.cursorId(), req.requestId());
-=======
                     "Failed to find query cursor with ID: " + req.cursorId());
->>>>>>> 3c630d25
 
             if (req.pageSize() <= 0)
                 return new JdbcResponse(IgniteQueryErrorCode.UNKNOWN,
-                    "Invalid fetch size : [fetchSize=" + req.pageSize() + ']', req.requestId());
+                    "Invalid fetch size : [fetchSize=" + req.pageSize() + ']');
 
             cur.pageSize(req.pageSize());
 
@@ -942,32 +758,18 @@
                 cur.close();
             }
 
-            return new JdbcResponse(res, req.requestId());
+            return new JdbcResponse(res);
         }
         catch (Exception e) {
             U.error(log, "Failed to fetch SQL query result [reqId=" + req.requestId() + ", req=" + req + ']', e);
 
             if (X.cause(e, QueryCancelledException.class) != null)
-<<<<<<< HEAD
-                return exceptionToResult(new QueryCancelledException(), req.requestId());
-            else
-                return exceptionToResult(e, req.requestId());
-        }
-        finally {
-            if (isCancellationSupported()) {
-                lock.unlock();
-
-                if (unregisterReq)
-                    unregisterRequest(req.initialReqId());
-            }
-=======
                 return exceptionToResult(new QueryCancelledException());
             else
                 return exceptionToResult(e);
         }
         finally {
             cleanupQueryCancellationMeta(unregisterReq, cur.requestId());
->>>>>>> 3c630d25
         }
     }
 
@@ -976,51 +778,25 @@
      * @return Response.
      */
     private JdbcResponse getQueryMeta(JdbcQueryMetadataRequest req) {
-<<<<<<< HEAD
-        Lock lock = null;
-
-        if (isCancellationSupported()) {
-            synchronized (reqMux) {
-                if (!reqRegister.containsKey(req.initialReqId()))
-                    return null;
-
-                lock = reqRegister.get(req.initialReqId()).lockHook();
-
-                lock.lock();
-            }
-        }
-
-        try {
-            JdbcQueryCursor cur = (JdbcQueryCursor) jdbcCursors.get(req.cursorId());
-=======
         JdbcQueryCursor cur = (JdbcQueryCursor)jdbcCursors.get(req.cursorId());
 
         if (prepareQueryCancellationMeta(cur))
             return null;
->>>>>>> 3c630d25
 
         try {
             if (cur == null)
                 return new JdbcResponse(IgniteQueryErrorCode.UNKNOWN,
-<<<<<<< HEAD
-                    "Failed to find query cursor with ID: " + req.cursorId(), req.requestId());
-=======
                     "Failed to find query cursor with ID: " + req.cursorId());
->>>>>>> 3c630d25
 
             JdbcQueryMetadataResult res = new JdbcQueryMetadataResult(req.cursorId(),
                 cur.meta());
 
-            return new JdbcResponse(res, req.requestId());
+            return new JdbcResponse(res);
         }
         catch (Exception e) {
             U.error(log, "Failed to fetch SQL query result [reqId=" + req.requestId() + ", req=" + req + ']', e);
 
-            return exceptionToResult(e, req.requestId());
-        }
-        finally {
-            if(isCancellationSupported())
-                lock.unlock();
+            return exceptionToResult(e);
         }
         finally {
             cleanupQueryCancellationMeta(false, cur.requestId());
@@ -1034,22 +810,18 @@
     private ClientListenerResponse executeBatch(JdbcBatchExecuteRequest req) {
         GridQueryCancel cancel = null;
 
-<<<<<<< HEAD
-        Lock lock = null;
-
         if (isCancellationSupported()) {
             synchronized (reqMux) {
-                if (!reqRegister.containsKey(req.requestId()))
+                JdbcQueryDescriptor desc = reqRegister.get(req.requestId());
+
+                // Query was already cancelled and unregisterd.
+                if (desc == null)
                     return null;
 
-                cancel = new GridQueryCancel();
-
-                lock = new ReentrantLock();
-
-                reqRegister.put(req.requestId(), new JdbcQueryDescriptor(cancel, lock));
-            }
-
-            lock.lock();
+                cancel = desc.cancelHook();
+
+                desc.incrementUsageCount();
+            }
         }
 
         try {
@@ -1070,7 +842,7 @@
             for (JdbcQuery q : req.queries()) {
                 if (q.sql() != null) { // If we have a new query string in the batch,
                     if (qry != null) // then execute the previous sub-batch and create a new SqlFieldsQueryEx.
-                        executeBatchedQuery(req.requestId(), qry, updCntsAcc, firstErr, cancel);
+                        executeBatchedQuery(qry, updCntsAcc, firstErr, cancel);
 
                     qry = new SqlFieldsQueryEx(q.sql(), false);
 
@@ -1085,66 +857,13 @@
                     qry.setSchema(schemaName);
                 }
 
-=======
-        if (isCancellationSupported()) {
-            synchronized (reqMux) {
-                JdbcQueryDescriptor desc = reqRegister.get(req.requestId());
-
-                // Query was already cancelled and unregisterd.
-                if (desc == null)
-                    return null;
-
-                cancel = desc.cancelHook();
-
-                desc.incrementUsageCount();
-            }
-        }
-
-        try {
-            String schemaName = req.schemaName();
-
-            if (F.isEmpty(schemaName))
-                schemaName = QueryUtils.DFLT_SCHEMA;
-
-            int qryCnt = req.queries().size();
-
-            List<Integer> updCntsAcc = new ArrayList<>(qryCnt);
-
-            // Send back only the first error. Others will be written to the log.
-            IgniteBiTuple<Integer, String> firstErr = new IgniteBiTuple<>();
-
-            SqlFieldsQueryEx qry = null;
-
-            for (JdbcQuery q : req.queries()) {
-                if (q.sql() != null) { // If we have a new query string in the batch,
-                    if (qry != null) // then execute the previous sub-batch and create a new SqlFieldsQueryEx.
-                        executeBatchedQuery(qry, updCntsAcc, firstErr, cancel);
-
-                    qry = new SqlFieldsQueryEx(q.sql(), false);
-
-                    qry.setDistributedJoins(cliCtx.isDistributedJoins());
-                    qry.setEnforceJoinOrder(cliCtx.isEnforceJoinOrder());
-                    qry.setCollocated(cliCtx.isCollocated());
-                    qry.setReplicatedOnly(cliCtx.isReplicatedOnly());
-                    qry.setLazy(cliCtx.isLazy());
-                    qry.setNestedTxMode(nestedTxMode);
-                    qry.setAutoCommit(req.autoCommit());
-
-                    qry.setSchema(schemaName);
-                }
-
->>>>>>> 3c630d25
                 assert qry != null;
 
                 qry.addBatchedArgs(q.args());
             }
 
             if (qry != null)
-<<<<<<< HEAD
-                executeBatchedQuery(req.requestId(), qry, updCntsAcc, firstErr, cancel);
-=======
                 executeBatchedQuery(qry, updCntsAcc, firstErr, cancel);
->>>>>>> 3c630d25
 
             if (req.isLastStreamBatch())
                 cliCtx.disableStreaming();
@@ -1152,23 +871,6 @@
             int updCnts[] = U.toIntArray(updCntsAcc);
 
             if (firstErr.isEmpty())
-<<<<<<< HEAD
-                return new JdbcResponse(new JdbcBatchExecuteResult(updCnts, ClientListenerResponse.STATUS_SUCCESS, null),
-                    req.requestId());
-            else
-                return new JdbcResponse(new JdbcBatchExecuteResult(updCnts, firstErr.getKey(), firstErr.getValue()),
-                    req.requestId());
-        }
-        catch (QueryCancelledException e){
-            return exceptionToResult(e, req.requestId());
-        }
-        finally {
-            if (isCancellationSupported()) {
-                lock.unlock();
-
-                unregisterRequest(req.requestId());
-            }
-=======
                 return new JdbcResponse(new JdbcBatchExecuteResult(updCnts, ClientListenerResponse.STATUS_SUCCESS,
                     null));
             else
@@ -1179,14 +881,12 @@
         }
         finally {
             cleanupQueryCancellationMeta(true, req.requestId());
->>>>>>> 3c630d25
         }
     }
 
     /**
      * Executes query and updates result counters.
      *
-     * @param reqId Request ID.
      * @param qry Query.
      * @param updCntsAcc Per query rows updates counter.
      * @param firstErr First error data - code and message.
@@ -1194,15 +894,8 @@
      * @throws QueryCancelledException If query was cancelled during execution.
      */
     @SuppressWarnings({"ForLoopReplaceableByForEach", "unchecked"})
-<<<<<<< HEAD
-    private void executeBatchedQuery(long reqId,  SqlFieldsQueryEx qry, List<Integer> updCntsAcc,
-        IgniteBiTuple<Integer, String> firstErr, GridQueryCancel cancel) throws QueryCancelledException {
-        List<FieldsQueryCursor<List<?>>> qryRes = null;
-
-=======
     private void executeBatchedQuery(SqlFieldsQueryEx qry, List<Integer> updCntsAcc,
         IgniteBiTuple<Integer, String> firstErr, GridQueryCancel cancel) throws QueryCancelledException {
->>>>>>> 3c630d25
         try {
             if (cliCtx.isStream()) {
                 List<Long> cnt = ctx.query().streamBatchedUpdateQuery(qry.getSchema(), cliCtx, qry.getSql(),
@@ -1214,11 +907,7 @@
                 return;
             }
 
-<<<<<<< HEAD
-           qryRes = ctx.query().querySqlFields(null, qry, cliCtx, true, true, cancel);
-=======
             List<FieldsQueryCursor<List<?>>> qryRes = ctx.query().querySqlFields(null, qry, cliCtx, true, true, cancel);
->>>>>>> 3c630d25
 
             for (FieldsQueryCursor<List<?>> cur : qryRes) {
                 if (cur instanceof BulkLoadContextCursor)
@@ -1226,10 +915,6 @@
 
                 assert !((QueryCursorImpl)cur).isQuery();
 
-                JdbcQueryCursor batchQryCur = new JdbcQueryCursor(0, 0, (QueryCursorImpl)cur, reqId);
-
-                jdbcCursors.put(batchQryCur.cursorId(), batchQryCur);
-
                 Iterator<List<?>> it = cur.iterator();
 
                 if (it.hasNext()) {
@@ -1237,9 +922,6 @@
 
                     updCntsAcc.add(val);
                 }
-                cur.close();
-
-                jdbcCursors.remove(batchQryCur.cursorId());
             }
         }
         catch (Exception e) {
@@ -1247,16 +929,6 @@
 
             String msg;
 
-<<<<<<< HEAD
-            assert qryRes != null;
-
-            // Close all cursors of given batched query.
-            for (FieldsQueryCursor<List<?>> cur : qryRes) {
-                cur.close();
-            }
-
-=======
->>>>>>> 3c630d25
             if (X.cause(e, QueryCancelledException.class) != null)
                 throw new QueryCancelledException();
             else if (e instanceof IgniteSQLException) {
@@ -1322,12 +994,12 @@
 
             JdbcMetaTablesResult res = new JdbcMetaTablesResult(meta);
 
-            return new JdbcResponse(res, req.requestId());
+            return new JdbcResponse(res);
         }
         catch (Exception e) {
             U.error(log, "Failed to get tables metadata [reqId=" + req.requestId() + ", req=" + req + ']', e);
 
-            return exceptionToResult(e, req.requestId());
+            return exceptionToResult(e);
         }
     }
 
@@ -1397,12 +1069,12 @@
             else
                 res = new JdbcMetaColumnsResult(meta);
 
-            return new JdbcResponse(res, req.requestId());
+            return new JdbcResponse(res);
         }
         catch (Exception e) {
             U.error(log, "Failed to get columns metadata [reqId=" + req.requestId() + ", req=" + req + ']', e);
 
-            return exceptionToResult(e, req.requestId());
+            return exceptionToResult(e);
         }
     }
 
@@ -1427,12 +1099,12 @@
                 }
             }
 
-            return new JdbcResponse(new JdbcMetaIndexesResult(meta), req.requestId());
+            return new JdbcResponse(new JdbcMetaIndexesResult(meta));
         }
         catch (Exception e) {
             U.error(log, "Failed to get parameters metadata [reqId=" + req.requestId() + ", req=" + req + ']', e);
 
-            return exceptionToResult(e, req.requestId());
+            return exceptionToResult(e);
         }
     }
 
@@ -1454,12 +1126,12 @@
 
             JdbcMetaParamsResult res = new JdbcMetaParamsResult(meta);
 
-            return new JdbcResponse(res, req.requestId());
+            return new JdbcResponse(res);
         }
         catch (Exception e) {
             U.error(log, "Failed to get parameters metadata [reqId=" + req.requestId() + ", req=" + req + ']', e);
 
-            return exceptionToResult(e, req.requestId());
+            return exceptionToResult(e);
         }
     }
 
@@ -1502,12 +1174,12 @@
                 }
             }
 
-            return new JdbcResponse(new JdbcMetaPrimaryKeysResult(meta), req.requestId());
+            return new JdbcResponse(new JdbcMetaPrimaryKeysResult(meta));
         }
         catch (Exception e) {
             U.error(log, "Failed to get parameters metadata [reqId=" + req.requestId() + ", req=" + req + ']', e);
 
-            return exceptionToResult(e, req.requestId());
+            return exceptionToResult(e);
         }
     }
 
@@ -1528,12 +1200,12 @@
                 }
             }
 
-            return new JdbcResponse(new JdbcMetaSchemasResult(schemas), req.requestId());
+            return new JdbcResponse(new JdbcMetaSchemasResult(schemas));
         }
         catch (Exception e) {
             U.error(log, "Failed to get schemas metadata [reqId=" + req.requestId() + ", req=" + req + ']', e);
 
-            return exceptionToResult(e, req.requestId());
+            return exceptionToResult(e);
         }
     }
 
@@ -1556,21 +1228,13 @@
      * @param e Exception to convert.
      * @return resulting {@link JdbcResponse}.
      */
-<<<<<<< HEAD
-    private JdbcResponse exceptionToResult(Exception e, long reqId) {
-        if (e instanceof QueryCancelledException )
-            return new JdbcResponse(IgniteQueryErrorCode.QUERY_CANCELED, e.getMessage(), reqId);
-        if (e instanceof IgniteSQLException)
-            return new JdbcResponse(((IgniteSQLException) e).statusCode(), e.getMessage(), reqId);
-=======
     private JdbcResponse exceptionToResult(Exception e) {
         if (e instanceof QueryCancelledException)
             return new JdbcResponse(IgniteQueryErrorCode.QUERY_CANCELED, e.getMessage());
         if (e instanceof IgniteSQLException)
             return new JdbcResponse(((IgniteSQLException)e).statusCode(), e.getMessage());
->>>>>>> 3c630d25
         else
-            return new JdbcResponse(IgniteQueryErrorCode.UNKNOWN, e.getMessage(), reqId);
+            return new JdbcResponse(IgniteQueryErrorCode.UNKNOWN, e.getMessage());
     }
 
     /**
@@ -1618,55 +1282,6 @@
      * @return <code>QueryCancelledException</code> wrapped with <code>JdbcResponse</code>
      */
     private JdbcResponse cancelQuery(JdbcQueryCancelRequest req) {
-<<<<<<< HEAD
-        boolean eFound = false;
-
-        Lock lock;
-
-        synchronized (reqMux) {
-            // Query already executed.
-            if (!reqRegister.containsKey(req.requestIdToBeCancelled()))
-                return null;
-
-            JdbcQueryDescriptor qryDesc = reqRegister.remove(req.requestIdToBeCancelled());
-
-            qryDesc.cancelHook().cancel();
-
-            lock = qryDesc.lockHook();
-
-            lock.lock();
-        }
-
-        try {
-            for (Iterator<Map.Entry<Long, JdbcCursor>> it = jdbcCursors.entrySet().iterator(); it.hasNext();) {
-                Map.Entry<Long, JdbcCursor> entry = it.next();
-
-                JdbcCursor cursor = entry.getValue();
-
-                if (cursor.requestId() == req.requestIdToBeCancelled()) {
-                    try {
-                        cursor.close();
-                    }
-                    catch (Exception e) {
-                        U.error(log, "Failed to close cursor [reqId=" + req.requestId() +
-                            ", cursor=" + cursor + ']', e);
-
-                        eFound = true;
-                    }
-                    it.remove();
-                }
-            }
-
-            if (eFound)
-                return new JdbcResponse(IgniteQueryErrorCode.UNKNOWN,
-                    "Failed to cancel request [reqId=" + req.requestIdToBeCancelled() + ']', req.requestId());
-            else
-                return exceptionToResult(new QueryCancelledException(), req.requestIdToBeCancelled());
-        }
-        finally {
-            lock.unlock();
-        }
-=======
         boolean clearCursors = false;
 
         GridQueryCancel cancelHook;
@@ -1703,7 +1318,6 @@
             clearCursors(req.requestIdToBeCancelled());
 
         return null;
->>>>>>> 3c630d25
     }
 
     /**
@@ -1721,41 +1335,6 @@
      * @param reqId Reuest to unregist.
      */
     private void tryUnregisterRequest(long reqId) {
-<<<<<<< HEAD
-        Lock lock;
-
-        boolean unregisterReq = true;
-
-        synchronized (reqMux) {
-            JdbcQueryDescriptor qryDesc = reqRegister.get(reqId);
-
-            if (qryDesc == null)
-                return;
-            else {
-                lock = qryDesc.lockHook();
-
-                lock.lock();
-            }
-        }
-
-        try {
-            for (JdbcCursor cursor : jdbcCursors.values()) {
-                if (cursor.requestId() == reqId) {
-                    unregisterReq = false;
-
-                    break;
-                }
-            }
-        }
-        finally {
-            if (isCancellationSupported()) {
-                lock.unlock();
-
-                if (unregisterReq)
-                    unregisterRequest(reqId);
-            }
-        }
-=======
         assert isCancellationSupported();
 
         boolean unregisterReq = true;
@@ -1852,6 +1431,5 @@
             if (clearCursors)
                 clearCursors(reqId);
         }
->>>>>>> 3c630d25
     }
 }