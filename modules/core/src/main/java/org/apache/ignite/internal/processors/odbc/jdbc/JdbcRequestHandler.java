--- conflicted
+++ resolved
@@ -333,12 +333,8 @@
                     if (qryCur.isQuery()) {
                         jdbcRes = new JdbcResultInfo(true, -1, qryId);
 
-<<<<<<< HEAD
-                        JdbcQueryCursor cur = new JdbcQueryCursor(qryId, req.pageSize(), req.maxRows(), (QueryCursorImpl)qryCur);
-=======
                         JdbcQueryCursor cur = new JdbcQueryCursor(qryId, req.pageSize(), req.maxRows(),
                             (QueryCursorImpl)qryCur);
->>>>>>> b67c3564
 
                         qryCursors.put(qryId, cur);
 
