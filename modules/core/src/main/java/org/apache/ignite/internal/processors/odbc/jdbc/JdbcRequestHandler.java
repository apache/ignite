--- conflicted
+++ resolved
@@ -22,14 +22,12 @@
 import java.sql.Statement;
 import java.util.ArrayList;
 import java.util.Collection;
-<<<<<<< HEAD
-=======
 import java.util.Collections;
 import java.util.HashMap;
 import java.util.HashSet;
->>>>>>> e59ecc22
 import java.util.Iterator;
 import java.util.List;
+import java.util.Map;
 import java.util.PriorityQueue;
 import java.util.SortedSet;
 import java.util.concurrent.ConcurrentHashMap;
@@ -55,15 +53,12 @@
 import org.apache.ignite.internal.processors.odbc.ClientListenerRequestHandler;
 import org.apache.ignite.internal.processors.odbc.ClientListenerResponse;
 import org.apache.ignite.internal.processors.odbc.ClientListenerResponseSender;
-<<<<<<< HEAD
-=======
 import org.apache.ignite.internal.processors.odbc.SqlListenerUtils;
 import org.apache.ignite.internal.processors.odbc.odbc.OdbcQueryGetColumnsMetaRequest;
 import org.apache.ignite.internal.processors.query.GridQueryCancel;
 import org.apache.ignite.internal.processors.query.GridQueryIndexDescriptor;
 import org.apache.ignite.internal.processors.query.GridQueryProperty;
 import org.apache.ignite.internal.processors.query.GridQueryTypeDescriptor;
->>>>>>> e59ecc22
 import org.apache.ignite.internal.processors.query.IgniteSQLException;
 import org.apache.ignite.internal.processors.query.NestedTxMode;
 import org.apache.ignite.internal.processors.query.QueryUtils;
@@ -152,13 +147,11 @@
     /** Authentication context */
     private AuthorizationContext actx;
 
-<<<<<<< HEAD
     /** Facade that hides transformations internal cache api entities -> jdbc metadata. */
     private final JdbcMetadataInfo meta;
-=======
+
     /** Register that keeps non-cancelled requests. */
     private Map<Long, JdbcQueryDescriptor> reqRegister = new HashMap<>();
->>>>>>> e59ecc22
 
     /**
      * Constructor.
@@ -1088,32 +1081,7 @@
         try {
             Collection<JdbcPrimaryKeyMeta> pkMeta = meta.getPrimaryKeys(req.schemaName(), req.tableName());
 
-<<<<<<< HEAD
             return new JdbcResponse(new JdbcMetaPrimaryKeysResult(pkMeta));
-=======
-                    for (String field : table.fields().keySet()) {
-                        if (table.property(field).key())
-                            fields.add(field);
-                    }
-
-                    final String keyName = table.keyFieldName() == null ?
-                        "PK_" + table.schemaName() + "_" + table.tableName() :
-                        table.keyFieldName();
-
-                    if (fields.isEmpty()) {
-                        String keyColName =
-                            table.keyFieldName() == null ? QueryUtils.KEY_FIELD_NAME : table.keyFieldName();
-
-                        meta.add(new JdbcPrimaryKeyMeta(table.schemaName(), table.tableName(), keyName,
-                            Collections.singletonList(keyColName)));
-                    }
-                    else
-                        meta.add(new JdbcPrimaryKeyMeta(table.schemaName(), table.tableName(), keyName, fields));
-                }
-            }
-
-            return new JdbcResponse(new JdbcMetaPrimaryKeysResult(meta));
->>>>>>> e59ecc22
         }
         catch (Exception e) {
             U.error(log, "Failed to get parameters metadata [reqId=" + req.requestId() + ", req=" + req + ']', e);
