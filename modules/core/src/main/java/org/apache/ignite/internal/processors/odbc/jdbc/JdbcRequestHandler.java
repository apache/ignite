/*
 * Licensed to the Apache Software Foundation (ASF) under one or more
 * contributor license agreements.  See the NOTICE file distributed with
 * this work for additional information regarding copyright ownership.
 * The ASF licenses this file to You under the Apache License, Version 2.0
 * (the "License"); you may not use this file except in compliance with
 * the License.  You may obtain a copy of the License at
 *
 *      http://www.apache.org/licenses/LICENSE-2.0
 *
 * Unless required by applicable law or agreed to in writing, software
 * distributed under the License is distributed on an "AS IS" BASIS,
 * WITHOUT WARRANTIES OR CONDITIONS OF ANY KIND, either express or implied.
 * See the License for the specific language governing permissions and
 * limitations under the License.
 */

package org.apache.ignite.internal.processors.odbc.jdbc;

import java.sql.BatchUpdateException;
import java.sql.Statement;
import java.util.ArrayList;
import java.util.Collection;
import java.util.HashMap;
import java.util.Iterator;
import java.util.List;
import java.util.Map;
import java.util.PriorityQueue;
import java.util.SortedSet;
import java.util.concurrent.ConcurrentHashMap;
import javax.cache.configuration.Factory;
import org.apache.ignite.IgniteCheckedException;
import org.apache.ignite.IgniteLogger;
import org.apache.ignite.cache.query.BulkLoadContextCursor;
import org.apache.ignite.cache.query.FieldsQueryCursor;
import org.apache.ignite.cache.query.QueryCancelledException;
import org.apache.ignite.internal.GridKernalContext;
import org.apache.ignite.internal.IgniteInterruptedCheckedException;
import org.apache.ignite.internal.IgniteVersionUtils;
import org.apache.ignite.internal.binary.BinaryWriterExImpl;
import org.apache.ignite.internal.processors.authentication.AuthorizationContext;
import org.apache.ignite.internal.processors.bulkload.BulkLoadAckClientParameters;
import org.apache.ignite.internal.processors.bulkload.BulkLoadProcessor;
import org.apache.ignite.internal.processors.cache.QueryCursorImpl;
import org.apache.ignite.internal.processors.cache.mvcc.MvccUtils;
import org.apache.ignite.internal.processors.cache.query.IgniteQueryErrorCode;
import org.apache.ignite.internal.processors.cache.query.SqlFieldsQueryEx;
import org.apache.ignite.internal.processors.odbc.ClientListenerProtocolVersion;
import org.apache.ignite.internal.processors.odbc.ClientListenerRequest;
import org.apache.ignite.internal.processors.odbc.ClientListenerRequestHandler;
import org.apache.ignite.internal.processors.odbc.ClientListenerResponse;
import org.apache.ignite.internal.processors.odbc.ClientListenerResponseSender;
import org.apache.ignite.internal.processors.query.GridQueryCancel;
import org.apache.ignite.internal.processors.query.IgniteSQLException;
import org.apache.ignite.internal.processors.query.NestedTxMode;
import org.apache.ignite.internal.processors.query.QueryUtils;
import org.apache.ignite.internal.processors.query.SqlClientContext;
import org.apache.ignite.internal.util.GridSpinBusyLock;
import org.apache.ignite.internal.util.future.GridFutureAdapter;
import org.apache.ignite.internal.util.typedef.F;
import org.apache.ignite.internal.util.typedef.X;
import org.apache.ignite.internal.util.typedef.internal.S;
import org.apache.ignite.internal.util.typedef.internal.U;
import org.apache.ignite.internal.util.worker.GridWorker;
import org.apache.ignite.lang.IgniteBiTuple;
import org.apache.ignite.transactions.TransactionMixedModeException;
import org.apache.ignite.transactions.TransactionAlreadyCompletedException;
import org.apache.ignite.transactions.TransactionDuplicateKeyException;
import org.apache.ignite.transactions.TransactionSerializationException;
import org.apache.ignite.transactions.TransactionUnsupportedConcurrencyException;
import org.jetbrains.annotations.Nullable;

import static org.apache.ignite.internal.processors.odbc.jdbc.JdbcBulkLoadBatchRequest.CMD_CONTINUE;
import static org.apache.ignite.internal.processors.odbc.jdbc.JdbcBulkLoadBatchRequest.CMD_FINISHED_EOF;
import static org.apache.ignite.internal.processors.odbc.jdbc.JdbcBulkLoadBatchRequest.CMD_FINISHED_ERROR;
import static org.apache.ignite.internal.processors.odbc.jdbc.JdbcConnectionContext.VER_2_3_0;
import static org.apache.ignite.internal.processors.odbc.jdbc.JdbcConnectionContext.VER_2_4_0;
import static org.apache.ignite.internal.processors.odbc.jdbc.JdbcConnectionContext.VER_2_7_0;
import static org.apache.ignite.internal.processors.odbc.jdbc.JdbcConnectionContext.VER_2_8_0;
import static org.apache.ignite.internal.processors.odbc.jdbc.JdbcRequest.BATCH_EXEC;
import static org.apache.ignite.internal.processors.odbc.jdbc.JdbcRequest.BATCH_EXEC_ORDERED;
import static org.apache.ignite.internal.processors.odbc.jdbc.JdbcRequest.BULK_LOAD_BATCH;
import static org.apache.ignite.internal.processors.odbc.jdbc.JdbcRequest.META_COLUMNS;
import static org.apache.ignite.internal.processors.odbc.jdbc.JdbcRequest.META_INDEXES;
import static org.apache.ignite.internal.processors.odbc.jdbc.JdbcRequest.META_PARAMS;
import static org.apache.ignite.internal.processors.odbc.jdbc.JdbcRequest.META_PRIMARY_KEYS;
import static org.apache.ignite.internal.processors.odbc.jdbc.JdbcRequest.META_SCHEMAS;
import static org.apache.ignite.internal.processors.odbc.jdbc.JdbcRequest.META_TABLES;
import static org.apache.ignite.internal.processors.odbc.jdbc.JdbcRequest.QRY_CANCEL;
import static org.apache.ignite.internal.processors.odbc.jdbc.JdbcRequest.QRY_CLOSE;
import static org.apache.ignite.internal.processors.odbc.jdbc.JdbcRequest.QRY_EXEC;
import static org.apache.ignite.internal.processors.odbc.jdbc.JdbcRequest.QRY_FETCH;
import static org.apache.ignite.internal.processors.odbc.jdbc.JdbcRequest.QRY_META;

/**
 * JDBC request handler.
 */
public class JdbcRequestHandler implements ClientListenerRequestHandler {
    /** Jdbc query cancelled response. */
    private static final JdbcResponse JDBC_QUERY_CANCELLED_RESPONSE =
        new JdbcResponse(IgniteQueryErrorCode.QUERY_CANCELED, QueryCancelledException.ERR_MSG);

    /** Kernel context. */
    private final GridKernalContext ctx;

    /** Client context. */
    private final SqlClientContext cliCtx;

    /** Logger. */
    private final IgniteLogger log;

    /** Busy lock. */
    private final GridSpinBusyLock busyLock;

    /** Worker. */
    private final JdbcRequestHandlerWorker worker;

    /** Maximum allowed cursors. */
    private final int maxCursors;

    /** Current JDBC cursors. */
    private final ConcurrentHashMap<Long, JdbcCursor> jdbcCursors = new ConcurrentHashMap<>();

    /** Ordered batches queue. */
    private final PriorityQueue<JdbcOrderedBatchExecuteRequest> orderedBatchesQueue = new PriorityQueue<>();

    /** Ordered batches mutex. */
    private final Object orderedBatchesMux = new Object();

    /** Request mutex. */
    private final Object reqMux = new Object();

    /** Response sender. */
    private final ClientListenerResponseSender sender;

    /** Automatic close of cursors. */
    private final boolean autoCloseCursors;

    /** Nested transactions handling mode. */
    private final NestedTxMode nestedTxMode;

    /** Protocol version. */
    private final ClientListenerProtocolVersion protocolVer;

    /** Authentication context */
    private AuthorizationContext actx;

    /** Facade that hides transformations internal cache api entities -> jdbc metadata. */
    private final JdbcMetadataInfo meta;

    /** Register that keeps non-cancelled requests. */
    private Map<Long, JdbcQueryDescriptor> reqRegister = new HashMap<>();

    /**
     * Constructor.
     * @param ctx Context.
     * @param busyLock Shutdown latch.
     * @param sender Results sender.
     * @param maxCursors Maximum allowed cursors.
     * @param distributedJoins Distributed joins flag.
     * @param enforceJoinOrder Enforce join order flag.
     * @param collocated Collocated flag.
     * @param replicatedOnly Replicated only flag.
     * @param autoCloseCursors Flag to automatically close server cursors.
     * @param lazy Lazy query execution flag.
     * @param skipReducerOnUpdate Skip reducer on update flag.
     * @param dataPageScanEnabled Enable scan data page mode.
     * @param updateBatchSize Size of internal batch for DML queries.
     * @param actx Authentication context.
     * @param protocolVer Protocol version.
     */
    public JdbcRequestHandler(
        GridKernalContext ctx,
        GridSpinBusyLock busyLock,
        ClientListenerResponseSender sender,
        int maxCursors,
        boolean distributedJoins,
        boolean enforceJoinOrder,
        boolean collocated,
        boolean replicatedOnly,
        boolean autoCloseCursors,
        boolean lazy,
        boolean skipReducerOnUpdate,
        NestedTxMode nestedTxMode,
        @Nullable Boolean dataPageScanEnabled,
        @Nullable Integer updateBatchSize,
        AuthorizationContext actx,
        ClientListenerProtocolVersion protocolVer
    ) {
        this.ctx = ctx;
        this.sender = sender;

        this.meta = new JdbcMetadataInfo(ctx);

        Factory<GridWorker> orderedFactory = new Factory<GridWorker>() {
            @Override public GridWorker create() {
                return new OrderedBatchWorker();
            }
        };

        this.cliCtx = new SqlClientContext(
            ctx,
            orderedFactory,
            distributedJoins,
            enforceJoinOrder,
            collocated,
            replicatedOnly,
            lazy,
            skipReducerOnUpdate,
            dataPageScanEnabled,
            updateBatchSize
        );

        this.busyLock = busyLock;
        this.maxCursors = maxCursors;
        this.autoCloseCursors = autoCloseCursors;
        this.nestedTxMode = nestedTxMode;
        this.protocolVer = protocolVer;
        this.actx = actx;

        log = ctx.log(getClass());

        // TODO IGNITE-9484 Do not create worker if there is a possibility to unbind TX from threads.
        worker = new JdbcRequestHandlerWorker(ctx.igniteInstanceName(), log, this, ctx);
    }

    /** {@inheritDoc} */
    @Override public ClientListenerResponse handle(ClientListenerRequest req0) {
        assert req0 != null;

        assert req0 instanceof JdbcRequest;

        JdbcRequest req = (JdbcRequest)req0;

        if (!MvccUtils.mvccEnabled(ctx))
            return doHandle(req);
        else {
            GridFutureAdapter<ClientListenerResponse> fut = worker.process(req);

            try {
                return fut.get();
            }
            catch (IgniteCheckedException e) {
                return exceptionToResult(e);
            }
        }
    }

    /** {@inheritDoc} */
    @Override public boolean isCancellationCommand(int cmdId) {
        return cmdId == JdbcRequest.QRY_CANCEL;
    }

    /** {@inheritDoc} */
    @Override public void registerRequest(long reqId, int cmdType) {
        assert reqId != 0;

        synchronized (reqMux) {
            if (isCancellationSupported() && (cmdType == QRY_EXEC || cmdType == BATCH_EXEC))
                reqRegister.put(reqId, new JdbcQueryDescriptor());
        }
    }

    /** {@inheritDoc} */
    @Override public void unregisterRequest(long reqId) {
        assert reqId != 0;

        synchronized (reqMux) {
            if (isCancellationSupported())
                reqRegister.remove(reqId);
        }
    }

    /**
     * Start worker, if it's present.
     */
    void start() {
        if (worker != null)
            worker.start();
    }

    /**
     * Actually handle the request.
     * @param req Request.
     * @return Request handling result.
     */
    ClientListenerResponse doHandle(JdbcRequest req) {
        if (!busyLock.enterBusy())
            return new JdbcResponse(IgniteQueryErrorCode.UNKNOWN,
                "Failed to handle JDBC request because node is stopping.");

        if (actx != null)
            AuthorizationContext.context(actx);

        try {
            switch (req.type()) {
                case QRY_EXEC:
                    return executeQuery((JdbcQueryExecuteRequest)req);

                case QRY_FETCH:
                    return fetchQuery((JdbcQueryFetchRequest)req);

                case QRY_CLOSE:
                    return closeQuery((JdbcQueryCloseRequest)req);

                case QRY_META:
                    return getQueryMeta((JdbcQueryMetadataRequest)req);

                case BATCH_EXEC:
                    return executeBatch((JdbcBatchExecuteRequest)req);

                case BATCH_EXEC_ORDERED:
                    return dispatchBatchOrdered((JdbcOrderedBatchExecuteRequest)req);

                case META_TABLES:
                    return getTablesMeta((JdbcMetaTablesRequest)req);

                case META_COLUMNS:
                    return getColumnsMeta((JdbcMetaColumnsRequest)req);

                case META_INDEXES:
                    return getIndexesMeta((JdbcMetaIndexesRequest)req);

                case META_PARAMS:
                    return getParametersMeta((JdbcMetaParamsRequest)req);

                case META_PRIMARY_KEYS:
                    return getPrimaryKeys((JdbcMetaPrimaryKeysRequest)req);

                case META_SCHEMAS:
                    return getSchemas((JdbcMetaSchemasRequest)req);

                case BULK_LOAD_BATCH:
                    return processBulkLoadFileBatch((JdbcBulkLoadBatchRequest)req);

                case QRY_CANCEL:
                    return cancelQuery((JdbcQueryCancelRequest)req);
            }

            return new JdbcResponse(IgniteQueryErrorCode.UNSUPPORTED_OPERATION,
                "Unsupported JDBC request [req=" + req + ']');
        }
        finally {
            AuthorizationContext.clear();

            busyLock.leaveBusy();
        }
    }

    /**
     * @param req Ordered batch request.
     * @return Response.
     */
    private ClientListenerResponse dispatchBatchOrdered(JdbcOrderedBatchExecuteRequest req) {
        if (!cliCtx.isStreamOrdered())
            executeBatchOrdered(req);
        else {
            synchronized (orderedBatchesMux) {
                orderedBatchesQueue.add(req);

                orderedBatchesMux.notifyAll();
            }
        }

       return null;
    }

    /**
     * @param req Ordered batch request.
     * @return Response.
     */
    private ClientListenerResponse executeBatchOrdered(JdbcOrderedBatchExecuteRequest req) {
        try {
            if (req.isLastStreamBatch())
                cliCtx.waitTotalProcessedOrderedRequests(req.order());

            JdbcResponse resp = (JdbcResponse)executeBatch(req);

            if (resp.response() instanceof JdbcBatchExecuteResult) {
                resp = new JdbcResponse(
                    new JdbcOrderedBatchExecuteResult((JdbcBatchExecuteResult)resp.response(), req.order()));
            }

            sender.send(resp);
        } catch (Exception e) {
            U.error(null, "Error processing file batch", e);

            sender.send(new JdbcResponse(IgniteQueryErrorCode.UNKNOWN, "Server error: " + e));
        }

        cliCtx.orderedRequestProcessed();

        return null;
    }

    /**
     * Processes a file batch sent from client as part of bulk load COPY command.
     *
     * @param req Request object with a batch of a file received from client.
     * @return Response to send to the client.
     */
    private ClientListenerResponse processBulkLoadFileBatch(JdbcBulkLoadBatchRequest req) {
        if (ctx == null)
            return new JdbcResponse(IgniteQueryErrorCode.UNEXPECTED_OPERATION, "Unknown query ID: "
                + req.cursorId() + ". Bulk load session may have been reclaimed due to timeout.");

        JdbcBulkLoadProcessor processor = (JdbcBulkLoadProcessor)jdbcCursors.get(req.cursorId());

        if (!prepareQueryCancellationMeta(processor))
            return JDBC_QUERY_CANCELLED_RESPONSE;

        boolean unregisterReq = false;

        try {
            processor.processBatch(req);

            switch (req.cmd()) {
                case CMD_FINISHED_ERROR:
                case CMD_FINISHED_EOF:
                    jdbcCursors.remove(req.cursorId());

                    processor.close();

                    unregisterReq = true;

                    break;

                case CMD_CONTINUE:
                    break;

                default:
                    throw new IllegalArgumentException();
            }
            return new JdbcResponse(new JdbcQueryExecuteResult(req.cursorId(), processor.updateCnt()));
        }
        catch (Exception e) {
            U.error(null, "Error processing file batch", e);

            if (X.cause(e, QueryCancelledException.class) != null)
                return exceptionToResult(new QueryCancelledException());
            else
                return new JdbcResponse(IgniteQueryErrorCode.UNKNOWN, "Server error: " + e);
        }
        finally {
            cleanupQueryCancellationMeta(unregisterReq, processor.requestId());
        }
    }

    /** {@inheritDoc} */
    @Override public ClientListenerResponse handleException(Exception e, ClientListenerRequest req) {
        return exceptionToResult(e);
    }

    /** {@inheritDoc} */
    @Override public void writeHandshake(BinaryWriterExImpl writer) {
        // Handshake OK.
        writer.writeBoolean(true);

        // Write server version.
        writer.writeByte(IgniteVersionUtils.VER.major());
        writer.writeByte(IgniteVersionUtils.VER.minor());
        writer.writeByte(IgniteVersionUtils.VER.maintenance());
        writer.writeString(IgniteVersionUtils.VER.stage());
        writer.writeLong(IgniteVersionUtils.VER.revisionTimestamp());
        writer.writeByteArray(IgniteVersionUtils.VER.revisionHash());
    }

    /**
     * Called whenever client is disconnected due to correct connection close
     * or due to {@code IOException} during network operations.
     */
    public void onDisconnect() {
        if (worker != null) {
            worker.cancel();

            try {
                worker.join();
            }
            catch (InterruptedException e) {
                // No-op.
            }
        }

        for (JdbcCursor cursor : jdbcCursors.values())
            U.close(cursor, log);

        jdbcCursors.clear();

        synchronized (reqMux) {
            reqRegister.clear();
        }

        U.close(cliCtx, log);
    }

    /**
     * {@link JdbcQueryExecuteRequest} command handler.
     *
     * @param req Execute query request.
     * @return Response.
     */
    @SuppressWarnings("unchecked")
    private JdbcResponse executeQuery(JdbcQueryExecuteRequest req) {
        GridQueryCancel cancel = null;

        boolean unregisterReq = false;

        if (isCancellationSupported()) {
            synchronized (reqMux) {
                JdbcQueryDescriptor desc = reqRegister.get(req.requestId());

                // Query was already cancelled and unregistered.
                if (desc == null)
                    return null;

                cancel = desc.cancelHook();

                desc.incrementUsageCount();
            }
        }

        try {
            int cursorCnt = jdbcCursors.size();

            if (maxCursors > 0 && cursorCnt >= maxCursors)
                return new JdbcResponse(IgniteQueryErrorCode.UNKNOWN, "Too many open cursors (either close other " +
                    "open cursors or increase the limit through " +
                    "ClientConnectorConfiguration.maxOpenCursorsPerConnection) [maximum=" + maxCursors +
                    ", current=" + cursorCnt + ']');

            assert !cliCtx.isStream();

            String sql = req.sqlQuery();

            SqlFieldsQueryEx qry;

            switch (req.expectedStatementType()) {
                case ANY_STATEMENT_TYPE:
                    qry = new SqlFieldsQueryEx(sql, null);

                    break;

                case SELECT_STATEMENT_TYPE:
                    qry = new SqlFieldsQueryEx(sql, true);

                    break;

                default:
                    assert req.expectedStatementType() == JdbcStatementType.UPDATE_STMT_TYPE;

                    qry = new SqlFieldsQueryEx(sql, false);

                    if (cliCtx.isSkipReducerOnUpdate())
                        ((SqlFieldsQueryEx)qry).setSkipReducerOnUpdate(true);
            }

            setupQuery(qry, prepareSchemaName(req.schemaName()));

            qry.setArgs(req.arguments());
            qry.setAutoCommit(req.autoCommit());

<<<<<<< HEAD
            if (cliCtx.dataPageScanEnabled() != null)
                qry.setDataPageScanEnabled(cliCtx.dataPageScanEnabled());

            if (cliCtx.updateBatchSize() != null)
                qry.setUpdateBatchSize(cliCtx.updateBatchSize());

=======
>>>>>>> 1a7e62a8
            if (req.pageSize() <= 0)
                return new JdbcResponse(IgniteQueryErrorCode.UNKNOWN, "Invalid fetch size: " + req.pageSize());

            qry.setPageSize(req.pageSize());

            List<FieldsQueryCursor<List<?>>> results = ctx.query().querySqlFields(null, qry, cliCtx, true,
                protocolVer.compareTo(VER_2_3_0) < 0, cancel);

            FieldsQueryCursor<List<?>> fieldsCur = results.get(0);

            if (fieldsCur instanceof BulkLoadContextCursor) {
                BulkLoadContextCursor blCur = (BulkLoadContextCursor)fieldsCur;

                BulkLoadProcessor blProcessor = blCur.bulkLoadProcessor();
                BulkLoadAckClientParameters clientParams = blCur.clientParams();

                JdbcBulkLoadProcessor processor = new JdbcBulkLoadProcessor(blProcessor, req.requestId());

                jdbcCursors.put(processor.cursorId(), processor);

                // responses for the same query on the client side
                return new JdbcResponse(new JdbcBulkLoadAckResult(processor.cursorId(), clientParams));
            }

            if (results.size() == 1) {
                JdbcQueryCursor cur = new JdbcQueryCursor(req.pageSize(), req.maxRows(),
                    (QueryCursorImpl)fieldsCur, req.requestId());

                jdbcCursors.put(cur.cursorId(), cur);

                cur.openIterator();

                JdbcQueryExecuteResult res;

                if (cur.isQuery())
                    res = new JdbcQueryExecuteResult(cur.cursorId(), cur.fetchRows(), !cur.hasNext());
                else {
                    List<List<Object>> items = cur.fetchRows();

                    assert items != null && items.size() == 1 && items.get(0).size() == 1
                        && items.get(0).get(0) instanceof Long :
                        "Invalid result set for not-SELECT query. [qry=" + sql +
                            ", res=" + S.toString(List.class, items) + ']';

                    res = new JdbcQueryExecuteResult(cur.cursorId(), (Long)items.get(0).get(0));
                }

                if (res.last() && (!res.isQuery() || autoCloseCursors)) {
                    jdbcCursors.remove(cur.cursorId());

                    unregisterReq = true;

                    cur.close();
                }

                return new JdbcResponse(res);
            }
            else {
                List<JdbcResultInfo> jdbcResults = new ArrayList<>(results.size());
                List<List<Object>> items = null;
                boolean last = true;

                for (FieldsQueryCursor<List<?>> c : results) {
                    QueryCursorImpl qryCur = (QueryCursorImpl)c;

                    JdbcResultInfo jdbcRes;

                    if (qryCur.isQuery()) {
                        JdbcQueryCursor cur = new JdbcQueryCursor(req.pageSize(), req.maxRows(), qryCur, req.requestId());

                        jdbcCursors.put(cur.cursorId(), cur);

                        jdbcRes = new JdbcResultInfo(true, -1, cur.cursorId());

                        cur.openIterator();

                        if (items == null) {
                            items = cur.fetchRows();
                            last = cur.hasNext();
                        }
                    }
                    else
                        jdbcRes = new JdbcResultInfo(false, (Long)((List<?>)qryCur.getAll().get(0)).get(0), -1);

                    jdbcResults.add(jdbcRes);
                }

                return new JdbcResponse(new JdbcQueryExecuteMultipleStatementsResult(jdbcResults, items, last));
            }
        }
        catch (Exception e) {
            // Trying to close all cursors of current request.
            clearCursors(req.requestId());

            unregisterReq = true;

            U.error(log, "Failed to execute SQL query [reqId=" + req.requestId() + ", req=" + req + ']', e);

            if (X.cause(e, QueryCancelledException.class) != null)
                return exceptionToResult(new QueryCancelledException());
            else
                return exceptionToResult(e);
        }
        finally {
            cleanupQueryCancellationMeta(unregisterReq, req.requestId());
        }
    }

    /**
     * {@link JdbcQueryCloseRequest} command handler.
     *
     * @param req Execute query request.
     * @return Response.
     */
    private JdbcResponse closeQuery(JdbcQueryCloseRequest req) {
        JdbcCursor cur = jdbcCursors.get(req.cursorId());

        if (!prepareQueryCancellationMeta(cur))
            return new JdbcResponse(null);

        try {
            cur = jdbcCursors.remove(req.cursorId());

            if (cur == null)
                return new JdbcResponse(IgniteQueryErrorCode.UNKNOWN,
                    "Failed to find query cursor with ID: " + req.cursorId());

            cur.close();

            return new JdbcResponse(null);
        }
        catch (Exception e) {
            jdbcCursors.remove(req.cursorId());

            U.error(log, "Failed to close SQL query [reqId=" + req.requestId() + ", req=" + req + ']', e);

            if (X.cause(e, QueryCancelledException.class) != null)
                return new JdbcResponse(null);
            else
                return exceptionToResult(e);
        }
        finally {
            if (isCancellationSupported()) {
                boolean clearCursors = false;

                synchronized (reqMux) {
                    assert cur != null;

                    JdbcQueryDescriptor desc = reqRegister.get(cur.requestId());

                    if (desc != null) {
                        // Query was cancelled during execution.
                        if (desc.isCanceled()) {
                            clearCursors = true;

                            unregisterRequest(req.requestId());
                        }
                        else {
                            tryUnregisterRequest(cur.requestId());

                            desc.decrementUsageCount();
                        }
                    }
                }

                if (clearCursors)
                    clearCursors(cur.requestId());
            }
        }
    }

    /**
     * {@link JdbcQueryFetchRequest} command handler.
     *
     * @param req Execute query request.
     * @return Response.
     */
    private JdbcResponse fetchQuery(JdbcQueryFetchRequest req) {
        final JdbcQueryCursor cur = (JdbcQueryCursor)jdbcCursors.get(req.cursorId());

        if (!prepareQueryCancellationMeta(cur))
            return JDBC_QUERY_CANCELLED_RESPONSE;

        boolean unregisterReq = false;

        try {
            if (cur == null)
                return new JdbcResponse(IgniteQueryErrorCode.UNKNOWN,
                    "Failed to find query cursor with ID: " + req.cursorId());

            if (req.pageSize() <= 0)
                return new JdbcResponse(IgniteQueryErrorCode.UNKNOWN,
                    "Invalid fetch size : [fetchSize=" + req.pageSize() + ']');

            cur.pageSize(req.pageSize());

            JdbcQueryFetchResult res = new JdbcQueryFetchResult(cur.fetchRows(), !cur.hasNext());

            if (res.last() && (!cur.isQuery() || autoCloseCursors)) {
                jdbcCursors.remove(req.cursorId());

                unregisterReq = true;

                cur.close();
            }

            return new JdbcResponse(res);
        }
        catch (Exception e) {
            U.error(log, "Failed to fetch SQL query result [reqId=" + req.requestId() + ", req=" + req + ']', e);

            if (X.cause(e, QueryCancelledException.class) != null)
                return exceptionToResult(new QueryCancelledException());
            else
                return exceptionToResult(e);
        }
        finally {
            assert cur != null;

            cleanupQueryCancellationMeta(unregisterReq, cur.requestId());
        }
    }

    /**
     * @param req Request.
     * @return Response.
     */
    private JdbcResponse getQueryMeta(JdbcQueryMetadataRequest req) {
        final JdbcQueryCursor cur = (JdbcQueryCursor)jdbcCursors.get(req.cursorId());

        if (!prepareQueryCancellationMeta(cur))
            return JDBC_QUERY_CANCELLED_RESPONSE;

        try {
            if (cur == null)
                return new JdbcResponse(IgniteQueryErrorCode.UNKNOWN,
                    "Failed to find query cursor with ID: " + req.cursorId());

            JdbcQueryMetadataResult res = new JdbcQueryMetadataResult(req.cursorId(),
                cur.meta());

            return new JdbcResponse(res);
        }
        catch (Exception e) {
            U.error(log, "Failed to fetch SQL query result [reqId=" + req.requestId() + ", req=" + req + ']', e);

            return exceptionToResult(e);
        }
        finally {
            assert cur != null;

            cleanupQueryCancellationMeta(false, cur.requestId());
        }
    }

    /**
     * @param req Request.
     * @return Response.
     */
    private ClientListenerResponse executeBatch(JdbcBatchExecuteRequest req) {
        GridQueryCancel cancel = null;

        // Skip request register check for ORDERED batches (JDBC streams)
        // because ordered batch requests are processed asynchronously at the
        // separate thread.
        if (isCancellationSupported() && req.type() == BATCH_EXEC) {
            synchronized (reqMux) {
                JdbcQueryDescriptor desc = reqRegister.get(req.requestId());

                // Query was already cancelled and unregisterd.
                if (desc == null)
                    return null;

                cancel = desc.cancelHook();

                desc.incrementUsageCount();
            }
        }

        try {
            String schemaName = prepareSchemaName(req.schemaName());

            int qryCnt = req.queries().size();

            List<Integer> updCntsAcc = new ArrayList<>(qryCnt);

            // Send back only the first error. Others will be written to the log.
            IgniteBiTuple<Integer, String> firstErr = new IgniteBiTuple<>();

            SqlFieldsQueryEx qry = null;

            for (JdbcQuery q : req.queries()) {
                if (q.sql() != null) { // If we have a new query string in the batch,
                    if (qry != null) // then execute the previous sub-batch and create a new SqlFieldsQueryEx.
                        executeBatchedQuery(qry, updCntsAcc, firstErr, cancel);

                    qry = new SqlFieldsQueryEx(q.sql(), false);

                    setupQuery(qry, schemaName);

<<<<<<< HEAD
                    if (cliCtx.updateBatchSize() != null)
                        qry.setUpdateBatchSize(cliCtx.updateBatchSize());

                    qry.setSchema(schemaName);
=======
                    qry.setAutoCommit(req.autoCommit());
>>>>>>> 1a7e62a8
                }

                assert qry != null;

                qry.addBatchedArgs(q.args());
            }

            if (qry != null)
                executeBatchedQuery(qry, updCntsAcc, firstErr, cancel);

            if (req.isLastStreamBatch())
                cliCtx.disableStreaming();

            int updCnts[] = U.toIntArray(updCntsAcc);

            if (firstErr.isEmpty())
                return new JdbcResponse(new JdbcBatchExecuteResult(updCnts, ClientListenerResponse.STATUS_SUCCESS,
                    null));
            else
                return new JdbcResponse(new JdbcBatchExecuteResult(updCnts, firstErr.getKey(), firstErr.getValue()));
        }
        catch (QueryCancelledException e) {
            return exceptionToResult(e);
        }
        finally {
            cleanupQueryCancellationMeta(true, req.requestId());
        }
    }

    /**
     * Normalize schema name.
     *
     * @param schemaName Schema name.
     * @return Normalized schema name.
     */
    private static String prepareSchemaName(@Nullable String schemaName) {
        if (F.isEmpty(schemaName))
            schemaName = QueryUtils.DFLT_SCHEMA;

        return schemaName;
    }

    /**
     * Sets up query object with settings from current client context state and handler state.
     *
     * @param qry Query to setup.
     * @param schemaName Schema name.
     */
    private void setupQuery(SqlFieldsQueryEx qry, String schemaName) {
        qry.setDistributedJoins(cliCtx.isDistributedJoins());
        qry.setEnforceJoinOrder(cliCtx.isEnforceJoinOrder());
        qry.setCollocated(cliCtx.isCollocated());
        qry.setReplicatedOnly(cliCtx.isReplicatedOnly());
        qry.setLazy(cliCtx.isLazy());
        qry.setNestedTxMode(nestedTxMode);
        qry.setSchema(schemaName);

        if (cliCtx.dataPageScanEnabled() != null)
            qry.setDataPageScanEnabled(cliCtx.dataPageScanEnabled());
    }

    /**
     * Executes query and updates result counters.
     *
     * @param qry Query.
     * @param updCntsAcc Per query rows updates counter.
     * @param firstErr First error data - code and message.
     * @param cancel Hook for query cancellation.
     * @throws QueryCancelledException If query was cancelled during execution.
     */
    @SuppressWarnings({"ForLoopReplaceableByForEach"})
    private void executeBatchedQuery(SqlFieldsQueryEx qry, List<Integer> updCntsAcc,
        IgniteBiTuple<Integer, String> firstErr, GridQueryCancel cancel) throws QueryCancelledException {
        try {
            if (cliCtx.isStream()) {
                List<Long> cnt = ctx.query().streamBatchedUpdateQuery(
                    qry.getSchema(),
                    cliCtx,
                    qry.getSql(),
                    qry.batchedArguments()
                );

                for (int i = 0; i < cnt.size(); i++)
                    updCntsAcc.add(cnt.get(i).intValue());

                return;
            }

            List<FieldsQueryCursor<List<?>>> qryRes = ctx.query().querySqlFields(null, qry, cliCtx, true, true, cancel);

            for (FieldsQueryCursor<List<?>> cur : qryRes) {
                if (cur instanceof BulkLoadContextCursor)
                    throw new IgniteSQLException("COPY command cannot be executed in batch mode.");

                assert !((QueryCursorImpl)cur).isQuery();

                Iterator<List<?>> it = cur.iterator();

                if (it.hasNext()) {
                    int val = ((Long)it.next().get(0)).intValue();

                    updCntsAcc.add(val);
                }
            }
        }
        catch (Exception e) {
            int code;

            String msg;

            if (X.cause(e, QueryCancelledException.class) != null)
                throw new QueryCancelledException();
            else if (e instanceof IgniteSQLException) {
                BatchUpdateException batchCause = X.cause(e, BatchUpdateException.class);

                if (batchCause != null) {
                    int[] updCntsOnErr = batchCause.getUpdateCounts();

                    for (int i = 0; i < updCntsOnErr.length; i++)
                        updCntsAcc.add(updCntsOnErr[i]);

                    msg = batchCause.getMessage();

                    code = batchCause.getErrorCode();
                }
                else {
                    for (int i = 0; i < qry.batchedArguments().size(); i++)
                        updCntsAcc.add(Statement.EXECUTE_FAILED);

                    msg = e.getMessage();

                    code = ((IgniteSQLException)e).statusCode();
                }
            }
            else {
                for (int i = 0; i < qry.batchedArguments().size(); i++)
                    updCntsAcc.add(Statement.EXECUTE_FAILED);

                msg = e.getMessage();

                code = IgniteQueryErrorCode.UNKNOWN;
            }

            if (firstErr.isEmpty())
                firstErr.set(code, msg);
            else
                U.error(log, "Failed to execute batch query [qry=" + qry + ']', e);
        }
    }

    /**
     * @param req Get tables metadata request.
     * @return Response.
     */
    private JdbcResponse getTablesMeta(JdbcMetaTablesRequest req) {
        try {
            List<JdbcTableMeta> tabMetas = meta.getTablesMeta(req.schemaName(), req.tableName());

            JdbcMetaTablesResult res = new JdbcMetaTablesResult(tabMetas);

            return new JdbcResponse(res);
        }
        catch (Exception e) {
            U.error(log, "Failed to get tables metadata [reqId=" + req.requestId() + ", req=" + req + ']', e);

            return exceptionToResult(e);
        }
    }

    /**
     * @param req Get columns metadata request.
     * @return Response.
     */
    private JdbcResponse getColumnsMeta(JdbcMetaColumnsRequest req) {
        try {
            Collection<JdbcColumnMeta> colsMeta =
                meta.getColumnsMeta(protocolVer, req.schemaName(), req.tableName(), req.columnName());

            JdbcMetaColumnsResult res;

            if (protocolVer.compareTo(VER_2_7_0) >= 0)
                res = new JdbcMetaColumnsResultV4(colsMeta);
            else if (protocolVer.compareTo(VER_2_4_0) >= 0)
                res = new JdbcMetaColumnsResultV3(colsMeta);
            else if (protocolVer.compareTo(VER_2_3_0) >= 0)
                res = new JdbcMetaColumnsResultV2(colsMeta);
            else
                res = new JdbcMetaColumnsResult(colsMeta);

            return new JdbcResponse(res);
        }
        catch (Exception e) {
            U.error(log, "Failed to get columns metadata [reqId=" + req.requestId() + ", req=" + req + ']', e);

            return exceptionToResult(e);
        }
    }

    /**
     * @param req Request.
     * @return Response.
     */
    private ClientListenerResponse getIndexesMeta(JdbcMetaIndexesRequest req) {
        try {
            Collection<JdbcIndexMeta> idxInfos = meta.getIndexesMeta(req.schemaName(), req.tableName());

            return new JdbcResponse(new JdbcMetaIndexesResult(idxInfos));
        }
        catch (Exception e) {
            U.error(log, "Failed to get parameters metadata [reqId=" + req.requestId() + ", req=" + req + ']', e);

            return exceptionToResult(e);
        }
    }

    /**
     * @param req Request.
     * @return Response.
     */
    private ClientListenerResponse getParametersMeta(JdbcMetaParamsRequest req) {
        String schemaName = prepareSchemaName(req.schemaName());

        SqlFieldsQueryEx qry = new SqlFieldsQueryEx(req.sql(), null);

        setupQuery(qry, schemaName);

        try {
            List<JdbcParameterMeta> meta = ctx.query().getIndexing().parameterMetaData(schemaName, qry);

            JdbcMetaParamsResult res = new JdbcMetaParamsResult(meta);

            return new JdbcResponse(res);
        }
        catch (Exception e) {
            U.error(log, "Failed to get parameters metadata [reqId=" + req.requestId() + ", req=" + req + ']', e);

            return exceptionToResult(e);
        }
    }

    /**
     * @param req Request.
     * @return Response.
     */
    private ClientListenerResponse getPrimaryKeys(JdbcMetaPrimaryKeysRequest req) {
        try {
            Collection<JdbcPrimaryKeyMeta> pkMeta = meta.getPrimaryKeys(req.schemaName(), req.tableName());

            return new JdbcResponse(new JdbcMetaPrimaryKeysResult(pkMeta));
        }
        catch (Exception e) {
            U.error(log, "Failed to get parameters metadata [reqId=" + req.requestId() + ", req=" + req + ']', e);

            return exceptionToResult(e);
        }
    }

    /**
     * @param req Request.
     * @return Response.
     */
    private ClientListenerResponse getSchemas(JdbcMetaSchemasRequest req) {
        try {
            String schemaPtrn = req.schemaName();

            SortedSet<String> schemas = meta.getSchemasMeta(schemaPtrn);

            return new JdbcResponse(new JdbcMetaSchemasResult(schemas));
        }
        catch (Exception e) {
            U.error(log, "Failed to get schemas metadata [reqId=" + req.requestId() + ", req=" + req + ']', e);

            return exceptionToResult(e);
        }
    }

    /**
     * Create {@link JdbcResponse} bearing appropriate Ignite specific result code if possible
     *     from given {@link Exception}.
     *
     * @param e Exception to convert.
     * @return resulting {@link JdbcResponse}.
     */
    private JdbcResponse exceptionToResult(Exception e) {
        if (e instanceof QueryCancelledException)
            return new JdbcResponse(IgniteQueryErrorCode.QUERY_CANCELED, e.getMessage());
        if (e instanceof TransactionSerializationException)
            return new JdbcResponse(IgniteQueryErrorCode.TRANSACTION_SERIALIZATION_ERROR, e.getMessage());
        if (e instanceof TransactionAlreadyCompletedException)
            return new JdbcResponse(IgniteQueryErrorCode.TRANSACTION_COMPLETED, e.getMessage());
        if (e instanceof TransactionDuplicateKeyException)
            return new JdbcResponse(IgniteQueryErrorCode.DUPLICATE_KEY, e.getMessage());
        if (e instanceof TransactionMixedModeException)
            return new JdbcResponse(IgniteQueryErrorCode.TRANSACTION_TYPE_MISMATCH, e.getMessage());
        if (e instanceof TransactionUnsupportedConcurrencyException)
            return new JdbcResponse(IgniteQueryErrorCode.UNSUPPORTED_OPERATION, e.getMessage());
        if (e instanceof IgniteSQLException)
            return new JdbcResponse(((IgniteSQLException)e).statusCode(), e.getMessage());
        else
            return new JdbcResponse(IgniteQueryErrorCode.UNKNOWN, e.getMessage());
    }

    /**
     * Ordered batch worker.
     */
    private class OrderedBatchWorker extends GridWorker {
        /**
         * Constructor.
         */
        OrderedBatchWorker() {
            super(ctx.igniteInstanceName(), "ordered-batch", JdbcRequestHandler.this.log);
        }

        /** {@inheritDoc} */
        @Override protected void body() throws InterruptedException, IgniteInterruptedCheckedException {
            long nextBatchOrder = 0;

            while (true) {
                if (!cliCtx.isStream())
                    return;

                JdbcOrderedBatchExecuteRequest req;

                synchronized (orderedBatchesMux) {
                    req = orderedBatchesQueue.peek();

                    if (req == null || req.order() != nextBatchOrder) {
                        orderedBatchesMux.wait();

                        continue;
                    }
                    else
                        orderedBatchesQueue.poll();
                }

                executeBatchOrdered(req);

                nextBatchOrder++;
            }
        }
    }

    /**
     * Cancels query with specified request id;
     *
     * @param req Query cancellation request;
     * @return <code>QueryCancelledException</code> wrapped with <code>JdbcResponse</code>
     */
    private JdbcResponse cancelQuery(JdbcQueryCancelRequest req) {
        boolean clearCursors = false;

        GridQueryCancel cancelHook;

        synchronized (reqMux) {
            JdbcQueryDescriptor desc = reqRegister.get(req.requestIdToBeCancelled());

            // Query was already executed.
            if (desc == null)
                return null;

            // Query was registered, however execution didn't start yet.
            else if (!desc.isExecutionStarted()) {
                unregisterRequest(req.requestId());

                return exceptionToResult(new QueryCancelledException());
            }
            else {
                cancelHook = desc.cancelHook();

                desc.markCancelled();

                if (desc.usageCount() == 0) {
                    clearCursors = true;

                    unregisterRequest(req.requestIdToBeCancelled());
                }
            }
        }

        cancelHook.cancel();

        if (clearCursors)
            clearCursors(req.requestIdToBeCancelled());

        return null;
    }

    /**
     * Checks whether query cancellation is supported whithin given version of protocal.
     *
     * @return True if supported, false otherwise.
     */
    private boolean isCancellationSupported() {
        return (protocolVer.compareTo(VER_2_8_0) >= 0);
    }

    /**
     * Unregisters request if there are no cursors binded to it.
     *
     * @param reqId Reuest to unregist.
     */
    private void tryUnregisterRequest(long reqId) {
        assert isCancellationSupported();

        boolean unregisterReq = true;

        for (JdbcCursor cursor : jdbcCursors.values()) {
            if (cursor.requestId() == reqId) {
                unregisterReq = false;

                break;
            }
        }

        if (unregisterReq)
            unregisterRequest(reqId);
    }

    /**
     * Tries to close all cursors of request with given id and removes them from jdbcCursors map.
     *
     * @param reqId Request ID.
     */
    private void clearCursors(long reqId) {
        for (Iterator<Map.Entry<Long, JdbcCursor>> it = jdbcCursors.entrySet().iterator(); it.hasNext(); ) {
            Map.Entry<Long, JdbcCursor> entry = it.next();

            JdbcCursor cursor = entry.getValue();

            if (cursor.requestId() == reqId) {
                try {
                    cursor.close();
                }
                catch (Exception e) {
                    U.error(log, "Failed to close cursor [reqId=" + reqId + ", cursor=" + cursor + ']', e);
                }

                it.remove();
            }
        }
    }

    /**
     * Checks whether query was cancelled - returns null if true, otherwise increments query descriptor usage count.
     *
     * @param cur Jdbc Cursor.
     * @return False, if query was already cancelled.
     */
    private boolean prepareQueryCancellationMeta(JdbcCursor cur) {
        if (isCancellationSupported()) {
            // Nothing to do - cursor was already removed.
            if (cur == null)
                return false;

            synchronized (reqMux) {
                JdbcQueryDescriptor desc = reqRegister.get(cur.requestId());

                // Query was already cancelled and unregisterd.
                if (desc == null)
                    return false;

                desc.incrementUsageCount();
            }
        }

        return true;
    }

    /**
     * Cleanups cursors or processors and unregistered request if necessary.
     *
     * @param unregisterReq Flag, that detecs whether it's necessary to unregister request.
     * @param reqId Request Id.
     */
    private void cleanupQueryCancellationMeta(boolean unregisterReq, long reqId) {
        if (isCancellationSupported()) {
            boolean clearCursors = false;

            synchronized (reqMux) {
                JdbcQueryDescriptor desc = reqRegister.get(reqId);

                if (desc != null) {
                    // Query was cancelled during execution.
                    if (desc.isCanceled()) {
                        clearCursors = true;

                        unregisterReq = true;
                    }
                    else
                        desc.decrementUsageCount();

                    if (unregisterReq)
                        unregisterRequest(reqId);
                }
            }

            if (clearCursors)
                clearCursors(reqId);
        }
    }
}<|MERGE_RESOLUTION|>--- conflicted
+++ resolved
@@ -559,15 +559,6 @@
             qry.setArgs(req.arguments());
             qry.setAutoCommit(req.autoCommit());
 
-<<<<<<< HEAD
-            if (cliCtx.dataPageScanEnabled() != null)
-                qry.setDataPageScanEnabled(cliCtx.dataPageScanEnabled());
-
-            if (cliCtx.updateBatchSize() != null)
-                qry.setUpdateBatchSize(cliCtx.updateBatchSize());
-
-=======
->>>>>>> 1a7e62a8
             if (req.pageSize() <= 0)
                 return new JdbcResponse(IgniteQueryErrorCode.UNKNOWN, "Invalid fetch size: " + req.pageSize());
 
@@ -868,14 +859,7 @@
 
                     setupQuery(qry, schemaName);
 
-<<<<<<< HEAD
-                    if (cliCtx.updateBatchSize() != null)
-                        qry.setUpdateBatchSize(cliCtx.updateBatchSize());
-
-                    qry.setSchema(schemaName);
-=======
                     qry.setAutoCommit(req.autoCommit());
->>>>>>> 1a7e62a8
                 }
 
                 assert qry != null;
@@ -935,6 +919,9 @@
 
         if (cliCtx.dataPageScanEnabled() != null)
             qry.setDataPageScanEnabled(cliCtx.dataPageScanEnabled());
+
+        if (cliCtx.updateBatchSize() != null)
+            qry.setUpdateBatchSize(cliCtx.updateBatchSize());
     }
 
     /**
