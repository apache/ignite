--- conflicted
+++ resolved
@@ -32,11 +32,6 @@
 import java.util.PriorityQueue;
 import java.util.Set;
 import java.util.concurrent.ConcurrentHashMap;
-<<<<<<< HEAD
-import java.util.concurrent.locks.Lock;
-import java.util.concurrent.locks.ReentrantLock;
-=======
->>>>>>> ec29c118
 import javax.cache.configuration.Factory;
 import org.apache.ignite.IgniteCheckedException;
 import org.apache.ignite.IgniteLogger;
@@ -121,11 +116,7 @@
     /** Maximum allowed cursors. */
     private final int maxCursors;
 
-<<<<<<< HEAD
-    /** Current Jdbc cursors. */
-=======
     /** Current JDBC cursors. */
->>>>>>> ec29c118
     private final ConcurrentHashMap<Long, JdbcCursor> jdbcCursors = new ConcurrentHashMap<>();
 
     /** Ordered batches queue. */
@@ -226,7 +217,7 @@
                 return fut.get();
             }
             catch (IgniteCheckedException e) {
-                return exceptionToResult(e, req.requestId());
+                return exceptionToResult(e);
             }
         }
     }
@@ -241,14 +232,9 @@
         assert reqId != 0;
 
         synchronized (reqMux) {
-<<<<<<< HEAD
-            if (isCancellationSupported() && (cmdType == QRY_EXEC || cmdType == BATCH_EXEC))
-                reqRegister.put(reqId, null);
-=======
             if (isCancellationSupported() && (cmdType == QRY_EXEC || cmdType == BATCH_EXEC ||
                 cmdType == BATCH_EXEC_ORDERED))
                 reqRegister.put(reqId, new JdbcQueryDescriptor());
->>>>>>> ec29c118
         }
     }
 
@@ -278,7 +264,7 @@
     ClientListenerResponse doHandle(JdbcRequest req) {
         if (!busyLock.enterBusy())
             return new JdbcResponse(IgniteQueryErrorCode.UNKNOWN,
-                "Failed to handle JDBC request because node is stopping.", req.requestId());
+                "Failed to handle JDBC request because node is stopping.");
 
         if (actx != null)
             AuthorizationContext.context(actx);
@@ -325,15 +311,11 @@
                     return processBulkLoadFileBatch((JdbcBulkLoadBatchRequest)req);
 
                 case QRY_CANCEL:
-<<<<<<< HEAD
-                    return cancelQuery((JdbcQueryCancelRequest) req);
-=======
                     return cancelQuery((JdbcQueryCancelRequest)req);
->>>>>>> ec29c118
             }
 
             return new JdbcResponse(IgniteQueryErrorCode.UNSUPPORTED_OPERATION,
-                "Unsupported JDBC request [req=" + req + ']', req.requestId());
+                "Unsupported JDBC request [req=" + req + ']');
         }
         finally {
             AuthorizationContext.clear();
@@ -372,15 +354,14 @@
 
             if (resp.response() instanceof JdbcBatchExecuteResult) {
                 resp = new JdbcResponse(
-                    new JdbcOrderedBatchExecuteResult((JdbcBatchExecuteResult)resp.response(), req.order()),
-                    req.requestId());
+                    new JdbcOrderedBatchExecuteResult((JdbcBatchExecuteResult)resp.response(), req.order()));
             }
 
             sender.send(resp);
         } catch (Exception e) {
             U.error(null, "Error processing file batch", e);
 
-            sender.send(new JdbcResponse(IgniteQueryErrorCode.UNKNOWN, "Server error: " + e, req.requestId()));
+            sender.send(new JdbcResponse(IgniteQueryErrorCode.UNKNOWN, "Server error: " + e));
         }
 
         synchronized (orderedBatchesMux) {
@@ -400,12 +381,6 @@
      */
     private ClientListenerResponse processBulkLoadFileBatch(JdbcBulkLoadBatchRequest req) {
         JdbcBulkLoadProcessor processor = (JdbcBulkLoadProcessor)jdbcCursors.get(req.cursorId());
-<<<<<<< HEAD
-
-        if (ctx == null)
-            return new JdbcResponse(IgniteQueryErrorCode.UNEXPECTED_OPERATION, "Unknown query ID: "
-                + req.cursorId() + ". Bulk load session may have been reclaimed due to timeout.", req.requestId());
-=======
 
         try {
             prepareQueryCancellationMeta(processor);
@@ -419,7 +394,6 @@
                 + req.cursorId() + ". Bulk load session may have been reclaimed due to timeout.");
 
         boolean unregisterReq = false;
->>>>>>> ec29c118
 
         try {
             processor.processBatch(req);
@@ -441,14 +415,6 @@
                 default:
                     throw new IllegalArgumentException();
             }
-<<<<<<< HEAD
-            return new JdbcResponse(new JdbcQueryExecuteResult(req.cursorId(), req.initialReqId(),
-                processor.updateCnt()), req.requestId());
-        }
-        catch (Exception e) {
-            U.error(null, "Error processing file batch", e);
-            return new JdbcResponse(IgniteQueryErrorCode.UNKNOWN, "Server error: " + e, req.requestId());
-=======
             return new JdbcResponse(new JdbcQueryExecuteResult(req.cursorId(), processor.updateCnt()));
         }
         catch (Exception e) {
@@ -461,13 +427,12 @@
         }
         finally {
             cleanupQueryCancellationMeta(unregisterReq, processor.requestId());
->>>>>>> ec29c118
         }
     }
 
     /** {@inheritDoc} */
     @Override public ClientListenerResponse handleException(Exception e, ClientListenerRequest req) {
-        return exceptionToResult(e, req.requestId());
+        return exceptionToResult(e);
     }
 
     /** {@inheritDoc} */
@@ -505,10 +470,6 @@
 
         jdbcCursors.clear();
 
-<<<<<<< HEAD
-
-=======
->>>>>>> ec29c118
         synchronized (reqMux) {
             reqRegister.clear();
         }
@@ -526,22 +487,6 @@
     private JdbcResponse executeQuery(JdbcQueryExecuteRequest req) {
         GridQueryCancel cancel = null;
 
-<<<<<<< HEAD
-        Lock lock = null;
-
-        boolean unregisterReq = false;
-
-        if (isCancellationSupported()) {
-            synchronized (reqMux) {
-                if (!reqRegister.containsKey(req.requestId()))
-                    return null;
-
-                cancel = new GridQueryCancel();
-
-                lock = new ReentrantLock();
-
-                reqRegister.put(req.requestId(), new JdbcQueryDescriptor(cancel, lock));
-=======
         boolean unregisterReq = false;
 
         if (isCancellationSupported()) {
@@ -555,12 +500,9 @@
                 cancel = desc.cancelHook();
 
                 desc.incrementUsageCount();
->>>>>>> ec29c118
-            }
-        }
-
-        if (isCancellationSupported())
-            lock.lock();
+            }
+        }
+
         try {
             int cursorCnt = jdbcCursors.size();
 
@@ -568,11 +510,7 @@
                 return new JdbcResponse(IgniteQueryErrorCode.UNKNOWN, "Too many open cursors (either close other " +
                     "open cursors or increase the limit through " +
                     "ClientConnectorConfiguration.maxOpenCursorsPerConnection) [maximum=" + maxCursors +
-<<<<<<< HEAD
-                    ", current=" + cursorCnt + ']', req.requestId());
-=======
                     ", current=" + cursorCnt + ']');
->>>>>>> ec29c118
 
             assert !cliCtx.isStream();
 
@@ -611,8 +549,7 @@
             qry.setAutoCommit(req.autoCommit());
 
             if (req.pageSize() <= 0)
-                return new JdbcResponse(IgniteQueryErrorCode.UNKNOWN, "Invalid fetch size: " + req.pageSize(),
-                    req.requestId());
+                return new JdbcResponse(IgniteQueryErrorCode.UNKNOWN, "Invalid fetch size: " + req.pageSize());
 
             qry.setPageSize(req.pageSize());
 
@@ -637,24 +574,12 @@
                 JdbcBulkLoadProcessor processor = new JdbcBulkLoadProcessor(blProcessor, req.requestId());
 
                 jdbcCursors.put(processor.cursorId(), processor);
-<<<<<<< HEAD
-
-                // responces for the same query on the client side
-                return new JdbcResponse(new JdbcBulkLoadAckResult(processor.cursorId(), clientParams),
-                    req.requestId());
-
-            }
-
-            if (results.size() == 1) {
-
-=======
 
                 // responses for the same query on the client side
                 return new JdbcResponse(new JdbcBulkLoadAckResult(processor.cursorId(), clientParams));
             }
 
             if (results.size() == 1) {
->>>>>>> ec29c118
                 JdbcQueryCursor cur = new JdbcQueryCursor(req.pageSize(), req.maxRows(),
                     (QueryCursorImpl)fieldsCur, req.requestId());
 
@@ -665,11 +590,7 @@
                 JdbcQueryExecuteResult res;
 
                 if (cur.isQuery())
-<<<<<<< HEAD
-                    res = new JdbcQueryExecuteResult(cur.cursorId(), req.requestId(), cur.fetchRows(), !cur.hasNext());
-=======
                     res = new JdbcQueryExecuteResult(cur.cursorId(), cur.fetchRows(), !cur.hasNext());
->>>>>>> ec29c118
                 else {
                     List<List<Object>> items = cur.fetchRows();
 
@@ -678,11 +599,7 @@
                         "Invalid result set for not-SELECT query. [qry=" + sql +
                             ", res=" + S.toString(List.class, items) + ']';
 
-<<<<<<< HEAD
-                    res = new JdbcQueryExecuteResult(cur.cursorId(), req.requestId(), (Long)items.get(0).get(0));
-=======
                     res = new JdbcQueryExecuteResult(cur.cursorId(), (Long)items.get(0).get(0));
->>>>>>> ec29c118
                 }
 
                 if (res.last() && (!res.isQuery() || autoCloseCursors)) {
@@ -693,7 +610,7 @@
                     cur.close();
                 }
 
-                return new JdbcResponse(res, req.requestId());
+                return new JdbcResponse(res);
             }
             else {
                 List<JdbcResultInfo> jdbcResults = new ArrayList<>(results.size());
@@ -705,19 +622,11 @@
 
                     JdbcResultInfo jdbcRes;
 
-<<<<<<< HEAD
-                    JdbcQueryCursor cur = new JdbcQueryCursor(req.pageSize(), req.maxRows(), qryCur, req.requestId());
-
-                    jdbcCursors.put(cur.cursorId(), cur);
-
-                    if (qryCur.isQuery()) {
-=======
                     if (qryCur.isQuery()) {
                         JdbcQueryCursor cur = new JdbcQueryCursor(req.pageSize(), req.maxRows(), qryCur, req.requestId());
 
                         jdbcCursors.put(cur.cursorId(), cur);
 
->>>>>>> ec29c118
                         jdbcRes = new JdbcResultInfo(true, -1, cur.cursorId());
 
                         cur.openIterator();
@@ -727,70 +636,30 @@
                             last = cur.hasNext();
                         }
                     }
-                    else {
-                        jdbcRes = new JdbcResultInfo(false, (Long)((List<?>)qryCur.getAll().get(0)).get(0),
-                            -1);
-
-                        cur.close();
-
-                        jdbcCursors.remove(cur.cursorId());
-                    }
+                    else
+                        jdbcRes = new JdbcResultInfo(false, (Long)((List<?>)qryCur.getAll().get(0)).get(0), -1);
 
                     jdbcResults.add(jdbcRes);
                 }
 
-                return new JdbcResponse(new JdbcQueryExecuteMultipleStatementsResult(req.requestId(), jdbcResults, items, last),
-                    req.requestId());
+                return new JdbcResponse(new JdbcQueryExecuteMultipleStatementsResult(jdbcResults, items, last));
             }
         }
         catch (Exception e) {
             // Trying to close all cursors of current request.
-<<<<<<< HEAD
-            for (Iterator<Map.Entry<Long, JdbcCursor>> it = jdbcCursors.entrySet().iterator(); it.hasNext(); ) {
-                Map.Entry<Long, JdbcCursor> entry = it.next();
-
-                JdbcCursor cursor = entry.getValue();
-
-                if (cursor.requestId() == req.requestId()) {
-                    try {
-                        cursor.close();
-                    }
-                    catch (Exception currClosingException) {
-                        U.error(log, "Failed to close cursor [reqId=" + req.requestId() +
-                            ", cursor=" + cursor + ']', e);
-                    }
-                    it.remove();
-                }
-            }
-=======
             clearCursors(req.requestId());
->>>>>>> ec29c118
 
             unregisterReq = true;
 
             U.error(log, "Failed to execute SQL query [reqId=" + req.requestId() + ", req=" + req + ']', e);
 
             if (X.cause(e, QueryCancelledException.class) != null)
-<<<<<<< HEAD
-                return exceptionToResult(new QueryCancelledException(), req.requestId());
-            else
-                return exceptionToResult(e, req.requestId());
-        }
-        finally {
-            if (isCancellationSupported()) {
-                lock.unlock();
-
-                if (unregisterReq)
-                    unregisterRequest(req.requestId());
-            }
-=======
                 return exceptionToResult(new QueryCancelledException());
             else
                 return exceptionToResult(e);
         }
         finally {
             cleanupQueryCancellationMeta(unregisterReq, req.requestId());
->>>>>>> ec29c118
         }
     }
 
@@ -801,27 +670,6 @@
      * @return Response.
      */
     private JdbcResponse closeQuery(JdbcQueryCloseRequest req) {
-<<<<<<< HEAD
-        Lock lock = null;
-
-        if (isCancellationSupported()) {
-            synchronized (reqMux) {
-                if (!reqRegister.containsKey(req.initialReqId()))
-                    return null;
-
-                lock = reqRegister.get(req.initialReqId()).lockHook();
-
-                lock.lock();
-            }
-        }
-
-        try {
-            JdbcCursor cur = jdbcCursors.remove(req.cursorId());
-
-            if (cur == null)
-                return new JdbcResponse(IgniteQueryErrorCode.UNKNOWN,
-                    "Failed to find query cursor with ID: " + req.cursorId(), req.requestId());
-=======
         JdbcCursor cur = jdbcCursors.get(req.cursorId());
 
         try {
@@ -838,26 +686,16 @@
             if (cur == null)
                 return new JdbcResponse(IgniteQueryErrorCode.UNKNOWN,
                     "Failed to find query cursor with ID: " + req.cursorId());
->>>>>>> ec29c118
 
             cur.close();
 
-            return new JdbcResponse(null, req.requestId());
+            return new JdbcResponse(null);
         }
         catch (Exception e) {
             jdbcCursors.remove(req.cursorId());
 
             U.error(log, "Failed to close SQL query [reqId=" + req.requestId() + ", req=" + req + ']', e);
 
-<<<<<<< HEAD
-            return exceptionToResult(e, req.requestId());
-        }
-        finally {
-            if (isCancellationSupported()) {
-                lock.unlock();
-
-                tryUnregisterRequest(req.initialReqId());
-=======
             if (X.cause(e, QueryCancelledException.class) != null)
                 return new JdbcResponse(null);
             else
@@ -889,7 +727,6 @@
 
                 if (clearCursors)
                     clearCursors(cur.requestId());
->>>>>>> ec29c118
             }
         }
     }
@@ -901,25 +738,6 @@
      * @return Response.
      */
     private JdbcResponse fetchQuery(JdbcQueryFetchRequest req) {
-<<<<<<< HEAD
-        Lock lock = null;
-
-        boolean unregisterReq = false;
-
-        if (isCancellationSupported()) {
-            synchronized (reqMux) {
-                if (!reqRegister.containsKey(req.initialReqId()))
-                    return null;
-
-                lock = reqRegister.get(req.initialReqId()).lockHook();
-
-                lock.lock();
-            }
-        }
-
-        try {
-            JdbcQueryCursor cur = (JdbcQueryCursor) jdbcCursors.get(req.cursorId());
-=======
         final JdbcQueryCursor cur = (JdbcQueryCursor)jdbcCursors.get(req.cursorId());
 
         try {
@@ -928,22 +746,17 @@
         catch (QueryCancelledException e) {
             return exceptionToResult(e);
         }
->>>>>>> ec29c118
 
         boolean unregisterReq = false;
 
         try {
             if (cur == null)
                 return new JdbcResponse(IgniteQueryErrorCode.UNKNOWN,
-<<<<<<< HEAD
-                    "Failed to find query cursor with ID: " + req.cursorId(), req.requestId());
-=======
                     "Failed to find query cursor with ID: " + req.cursorId());
->>>>>>> ec29c118
 
             if (req.pageSize() <= 0)
                 return new JdbcResponse(IgniteQueryErrorCode.UNKNOWN,
-                    "Invalid fetch size : [fetchSize=" + req.pageSize() + ']', req.requestId());
+                    "Invalid fetch size : [fetchSize=" + req.pageSize() + ']');
 
             cur.pageSize(req.pageSize());
 
@@ -957,25 +770,12 @@
                 cur.close();
             }
 
-            return new JdbcResponse(res, req.requestId());
+            return new JdbcResponse(res);
         }
         catch (Exception e) {
             U.error(log, "Failed to fetch SQL query result [reqId=" + req.requestId() + ", req=" + req + ']', e);
 
             if (X.cause(e, QueryCancelledException.class) != null)
-<<<<<<< HEAD
-                return exceptionToResult(new QueryCancelledException(), req.requestId());
-            else
-                return exceptionToResult(e, req.requestId());
-        }
-        finally {
-            if (isCancellationSupported()) {
-                lock.unlock();
-
-                if (unregisterReq)
-                    unregisterRequest(req.initialReqId());
-            }
-=======
                 return exceptionToResult(new QueryCancelledException());
             else
                 return exceptionToResult(e);
@@ -984,7 +784,6 @@
             assert cur != null;
 
             cleanupQueryCancellationMeta(unregisterReq, cur.requestId());
->>>>>>> ec29c118
         }
     }
 
@@ -993,86 +792,56 @@
      * @return Response.
      */
     private JdbcResponse getQueryMeta(JdbcQueryMetadataRequest req) {
-<<<<<<< HEAD
-        Lock lock = null;
+        final JdbcQueryCursor cur = (JdbcQueryCursor)jdbcCursors.get(req.cursorId());
+
+        try {
+            prepareQueryCancellationMeta(cur);
+        }
+        catch (QueryCancelledException e) {
+            return exceptionToResult(e);
+        }
+
+        try {
+            if (cur == null)
+                return new JdbcResponse(IgniteQueryErrorCode.UNKNOWN,
+                    "Failed to find query cursor with ID: " + req.cursorId());
+
+            JdbcQueryMetadataResult res = new JdbcQueryMetadataResult(req.cursorId(),
+                cur.meta());
+
+            return new JdbcResponse(res);
+        }
+        catch (Exception e) {
+            U.error(log, "Failed to fetch SQL query result [reqId=" + req.requestId() + ", req=" + req + ']', e);
+
+            return exceptionToResult(e);
+        }
+        finally {
+            assert cur != null;
+
+            cleanupQueryCancellationMeta(false, cur.requestId());
+        }
+    }
+
+    /**
+     * @param req Request.
+     * @return Response.
+     */
+    private ClientListenerResponse executeBatch(JdbcBatchExecuteRequest req) {
+        GridQueryCancel cancel = null;
 
         if (isCancellationSupported()) {
             synchronized (reqMux) {
-                if (!reqRegister.containsKey(req.initialReqId()))
+                JdbcQueryDescriptor desc = reqRegister.get(req.requestId());
+
+                // Query was already cancelled and unregisterd.
+                if (desc == null)
                     return null;
 
-                lock = reqRegister.get(req.initialReqId()).lockHook();
-
-                lock.lock();
-            }
-        }
-
-        try {
-            JdbcQueryCursor cur = (JdbcQueryCursor) jdbcCursors.get(req.cursorId());
-=======
-        final JdbcQueryCursor cur = (JdbcQueryCursor)jdbcCursors.get(req.cursorId());
-
-        try {
-            prepareQueryCancellationMeta(cur);
-        }
-        catch (QueryCancelledException e) {
-            return exceptionToResult(e);
-        }
->>>>>>> ec29c118
-
-        try {
-            if (cur == null)
-                return new JdbcResponse(IgniteQueryErrorCode.UNKNOWN,
-<<<<<<< HEAD
-                    "Failed to find query cursor with ID: " + req.cursorId(), req.requestId());
-=======
-                    "Failed to find query cursor with ID: " + req.cursorId());
->>>>>>> ec29c118
-
-            JdbcQueryMetadataResult res = new JdbcQueryMetadataResult(req.cursorId(),
-                cur.meta());
-
-            return new JdbcResponse(res, req.requestId());
-        }
-        catch (Exception e) {
-            U.error(log, "Failed to fetch SQL query result [reqId=" + req.requestId() + ", req=" + req + ']', e);
-
-            return exceptionToResult(e, req.requestId());
-        }
-        finally {
-            if(isCancellationSupported())
-                lock.unlock();
-        }
-        finally {
-            assert cur != null;
-
-            cleanupQueryCancellationMeta(false, cur.requestId());
-        }
-    }
-
-    /**
-     * @param req Request.
-     * @return Response.
-     */
-    private ClientListenerResponse executeBatch(JdbcBatchExecuteRequest req) {
-        GridQueryCancel cancel = null;
-<<<<<<< HEAD
-
-        Lock lock = null;
-
-        if (isCancellationSupported()) {
-            synchronized (reqMux) {
-                if (!reqRegister.containsKey(req.requestId()))
-                    return null;
-
-                cancel = new GridQueryCancel();
-
-                lock = new ReentrantLock();
-
-                reqRegister.put(req.requestId(), new JdbcQueryDescriptor(cancel, lock));
-            }
-
-            lock.lock();
+                cancel = desc.cancelHook();
+
+                desc.incrementUsageCount();
+            }
         }
 
         try {
@@ -1093,7 +862,7 @@
             for (JdbcQuery q : req.queries()) {
                 if (q.sql() != null) { // If we have a new query string in the batch,
                     if (qry != null) // then execute the previous sub-batch and create a new SqlFieldsQueryEx.
-                        executeBatchedQuery(req.requestId(), qry, updCntsAcc, firstErr, cancel);
+                        executeBatchedQuery(qry, updCntsAcc, firstErr, cancel);
 
                     qry = new SqlFieldsQueryEx(q.sql(), false);
 
@@ -1110,67 +879,11 @@
 
                 assert qry != null;
 
-=======
-
-        if (isCancellationSupported()) {
-            synchronized (reqMux) {
-                JdbcQueryDescriptor desc = reqRegister.get(req.requestId());
-
-                // Query was already cancelled and unregisterd.
-                if (desc == null)
-                    return null;
-
-                cancel = desc.cancelHook();
-
-                desc.incrementUsageCount();
-            }
-        }
-
-        try {
-            String schemaName = req.schemaName();
-
-            if (F.isEmpty(schemaName))
-                schemaName = QueryUtils.DFLT_SCHEMA;
-
-            int qryCnt = req.queries().size();
-
-            List<Integer> updCntsAcc = new ArrayList<>(qryCnt);
-
-            // Send back only the first error. Others will be written to the log.
-            IgniteBiTuple<Integer, String> firstErr = new IgniteBiTuple<>();
-
-            SqlFieldsQueryEx qry = null;
-
-            for (JdbcQuery q : req.queries()) {
-                if (q.sql() != null) { // If we have a new query string in the batch,
-                    if (qry != null) // then execute the previous sub-batch and create a new SqlFieldsQueryEx.
-                        executeBatchedQuery(qry, updCntsAcc, firstErr, cancel);
-
-                    qry = new SqlFieldsQueryEx(q.sql(), false);
-
-                    qry.setDistributedJoins(cliCtx.isDistributedJoins());
-                    qry.setEnforceJoinOrder(cliCtx.isEnforceJoinOrder());
-                    qry.setCollocated(cliCtx.isCollocated());
-                    qry.setReplicatedOnly(cliCtx.isReplicatedOnly());
-                    qry.setLazy(cliCtx.isLazy());
-                    qry.setNestedTxMode(nestedTxMode);
-                    qry.setAutoCommit(req.autoCommit());
-
-                    qry.setSchema(schemaName);
-                }
-
-                assert qry != null;
-
->>>>>>> ec29c118
                 qry.addBatchedArgs(q.args());
             }
 
             if (qry != null)
-<<<<<<< HEAD
-                executeBatchedQuery(req.requestId(), qry, updCntsAcc, firstErr, cancel);
-=======
                 executeBatchedQuery(qry, updCntsAcc, firstErr, cancel);
->>>>>>> ec29c118
 
             if (req.isLastStreamBatch())
                 cliCtx.disableStreaming();
@@ -1178,23 +891,6 @@
             int updCnts[] = U.toIntArray(updCntsAcc);
 
             if (firstErr.isEmpty())
-<<<<<<< HEAD
-                return new JdbcResponse(new JdbcBatchExecuteResult(updCnts, ClientListenerResponse.STATUS_SUCCESS, null),
-                    req.requestId());
-            else
-                return new JdbcResponse(new JdbcBatchExecuteResult(updCnts, firstErr.getKey(), firstErr.getValue()),
-                    req.requestId());
-        }
-        catch (QueryCancelledException e){
-            return exceptionToResult(e, req.requestId());
-        }
-        finally {
-            if (isCancellationSupported()) {
-                lock.unlock();
-
-                unregisterRequest(req.requestId());
-            }
-=======
                 return new JdbcResponse(new JdbcBatchExecuteResult(updCnts, ClientListenerResponse.STATUS_SUCCESS,
                     null));
             else
@@ -1205,14 +901,12 @@
         }
         finally {
             cleanupQueryCancellationMeta(true, req.requestId());
->>>>>>> ec29c118
         }
     }
 
     /**
      * Executes query and updates result counters.
      *
-     * @param reqId Request ID.
      * @param qry Query.
      * @param updCntsAcc Per query rows updates counter.
      * @param firstErr First error data - code and message.
@@ -1220,15 +914,8 @@
      * @throws QueryCancelledException If query was cancelled during execution.
      */
     @SuppressWarnings({"ForLoopReplaceableByForEach", "unchecked"})
-<<<<<<< HEAD
-    private void executeBatchedQuery(long reqId,  SqlFieldsQueryEx qry, List<Integer> updCntsAcc,
-        IgniteBiTuple<Integer, String> firstErr, GridQueryCancel cancel) throws QueryCancelledException {
-        List<FieldsQueryCursor<List<?>>> qryRes = null;
-
-=======
     private void executeBatchedQuery(SqlFieldsQueryEx qry, List<Integer> updCntsAcc,
         IgniteBiTuple<Integer, String> firstErr, GridQueryCancel cancel) throws QueryCancelledException {
->>>>>>> ec29c118
         try {
             if (cliCtx.isStream()) {
                 List<Long> cnt = ctx.query().streamBatchedUpdateQuery(qry.getSchema(), cliCtx, qry.getSql(),
@@ -1240,11 +927,7 @@
                 return;
             }
 
-<<<<<<< HEAD
-           qryRes = ctx.query().querySqlFields(null, qry, cliCtx, true, true, cancel);
-=======
             List<FieldsQueryCursor<List<?>>> qryRes = ctx.query().querySqlFields(null, qry, cliCtx, true, true, cancel);
->>>>>>> ec29c118
 
             for (FieldsQueryCursor<List<?>> cur : qryRes) {
                 if (cur instanceof BulkLoadContextCursor)
@@ -1252,10 +935,6 @@
 
                 assert !((QueryCursorImpl)cur).isQuery();
 
-                JdbcQueryCursor batchQryCur = new JdbcQueryCursor(0, 0, (QueryCursorImpl)cur, reqId);
-
-                jdbcCursors.put(batchQryCur.cursorId(), batchQryCur);
-
                 Iterator<List<?>> it = cur.iterator();
 
                 if (it.hasNext()) {
@@ -1263,9 +942,6 @@
 
                     updCntsAcc.add(val);
                 }
-                cur.close();
-
-                jdbcCursors.remove(batchQryCur.cursorId());
             }
         }
         catch (Exception e) {
@@ -1273,16 +949,6 @@
 
             String msg;
 
-<<<<<<< HEAD
-            assert qryRes != null;
-
-            // Close all cursors of given batched query.
-            for (FieldsQueryCursor<List<?>> cur : qryRes) {
-                cur.close();
-            }
-
-=======
->>>>>>> ec29c118
             if (X.cause(e, QueryCancelledException.class) != null)
                 throw new QueryCancelledException();
             else if (e instanceof IgniteSQLException) {
@@ -1348,12 +1014,12 @@
 
             JdbcMetaTablesResult res = new JdbcMetaTablesResult(meta);
 
-            return new JdbcResponse(res, req.requestId());
+            return new JdbcResponse(res);
         }
         catch (Exception e) {
             U.error(log, "Failed to get tables metadata [reqId=" + req.requestId() + ", req=" + req + ']', e);
 
-            return exceptionToResult(e, req.requestId());
+            return exceptionToResult(e);
         }
     }
 
@@ -1423,12 +1089,12 @@
             else
                 res = new JdbcMetaColumnsResult(meta);
 
-            return new JdbcResponse(res, req.requestId());
+            return new JdbcResponse(res);
         }
         catch (Exception e) {
             U.error(log, "Failed to get columns metadata [reqId=" + req.requestId() + ", req=" + req + ']', e);
 
-            return exceptionToResult(e, req.requestId());
+            return exceptionToResult(e);
         }
     }
 
@@ -1453,12 +1119,12 @@
                 }
             }
 
-            return new JdbcResponse(new JdbcMetaIndexesResult(meta), req.requestId());
+            return new JdbcResponse(new JdbcMetaIndexesResult(meta));
         }
         catch (Exception e) {
             U.error(log, "Failed to get parameters metadata [reqId=" + req.requestId() + ", req=" + req + ']', e);
 
-            return exceptionToResult(e, req.requestId());
+            return exceptionToResult(e);
         }
     }
 
@@ -1480,12 +1146,12 @@
 
             JdbcMetaParamsResult res = new JdbcMetaParamsResult(meta);
 
-            return new JdbcResponse(res, req.requestId());
+            return new JdbcResponse(res);
         }
         catch (Exception e) {
             U.error(log, "Failed to get parameters metadata [reqId=" + req.requestId() + ", req=" + req + ']', e);
 
-            return exceptionToResult(e, req.requestId());
+            return exceptionToResult(e);
         }
     }
 
@@ -1528,12 +1194,12 @@
                 }
             }
 
-            return new JdbcResponse(new JdbcMetaPrimaryKeysResult(meta), req.requestId());
+            return new JdbcResponse(new JdbcMetaPrimaryKeysResult(meta));
         }
         catch (Exception e) {
             U.error(log, "Failed to get parameters metadata [reqId=" + req.requestId() + ", req=" + req + ']', e);
 
-            return exceptionToResult(e, req.requestId());
+            return exceptionToResult(e);
         }
     }
 
@@ -1554,12 +1220,12 @@
                 }
             }
 
-            return new JdbcResponse(new JdbcMetaSchemasResult(schemas), req.requestId());
+            return new JdbcResponse(new JdbcMetaSchemasResult(schemas));
         }
         catch (Exception e) {
             U.error(log, "Failed to get schemas metadata [reqId=" + req.requestId() + ", req=" + req + ']', e);
 
-            return exceptionToResult(e, req.requestId());
+            return exceptionToResult(e);
         }
     }
 
@@ -1582,21 +1248,13 @@
      * @param e Exception to convert.
      * @return resulting {@link JdbcResponse}.
      */
-<<<<<<< HEAD
-    private JdbcResponse exceptionToResult(Exception e, long reqId) {
-        if (e instanceof QueryCancelledException )
-            return new JdbcResponse(IgniteQueryErrorCode.QUERY_CANCELED, e.getMessage(), reqId);
-        if (e instanceof IgniteSQLException)
-            return new JdbcResponse(((IgniteSQLException) e).statusCode(), e.getMessage(), reqId);
-=======
     private JdbcResponse exceptionToResult(Exception e) {
         if (e instanceof QueryCancelledException)
             return new JdbcResponse(IgniteQueryErrorCode.QUERY_CANCELED, e.getMessage());
         if (e instanceof IgniteSQLException)
             return new JdbcResponse(((IgniteSQLException)e).statusCode(), e.getMessage());
->>>>>>> ec29c118
         else
-            return new JdbcResponse(IgniteQueryErrorCode.UNKNOWN, e.getMessage(), reqId);
+            return new JdbcResponse(IgniteQueryErrorCode.UNKNOWN, e.getMessage());
     }
 
     /**
@@ -1644,55 +1302,6 @@
      * @return <code>QueryCancelledException</code> wrapped with <code>JdbcResponse</code>
      */
     private JdbcResponse cancelQuery(JdbcQueryCancelRequest req) {
-<<<<<<< HEAD
-        boolean eFound = false;
-
-        Lock lock;
-
-        synchronized (reqMux) {
-            // Query already executed.
-            if (!reqRegister.containsKey(req.requestIdToBeCancelled()))
-                return null;
-
-            JdbcQueryDescriptor qryDesc = reqRegister.remove(req.requestIdToBeCancelled());
-
-            qryDesc.cancelHook().cancel();
-
-            lock = qryDesc.lockHook();
-
-            lock.lock();
-        }
-
-        try {
-            for (Iterator<Map.Entry<Long, JdbcCursor>> it = jdbcCursors.entrySet().iterator(); it.hasNext();) {
-                Map.Entry<Long, JdbcCursor> entry = it.next();
-
-                JdbcCursor cursor = entry.getValue();
-
-                if (cursor.requestId() == req.requestIdToBeCancelled()) {
-                    try {
-                        cursor.close();
-                    }
-                    catch (Exception e) {
-                        U.error(log, "Failed to close cursor [reqId=" + req.requestId() +
-                            ", cursor=" + cursor + ']', e);
-
-                        eFound = true;
-                    }
-                    it.remove();
-                }
-            }
-
-            if (eFound)
-                return new JdbcResponse(IgniteQueryErrorCode.UNKNOWN,
-                    "Failed to cancel request [reqId=" + req.requestIdToBeCancelled() + ']', req.requestId());
-            else
-                return exceptionToResult(new QueryCancelledException(), req.requestIdToBeCancelled());
-        }
-        finally {
-            lock.unlock();
-        }
-=======
         boolean clearCursors = false;
 
         GridQueryCancel cancelHook;
@@ -1728,7 +1337,6 @@
             clearCursors(req.requestIdToBeCancelled());
 
         return null;
->>>>>>> ec29c118
     }
 
     /**
@@ -1746,40 +1354,6 @@
      * @param reqId Reuest to unregist.
      */
     private void tryUnregisterRequest(long reqId) {
-<<<<<<< HEAD
-        Lock lock;
-
-        boolean unregisterReq = true;
-
-        synchronized (reqMux) {
-            JdbcQueryDescriptor qryDesc = reqRegister.get(reqId);
-
-            if (qryDesc == null)
-                return;
-            else {
-                lock = qryDesc.lockHook();
-
-                lock.lock();
-            }
-        }
-
-        try {
-            for (JdbcCursor cursor : jdbcCursors.values()) {
-                if (cursor.requestId() == reqId) {
-                    unregisterReq = false;
-
-                    break;
-                }
-            }
-        }
-        finally {
-            if (isCancellationSupported()) {
-                lock.unlock();
-
-                if (unregisterReq)
-                    unregisterRequest(reqId);
-            }
-=======
         assert isCancellationSupported();
 
         boolean unregisterReq = true;
@@ -1873,7 +1447,6 @@
 
             if (clearCursors)
                 clearCursors(reqId);
->>>>>>> ec29c118
         }
     }
 }