--- conflicted
+++ resolved
@@ -20,13 +20,10 @@
 import java.sql.ParameterMetaData;
 import java.util.ArrayList;
 import java.util.Arrays;
-<<<<<<< HEAD
-import java.util.Collections;
-=======
 import java.util.Collection;
 import java.util.Collections;
 import java.util.HashSet;
->>>>>>> 15710a86
+import java.util.Collections;
 import java.util.List;
 import java.util.Map;
 import java.util.Set;
@@ -38,10 +35,8 @@
 import org.apache.ignite.cache.query.QueryCancelledException;
 import org.apache.ignite.cache.query.SqlFieldsQuery;
 import org.apache.ignite.internal.GridKernalContext;
-<<<<<<< HEAD
-=======
 import org.apache.ignite.internal.IgniteVersionUtils;
->>>>>>> 15710a86
+import org.apache.ignite.internal.binary.BinaryWriterExImpl;
 import org.apache.ignite.internal.binary.BinaryWriterExImpl;
 import org.apache.ignite.internal.processors.cache.QueryCursorImpl;
 import org.apache.ignite.internal.processors.odbc.SqlListenerRequest;
@@ -57,16 +52,13 @@
 import org.apache.ignite.internal.util.typedef.internal.U;
 
 import static org.apache.ignite.internal.processors.odbc.jdbc.JdbcRequest.BATCH_EXEC;
-<<<<<<< HEAD
-import static org.apache.ignite.internal.processors.odbc.jdbc.JdbcRequest.QRY_CANCEL;
-=======
 import static org.apache.ignite.internal.processors.odbc.jdbc.JdbcRequest.META_COLUMNS;
 import static org.apache.ignite.internal.processors.odbc.jdbc.JdbcRequest.META_INDEXES;
 import static org.apache.ignite.internal.processors.odbc.jdbc.JdbcRequest.META_PARAMS;
 import static org.apache.ignite.internal.processors.odbc.jdbc.JdbcRequest.META_PRIMARY_KEYS;
 import static org.apache.ignite.internal.processors.odbc.jdbc.JdbcRequest.META_SCHEMAS;
 import static org.apache.ignite.internal.processors.odbc.jdbc.JdbcRequest.META_TABLES;
->>>>>>> 15710a86
+import static org.apache.ignite.internal.processors.odbc.jdbc.JdbcRequest.QRY_CANCEL;
 import static org.apache.ignite.internal.processors.odbc.jdbc.JdbcRequest.QRY_CLOSE;
 import static org.apache.ignite.internal.processors.odbc.jdbc.JdbcRequest.QRY_EXEC;
 import static org.apache.ignite.internal.processors.odbc.jdbc.JdbcRequest.QRY_FETCH;
@@ -112,6 +104,7 @@
     /** Connection ID. */
     private final Long connId;
 
+    /** Request handlers map. */
     private final ConcurrentHashMap<Long, JdbcRequestHandler> handlers;
 
     /**
@@ -129,13 +122,8 @@
      * @param handlers Connection Id to handler map.
      */
     public JdbcRequestHandler(GridKernalContext ctx, GridSpinBusyLock busyLock, int maxCursors,
-<<<<<<< HEAD
-        boolean distributedJoins, boolean enforceJoinOrder, boolean collocated, boolean replicatedOnly, 
+        boolean distributedJoins, boolean enforceJoinOrder, boolean collocated, boolean replicatedOnly,
         boolean autoCloseCursors, long connId, ConcurrentHashMap<Long, JdbcRequestHandler> handlers) {
-=======
-        boolean distributedJoins, boolean enforceJoinOrder, boolean collocated, boolean replicatedOnly,
-        boolean autoCloseCursors) {
->>>>>>> 15710a86
         this.ctx = ctx;
         this.busyLock = busyLock;
         this.maxCursors = maxCursors;
@@ -179,28 +167,26 @@
                 case BATCH_EXEC:
                     return executeBatch((JdbcBatchExecuteRequest)req);
 
-<<<<<<< HEAD
+                case META_TABLES:
+                    return getTablesMeta((JdbcMetaTablesRequest)req);
+
+                case META_COLUMNS:
+                    return getColumnsMeta((JdbcMetaColumnsRequest)req);
+
+                case META_INDEXES:
+                    return getIndexesMeta((JdbcMetaIndexesRequest)req);
+
+                case META_PARAMS:
+                    return getParametersMeta((JdbcMetaParamsRequest)req);
+
+                case META_PRIMARY_KEYS:
+                    return getPrimaryKeys((JdbcMetaPrimaryKeysRequest)req);
+
+                case META_SCHEMAS:
+                    return getSchemas((JdbcMetaSchemasRequest)req);
+
                 case QRY_CANCEL:
                     return cancelQuery((JdbcQueryCancelRequest)req);
-=======
-                case META_TABLES:
-                    return getTablesMeta((JdbcMetaTablesRequest)req);
-
-                case META_COLUMNS:
-                    return getColumnsMeta((JdbcMetaColumnsRequest)req);
-
-                case META_INDEXES:
-                    return getIndexesMeta((JdbcMetaIndexesRequest)req);
-
-                case META_PARAMS:
-                    return getParametersMeta((JdbcMetaParamsRequest)req);
-
-                case META_PRIMARY_KEYS:
-                    return getPrimaryKeys((JdbcMetaPrimaryKeysRequest)req);
-
-                case META_SCHEMAS:
-                    return getSchemas((JdbcMetaSchemasRequest)req);
->>>>>>> 15710a86
             }
 
             return new JdbcResponse(SqlListenerResponse.STATUS_FAILED, "Unsupported JDBC request [req=" + req + ']');
@@ -216,27 +202,6 @@
     }
 
     /** {@inheritDoc} */
-<<<<<<< HEAD
-    @Override public void handshakeAdditionalResponse(BinaryWriterExImpl writer) {
-        writer.writeLong(connId);
-    }
-
-    /**
-     * @return Connection ID.
-     */
-    public Long connectionId() {
-        return connId;
-    }
-
-    /**
-     */
-    public void cancelCurrentQuery() {
-        assert qryCursors.size() == 1 : "qryCursors.size()=" + qryCursors.size();
-
-        JdbcQueryCursor cur = qryCursors.elements().nextElement();
-
-        ctx.query().cancelQueries(Collections.singleton(cur.queryId()));
-=======
     @Override public void writeHandshake(BinaryWriterExImpl writer) {
         // Handshake OK.
         writer.writeBoolean(true);
@@ -248,7 +213,26 @@
         writer.writeString(IgniteVersionUtils.VER.stage());
         writer.writeLong(IgniteVersionUtils.VER.revisionTimestamp());
         writer.writeByteArray(IgniteVersionUtils.VER.revisionHash());
->>>>>>> 15710a86
+
+        // Write connection ID.
+        writer.writeLong(connId);
+    }
+
+    /**
+     * @return Connection ID.
+     */
+    public Long connectionId() {
+        return connId;
+    }
+
+    /**
+     */
+    public void cancelCurrentQuery() {
+        assert qryCursors.size() == 1 : "qryCursors.size()=" + qryCursors.size();
+
+        JdbcQueryCursor cur = qryCursors.elements().nextElement();
+
+        ctx.query().cancelQueries(Collections.singleton(cur.queryId()));
     }
 
     /**
@@ -478,21 +462,6 @@
     }
 
     /**
-<<<<<<< HEAD
-     * @param req Execute query request.
-     * @return Response.
-     */
-    private JdbcResponse cancelQuery(JdbcQueryCancelRequest req) {
-        try {
-            JdbcRequestHandler handler = handlers.get(req.connectionId());
-
-            handler.cancelCurrentQuery();
-
-            return new JdbcResponse(null);
-        }
-        catch (Exception e) {
-            U.error(log, "Failed to cancel query[reqId=" + req.requestId() + ", req=" + req + ']', e);
-=======
      * @param req Get tables metadata request.
      * @return Response.
      */
@@ -620,13 +589,10 @@
         }
         catch (Exception e) {
             U.error(log, "Failed to get parameters metadata [reqId=" + req.requestId() + ", req=" + req + ']', e);
->>>>>>> 15710a86
-
-            return new JdbcResponse(SqlListenerResponse.STATUS_FAILED, e.toString());
-        }
-    }
-<<<<<<< HEAD
-=======
+
+            return new JdbcResponse(SqlListenerResponse.STATUS_FAILED, e.toString());
+        }
+    }
 
     /**
      * @param req Request.
@@ -711,5 +677,23 @@
         return str != null && (F.isEmpty(ptrn) ||
             str.matches(ptrn.replace("%", ".*").replace("_", ".")));
     }
->>>>>>> 15710a86
+
+    /**
+     * @param req Execute query request.
+     * @return Response.
+     */
+    private JdbcResponse cancelQuery(JdbcQueryCancelRequest req) {
+        try {
+            JdbcRequestHandler handler = handlers.get(req.connectionId());
+
+            handler.cancelCurrentQuery();
+
+            return new JdbcResponse(null);
+        }
+        catch (Exception e) {
+            U.error(log, "Failed to cancel query[reqId=" + req.requestId() + ", req=" + req + ']', e);
+
+            return new JdbcResponse(SqlListenerResponse.STATUS_FAILED, e.toString());
+        }
+    }
 }