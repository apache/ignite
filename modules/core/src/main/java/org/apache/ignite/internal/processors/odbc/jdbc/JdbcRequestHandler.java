--- conflicted
+++ resolved
@@ -572,15 +572,10 @@
                             fields.add(field);
                     }
 
-<<<<<<< HEAD
 
                     final String keyName = table.keyFieldName() == null ?
                         "PK_" + table.schemaName() + "_" + table.tableName() :
                         table.keyFieldName();
-=======
-                    final String keyName = table.keyFieldName() == null ?
-                        QueryUtils.KEY_FIELD_NAME : table.keyFieldName();
->>>>>>> a040892d
 
                     if (fields.isEmpty()) {
                         meta.add(new JdbcPrimaryKeyMeta(table.schemaName(), table.tableName(), keyName,
