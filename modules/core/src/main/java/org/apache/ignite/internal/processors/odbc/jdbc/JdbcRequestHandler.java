--- conflicted
+++ resolved
@@ -306,8 +306,6 @@
 
             qryCursors.put(qryId, cur);
 
-            connCtx.sendIntermediate(new JdbcResponse(new JdbcQueryIdResult(qryId)));
-
             cur.open();
 
             JdbcQueryExecuteResult res;
@@ -338,14 +336,7 @@
 
             U.error(log, "Failed to execute SQL query [reqId=" + req.requestId() + ", req=" + req + ']', e);
 
-<<<<<<< HEAD
-            if (e.getCause() != null && e.getCause() instanceof QueryCancelledException)
-                return new JdbcResponse(SqlListenerResponse.STATUS_FAILED, "The query was cancelled while executing.");
-            else
-                return new JdbcResponse(SqlListenerResponse.STATUS_FAILED, e.toString());
-=======
-            return exceptionToResult(e);
->>>>>>> e3d448e6
+            return exceptionToResult(e);
         }
     }
 
@@ -387,13 +378,8 @@
             JdbcQueryCursor cur = qryCursors.get(req.queryId());
 
             if (cur == null)
-<<<<<<< HEAD
-                return new JdbcResponse(SqlListenerResponse.STATUS_FAILED,
-                    "Failed to find query cursor with ID: " + req.queryId() + ". Query mey be canceled");
-=======
                 return new JdbcResponse(IgniteQueryErrorCode.UNKNOWN,
                     "Failed to find query cursor with ID: " + req.queryId());
->>>>>>> e3d448e6
 
             if (req.pageSize() <= 0)
                 return new JdbcResponse(IgniteQueryErrorCode.UNKNOWN,
@@ -726,24 +712,6 @@
     }
 
     /**
-<<<<<<< HEAD
-     * @param req Execute query request.
-     * @return Response.
-     */
-    private JdbcResponse cancelQuery(JdbcQueryCancelRequest req) {
-        try {
-            JdbcRequestHandler handler = connHnd.handler(req.connectionId());
-
-            handler.cancelQuery(req.queryId());
-
-            return new JdbcResponse(null);
-        }
-        catch (Exception e) {
-            U.error(log, "Failed to cancel query[reqId=" + req.requestId() + ", req=" + req + ']', e);
-
-            return new JdbcResponse(SqlListenerResponse.STATUS_FAILED, e.toString());
-        }
-=======
      * Create {@link JdbcResponse} bearing appropriate Ignite specific result code if possible
      *     from given {@link Exception}.
      *
@@ -755,6 +723,24 @@
             return new JdbcResponse(((IgniteSQLException) e).statusCode(), e.getMessage());
         else
             return new JdbcResponse(IgniteQueryErrorCode.UNKNOWN, e.toString());
->>>>>>> e3d448e6
+    }
+
+    /**
+     * @param req Execute query request.
+     * @return Response.
+     */
+    private JdbcResponse cancelQuery(JdbcQueryCancelRequest req) {
+        try {
+            JdbcRequestHandler handler = connHnd.handler(req.connectionId());
+
+            handler.cancelQuery(req.queryId());
+
+            return new JdbcResponse(null);
+        }
+        catch (Exception e) {
+            U.error(log, "Failed to cancel query [reqId=" + req.requestId() + ", req=" + req + ']', e);
+
+            return exceptionToResult(e);
+        }
     }
 }