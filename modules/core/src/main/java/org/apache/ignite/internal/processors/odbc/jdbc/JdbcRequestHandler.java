--- conflicted
+++ resolved
@@ -430,10 +430,6 @@
 
             FieldsQueryCursor<List<?>> fieldsCur = results.get(0);
 
-<<<<<<< HEAD
-                JdbcQueryCursor cur = new JdbcQueryCursor(qryId, req.pageSize(), req.maxRows(),
-                    (QueryCursorImpl)qryCur);
-=======
             if (fieldsCur instanceof BulkLoadContextCursor) {
                 BulkLoadContextCursor blCur = (BulkLoadContextCursor) fieldsCur;
 
@@ -448,7 +444,6 @@
             if (results.size() == 1) {
                 JdbcQueryCursor cur = new JdbcQueryCursor(qryId, req.pageSize(), req.maxRows(),
                     (QueryCursorImpl)fieldsCur);
->>>>>>> 7c014529
 
                 JdbcQueryExecuteResult res;
 
