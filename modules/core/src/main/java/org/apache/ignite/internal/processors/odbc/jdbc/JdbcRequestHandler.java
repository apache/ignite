--- conflicted
+++ resolved
@@ -218,11 +218,7 @@
         // TODO IGNITE-9484 Do not create worker if there is a possibility to unbind TX from threads.
         worker = new JdbcRequestHandlerWorker(ctx.igniteInstanceName(), log, this, ctx);
 
-<<<<<<< HEAD
-        reqToCursorMappingCleanupTask = ctx.timeout().schedule(() -> cleanupReqToCursorMappings(),
-=======
         reqToCursorMappingCleanupTask = ctx.timeout().schedule(this::cleanupReqToCursorMappings,
->>>>>>> bf263782
             CONN_CLEANUP_PERIOD, CONN_CLEANUP_PERIOD);
     }
 
@@ -569,15 +565,9 @@
                 BulkLoadAckClientParameters clientParams = blCur.clientParams();
 
                 JdbcBulkLoadProcessor processor = new JdbcBulkLoadProcessor(blProcessor);
-<<<<<<< HEAD
 
                 requestToCursorMapping.put(req.requestId(), Collections.singletonList(processor));
 
-=======
-
-                requestToCursorMapping.put(req.requestId(), Collections.singletonList(processor));
-
->>>>>>> bf263782
                 bulkLoadRequests.put(cursorId, processor);
 
                 // responces for the same query on the client side
@@ -638,7 +628,6 @@
                     if (cursor.isQuery())
                         queryCursors.put(cursor.cursorId(), cursor);
                 }
-<<<<<<< HEAD
 
                 if (req.isCancellationSupported() && QUERY_ALREADY_CANCELLED.equals(
                     requestToCursorMapping.putIfAbsent(req.requestId(), (List<Closeable>) (Object)cursors)))
@@ -653,22 +642,6 @@
                     if (cur.isQuery()) {
                         jdbcRes = new JdbcResultInfo(true, -1, cur.cursorId());
 
-=======
-
-                if (req.isCancellationSupported() && QUERY_ALREADY_CANCELLED.equals(
-                    requestToCursorMapping.putIfAbsent(req.requestId(), (List<Closeable>) (Object)cursors)))
-                    return exceptionToResult(new QueryCancelledException(), req.requestId());
-                else
-                    qryCursors.putAll(queryCursors);
-
-                for (JdbcQueryCursor cur : cursors) {
-
-                    JdbcResultInfo jdbcRes;
-
-                    if (cur.isQuery()) {
-                        jdbcRes = new JdbcResultInfo(true, -1, cur.cursorId());
-
->>>>>>> bf263782
                         cur.openIterator();
 
                         if (items == null) {
@@ -1279,11 +1252,7 @@
      */
     private void cleanupReqToCursorMappings() {
         synchronized (cancellationProcessingMux) {
-<<<<<<< HEAD
-            for (Long reqId: obsoleteRequestsMappings)
-=======
             for (Long reqId : obsoleteRequestsMappings)
->>>>>>> bf263782
                 requestToCursorMapping.remove(reqId);
 
             obsoleteRequestsMappings.clear();
