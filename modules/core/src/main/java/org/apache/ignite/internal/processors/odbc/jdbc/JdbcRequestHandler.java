--- conflicted
+++ resolved
@@ -36,16 +36,10 @@
 import org.apache.ignite.internal.binary.BinaryWriterExImpl;
 import org.apache.ignite.internal.jdbc2.JdbcSqlFieldsQuery;
 import org.apache.ignite.internal.processors.cache.QueryCursorImpl;
-<<<<<<< HEAD
 import org.apache.ignite.internal.processors.cache.query.IgniteQueryErrorCode;
-import org.apache.ignite.internal.processors.odbc.SqlListenerRequest;
-import org.apache.ignite.internal.processors.odbc.SqlListenerRequestHandler;
-import org.apache.ignite.internal.processors.odbc.SqlListenerResponse;
-=======
 import org.apache.ignite.internal.processors.odbc.ClientListenerRequest;
 import org.apache.ignite.internal.processors.odbc.ClientListenerRequestHandler;
 import org.apache.ignite.internal.processors.odbc.ClientListenerResponse;
->>>>>>> 9fd82212
 import org.apache.ignite.internal.processors.odbc.odbc.OdbcQueryGetColumnsMetaRequest;
 import org.apache.ignite.internal.processors.query.GridQueryIndexDescriptor;
 import org.apache.ignite.internal.processors.query.GridQueryTypeDescriptor;
@@ -146,11 +140,7 @@
         JdbcRequest req = (JdbcRequest)req0;
 
         if (!busyLock.enterBusy())
-<<<<<<< HEAD
             return new JdbcResponse(IgniteQueryErrorCode.UNKNOWN,
-=======
-            return new JdbcResponse(ClientListenerResponse.STATUS_FAILED,
->>>>>>> 9fd82212
                 "Failed to handle JDBC request because node is stopping.");
 
         try {
@@ -189,12 +179,8 @@
                     return getSchemas((JdbcMetaSchemasRequest)req);
             }
 
-<<<<<<< HEAD
             return new JdbcResponse(IgniteQueryErrorCode.UNSUPPORTED_OPERATION,
                 "Unsupported JDBC request [req=" + req + ']');
-=======
-            return new JdbcResponse(ClientListenerResponse.STATUS_FAILED, "Unsupported JDBC request [req=" + req + ']');
->>>>>>> 9fd82212
         }
         finally {
             busyLock.leaveBusy();
@@ -202,13 +188,8 @@
     }
 
     /** {@inheritDoc} */
-<<<<<<< HEAD
     @Override public SqlListenerResponse handleException(Exception e) {
         return exceptionToResult(e);
-=======
-    @Override public ClientListenerResponse handleException(Exception e) {
-        return new JdbcResponse(ClientListenerResponse.STATUS_FAILED, e.toString());
->>>>>>> 9fd82212
     }
 
     /** {@inheritDoc} */
@@ -254,11 +235,7 @@
         int cursorCnt = qryCursors.size();
 
         if (maxCursors > 0 && cursorCnt >= maxCursors)
-<<<<<<< HEAD
             return new JdbcResponse(IgniteQueryErrorCode.UNKNOWN, "Too many opened cursors (either close other " +
-=======
-            return new JdbcResponse(ClientListenerResponse.STATUS_FAILED, "Too many opened cursors (either close other " +
->>>>>>> 9fd82212
                 "opened cursors or increase the limit through OdbcConfiguration.setMaxOpenCursors()) " +
                 "[maximum=" + maxCursors + ", current=" + cursorCnt + ']');
 
@@ -295,12 +272,7 @@
             qry.setLazy(lazy);
 
             if (req.pageSize() <= 0)
-<<<<<<< HEAD
                 return new JdbcResponse(IgniteQueryErrorCode.UNKNOWN, "Invalid fetch size: " + req.pageSize());
-=======
-                return new JdbcResponse(ClientListenerResponse.STATUS_FAILED,
-                    "Invalid fetch size : [fetchSize=" + req.pageSize() + ']');
->>>>>>> 9fd82212
 
             qry.setPageSize(req.pageSize());
 
@@ -342,11 +314,7 @@
 
             U.error(log, "Failed to execute SQL query [reqId=" + req.requestId() + ", req=" + req + ']', e);
 
-<<<<<<< HEAD
-            return exceptionToResult(e);
-=======
-            return new JdbcResponse(ClientListenerResponse.STATUS_FAILED, e.toString());
->>>>>>> 9fd82212
+            return exceptionToResult(e);
         }
     }
 
@@ -361,11 +329,7 @@
             JdbcQueryCursor cur = qryCursors.remove(req.queryId());
 
             if (cur == null)
-<<<<<<< HEAD
                 return new JdbcResponse(IgniteQueryErrorCode.UNKNOWN,
-=======
-                return new JdbcResponse(ClientListenerResponse.STATUS_FAILED,
->>>>>>> 9fd82212
                     "Failed to find query cursor with ID: " + req.queryId());
 
             cur.close();
@@ -377,11 +341,7 @@
 
             U.error(log, "Failed to close SQL query [reqId=" + req.requestId() + ", req=" + req.queryId() + ']', e);
 
-<<<<<<< HEAD
-            return exceptionToResult(e);
-=======
-            return new JdbcResponse(ClientListenerResponse.STATUS_FAILED, e.toString());
->>>>>>> 9fd82212
+            return exceptionToResult(e);
         }
     }
 
@@ -396,19 +356,11 @@
             JdbcQueryCursor cur = qryCursors.get(req.queryId());
 
             if (cur == null)
-<<<<<<< HEAD
                 return new JdbcResponse(IgniteQueryErrorCode.UNKNOWN,
                     "Failed to find query cursor with ID: " + req.queryId());
 
             if (req.pageSize() <= 0)
                 return new JdbcResponse(IgniteQueryErrorCode.UNKNOWN,
-=======
-                return new JdbcResponse(ClientListenerResponse.STATUS_FAILED,
-                    "Failed to find query cursor with ID: " + req.queryId());
-
-            if (req.pageSize() <= 0)
-                return new JdbcResponse(ClientListenerResponse.STATUS_FAILED,
->>>>>>> 9fd82212
                     "Invalid fetch size : [fetchSize=" + req.pageSize() + ']');
 
             cur.pageSize(req.pageSize());
@@ -426,11 +378,7 @@
         catch (Exception e) {
             U.error(log, "Failed to fetch SQL query result [reqId=" + req.requestId() + ", req=" + req + ']', e);
 
-<<<<<<< HEAD
-            return exceptionToResult(e);
-=======
-            return new JdbcResponse(ClientListenerResponse.STATUS_FAILED, e.toString());
->>>>>>> 9fd82212
+            return exceptionToResult(e);
         }
     }
 
@@ -443,11 +391,7 @@
             JdbcQueryCursor cur = qryCursors.get(req.queryId());
 
             if (cur == null)
-<<<<<<< HEAD
                 return new JdbcResponse(IgniteQueryErrorCode.UNKNOWN,
-=======
-                return new JdbcResponse(ClientListenerResponse.STATUS_FAILED,
->>>>>>> 9fd82212
                     "Failed to find query with ID: " + req.queryId());
 
             JdbcQueryMetadataResult res = new JdbcQueryMetadataResult(req.queryId(),
@@ -458,11 +402,7 @@
         catch (Exception e) {
             U.error(log, "Failed to fetch SQL query result [reqId=" + req.requestId() + ", req=" + req + ']', e);
 
-<<<<<<< HEAD
-            return exceptionToResult(e);
-=======
-            return new JdbcResponse(ClientListenerResponse.STATUS_FAILED, e.toString());
->>>>>>> 9fd82212
+            return exceptionToResult(e);
         }
     }
 
@@ -513,7 +453,6 @@
         catch (Exception e) {
             U.error(log, "Failed to execute batch query [reqId=" + req.requestId() + ", req=" + req + ']', e);
 
-<<<<<<< HEAD
             int code;
 
             String msg;
@@ -530,10 +469,6 @@
             }
 
             return new JdbcResponse(new JdbcBatchExecuteResult(Arrays.copyOf(updCnts, successQueries), code, msg));
-=======
-            return new JdbcResponse(new JdbcBatchExecuteResult(Arrays.copyOf(updCnts, successQueries),
-                ClientListenerResponse.STATUS_FAILED, e.toString()));
->>>>>>> 9fd82212
         }
     }
 
@@ -567,11 +502,7 @@
         catch (Exception e) {
             U.error(log, "Failed to get tables metadata [reqId=" + req.requestId() + ", req=" + req + ']', e);
 
-<<<<<<< HEAD
-            return exceptionToResult(e);
-=======
-            return new JdbcResponse(ClientListenerResponse.STATUS_FAILED, e.toString());
->>>>>>> 9fd82212
+            return exceptionToResult(e);
         }
     }
 
@@ -613,11 +544,7 @@
         catch (Exception e) {
             U.error(log, "Failed to get columns metadata [reqId=" + req.requestId() + ", req=" + req + ']', e);
 
-<<<<<<< HEAD
-            return exceptionToResult(e);
-=======
-            return new JdbcResponse(ClientListenerResponse.STATUS_FAILED, e.toString());
->>>>>>> 9fd82212
+            return exceptionToResult(e);
         }
     }
 
@@ -647,11 +574,7 @@
         catch (Exception e) {
             U.error(log, "Failed to get parameters metadata [reqId=" + req.requestId() + ", req=" + req + ']', e);
 
-<<<<<<< HEAD
-            return exceptionToResult(e);
-=======
-            return new JdbcResponse(ClientListenerResponse.STATUS_FAILED, e.toString());
->>>>>>> 9fd82212
+            return exceptionToResult(e);
         }
     }
 
@@ -678,11 +601,7 @@
         catch (Exception e) {
             U.error(log, "Failed to get parameters metadata [reqId=" + req.requestId() + ", req=" + req + ']', e);
 
-<<<<<<< HEAD
-            return exceptionToResult(e);
-=======
-            return new JdbcResponse(ClientListenerResponse.STATUS_FAILED, e.toString());
->>>>>>> 9fd82212
+            return exceptionToResult(e);
         }
     }
 
@@ -728,11 +647,7 @@
         catch (Exception e) {
             U.error(log, "Failed to get parameters metadata [reqId=" + req.requestId() + ", req=" + req + ']', e);
 
-<<<<<<< HEAD
-            return exceptionToResult(e);
-=======
-            return new JdbcResponse(ClientListenerResponse.STATUS_FAILED, e.toString());
->>>>>>> 9fd82212
+            return exceptionToResult(e);
         }
     }
 
@@ -758,11 +673,7 @@
         catch (Exception e) {
             U.error(log, "Failed to get schemas metadata [reqId=" + req.requestId() + ", req=" + req + ']', e);
 
-<<<<<<< HEAD
-            return exceptionToResult(e);
-=======
-            return new JdbcResponse(ClientListenerResponse.STATUS_FAILED, e.toString());
->>>>>>> 9fd82212
+            return exceptionToResult(e);
         }
     }
 
