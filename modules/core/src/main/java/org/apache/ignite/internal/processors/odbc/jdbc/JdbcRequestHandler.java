/*
 * Licensed to the Apache Software Foundation (ASF) under one or more
 * contributor license agreements.  See the NOTICE file distributed with
 * this work for additional information regarding copyright ownership.
 * The ASF licenses this file to You under the Apache License, Version 2.0
 * (the "License"); you may not use this file except in compliance with
 * the License.  You may obtain a copy of the License at
 *
 *      http://www.apache.org/licenses/LICENSE-2.0
 *
 * Unless required by applicable law or agreed to in writing, software
 * distributed under the License is distributed on an "AS IS" BASIS,
 * WITHOUT WARRANTIES OR CONDITIONS OF ANY KIND, either express or implied.
 * See the License for the specific language governing permissions and
 * limitations under the License.
 */

package org.apache.ignite.internal.processors.odbc.jdbc;

import java.sql.ParameterMetaData;
import java.sql.SQLException;
import java.util.ArrayList;
import java.util.Arrays;
import java.util.Collection;
import java.util.Collections;
import java.util.HashSet;
import java.util.LinkedHashSet;
import java.util.List;
import java.util.Map;
import java.util.Set;
import java.util.concurrent.ConcurrentHashMap;
import java.util.concurrent.atomic.AtomicLong;
import org.apache.ignite.IgniteLogger;
import org.apache.ignite.cache.query.FieldsQueryCursor;
import org.apache.ignite.cache.query.QueryCancelledException;
import org.apache.ignite.cache.query.SqlFieldsQuery;
import org.apache.ignite.internal.GridKernalContext;
<<<<<<< HEAD
import org.apache.ignite.internal.jdbc2.JdbcSqlFieldsQuery;
=======
import org.apache.ignite.internal.IgniteVersionUtils;
import org.apache.ignite.internal.binary.BinaryWriterExImpl;
import org.apache.ignite.internal.processors.cache.query.SqlFieldsQueryEx;
>>>>>>> 2bc75a3f
import org.apache.ignite.internal.processors.cache.QueryCursorImpl;
import org.apache.ignite.internal.processors.cache.query.IgniteQueryErrorCode;
import org.apache.ignite.internal.processors.odbc.ClientListenerProtocolVersion;
import org.apache.ignite.internal.processors.odbc.ClientListenerRequest;
import org.apache.ignite.internal.processors.odbc.ClientListenerRequestHandler;
import org.apache.ignite.internal.processors.odbc.ClientListenerResponse;
import org.apache.ignite.internal.processors.odbc.odbc.OdbcQueryGetColumnsMetaRequest;
import org.apache.ignite.internal.processors.query.GridQueryIndexDescriptor;
import org.apache.ignite.internal.processors.query.GridQueryProperty;
import org.apache.ignite.internal.processors.query.GridQueryTypeDescriptor;
import org.apache.ignite.internal.processors.query.IgniteSQLException;
import org.apache.ignite.internal.processors.query.QueryUtils;
import org.apache.ignite.internal.util.GridSpinBusyLock;
import org.apache.ignite.internal.util.typedef.F;
import org.apache.ignite.internal.util.typedef.internal.S;
import org.apache.ignite.internal.util.typedef.internal.U;

import static org.apache.ignite.internal.processors.odbc.jdbc.JdbcConnectionContext.VER_2_3_0;
import static org.apache.ignite.internal.processors.odbc.jdbc.JdbcRequest.BATCH_EXEC;
import static org.apache.ignite.internal.processors.odbc.jdbc.JdbcRequest.META_COLUMNS;
import static org.apache.ignite.internal.processors.odbc.jdbc.JdbcRequest.META_INDEXES;
import static org.apache.ignite.internal.processors.odbc.jdbc.JdbcRequest.META_PARAMS;
import static org.apache.ignite.internal.processors.odbc.jdbc.JdbcRequest.META_PRIMARY_KEYS;
import static org.apache.ignite.internal.processors.odbc.jdbc.JdbcRequest.META_SCHEMAS;
import static org.apache.ignite.internal.processors.odbc.jdbc.JdbcRequest.META_TABLES;
import static org.apache.ignite.internal.processors.odbc.jdbc.JdbcRequest.QRY_CANCEL;
import static org.apache.ignite.internal.processors.odbc.jdbc.JdbcRequest.QRY_CLOSE;
import static org.apache.ignite.internal.processors.odbc.jdbc.JdbcRequest.QRY_EXEC;
import static org.apache.ignite.internal.processors.odbc.jdbc.JdbcRequest.QRY_FETCH;
import static org.apache.ignite.internal.processors.odbc.jdbc.JdbcRequest.QRY_META;

/**
 * JDBC request handler.
 */
public class JdbcRequestHandler implements ClientListenerRequestHandler {
    /** Cursor ID sequence. */
    private static final AtomicLong CURSOR_ID_GEN = new AtomicLong();

    /** Kernel context. */
    private final GridKernalContext ctx;

    /** Logger. */
    private final IgniteLogger log;

    /** Busy lock. */
    private final GridSpinBusyLock busyLock;

    /** Maximum allowed cursors. */
    private final int maxCursors;

    /** Current queries. (query ID -> query holder) */
    private final ConcurrentHashMap<Long, JdbcQueryHolder> queries = new ConcurrentHashMap<>();

    /** Current queries cursors. (cursor ID -> cursor) */
    private final ConcurrentHashMap<Long, JdbcQueryCursor> qryCursors = new ConcurrentHashMap<>();

    /** Distributed joins flag. */
    private final boolean distributedJoins;

    /** Enforce join order flag. */
    private final boolean enforceJoinOrder;

    /** Collocated flag. */
    private final boolean collocated;

    /** Replicated only flag. */
    private final boolean replicatedOnly;

    /** Lazy query execution flag. */
    private final boolean lazy;

    /** Skip reducer on update flag. */
    private final boolean skipReducerOnUpdate;

    /** Automatic close of cursors. */
    private final boolean autoCloseCursors;

    /** Protocol version. */
    private ClientListenerProtocolVersion protocolVer;

    /** Connection handler. */
    private final JdbcConnectionHandler connHnd;

    /**
     * Constructor.
     *
     * @param ctx Context.
     * @param connHnd Connection handler.
     * @param busyLock Shutdown latch.
     * @param maxCursors Maximum allowed cursors.
     * @param distributedJoins Distributed joins flag.
     * @param enforceJoinOrder Enforce join order flag.
     * @param collocated Collocated flag.
     * @param replicatedOnly Replicated only flag.
     * @param autoCloseCursors Flag to automatically close server cursors.
     * @param lazy Lazy query execution flag.
     * @param skipReducerOnUpdate Skip reducer on update flag.
     * @param protocolVer Protocol version.
     */
<<<<<<< HEAD
    public JdbcRequestHandler(GridKernalContext ctx, JdbcConnectionHandler connHnd,
        GridSpinBusyLock busyLock, int maxCursors, boolean distributedJoins, boolean enforceJoinOrder,
        boolean collocated, boolean replicatedOnly, boolean autoCloseCursors, boolean lazy,
=======
    public JdbcRequestHandler(GridKernalContext ctx, GridSpinBusyLock busyLock, int maxCursors,
        boolean distributedJoins, boolean enforceJoinOrder, boolean collocated, boolean replicatedOnly,
        boolean autoCloseCursors, boolean lazy, boolean skipReducerOnUpdate,
>>>>>>> 2bc75a3f
        ClientListenerProtocolVersion protocolVer) {
        this.ctx = ctx;
        this.connHnd = connHnd;
        this.busyLock = busyLock;
        this.maxCursors = maxCursors;
        this.distributedJoins = distributedJoins;
        this.enforceJoinOrder = enforceJoinOrder;
        this.collocated = collocated;
        this.replicatedOnly = replicatedOnly;
        this.autoCloseCursors = autoCloseCursors;
        this.lazy = lazy;
        this.skipReducerOnUpdate = skipReducerOnUpdate;
        this.protocolVer = protocolVer;

        log = ctx.log(getClass());
    }

    /** {@inheritDoc} */
    @Override public ClientListenerResponse handle(ClientListenerRequest req0) {
        assert req0 != null;

        assert req0 instanceof JdbcRequest;

        JdbcRequest req = (JdbcRequest)req0;

        if (!busyLock.enterBusy())
            return new JdbcResponse(IgniteQueryErrorCode.UNKNOWN,
                "Failed to handle JDBC request because node is stopping.");

        try {
            switch (req.type()) {
                case QRY_EXEC:
                    return executeQuery((JdbcQueryExecuteRequest)req);

                case QRY_FETCH:
                    return fetchQuery((JdbcQueryFetchRequest)req);

                case QRY_CLOSE:
                    return closeQuery((JdbcQueryCloseRequest)req);

                case QRY_META:
                    return getQueryMeta((JdbcQueryMetadataRequest)req);

                case BATCH_EXEC:
                    return executeBatch((JdbcBatchExecuteRequest)req);

                case META_TABLES:
                    return getTablesMeta((JdbcMetaTablesRequest)req);

                case META_COLUMNS:
                    return getColumnsMeta((JdbcMetaColumnsRequest)req);

                case META_INDEXES:
                    return getIndexesMeta((JdbcMetaIndexesRequest)req);

                case META_PARAMS:
                    return getParametersMeta((JdbcMetaParamsRequest)req);

                case META_PRIMARY_KEYS:
                    return getPrimaryKeys((JdbcMetaPrimaryKeysRequest)req);

                case META_SCHEMAS:
                    return getSchemas((JdbcMetaSchemasRequest)req);

                case QRY_CANCEL:
                    return cancelQuery((JdbcQueryCancelRequest)req);
            }

            return new JdbcResponse(IgniteQueryErrorCode.UNSUPPORTED_OPERATION,
                "Unsupported JDBC request [req=" + req + ']');
        }
        finally {
            busyLock.leaveBusy();
        }
    }

    /** {@inheritDoc} */
    @Override public ClientListenerResponse handleException(Exception e, ClientListenerRequest req) {
        return exceptionToResult(e);
    }

    /**
     * @param qryId Query ID to cancel.
     */
    public void cancelQuery(long qryId) {
        JdbcQueryHolder qryHld = queries.get(qryId);

        if (qryHld == null) {
            log.warning("Cancel query do nothing. Cannot find query [qryId=" + qryId + ']');

            return;
        }

        qryHld.cancel();
    }

    /**
     * Called whenever client is disconnected due to correct connection close
     * or due to {@code IOException} during network operations.
     */
    public void onDisconnect() {
        if (busyLock.enterBusy())
        {
            try
            {
                for (JdbcQueryHolder qryHld : queries.values())
                    qryHld.cancel();

                queries.clear();

                for (JdbcQueryCursor cur : qryCursors.values())
                    cur.close();

                qryCursors.clear();
            }
            finally {
                busyLock.leaveBusy();
            }
        }
    }

    /**
     * {@link JdbcQueryExecuteRequest} command handler.
     *
     * @param req Execute query request.
     * @return Response.
     */
    @SuppressWarnings("unchecked")
    private JdbcResponse executeQuery(JdbcQueryExecuteRequest req) {
        int cursorCnt = queries.size();

        if (maxCursors > 0 && cursorCnt >= maxCursors)
            return new JdbcResponse(IgniteQueryErrorCode.UNKNOWN, "Too many open cursors (either close other " +
                "open cursors or increase the limit through " +
                "ClientConnectorConfiguration.maxOpenCursorsPerConnection) [maximum=" + maxCursors +
                ", current=" + cursorCnt + ']');

        long qryId = req.queryId();

        JdbcQueryHolder qryHld = null;

        if (qryId > 0) {
            qryHld = new JdbcQueryHolder(qryId);

            queries.put(qryId, qryHld);
        }

        try {
            String sql = req.sqlQuery();

            SqlFieldsQuery qry;

            switch(req.expectedStatementType()) {
                case ANY_STATEMENT_TYPE:
                    qry = new SqlFieldsQuery(sql);

                    break;

                case SELECT_STATEMENT_TYPE:
                    qry = new SqlFieldsQueryEx(sql, true);

                    break;

                default:
                    assert req.expectedStatementType() == JdbcStatementType.UPDATE_STMT_TYPE;

                    qry = new SqlFieldsQueryEx(sql, false);

                    if (skipReducerOnUpdate)
                        ((SqlFieldsQueryEx)qry).setSkipReducerOnUpdate(true);
            }

            qry.setArgs(req.arguments());

            qry.setDistributedJoins(distributedJoins);
            qry.setEnforceJoinOrder(enforceJoinOrder);
            qry.setCollocated(collocated);
            qry.setReplicatedOnly(replicatedOnly);
            qry.setLazy(lazy);

            if (req.pageSize() <= 0)
                return new JdbcResponse(IgniteQueryErrorCode.UNKNOWN, "Invalid fetch size: " + req.pageSize());

            qry.setPageSize(req.pageSize());

            String schemaName = req.schemaName();

            if (F.isEmpty(schemaName))
                schemaName = QueryUtils.DFLT_SCHEMA;

            qry.setSchema(schemaName);

            List<FieldsQueryCursor<List<?>>> results = ctx.query().querySqlFieldsNoCache(qry, true,
<<<<<<< HEAD
                protocolVer.compareTo(JdbcConnectionContext.VER_2_3_1) < 0 ||
                    req.expectedStatementType() != JdbcStatementType.ANY_STATEMENT_TYPE);
=======
                protocolVer.compareTo(VER_2_3_0) < 0);
>>>>>>> 2bc75a3f

            if (results.size() == 1) {
                FieldsQueryCursor<List<?>> qryCur = results.get(0);

                long curId = CURSOR_ID_GEN.incrementAndGet();

                JdbcQueryCursor cur = new JdbcQueryCursor(curId, req.pageSize(), req.maxRows(),
                    (QueryCursorImpl)qryCur, qryHld);

                if (qryHld != null)
                    qryHld.addCursor(cur);

                cur.open();

                JdbcQueryExecuteResult res;

                if (cur.isQuery())
                    res = new JdbcQueryExecuteResult(curId, cur.fetchRows(), !cur.hasNext());
                else {
                    List<List<Object>> items = cur.fetchRows();

                    assert items != null && items.size() == 1 && items.get(0).size() == 1
                        && items.get(0).get(0) instanceof Long :
                        "Invalid result set for not-SELECT query. [qry=" + sql +
                            ", res=" + S.toString(List.class, items) + ']';

                    res = new JdbcQueryExecuteResult(qryId, (Long)items.get(0).get(0));
                }

                if (res.last() && (!res.isQuery() || autoCloseCursors)) {
                    cur.close();

                    qryCursors.remove(curId);
                    queries.remove(qryId);
                }
                else
                    qryCursors.put(curId, cur);

                return new JdbcResponse(res);
            }
            else {
                List<JdbcResultInfo> jdbcResults = new ArrayList<>(results.size());
                List<List<Object>> items = null;
                boolean last = true;

                for (FieldsQueryCursor<List<?>> c : results) {
                    QueryCursorImpl qryCur = (QueryCursorImpl)c;

                    JdbcResultInfo jdbcRes;

                    if (qryCur.isQuery()) {
                        long curId = CURSOR_ID_GEN.incrementAndGet();

                        JdbcQueryCursor cur = new JdbcQueryCursor(curId, req.pageSize(), req.maxRows(), qryCur, qryHld);

                        jdbcRes = new JdbcResultInfo(true, -1, curId);

                        if (qryHld != null)
                            qryHld.addCursor(cur);

                        cur.open();

                        if (items == null) {
                            items = cur.fetchRows();
                            last = cur.hasNext();
                        }

                        qryCursors.put(curId, cur);
                    }
                    else
                        jdbcRes = new JdbcResultInfo(false, (Long)((List<?>)qryCur.getAll().get(0)).get(0), -1);

                    jdbcResults.add(jdbcRes);
                }

                return new JdbcResponse(new JdbcQueryExecuteMultipleStatementsResult(jdbcResults, items, last));
            }
        }
        catch (Exception e) {
            Collection<JdbcQueryCursor> curs = qryHld.cursors();

            if (!F.isEmpty(curs)) {
                for (JdbcQueryCursor c : curs) {
                    c.close();

                    qryCursors.remove(c.cursorId());
                }
            }

            queries.remove(qryId);

            U.error(log, "Failed to execute SQL query [reqId=" + req.requestId() + ", req=" + req + ']', e);

            return exceptionToResult(e);
        }
    }

    /**
     * {@link JdbcQueryCloseRequest} command handler.
     *
     * @param req Execute query request.
     * @return Response.
     */
    private JdbcResponse closeQuery(JdbcQueryCloseRequest req) {
        try {
            JdbcQueryCursor cur = qryCursors.remove(req.cursorId());

            if (cur == null)
                return new JdbcResponse(IgniteQueryErrorCode.UNKNOWN,
                    "Failed to find query cursor with ID: " + req.cursorId());

            cur.close();

            cur.queryHolder().removeCursor(cur.cursorId());

            if (cur.queryHolder().isEmpty())
                queries.remove(cur.queryHolder().queryId());

            return new JdbcResponse(null);
        }
        catch (Exception e) {
            queries.remove(req.cursorId());

            U.error(log, "Failed to close SQL query [reqId=" + req.requestId() + ", req=" + req.cursorId() + ']', e);

            return exceptionToResult(e);
        }
    }

    /**
     * {@link JdbcQueryFetchRequest} command handler.
     *
     * @param req Execute query request.
     * @return Response.
     */
    private JdbcResponse fetchQuery(JdbcQueryFetchRequest req) {
        try {
            JdbcQueryCursor cur = qryCursors.get(req.cursorId());

            if (cur == null)
                return new JdbcResponse(IgniteQueryErrorCode.UNKNOWN,
                    "Failed to find query cursor with ID: " + req.cursorId());

            if (req.pageSize() <= 0)
                return new JdbcResponse(IgniteQueryErrorCode.UNKNOWN,
                    "Invalid fetch size : [fetchSize=" + req.pageSize() + ']');

            cur.pageSize(req.pageSize());

            JdbcQueryFetchResult res = new JdbcQueryFetchResult(cur.fetchRows(), !cur.hasNext());

            if (res.last() && (!cur.isQuery() || autoCloseCursors)) {
                queries.remove(req.cursorId());

                cur.close();
            }

            return new JdbcResponse(res);
        }
        catch (Exception e) {
            U.error(log, "Failed to fetch SQL query result [reqId=" + req.requestId() + ", req=" + req + ']', e);

            return exceptionToResult(e);
        }
    }

    /**
     * @param req Request.
     * @return Response.
     */
    private JdbcResponse getQueryMeta(JdbcQueryMetadataRequest req) {
        try {
            JdbcQueryCursor cur = qryCursors.get(req.queryId());

            if (cur == null)
                return new JdbcResponse(IgniteQueryErrorCode.UNKNOWN,
                    "Failed to find query with ID: " + req.queryId());

            JdbcQueryMetadataResult res = new JdbcQueryMetadataResult(req.queryId(),
                cur.meta());

            return new JdbcResponse(res);
        }
        catch (Exception e) {
            U.error(log, "Failed to fetch SQL query result [reqId=" + req.requestId() + ", req=" + req + ']', e);

            return exceptionToResult(e);
        }
    }

    /**
     * @param req Request.
     * @return Response.
     */
    @SuppressWarnings("unchecked")
    private ClientListenerResponse executeBatch(JdbcBatchExecuteRequest req) {
        long qryId = req.queryId();

        JdbcQueryHolder qryHld = null;

        if (qryId > 0) {
            qryHld = new JdbcQueryHolder(qryId);

            queries.put(qryId, qryHld);
        }

        String schemaName = req.schemaName();

        if (F.isEmpty(schemaName))
            schemaName = QueryUtils.DFLT_SCHEMA;

        int successQueries = 0;
        int updCnts[] = new int[req.queries().size()];

        try {
            String sql = null;

            for (JdbcQuery q : req.queries()) {
                if (q.sql() != null)
                    sql = q.sql();

                SqlFieldsQuery qry = new SqlFieldsQueryEx(sql, false);

                qry.setArgs(q.args());

                qry.setDistributedJoins(distributedJoins);
                qry.setEnforceJoinOrder(enforceJoinOrder);
                qry.setCollocated(collocated);
                qry.setReplicatedOnly(replicatedOnly);
                qry.setLazy(lazy);

                qry.setSchema(schemaName);

                if (qryHld != null && qryHld.isCanceled())
                    throw new QueryCancelledException();

                QueryCursorImpl<List<?>> qryCur = (QueryCursorImpl<List<?>>)ctx.query()
                    .querySqlFieldsNoCache(qry, true, true).get(0);

                if (qryHld != null && qryHld.isCanceled())
                    throw new QueryCancelledException();

                assert !qryCur.isQuery();

                List<List<?>> items = qryCur.getAll();

                updCnts[successQueries++] = ((Long)items.get(0).get(0)).intValue();
            }

            return new JdbcResponse(new JdbcBatchExecuteResult(updCnts, ClientListenerResponse.STATUS_SUCCESS, null));
        }
        catch (Exception e) {
            U.error(log, "Failed to execute batch query [reqId=" + req.requestId() + ", req=" + req + ']', e);

            JdbcResponse errResp = exceptionToResult(e);

            return new JdbcResponse(new JdbcBatchExecuteResult(Arrays.copyOf(updCnts, successQueries),
                errResp.status(), errResp.error()));
        }
        finally {
            queries.remove(req.queryId());
        }
    }

    /**
     * @param req Get tables metadata request.
     * @return Response.
     */
    private JdbcResponse getTablesMeta(JdbcMetaTablesRequest req) {
        try {
            List<JdbcTableMeta> meta = new ArrayList<>();

            for (String cacheName : ctx.cache().publicCacheNames()) {
                for (GridQueryTypeDescriptor table : ctx.query().types(cacheName)) {
                    if (!matches(table.schemaName(), req.schemaName()))
                        continue;

                    if (!matches(table.tableName(), req.tableName()))
                        continue;

                    JdbcTableMeta tableMeta = new JdbcTableMeta(table.schemaName(), table.tableName(), "TABLE");

                    if (!meta.contains(tableMeta))
                        meta.add(tableMeta);
                }
            }

            JdbcMetaTablesResult res = new JdbcMetaTablesResult(meta);

            return new JdbcResponse(res);
        }
        catch (Exception e) {
            U.error(log, "Failed to get tables metadata [reqId=" + req.requestId() + ", req=" + req + ']', e);

            return exceptionToResult(e);
        }
    }

    /**
     * {@link OdbcQueryGetColumnsMetaRequest} command handler.
     *
     * @param req Get columns metadata request.
     * @return Response.
     */
    @SuppressWarnings("unchecked")
    private JdbcResponse getColumnsMeta(JdbcMetaColumnsRequest req) {
        try {
            Collection<JdbcColumnMeta> meta = new LinkedHashSet<>();

            for (String cacheName : ctx.cache().publicCacheNames()) {
                for (GridQueryTypeDescriptor table : ctx.query().types(cacheName)) {
                    if (!matches(table.schemaName(), req.schemaName()))
                        continue;

                    if (!matches(table.tableName(), req.tableName()))
                        continue;

                    for (Map.Entry<String, Class<?>> field : table.fields().entrySet()) {
                        String colName = field.getKey();

                        if (!matches(colName, req.columnName()))
                            continue;

                        JdbcColumnMeta columnMeta;

                        if (protocolVer.compareTo(VER_2_3_0) >= 0) {
                            GridQueryProperty prop = table.property(colName);

                            columnMeta = new JdbcColumnMetaV2(table.schemaName(), table.tableName(),
                                field.getKey(), field.getValue(), !prop.notNull());
                        }
                        else
                            columnMeta = new JdbcColumnMeta(table.schemaName(), table.tableName(),
                                field.getKey(), field.getValue());

                        if (!meta.contains(columnMeta))
                            meta.add(columnMeta);
                    }
                }
            }

            JdbcMetaColumnsResult res;

            if (protocolVer.compareTo(VER_2_3_0) >= 0)
                res = new JdbcMetaColumnsResultV2(meta);
            else
                res = new JdbcMetaColumnsResult(meta);

            return new JdbcResponse(res);
        }
        catch (Exception e) {
            U.error(log, "Failed to get columns metadata [reqId=" + req.requestId() + ", req=" + req + ']', e);

            return exceptionToResult(e);
        }
    }

    /**
     * @param req Request.
     * @return Response.
     */
    private ClientListenerResponse getIndexesMeta(JdbcMetaIndexesRequest req) {
        try {
            Collection<JdbcIndexMeta> meta = new HashSet<>();

            for (String cacheName : ctx.cache().publicCacheNames()) {
                for (GridQueryTypeDescriptor table : ctx.query().types(cacheName)) {
                    if (!matches(table.schemaName(), req.schemaName()))
                        continue;

                    if (!matches(table.tableName(), req.tableName()))
                        continue;

                    for (GridQueryIndexDescriptor idxDesc : table.indexes().values())
                        meta.add(new JdbcIndexMeta(table.schemaName(), table.tableName(), idxDesc));
                }
            }

            return new JdbcResponse(new JdbcMetaIndexesResult(meta));
        }
        catch (Exception e) {
            U.error(log, "Failed to get parameters metadata [reqId=" + req.requestId() + ", req=" + req + ']', e);

            return exceptionToResult(e);
        }
    }

    /**
     * @param req Request.
     * @return Response.
     */
    private ClientListenerResponse getParametersMeta(JdbcMetaParamsRequest req) {
        try {
            ParameterMetaData paramMeta = ctx.query().prepareNativeStatement(req.schemaName(), req.sql())
                .getParameterMetaData();

            int size = paramMeta.getParameterCount();

            List<JdbcParameterMeta> meta = new ArrayList<>(size);

            for (int i = 0; i < size; i++)
                meta.add(new JdbcParameterMeta(paramMeta, i + 1));

            JdbcMetaParamsResult res = new JdbcMetaParamsResult(meta);

            return new JdbcResponse(res);
        }
        catch (Exception e) {
            U.error(log, "Failed to get parameters metadata [reqId=" + req.requestId() + ", req=" + req + ']', e);

            return exceptionToResult(e);
        }
    }

    /**
     * @param req Request.
     * @return Response.
     */
    private ClientListenerResponse getPrimaryKeys(JdbcMetaPrimaryKeysRequest req) {
        try {
            Collection<JdbcPrimaryKeyMeta> meta = new HashSet<>();

            for (String cacheName : ctx.cache().publicCacheNames()) {
                for (GridQueryTypeDescriptor table : ctx.query().types(cacheName)) {
                    if (!matches(table.schemaName(), req.schemaName()))
                        continue;

                    if (!matches(table.tableName(), req.tableName()))
                        continue;

                    List<String> fields = new ArrayList<>();

                    for (String field : table.fields().keySet()) {
                        if (table.property(field).key())
                            fields.add(field);
                    }


                    final String keyName = table.keyFieldName() == null ?
                        "PK_" + table.schemaName() + "_" + table.tableName() :
                        table.keyFieldName();

                    if (fields.isEmpty()) {
                        meta.add(new JdbcPrimaryKeyMeta(table.schemaName(), table.tableName(), keyName,
                            Collections.singletonList("_KEY")));
                    }
                    else
                        meta.add(new JdbcPrimaryKeyMeta(table.schemaName(), table.tableName(), keyName, fields));
                }
            }

            return new JdbcResponse(new JdbcMetaPrimaryKeysResult(meta));
        }
        catch (Exception e) {
            U.error(log, "Failed to get parameters metadata [reqId=" + req.requestId() + ", req=" + req + ']', e);

            return exceptionToResult(e);
        }
    }

    /**
     * @param req Request.
     * @return Response.
     */
    private ClientListenerResponse getSchemas(JdbcMetaSchemasRequest req) {
        try {
            String schemaPtrn = req.schemaName();

            Set<String> schemas = new HashSet<>();

            for (String cacheName : ctx.cache().publicCacheNames()) {
                for (GridQueryTypeDescriptor table : ctx.query().types(cacheName)) {
                    if (matches(table.schemaName(), schemaPtrn))
                        schemas.add(table.schemaName());
                }
            }

            return new JdbcResponse(new JdbcMetaSchemasResult(schemas));
        }
        catch (Exception e) {
            U.error(log, "Failed to get schemas metadata [reqId=" + req.requestId() + ", req=" + req + ']', e);

            return exceptionToResult(e);
        }
    }

    /**
     * @param req Execute query request.
     * @return Response.
     */
    private JdbcResponse cancelQuery(JdbcQueryCancelRequest req) {
        try {
            JdbcRequestHandler handler = connHnd.handler(req.connectionId());

            handler.cancelQuery(req.queryId());

            return new JdbcResponse(null);
        }
        catch (Exception e) {
            U.error(log, "Failed to cancel query [reqId=" + req.requestId() + ", req=" + req + ']', e);

            return exceptionToResult(e);
        }
    }

    /**
     * Checks whether string matches SQL pattern.
     *
     * @param str String.
     * @param ptrn Pattern.
     * @return Whether string matches pattern.
     */
    private static boolean matches(String str, String ptrn) {
        return str != null && (F.isEmpty(ptrn) ||
            str.matches(ptrn.replace("%", ".*").replace("_", ".")));
    }

    /**
     * Create {@link JdbcResponse} bearing appropriate Ignite specific result code if possible
     *     from given {@link Exception}.
     *
     * @param e Exception to convert.
     * @return resulting {@link JdbcResponse}.
     */
    private JdbcResponse exceptionToResult(Exception e) {
        JdbcResponse sqlEx = null;

        Throwable t = e;

        while (sqlEx == null && t != null) {
            if (t instanceof SQLException)
                return new JdbcResponse(((SQLException) t).getErrorCode(), t.getMessage());
            else if (t instanceof IgniteSQLException)
                return new JdbcResponse(((IgniteSQLException) t).statusCode(), t.getMessage());
            else if (t instanceof QueryCancelledException) {
                return new JdbcResponse(IgniteQueryErrorCode.QUERY_CANCELED,
                    "The query was cancelled while executing");
            }

            t = t.getCause();
        }

        return new JdbcResponse(IgniteQueryErrorCode.UNKNOWN, e.toString());
    }
}<|MERGE_RESOLUTION|>--- conflicted
+++ resolved
@@ -35,13 +35,9 @@
 import org.apache.ignite.cache.query.QueryCancelledException;
 import org.apache.ignite.cache.query.SqlFieldsQuery;
 import org.apache.ignite.internal.GridKernalContext;
-<<<<<<< HEAD
-import org.apache.ignite.internal.jdbc2.JdbcSqlFieldsQuery;
-=======
 import org.apache.ignite.internal.IgniteVersionUtils;
 import org.apache.ignite.internal.binary.BinaryWriterExImpl;
 import org.apache.ignite.internal.processors.cache.query.SqlFieldsQueryEx;
->>>>>>> 2bc75a3f
 import org.apache.ignite.internal.processors.cache.QueryCursorImpl;
 import org.apache.ignite.internal.processors.cache.query.IgniteQueryErrorCode;
 import org.apache.ignite.internal.processors.odbc.ClientListenerProtocolVersion;
@@ -141,16 +137,9 @@
      * @param skipReducerOnUpdate Skip reducer on update flag.
      * @param protocolVer Protocol version.
      */
-<<<<<<< HEAD
-    public JdbcRequestHandler(GridKernalContext ctx, JdbcConnectionHandler connHnd,
-        GridSpinBusyLock busyLock, int maxCursors, boolean distributedJoins, boolean enforceJoinOrder,
-        boolean collocated, boolean replicatedOnly, boolean autoCloseCursors, boolean lazy,
-=======
-    public JdbcRequestHandler(GridKernalContext ctx, GridSpinBusyLock busyLock, int maxCursors,
+    public JdbcRequestHandler(GridKernalContext ctx, JdbcConnectionHandler connHnd, GridSpinBusyLock busyLock, int maxCursors,
         boolean distributedJoins, boolean enforceJoinOrder, boolean collocated, boolean replicatedOnly,
-        boolean autoCloseCursors, boolean lazy, boolean skipReducerOnUpdate,
->>>>>>> 2bc75a3f
-        ClientListenerProtocolVersion protocolVer) {
+        boolean autoCloseCursors, boolean lazy, boolean skipReducerOnUpdate, ClientListenerProtocolVersion protocolVer) {
         this.ctx = ctx;
         this.connHnd = connHnd;
         this.busyLock = busyLock;
@@ -343,12 +332,8 @@
             qry.setSchema(schemaName);
 
             List<FieldsQueryCursor<List<?>>> results = ctx.query().querySqlFieldsNoCache(qry, true,
-<<<<<<< HEAD
-                protocolVer.compareTo(JdbcConnectionContext.VER_2_3_1) < 0 ||
+                protocolVer.compareTo(JdbcConnectionContext.VER_2_3_0) < 0 ||
                     req.expectedStatementType() != JdbcStatementType.ANY_STATEMENT_TYPE);
-=======
-                protocolVer.compareTo(VER_2_3_0) < 0);
->>>>>>> 2bc75a3f
 
             if (results.size() == 1) {
                 FieldsQueryCursor<List<?>> qryCur = results.get(0);
