--- conflicted
+++ resolved
@@ -85,12 +85,8 @@
         }).get();
     }
 
-<<<<<<< HEAD
-
-=======
     /** {@inheritDoc} */
     @Override public String clusterName() throws GridClientException {
         return withReconnectHandling(GridClientConnection::clusterName).get();
     }
->>>>>>> 041578bb
 }