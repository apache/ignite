/*
 * Licensed to the Apache Software Foundation (ASF) under one or more
 * contributor license agreements.  See the NOTICE file distributed with
 * this work for additional information regarding copyright ownership.
 * The ASF licenses this file to You under the Apache License, Version 2.0
 * (the "License"); you may not use this file except in compliance with
 * the License.  You may obtain a copy of the License at
 *
 *      http://www.apache.org/licenses/LICENSE-2.0
 *
 * Unless required by applicable law or agreed to in writing, software
 * distributed under the License is distributed on an "AS IS" BASIS,
 * WITHOUT WARRANTIES OR CONDITIONS OF ANY KIND, either express or implied.
 * See the License for the specific language governing permissions and
 * limitations under the License.
 */

package org.apache.ignite.internal.processors.platform;

import org.apache.ignite.Ignite;
import org.apache.ignite.IgniteAtomicSequence;
import org.apache.ignite.IgniteCheckedException;
import org.apache.ignite.IgniteDataStreamer;
import org.apache.ignite.IgniteException;
import org.apache.ignite.IgniteLogger;
import org.apache.ignite.configuration.CacheConfiguration;
import org.apache.ignite.configuration.NearCacheConfiguration;
import org.apache.ignite.configuration.PlatformConfiguration;
import org.apache.ignite.internal.GridKernalContext;
import org.apache.ignite.internal.IgniteInternalFuture;
import org.apache.ignite.internal.MarshallerContextImpl;
import org.apache.ignite.internal.binary.BinaryRawReaderEx;
import org.apache.ignite.internal.binary.BinaryRawWriterEx;
import org.apache.ignite.internal.processors.GridProcessorAdapter;
import org.apache.ignite.internal.processors.cache.IgniteCacheProxy;
import org.apache.ignite.internal.processors.datastreamer.DataStreamerImpl;
import org.apache.ignite.internal.processors.datastructures.GridCacheAtomicLongImpl;
import org.apache.ignite.internal.processors.platform.cache.PlatformCache;
import org.apache.ignite.internal.processors.platform.cache.affinity.PlatformAffinity;
import org.apache.ignite.internal.processors.platform.cache.store.PlatformCacheStore;
import org.apache.ignite.internal.processors.platform.cluster.PlatformClusterGroup;
import org.apache.ignite.internal.processors.platform.compute.PlatformCompute;
import org.apache.ignite.internal.processors.platform.datastreamer.PlatformDataStreamer;
import org.apache.ignite.internal.processors.platform.datastructures.PlatformAtomicLong;
import org.apache.ignite.internal.processors.platform.datastructures.PlatformAtomicReference;
import org.apache.ignite.internal.processors.platform.datastructures.PlatformAtomicSequence;
import org.apache.ignite.internal.processors.platform.dotnet.PlatformDotNetCacheStore;
import org.apache.ignite.internal.processors.platform.events.PlatformEvents;
import org.apache.ignite.internal.processors.platform.memory.PlatformMemory;
import org.apache.ignite.internal.processors.platform.memory.PlatformOutputStream;
import org.apache.ignite.internal.processors.platform.messaging.PlatformMessaging;
import org.apache.ignite.internal.processors.platform.services.PlatformServices;
import org.apache.ignite.internal.processors.platform.transactions.PlatformTransactions;
import org.apache.ignite.internal.processors.platform.utils.PlatformConfigurationUtils;
import org.apache.ignite.internal.processors.platform.utils.PlatformUtils;
import org.apache.ignite.internal.util.typedef.F;
import org.apache.ignite.internal.util.typedef.internal.CU;
import org.apache.ignite.internal.util.typedef.internal.U;
import org.apache.ignite.lang.IgniteFuture;
import org.jetbrains.annotations.Nullable;

import java.util.Collection;
import java.util.Collections;
import java.util.concurrent.ConcurrentHashMap;
import java.util.concurrent.CountDownLatch;
import java.util.concurrent.locks.ReadWriteLock;
import java.util.concurrent.locks.ReentrantReadWriteLock;

/**
 * GridGain platform processor.
 */
public class PlatformProcessorImpl extends GridProcessorAdapter implements PlatformProcessor {
    /** Start latch. */
    private final CountDownLatch startLatch = new CountDownLatch(1);

    /** Stores pending initialization. */
    private final Collection<StoreInfo> pendingStores =
        Collections.newSetFromMap(new ConcurrentHashMap<StoreInfo, Boolean>());

    /** Started stores. */
    private final Collection<PlatformCacheStore> stores =
        Collections.newSetFromMap(new ConcurrentHashMap<PlatformCacheStore, Boolean>());

    /** Lock for store lifecycle operations. */
    private final ReadWriteLock storeLock = new ReentrantReadWriteLock();

    /** Logger. */
    private final IgniteLogger log;

    /** Context. */
    private final PlatformContext platformCtx;

    /** Interop configuration. */
    private final PlatformConfigurationEx interopCfg;

    /** Platform marshaller context. */
    private final MarshallerContextImpl platformMarshCtx;

    /** Whether processor is started. */
    private boolean started;

    /** Whether processor if stopped (or stopping). */
    private boolean stopped;

    /**
     * Constructor.
     *
     * @param ctx Kernal context.
     */
    public PlatformProcessorImpl(GridKernalContext ctx) throws IgniteCheckedException {
        super(ctx);

        log = ctx.log(PlatformProcessorImpl.class);

        PlatformConfiguration interopCfg0 = ctx.config().getPlatformConfiguration();

        assert interopCfg0 != null : "Must be checked earlier during component creation.";

        if (!(interopCfg0 instanceof PlatformConfigurationEx))
            throw new IgniteException("Unsupported platform configuration: " + interopCfg0.getClass().getName());

        interopCfg = (PlatformConfigurationEx)interopCfg0;

        if (!F.isEmpty(interopCfg.warnings())) {
            for (String w : interopCfg.warnings())
                U.warn(log, w);
        }

        platformCtx = new PlatformContextImpl(ctx, interopCfg.gate(), interopCfg.memory(), interopCfg.platform());

        platformMarshCtx = new MarshallerContextImpl(null, CU.MARSH_CACHE_NAME_DOTNET, ".dotnettypename");
    }

    /** {@inheritDoc} */
    @Override public void start() throws IgniteCheckedException {
        try (PlatformMemory mem = platformCtx.memory().allocate()) {
            PlatformOutputStream out = mem.output();

            BinaryRawWriterEx writer = platformCtx.writer(out);

            writer.writeString(ctx.gridName());

            out.synchronize();

            platformCtx.gateway().onStart(this, mem.pointer());
        }

        // At this moment all necessary native libraries must be loaded, so we can process with store creation.
        storeLock.writeLock().lock();

        try {
            for (StoreInfo store : pendingStores)
                registerStore0(store.store, store.convertBinary);

            pendingStores.clear();

            started = true;
        }
        finally {
            storeLock.writeLock().unlock();
        }

        // Add Interop node attributes.
        ctx.addNodeAttribute(PlatformUtils.ATTR_PLATFORM, interopCfg.platform());
    }

    /** {@inheritDoc} */
    @Override public void onKernalStop(boolean cancel) {
        startLatch.countDown();
    }

    /** {@inheritDoc} */
    @Override public void stop(boolean cancel) throws IgniteCheckedException {
        if (platformCtx != null) {
            // Destroy cache stores.
            storeLock.writeLock().lock();

            try {
                for (PlatformCacheStore store : stores) {
                    if (store != null) {
                        if (store instanceof PlatformDotNetCacheStore) {
                            PlatformDotNetCacheStore store0 = (PlatformDotNetCacheStore)store;

                            try {
                                store0.destroy(platformCtx.kernalContext());
                            }
                            catch (Exception e) {
                                U.error(log, "Failed to destroy .Net cache store [store=" + store0 +
                                    ", err=" + e.getMessage() + ']');
                            }
                        }
                        else
                            assert false : "Invalid interop cache store type: " + store;
                    }
                }
            }
            finally {
                stopped = true;

                storeLock.writeLock().unlock();
            }

            platformCtx.gateway().onStop();
        }
    }

    /** {@inheritDoc} */
    @Override public Ignite ignite() {
        return ctx.grid();
    }

    /** {@inheritDoc} */
    @Override public long environmentPointer() {
        return platformCtx.gateway().environmentPointer();
    }

    /** {@inheritDoc} */
    @Override public void releaseStart() {
        startLatch.countDown();
    }

    /** {@inheritDoc} */
    @Override public void awaitStart() throws IgniteCheckedException {
        U.await(startLatch);
    }

    /** {@inheritDoc} */
    @Override public PlatformContext context() {
        // This method is a single point of entry for all remote closures
        // CPP platform does not currently support remote code execution
        // Therefore, all remote execution attempts come from .NET
        // Throw an error if current platform is not .NET
        if (!PlatformUtils.PLATFORM_DOTNET.equals(interopCfg.platform())) {
            throw new IgniteException(".NET platform is not available [nodeId=" + ctx.grid().localNode().id() + "] " +
                "(Use Apache.Ignite.Core.Ignition.Start() or Apache.Ignite.exe to start Ignite.NET nodes).");
        }

        return platformCtx;
    }

    /** {@inheritDoc} */
    @Override public PlatformTarget cache(@Nullable String name) throws IgniteCheckedException {
        IgniteCacheProxy cache = (IgniteCacheProxy)ctx.grid().cache(name);

        if (cache == null)
            throw new IllegalArgumentException("Cache doesn't exist: " + name);

        return new PlatformCache(platformCtx, cache.keepBinary(), false);
    }

    /** {@inheritDoc} */
    @Override public PlatformTarget createCache(@Nullable String name) throws IgniteCheckedException {
        IgniteCacheProxy cache = (IgniteCacheProxy)ctx.grid().createCache(name);

        assert cache != null;

        return new PlatformCache(platformCtx, cache.keepBinary(), false);
    }

    /** {@inheritDoc} */
    @Override public PlatformTarget getOrCreateCache(@Nullable String name) throws IgniteCheckedException {
        IgniteCacheProxy cache = (IgniteCacheProxy)ctx.grid().getOrCreateCache(name);

        assert cache != null;

        return new PlatformCache(platformCtx, cache.keepBinary(), false);
    }

    /** {@inheritDoc} */
    @Override public PlatformTarget createCacheFromConfig(long memPtr) throws IgniteCheckedException {
        BinaryRawReaderEx reader = platformCtx.reader(platformCtx.memory().get(memPtr));
        CacheConfiguration cfg = PlatformConfigurationUtils.readCacheConfiguration(reader);

        IgniteCacheProxy cache = reader.readBoolean()
            ? (IgniteCacheProxy)ctx.grid().createCache(cfg, PlatformConfigurationUtils.readNearConfiguration(reader))
            : (IgniteCacheProxy)ctx.grid().createCache(cfg);

        return new PlatformCache(platformCtx, cache.keepBinary(), false);
    }

    /** {@inheritDoc} */
    @Override public PlatformTarget getOrCreateCacheFromConfig(long memPtr) throws IgniteCheckedException {
        BinaryRawReaderEx reader = platformCtx.reader(platformCtx.memory().get(memPtr));
        CacheConfiguration cfg = PlatformConfigurationUtils.readCacheConfiguration(reader);

        IgniteCacheProxy cache = reader.readBoolean()
            ? (IgniteCacheProxy)ctx.grid().getOrCreateCache(cfg,
                    PlatformConfigurationUtils.readNearConfiguration(reader))
            : (IgniteCacheProxy)ctx.grid().getOrCreateCache(cfg);

        return new PlatformCache(platformCtx, cache.keepBinary(), false);
    }

    /** {@inheritDoc} */
    @Override public void destroyCache(@Nullable String name) throws IgniteCheckedException {
        ctx.grid().destroyCache(name);
    }

    /** {@inheritDoc} */
    @Override public PlatformTarget affinity(@Nullable String name) throws IgniteCheckedException {
        return new PlatformAffinity(platformCtx, ctx, name);
    }

    /** {@inheritDoc} */
    @Override public PlatformTarget dataStreamer(@Nullable String cacheName, boolean keepBinary)
        throws IgniteCheckedException {
        IgniteDataStreamer ldr = ctx.dataStream().dataStreamer(cacheName);

        ldr.keepBinary(true);

        return new PlatformDataStreamer(platformCtx, cacheName, (DataStreamerImpl)ldr, keepBinary);
    }

    /** {@inheritDoc} */
    @Override public PlatformTarget transactions() {
        return new PlatformTransactions(platformCtx);
    }

    /** {@inheritDoc} */
    @Override public PlatformTarget projection() throws IgniteCheckedException {
        return new PlatformClusterGroup(platformCtx, ctx.grid().cluster());
    }

    /** {@inheritDoc} */
    @Override public PlatformTarget compute(PlatformTarget grp) {
        PlatformClusterGroup grp0 = (PlatformClusterGroup)grp;

        return new PlatformCompute(platformCtx, grp0.projection(), PlatformUtils.ATTR_PLATFORM);
    }

    /** {@inheritDoc} */
    @Override public PlatformTarget message(PlatformTarget grp) {
        PlatformClusterGroup grp0 = (PlatformClusterGroup)grp;

        return new PlatformMessaging(platformCtx, grp0.projection().ignite().message(grp0.projection()));
    }

    /** {@inheritDoc} */
    @Override public PlatformTarget events(PlatformTarget grp) {
        PlatformClusterGroup grp0 = (PlatformClusterGroup)grp;

        return new PlatformEvents(platformCtx, grp0.projection().ignite().events(grp0.projection()));
    }

    /** {@inheritDoc} */
    @Override public PlatformTarget services(PlatformTarget grp) {
        PlatformClusterGroup grp0 = (PlatformClusterGroup)grp;

        return new PlatformServices(platformCtx, grp0.projection().ignite().services(grp0.projection()), false);
    }

    /** {@inheritDoc} */
    @Override public PlatformTarget extensions() {
        return null;
    }

    /** {@inheritDoc} */
    @Override public void registerStore(PlatformCacheStore store, boolean convertBinary)
        throws IgniteCheckedException {
        storeLock.readLock().lock();

        try {
            if (stopped)
                throw new IgniteCheckedException("Failed to initialize interop store because node is stopping: " +
                    store);

            if (started)
                registerStore0(store, convertBinary);
            else
                pendingStores.add(new StoreInfo(store, convertBinary));
        }
        finally {
            storeLock.readLock().unlock();
        }
    }

    /** {@inheritDoc} */
    @Override public PlatformTarget atomicLong(String name, long initVal, boolean create) throws IgniteException {
        GridCacheAtomicLongImpl atomicLong = (GridCacheAtomicLongImpl)ignite().atomicLong(name, initVal, create);

        if (atomicLong == null)
            return null;

        return new PlatformAtomicLong(platformCtx, atomicLong);
    }

    /** {@inheritDoc} */
    @Override public PlatformTarget atomicSequence(String name, long initVal, boolean create) throws IgniteException {
        IgniteAtomicSequence atomicSeq = ignite().atomicSequence(name, initVal, create);

        if (atomicSeq == null)
            return null;

        return new PlatformAtomicSequence(platformCtx, atomicSeq);
    }

    /** {@inheritDoc} */
    @Override public PlatformTarget atomicReference(String name, long memPtr, boolean create) throws IgniteException {
        return PlatformAtomicReference.createInstance(platformCtx, name, memPtr, create);
    }

    /** {@inheritDoc} */
    @Override public void onDisconnected(IgniteFuture<?> reconnectFut) throws IgniteCheckedException {
        platformCtx.gateway().onClientDisconnected();
    }

    /** {@inheritDoc} */
    @Override public IgniteInternalFuture<?> onReconnected(boolean clusterRestarted) throws IgniteCheckedException {
        platformCtx.gateway().onClientReconnected(clusterRestarted);

        return null;
    }

    /** {@inheritDoc} */
    @Override public void getIgniteConfiguration(long memPtr) {
        PlatformOutputStream stream = platformCtx.memory().get(memPtr).output();
        BinaryRawWriterEx writer = platformCtx.writer(stream);

        PlatformConfigurationUtils.writeIgniteConfiguration(writer, ignite().configuration());

        stream.synchronize();
    }

    /** {@inheritDoc} */
<<<<<<< HEAD
    @Override public MarshallerContextImpl platformMarshallerContext() {
        return platformMarshCtx;
    }

    /** {@inheritDoc} */
    @Override public boolean registerClass(int id, String name) {
        try {
            return platformMarshCtx.registerClassName(id, name);
        } catch (IgniteCheckedException e) {
            return false;
        }
    }

    /** {@inheritDoc} */
    @Override public String getClass(int id) {
        try {
            return platformMarshCtx.className(id);
        } catch (IgniteCheckedException e) {
            return null;
        }
=======
    @Override public PlatformTarget createNearCache(@Nullable String cacheName, long memPtr) {
        NearCacheConfiguration cfg = getNearCacheConfiguration(memPtr);

        IgniteCacheProxy cache = (IgniteCacheProxy)ctx.grid().createNearCache(cacheName, cfg);

        return new PlatformCache(platformCtx, cache.keepBinary(), false);
    }

    /** {@inheritDoc} */
    @Override public PlatformTarget getOrCreateNearCache(@Nullable String cacheName, long memPtr) {
        NearCacheConfiguration cfg = getNearCacheConfiguration(memPtr);

        IgniteCacheProxy cache = (IgniteCacheProxy)ctx.grid().getOrCreateNearCache(cacheName, cfg);

        return new PlatformCache(platformCtx, cache.keepBinary(), false);
    }

    /**
     * Gets the near cache config.
     *
     * @param memPtr Memory pointer.
     * @return Near config.
     */
    private NearCacheConfiguration getNearCacheConfiguration(long memPtr) {
        assert memPtr != 0;

        BinaryRawReaderEx reader = platformCtx.reader(platformCtx.memory().get(memPtr));
        return PlatformConfigurationUtils.readNearConfiguration(reader);
>>>>>>> d0815382
    }

    /**
     * Internal store initialization routine.
     *
     * @param store Store.
     * @param convertBinary Convert binary flag.
     * @throws IgniteCheckedException If failed.
     */
    private void registerStore0(PlatformCacheStore store, boolean convertBinary) throws IgniteCheckedException {
        if (store instanceof PlatformDotNetCacheStore) {
            PlatformDotNetCacheStore store0 = (PlatformDotNetCacheStore)store;

            store0.initialize(ctx, convertBinary);
        }
        else
            throw new IgniteCheckedException("Unsupported interop store: " + store);
    }

    /**
     * Store and manager pair.
     */
    private static class StoreInfo {
        /** Store. */
        private final PlatformCacheStore store;

        /** Convert binary flag. */
        private final boolean convertBinary;

        /**
         * Constructor.
         *
         * @param store Store.
         * @param convertBinary Convert binary flag.
         */
        private StoreInfo(PlatformCacheStore store, boolean convertBinary) {
            this.store = store;
            this.convertBinary = convertBinary;
        }
    }
}<|MERGE_RESOLUTION|>--- conflicted
+++ resolved
@@ -422,28 +422,6 @@
     }
 
     /** {@inheritDoc} */
-<<<<<<< HEAD
-    @Override public MarshallerContextImpl platformMarshallerContext() {
-        return platformMarshCtx;
-    }
-
-    /** {@inheritDoc} */
-    @Override public boolean registerClass(int id, String name) {
-        try {
-            return platformMarshCtx.registerClassName(id, name);
-        } catch (IgniteCheckedException e) {
-            return false;
-        }
-    }
-
-    /** {@inheritDoc} */
-    @Override public String getClass(int id) {
-        try {
-            return platformMarshCtx.className(id);
-        } catch (IgniteCheckedException e) {
-            return null;
-        }
-=======
     @Override public PlatformTarget createNearCache(@Nullable String cacheName, long memPtr) {
         NearCacheConfiguration cfg = getNearCacheConfiguration(memPtr);
 
@@ -472,7 +450,29 @@
 
         BinaryRawReaderEx reader = platformCtx.reader(platformCtx.memory().get(memPtr));
         return PlatformConfigurationUtils.readNearConfiguration(reader);
->>>>>>> d0815382
+    }
+
+    /** {@inheritDoc} */
+    @Override public MarshallerContextImpl platformMarshallerContext() {
+        return platformMarshCtx;
+    }
+
+    /** {@inheritDoc} */
+    @Override public boolean registerClass(int id, String name) {
+        try {
+            return platformMarshCtx.registerClassName(id, name);
+        } catch (IgniteCheckedException e) {
+            return false;
+        }
+    }
+
+    /** {@inheritDoc} */
+    @Override public String getClass(int id) {
+        try {
+            return platformMarshCtx.className(id);
+        } catch (IgniteCheckedException e) {
+            return null;
+        }
     }
 
     /**
