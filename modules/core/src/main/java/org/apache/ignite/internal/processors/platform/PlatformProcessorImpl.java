--- conflicted
+++ resolved
@@ -26,11 +26,8 @@
 import org.apache.ignite.configuration.PlatformConfiguration;
 import org.apache.ignite.internal.GridKernalContext;
 import org.apache.ignite.internal.IgniteComputeImpl;
-<<<<<<< HEAD
 import org.apache.ignite.internal.IgniteInternalFuture;
-=======
 import org.apache.ignite.internal.binary.*;
->>>>>>> d844e959
 import org.apache.ignite.internal.cluster.ClusterGroupAdapter;
 import org.apache.ignite.internal.processors.GridProcessorAdapter;
 import org.apache.ignite.internal.processors.cache.IgniteCacheProxy;
@@ -366,7 +363,6 @@
     }
 
     /** {@inheritDoc} */
-<<<<<<< HEAD
     @Override public void onDisconnected(IgniteFuture<?> reconnectFut) throws IgniteCheckedException {
         platformCtx.gateway().onClientDisconnected();
     }
@@ -375,7 +371,9 @@
     @Override public IgniteInternalFuture<?> onReconnected(boolean clusterRestarted) throws IgniteCheckedException {
         platformCtx.gateway().onClientReconnected(clusterRestarted);
         return null;
-=======
+    }
+
+    /** {@inheritDoc} */
     @Override public void getIgniteConfiguration(long memPtr) {
         PlatformOutputStream stream = platformCtx.memory().get(memPtr).output();
         BinaryRawWriterEx writer = platformCtx.writer(stream);
@@ -383,7 +381,6 @@
         PlatformConfigurationUtils.writeIgniteConfiguration(writer, ignite().configuration());
 
         stream.synchronize();
->>>>>>> d844e959
     }
 
     /**
