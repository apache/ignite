/*
 * Licensed to the Apache Software Foundation (ASF) under one or more
 * contributor license agreements.  See the NOTICE file distributed with
 * this work for additional information regarding copyright ownership.
 * The ASF licenses this file to You under the Apache License, Version 2.0
 * (the "License"); you may not use this file except in compliance with
 * the License.  You may obtain a copy of the License at
 *
 *      http://www.apache.org/licenses/LICENSE-2.0
 *
 * Unless required by applicable law or agreed to in writing, software
 * distributed under the License is distributed on an "AS IS" BASIS,
 * WITHOUT WARRANTIES OR CONDITIONS OF ANY KIND, either express or implied.
 * See the License for the specific language governing permissions and
 * limitations under the License.
 */

package org.apache.ignite.internal.processors.platform;

import org.apache.ignite.Ignite;
import org.apache.ignite.IgniteCheckedException;
import org.apache.ignite.IgniteDataStreamer;
import org.apache.ignite.IgniteException;
import org.apache.ignite.IgniteLogger;
import org.apache.ignite.configuration.CacheConfiguration;
import org.apache.ignite.configuration.PlatformConfiguration;
import org.apache.ignite.internal.GridKernalContext;
import org.apache.ignite.internal.IgniteComputeImpl;
import org.apache.ignite.internal.binary.*;
import org.apache.ignite.internal.cluster.ClusterGroupAdapter;
import org.apache.ignite.internal.processors.GridProcessorAdapter;
import org.apache.ignite.internal.processors.cache.IgniteCacheProxy;
import org.apache.ignite.internal.processors.datastreamer.DataStreamerImpl;
import org.apache.ignite.internal.processors.datastructures.GridCacheAtomicLongImpl;
import org.apache.ignite.internal.processors.platform.cache.PlatformCache;
import org.apache.ignite.internal.processors.platform.cache.affinity.PlatformAffinity;
import org.apache.ignite.internal.processors.platform.cache.store.PlatformCacheStore;
import org.apache.ignite.internal.processors.platform.cluster.PlatformClusterGroup;
import org.apache.ignite.internal.processors.platform.compute.PlatformCompute;
import org.apache.ignite.internal.processors.platform.datastreamer.PlatformDataStreamer;
import org.apache.ignite.internal.processors.platform.datastructures.PlatformAtomicLong;
import org.apache.ignite.internal.processors.platform.dotnet.PlatformDotNetCacheStore;
import org.apache.ignite.internal.processors.platform.events.PlatformEvents;
import org.apache.ignite.internal.processors.platform.memory.PlatformMemory;
import org.apache.ignite.internal.processors.platform.memory.PlatformOutputStream;
import org.apache.ignite.internal.processors.platform.messaging.PlatformMessaging;
import org.apache.ignite.internal.processors.platform.services.PlatformServices;
import org.apache.ignite.internal.processors.platform.transactions.PlatformTransactions;
import org.apache.ignite.internal.processors.platform.utils.PlatformConfigurationUtils;
import org.apache.ignite.internal.processors.platform.utils.PlatformUtils;
import org.apache.ignite.internal.util.typedef.F;
import org.apache.ignite.internal.util.typedef.internal.U;
import org.jetbrains.annotations.Nullable;

import java.util.Collection;
import java.util.Collections;
import java.util.concurrent.ConcurrentHashMap;
import java.util.concurrent.CountDownLatch;
import java.util.concurrent.locks.ReadWriteLock;
import java.util.concurrent.locks.ReentrantReadWriteLock;

/**
 * GridGain platform processor.
 */
public class PlatformProcessorImpl extends GridProcessorAdapter implements PlatformProcessor {
    /** Start latch. */
    private final CountDownLatch startLatch = new CountDownLatch(1);

    /** Stores pending initialization. */
    private final Collection<StoreInfo> pendingStores =
        Collections.newSetFromMap(new ConcurrentHashMap<StoreInfo, Boolean>());

    /** Started stores. */
    private final Collection<PlatformCacheStore> stores =
        Collections.newSetFromMap(new ConcurrentHashMap<PlatformCacheStore, Boolean>());

    /** Lock for store lifecycle operations. */
    private final ReadWriteLock storeLock = new ReentrantReadWriteLock();

    /** Logger. */
    private final IgniteLogger log;

    /** Context. */
    private final PlatformContext platformCtx;

    /** Interop configuration. */
    private final PlatformConfigurationEx interopCfg;

    /** Whether processor is started. */
    private boolean started;

    /** Whether processor if stopped (or stopping). */
    private boolean stopped;

    /**
     * Constructor.
     *
     * @param ctx Kernal context.
     */
    public PlatformProcessorImpl(GridKernalContext ctx) {
        super(ctx);

        log = ctx.log(PlatformProcessorImpl.class);

        PlatformConfiguration interopCfg0 = ctx.config().getPlatformConfiguration();

        assert interopCfg0 != null : "Must be checked earlier during component creation.";

        if (!(interopCfg0 instanceof PlatformConfigurationEx))
            throw new IgniteException("Unsupported platform configuration: " + interopCfg0.getClass().getName());

        interopCfg = (PlatformConfigurationEx)interopCfg0;

        if (!F.isEmpty(interopCfg.warnings())) {
            for (String w : interopCfg.warnings())
                U.warn(log, w);
        }

        platformCtx = new PlatformContextImpl(ctx, interopCfg.gate(), interopCfg.memory());
    }

    /** {@inheritDoc} */
    @Override public void start() throws IgniteCheckedException {
        try (PlatformMemory mem = platformCtx.memory().allocate()) {
            PlatformOutputStream out = mem.output();

            BinaryRawWriterEx writer = platformCtx.writer(out);

            writer.writeString(ctx.gridName());

            out.synchronize();

            platformCtx.gateway().onStart(this, mem.pointer());
        }

        // At this moment all necessary native libraries must be loaded, so we can process with store creation.
        storeLock.writeLock().lock();

        try {
            for (StoreInfo store : pendingStores)
                registerStore0(store.store, store.convertBinary);

            pendingStores.clear();

            started = true;
        }
        finally {
            storeLock.writeLock().unlock();
        }

        // Add Interop node attributes.
        ctx.addNodeAttribute(PlatformUtils.ATTR_PLATFORM, interopCfg.platform());
    }

    /** {@inheritDoc} */
    @Override public void onKernalStop(boolean cancel) {
        startLatch.countDown();
    }

    /** {@inheritDoc} */
    @Override public void stop(boolean cancel) throws IgniteCheckedException {
        if (platformCtx != null) {
            // Destroy cache stores.
            storeLock.writeLock().lock();

            try {
                for (PlatformCacheStore store : stores) {
                    if (store != null) {
                        if (store instanceof PlatformDotNetCacheStore) {
                            PlatformDotNetCacheStore store0 = (PlatformDotNetCacheStore)store;

                            try {
                                store0.destroy(platformCtx.kernalContext());
                            }
                            catch (Exception e) {
                                U.error(log, "Failed to destroy .Net cache store [store=" + store0 +
                                    ", err=" + e.getMessage() + ']');
                            }
                        }
                        else
                            assert false : "Invalid interop cache store type: " + store;
                    }
                }
            }
            finally {
                stopped = true;

                storeLock.writeLock().unlock();
            }

            platformCtx.gateway().onStop();
        }
    }

    /** {@inheritDoc} */
    @Override public Ignite ignite() {
        return ctx.grid();
    }

    /** {@inheritDoc} */
    @Override public long environmentPointer() {
        return platformCtx.gateway().environmentPointer();
    }

    /** {@inheritDoc} */
    public void releaseStart() {
        startLatch.countDown();
    }

    /** {@inheritDoc} */
    public void awaitStart() throws IgniteCheckedException {
        U.await(startLatch);
    }

    /** {@inheritDoc} */
    @Override public PlatformContext context() {
        return platformCtx;
    }

    /** {@inheritDoc} */
    @Override public PlatformTarget cache(@Nullable String name) throws IgniteCheckedException {
        IgniteCacheProxy cache = (IgniteCacheProxy)ctx.grid().cache(name);

        if (cache == null)
            throw new IllegalArgumentException("Cache doesn't exist: " + name);

        return new PlatformCache(platformCtx, cache.keepBinary(), false);
    }

    /** {@inheritDoc} */
    @Override public PlatformTarget createCache(@Nullable String name) throws IgniteCheckedException {
        IgniteCacheProxy cache = (IgniteCacheProxy)ctx.grid().createCache(name);

        assert cache != null;

        return new PlatformCache(platformCtx, cache.keepBinary(), false);
    }

    /** {@inheritDoc} */
    @Override public PlatformTarget getOrCreateCache(@Nullable String name) throws IgniteCheckedException {
        IgniteCacheProxy cache = (IgniteCacheProxy)ctx.grid().getOrCreateCache(name);

        assert cache != null;

        return new PlatformCache(platformCtx, cache.keepBinary(), false);
    }

    /** {@inheritDoc} */
<<<<<<< HEAD
    @Override public PlatformTarget createCacheFromConfig(long memPtr) throws IgniteCheckedException {
        BinaryRawReaderEx reader = platformCtx.reader(platformCtx.memory().get(memPtr));
        CacheConfiguration cfg = PlatformConfigurationUtils.readCacheConfiguration(reader);

        IgniteCacheProxy cache = (IgniteCacheProxy)ctx.grid().createCache(cfg);

        return new PlatformCache(platformCtx, cache, false);
    }

    /** {@inheritDoc} */
    @Override public PlatformTarget getOrCreateCacheFromConfig(long memPtr) throws IgniteCheckedException {
        BinaryRawReaderEx reader = platformCtx.reader(platformCtx.memory().get(memPtr));
        CacheConfiguration cfg = PlatformConfigurationUtils.readCacheConfiguration(reader);

        IgniteCacheProxy cache = (IgniteCacheProxy)ctx.grid().getOrCreateCache(cfg);

        return new PlatformCache(platformCtx, cache, false);
=======
    @Override public void destroyCache(@Nullable String name) throws IgniteCheckedException {
        ctx.grid().destroyCache(name);
>>>>>>> 67791457
    }

    /** {@inheritDoc} */
    @Override public PlatformTarget affinity(@Nullable String name) throws IgniteCheckedException {
        return new PlatformAffinity(platformCtx, ctx, name);
    }

    /** {@inheritDoc} */
    @Override public PlatformTarget dataStreamer(@Nullable String cacheName, boolean keepBinary)
        throws IgniteCheckedException {
        IgniteDataStreamer ldr = ctx.dataStream().dataStreamer(cacheName);

        ldr.keepBinary(true);

        return new PlatformDataStreamer(platformCtx, cacheName, (DataStreamerImpl)ldr, keepBinary);
    }

    /** {@inheritDoc} */
    @Override public PlatformTarget transactions() {
        return new PlatformTransactions(platformCtx);
    }

    /** {@inheritDoc} */
    @Override public PlatformTarget projection() throws IgniteCheckedException {
        return new PlatformClusterGroup(platformCtx, ctx.grid().cluster());
    }

    /** {@inheritDoc} */
    @Override public PlatformTarget compute(PlatformTarget grp) {
        PlatformClusterGroup grp0 = (PlatformClusterGroup)grp;

        assert grp0.projection() instanceof ClusterGroupAdapter; // Safety for very complex ClusterGroup hierarchy.

        return new PlatformCompute(platformCtx, (IgniteComputeImpl)((ClusterGroupAdapter)grp0.projection()).compute());
    }

    /** {@inheritDoc} */
    @Override public PlatformTarget message(PlatformTarget grp) {
        PlatformClusterGroup grp0 = (PlatformClusterGroup)grp;

        return new PlatformMessaging(platformCtx, grp0.projection().ignite().message(grp0.projection()));
    }

    /** {@inheritDoc} */
    @Override public PlatformTarget events(PlatformTarget grp) {
        PlatformClusterGroup grp0 = (PlatformClusterGroup)grp;

        return new PlatformEvents(platformCtx, grp0.projection().ignite().events(grp0.projection()));
    }

    /** {@inheritDoc} */
    @Override public PlatformTarget services(PlatformTarget grp) {
        PlatformClusterGroup grp0 = (PlatformClusterGroup)grp;

        return new PlatformServices(platformCtx, grp0.projection().ignite().services(grp0.projection()), false);
    }

    /** {@inheritDoc} */
    @Override public PlatformTarget extensions() {
        return null;
    }

    /** {@inheritDoc} */
    @Override public void registerStore(PlatformCacheStore store, boolean convertBinary)
        throws IgniteCheckedException {
        storeLock.readLock().lock();

        try {
            if (stopped)
                throw new IgniteCheckedException("Failed to initialize interop store becuase node is stopping: " +
                    store);

            if (started)
                registerStore0(store, convertBinary);
            else
                pendingStores.add(new StoreInfo(store, convertBinary));
        }
        finally {
            storeLock.readLock().unlock();
        }
    }

    /** {@inheritDoc} */
    @Override public PlatformTarget atomicLong(String name, long initVal, boolean create) throws IgniteException {
        GridCacheAtomicLongImpl atomicLong = (GridCacheAtomicLongImpl)ignite().atomicLong(name, initVal, create);

        if (atomicLong == null)
            return null;

        return new PlatformAtomicLong(platformCtx, atomicLong);
    }

    /** {@inheritDoc} */
    @Override public void getIgniteConfiguration(long memPtr) {
        PlatformOutputStream stream = platformCtx.memory().get(memPtr).output();
        BinaryRawWriterEx writer = platformCtx.writer(stream);

        PlatformConfigurationUtils.writeIgniteConfiguration(writer, ignite().configuration());

        stream.synchronize();
    }

    /**
     * Internal store initialization routine.
     *
     * @param store Store.
     * @param convertBinary Convert binary flag.
     * @throws IgniteCheckedException If failed.
     */
    private void registerStore0(PlatformCacheStore store, boolean convertBinary) throws IgniteCheckedException {
        if (store instanceof PlatformDotNetCacheStore) {
            PlatformDotNetCacheStore store0 = (PlatformDotNetCacheStore)store;

            store0.initialize(ctx, convertBinary);
        }
        else
            throw new IgniteCheckedException("Unsupported interop store: " + store);
    }

    /**
     * Store and manager pair.
     */
    private static class StoreInfo {
        /** Store. */
        private final PlatformCacheStore store;

        /** Convert binary flag. */
        private final boolean convertBinary;

        /**
         * Constructor.
         *
         * @param store Store.
         * @param convertBinary Convert binary flag.
         */
        private StoreInfo(PlatformCacheStore store, boolean convertBinary) {
            this.store = store;
            this.convertBinary = convertBinary;
        }
    }
}<|MERGE_RESOLUTION|>--- conflicted
+++ resolved
@@ -246,7 +246,6 @@
     }
 
     /** {@inheritDoc} */
-<<<<<<< HEAD
     @Override public PlatformTarget createCacheFromConfig(long memPtr) throws IgniteCheckedException {
         BinaryRawReaderEx reader = platformCtx.reader(platformCtx.memory().get(memPtr));
         CacheConfiguration cfg = PlatformConfigurationUtils.readCacheConfiguration(reader);
@@ -264,10 +263,11 @@
         IgniteCacheProxy cache = (IgniteCacheProxy)ctx.grid().getOrCreateCache(cfg);
 
         return new PlatformCache(platformCtx, cache, false);
-=======
+    }
+
+    /** {@inheritDoc} */
     @Override public void destroyCache(@Nullable String name) throws IgniteCheckedException {
         ctx.grid().destroyCache(name);
->>>>>>> 67791457
     }
 
     /** {@inheritDoc} */
