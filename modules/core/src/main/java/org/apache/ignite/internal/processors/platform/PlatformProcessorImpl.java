/*
 * Licensed to the Apache Software Foundation (ASF) under one or more
 * contributor license agreements.  See the NOTICE file distributed with
 * this work for additional information regarding copyright ownership.
 * The ASF licenses this file to You under the Apache License, Version 2.0
 * (the "License"); you may not use this file except in compliance with
 * the License.  You may obtain a copy of the License at
 *
 *      http://www.apache.org/licenses/LICENSE-2.0
 *
 * Unless required by applicable law or agreed to in writing, software
 * distributed under the License is distributed on an "AS IS" BASIS,
 * WITHOUT WARRANTIES OR CONDITIONS OF ANY KIND, either express or implied.
 * See the License for the specific language governing permissions and
 * limitations under the License.
 */

package org.apache.ignite.internal.processors.platform;

import org.apache.ignite.Ignite;
import org.apache.ignite.IgniteAtomicSequence;
import org.apache.ignite.IgniteCheckedException;
import org.apache.ignite.IgniteDataStreamer;
import org.apache.ignite.IgniteException;
import org.apache.ignite.IgniteLogger;
import org.apache.ignite.configuration.CacheConfiguration;
import org.apache.ignite.configuration.NearCacheConfiguration;
import org.apache.ignite.configuration.PlatformConfiguration;
import org.apache.ignite.internal.GridKernalContext;
import org.apache.ignite.internal.IgniteInternalFuture;
import org.apache.ignite.internal.binary.BinaryRawReaderEx;
import org.apache.ignite.internal.binary.BinaryRawWriterEx;
import org.apache.ignite.internal.logger.platform.PlatformLogger;
import org.apache.ignite.internal.processors.GridProcessorAdapter;
import org.apache.ignite.internal.processors.cache.IgniteCacheProxy;
import org.apache.ignite.internal.processors.datastreamer.DataStreamerImpl;
import org.apache.ignite.internal.processors.datastructures.GridCacheAtomicLongImpl;
import org.apache.ignite.internal.processors.platform.cache.PlatformCache;
import org.apache.ignite.internal.processors.platform.cache.PlatformCacheExtension;
import org.apache.ignite.internal.processors.platform.cache.affinity.PlatformAffinity;
import org.apache.ignite.internal.processors.platform.cache.store.PlatformCacheStore;
import org.apache.ignite.internal.processors.platform.cluster.PlatformClusterGroup;
import org.apache.ignite.internal.processors.platform.compute.PlatformCompute;
import org.apache.ignite.internal.processors.platform.datastreamer.PlatformDataStreamer;
import org.apache.ignite.internal.processors.platform.datastructures.PlatformAtomicLong;
import org.apache.ignite.internal.processors.platform.datastructures.PlatformAtomicReference;
import org.apache.ignite.internal.processors.platform.datastructures.PlatformAtomicSequence;
import org.apache.ignite.internal.processors.platform.dotnet.PlatformDotNetCacheStore;
import org.apache.ignite.internal.processors.platform.events.PlatformEvents;
import org.apache.ignite.internal.processors.platform.memory.PlatformMemory;
import org.apache.ignite.internal.processors.platform.memory.PlatformOutputStream;
import org.apache.ignite.internal.processors.platform.messaging.PlatformMessaging;
import org.apache.ignite.internal.processors.platform.services.PlatformServices;
import org.apache.ignite.internal.processors.platform.transactions.PlatformTransactions;
import org.apache.ignite.internal.processors.platform.utils.PlatformConfigurationUtils;
import org.apache.ignite.internal.processors.platform.utils.PlatformUtils;
import org.apache.ignite.internal.util.typedef.F;
import org.apache.ignite.internal.util.typedef.internal.U;
import org.apache.ignite.lang.IgniteFuture;
import org.jetbrains.annotations.Nullable;

import java.util.Collection;
import java.util.Collections;
import java.util.HashMap;
import java.util.Map;
import java.util.concurrent.ConcurrentHashMap;
import java.util.concurrent.CountDownLatch;
import java.util.concurrent.locks.ReadWriteLock;
import java.util.concurrent.locks.ReentrantReadWriteLock;

/**
 * GridGain platform processor.
 */
public class PlatformProcessorImpl extends GridProcessorAdapter implements PlatformProcessor {
    /** Start latch. */
    private final CountDownLatch startLatch = new CountDownLatch(1);

    /** Stores pending initialization. */
    private final Collection<StoreInfo> pendingStores =
        Collections.newSetFromMap(new ConcurrentHashMap<StoreInfo, Boolean>());

    /** Lock for store lifecycle operations. */
    private final ReadWriteLock storeLock = new ReentrantReadWriteLock();

    /** Logger. */
    @SuppressWarnings("FieldCanBeLocal")
    private final IgniteLogger log;

    /** Context. */
    private final PlatformContext platformCtx;

    /** Interop configuration. */
    private final PlatformConfigurationEx interopCfg;

    /** Platform utility cache. */
    private final PlatformUtilityCache utilityCache;

    /** Whether processor is started. */
    private boolean started;

    /** Whether processor if stopped (or stopping). */
    private volatile boolean stopped;

    /** Cache extensions. */
    private final PlatformCacheExtension[] cacheExts;

    /**
     * Constructor.
     *
     * @param ctx Kernal context.
     */
    public PlatformProcessorImpl(GridKernalContext ctx) throws IgniteCheckedException {
        super(ctx);

        log = ctx.log(PlatformProcessorImpl.class);

        PlatformConfiguration interopCfg0 = ctx.config().getPlatformConfiguration();

        assert interopCfg0 != null : "Must be checked earlier during component creation.";

        if (!(interopCfg0 instanceof PlatformConfigurationEx))
            throw new IgniteException("Unsupported platform configuration: " + interopCfg0.getClass().getName());

        interopCfg = (PlatformConfigurationEx)interopCfg0;

        if (!F.isEmpty(interopCfg.warnings())) {
            for (String w : interopCfg.warnings())
                U.warn(log, w);
        }

        platformCtx = new PlatformContextImpl(ctx, interopCfg.gate(), interopCfg.memory(), interopCfg.platform());

<<<<<<< HEAD
        Byte prefix = interopCfg.marshallerCacheKeyPrefix();

        utilityCache = new PlatformUtilityCache(prefix);
=======
        // Initialize cache extensions (if any).
        cacheExts = prepareCacheExtensions(interopCfg.cacheExtensions());
>>>>>>> e007f6e3

        if (interopCfg.logger() != null)
            interopCfg.logger().setContext(platformCtx);
    }

    /** {@inheritDoc} */
    @Override public void start() throws IgniteCheckedException {
        try (PlatformMemory mem = platformCtx.memory().allocate()) {
            PlatformOutputStream out = mem.output();

            BinaryRawWriterEx writer = platformCtx.writer(out);

            writer.writeString(ctx.gridName());

            out.synchronize();

            platformCtx.gateway().onStart(this, mem.pointer());
        }

        // At this moment all necessary native libraries must be loaded, so we can process with store creation.
        storeLock.writeLock().lock();

        try {
            for (StoreInfo store : pendingStores)
                registerStore0(store.store, store.convertBinary);

            pendingStores.clear();

            started = true;
        }
        finally {
            storeLock.writeLock().unlock();
        }

        // Add Interop node attributes.
        ctx.addNodeAttribute(PlatformUtils.ATTR_PLATFORM, interopCfg.platform());
    }

    /** {@inheritDoc} */
    @Override public void onKernalStop(boolean cancel) {
        utilityCache.onKernalStop();

        startLatch.countDown();
    }

    /** {@inheritDoc} */
    @Override public void stop(boolean cancel) throws IgniteCheckedException {
        if (platformCtx != null) {
            stopped = true;
            platformCtx.gateway().onStop();
        }
    }

    /** {@inheritDoc} */
    @Override public Ignite ignite() {
        return ctx.grid();
    }

    /** {@inheritDoc} */
    @Override public long environmentPointer() {
        return platformCtx.gateway().environmentPointer();
    }

    /** {@inheritDoc} */
    @Override public void releaseStart() {
        startLatch.countDown();
    }

    /** {@inheritDoc} */
    @Override public void awaitStart() throws IgniteCheckedException {
        U.await(startLatch);
    }

    /** {@inheritDoc} */
    @Override public PlatformContext context() {
        // This method is a single point of entry for all remote closures
        // CPP platform does not currently support remote code execution
        // Therefore, all remote execution attempts come from .NET
        // Throw an error if current platform is not .NET
        if (!PlatformUtils.PLATFORM_DOTNET.equals(interopCfg.platform())) {
            throw new IgniteException(".NET platform is not available [nodeId=" + ctx.grid().localNode().id() + "] " +
                "(Use Apache.Ignite.Core.Ignition.Start() or Apache.Ignite.exe to start Ignite.NET nodes).");
        }

        return platformCtx;
    }

    /** {@inheritDoc} */
    @Override public PlatformTarget cache(@Nullable String name) throws IgniteCheckedException {
        IgniteCacheProxy cache = (IgniteCacheProxy)ctx.grid().cache(name);

        if (cache == null)
            throw new IllegalArgumentException("Cache doesn't exist: " + name);

        return createPlatformCache(cache);
    }

    /** {@inheritDoc} */
    @Override public PlatformTarget createCache(@Nullable String name) throws IgniteCheckedException {
        IgniteCacheProxy cache = (IgniteCacheProxy)ctx.grid().createCache(name);

        assert cache != null;

        return createPlatformCache(cache);
    }

    /** {@inheritDoc} */
    @Override public PlatformTarget getOrCreateCache(@Nullable String name) throws IgniteCheckedException {
        IgniteCacheProxy cache = (IgniteCacheProxy)ctx.grid().getOrCreateCache(name);

        assert cache != null;

        return createPlatformCache(cache);
    }

    /** {@inheritDoc} */
    @Override public PlatformTarget createCacheFromConfig(long memPtr) throws IgniteCheckedException {
        BinaryRawReaderEx reader = platformCtx.reader(platformCtx.memory().get(memPtr));
        CacheConfiguration cfg = PlatformConfigurationUtils.readCacheConfiguration(reader);

        IgniteCacheProxy cache = reader.readBoolean()
            ? (IgniteCacheProxy)ctx.grid().createCache(cfg, PlatformConfigurationUtils.readNearConfiguration(reader))
            : (IgniteCacheProxy)ctx.grid().createCache(cfg);

        return createPlatformCache(cache);
    }

    /** {@inheritDoc} */
    @Override public PlatformTarget getOrCreateCacheFromConfig(long memPtr) throws IgniteCheckedException {
        BinaryRawReaderEx reader = platformCtx.reader(platformCtx.memory().get(memPtr));
        CacheConfiguration cfg = PlatformConfigurationUtils.readCacheConfiguration(reader);

        IgniteCacheProxy cache = reader.readBoolean()
            ? (IgniteCacheProxy)ctx.grid().getOrCreateCache(cfg,
                    PlatformConfigurationUtils.readNearConfiguration(reader))
            : (IgniteCacheProxy)ctx.grid().getOrCreateCache(cfg);

        return createPlatformCache(cache);
    }

    /** {@inheritDoc} */
    @Override public void destroyCache(@Nullable String name) throws IgniteCheckedException {
        ctx.grid().destroyCache(name);
    }

    /** {@inheritDoc} */
    @Override public PlatformTarget affinity(@Nullable String name) throws IgniteCheckedException {
        return new PlatformAffinity(platformCtx, ctx, name);
    }

    /** {@inheritDoc} */
    @Override public PlatformTarget dataStreamer(@Nullable String cacheName, boolean keepBinary)
        throws IgniteCheckedException {
        IgniteDataStreamer ldr = ctx.dataStream().dataStreamer(cacheName);

        ldr.keepBinary(true);

        return new PlatformDataStreamer(platformCtx, cacheName, (DataStreamerImpl)ldr, keepBinary);
    }

    /** {@inheritDoc} */
    @Override public PlatformTarget transactions() {
        return new PlatformTransactions(platformCtx);
    }

    /** {@inheritDoc} */
    @Override public PlatformTarget projection() throws IgniteCheckedException {
        return new PlatformClusterGroup(platformCtx, ctx.grid().cluster());
    }

    /** {@inheritDoc} */
    @Override public PlatformTarget compute(PlatformTarget grp) {
        PlatformClusterGroup grp0 = (PlatformClusterGroup)grp;

        return new PlatformCompute(platformCtx, grp0.projection(), PlatformUtils.ATTR_PLATFORM);
    }

    /** {@inheritDoc} */
    @Override public PlatformTarget message(PlatformTarget grp) {
        PlatformClusterGroup grp0 = (PlatformClusterGroup)grp;

        return new PlatformMessaging(platformCtx, grp0.projection().ignite().message(grp0.projection()));
    }

    /** {@inheritDoc} */
    @Override public PlatformTarget events(PlatformTarget grp) {
        PlatformClusterGroup grp0 = (PlatformClusterGroup)grp;

        return new PlatformEvents(platformCtx, grp0.projection().ignite().events(grp0.projection()));
    }

    /** {@inheritDoc} */
    @Override public PlatformTarget services(PlatformTarget grp) {
        PlatformClusterGroup grp0 = (PlatformClusterGroup)grp;

        return new PlatformServices(platformCtx, grp0.projection().ignite().services(grp0.projection()), false);
    }

    /** {@inheritDoc} */
    @Override public PlatformTarget extensions() {
        return null;
    }

    /** {@inheritDoc} */
    @Override public void registerStore(PlatformCacheStore store, boolean convertBinary)
        throws IgniteCheckedException {
        storeLock.readLock().lock();

        try {
            if (stopped)
                throw new IgniteCheckedException("Failed to initialize interop store because node is stopping: " +
                    store);

            if (started)
                registerStore0(store, convertBinary);
            else
                pendingStores.add(new StoreInfo(store, convertBinary));
        }
        finally {
            storeLock.readLock().unlock();
        }
    }

    /** {@inheritDoc} */
    @Override public PlatformTarget atomicLong(String name, long initVal, boolean create) throws IgniteException {
        GridCacheAtomicLongImpl atomicLong = (GridCacheAtomicLongImpl)ignite().atomicLong(name, initVal, create);

        if (atomicLong == null)
            return null;

        return new PlatformAtomicLong(platformCtx, atomicLong);
    }

    /** {@inheritDoc} */
    @Override public PlatformTarget atomicSequence(String name, long initVal, boolean create) throws IgniteException {
        IgniteAtomicSequence atomicSeq = ignite().atomicSequence(name, initVal, create);

        if (atomicSeq == null)
            return null;

        return new PlatformAtomicSequence(platformCtx, atomicSeq);
    }

    /** {@inheritDoc} */
    @Override public PlatformTarget atomicReference(String name, long memPtr, boolean create) throws IgniteException {
        return PlatformAtomicReference.createInstance(platformCtx, name, memPtr, create);
    }

    /** {@inheritDoc} */
    @Override public void onDisconnected(IgniteFuture<?> reconnectFut) throws IgniteCheckedException {
        platformCtx.gateway().onClientDisconnected();
    }

    /** {@inheritDoc} */
    @Override public IgniteInternalFuture<?> onReconnected(boolean clusterRestarted) throws IgniteCheckedException {
        platformCtx.gateway().onClientReconnected(clusterRestarted);

        return null;
    }

    /** {@inheritDoc} */
    @Override public void getIgniteConfiguration(long memPtr) {
        PlatformOutputStream stream = platformCtx.memory().get(memPtr).output();
        BinaryRawWriterEx writer = platformCtx.writer(stream);

        PlatformConfigurationUtils.writeIgniteConfiguration(writer, ignite().configuration());

        stream.synchronize();
    }

    /** {@inheritDoc} */
    @Override public void getCacheNames(long memPtr) {
        PlatformOutputStream stream = platformCtx.memory().get(memPtr).output();
        BinaryRawWriterEx writer = platformCtx.writer(stream);

        Collection<String> names = ignite().cacheNames();

        writer.writeInt(names.size());

        for (String name : names)
            writer.writeString(name);

        stream.synchronize();
    }

    /** {@inheritDoc} */
    @Override public PlatformTarget createNearCache(@Nullable String cacheName, long memPtr) {
        NearCacheConfiguration cfg = getNearCacheConfiguration(memPtr);

        IgniteCacheProxy cache = (IgniteCacheProxy)ctx.grid().createNearCache(cacheName, cfg);

        return createPlatformCache(cache);
    }

    /** {@inheritDoc} */
    @Override public PlatformTarget getOrCreateNearCache(@Nullable String cacheName, long memPtr) {
        NearCacheConfiguration cfg = getNearCacheConfiguration(memPtr);

        IgniteCacheProxy cache = (IgniteCacheProxy)ctx.grid().getOrCreateNearCache(cacheName, cfg);

        return createPlatformCache(cache);
    }

    /**
     * Creates new platform cache.
     */
    private PlatformTarget createPlatformCache(IgniteCacheProxy cache) {
        return new PlatformCache(platformCtx, cache, false, cacheExts);
    }

    /** {@inheritDoc} */
    @Override public boolean loggerIsLevelEnabled(int level) {
        IgniteLogger log = ctx.grid().log();

        switch (level) {
            case PlatformLogger.LVL_TRACE:
                return log.isTraceEnabled();
            case PlatformLogger.LVL_DEBUG:
                return log.isDebugEnabled();
            case PlatformLogger.LVL_INFO:
                return log.isInfoEnabled();
            case PlatformLogger.LVL_WARN:
                return true;
            case PlatformLogger.LVL_ERROR:
                return true;
            default:
                assert false;
        }

        return false;
    }

    /** {@inheritDoc} */
    @Override public void loggerLog(int level, String message, String category, String errorInfo) {
        IgniteLogger log = ctx.grid().log();

        if (category != null)
            log = log.getLogger(category);

        Throwable err = errorInfo == null ? null : new IgniteException("Platform error:" + errorInfo);

        switch (level) {
            case PlatformLogger.LVL_TRACE:
                log.trace(message);
                break;
            case PlatformLogger.LVL_DEBUG:
                log.debug(message);
                break;
            case PlatformLogger.LVL_INFO:
                log.info(message);
                break;
            case PlatformLogger.LVL_WARN:
                log.warning(message, err);
                break;
            case PlatformLogger.LVL_ERROR:
                log.error(message, err);
                break;
            default:
                assert false;
        }
    }

    /**
     * Gets the near cache config.
     *
     * @param memPtr Memory pointer.
     * @return Near config.
     */
    private NearCacheConfiguration getNearCacheConfiguration(long memPtr) {
        assert memPtr != 0;

        BinaryRawReaderEx reader = platformCtx.reader(platformCtx.memory().get(memPtr));
        return PlatformConfigurationUtils.readNearConfiguration(reader);
    }

    /** {@inheritDoc} */
    @Override public PlatformUtilityCache utilityCache() {
        return utilityCache;
    }

    /** {@inheritDoc} */
    @Override public boolean registerType(int id, String name) {
        try {
            return utilityCache.getMarshallerContext().registerTypeName(id, name);
        } catch (IgniteCheckedException ignored) {
            return false;
        }
    }

    /** {@inheritDoc} */
    @Override public String getClass(int id) {
        try {
            return utilityCache.getMarshallerContext().getTypeName(id);
        } catch (IgniteCheckedException ignored) {
            return null;
        }
    }

    /**
     * Internal store initialization routine.
     *
     * @param store Store.
     * @param convertBinary Convert binary flag.
     * @throws IgniteCheckedException If failed.
     */
    private void registerStore0(PlatformCacheStore store, boolean convertBinary) throws IgniteCheckedException {
        if (store instanceof PlatformDotNetCacheStore) {
            PlatformDotNetCacheStore store0 = (PlatformDotNetCacheStore)store;

            store0.initialize(ctx, convertBinary);
        }
        else
            throw new IgniteCheckedException("Unsupported interop store: " + store);
    }

    /**
     * Prepare cache extensions.
     *
     * @param cacheExts Original extensions.
     * @return Prepared extensions.
     */
    private static PlatformCacheExtension[] prepareCacheExtensions(Collection<PlatformCacheExtension> cacheExts) {
        if (!F.isEmpty(cacheExts)) {
            int maxExtId = 0;

            Map<Integer, PlatformCacheExtension> idToExt = new HashMap<>();

            for (PlatformCacheExtension cacheExt : cacheExts) {
                if (cacheExt == null)
                    throw new IgniteException("Platform cache extension cannot be null.");

                if (cacheExt.id() < 0)
                    throw new IgniteException("Platform cache extension ID cannot be negative: " + cacheExt);

                PlatformCacheExtension oldCacheExt = idToExt.put(cacheExt.id(), cacheExt);

                if (oldCacheExt != null)
                    throw new IgniteException("Platform cache extensions cannot have the same ID [" +
                        "id=" + cacheExt.id() + ", first=" + oldCacheExt + ", second=" + cacheExt + ']');

                if (cacheExt.id() > maxExtId)
                    maxExtId = cacheExt.id();
            }

            PlatformCacheExtension[] res = new PlatformCacheExtension[maxExtId + 1];

            for (PlatformCacheExtension cacheExt : cacheExts)
                res[cacheExt.id()]= cacheExt;

            return res;
        }
        else
            //noinspection ZeroLengthArrayAllocation
            return new PlatformCacheExtension[0];
    }

    /**
     * Store and manager pair.
     */
    private static class StoreInfo {
        /** Store. */
        private final PlatformCacheStore store;

        /** Convert binary flag. */
        private final boolean convertBinary;

        /**
         * Constructor.
         *
         * @param store Store.
         * @param convertBinary Convert binary flag.
         */
        private StoreInfo(PlatformCacheStore store, boolean convertBinary) {
            this.store = store;
            this.convertBinary = convertBinary;
        }
    }
}<|MERGE_RESOLUTION|>--- conflicted
+++ resolved
@@ -130,14 +130,8 @@
 
         platformCtx = new PlatformContextImpl(ctx, interopCfg.gate(), interopCfg.memory(), interopCfg.platform());
 
-<<<<<<< HEAD
-        Byte prefix = interopCfg.marshallerCacheKeyPrefix();
-
-        utilityCache = new PlatformUtilityCache(prefix);
-=======
         // Initialize cache extensions (if any).
         cacheExts = prepareCacheExtensions(interopCfg.cacheExtensions());
->>>>>>> e007f6e3
 
         if (interopCfg.logger() != null)
             interopCfg.logger().setContext(platformCtx);
