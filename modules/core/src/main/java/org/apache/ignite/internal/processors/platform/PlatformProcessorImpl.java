/*
 * Licensed to the Apache Software Foundation (ASF) under one or more
 * contributor license agreements.  See the NOTICE file distributed with
 * this work for additional information regarding copyright ownership.
 * The ASF licenses this file to You under the Apache License, Version 2.0
 * (the "License"); you may not use this file except in compliance with
 * the License.  You may obtain a copy of the License at
 *
 *      http://www.apache.org/licenses/LICENSE-2.0
 *
 * Unless required by applicable law or agreed to in writing, software
 * distributed under the License is distributed on an "AS IS" BASIS,
 * WITHOUT WARRANTIES OR CONDITIONS OF ANY KIND, either express or implied.
 * See the License for the specific language governing permissions and
 * limitations under the License.
 */

package org.apache.ignite.internal.processors.platform;

<<<<<<< HEAD
import org.apache.ignite.*;
=======
import org.apache.ignite.Ignite;
import org.apache.ignite.IgniteCheckedException;
import org.apache.ignite.IgniteDataStreamer;
import org.apache.ignite.IgniteException;
import org.apache.ignite.IgniteLogger;
import org.apache.ignite.configuration.CacheConfiguration;
>>>>>>> afd3bc1e
import org.apache.ignite.configuration.PlatformConfiguration;
import org.apache.ignite.internal.GridKernalContext;
import org.apache.ignite.internal.IgniteComputeImpl;
import org.apache.ignite.internal.binary.*;
import org.apache.ignite.internal.cluster.ClusterGroupAdapter;
import org.apache.ignite.internal.processors.GridProcessorAdapter;
import org.apache.ignite.internal.processors.cache.IgniteCacheProxy;
import org.apache.ignite.internal.processors.datastreamer.DataStreamerImpl;
import org.apache.ignite.internal.processors.datastructures.*;
import org.apache.ignite.internal.processors.platform.cache.PlatformCache;
import org.apache.ignite.internal.processors.platform.cache.affinity.PlatformAffinity;
import org.apache.ignite.internal.processors.platform.cache.store.PlatformCacheStore;
import org.apache.ignite.internal.processors.platform.cluster.PlatformClusterGroup;
import org.apache.ignite.internal.processors.platform.compute.PlatformCompute;
import org.apache.ignite.internal.processors.platform.datastreamer.PlatformDataStreamer;
import org.apache.ignite.internal.processors.platform.datastructures.*;
import org.apache.ignite.internal.processors.platform.dotnet.PlatformDotNetCacheStore;
import org.apache.ignite.internal.processors.platform.events.PlatformEvents;
import org.apache.ignite.internal.processors.platform.memory.PlatformMemory;
import org.apache.ignite.internal.processors.platform.memory.PlatformOutputStream;
import org.apache.ignite.internal.processors.platform.messaging.PlatformMessaging;
import org.apache.ignite.internal.processors.platform.services.PlatformServices;
import org.apache.ignite.internal.processors.platform.transactions.PlatformTransactions;
import org.apache.ignite.internal.processors.platform.utils.PlatformConfigurationUtils;
import org.apache.ignite.internal.processors.platform.utils.PlatformUtils;
import org.apache.ignite.internal.util.typedef.F;
import org.apache.ignite.internal.util.typedef.internal.U;
import org.jetbrains.annotations.Nullable;

import java.util.Collection;
import java.util.Collections;
import java.util.concurrent.ConcurrentHashMap;
import java.util.concurrent.CountDownLatch;
import java.util.concurrent.locks.ReadWriteLock;
import java.util.concurrent.locks.ReentrantReadWriteLock;

/**
 * GridGain platform processor.
 */
public class PlatformProcessorImpl extends GridProcessorAdapter implements PlatformProcessor {
    /** Start latch. */
    private final CountDownLatch startLatch = new CountDownLatch(1);

    /** Stores pending initialization. */
    private final Collection<StoreInfo> pendingStores =
        Collections.newSetFromMap(new ConcurrentHashMap<StoreInfo, Boolean>());

    /** Started stores. */
    private final Collection<PlatformCacheStore> stores =
        Collections.newSetFromMap(new ConcurrentHashMap<PlatformCacheStore, Boolean>());

    /** Lock for store lifecycle operations. */
    private final ReadWriteLock storeLock = new ReentrantReadWriteLock();

    /** Logger. */
    private final IgniteLogger log;

    /** Context. */
    private final PlatformContext platformCtx;

    /** Interop configuration. */
    private final PlatformConfigurationEx interopCfg;

    /** Whether processor is started. */
    private boolean started;

    /** Whether processor if stopped (or stopping). */
    private boolean stopped;

    /**
     * Constructor.
     *
     * @param ctx Kernal context.
     */
    public PlatformProcessorImpl(GridKernalContext ctx) {
        super(ctx);

        log = ctx.log(PlatformProcessorImpl.class);

        PlatformConfiguration interopCfg0 = ctx.config().getPlatformConfiguration();

        assert interopCfg0 != null : "Must be checked earlier during component creation.";

        if (!(interopCfg0 instanceof PlatformConfigurationEx))
            throw new IgniteException("Unsupported platform configuration: " + interopCfg0.getClass().getName());

        interopCfg = (PlatformConfigurationEx)interopCfg0;

        if (!F.isEmpty(interopCfg.warnings())) {
            for (String w : interopCfg.warnings())
                U.warn(log, w);
        }

        platformCtx = new PlatformContextImpl(ctx, interopCfg.gate(), interopCfg.memory());
    }

    /** {@inheritDoc} */
    @Override public void start() throws IgniteCheckedException {
        try (PlatformMemory mem = platformCtx.memory().allocate()) {
            PlatformOutputStream out = mem.output();

            BinaryRawWriterEx writer = platformCtx.writer(out);

            writer.writeString(ctx.gridName());

            out.synchronize();

            platformCtx.gateway().onStart(this, mem.pointer());
        }

        // At this moment all necessary native libraries must be loaded, so we can process with store creation.
        storeLock.writeLock().lock();

        try {
            for (StoreInfo store : pendingStores)
                registerStore0(store.store, store.convertBinary);

            pendingStores.clear();

            started = true;
        }
        finally {
            storeLock.writeLock().unlock();
        }

        // Add Interop node attributes.
        ctx.addNodeAttribute(PlatformUtils.ATTR_PLATFORM, interopCfg.platform());
    }

    /** {@inheritDoc} */
    @Override public void onKernalStop(boolean cancel) {
        startLatch.countDown();
    }

    /** {@inheritDoc} */
    @Override public void stop(boolean cancel) throws IgniteCheckedException {
        if (platformCtx != null) {
            // Destroy cache stores.
            storeLock.writeLock().lock();

            try {
                for (PlatformCacheStore store : stores) {
                    if (store != null) {
                        if (store instanceof PlatformDotNetCacheStore) {
                            PlatformDotNetCacheStore store0 = (PlatformDotNetCacheStore)store;

                            try {
                                store0.destroy(platformCtx.kernalContext());
                            }
                            catch (Exception e) {
                                U.error(log, "Failed to destroy .Net cache store [store=" + store0 +
                                    ", err=" + e.getMessage() + ']');
                            }
                        }
                        else
                            assert false : "Invalid interop cache store type: " + store;
                    }
                }
            }
            finally {
                stopped = true;

                storeLock.writeLock().unlock();
            }

            platformCtx.gateway().onStop();
        }
    }

    /** {@inheritDoc} */
    @Override public Ignite ignite() {
        return ctx.grid();
    }

    /** {@inheritDoc} */
    @Override public long environmentPointer() {
        return platformCtx.gateway().environmentPointer();
    }

    /** {@inheritDoc} */
    public void releaseStart() {
        startLatch.countDown();
    }

    /** {@inheritDoc} */
    public void awaitStart() throws IgniteCheckedException {
        U.await(startLatch);
    }

    /** {@inheritDoc} */
    @Override public PlatformContext context() {
        return platformCtx;
    }

    /** {@inheritDoc} */
    @Override public PlatformTarget cache(@Nullable String name) throws IgniteCheckedException {
        IgniteCacheProxy cache = (IgniteCacheProxy)ctx.grid().cache(name);

        if (cache == null)
            throw new IllegalArgumentException("Cache doesn't exist: " + name);

        return new PlatformCache(platformCtx, cache.keepBinary(), false);
    }

    /** {@inheritDoc} */
    @Override public PlatformTarget createCache(@Nullable String name) throws IgniteCheckedException {
        IgniteCacheProxy cache = (IgniteCacheProxy)ctx.grid().createCache(name);

        assert cache != null;

        return new PlatformCache(platformCtx, cache.keepBinary(), false);
    }

    /** {@inheritDoc} */
    @Override public PlatformTarget getOrCreateCache(@Nullable String name) throws IgniteCheckedException {
        IgniteCacheProxy cache = (IgniteCacheProxy)ctx.grid().getOrCreateCache(name);

        assert cache != null;

        return new PlatformCache(platformCtx, cache.keepBinary(), false);
    }

    /** {@inheritDoc} */
    @Override public PlatformTarget createCacheFromConfig(long memPtr) throws IgniteCheckedException {
        BinaryRawReaderEx reader = platformCtx.reader(platformCtx.memory().get(memPtr));
        CacheConfiguration cfg = PlatformConfigurationUtils.readCacheConfiguration(reader);

        IgniteCacheProxy cache = (IgniteCacheProxy)ctx.grid().createCache(cfg);

        return new PlatformCache(platformCtx, cache.keepBinary(), false);
    }

    /** {@inheritDoc} */
    @Override public PlatformTarget getOrCreateCacheFromConfig(long memPtr) throws IgniteCheckedException {
        BinaryRawReaderEx reader = platformCtx.reader(platformCtx.memory().get(memPtr));
        CacheConfiguration cfg = PlatformConfigurationUtils.readCacheConfiguration(reader);

        IgniteCacheProxy cache = (IgniteCacheProxy)ctx.grid().getOrCreateCache(cfg);

        return new PlatformCache(platformCtx, cache.keepBinary(), false);
    }

    /** {@inheritDoc} */
    @Override public void destroyCache(@Nullable String name) throws IgniteCheckedException {
        ctx.grid().destroyCache(name);
    }

    /** {@inheritDoc} */
    @Override public PlatformTarget affinity(@Nullable String name) throws IgniteCheckedException {
        return new PlatformAffinity(platformCtx, ctx, name);
    }

    /** {@inheritDoc} */
    @Override public PlatformTarget dataStreamer(@Nullable String cacheName, boolean keepBinary)
        throws IgniteCheckedException {
        IgniteDataStreamer ldr = ctx.dataStream().dataStreamer(cacheName);

        ldr.keepBinary(true);

        return new PlatformDataStreamer(platformCtx, cacheName, (DataStreamerImpl)ldr, keepBinary);
    }

    /** {@inheritDoc} */
    @Override public PlatformTarget transactions() {
        return new PlatformTransactions(platformCtx);
    }

    /** {@inheritDoc} */
    @Override public PlatformTarget projection() throws IgniteCheckedException {
        return new PlatformClusterGroup(platformCtx, ctx.grid().cluster());
    }

    /** {@inheritDoc} */
    @Override public PlatformTarget compute(PlatformTarget grp) {
        PlatformClusterGroup grp0 = (PlatformClusterGroup)grp;

        assert grp0.projection() instanceof ClusterGroupAdapter; // Safety for very complex ClusterGroup hierarchy.

        return new PlatformCompute(platformCtx, (IgniteComputeImpl)((ClusterGroupAdapter)grp0.projection()).compute());
    }

    /** {@inheritDoc} */
    @Override public PlatformTarget message(PlatformTarget grp) {
        PlatformClusterGroup grp0 = (PlatformClusterGroup)grp;

        return new PlatformMessaging(platformCtx, grp0.projection().ignite().message(grp0.projection()));
    }

    /** {@inheritDoc} */
    @Override public PlatformTarget events(PlatformTarget grp) {
        PlatformClusterGroup grp0 = (PlatformClusterGroup)grp;

        return new PlatformEvents(platformCtx, grp0.projection().ignite().events(grp0.projection()));
    }

    /** {@inheritDoc} */
    @Override public PlatformTarget services(PlatformTarget grp) {
        PlatformClusterGroup grp0 = (PlatformClusterGroup)grp;

        return new PlatformServices(platformCtx, grp0.projection().ignite().services(grp0.projection()), false);
    }

    /** {@inheritDoc} */
    @Override public PlatformTarget extensions() {
        return null;
    }

    /** {@inheritDoc} */
    @Override public void registerStore(PlatformCacheStore store, boolean convertBinary)
        throws IgniteCheckedException {
        storeLock.readLock().lock();

        try {
            if (stopped)
                throw new IgniteCheckedException("Failed to initialize interop store becuase node is stopping: " +
                    store);

            if (started)
                registerStore0(store, convertBinary);
            else
                pendingStores.add(new StoreInfo(store, convertBinary));
        }
        finally {
            storeLock.readLock().unlock();
        }
    }

    /** {@inheritDoc} */
    @Override public PlatformTarget atomicLong(String name, long initVal, boolean create) throws IgniteException {
        GridCacheAtomicLongImpl atomicLong = (GridCacheAtomicLongImpl)ignite().atomicLong(name, initVal, create);

        if (atomicLong == null)
            return null;

        return new PlatformAtomicLong(platformCtx, atomicLong);
    }

    /** {@inheritDoc} */
<<<<<<< HEAD
    @Override public PlatformTarget atomicSequence(String name, long initVal, boolean create) throws IgniteException {
        IgniteAtomicSequence atomicSeq = ignite().atomicSequence(name, initVal, create);

        if (atomicSeq == null)
            return null;

        return new PlatformAtomicSequence(platformCtx, atomicSeq);
    }

    /** {@inheritDoc} */
    @Override public PlatformTarget atomicReference(String name, long memPtr, boolean create) throws IgniteException {
        return PlatformAtomicReference.createInstance(platformCtx, name, memPtr, create);
=======
    @Override public void getIgniteConfiguration(long memPtr) {
        PlatformOutputStream stream = platformCtx.memory().get(memPtr).output();
        BinaryRawWriterEx writer = platformCtx.writer(stream);

        PlatformConfigurationUtils.writeIgniteConfiguration(writer, ignite().configuration());

        stream.synchronize();
>>>>>>> afd3bc1e
    }

    /**
     * Internal store initialization routine.
     *
     * @param store Store.
     * @param convertBinary Convert binary flag.
     * @throws IgniteCheckedException If failed.
     */
    private void registerStore0(PlatformCacheStore store, boolean convertBinary) throws IgniteCheckedException {
        if (store instanceof PlatformDotNetCacheStore) {
            PlatformDotNetCacheStore store0 = (PlatformDotNetCacheStore)store;

            store0.initialize(ctx, convertBinary);
        }
        else
            throw new IgniteCheckedException("Unsupported interop store: " + store);
    }

    /**
     * Store and manager pair.
     */
    private static class StoreInfo {
        /** Store. */
        private final PlatformCacheStore store;

        /** Convert binary flag. */
        private final boolean convertBinary;

        /**
         * Constructor.
         *
         * @param store Store.
         * @param convertBinary Convert binary flag.
         */
        private StoreInfo(PlatformCacheStore store, boolean convertBinary) {
            this.store = store;
            this.convertBinary = convertBinary;
        }
    }
}<|MERGE_RESOLUTION|>--- conflicted
+++ resolved
@@ -17,16 +17,8 @@
 
 package org.apache.ignite.internal.processors.platform;
 
-<<<<<<< HEAD
 import org.apache.ignite.*;
-=======
-import org.apache.ignite.Ignite;
-import org.apache.ignite.IgniteCheckedException;
-import org.apache.ignite.IgniteDataStreamer;
-import org.apache.ignite.IgniteException;
-import org.apache.ignite.IgniteLogger;
 import org.apache.ignite.configuration.CacheConfiguration;
->>>>>>> afd3bc1e
 import org.apache.ignite.configuration.PlatformConfiguration;
 import org.apache.ignite.internal.GridKernalContext;
 import org.apache.ignite.internal.IgniteComputeImpl;
@@ -365,7 +357,6 @@
     }
 
     /** {@inheritDoc} */
-<<<<<<< HEAD
     @Override public PlatformTarget atomicSequence(String name, long initVal, boolean create) throws IgniteException {
         IgniteAtomicSequence atomicSeq = ignite().atomicSequence(name, initVal, create);
 
@@ -378,7 +369,9 @@
     /** {@inheritDoc} */
     @Override public PlatformTarget atomicReference(String name, long memPtr, boolean create) throws IgniteException {
         return PlatformAtomicReference.createInstance(platformCtx, name, memPtr, create);
-=======
+    }
+
+    /** {@inheritDoc} */
     @Override public void getIgniteConfiguration(long memPtr) {
         PlatformOutputStream stream = platformCtx.memory().get(memPtr).output();
         BinaryRawWriterEx writer = platformCtx.writer(stream);
@@ -386,7 +379,6 @@
         PlatformConfigurationUtils.writeIgniteConfiguration(writer, ignite().configuration());
 
         stream.synchronize();
->>>>>>> afd3bc1e
     }
 
     /**
