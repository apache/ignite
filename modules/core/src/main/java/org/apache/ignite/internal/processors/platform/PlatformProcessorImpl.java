--- conflicted
+++ resolved
@@ -170,20 +170,19 @@
     private static final int OP_SET_TX_TIMEOUT_ON_PME = 30;
 
     /** */
-<<<<<<< HEAD
-    private static final int OP_IS_BASELINE_AUTO_ADJ_ENABLED = 31;
-
-    /** */
-    private static final int OP_SET_BASELINE_AUTO_ADJ_ENABLED = 32;
-
-    /** */
-    private static final int OP_GET_BASELINE_AUTO_ADJ_TIMEOUT = 33;
-
-    /** */
-    private static final int OP_SET_BASELINE_AUTO_ADJ_TIMEOUT = 34;
-=======
     private static final int OP_NODE_VERSION = 31;
->>>>>>> dc992f56
+
+    /** */
+    private static final int OP_IS_BASELINE_AUTO_ADJ_ENABLED = 32;
+
+    /** */
+    private static final int OP_SET_BASELINE_AUTO_ADJ_ENABLED = 33;
+
+    /** */
+    private static final int OP_GET_BASELINE_AUTO_ADJ_TIMEOUT = 34;
+
+    /** */
+    private static final int OP_SET_BASELINE_AUTO_ADJ_TIMEOUT = 35;
 
     /** Start latch. */
     private final CountDownLatch startLatch = new CountDownLatch(1);
