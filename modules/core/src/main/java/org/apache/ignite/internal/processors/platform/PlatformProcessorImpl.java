/*
 * Licensed to the Apache Software Foundation (ASF) under one or more
 * contributor license agreements.  See the NOTICE file distributed with
 * this work for additional information regarding copyright ownership.
 * The ASF licenses this file to You under the Apache License, Version 2.0
 * (the "License"); you may not use this file except in compliance with
 * the License.  You may obtain a copy of the License at
 *
 *      http://www.apache.org/licenses/LICENSE-2.0
 *
 * Unless required by applicable law or agreed to in writing, software
 * distributed under the License is distributed on an "AS IS" BASIS,
 * WITHOUT WARRANTIES OR CONDITIONS OF ANY KIND, either express or implied.
 * See the License for the specific language governing permissions and
 * limitations under the License.
 */

package org.apache.ignite.internal.processors.platform;

import org.apache.ignite.Ignite;
import org.apache.ignite.IgniteAtomicSequence;
import org.apache.ignite.IgniteCheckedException;
import org.apache.ignite.IgniteDataStreamer;
import org.apache.ignite.IgniteException;
import org.apache.ignite.IgniteLogger;
import org.apache.ignite.cluster.BaselineNode;
import org.apache.ignite.configuration.CacheConfiguration;
import org.apache.ignite.configuration.NearCacheConfiguration;
import org.apache.ignite.configuration.PlatformConfiguration;
import org.apache.ignite.internal.GridKernalContext;
import org.apache.ignite.internal.IgniteInternalFuture;
import org.apache.ignite.internal.binary.BinaryRawReaderEx;
import org.apache.ignite.internal.binary.BinaryRawWriterEx;
import org.apache.ignite.internal.cluster.DetachedClusterNode;
import org.apache.ignite.internal.logger.platform.PlatformLogger;
import org.apache.ignite.internal.processors.GridProcessorAdapter;
import org.apache.ignite.internal.processors.cache.IgniteCacheProxy;
import org.apache.ignite.internal.processors.datastreamer.DataStreamerImpl;
import org.apache.ignite.internal.processors.datastructures.GridCacheAtomicLongImpl;
import org.apache.ignite.internal.processors.platform.binary.PlatformBinaryProcessor;
import org.apache.ignite.internal.processors.platform.cache.PlatformCache;
import org.apache.ignite.internal.processors.platform.cache.PlatformCacheExtension;
import org.apache.ignite.internal.processors.platform.cache.affinity.PlatformAffinity;
import org.apache.ignite.internal.processors.platform.cache.store.PlatformCacheStore;
import org.apache.ignite.internal.processors.platform.cluster.PlatformClusterGroup;
import org.apache.ignite.internal.processors.platform.datastreamer.PlatformDataStreamer;
import org.apache.ignite.internal.processors.platform.datastructures.PlatformAtomicLong;
import org.apache.ignite.internal.processors.platform.datastructures.PlatformAtomicReference;
import org.apache.ignite.internal.processors.platform.datastructures.PlatformAtomicSequence;
import org.apache.ignite.internal.processors.platform.dotnet.PlatformDotNetCacheStore;
import org.apache.ignite.internal.processors.platform.memory.PlatformMemory;
import org.apache.ignite.internal.processors.platform.memory.PlatformOutputStream;
import org.apache.ignite.internal.processors.platform.transactions.PlatformTransactions;
import org.apache.ignite.internal.processors.platform.utils.PlatformConfigurationUtils;
import org.apache.ignite.internal.processors.platform.utils.PlatformUtils;
import org.apache.ignite.internal.util.typedef.CI1;
import org.apache.ignite.internal.util.typedef.F;
import org.apache.ignite.internal.util.typedef.internal.U;
import org.apache.ignite.lang.IgniteFuture;
import org.jetbrains.annotations.Nullable;

import java.util.ArrayList;
import java.util.Collection;
import java.util.Collections;
import java.util.HashMap;
import java.util.Map;
import java.util.concurrent.ConcurrentHashMap;
import java.util.concurrent.CountDownLatch;
import java.util.concurrent.locks.ReadWriteLock;
import java.util.concurrent.locks.ReentrantReadWriteLock;

/**
 * GridGain platform processor.
 */
@SuppressWarnings({"ConditionalExpressionWithIdenticalBranches", "unchecked"})
public class PlatformProcessorImpl extends GridProcessorAdapter implements PlatformProcessor, PlatformTarget {
    /** */
    private static final int OP_GET_CACHE = 1;

    /** */
    private static final int OP_CREATE_CACHE = 2;

    /** */
    private static final int OP_GET_OR_CREATE_CACHE = 3;

    /** */
    private static final int OP_CREATE_CACHE_FROM_CONFIG = 4;

    /** */
    private static final int OP_GET_OR_CREATE_CACHE_FROM_CONFIG = 5;

    /** */
    private static final int OP_DESTROY_CACHE = 6;

    /** */
    private static final int OP_GET_AFFINITY = 7;

    /** */
    private static final int OP_GET_DATA_STREAMER = 8;

    /** */
    private static final int OP_GET_TRANSACTIONS = 9;

    /** */
    private static final int OP_GET_CLUSTER_GROUP = 10;

    /** */
    private static final int OP_GET_EXTENSION = 11;

    /** */
    private static final int OP_GET_ATOMIC_LONG = 12;

    /** */
    private static final int OP_GET_ATOMIC_REFERENCE = 13;

    /** */
    private static final int OP_GET_ATOMIC_SEQUENCE = 14;

    /** */
    private static final int OP_GET_IGNITE_CONFIGURATION = 15;

    /** */
    private static final int OP_GET_CACHE_NAMES = 16;

    /** */
    private static final int OP_CREATE_NEAR_CACHE = 17;

    /** */
    private static final int OP_GET_OR_CREATE_NEAR_CACHE = 18;

    /** */
    private static final int OP_LOGGER_IS_LEVEL_ENABLED = 19;

    /** */
    private static final int OP_LOGGER_LOG = 20;

    /** */
    private static final int OP_GET_BINARY_PROCESSOR = 21;

    /** */
    private static final int OP_RELEASE_START = 22;

    /** */
<<<<<<< HEAD
    private static final int OP_SET_BASELINE_TOPOLOGY_VER = 23;

    /** */
    private static final int OP_SET_BASELINE_TOPOLOGY_NODES = 24;

    /** */
    private static final int OP_GET_BASELINE_TOPOLOGY = 25;
=======
    private static final int OP_ADD_CACHE_CONFIGURATION = 23;
>>>>>>> ab273627

    /** Start latch. */
    private final CountDownLatch startLatch = new CountDownLatch(1);

    /** Stores pending initialization. */
    private final Collection<StoreInfo> pendingStores =
        Collections.newSetFromMap(new ConcurrentHashMap<StoreInfo, Boolean>());

    /** Lock for store lifecycle operations. */
    private final ReadWriteLock storeLock = new ReentrantReadWriteLock();

    /** Logger. */
    @SuppressWarnings("FieldCanBeLocal")
    private final IgniteLogger log;

    /** Context. */
    private final PlatformContext platformCtx;

    /** Interop configuration. */
    private final PlatformConfigurationEx interopCfg;

    /** Extensions. */
    private final PlatformPluginExtension[] extensions;

    /** Whether processor is started. */
    private boolean started;

    /** Whether processor if stopped (or stopping). */
    private volatile boolean stopped;

    /** Cache extensions. */
    private final PlatformCacheExtension[] cacheExts;

    /** Cluster restart flag for the reconnect callback. */
    private volatile boolean clusterRestarted;

    /**
     * Constructor.
     *
     * @param ctx Kernal context.
     */
    public PlatformProcessorImpl(GridKernalContext ctx) {
        super(ctx);

        log = ctx.log(PlatformProcessorImpl.class);

        PlatformConfiguration interopCfg0 = ctx.config().getPlatformConfiguration();

        assert interopCfg0 != null : "Must be checked earlier during component creation.";

        if (!(interopCfg0 instanceof PlatformConfigurationEx))
            throw new IgniteException("Unsupported platform configuration: " + interopCfg0.getClass().getName());

        interopCfg = (PlatformConfigurationEx)interopCfg0;

        if (!F.isEmpty(interopCfg.warnings())) {
            for (String w : interopCfg.warnings())
                U.warn(log, w);
        }

        platformCtx = new PlatformContextImpl(ctx, interopCfg.gate(), interopCfg.memory(), interopCfg.platform());

        // Initialize cache extensions (if any).
        cacheExts = prepareCacheExtensions(interopCfg.cacheExtensions());

        if (interopCfg.logger() != null)
            interopCfg.logger().setContext(platformCtx);

        // Initialize extensions (if any).
        extensions = prepareExtensions(ctx.plugins().extensions(PlatformPluginExtension.class));
    }

    /** {@inheritDoc} */
    @Override public void start() throws IgniteCheckedException {
        try (PlatformMemory mem = platformCtx.memory().allocate()) {
            PlatformOutputStream out = mem.output();

            BinaryRawWriterEx writer = platformCtx.writer(out);

            writer.writeString(ctx.igniteInstanceName());

            out.synchronize();

            platformCtx.gateway().onStart(new PlatformTargetProxyImpl(this, platformCtx), mem.pointer());
        }

        // At this moment all necessary native libraries must be loaded, so we can process with store creation.
        storeLock.writeLock().lock();

        try {
            for (StoreInfo store : pendingStores)
                registerStore0(store.store, store.convertBinary);

            pendingStores.clear();

            started = true;
        }
        finally {
            storeLock.writeLock().unlock();
        }

        // Add Interop node attributes.
        ctx.addNodeAttribute(PlatformUtils.ATTR_PLATFORM, interopCfg.platform());
    }

    /** {@inheritDoc} */
    @Override public void onKernalStop(boolean cancel) {
        startLatch.countDown();
    }

    /** {@inheritDoc} */
    @Override public void stop(boolean cancel) throws IgniteCheckedException {
        if (platformCtx != null) {
            stopped = true;
            platformCtx.gateway().onStop();
        }
    }

    /** {@inheritDoc} */
    @Override public Ignite ignite() {
        return ctx.grid();
    }

    /** {@inheritDoc} */
    @Override public long environmentPointer() {
        return platformCtx.gateway().environmentPointer();
    }

    /** {@inheritDoc} */
    @Override public void releaseStart() {
        startLatch.countDown();
    }

    /** {@inheritDoc} */
    @Override public void awaitStart() throws IgniteCheckedException {
        U.await(startLatch);
    }

    /** {@inheritDoc} */
    @Override public PlatformContext context() {
        return platformCtx;
    }

    /** {@inheritDoc} */
    @Override public void registerStore(PlatformCacheStore store, boolean convertBinary)
        throws IgniteCheckedException {
        storeLock.readLock().lock();

        try {
            if (stopped)
                throw new IgniteCheckedException("Failed to initialize interop store because node is stopping: " +
                    store);

            if (started)
                registerStore0(store, convertBinary);
            else
                pendingStores.add(new StoreInfo(store, convertBinary));
        }
        finally {
            storeLock.readLock().unlock();
        }
    }

    /** {@inheritDoc} */
    @Override public void onDisconnected(IgniteFuture<?> reconnectFut) throws IgniteCheckedException {
        platformCtx.gateway().onClientDisconnected();

        // 1) onReconnected is called on all grid components.
        // 2) After all of grid components have completed their reconnection, reconnectFut is completed.
        reconnectFut.listen(new CI1<IgniteFuture<?>>() {
            @Override public void apply(IgniteFuture<?> future) {
                platformCtx.gateway().onClientReconnected(clusterRestarted);
            }
        });
    }

    /** {@inheritDoc} */
    @Override public IgniteInternalFuture<?> onReconnected(boolean clusterRestarted) throws IgniteCheckedException {
        // Save the flag value for callback of reconnectFut.
        this.clusterRestarted = clusterRestarted;

        return null;
    }

    /**
     * Creates new platform cache.
     */
    private PlatformTarget createPlatformCache(IgniteCacheProxy cache) {
        assert cache != null;

        return new PlatformCache(platformCtx, cache, false, cacheExts);
    }

    /**
     * Checks whether logger level is enabled.
     *
     * @param level Level.
     * @return Result.
     */
    private boolean loggerIsLevelEnabled(int level) {
        IgniteLogger log = ctx.grid().log();

        switch (level) {
            case PlatformLogger.LVL_TRACE:
                return log.isTraceEnabled();
            case PlatformLogger.LVL_DEBUG:
                return log.isDebugEnabled();
            case PlatformLogger.LVL_INFO:
                return log.isInfoEnabled();
            case PlatformLogger.LVL_WARN:
                return true;
            case PlatformLogger.LVL_ERROR:
                return true;
            default:
                assert false;
        }

        return false;
    }

    /**
     * Logs to the Ignite logger.
     *
     * @param level Level.
     * @param message Message.
     * @param category Category.
     * @param errorInfo Exception.
     */
    private void loggerLog(int level, String message, String category, String errorInfo) {
        IgniteLogger log = ctx.grid().log();

        if (category != null)
            log = log.getLogger(category);

        Throwable err = errorInfo == null ? null : new IgniteException("Platform error:" + errorInfo);

        switch (level) {
            case PlatformLogger.LVL_TRACE:
                log.trace(message);
                break;
            case PlatformLogger.LVL_DEBUG:
                log.debug(message);
                break;
            case PlatformLogger.LVL_INFO:
                log.info(message);
                break;
            case PlatformLogger.LVL_WARN:
                log.warning(message, err);
                break;
            case PlatformLogger.LVL_ERROR:
                log.error(message, err);
                break;
            default:
                assert false;
        }
    }

    /** {@inheritDoc} */
    @Override public long processInLongOutLong(int type, long val) throws IgniteCheckedException {
        switch (type) {
            case OP_LOGGER_IS_LEVEL_ENABLED: {
                return loggerIsLevelEnabled((int) val) ? PlatformAbstractTarget.TRUE : PlatformAbstractTarget.FALSE;
            }

            case OP_RELEASE_START: {
                releaseStart();

                return 0;
            }

            case OP_SET_BASELINE_TOPOLOGY_VER: {
                ctx.grid().cluster().setBaselineTopology(val);

                return 0;
            }
        }

        return PlatformAbstractTarget.throwUnsupported(type);
    }

    /** {@inheritDoc} */
    @Override public long processInStreamOutLong(int type, BinaryRawReaderEx reader) throws IgniteCheckedException {
        switch (type) {
            case OP_DESTROY_CACHE: {
                ctx.grid().destroyCache(reader.readString());

                return 0;
            }

            case OP_LOGGER_LOG: {
                loggerLog(reader.readInt(), reader.readString(), reader.readString(), reader.readString());

                return 0;
            }

<<<<<<< HEAD
            case OP_SET_BASELINE_TOPOLOGY_NODES: {
                int cnt = reader.readInt();
                Collection<BaselineNode> nodes = new ArrayList<>(cnt);

                for (int i = 0; i < cnt; i++) {
                    Object consId = reader.readObjectDetached();
                    Map<String, Object> attrs = PlatformUtils.readNodeAttributes(reader);

                    nodes.add(new DetachedClusterNode(consId, attrs));
                }

                ctx.grid().cluster().setBaselineTopology(nodes);

                return 0;
            }
=======
            case OP_ADD_CACHE_CONFIGURATION:
                CacheConfiguration cfg = PlatformConfigurationUtils.readCacheConfiguration(reader);

                ctx.grid().addCacheConfiguration(cfg);

                return 0;
>>>>>>> ab273627
        }

        return PlatformAbstractTarget.throwUnsupported(type);
    }

    /** {@inheritDoc} */
    @Override public long processInStreamOutLong(int type, BinaryRawReaderEx reader, PlatformMemory mem) throws IgniteCheckedException {
        return processInStreamOutLong(type, reader);
    }

    /** {@inheritDoc} */
    @Override public void processInStreamOutStream(int type, BinaryRawReaderEx reader, BinaryRawWriterEx writer) throws IgniteCheckedException {
        PlatformAbstractTarget.throwUnsupported(type);
    }

    /** {@inheritDoc} */
    @Override public PlatformTarget processInStreamOutObject(int type, BinaryRawReaderEx reader) throws IgniteCheckedException {
        switch (type) {
            case OP_GET_CACHE: {
                String name = reader.readString();

                IgniteCacheProxy cache = (IgniteCacheProxy)ctx.grid().cache(name);

                if (cache == null)
                    throw new IllegalArgumentException("Cache doesn't exist: " + name);

                return createPlatformCache(cache);
            }

            case OP_CREATE_CACHE: {
                String name = reader.readString();

                IgniteCacheProxy cache = (IgniteCacheProxy)ctx.grid().createCache(name);

                return createPlatformCache(cache);
            }

            case OP_GET_OR_CREATE_CACHE: {
                String name = reader.readString();

                IgniteCacheProxy cache = (IgniteCacheProxy)ctx.grid().getOrCreateCache(name);

                return createPlatformCache(cache);
            }

            case OP_CREATE_CACHE_FROM_CONFIG: {
                CacheConfiguration cfg = PlatformConfigurationUtils.readCacheConfiguration(reader);

                IgniteCacheProxy cache = reader.readBoolean()
                        ? (IgniteCacheProxy)ctx.grid().createCache(cfg, PlatformConfigurationUtils.readNearConfiguration(reader))
                        : (IgniteCacheProxy)ctx.grid().createCache(cfg);

                return createPlatformCache(cache);
            }

            case OP_GET_OR_CREATE_CACHE_FROM_CONFIG: {
                CacheConfiguration cfg = PlatformConfigurationUtils.readCacheConfiguration(reader);

                IgniteCacheProxy cache = reader.readBoolean()
                        ? (IgniteCacheProxy)ctx.grid().getOrCreateCache(cfg,
                        PlatformConfigurationUtils.readNearConfiguration(reader))
                        : (IgniteCacheProxy)ctx.grid().getOrCreateCache(cfg);

                return createPlatformCache(cache);
            }

            case OP_GET_AFFINITY: {
                return new PlatformAffinity(platformCtx, ctx, reader.readString());
            }

            case OP_GET_DATA_STREAMER: {
                String cacheName = reader.readString();
                boolean keepBinary = reader.readBoolean();

                IgniteDataStreamer ldr = ctx.dataStream().dataStreamer(cacheName);

                ldr.keepBinary(true);

                return new PlatformDataStreamer(platformCtx, cacheName, (DataStreamerImpl)ldr, keepBinary);
            }

            case OP_GET_EXTENSION: {
                int id = reader.readInt();

                if (extensions != null && id < extensions.length) {
                    PlatformPluginExtension ext = extensions[id];

                    if (ext != null) {
                        return ext.createTarget();
                    }
                }

                throw new IgniteException("Platform extension is not registered [id=" + id + ']');
            }

            case OP_GET_ATOMIC_LONG: {
                String name = reader.readString();
                long initVal = reader.readLong();
                boolean create = reader.readBoolean();

                GridCacheAtomicLongImpl atomicLong = (GridCacheAtomicLongImpl)ignite().atomicLong(name, initVal, create);

                if (atomicLong == null)
                    return null;

                return new PlatformAtomicLong(platformCtx, atomicLong);
            }

            case OP_GET_ATOMIC_REFERENCE: {
                String name = reader.readString();
                Object initVal = reader.readObjectDetached();
                boolean create = reader.readBoolean();

                return PlatformAtomicReference.createInstance(platformCtx, name, initVal, create);
            }

            case OP_GET_ATOMIC_SEQUENCE: {
                String name = reader.readString();
                long initVal = reader.readLong();
                boolean create = reader.readBoolean();

                IgniteAtomicSequence atomicSeq = ignite().atomicSequence(name, initVal, create);

                if (atomicSeq == null)
                    return null;

                return new PlatformAtomicSequence(platformCtx, atomicSeq);
            }

            case OP_CREATE_NEAR_CACHE: {
                String cacheName = reader.readString();

                NearCacheConfiguration cfg = PlatformConfigurationUtils.readNearConfiguration(reader);

                IgniteCacheProxy cache = (IgniteCacheProxy)ctx.grid().createNearCache(cacheName, cfg);

                return createPlatformCache(cache);
            }

            case OP_GET_OR_CREATE_NEAR_CACHE: {
                String cacheName = reader.readString();

                NearCacheConfiguration cfg = PlatformConfigurationUtils.readNearConfiguration(reader);

                IgniteCacheProxy cache = (IgniteCacheProxy)ctx.grid().getOrCreateNearCache(cacheName, cfg);

                return createPlatformCache(cache);
            }
        }

        return PlatformAbstractTarget.throwUnsupported(type);
    }

    /** {@inheritDoc} */
    @Override public PlatformTarget processInObjectStreamOutObjectStream(int type, @Nullable PlatformTarget arg,
                                                                         BinaryRawReaderEx reader,
                                                                         BinaryRawWriterEx writer)
            throws IgniteCheckedException {
        return PlatformAbstractTarget.throwUnsupported(type);
    }

    /** {@inheritDoc} */
    @Override public void processOutStream(int type, BinaryRawWriterEx writer) throws IgniteCheckedException {
        switch (type) {
            case OP_GET_IGNITE_CONFIGURATION: {
                PlatformConfigurationUtils.writeIgniteConfiguration(writer, ignite().configuration());

                return;
            }

            case OP_GET_CACHE_NAMES: {
                Collection<String> names = ignite().cacheNames();

                writer.writeInt(names.size());

                for (String name : names)
                    writer.writeString(name);

                return;
            }

            case OP_GET_BASELINE_TOPOLOGY: {
                Collection<BaselineNode> blt = ignite().cluster().currentBaselineTopology();
                writer.writeInt(blt.size());

                for (BaselineNode n : blt) {
                    writer.writeObjectDetached(n.consistentId());
                    PlatformUtils.writeNodeAttributes(writer, n.attributes());
                }

                return;
            }
        }

        PlatformAbstractTarget.throwUnsupported(type);
    }

    /** {@inheritDoc} */
    @Override public PlatformTarget processOutObject(int type) throws IgniteCheckedException {
        switch (type) {
            case OP_GET_TRANSACTIONS:
                return new PlatformTransactions(platformCtx);

            case OP_GET_CLUSTER_GROUP:
                return new PlatformClusterGroup(platformCtx, ctx.grid().cluster());

            case OP_GET_BINARY_PROCESSOR: {
                return new PlatformBinaryProcessor(platformCtx);
            }
        }

        return PlatformAbstractTarget.throwUnsupported(type);
    }

    /** {@inheritDoc} */
    @Override public PlatformAsyncResult processInStreamAsync(int type, BinaryRawReaderEx reader) throws IgniteCheckedException {
        return PlatformAbstractTarget.throwUnsupported(type);
    }

    /** {@inheritDoc} */
    @Override public Exception convertException(Exception e) {
        return e;
    }

    /**
     * Internal store initialization routine.
     *
     * @param store Store.
     * @param convertBinary Convert binary flag.
     * @throws IgniteCheckedException If failed.
     */
    private void registerStore0(PlatformCacheStore store, boolean convertBinary) throws IgniteCheckedException {
        if (store instanceof PlatformDotNetCacheStore) {
            PlatformDotNetCacheStore store0 = (PlatformDotNetCacheStore)store;

            store0.initialize(ctx, convertBinary);
        }
        else
            throw new IgniteCheckedException("Unsupported interop store: " + store);
    }

    /**
     * Prepare cache extensions.
     *
     * @param cacheExts Original extensions.
     * @return Prepared extensions.
     */
    private static PlatformCacheExtension[] prepareCacheExtensions(Collection<PlatformCacheExtension> cacheExts) {
        if (!F.isEmpty(cacheExts)) {
            int maxExtId = 0;

            Map<Integer, PlatformCacheExtension> idToExt = new HashMap<>();

            for (PlatformCacheExtension cacheExt : cacheExts) {
                if (cacheExt == null)
                    throw new IgniteException("Platform cache extension cannot be null.");

                if (cacheExt.id() < 0)
                    throw new IgniteException("Platform cache extension ID cannot be negative: " + cacheExt);

                PlatformCacheExtension oldCacheExt = idToExt.put(cacheExt.id(), cacheExt);

                if (oldCacheExt != null)
                    throw new IgniteException("Platform cache extensions cannot have the same ID [" +
                            "id=" + cacheExt.id() + ", first=" + oldCacheExt + ", second=" + cacheExt + ']');

                if (cacheExt.id() > maxExtId)
                    maxExtId = cacheExt.id();
            }

            PlatformCacheExtension[] res = new PlatformCacheExtension[maxExtId + 1];

            for (PlatformCacheExtension cacheExt : cacheExts)
                res[cacheExt.id()]= cacheExt;

            return res;
        }
        else
            //noinspection ZeroLengthArrayAllocation
            return new PlatformCacheExtension[0];
    }

    /**
     * Prepare extensions.
     *
     * @param exts Original extensions.
     * @return Prepared extensions.
     */
    private static PlatformPluginExtension[] prepareExtensions(PlatformPluginExtension[] exts) {
        if (!F.isEmpty(exts)) {
            int maxExtId = 0;

            Map<Integer, PlatformPluginExtension> idToExt = new HashMap<>();

            for (PlatformPluginExtension ext : exts) {
                if (ext == null)
                    throw new IgniteException("Platform extension cannot be null.");

                if (ext.id() < 0)
                    throw new IgniteException("Platform extension ID cannot be negative: " + ext);

                PlatformPluginExtension oldCacheExt = idToExt.put(ext.id(), ext);

                if (oldCacheExt != null)
                    throw new IgniteException("Platform extensions cannot have the same ID [" +
                            "id=" + ext.id() + ", first=" + oldCacheExt + ", second=" + ext + ']');

                if (ext.id() > maxExtId)
                    maxExtId = ext.id();
            }

            PlatformPluginExtension[] res = new PlatformPluginExtension[maxExtId + 1];

            for (PlatformPluginExtension ext : exts)
                res[ext.id()]= ext;

            return res;
        }
        else
            //noinspection ZeroLengthArrayAllocation
            return new PlatformPluginExtension[0];
    }

    /**
     * Store and manager pair.
     */
    private static class StoreInfo {
        /** Store. */
        private final PlatformCacheStore store;

        /** Convert binary flag. */
        private final boolean convertBinary;

        /**
         * Constructor.
         *
         * @param store Store.
         * @param convertBinary Convert binary flag.
         */
        private StoreInfo(PlatformCacheStore store, boolean convertBinary) {
            this.store = store;
            this.convertBinary = convertBinary;
        }
    }
}<|MERGE_RESOLUTION|>--- conflicted
+++ resolved
@@ -141,17 +141,16 @@
     private static final int OP_RELEASE_START = 22;
 
     /** */
-<<<<<<< HEAD
-    private static final int OP_SET_BASELINE_TOPOLOGY_VER = 23;
-
-    /** */
-    private static final int OP_SET_BASELINE_TOPOLOGY_NODES = 24;
-
-    /** */
-    private static final int OP_GET_BASELINE_TOPOLOGY = 25;
-=======
     private static final int OP_ADD_CACHE_CONFIGURATION = 23;
->>>>>>> ab273627
+
+    /** */
+    private static final int OP_SET_BASELINE_TOPOLOGY_VER = 24;
+
+    /** */
+    private static final int OP_SET_BASELINE_TOPOLOGY_NODES = 25;
+
+    /** */
+    private static final int OP_GET_BASELINE_TOPOLOGY = 26;
 
     /** Start latch. */
     private final CountDownLatch startLatch = new CountDownLatch(1);
@@ -447,7 +446,6 @@
                 return 0;
             }
 
-<<<<<<< HEAD
             case OP_SET_BASELINE_TOPOLOGY_NODES: {
                 int cnt = reader.readInt();
                 Collection<BaselineNode> nodes = new ArrayList<>(cnt);
@@ -463,14 +461,13 @@
 
                 return 0;
             }
-=======
+
             case OP_ADD_CACHE_CONFIGURATION:
                 CacheConfiguration cfg = PlatformConfigurationUtils.readCacheConfiguration(reader);
 
                 ctx.grid().addCacheConfiguration(cfg);
 
                 return 0;
->>>>>>> ab273627
         }
 
         return PlatformAbstractTarget.throwUnsupported(type);
