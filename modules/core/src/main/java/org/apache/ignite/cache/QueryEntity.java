/*
 * Licensed to the Apache Software Foundation (ASF) under one or more
 * contributor license agreements.  See the NOTICE file distributed with
 * this work for additional information regarding copyright ownership.
 * The ASF licenses this file to You under the Apache License, Version 2.0
 * (the "License"); you may not use this file except in compliance with
 * the License.  You may obtain a copy of the License at
 *
 *      http://www.apache.org/licenses/LICENSE-2.0
 *
 * Unless required by applicable law or agreed to in writing, software
 * distributed under the License is distributed on an "AS IS" BASIS,
 * WITHOUT WARRANTIES OR CONDITIONS OF ANY KIND, either express or implied.
 * See the License for the specific language governing permissions and
 * limitations under the License.
 */

package org.apache.ignite.cache;

import javax.cache.CacheException;
import java.io.Serializable;
import java.lang.reflect.Field;
import java.math.BigDecimal;
import java.util.ArrayList;
import java.util.Arrays;
import java.util.Collection;
import java.util.Collections;
import java.util.HashMap;
import java.util.HashSet;
import java.util.LinkedHashMap;
import java.util.List;
import java.util.Map;
import java.util.Objects;
import java.util.Set;
import java.util.UUID;
import org.apache.ignite.cache.query.annotations.QueryGroupIndex;
import org.apache.ignite.cache.query.annotations.QuerySqlField;
import org.apache.ignite.cache.query.annotations.QueryTextField;
import org.apache.ignite.internal.processors.cache.query.QueryEntityClassProperty;
import org.apache.ignite.internal.processors.cache.query.QueryEntityTypeDescriptor;
import org.apache.ignite.internal.processors.query.GridQueryIndexDescriptor;
import org.apache.ignite.internal.processors.query.QueryField;
import org.apache.ignite.internal.processors.query.QueryUtils;
import org.apache.ignite.internal.processors.query.schema.operation.SchemaAbstractOperation;
import org.apache.ignite.internal.processors.query.schema.operation.SchemaAlterTableAddColumnOperation;
import org.apache.ignite.internal.processors.query.schema.operation.SchemaIndexCreateOperation;
import org.apache.ignite.internal.util.tostring.GridToStringInclude;
import org.apache.ignite.internal.util.typedef.F;
import org.apache.ignite.internal.util.typedef.internal.A;
import org.apache.ignite.internal.util.typedef.internal.S;
import org.apache.ignite.internal.util.typedef.internal.U;
import org.apache.ignite.lang.IgniteBiTuple;
import org.jetbrains.annotations.NotNull;
import org.jetbrains.annotations.Nullable;

import static java.util.Collections.unmodifiableMap;

/**
 * Query entity is a description of {@link org.apache.ignite.IgniteCache cache} entry (composed of key and value)
 * in a way of how it must be indexed and can be queried.
 */
public class QueryEntity implements Serializable {
    /** */
    private static final long serialVersionUID = 0L;

    /** Key type. */
    private String keyType;

    /** Value type. */
    private String valType;

    /** Key name. Can be used in field list to denote the key as a whole. */
    private String keyFieldName;

    /** Value name. Can be used in field list to denote the entire value. */
    private String valueFieldName;

    /** Fields available for query. A map from field name to type name. */
    @GridToStringInclude
    private LinkedHashMap<String, String> fields = new LinkedHashMap<>();

    /** Set of field names that belong to the key. */
    @GridToStringInclude
    private Set<String> keyFields;

    /** Aliases. */
    @GridToStringInclude
    private Map<String, String> aliases = new HashMap<>();

    /** Collection of query indexes. */
    @GridToStringInclude
    private Collection<QueryIndex> idxs;

    /** Table name. */
    private String tableName;

    /** Fields that must have non-null value. NB: DO NOT remove underscore to avoid clashes with QueryEntityEx. */
    private Set<String> _notNullFields;

    /** Set of case insensitive fields. */
    private Set<String> caseInsensitiveFields;

    /** Fields default values. */
    private Map<String, Object> defaultFieldValues = new HashMap<>();

    /** Decimal fields information. */
    private Map<String, IgniteBiTuple<Integer, Integer>> decimalInfo = new HashMap<>();

    /**
     * Creates an empty query entity.
     */
    public QueryEntity() {
        // No-op constructor.
    }

    /**
     * Copy constructor.
     *
     * @param other Other entity.
     */
    public QueryEntity(QueryEntity other) {
        keyType = other.keyType;
        valType = other.valType;

        keyFieldName = other.keyFieldName;
        valueFieldName = other.valueFieldName;

        fields = new LinkedHashMap<>(other.fields);
        keyFields = other.keyFields != null ? new HashSet<>(other.keyFields) : null;

        aliases = new HashMap<>(other.aliases);
        idxs = other.idxs != null ? new ArrayList<>(other.idxs) : null;

        tableName = other.tableName;

        _notNullFields = other._notNullFields != null ? new HashSet<>(other._notNullFields) : null;

        caseInsensitiveFields = other.caseInsensitiveFields != null ? new HashSet<>(other.caseInsensitiveFields) : null;

        defaultFieldValues = other.defaultFieldValues != null ? new HashMap<>(other.defaultFieldValues)
            : new HashMap<String, Object>();

        decimalInfo = other.decimalInfo != null ? new HashMap<>(other.decimalInfo) : new HashMap<>();
    }

    /**
     * Creates a query entity with the given key and value types.
     *
     * @param keyType Key type.
     * @param valType Value type.
     */
    public QueryEntity(String keyType, String valType) {
        this.keyType = keyType;
        this.valType = valType;
    }

    /**
     * Creates a query entity with the given key and value types.
     *
     * @param keyCls Key type.
     * @param valCls Value type.
     */
    public QueryEntity(Class<?> keyCls, Class<?> valCls) {
        this(convert(processKeyAndValueClasses(keyCls, valCls)));
    }

    /**
     * Make query entity patch. This patch can only add properties to entity and can't remove them.
     * Other words, the patch will contain only add operations(e.g. add column, create index) and not remove ones.
     *
     * @param target Query entity to which this entity should be expanded.
     * @return Patch which contains operations for expanding this entity.
     */
    @NotNull public QueryEntityPatch makePatch(QueryEntity target) {
        if (target == null)
            return QueryEntityPatch.empty();

        StringBuilder conflicts = new StringBuilder();

        checkEquals(conflicts, "keyType", keyType, target.keyType);
        checkEquals(conflicts, "valType", valType, target.valType);
        checkEquals(conflicts, "keyFieldName", keyFieldName, target.keyFieldName);
        checkEquals(conflicts, "valueFieldName", valueFieldName, target.valueFieldName);
        checkEquals(conflicts, "tableName", tableName, target.tableName);

        List<QueryField> queryFieldsToAdd = checkFields(target, conflicts);

        Collection<QueryIndex> indexesToAdd = checkIndexes(target, conflicts);

        if (conflicts.length() != 0)
            return QueryEntityPatch.conflict(tableName + " conflict: \n" + conflicts.toString());

        Collection<SchemaAbstractOperation> patchOperations = new ArrayList<>();

        if (!queryFieldsToAdd.isEmpty())
            patchOperations.add(new SchemaAlterTableAddColumnOperation(
                UUID.randomUUID(),
                null,
                null,
                tableName,
                queryFieldsToAdd,
                true,
                true
            ));

        if (!indexesToAdd.isEmpty()) {
            for (QueryIndex index : indexesToAdd) {
                patchOperations.add(new SchemaIndexCreateOperation(
                    UUID.randomUUID(),
                    null,
                    null,
                    tableName,
                    index,
                    true,
                    0
                ));
            }
        }

        return QueryEntityPatch.patch(patchOperations);
    }

    /**
     * Comparing local fields and target fields.
     *
     * @param target Query entity for check.
     * @param conflicts Storage of conflicts.
     * @return Indexes which exist in target and not exist in local.
     */
    @NotNull private Collection<QueryIndex> checkIndexes(QueryEntity target, StringBuilder conflicts) {
        HashSet<QueryIndex> indexesToAdd = new HashSet<>();

        Map<String, QueryIndex> currentIndexes = new HashMap<>();

        for (QueryIndex index : getIndexes()) {
            if (currentIndexes.put(index.getName(), index) != null)
                throw new IllegalStateException("Duplicate key");
        }

        for (QueryIndex queryIndex : target.getIndexes()) {
            if(currentIndexes.containsKey(queryIndex.getName())) {
                checkEquals(
                    conflicts,
                    "index " + queryIndex.getName(),
                    currentIndexes.get(queryIndex.getName()),
                    queryIndex
                );
            }
            else
                indexesToAdd.add(queryIndex);
        }
        return indexesToAdd;
    }

    /**
     * Comparing local entity fields and target entity fields.
     *
     * @param target Query entity for check.
     * @param conflicts Storage of conflicts.
     * @return Fields which exist in target and not exist in local.
     */
    private List<QueryField> checkFields(QueryEntity target, StringBuilder conflicts) {
        List<QueryField> queryFieldsToAdd = new ArrayList<>();

        for (Map.Entry<String, String> targetField : target.getFields().entrySet()) {
            String targetFieldName = targetField.getKey();
            String targetFieldType = targetField.getValue();

            if (getFields().containsKey(targetFieldName)) {
                checkEquals(
                    conflicts,
                    "fieldType of " + targetFieldName,
                    getFields().get(targetFieldName),
                    targetFieldType
                );

                checkEquals(
                    conflicts,
                    "nullable of " + targetFieldName,
                    contains(getNotNullFields(), targetFieldName),
                    contains(target.getNotNullFields(), targetFieldName)
                );

                checkEquals(
                    conflicts,
                    "default value of " + targetFieldName,
                    getFromMap(getDefaultFieldValues(), targetFieldName),
                    getFromMap(target.getDefaultFieldValues(), targetFieldName)
                );
            }
            else {
                queryFieldsToAdd.add(new QueryField(
                    targetFieldName,
                    targetFieldType,
                    !contains(target.getNotNullFields(),targetFieldName),
                    getFromMap(target.getDefaultFieldValues(), targetFieldName)
                ));
            }
        }

        return queryFieldsToAdd;
    }

    /**
     * @param collection Collection for checking.
     * @param elementToCheck Element for checking to containing in collection.
     * @return {@code true} if collection contain elementToCheck.
     */
    private static boolean contains(Collection<String> collection, String elementToCheck) {
        return collection != null && collection.contains(elementToCheck);
    }

    /**
     * @return Value from sourceMap or null if map is null.
     */
    private static Object getFromMap(Map<String, Object> sourceMap, String key) {
        return sourceMap == null ? null : sourceMap.get(key);
    }

    /**
     * Comparing two objects and add formatted text to conflicts if needed.
     *
     * @param conflicts Storage of conflicts resulting error message.
     * @param name Name of comparing object.
     * @param local Local object.
     * @param received Received object.
     */
    private void checkEquals(StringBuilder conflicts, String name, Object local, Object received) {
        if (!Objects.equals(local, received))
            conflicts.append(String.format("%s is different: local=%s, received=%s\n", name, local, received));
    }

    /**
     * Gets key type for this query pair.
     *
     * @return Key type.
     */
    public String getKeyType() {
        return keyType;
    }

    /**
     * Attempts to get key type from fields in case it was not set directly.
     *
     * @return Key type.
     */
    public String findKeyType() {
        if (keyType != null)
            return keyType;

        if (fields != null && keyFieldName != null)
            return fields.get(keyFieldName);

        return null;
    }

    /**
     * Sets key type for this query pair.
     *
     * @param keyType Key type.
     * @return {@code this} for chaining.
     */
    public QueryEntity setKeyType(String keyType) {
        this.keyType = keyType;

        return this;
    }

    /**
     * Gets value type for this query pair.
     *
     * @return Value type.
     */
    public String getValueType() {
        return valType;
    }

    /**
     * Attempts to get value type from fields in case it was not set directly.
     *
     * @return Value type.
     */
    public String findValueType() {
        if (valType != null)
            return valType;

        if (fields != null && valueFieldName != null)
            return fields.get(valueFieldName);

        return null;
    }

    /**
     * Sets value type for this query pair.
     *
     * @param valType Value type.
     * @return {@code this} for chaining.
     */
    public QueryEntity setValueType(String valType) {
        this.valType = valType;

        return this;
    }

    /**
     * Gets query fields for this query pair. The order of fields is important as it defines the order
     * of columns returned by the 'select *' queries.
     *
     * @return Field-to-type map.
     */
    public LinkedHashMap<String, String> getFields() {
        return fields;
    }

    /**
     * Sets query fields for this query pair. The order if fields is important as it defines the
     * order of columns returned by the 'select *' queries.
     *
     * @param fields Field-to-type map.
     * @return {@code this} for chaining.
     */
    public QueryEntity setFields(LinkedHashMap<String, String> fields) {
        this.fields = fields;

        return this;
    }

    /**
     * Gets query fields for this query pair that belongs to the key. We need this for the cases when no key-value classes
     * are present on cluster nodes, and we need to build/modify keys and values during SQL DML operations.
     * Thus, setting this parameter in XML is not mandatory and should be based on particular use case.
     *
     * @return Set of names of key fields.
     */
    public Set<String> getKeyFields() {
        return keyFields;
    }

    /**
     * Gets query fields for this query pair that belongs to the key. We need this for the cases when no key-value classes
     * are present on cluster nodes, and we need to build/modify keys and values during SQL DML operations.
     * Thus, setting this parameter in XML is not mandatory and should be based on particular use case.
     *
     * @param keyFields Set of names of key fields.
     * @return {@code this} for chaining.
     */
    public QueryEntity setKeyFields(Set<String> keyFields) {
        this.keyFields = keyFields;

        return this;
    }

    /**
     * Gets key field name.
     *
     * @return Key name.
     */
    public String getKeyFieldName() {
        return keyFieldName;
    }

    /**
     * Sets key field name.
     *
     * @param keyFieldName Key name.
     * @return {@code this} for chaining.
     */
    public QueryEntity setKeyFieldName(String keyFieldName) {
        this.keyFieldName = keyFieldName;

        return this;
    }

    /**
     * Get value field name.
     *
     * @return Value name.
     */
    public String getValueFieldName() {
        return valueFieldName;
    }

    /**
     * Sets value field name.
     *
     * @param valueFieldName value name.
     * @return {@code this} for chaining.
     */
    public QueryEntity setValueFieldName(String valueFieldName) {
        this.valueFieldName = valueFieldName;

        return this;
    }

    /**
     * Gets a collection of index entities.
     *
     * @return Collection of index entities.
     */
    @NotNull public Collection<QueryIndex> getIndexes() {
        return idxs == null ? Collections.<QueryIndex>emptyList() : idxs;
    }

    /**
     * Gets aliases map.
     *
     * @return Aliases.
     */
    public Map<String, String> getAliases() {
        return aliases;
    }

    /**
     * Sets mapping from full property name in dot notation to an alias that will be used as SQL column name.
     * Example: {"parent.name" -> "parentName"}.
     *
     * @param aliases Aliases map.
     * @return {@code this} for chaining.
     */
    public QueryEntity setAliases(Map<String, String> aliases) {
        this.aliases = aliases;

        return this;
    }

    /**
     * Sets a collection of index entities.
     *
     * @param idxs Collection of index entities.
     * @return {@code this} for chaining.
     */
    public QueryEntity setIndexes(Collection<QueryIndex> idxs) {
        this.idxs = idxs;

        return this;
    }

    /**
     * Gets table name for this query entity.
     *
     * @return table name
     */
    public String getTableName() {
        return tableName;
    }

    /**
     * Sets table name for this query entity.
     *
     * @param tableName table name
     * @return {@code this} for chaining.
     */
    public QueryEntity setTableName(String tableName) {
        this.tableName = tableName;

        return this;
    }

    /**
     * Gets names of fields that must be checked for null.
     *
     * @return Set of names of fields that must have non-null values.
     */
    @Nullable public Set<String> getNotNullFields() {
        return _notNullFields;
    }

    /**
     * Sets names of fields that must checked for null.
     *
     * @param notNullFields Set of names of fields that must have non-null values.
     * @return {@code this} for chaining.
     */
    public QueryEntity setNotNullFields(@Nullable Set<String> notNullFields) {
        this._notNullFields = notNullFields;

        return this;
    }

    /**
<<<<<<< HEAD
     * Gets a set of case insensitive fields.
     *
     * @return Set of case insensitive fields.
     */
    public Set<String> getCaseInsensitiveFields() {
        return caseInsensitiveFields;
    }

    /**
     * Sets a set of case insensitive fields.
     *
     * @param caseInsensitiveFields set of case insensitive fields.
     * @return {@code this} for chaining.
     */
    public QueryEntity setCaseInsensitiveFields(Set<String> caseInsensitiveFields) {
        this.caseInsensitiveFields = caseInsensitiveFields;
=======
     * Gets set of field name to precision and scale.
     *
     * @return Set of names of fields that must have non-null values.
     */
    public Map<String, IgniteBiTuple<Integer, Integer>> getDecimalInfo() {
        return decimalInfo == null ? Collections.emptyMap() : unmodifiableMap(decimalInfo);
    }

    /**
     * Sets decimal fields info.
     *
     * @param decimalInfo Set of name to precision and scale for decimal fields.
     * @return {@code this} for chaining.
     */
    public QueryEntity setDecimalInfo(Map<String, IgniteBiTuple<Integer, Integer>> decimalInfo) {
        this.decimalInfo = decimalInfo;

>>>>>>> 675d697e
        return this;
    }

    /**
     * Gets fields default values.
     *
     * @return Field's name to default value map.
     */
    public Map<String, Object> getDefaultFieldValues() {
        return defaultFieldValues;
    }

    /**
     * Sets fields default values.
     *
     * @param defaultFieldValues Field's name to default value map.
     * @return {@code this} for chaining.
     */
    public QueryEntity setDefaultFieldValues(Map<String, Object> defaultFieldValues) {
        this.defaultFieldValues = defaultFieldValues;

        return this;
    }

    /**
     * Utility method for building query entities programmatically.
     *
     * @param fullName Full name of the field.
     * @param type Type of the field.
     * @param alias Field alias.
     * @return {@code this} for chaining.
     */
    public QueryEntity addQueryField(String fullName, String type, String alias) {
        A.notNull(fullName, "fullName");
        A.notNull(type, "type");

        fields.put(fullName, type);

        if (alias != null)
            aliases.put(fullName, alias);

        return this;
    }

    /**
     * @param desc Type descriptor.
     * @return Type metadata.
     */
    private static QueryEntity convert(QueryEntityTypeDescriptor desc) {
        QueryEntity entity = new QueryEntity();

        // Key and val types.
        entity.setKeyType(desc.keyClass().getName());
        entity.setValueType(desc.valueClass().getName());

        for (QueryEntityClassProperty prop : desc.properties().values())
            entity.addQueryField(prop.fullName(), U.box(prop.type()).getName(), prop.alias());

        entity.setKeyFields(desc.keyProperties());

        QueryIndex txtIdx = null;

        Collection<QueryIndex> idxs = new ArrayList<>();

        for (Map.Entry<String, GridQueryIndexDescriptor> idxEntry : desc.indexes().entrySet()) {
            GridQueryIndexDescriptor idx = idxEntry.getValue();

            if (idx.type() == QueryIndexType.FULLTEXT) {
                assert txtIdx == null;

                txtIdx = new QueryIndex();

                txtIdx.setIndexType(QueryIndexType.FULLTEXT);

                txtIdx.setFieldNames(idx.fields(), true);
                txtIdx.setName(idxEntry.getKey());
            }
            else {
                QueryIndex sortedIdx = new QueryIndex();

                sortedIdx.setIndexType(idx.type());

                LinkedHashMap<String, Boolean> fields = new LinkedHashMap<>();

                for (String f : idx.fields())
                    fields.put(f, !idx.descending(f));

                sortedIdx.setFields(fields);

                sortedIdx.setName(idxEntry.getKey());
                sortedIdx.setInlineSize(idx.inlineSize());

                idxs.add(sortedIdx);
            }
        }

        if (desc.valueTextIndex()) {
            if (txtIdx == null) {
                txtIdx = new QueryIndex();

                txtIdx.setIndexType(QueryIndexType.FULLTEXT);

                txtIdx.setFieldNames(Arrays.asList(QueryUtils.VAL_FIELD_NAME), true);
            }
            else
                txtIdx.getFields().put(QueryUtils.VAL_FIELD_NAME, true);
        }

        if (txtIdx != null)
            idxs.add(txtIdx);

        if (!F.isEmpty(idxs))
            entity.setIndexes(idxs);

        if (!F.isEmpty(desc.notNullFields()))
            entity.setNotNullFields(desc.notNullFields());

<<<<<<< HEAD
        if (!F.isEmpty(desc.caseInsensitiveFields()))
            entity.setCaseInsensitiveFields(desc.caseInsensitiveFields());
=======
        if (!F.isEmpty(desc.decimalInfo()))
            entity.setDecimalInfo(desc.decimalInfo());
>>>>>>> 675d697e

        return entity;
    }

    /**
     * @param keyCls Key class.
     * @param valCls Value class.
     * @return Type descriptor.
     */
    private static QueryEntityTypeDescriptor processKeyAndValueClasses(
        Class<?> keyCls,
        Class<?> valCls
    ) {
        QueryEntityTypeDescriptor d = new QueryEntityTypeDescriptor();

        d.keyClass(keyCls);
        d.valueClass(valCls);

        processAnnotationsInClass(true, d.keyClass(), d, null);
        processAnnotationsInClass(false, d.valueClass(), d, null);

        return d;
    }

    /**
     * Process annotations for class.
     *
     * @param key If given class relates to key.
     * @param cls Class.
     * @param type Type descriptor.
     * @param parent Parent in case of embeddable.
     */
    private static void processAnnotationsInClass(boolean key, Class<?> cls, QueryEntityTypeDescriptor type,
        @Nullable QueryEntityClassProperty parent) {
        if (U.isJdk(cls) || QueryUtils.isGeometryClass(cls)) {
            if (parent == null && !key && QueryUtils.isSqlType(cls)) { // We have to index primitive _val.
                String idxName = cls.getSimpleName() + "_" + QueryUtils.VAL_FIELD_NAME + "_idx";

                type.addIndex(idxName, QueryUtils.isGeometryClass(cls) ?
                    QueryIndexType.GEOSPATIAL : QueryIndexType.SORTED, QueryIndex.DFLT_INLINE_SIZE);

                type.addFieldToIndex(idxName, QueryUtils.VAL_FIELD_NAME, 0, false);
            }

            return;
        }

        if (parent != null && parent.knowsClass(cls))
            throw new CacheException("Recursive reference found in type: " + cls.getName());

        if (parent == null) { // Check class annotation at top level only.
            QueryTextField txtAnnCls = cls.getAnnotation(QueryTextField.class);

            if (txtAnnCls != null)
                type.valueTextIndex(true);

            QueryGroupIndex grpIdx = cls.getAnnotation(QueryGroupIndex.class);

            if (grpIdx != null)
                type.addIndex(grpIdx.name(), QueryIndexType.SORTED, grpIdx.inlineSize());

            QueryGroupIndex.List grpIdxList = cls.getAnnotation(QueryGroupIndex.List.class);

            if (grpIdxList != null && !F.isEmpty(grpIdxList.value())) {
                for (QueryGroupIndex idx : grpIdxList.value())
                    type.addIndex(idx.name(), QueryIndexType.SORTED, idx.inlineSize());
            }
        }

        for (Class<?> c = cls; c != null && !c.equals(Object.class); c = c.getSuperclass()) {
            for (Field field : c.getDeclaredFields()) {
                QuerySqlField sqlAnn = field.getAnnotation(QuerySqlField.class);
                QueryTextField txtAnn = field.getAnnotation(QueryTextField.class);

                if (sqlAnn != null || txtAnn != null) {
                    QueryEntityClassProperty prop = new QueryEntityClassProperty(field);

                    prop.parent(parent);

                    // Add parent property before its possible nested properties so that
                    // resulting parent column comes before columns corresponding to those
                    // nested properties in the resulting table - that way nested
                    // properties override will happen properly (first parent, then children).
                    type.addProperty(prop, key, true);

                    processAnnotation(key, sqlAnn, txtAnn, cls, c, field.getType(), prop, type);
                }
            }
        }
    }

    /**
     * Processes annotation at field or method.
     *
     * @param key If given class relates to key.
     * @param sqlAnn SQL annotation, can be {@code null}.
     * @param txtAnn H2 text annotation, can be {@code null}.
     * @param cls Entity class.
     * @param curCls Current entity class.
     * @param fldCls Class of field or return type for method.
     * @param prop Current property.
     * @param desc Class description.
     */
    private static void processAnnotation(boolean key, QuerySqlField sqlAnn, QueryTextField txtAnn,
        Class<?> cls, Class<?> curCls, Class<?> fldCls, QueryEntityClassProperty prop, QueryEntityTypeDescriptor desc) {
        if (sqlAnn != null) {
            processAnnotationsInClass(key, fldCls, desc, prop);

            if (!sqlAnn.name().isEmpty())
                prop.alias(sqlAnn.name());

            if (sqlAnn.index()) {
                String idxName = curCls.getSimpleName() + "_" + prop.alias() + "_idx";

                if (cls != curCls)
                    idxName = cls.getSimpleName() + "_" + idxName;

                desc.addIndex(idxName, QueryUtils.isGeometryClass(prop.type()) ?
                    QueryIndexType.GEOSPATIAL : QueryIndexType.SORTED, sqlAnn.inlineSize());

                desc.addFieldToIndex(idxName, prop.fullName(), 0, sqlAnn.descending());
            }

            if (sqlAnn.notNull())
                desc.addNotNullField(prop.fullName());

<<<<<<< HEAD
            if (sqlAnn.caseInsensitive())
                desc.addCaseInsensitiveField(prop.fullName());
=======
            if (BigDecimal.class == fldCls && sqlAnn.precision() != -1 && sqlAnn.scale() != -1)
                desc.addDecimalInfo(prop.fullName(), F.t(sqlAnn.precision(), sqlAnn.scale()));
>>>>>>> 675d697e

            if ((!F.isEmpty(sqlAnn.groups()) || !F.isEmpty(sqlAnn.orderedGroups()))
                && sqlAnn.inlineSize() != QueryIndex.DFLT_INLINE_SIZE) {
                throw new CacheException("Inline size cannot be set on a field with group index [" +
                    "type=" + cls.getName() + ", property=" + prop.fullName() + ']');
            }

            if (!F.isEmpty(sqlAnn.groups())) {
                for (String group : sqlAnn.groups())
                    desc.addFieldToIndex(group, prop.fullName(), 0, false);
            }

            if (!F.isEmpty(sqlAnn.orderedGroups())) {
                for (QuerySqlField.Group idx : sqlAnn.orderedGroups())
                    desc.addFieldToIndex(idx.name(), prop.fullName(), idx.order(), idx.descending());
            }
        }

        if (txtAnn != null)
            desc.addFieldToTextIndex(prop.fullName());
    }

    /** {@inheritDoc} */
    @Override public boolean equals(Object o) {
        if (this == o)
            return true;

        if (o == null || getClass() != o.getClass())
            return false;

        QueryEntity entity = (QueryEntity)o;

        return F.eq(keyType, entity.keyType) &&
            F.eq(valType, entity.valType) &&
            F.eq(keyFieldName, entity.keyFieldName) &&
            F.eq(valueFieldName, entity.valueFieldName) &&
            F.eq(fields, entity.fields) &&
            F.eq(keyFields, entity.keyFields) &&
            F.eq(aliases, entity.aliases) &&
            F.eqNotOrdered(idxs, entity.idxs) &&
            F.eq(tableName, entity.tableName) &&
            F.eq(_notNullFields, entity._notNullFields) &&
<<<<<<< HEAD
            F.eq(caseInsensitiveFields, entity.caseInsensitiveFields) &&
            F.eq(defaultFieldValues, entity.defaultFieldValues);
=======
            F.eq(defaultFieldValues, entity.defaultFieldValues) &&
            F.eq(decimalInfo, entity.decimalInfo);
>>>>>>> 675d697e
    }

    /** {@inheritDoc} */
    @Override public int hashCode() {
        return Objects.hash(keyType, valType, keyFieldName, valueFieldName, fields, keyFields, aliases, idxs,
<<<<<<< HEAD
            tableName, _notNullFields, caseInsensitiveFields, defaultFieldValues);
=======
            tableName, _notNullFields, defaultFieldValues, decimalInfo);
>>>>>>> 675d697e
    }

    /** {@inheritDoc} */
    @Override public String toString() {
        return S.toString(QueryEntity.class, this);
    }
}<|MERGE_RESOLUTION|>--- conflicted
+++ resolved
@@ -138,7 +138,7 @@
         caseInsensitiveFields = other.caseInsensitiveFields != null ? new HashSet<>(other.caseInsensitiveFields) : null;
 
         defaultFieldValues = other.defaultFieldValues != null ? new HashMap<>(other.defaultFieldValues)
-            : new HashMap<String, Object>();
+                : new HashMap<String, Object>();
 
         decimalInfo = other.decimalInfo != null ? new HashMap<>(other.decimalInfo) : new HashMap<>();
     }
@@ -194,25 +194,25 @@
 
         if (!queryFieldsToAdd.isEmpty())
             patchOperations.add(new SchemaAlterTableAddColumnOperation(
-                UUID.randomUUID(),
-                null,
-                null,
-                tableName,
-                queryFieldsToAdd,
-                true,
-                true
-            ));
-
-        if (!indexesToAdd.isEmpty()) {
-            for (QueryIndex index : indexesToAdd) {
-                patchOperations.add(new SchemaIndexCreateOperation(
                     UUID.randomUUID(),
                     null,
                     null,
                     tableName,
-                    index,
+                    queryFieldsToAdd,
                     true,
-                    0
+                    true
+            ));
+
+        if (!indexesToAdd.isEmpty()) {
+            for (QueryIndex index : indexesToAdd) {
+                patchOperations.add(new SchemaIndexCreateOperation(
+                        UUID.randomUUID(),
+                        null,
+                        null,
+                        tableName,
+                        index,
+                        true,
+                        0
                 ));
             }
         }
@@ -240,10 +240,10 @@
         for (QueryIndex queryIndex : target.getIndexes()) {
             if(currentIndexes.containsKey(queryIndex.getName())) {
                 checkEquals(
-                    conflicts,
-                    "index " + queryIndex.getName(),
-                    currentIndexes.get(queryIndex.getName()),
-                    queryIndex
+                        conflicts,
+                        "index " + queryIndex.getName(),
+                        currentIndexes.get(queryIndex.getName()),
+                        queryIndex
                 );
             }
             else
@@ -268,32 +268,33 @@
 
             if (getFields().containsKey(targetFieldName)) {
                 checkEquals(
-                    conflicts,
-                    "fieldType of " + targetFieldName,
-                    getFields().get(targetFieldName),
-                    targetFieldType
+                        conflicts,
+                        "fieldType of " + targetFieldName,
+                        getFields().get(targetFieldName),
+                        targetFieldType
                 );
 
                 checkEquals(
-                    conflicts,
-                    "nullable of " + targetFieldName,
-                    contains(getNotNullFields(), targetFieldName),
-                    contains(target.getNotNullFields(), targetFieldName)
+                        conflicts,
+                        "nullable of " + targetFieldName,
+                        contains(getNotNullFields(), targetFieldName),
+                        contains(target.getNotNullFields(), targetFieldName)
                 );
 
                 checkEquals(
-                    conflicts,
-                    "default value of " + targetFieldName,
-                    getFromMap(getDefaultFieldValues(), targetFieldName),
-                    getFromMap(target.getDefaultFieldValues(), targetFieldName)
+                        conflicts,
+                        "default value of " + targetFieldName,
+                        getFromMap(getDefaultFieldValues(), targetFieldName),
+                        getFromMap(target.getDefaultFieldValues(), targetFieldName)
                 );
             }
             else {
                 queryFieldsToAdd.add(new QueryField(
-                    targetFieldName,
-                    targetFieldType,
-                    !contains(target.getNotNullFields(),targetFieldName),
-                    getFromMap(target.getDefaultFieldValues(), targetFieldName)
+                        targetFieldName,
+                        targetFieldType,
+                        !contains(target.getNotNullFields(), targetFieldName),
+                        contains(target.getCaseInsensitiveFields(), targetFieldName),
+                        getFromMap(target.getDefaultFieldValues(), targetFieldName)
                 ));
             }
         }
@@ -578,7 +579,6 @@
     }
 
     /**
-<<<<<<< HEAD
      * Gets a set of case insensitive fields.
      *
      * @return Set of case insensitive fields.
@@ -595,7 +595,31 @@
      */
     public QueryEntity setCaseInsensitiveFields(Set<String> caseInsensitiveFields) {
         this.caseInsensitiveFields = caseInsensitiveFields;
-=======
+        return this;
+    }
+
+    /**
+     * Gets fields default values.
+     *
+     * @return Field's name to default value map.
+     */
+    public Map<String, Object> getDefaultFieldValues() {
+        return defaultFieldValues;
+    }
+
+    /**
+     * Sets fields default values.
+     *
+     * @param defaultFieldValues Field's name to default value map.
+     * @return {@code this} for chaining.
+     */
+    public QueryEntity setDefaultFieldValues(Map<String, Object> defaultFieldValues) {
+        this.defaultFieldValues = defaultFieldValues;
+
+        return this;
+    }
+
+    /**
      * Gets set of field name to precision and scale.
      *
      * @return Set of names of fields that must have non-null values.
@@ -612,28 +636,6 @@
      */
     public QueryEntity setDecimalInfo(Map<String, IgniteBiTuple<Integer, Integer>> decimalInfo) {
         this.decimalInfo = decimalInfo;
-
->>>>>>> 675d697e
-        return this;
-    }
-
-    /**
-     * Gets fields default values.
-     *
-     * @return Field's name to default value map.
-     */
-    public Map<String, Object> getDefaultFieldValues() {
-        return defaultFieldValues;
-    }
-
-    /**
-     * Sets fields default values.
-     *
-     * @param defaultFieldValues Field's name to default value map.
-     * @return {@code this} for chaining.
-     */
-    public QueryEntity setDefaultFieldValues(Map<String, Object> defaultFieldValues) {
-        this.defaultFieldValues = defaultFieldValues;
 
         return this;
     }
@@ -731,13 +733,11 @@
         if (!F.isEmpty(desc.notNullFields()))
             entity.setNotNullFields(desc.notNullFields());
 
-<<<<<<< HEAD
         if (!F.isEmpty(desc.caseInsensitiveFields()))
             entity.setCaseInsensitiveFields(desc.caseInsensitiveFields());
-=======
+
         if (!F.isEmpty(desc.decimalInfo()))
             entity.setDecimalInfo(desc.decimalInfo());
->>>>>>> 675d697e
 
         return entity;
     }
@@ -748,8 +748,8 @@
      * @return Type descriptor.
      */
     private static QueryEntityTypeDescriptor processKeyAndValueClasses(
-        Class<?> keyCls,
-        Class<?> valCls
+            Class<?> keyCls,
+            Class<?> valCls
     ) {
         QueryEntityTypeDescriptor d = new QueryEntityTypeDescriptor();
 
@@ -771,13 +771,13 @@
      * @param parent Parent in case of embeddable.
      */
     private static void processAnnotationsInClass(boolean key, Class<?> cls, QueryEntityTypeDescriptor type,
-        @Nullable QueryEntityClassProperty parent) {
+                                                  @Nullable QueryEntityClassProperty parent) {
         if (U.isJdk(cls) || QueryUtils.isGeometryClass(cls)) {
             if (parent == null && !key && QueryUtils.isSqlType(cls)) { // We have to index primitive _val.
                 String idxName = cls.getSimpleName() + "_" + QueryUtils.VAL_FIELD_NAME + "_idx";
 
                 type.addIndex(idxName, QueryUtils.isGeometryClass(cls) ?
-                    QueryIndexType.GEOSPATIAL : QueryIndexType.SORTED, QueryIndex.DFLT_INLINE_SIZE);
+                        QueryIndexType.GEOSPATIAL : QueryIndexType.SORTED, QueryIndex.DFLT_INLINE_SIZE);
 
                 type.addFieldToIndex(idxName, QueryUtils.VAL_FIELD_NAME, 0, false);
             }
@@ -842,7 +842,7 @@
      * @param desc Class description.
      */
     private static void processAnnotation(boolean key, QuerySqlField sqlAnn, QueryTextField txtAnn,
-        Class<?> cls, Class<?> curCls, Class<?> fldCls, QueryEntityClassProperty prop, QueryEntityTypeDescriptor desc) {
+                                          Class<?> cls, Class<?> curCls, Class<?> fldCls, QueryEntityClassProperty prop, QueryEntityTypeDescriptor desc) {
         if (sqlAnn != null) {
             processAnnotationsInClass(key, fldCls, desc, prop);
 
@@ -856,7 +856,7 @@
                     idxName = cls.getSimpleName() + "_" + idxName;
 
                 desc.addIndex(idxName, QueryUtils.isGeometryClass(prop.type()) ?
-                    QueryIndexType.GEOSPATIAL : QueryIndexType.SORTED, sqlAnn.inlineSize());
+                        QueryIndexType.GEOSPATIAL : QueryIndexType.SORTED, sqlAnn.inlineSize());
 
                 desc.addFieldToIndex(idxName, prop.fullName(), 0, sqlAnn.descending());
             }
@@ -864,18 +864,16 @@
             if (sqlAnn.notNull())
                 desc.addNotNullField(prop.fullName());
 
-<<<<<<< HEAD
             if (sqlAnn.caseInsensitive())
                 desc.addCaseInsensitiveField(prop.fullName());
-=======
+
             if (BigDecimal.class == fldCls && sqlAnn.precision() != -1 && sqlAnn.scale() != -1)
                 desc.addDecimalInfo(prop.fullName(), F.t(sqlAnn.precision(), sqlAnn.scale()));
->>>>>>> 675d697e
 
             if ((!F.isEmpty(sqlAnn.groups()) || !F.isEmpty(sqlAnn.orderedGroups()))
-                && sqlAnn.inlineSize() != QueryIndex.DFLT_INLINE_SIZE) {
+                    && sqlAnn.inlineSize() != QueryIndex.DFLT_INLINE_SIZE) {
                 throw new CacheException("Inline size cannot be set on a field with group index [" +
-                    "type=" + cls.getName() + ", property=" + prop.fullName() + ']');
+                        "type=" + cls.getName() + ", property=" + prop.fullName() + ']');
             }
 
             if (!F.isEmpty(sqlAnn.groups())) {
@@ -904,32 +902,24 @@
         QueryEntity entity = (QueryEntity)o;
 
         return F.eq(keyType, entity.keyType) &&
-            F.eq(valType, entity.valType) &&
-            F.eq(keyFieldName, entity.keyFieldName) &&
-            F.eq(valueFieldName, entity.valueFieldName) &&
-            F.eq(fields, entity.fields) &&
-            F.eq(keyFields, entity.keyFields) &&
-            F.eq(aliases, entity.aliases) &&
-            F.eqNotOrdered(idxs, entity.idxs) &&
-            F.eq(tableName, entity.tableName) &&
-            F.eq(_notNullFields, entity._notNullFields) &&
-<<<<<<< HEAD
-            F.eq(caseInsensitiveFields, entity.caseInsensitiveFields) &&
-            F.eq(defaultFieldValues, entity.defaultFieldValues);
-=======
-            F.eq(defaultFieldValues, entity.defaultFieldValues) &&
-            F.eq(decimalInfo, entity.decimalInfo);
->>>>>>> 675d697e
+                F.eq(valType, entity.valType) &&
+                F.eq(keyFieldName, entity.keyFieldName) &&
+                F.eq(valueFieldName, entity.valueFieldName) &&
+                F.eq(fields, entity.fields) &&
+                F.eq(keyFields, entity.keyFields) &&
+                F.eq(aliases, entity.aliases) &&
+                F.eqNotOrdered(idxs, entity.idxs) &&
+                F.eq(tableName, entity.tableName) &&
+                F.eq(_notNullFields, entity._notNullFields) &&
+                F.eq(caseInsensitiveFields, entity.caseInsensitiveFields) &&
+                F.eq(defaultFieldValues, entity.defaultFieldValues) &&
+                F.eq(decimalInfo, entity.decimalInfo);
     }
 
     /** {@inheritDoc} */
     @Override public int hashCode() {
         return Objects.hash(keyType, valType, keyFieldName, valueFieldName, fields, keyFields, aliases, idxs,
-<<<<<<< HEAD
-            tableName, _notNullFields, caseInsensitiveFields, defaultFieldValues);
-=======
-            tableName, _notNullFields, defaultFieldValues, decimalInfo);
->>>>>>> 675d697e
+                tableName, _notNullFields, caseInsensitiveFields, defaultFieldValues, decimalInfo);
     }
 
     /** {@inheritDoc} */
