/*
 * Licensed to the Apache Software Foundation (ASF) under one or more
 * contributor license agreements.  See the NOTICE file distributed with
 * this work for additional information regarding copyright ownership.
 * The ASF licenses this file to You under the Apache License, Version 2.0
 * (the "License"); you may not use this file except in compliance with
 * the License.  You may obtain a copy of the License at
 *
 *      http://www.apache.org/licenses/LICENSE-2.0
 *
 * Unless required by applicable law or agreed to in writing, software
 * distributed under the License is distributed on an "AS IS" BASIS,
 * WITHOUT WARRANTIES OR CONDITIONS OF ANY KIND, either express or implied.
 * See the License for the specific language governing permissions and
 * limitations under the License.
 */

package org.apache.ignite.cache;

import java.io.Serializable;
import java.lang.reflect.Field;
import java.util.ArrayList;
import java.util.Arrays;
import java.util.Collection;
import java.util.Collections;
import java.util.HashMap;
import java.util.HashSet;
import java.util.LinkedHashMap;
import java.util.LinkedHashSet;
import java.util.List;
import java.util.Map;
import java.util.Objects;
import java.util.Set;
import java.util.UUID;
import javax.cache.CacheException;
import org.apache.ignite.cache.query.annotations.QueryGroupIndex;
import org.apache.ignite.cache.query.annotations.QuerySqlField;
import org.apache.ignite.cache.query.annotations.QueryTextField;
import org.apache.ignite.internal.processors.cache.query.QueryEntityClassProperty;
import org.apache.ignite.internal.processors.cache.query.QueryEntityTypeDescriptor;
import org.apache.ignite.internal.processors.query.GridQueryIndexDescriptor;
import org.apache.ignite.internal.processors.query.QueryField;
import org.apache.ignite.internal.processors.query.QueryUtils;
import org.apache.ignite.internal.processors.query.schema.operation.SchemaAbstractOperation;
import org.apache.ignite.internal.processors.query.schema.operation.SchemaAlterTableAddColumnOperation;
import org.apache.ignite.internal.processors.query.schema.operation.SchemaIndexCreateOperation;
import org.apache.ignite.internal.util.tostring.GridToStringInclude;
import org.apache.ignite.internal.util.typedef.F;
import org.apache.ignite.internal.util.typedef.internal.A;
import org.apache.ignite.internal.util.typedef.internal.S;
import org.apache.ignite.internal.util.typedef.internal.U;
import org.jetbrains.annotations.NotNull;
import org.jetbrains.annotations.Nullable;

/**
 * Query entity is a description of {@link org.apache.ignite.IgniteCache cache} entry (composed of key and value)
 * in a way of how it must be indexed and can be queried.
 */
public class QueryEntity implements Serializable {
    /** */
    private static final long serialVersionUID = 0L;

    /** Key type. */
    private String keyType;

    /** Value type. */
    private String valType;

    /** Key name. Can be used in field list to denote the key as a whole. */
    private String keyFieldName;

    /** Value name. Can be used in field list to denote the entire value. */
    private String valueFieldName;

    /** Fields available for query. A map from field name to type name. */
    @GridToStringInclude
    private LinkedHashMap<String, String> fields = new LinkedHashMap<>();

    /** Set of field names that belong to the key. */
    @GridToStringInclude
    private Set<String> keyFields;

    /** Aliases. */
    @GridToStringInclude
    private Map<String, String> aliases = new HashMap<>();

    /** Collection of query indexes. */
    @GridToStringInclude
    private Collection<QueryIndex> idxs;

    /** Table name. */
    private String tableName;

    /** Fields that must have non-null value. NB: DO NOT remove underscore to avoid clashes with QueryEntityEx. */
    private Set<String> _notNullFields;

    /** Fields default values. */
    private Map<String, Object> defaultFieldValues = new HashMap<>();

    /** Precision(Maximum length) for fields. */
    private Map<String, Integer> fieldsPrecision = new HashMap<>();

    /** Scale for fields. */
    private Map<String, Integer> fieldsScale = new HashMap<>();

    /**
     * Creates an empty query entity.
     */
    public QueryEntity() {
        // No-op constructor.
    }

    /**
     * Copy constructor.
     *
     * @param other Other entity.
     */
    public QueryEntity(QueryEntity other) {
        keyType = other.keyType;
        valType = other.valType;

        keyFieldName = other.keyFieldName;
        valueFieldName = other.valueFieldName;

        fields = new LinkedHashMap<>(other.fields);
        keyFields = other.keyFields != null ? new LinkedHashSet<>(other.keyFields) : null;

        aliases = new HashMap<>(other.aliases);
        idxs = other.idxs != null ? new ArrayList<>(other.idxs) : null;

        tableName = other.tableName;

        _notNullFields = other._notNullFields != null ? new HashSet<>(other._notNullFields) : null;

        defaultFieldValues = other.defaultFieldValues != null ? new HashMap<>(other.defaultFieldValues)
            : new HashMap<String, Object>();

        fieldsPrecision = other.fieldsPrecision != null ? new HashMap<>(other.fieldsPrecision) : new HashMap<>();

        fieldsScale = other.fieldsScale != null ? new HashMap<>(other.fieldsScale) : new HashMap<>();
    }

    /**
     * Creates a query entity with the given key and value types.
     *
     * @param keyType Key type.
     * @param valType Value type.
     */
    public QueryEntity(String keyType, String valType) {
        this.keyType = keyType;
        this.valType = valType;
    }

    /**
     * Creates a query entity with the given key and value types.
     *
     * @param keyCls Key type.
     * @param valCls Value type.
     */
    public QueryEntity(Class<?> keyCls, Class<?> valCls) {
        this(convert(processKeyAndValueClasses(keyCls, valCls)));
    }

    /**
     * Make query entity patch. This patch can only add properties to entity and can't remove them.
     * Other words, the patch will contain only add operations(e.g. add column, create index) and not remove ones.
     *
     * @param target Query entity to which this entity should be expanded.
     * @return Patch which contains operations for expanding this entity.
     */
    @NotNull public QueryEntityPatch makePatch(QueryEntity target) {
        if (target == null)
            return QueryEntityPatch.empty();

        StringBuilder conflicts = new StringBuilder();

        checkEquals(conflicts, "keyType", keyType, target.keyType);
        checkEquals(conflicts, "valType", valType, target.valType);
        checkEquals(conflicts, "keyFieldName", keyFieldName, target.keyFieldName);
        checkEquals(conflicts, "valueFieldName", valueFieldName, target.valueFieldName);
        checkEquals(conflicts, "tableName", tableName, target.tableName);

        List<QueryField> qryFieldsToAdd = checkFields(target, conflicts);

        Collection<QueryIndex> indexesToAdd = checkIndexes(target, conflicts);

        if (conflicts.length() != 0)
            return QueryEntityPatch.conflict(tableName + " conflict: \n" + conflicts.toString());

        Collection<SchemaAbstractOperation> patchOperations = new ArrayList<>();

        if (!qryFieldsToAdd.isEmpty())
            patchOperations.add(new SchemaAlterTableAddColumnOperation(
                UUID.randomUUID(),
                null,
                null,
                tableName,
                qryFieldsToAdd,
                true,
                true
            ));

        if (!indexesToAdd.isEmpty()) {
            for (QueryIndex idx : indexesToAdd) {
                patchOperations.add(new SchemaIndexCreateOperation(
                    UUID.randomUUID(),
                    null,
                    null,
                    tableName,
                    idx,
                    true,
                    0
                ));
            }
        }

        return QueryEntityPatch.patch(patchOperations);
    }

    /**
     * Comparing local fields and target fields.
     *
     * @param target Query entity for check.
     * @param conflicts Storage of conflicts.
     * @return Indexes which exist in target and not exist in local.
     */
    @NotNull private Collection<QueryIndex> checkIndexes(QueryEntity target, StringBuilder conflicts) {
        HashSet<QueryIndex> indexesToAdd = new HashSet<>();

        Map<String, QueryIndex> curIndexes = new HashMap<>();

        for (QueryIndex idx : getIndexes()) {
            if (curIndexes.put(idx.getName(), idx) != null)
                throw new IllegalStateException("Duplicate key");
        }

        for (QueryIndex qryIdx : target.getIndexes()) {
            if (curIndexes.containsKey(qryIdx.getName())) {
                checkEquals(
                    conflicts,
                    "index " + qryIdx.getName(),
                    curIndexes.get(qryIdx.getName()),
                    qryIdx
                );
            }
            else
                indexesToAdd.add(qryIdx);
        }
        return indexesToAdd;
    }

    /**
     * Comparing local entity fields and target entity fields.
     *
     * @param target Query entity for check.
     * @param conflicts Storage of conflicts.
     * @return Fields which exist in target and not exist in local.
     */
    private List<QueryField> checkFields(QueryEntity target, StringBuilder conflicts) {
        List<QueryField> qryFieldsToAdd = new ArrayList<>();

        for (Map.Entry<String, String> targetField : target.getFields().entrySet()) {
            String targetFieldName = targetField.getKey();
            String targetFieldType = targetField.getValue();
            String targetFieldAlias = target.getAliases().get(targetFieldName);

            if (getFields().containsKey(targetFieldName)) {
                checkEquals(
                    conflicts,
                    "alias of " + targetFieldName,
                    getAliases().get(targetFieldName),
                    targetFieldAlias
                );

                checkEquals(
                    conflicts,
                    "fieldType of " + targetFieldName,
                    getFields().get(targetFieldName),
                    targetFieldType
                );

                checkEquals(
                    conflicts,
                    "nullable of " + targetFieldName,
                    contains(getNotNullFields(), targetFieldName),
                    contains(target.getNotNullFields(), targetFieldName)
                );

                checkEquals(
                    conflicts,
                    "default value of " + targetFieldName,
                    getFromMap(getDefaultFieldValues(), targetFieldName),
                    getFromMap(target.getDefaultFieldValues(), targetFieldName)
                );

                checkEquals(conflicts,
                    "precision of " + targetFieldName,
                    getFromMap(getFieldsPrecision(), targetFieldName),
                    getFromMap(target.getFieldsPrecision(), targetFieldName));

                checkEquals(
                    conflicts,
                    "scale of " + targetFieldName,
                    getFromMap(getFieldsScale(), targetFieldName),
                    getFromMap(target.getFieldsScale(), targetFieldName));
            }
            else {
<<<<<<< HEAD
                Integer precision = getFromMap(target.getFieldsPrecision(), targetFieldName);
                Integer scale = getFromMap(target.getFieldsScale(), targetFieldName);

                qryFieldsToAdd.add(new QueryField(
                    targetFieldName,
                    targetFieldType,
                    !contains(target.getNotNullFields(), targetFieldName),
                    getFromMap(target.getDefaultFieldValues(), targetFieldName),
                    precision == null ? -1 : precision,
                    scale == null ? -1 : scale
                ));
=======
                boolean isAliasConflictsFound = findAliasConflicts(targetFieldAlias, targetFieldName, conflicts);

                if (!isAliasConflictsFound) {
                    Integer precision = getFromMap(target.getFieldsPrecision(), targetFieldName);
                    Integer scale = getFromMap(target.getFieldsScale(), targetFieldName);

                    queryFieldsToAdd.add(new QueryField(
                        targetFieldName,
                        targetFieldType,
                        targetFieldAlias,
                        !contains(target.getNotNullFields(), targetFieldName),
                        getFromMap(target.getDefaultFieldValues(), targetFieldName),
                        precision == null ? -1 : precision,
                        scale == null ? -1 : scale
                    ));
                }
>>>>>>> e70b66c5
            }
        }

        return qryFieldsToAdd;
    }

    /**
     * Checks if received query entity field has the alias which is already used by a field on the local node.
     *
     * @return Whether conflicts were found.
     */
    private boolean findAliasConflicts(String targetFieldAlias, String targetFieldName, StringBuilder conflicts) {
        for (Map.Entry<String, String> entry : getAliases().entrySet()) {
            if (Objects.equals(entry.getValue(), targetFieldAlias)) {
                conflicts.append(String.format(
                    "multiple fields are associated with the same alias: alias=%s, localField=%s, receivedField=%s\n",
                    targetFieldAlias,
                    entry.getKey(),
                    targetFieldName)
                );

                return true;
            }
        }

        return false;
    }

    /**
     * @param collection Collection for checking.
     * @param elementToCheck Element for checking to containing in collection.
     * @return {@code true} if collection contain elementToCheck.
     */
    private static boolean contains(Collection<String> collection, String elementToCheck) {
        return collection != null && collection.contains(elementToCheck);
    }

    /**
     * @return Value from sourceMap or null if map is null.
     */
    private static <V> V getFromMap(Map<String, V> sourceMap, String key) {
        return sourceMap == null ? null : sourceMap.get(key);
    }

    /**
     * Comparing two objects and add formatted text to conflicts if needed.
     *
     * @param conflicts Storage of conflicts resulting error message.
     * @param name Name of comparing object.
     * @param local Local object.
     * @param received Received object.
     */
    private <V> void checkEquals(StringBuilder conflicts, String name, V local, V received) {
        if (!Objects.equals(local, received))
            conflicts.append(String.format("%s is different: local=%s, received=%s\n", name, local, received));
    }

    /**
     * Gets key type for this query pair.
     *
     * @return Key type.
     */
    public String getKeyType() {
        return keyType;
    }

    /**
     * Attempts to get key type from fields in case it was not set directly.
     *
     * @return Key type.
     */
    public String findKeyType() {
        if (keyType != null)
            return keyType;

        if (fields != null && keyFieldName != null)
            return fields.get(keyFieldName);

        return null;
    }

    /**
     * Sets key type for this query pair.
     *
     * @param keyType Key type.
     * @return {@code this} for chaining.
     */
    public QueryEntity setKeyType(String keyType) {
        this.keyType = keyType;

        return this;
    }

    /**
     * Gets value type for this query pair.
     *
     * @return Value type.
     */
    public String getValueType() {
        return valType;
    }

    /**
     * Attempts to get value type from fields in case it was not set directly.
     *
     * @return Value type.
     */
    public String findValueType() {
        if (valType != null)
            return valType;

        if (fields != null && valueFieldName != null)
            return fields.get(valueFieldName);

        return null;
    }

    /**
     * Sets value type for this query pair.
     *
     * @param valType Value type.
     * @return {@code this} for chaining.
     */
    public QueryEntity setValueType(String valType) {
        this.valType = valType;

        return this;
    }

    /**
     * Gets query fields for this query pair. The order of fields is important as it defines the order
     * of columns returned by the 'select *' queries.
     *
     * @return Field-to-type map.
     */
    public LinkedHashMap<String, String> getFields() {
        return fields;
    }

    /**
     * Sets query fields for this query pair. The order if fields is important as it defines the
     * order of columns returned by the 'select *' queries.
     *
     * @param fields Field-to-type map.
     * @return {@code this} for chaining.
     */
    public QueryEntity setFields(LinkedHashMap<String, String> fields) {
        this.fields = fields;

        return this;
    }

    /**
     * Gets query fields for this query pair that belongs to the key. We need this for the cases when no key-value classes
     * are present on cluster nodes, and we need to build/modify keys and values during SQL DML operations.
     * Thus, setting this parameter in XML is not mandatory and should be based on particular use case.
     *
     * @return Set of names of key fields.
     */
    public Set<String> getKeyFields() {
        return keyFields;
    }

    /**
     * Gets query fields for this query pair that belongs to the key. We need this for the cases when no key-value classes
     * are present on cluster nodes, and we need to build/modify keys and values during SQL DML operations.
     * Thus, setting this parameter in XML is not mandatory and should be based on particular use case.
     *
     * @param keyFields Set of names of key fields.
     * @return {@code this} for chaining.
     */
    public QueryEntity setKeyFields(Set<String> keyFields) {
        this.keyFields = keyFields;

        return this;
    }

    /**
     * Gets key field name.
     *
     * @return Key name.
     */
    public String getKeyFieldName() {
        return keyFieldName;
    }

    /**
     * Sets key field name.
     *
     * @param keyFieldName Key name.
     * @return {@code this} for chaining.
     */
    public QueryEntity setKeyFieldName(String keyFieldName) {
        this.keyFieldName = keyFieldName;

        return this;
    }

    /**
     * Get value field name.
     *
     * @return Value name.
     */
    public String getValueFieldName() {
        return valueFieldName;
    }

    /**
     * Sets value field name.
     *
     * @param valueFieldName value name.
     * @return {@code this} for chaining.
     */
    public QueryEntity setValueFieldName(String valueFieldName) {
        this.valueFieldName = valueFieldName;

        return this;
    }

    /**
     * Gets a collection of index entities.
     *
     * @return Collection of index entities.
     */
    @NotNull public Collection<QueryIndex> getIndexes() {
        return idxs == null ? Collections.<QueryIndex>emptyList() : idxs;
    }

    /**
     * Gets aliases map.
     *
     * @return Aliases.
     */
    public Map<String, String> getAliases() {
        return aliases;
    }

    /**
     * Sets mapping from full property name in dot notation to an alias that will be used as SQL column name.
     * Example: {"parent.name" -> "parentName"}.
     *
     * @param aliases Aliases map.
     * @return {@code this} for chaining.
     */
    public QueryEntity setAliases(Map<String, String> aliases) {
        this.aliases = aliases;

        return this;
    }

    /**
     * Sets a collection of index entities.
     *
     * @param idxs Collection of index entities.
     * @return {@code this} for chaining.
     */
    public QueryEntity setIndexes(Collection<QueryIndex> idxs) {
        this.idxs = idxs;

        return this;
    }

    /**
     * Gets table name for this query entity.
     *
     * @return table name
     */
    public String getTableName() {
        return tableName;
    }

    /**
     * Sets table name for this query entity.
     *
     * @param tableName table name
     * @return {@code this} for chaining.
     */
    public QueryEntity setTableName(String tableName) {
        this.tableName = tableName;

        return this;
    }

    /**
     * Gets names of fields that must be checked for null.
     *
     * @return Set of names of fields that must have non-null values.
     */
    @Nullable public Set<String> getNotNullFields() {
        return _notNullFields;
    }

    /**
     * Sets names of fields that must checked for null.
     *
     * @param notNullFields Set of names of fields that must have non-null values.
     * @return {@code this} for chaining.
     */
    public QueryEntity setNotNullFields(@Nullable Set<String> notNullFields) {
        this._notNullFields = notNullFields;

        return this;
    }

    /**
     * @return Precision map for a fields.
     */
    public Map<String, Integer> getFieldsPrecision() {
        return fieldsPrecision;
    }

    /**
     * Sets fieldsPrecision map for a fields.
     *
     * @param fieldsPrecision Precision map for a fields.
     * @return {@code This} for chaining.
     */
    public QueryEntity setFieldsPrecision(Map<String, Integer> fieldsPrecision) {
        this.fieldsPrecision = fieldsPrecision;

        return this;
    }

    /**
     * @return Scale map for a fields.
     */
    public Map<String, Integer> getFieldsScale() {
        return fieldsScale;
    }

    /**
     * Sets fieldsScale map for a fields.
     *
     * @param fieldsScale Scale map for a fields.
     * @return {@code This} for chaining.
     */
    public QueryEntity setFieldsScale(Map<String, Integer> fieldsScale) {
        this.fieldsScale = fieldsScale;

        return this;
    }

    /**
     * Gets fields default values.
     *
     * @return Field's name to default value map.
     */
    public Map<String, Object> getDefaultFieldValues() {
        return defaultFieldValues;
    }

    /**
     * Sets fields default values.
     *
     * @param defaultFieldValues Field's name to default value map.
     * @return {@code this} for chaining.
     */
    public QueryEntity setDefaultFieldValues(Map<String, Object> defaultFieldValues) {
        this.defaultFieldValues = defaultFieldValues;

        return this;
    }

    /**
     * Utility method for building query entities programmatically.
     *
     * @param fullName Full name of the field.
     * @param type Type of the field.
     * @param alias Field alias.
     * @return {@code this} for chaining.
     */
    public QueryEntity addQueryField(String fullName, String type, String alias) {
        A.notNull(fullName, "fullName");
        A.notNull(type, "type");

        fields.put(fullName, type);

        if (alias != null)
            aliases.put(fullName, alias);

        return this;
    }

    /**
     * @param desc Type descriptor.
     * @return Type metadata.
     */
    private static QueryEntity convert(QueryEntityTypeDescriptor desc) {
        QueryEntity entity = new QueryEntity();

        // Key and val types.
        entity.setKeyType(desc.keyClass().getName());
        entity.setValueType(desc.valueClass().getName());

        for (QueryEntityClassProperty prop : desc.properties().values())
            entity.addQueryField(prop.fullName(), U.box(prop.type()).getName(), prop.alias());

        entity.setKeyFields(desc.keyProperties());

        QueryIndex txtIdx = null;

        Collection<QueryIndex> idxs = new ArrayList<>();

        for (Map.Entry<String, GridQueryIndexDescriptor> idxEntry : desc.indexes().entrySet()) {
            GridQueryIndexDescriptor idx = idxEntry.getValue();

            if (idx.type() == QueryIndexType.FULLTEXT) {
                assert txtIdx == null;

                txtIdx = new QueryIndex();

                txtIdx.setIndexType(QueryIndexType.FULLTEXT);

                txtIdx.setFieldNames(idx.fields(), true);
                txtIdx.setName(idxEntry.getKey());
            }
            else {
                QueryIndex sortedIdx = new QueryIndex();

                sortedIdx.setIndexType(idx.type());

                LinkedHashMap<String, Boolean> fields = new LinkedHashMap<>();

                for (String f : idx.fields())
                    fields.put(f, !idx.descending(f));

                sortedIdx.setFields(fields);

                sortedIdx.setName(idxEntry.getKey());
                sortedIdx.setInlineSize(idx.inlineSize());

                idxs.add(sortedIdx);
            }
        }

        if (desc.valueTextIndex()) {
            if (txtIdx == null) {
                txtIdx = new QueryIndex();

                txtIdx.setIndexType(QueryIndexType.FULLTEXT);

                txtIdx.setFieldNames(Arrays.asList(QueryUtils.VAL_FIELD_NAME), true);
            }
            else
                txtIdx.getFields().put(QueryUtils.VAL_FIELD_NAME, true);
        }

        if (txtIdx != null)
            idxs.add(txtIdx);

        if (!F.isEmpty(idxs))
            entity.setIndexes(idxs);

        if (!F.isEmpty(desc.notNullFields()))
            entity.setNotNullFields(desc.notNullFields());

        if (!F.isEmpty(desc.fieldsPrecision()))
            entity.setFieldsPrecision(desc.fieldsPrecision());

        if (!F.isEmpty(desc.fieldsScale()))
            entity.setFieldsScale(desc.fieldsScale());

        return entity;
    }

    /**
     * @param keyCls Key class.
     * @param valCls Value class.
     * @return Type descriptor.
     */
    private static QueryEntityTypeDescriptor processKeyAndValueClasses(
        @NotNull Class<?> keyCls,
        @NotNull Class<?> valCls
    ) {
        QueryEntityTypeDescriptor d = new QueryEntityTypeDescriptor(keyCls, valCls);

        processAnnotationsInClass(true, d.keyClass(), d, null);
        processAnnotationsInClass(false, d.valueClass(), d, null);

        return d;
    }

    /**
     * Process annotations for class.
     *
     * @param key If given class relates to key.
     * @param cls Class.
     * @param type Type descriptor.
     * @param parent Parent in case of embeddable.
     */
    private static void processAnnotationsInClass(boolean key, Class<?> cls, QueryEntityTypeDescriptor type,
        @Nullable QueryEntityClassProperty parent) {
        if (U.isJdk(cls) || QueryUtils.isGeometryClass(cls)) {
            if (parent == null && !key && QueryUtils.isSqlType(cls)) { // We have to index primitive _val.
                String idxName = cls.getSimpleName() + "_" + QueryUtils.VAL_FIELD_NAME + "_idx";

                type.addIndex(idxName, QueryUtils.isGeometryClass(cls) ?
                    QueryIndexType.GEOSPATIAL : QueryIndexType.SORTED, QueryIndex.DFLT_INLINE_SIZE);

                type.addFieldToIndex(idxName, QueryUtils.VAL_FIELD_NAME, 0, false);
            }

            return;
        }

        if (parent != null && parent.knowsClass(cls))
            throw new CacheException("Recursive reference found in type: " + cls.getName());

        if (parent == null) { // Check class annotation at top level only.
            QueryTextField txtAnnCls = cls.getAnnotation(QueryTextField.class);

            if (txtAnnCls != null)
                type.valueTextIndex(true);

            QueryGroupIndex grpIdx = cls.getAnnotation(QueryGroupIndex.class);

            if (grpIdx != null)
                type.addIndex(grpIdx.name(), QueryIndexType.SORTED, grpIdx.inlineSize());

            QueryGroupIndex.List grpIdxList = cls.getAnnotation(QueryGroupIndex.List.class);

            if (grpIdxList != null && !F.isEmpty(grpIdxList.value())) {
                for (QueryGroupIndex idx : grpIdxList.value())
                    type.addIndex(idx.name(), QueryIndexType.SORTED, idx.inlineSize());
            }
        }

        for (Class<?> c = cls; c != null && !c.equals(Object.class); c = c.getSuperclass()) {
            for (Field field : c.getDeclaredFields()) {
                QuerySqlField sqlAnn = field.getAnnotation(QuerySqlField.class);
                QueryTextField txtAnn = field.getAnnotation(QueryTextField.class);

                if (sqlAnn != null || txtAnn != null) {
                    QueryEntityClassProperty prop = new QueryEntityClassProperty(field);

                    prop.parent(parent);

                    // Add parent property before its possible nested properties so that
                    // resulting parent column comes before columns corresponding to those
                    // nested properties in the resulting table - that way nested
                    // properties override will happen properly (first parent, then children).
                    type.addProperty(prop, sqlAnn, key, true);

                    processAnnotation(key, sqlAnn, txtAnn, cls, c, field.getType(), prop, type);
                }
            }
        }
    }

    /**
     * Processes annotation at field or method.
     *
     * @param key If given class relates to key.
     * @param sqlAnn SQL annotation, can be {@code null}.
     * @param txtAnn H2 text annotation, can be {@code null}.
     * @param cls Entity class.
     * @param curCls Current entity class.
     * @param fldCls Class of field or return type for method.
     * @param prop Current property.
     * @param desc Class description.
     */
    private static void processAnnotation(boolean key, QuerySqlField sqlAnn, QueryTextField txtAnn,
        Class<?> cls, Class<?> curCls, Class<?> fldCls, QueryEntityClassProperty prop, QueryEntityTypeDescriptor desc) {
        if (sqlAnn != null) {
            processAnnotationsInClass(key, fldCls, desc, prop);

            if (!sqlAnn.name().isEmpty())
                prop.alias(sqlAnn.name());

            if (sqlAnn.index()) {
                String idxName = curCls.getSimpleName() + "_" + prop.alias() + "_idx";

                if (cls != curCls)
                    idxName = cls.getSimpleName() + "_" + idxName;

                desc.addIndex(idxName, QueryUtils.isGeometryClass(prop.type()) ?
                    QueryIndexType.GEOSPATIAL : QueryIndexType.SORTED, sqlAnn.inlineSize());

                desc.addFieldToIndex(idxName, prop.fullName(), 0, sqlAnn.descending());
            }

            if (sqlAnn.notNull())
                desc.addNotNullField(prop.fullName());

            if (sqlAnn.precision() != -1)
                desc.addPrecision(prop.fullName(), sqlAnn.precision());

            if (sqlAnn.scale() != -1)
                desc.addScale(prop.fullName(), sqlAnn.scale());

            if ((!F.isEmpty(sqlAnn.groups()) || !F.isEmpty(sqlAnn.orderedGroups()))
                && sqlAnn.inlineSize() != QueryIndex.DFLT_INLINE_SIZE) {
                throw new CacheException("Inline size cannot be set on a field with group index [" +
                    "type=" + cls.getName() + ", property=" + prop.fullName() + ']');
            }

            if (!F.isEmpty(sqlAnn.groups())) {
                for (String grp : sqlAnn.groups())
                    desc.addFieldToIndex(grp, prop.fullName(), 0, false);
            }

            if (!F.isEmpty(sqlAnn.orderedGroups())) {
                for (QuerySqlField.Group idx : sqlAnn.orderedGroups())
                    desc.addFieldToIndex(idx.name(), prop.fullName(), idx.order(), idx.descending());
            }
        }

        if (txtAnn != null)
            desc.addFieldToTextIndex(prop.fullName());
    }

    /** {@inheritDoc} */
    @Override public boolean equals(Object o) {
        if (this == o)
            return true;

        if (o == null || getClass() != o.getClass())
            return false;

        QueryEntity entity = (QueryEntity)o;

        return F.eq(keyType, entity.keyType) &&
            F.eq(valType, entity.valType) &&
            F.eq(keyFieldName, entity.keyFieldName) &&
            F.eq(valueFieldName, entity.valueFieldName) &&
            F.eq(fields, entity.fields) &&
            F.eq(keyFields, entity.keyFields) &&
            F.eq(aliases, entity.aliases) &&
            F.eqNotOrdered(idxs, entity.idxs) &&
            F.eq(tableName, entity.tableName) &&
            F.eq(_notNullFields, entity._notNullFields) &&
            F.eq(defaultFieldValues, entity.defaultFieldValues) &&
            F.eq(fieldsPrecision, entity.fieldsPrecision) &&
            F.eq(fieldsScale, entity.fieldsScale);
    }

    /** {@inheritDoc} */
    @Override public int hashCode() {
        return Objects.hash(keyType, valType, keyFieldName, valueFieldName, fields, keyFields, aliases, idxs,
            tableName, _notNullFields, defaultFieldValues, fieldsPrecision, fieldsScale);
    }

    /** {@inheritDoc} */
    @Override public String toString() {
        return S.toString(QueryEntity.class, this);
    }
}<|MERGE_RESOLUTION|>--- conflicted
+++ resolved
@@ -180,7 +180,7 @@
         checkEquals(conflicts, "valueFieldName", valueFieldName, target.valueFieldName);
         checkEquals(conflicts, "tableName", tableName, target.tableName);
 
-        List<QueryField> qryFieldsToAdd = checkFields(target, conflicts);
+        List<QueryField> queryFieldsToAdd = checkFields(target, conflicts);
 
         Collection<QueryIndex> indexesToAdd = checkIndexes(target, conflicts);
 
@@ -189,25 +189,25 @@
 
         Collection<SchemaAbstractOperation> patchOperations = new ArrayList<>();
 
-        if (!qryFieldsToAdd.isEmpty())
+        if (!queryFieldsToAdd.isEmpty())
             patchOperations.add(new SchemaAlterTableAddColumnOperation(
                 UUID.randomUUID(),
                 null,
                 null,
                 tableName,
-                qryFieldsToAdd,
+                queryFieldsToAdd,
                 true,
                 true
             ));
 
         if (!indexesToAdd.isEmpty()) {
-            for (QueryIndex idx : indexesToAdd) {
+            for (QueryIndex index : indexesToAdd) {
                 patchOperations.add(new SchemaIndexCreateOperation(
                     UUID.randomUUID(),
                     null,
                     null,
                     tableName,
-                    idx,
+                    index,
                     true,
                     0
                 ));
@@ -227,24 +227,24 @@
     @NotNull private Collection<QueryIndex> checkIndexes(QueryEntity target, StringBuilder conflicts) {
         HashSet<QueryIndex> indexesToAdd = new HashSet<>();
 
-        Map<String, QueryIndex> curIndexes = new HashMap<>();
-
-        for (QueryIndex idx : getIndexes()) {
-            if (curIndexes.put(idx.getName(), idx) != null)
+        Map<String, QueryIndex> currentIndexes = new HashMap<>();
+
+        for (QueryIndex index : getIndexes()) {
+            if (currentIndexes.put(index.getName(), index) != null)
                 throw new IllegalStateException("Duplicate key");
         }
 
-        for (QueryIndex qryIdx : target.getIndexes()) {
-            if (curIndexes.containsKey(qryIdx.getName())) {
+        for (QueryIndex queryIndex : target.getIndexes()) {
+            if (currentIndexes.containsKey(queryIndex.getName())) {
                 checkEquals(
                     conflicts,
-                    "index " + qryIdx.getName(),
-                    curIndexes.get(qryIdx.getName()),
-                    qryIdx
+                    "index " + queryIndex.getName(),
+                    currentIndexes.get(queryIndex.getName()),
+                    queryIndex
                 );
             }
             else
-                indexesToAdd.add(qryIdx);
+                indexesToAdd.add(queryIndex);
         }
         return indexesToAdd;
     }
@@ -257,7 +257,7 @@
      * @return Fields which exist in target and not exist in local.
      */
     private List<QueryField> checkFields(QueryEntity target, StringBuilder conflicts) {
-        List<QueryField> qryFieldsToAdd = new ArrayList<>();
+        List<QueryField> queryFieldsToAdd = new ArrayList<>();
 
         for (Map.Entry<String, String> targetField : target.getFields().entrySet()) {
             String targetFieldName = targetField.getKey();
@@ -305,19 +305,6 @@
                     getFromMap(target.getFieldsScale(), targetFieldName));
             }
             else {
-<<<<<<< HEAD
-                Integer precision = getFromMap(target.getFieldsPrecision(), targetFieldName);
-                Integer scale = getFromMap(target.getFieldsScale(), targetFieldName);
-
-                qryFieldsToAdd.add(new QueryField(
-                    targetFieldName,
-                    targetFieldType,
-                    !contains(target.getNotNullFields(), targetFieldName),
-                    getFromMap(target.getDefaultFieldValues(), targetFieldName),
-                    precision == null ? -1 : precision,
-                    scale == null ? -1 : scale
-                ));
-=======
                 boolean isAliasConflictsFound = findAliasConflicts(targetFieldAlias, targetFieldName, conflicts);
 
                 if (!isAliasConflictsFound) {
@@ -334,11 +321,10 @@
                         scale == null ? -1 : scale
                     ));
                 }
->>>>>>> e70b66c5
-            }
-        }
-
-        return qryFieldsToAdd;
+            }
+        }
+
+        return queryFieldsToAdd;
     }
 
     /**
@@ -932,8 +918,8 @@
             }
 
             if (!F.isEmpty(sqlAnn.groups())) {
-                for (String grp : sqlAnn.groups())
-                    desc.addFieldToIndex(grp, prop.fullName(), 0, false);
+                for (String group : sqlAnn.groups())
+                    desc.addFieldToIndex(group, prop.fullName(), 0, false);
             }
 
             if (!F.isEmpty(sqlAnn.orderedGroups())) {
