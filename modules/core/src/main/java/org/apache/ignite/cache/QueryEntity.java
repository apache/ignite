--- conflicted
+++ resolved
@@ -228,25 +228,19 @@
 
     /**
      * Utility method for building query entities programmatically.
-<<<<<<< HEAD
      * @param fullName Full name of the field.
      * @param cls Class of the field.
      */
-    public void addQueryField(String fullName, Class<?> cls) {
+    public QueryEntity addQueryField(String fullName, Class<?> cls) {
         A.notNull(fullName, "fullName");
         A.notNull(cls, "cls");
 
-        addQueryField(fullName, cls.getName(), null);
+        return addQueryField(fullName, cls.getName(), null);
     }
 
     /**
      * Utility method for building query entities programmatically.
-     * @param fullName Full name of the field.
-     * @param type Type of the field.
-     * @param alias Field alias.
-=======
-     * @return {@code this} for chaining.
->>>>>>> b43dd2bb
+     * @return {@code this} for chaining.
      */
     public QueryEntity addQueryField(String fullName, String type, String alias) {
         A.notNull(fullName, "fullName");
