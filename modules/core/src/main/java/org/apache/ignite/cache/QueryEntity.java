--- conflicted
+++ resolved
@@ -230,10 +230,7 @@
      * Utility method for building query entities programmatically.
      * @param fullName Full name of the field.
      * @param cls Class of the field.
-<<<<<<< HEAD
-=======
-     * @return {@code this} for chaining.
->>>>>>> 6949670f
+     * @return {@code this} for chaining.
      */
     public QueryEntity addQueryField(String fullName, Class<?> cls) {
         A.notNull(fullName, "fullName");
@@ -244,12 +241,9 @@
 
     /**
      * Utility method for building query entities programmatically.
-<<<<<<< HEAD
-=======
      * @param fullName Full name of the field.
      * @param type Type of the field.
      * @param alias Field alias.
->>>>>>> 6949670f
      * @return {@code this} for chaining.
      */
     public QueryEntity addQueryField(String fullName, String type, String alias) {
@@ -267,14 +261,9 @@
     /**
      * Utility method for building indexes programmatically.
      * @param idx Index to add.
-<<<<<<< HEAD
-     */
-    public void addIndex(QueryIndex idx) {
-=======
      * @return {@code this} for chaining.
      */
     public QueryEntity addIndex(QueryIndex idx) {
->>>>>>> 6949670f
         A.notNull(idx, "index");
 
         assert !F.isEmpty(idx.getFields()) : "Index must contain one or more fields";
@@ -289,11 +278,8 @@
             idxs.put(idx.getName(), idx);
         else
             throw new IllegalArgumentException("Duplicate index name: " + idx.getName());
-<<<<<<< HEAD
-=======
-
-        return this;
->>>>>>> 6949670f
+
+        return this;
     }
 
     /**
