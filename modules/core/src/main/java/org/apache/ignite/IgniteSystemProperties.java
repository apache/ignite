/*
 * Licensed to the Apache Software Foundation (ASF) under one or more
 * contributor license agreements.  See the NOTICE file distributed with
 * this work for additional information regarding copyright ownership.
 * The ASF licenses this file to You under the Apache License, Version 2.0
 * (the "License"); you may not use this file except in compliance with
 * the License.  You may obtain a copy of the License at
 *
 *      http://www.apache.org/licenses/LICENSE-2.0
 *
 * Unless required by applicable law or agreed to in writing, software
 * distributed under the License is distributed on an "AS IS" BASIS,
 * WITHOUT WARRANTIES OR CONDITIONS OF ANY KIND, either express or implied.
 * See the License for the specific language governing permissions and
 * limitations under the License.
 */

package org.apache.ignite;

import java.io.Serializable;
import java.lang.management.RuntimeMXBean;
import java.util.Iterator;
import java.util.Map;
import java.util.Properties;
import javax.net.ssl.HostnameVerifier;
import org.apache.ignite.cache.CacheEntryProcessor;
import org.apache.ignite.cluster.ClusterGroup;
import org.apache.ignite.configuration.CacheConfiguration;
import org.apache.ignite.configuration.DataStorageConfiguration;
import org.apache.ignite.internal.client.GridClient;
import org.apache.ignite.internal.marshaller.optimized.OptimizedMarshaller;
import org.apache.ignite.internal.processors.metastorage.DistributedMetaStorage;
import org.apache.ignite.internal.processors.rest.GridRestCommand;
import org.apache.ignite.internal.util.GridLogThrottle;
import org.apache.ignite.stream.StreamTransformer;
import org.jetbrains.annotations.Nullable;

/**
 * Contains constants for all system properties and environmental variables in Ignite.
 * These properties and variables can be used to affect the behavior of Ignite.
 */
public final class IgniteSystemProperties {
    /**
     * If this system property is present the Ignite will include grid name into verbose log.
     *
     * @deprecated Use {@link #IGNITE_LOG_INSTANCE_NAME}.
     */
    @Deprecated
    public static final String IGNITE_LOG_GRID_NAME = "IGNITE_LOG_GRID_NAME";

    /**
     * If this system property is present the Ignite will include instance name into verbose log.
     */
    public static final String IGNITE_LOG_INSTANCE_NAME = "IGNITE_LOG_INSTANCE_NAME";

    /**
     * This property is used internally to pass an exit code to loader when
     * Ignite instance is being restarted.
     */
    public static final String IGNITE_RESTART_CODE = "IGNITE_RESTART_CODE";

    /**
     * Presence of this system property with value {@code true} will make the grid
     * node start as a daemon node. Node that this system property will override
     * {@link org.apache.ignite.configuration.IgniteConfiguration#isDaemon()} configuration.
     */
    public static final String IGNITE_DAEMON = "IGNITE_DAEMON";

    /** Defines Ignite installation folder. */
    public static final String IGNITE_HOME = "IGNITE_HOME";

    /** If this system property is set to {@code true} - no shutdown hook will be set. */
    public static final String IGNITE_NO_SHUTDOWN_HOOK = "IGNITE_NO_SHUTDOWN_HOOK";

    /**
     * Name of the system property to disable requirement for proper node ordering
     * by discovery SPI. Use with care, as proper node ordering is required for
     * cache consistency. If set to {@code true}, then any discovery SPI can be used
     * with distributed cache, otherwise, only discovery SPIs that have annotation
     * {@link org.apache.ignite.spi.discovery.DiscoverySpiOrderSupport @GridDiscoverySpiOrderSupport(true)} will
     * be allowed.
     */
    public static final String IGNITE_NO_DISCO_ORDER = "IGNITE_NO_DISCO_ORDER";

    /** Defines reconnect delay in milliseconds for client node that was failed forcible. */
    public static final String IGNITE_DISCO_FAILED_CLIENT_RECONNECT_DELAY = "IGNITE_DISCO_FAILED_CLIENT_RECONNECT_DELAY";

    /**
     * If this system property is set to {@code false} - no checks for new versions will
     * be performed by Ignite. By default, Ignite periodically checks for the new
     * version and prints out the message into the log if new version of Ignite is
     * available for download.
     */
    public static final String IGNITE_UPDATE_NOTIFIER = "IGNITE_UPDATE_NOTIFIER";

    /**
     * This system property defines interval in milliseconds in which Ignite will check
     * thread pool state for starvation. Zero value will disable this checker.
     */
    public static final String IGNITE_STARVATION_CHECK_INTERVAL = "IGNITE_STARVATION_CHECK_INTERVAL";

    /**
     * If this system property is present (any value) - no ASCII logo will
     * be printed.
     */
    public static final String IGNITE_NO_ASCII = "IGNITE_NO_ASCII";

    /**
     * This property allows to override Jetty host for REST processor.
     */
    public static final String IGNITE_JETTY_HOST = "IGNITE_JETTY_HOST";

    /**
     * This property allows to override Jetty local port for REST processor.
     */
    public static final String IGNITE_JETTY_PORT = "IGNITE_JETTY_PORT";

    /**
     * This property does not allow Ignite to override Jetty log configuration for REST processor.
     */
    public static final String IGNITE_JETTY_LOG_NO_OVERRIDE = "IGNITE_JETTY_LOG_NO_OVERRIDE";

    /** This property allow rewriting default ({@code 30}) REST session expire time (in seconds). */
    public static final String IGNITE_REST_SESSION_TIMEOUT = "IGNITE_REST_SESSION_TIMEOUT";

    /** This property allow rewriting default ({@code 300}) REST session security token expire time (in seconds). */
    public static final String IGNITE_REST_SECURITY_TOKEN_TIMEOUT = "IGNITE_REST_SECURITY_TOKEN_TIMEOUT";

    /**
     * This property allows to override maximum count of task results stored on one node
     * in REST processor.
     */
    public static final String IGNITE_REST_MAX_TASK_RESULTS = "IGNITE_REST_MAX_TASK_RESULTS";

    /**
     * This property allows to override default behavior that rest processor
     * doesn't start on client node. If set {@code true} than rest processor will be started on client node.
     */
    public static final String IGNITE_REST_START_ON_CLIENT = "IGNITE_REST_START_ON_CLIENT";

    /**
     * This property changes output format of {@link GridRestCommand#CACHE_GET_ALL} from {k: v, ...}
     * to [{"key": k, "value": v}, ...] to allow non-string keys output.
     *
     * @deprecated Should be made default in Apache Ignite 3.0.
     */
    @Deprecated
    public static final String IGNITE_REST_GETALL_AS_ARRAY = "IGNITE_REST_GETALL_AS_ARRAY";

    /**
     * This property defines the maximum number of attempts to remap near get to the same
     * primary node. Remapping may be needed when topology is changed concurrently with
     * get operation.
     */
    public static final String IGNITE_NEAR_GET_MAX_REMAPS = "IGNITE_NEAR_GET_MAX_REMAPS";

    /**
     * Set to either {@code true} or {@code false} to enable or disable quiet mode
     * of Ignite. In quiet mode, only warning and errors are printed into the log
     * additionally to a shortened version of standard output on the start.
     * <p>
     * Note that if you use <tt>ignite.{sh|bat}</tt> scripts to start Ignite they
     * start by default in quiet mode. You can supply <tt>-v</tt> flag to override it.
     */
    public static final String IGNITE_QUIET = "IGNITE_QUIET";

    /**
     * Setting this option to {@code true} will enable troubleshooting logger.
     * Troubleshooting logger makes logging more verbose without enabling debug mode
     * to provide more detailed logs without performance penalty.
     */
    public static final String IGNITE_TROUBLESHOOTING_LOGGER = "IGNITE_TROUBLESHOOTING_LOGGER";

    /**
     * Setting to {@code true} enables writing sensitive information in {@code toString()} output.
     */
    public static final String IGNITE_TO_STRING_INCLUDE_SENSITIVE = "IGNITE_TO_STRING_INCLUDE_SENSITIVE";

    /** Maximum length for {@code toString()} result. */
    public static final String IGNITE_TO_STRING_MAX_LENGTH = "IGNITE_TO_STRING_MAX_LENGTH";

    /**
     * Limit collection (map, array) elements number to output.
     */
    public static final String IGNITE_TO_STRING_COLLECTION_LIMIT = "IGNITE_TO_STRING_COLLECTION_LIMIT";

    /**
     * If this property is set to {@code true} (default) and Ignite is launched
     * in verbose mode (see {@link #IGNITE_QUIET}) and no console appenders can be found
     * in configuration, then default console appender will be added.
     * Set this property to {@code false} if no appenders should be added.
     */
    public static final String IGNITE_CONSOLE_APPENDER = "IGNITE_CONSOLE_APPENDER";

    /** Maximum size for exchange history. Default value is {@code 1000}.*/
    public static final String IGNITE_EXCHANGE_HISTORY_SIZE = "IGNITE_EXCHANGE_HISTORY_SIZE";

    /** */
    public static final String IGNITE_EXCHANGE_MERGE_DELAY = "IGNITE_EXCHANGE_MERGE_DELAY";

    /**
     * Name of the system property defining name of command line program.
     */
    public static final String IGNITE_PROG_NAME = "IGNITE_PROG_NAME";

    /**
     * Name of the system property defining success file name. This file
     * is used with auto-restarting functionality when Ignite is started
     * by supplied <tt>ignite.{bat|sh}</tt> scripts.
     */
    public static final String IGNITE_SUCCESS_FILE = "IGNITE_SUCCESS_FILE";

    /**
     * The system property sets a system-wide local IP address or hostname to be used by Ignite networking components.
     * Once provided, the property overrides all the default local binding settings for Ignite nodes.
     * <p>
     * Note, that the address can also be changed via
     * {@link org.apache.ignite.configuration.IgniteConfiguration#setLocalHost(String)} method.
     * However, this system property has bigger priority and overrides the settings set via
     * {@link org.apache.ignite.configuration.IgniteConfiguration}.
     */
    public static final String IGNITE_LOCAL_HOST = "IGNITE_LOCAL_HOST";

    /**
     * System property to override deployment mode configuration parameter.
     * Valid values for property are: PRIVATE, ISOLATED, SHARED or CONTINUOUS.
     *
     * @see org.apache.ignite.configuration.DeploymentMode
     * @see org.apache.ignite.configuration.IgniteConfiguration#getDeploymentMode()
     */
    public static final String IGNITE_DEP_MODE_OVERRIDE = "IGNITE_DEPLOYMENT_MODE_OVERRIDE";

    /**
     * Property controlling size of buffer holding completed transaction versions. Such buffer
     * is used to detect duplicate transaction and has a default value of {@code 102400}. In
     * most cases this value is large enough and does not need to be changed.
     */
    public static final String IGNITE_MAX_COMPLETED_TX_COUNT = "IGNITE_MAX_COMPLETED_TX_COUNT";

    /**
     * Transactions that take more time, than value of this property, will be output to log
     * with warning level. {@code 0} (default value) disables warning on slow transactions.
     */
    public static final String IGNITE_SLOW_TX_WARN_TIMEOUT = "IGNITE_SLOW_TX_WARN_TIMEOUT";

    /**
     * Timeout after which all uncompleted transactions originated by left node will be
     * salvaged (i.e. invalidated and committed).
     */
    public static final String IGNITE_TX_SALVAGE_TIMEOUT = "IGNITE_TX_SALVAGE_TIMEOUT";

    /**
     * Specifies maximum number of iterations for deadlock detection procedure.
     * If value of this property is less then or equal to zero then deadlock detection will be disabled.
     */
    public static final String IGNITE_TX_DEADLOCK_DETECTION_MAX_ITERS = "IGNITE_TX_DEADLOCK_DETECTION_MAX_ITERS";

    /**
     * Specifies timeout for deadlock detection procedure.
     */
    public static final String IGNITE_TX_DEADLOCK_DETECTION_TIMEOUT = "IGNITE_TX_DEADLOCK_DETECTION_TIMEOUT";

    /**
     * System property to enable pending transaction tracker.
     * Affects impact of {@link IgniteSystemProperties#IGNITE_DISABLE_WAL_DURING_REBALANCING} property:
     * if this property is set, WAL anyway won't be disabled during rebalancing triggered by baseline topology change.
     */
    public static final String IGNITE_PENDING_TX_TRACKER_ENABLED = "IGNITE_PENDING_TX_TRACKER_ENABLED";

    /**
     * System property to override multicast group taken from configuration.
     * Used for testing purposes.
     */
    public static final String IGNITE_OVERRIDE_MCAST_GRP = "IGNITE_OVERRIDE_MCAST_GRP";

    /**
     * System property to override default reflection cache size. Default value is {@code 128}.
     */
    public static final String IGNITE_REFLECTION_CACHE_SIZE = "IGNITE_REFLECTION_CACHE_SIZE";

    /**
     * System property to override default job processor maps sizes for finished jobs and
     * cancellation requests. Default value is {@code 10240}.
     */
    public static final String IGNITE_JOBS_HISTORY_SIZE = "IGNITE_JOBS_HISTORY_SIZE";

    /**
     * System property to override default job metrics processor property defining
     * concurrency level for structure holding job metrics snapshots.
     * Default value is {@code 64}.
     */
    public static final String IGNITE_JOBS_METRICS_CONCURRENCY_LEVEL = "IGNITE_JOBS_METRICS_CONCURRENCY_LEVEL";

    /**
     * System property to hold optional configuration URL.
     */
    public static final String IGNITE_CONFIG_URL = "IGNITE_CONFIG_URL";

    /** System property to hold SSH host for visor-started nodes. */
    public static final String IGNITE_SSH_HOST = "IGNITE_SSH_HOST";

    /** System property to enable experimental commands in control.sh script. */
    public static final String IGNITE_ENABLE_EXPERIMENTAL_COMMAND = "IGNITE_ENABLE_EXPERIMENTAL_COMMAND";

    /** System property to hold SSH user name for visor-started nodes. */
    public static final String IGNITE_SSH_USER_NAME = "IGNITE_SSH_USER_NAME";

    /** System property to hold preload resend timeout for evicted partitions. */
    public static final String IGNITE_PRELOAD_RESEND_TIMEOUT = "IGNITE_PRELOAD_RESEND_TIMEOUT";

    /**
     * System property to specify how often in milliseconds marshal buffers
     * should be rechecked and potentially trimmed. Default value is {@code 10,000ms}.
     */
    public static final String IGNITE_MARSHAL_BUFFERS_RECHECK = "IGNITE_MARSHAL_BUFFERS_RECHECK";

    /**
     * System property to disable {@link HostnameVerifier} for SSL connections.
     * Can be used for development with self-signed certificates. Default value is {@code false}.
     */
    public static final String IGNITE_DISABLE_HOSTNAME_VERIFIER = "IGNITE_DISABLE_HOSTNAME_VERIFIER";

    /**
     * System property to disable buffered communication if node sends less messages count than
     * specified by this property. Default value is {@code 512}.
     *
     * @deprecated Not used anymore.
     */
    @Deprecated
    public static final String IGNITE_MIN_BUFFERED_COMMUNICATION_MSG_CNT = "IGNITE_MIN_BUFFERED_COMMUNICATION_MSG_CNT";

    /**
     * Flag that will force Ignite to fill memory block with some recognisable pattern right before
     * this memory block is released. This will help to recognize cases when already released memory is accessed.
     */
    public static final String IGNITE_OFFHEAP_SAFE_RELEASE = "IGNITE_OFFHEAP_SAFE_RELEASE";

    /** Maximum size for atomic cache queue delete history (default is 200 000 entries per partition). */
    public static final String IGNITE_ATOMIC_CACHE_DELETE_HISTORY_SIZE = "IGNITE_ATOMIC_CACHE_DELETE_HISTORY_SIZE";

    /** Ttl of removed cache entries (ms). */
    public static final String IGNITE_CACHE_REMOVED_ENTRIES_TTL = "IGNITE_CACHE_REMOVED_ENTRIES_TTL";

    /**
     * Comma separated list of addresses in format "10.100.22.100:45000,10.100.22.101:45000".
     * Makes sense only for {@link org.apache.ignite.spi.discovery.tcp.ipfinder.vm.TcpDiscoveryVmIpFinder}.
     */
    public static final String IGNITE_TCP_DISCOVERY_ADDRESSES = "IGNITE_TCP_DISCOVERY_ADDRESSES";

    /**
     * Flag indicating whether performance suggestions output on start should be disabled.
     */
    public static final String IGNITE_PERFORMANCE_SUGGESTIONS_DISABLED = "IGNITE_PERFORMANCE_SUGGESTIONS_DISABLED";

    /**
     * Flag indicating whether atomic operations allowed for use inside transactions.
     */
    public static final String IGNITE_ALLOW_ATOMIC_OPS_IN_TX = "IGNITE_ALLOW_ATOMIC_OPS_IN_TX";

    /**
     * Atomic cache deferred update response buffer size.
     */
    public static final String IGNITE_ATOMIC_DEFERRED_ACK_BUFFER_SIZE = "IGNITE_ATOMIC_DEFERRED_ACK_BUFFER_SIZE";

    /**
     * Atomic cache deferred update timeout.
     */
    public static final String IGNITE_ATOMIC_DEFERRED_ACK_TIMEOUT = "IGNITE_ATOMIC_DEFERRED_ACK_TIMEOUT";

    /**
     * Atomic cache deferred update timeout.
     */
    public static final String IGNITE_ATOMIC_CACHE_QUEUE_RETRY_TIMEOUT = "IGNITE_ATOMIC_CACHE_QUEUE_RETRY_TIMEOUT";

    /**
     * One phase commit deferred ack request timeout.
     */
    public static final String IGNITE_DEFERRED_ONE_PHASE_COMMIT_ACK_REQUEST_TIMEOUT =
        "IGNITE_DEFERRED_ONE_PHASE_COMMIT_ACK_REQUEST_TIMEOUT";

    /**
     * One phase commit deferred ack request buffer size.
     */
    public static final String IGNITE_DEFERRED_ONE_PHASE_COMMIT_ACK_REQUEST_BUFFER_SIZE =
        "IGNITE_DEFERRED_ONE_PHASE_COMMIT_ACK_REQUEST_BUFFER_SIZE";

    /**
     * If this property set then debug console will be opened for H2 indexing SPI.
     *
     * @deprecated Since 2.8. H2 console is no longer supported.
     */
    @Deprecated
    public static final String IGNITE_H2_DEBUG_CONSOLE = "IGNITE_H2_DEBUG_CONSOLE";

    /**
     * This property allows to specify user defined port which H2 indexing SPI will use
     * to start H2 debug console on. If this property is not set or set to 0, H2 debug
     * console will use system-provided dynamic port.
     * This property is only relevant when {@link #IGNITE_H2_DEBUG_CONSOLE} property is set.
     *
     * @deprecated Since 2.8. H2 console is no longer supported.
     */
    @Deprecated
    public static final String IGNITE_H2_DEBUG_CONSOLE_PORT = "IGNITE_H2_DEBUG_CONSOLE_PORT";

    /**
     * If this property is set to {@code true} then shared memory space native debug will be enabled.
     */
    public static final String IGNITE_IPC_SHMEM_SPACE_DEBUG = "IGNITE_IPC_SHMEM_SPACE_DEBUG";

    /**
     * Property allowing to skip configuration consistency checks.
     */
    public static final String IGNITE_SKIP_CONFIGURATION_CONSISTENCY_CHECK =
        "IGNITE_SKIP_CONFIGURATION_CONSISTENCY_CHECK";

    /**
     * Flag indicating whether validation of keys put to cache should be disabled.
     */
    public static final String IGNITE_CACHE_KEY_VALIDATION_DISABLED = "IGNITE_CACHE_KEY_VALIDATION_DISABLED";

    /**
     * Environment variable to override logging directory that has been set in logger configuration.
     */
    public static final String IGNITE_LOG_DIR = "IGNITE_LOG_DIR";

    /**
     * Environment variable to set work directory. The property {@link org.apache.ignite.configuration.IgniteConfiguration#setWorkDirectory} has higher
     * priority.
     */
    public static final String IGNITE_WORK_DIR = "IGNITE_WORK_DIR";

    /**
     * If this property is set to {@code true} then Ignite will append
     * hash code of {@link Ignite} class as hex string and append
     * JVM name returned by {@link RuntimeMXBean#getName()}.
     * <p>
     * This may be helpful when running Ignite in some application server
     * clusters or similar environments to avoid MBean name collisions.
     * <p>
     * Default is {@code false}.
     */
    public static final String IGNITE_MBEAN_APPEND_JVM_ID = "IGNITE_MBEAN_APPEND_JVM_ID";

    /**
     * If this property is set to {@code true} then Ignite will append
     * hash code of class loader to MXBean name.
     * <p>
     * Default is {@code true}.
     */
    public static final String IGNITE_MBEAN_APPEND_CLASS_LOADER_ID = "IGNITE_MBEAN_APPEND_CLASS_LOADER_ID";

    /**
     * If property is set to {@code true}, then Ignite will disable MBeans registration.
     * This may be helpful if MBeans are not allowed e.g. for security reasons.
     *
     * Default is {@code false}
     */
    public static final String IGNITE_MBEANS_DISABLED = "IGNITE_MBEANS_DISABLED";

    /**
     * If property is set to {@code true}, then test features will be enabled.
     *
     * Default is {@code false}.
     */
    public static final String IGNITE_TEST_FEATURES_ENABLED = "IGNITE_TEST_FEATURES_ENABLED";

    /**
     * Property controlling size of buffer holding last exception. Default value of {@code 1000}.
     */
    public static final String IGNITE_EXCEPTION_REGISTRY_MAX_SIZE = "IGNITE_EXCEPTION_REGISTRY_MAX_SIZE";

    /**
     * Property controlling default behavior of cache client flag.
     */
    public static final String IGNITE_CACHE_CLIENT = "IGNITE_CACHE_CLIENT";

    /**
     * Property controlling whether CacheManager will start grid with isolated IP finder when default URL
     * is passed in. This is needed to pass TCK tests which use default URL and assume isolated cache managers
     * for different class loaders.
     */
    public static final String IGNITE_JCACHE_DEFAULT_ISOLATED = "IGNITE_CACHE_CLIENT";

    /**
     * Property controlling maximum number of SQL result rows which can be fetched into a merge table.
     * If there are less rows than this threshold then multiple passes throw a table will be possible,
     * otherwise only one pass (e.g. only result streaming is possible).
     */
    public static final String IGNITE_SQL_MERGE_TABLE_MAX_SIZE = "IGNITE_SQL_MERGE_TABLE_MAX_SIZE";

    /**
     * Property controlling number of SQL result rows that will be fetched into a merge table at once before
     * applying binary search for the bounds.
     */
    public static final String IGNITE_SQL_MERGE_TABLE_PREFETCH_SIZE = "IGNITE_SQL_MERGE_TABLE_PREFETCH_SIZE";

    /** Disable fallback to H2 SQL parser if the internal SQL parser fails to parse the statement. */
    public static final String IGNITE_SQL_PARSER_DISABLE_H2_FALLBACK = "IGNITE_SQL_PARSER_DISABLE_H2_FALLBACK";

    /**
     *  Force all SQL queries to be processed lazily regardless of what clients request.
     *
     * @deprecated Since version 2.8.
     */
    @Deprecated
    public static final String IGNITE_SQL_FORCE_LAZY_RESULT_SET = "IGNITE_SQL_FORCE_LAZY_RESULT_SET";

    /** Disable SQL system views. */
    public static final String IGNITE_SQL_DISABLE_SYSTEM_VIEWS = "IGNITE_SQL_DISABLE_SYSTEM_VIEWS";

    /** SQL retry timeout. */
    public static final String IGNITE_SQL_RETRY_TIMEOUT = "IGNITE_SQL_RETRY_TIMEOUT";

    /** Enable backward compatible handling of UUID through DDL. */
    public static final String IGNITE_SQL_UUID_DDL_BYTE_FORMAT = "IGNITE_SQL_UUID_DDL_BYTE_FORMAT";

    /** Maximum size for affinity assignment history. */
    public static final String IGNITE_AFFINITY_HISTORY_SIZE = "IGNITE_AFFINITY_HISTORY_SIZE";

    /** Maximum size for discovery messages history. */
    public static final String IGNITE_DISCOVERY_HISTORY_SIZE = "IGNITE_DISCOVERY_HISTORY_SIZE";

    /** Maximum number of discovery message history used to support client reconnect. */
    public static final String IGNITE_DISCOVERY_CLIENT_RECONNECT_HISTORY_SIZE =
        "IGNITE_DISCOVERY_CLIENT_RECONNECT_HISTORY_SIZE";

    /** Time interval that indicates that client reconnect throttle must be reset to zero. 2 minutes by default. */
    public static final String CLIENT_THROTTLE_RECONNECT_RESET_TIMEOUT_INTERVAL =
        "CLIENT_THROTTLE_RECONNECT_RESET_TIMEOUT_INTERVAL";

    /** Number of cache operation retries in case of topology exceptions. */
    public static final String IGNITE_CACHE_RETRIES_COUNT = "IGNITE_CACHE_RETRIES_COUNT";

    /** If this property is set to {@code true} then Ignite will log thread dump in case of partition exchange timeout. */
    public static final String IGNITE_THREAD_DUMP_ON_EXCHANGE_TIMEOUT = "IGNITE_THREAD_DUMP_ON_EXCHANGE_TIMEOUT";

    /** */
    public static final String IGNITE_IO_DUMP_ON_TIMEOUT = "IGNITE_IO_DUMP_ON_TIMEOUT";

    /** */
    public static final String IGNITE_DIAGNOSTIC_ENABLED = "IGNITE_DIAGNOSTIC_ENABLED";

    /** Cache operations that take more time than value of this property will be output to log. Set to {@code 0} to disable. */
    public static final String IGNITE_LONG_OPERATIONS_DUMP_TIMEOUT = "IGNITE_LONG_OPERATIONS_DUMP_TIMEOUT";

    /** Upper time limit between long running/hanging operations debug dumps. */
    public static final String IGNITE_LONG_OPERATIONS_DUMP_TIMEOUT_LIMIT = "IGNITE_LONG_OPERATIONS_DUMP_TIMEOUT_LIMIT";

    /** JDBC driver cursor remove delay. */
    public static final String IGNITE_JDBC_DRIVER_CURSOR_REMOVE_DELAY = "IGNITE_JDBC_DRIVER_CURSOR_RMV_DELAY";

    /** Long-long offheap map load factor. */
    public static final String IGNITE_LONG_LONG_HASH_MAP_LOAD_FACTOR = "IGNITE_LONG_LONG_HASH_MAP_LOAD_FACTOR";

    /** Maximum number of nested listener calls before listener notification becomes asynchronous. */
    public static final String IGNITE_MAX_NESTED_LISTENER_CALLS = "IGNITE_MAX_NESTED_LISTENER_CALLS";

    /** Indicating whether local store keeps primary only. Backward compatibility flag. */
    public static final String IGNITE_LOCAL_STORE_KEEPS_PRIMARY_ONLY = "IGNITE_LOCAL_STORE_KEEPS_PRIMARY_ONLY";

    /**
     * Manages {@link OptimizedMarshaller} behavior of {@code serialVersionUID} computation for
     * {@link Serializable} classes.
     */
    public static final String IGNITE_OPTIMIZED_MARSHALLER_USE_DEFAULT_SUID =
        "IGNITE_OPTIMIZED_MARSHALLER_USE_DEFAULT_SUID";

    /**
     * Manages type of serialization mechanism for {@link String} that is marshalled/unmarshalled by BinaryMarshaller.
     * Should be used for cases when a String contains a surrogate symbol without its pair one. This is frequently used
     * in algorithms that encrypts data in String format.
     */
    public static final String IGNITE_BINARY_MARSHALLER_USE_STRING_SERIALIZATION_VER_2 =
        "IGNITE_BINARY_MARSHALLER_USE_STRING_SERIALIZATION_VER_2";

    /** Defines path to the file that contains list of classes allowed to safe deserialization.*/
    public static final String IGNITE_MARSHALLER_WHITELIST = "IGNITE_MARSHALLER_WHITELIST";

    /** Defines path to the file that contains list of classes disallowed to safe deserialization.*/
    public static final String IGNITE_MARSHALLER_BLACKLIST = "IGNITE_MARSHALLER_BLACKLIST";

    /**
     * If set to {@code true}, then default selected keys set is used inside
     * {@code GridNioServer} which lead to some extra garbage generation when
     * processing selected keys.
     * <p>
     * Default value is {@code false}. Should be switched to {@code true} if there are
     * any problems in communication layer.
     */
    public static final String IGNITE_NO_SELECTOR_OPTS = "IGNITE_NO_SELECTOR_OPTS";

    /**
     * System property to specify period in milliseconds between calls of the SQL statements cache cleanup task.
     * <p>
     * Cleanup tasks clears cache for terminated threads and for threads which did not perform SQL queries within
     * timeout configured via {@link #IGNITE_H2_INDEXING_CACHE_THREAD_USAGE_TIMEOUT} property.
     * <p>
     * Default value is {@code 10,000ms}.
     */
    public static final String IGNITE_H2_INDEXING_CACHE_CLEANUP_PERIOD = "IGNITE_H2_INDEXING_CACHE_CLEANUP_PERIOD";

    /**
     * System property to specify timeout in milliseconds after which thread's SQL statements cache is cleared by
     * cleanup task if the thread does not perform any query.
     * <p>
     * Default value is {@code 600,000ms}.
     */
    public static final String IGNITE_H2_INDEXING_CACHE_THREAD_USAGE_TIMEOUT =
        "IGNITE_H2_INDEXING_CACHE_THREAD_USAGE_TIMEOUT";

    /**
     * Manages backward compatibility of {@link StreamTransformer#from(CacheEntryProcessor)} method.
     * <p>
     * If the property is {@code true}, then the wrapped {@link CacheEntryProcessor} won't be able to be loaded over
     * P2P class loading.
     * <p>
     * If the property is {@code false}, then another implementation of {@link StreamTransformer} will be returned,
     * that fixes P2P class loading for {@link CacheEntryProcessor}, but it will be incompatible with old versions
     * of Ignite.
     */
    public static final String IGNITE_STREAM_TRANSFORMER_COMPATIBILITY_MODE =
        "IGNITE_STREAM_TRANSFORMER_COMPATIBILITY_MODE";

    /**
     * When set to {@code true} tree-based data structures - {@code TreeMap} and {@code TreeSet} - will not be
     * wrapped into special holders introduced to overcome serialization issue caused by missing {@code Comparable}
     * interface on {@code BinaryObject}.
     * <p>
     * @deprecated Should be removed in Apache Ignite 2.0.
     */
    @Deprecated
    public static final String IGNITE_BINARY_DONT_WRAP_TREE_STRUCTURES = "IGNITE_BINARY_DONT_WRAP_TREE_STRUCTURES";

    /**
     * When set to {@code true}, for consistent id will calculate by host name, without port, and you can use
     * only one node for host in cluster.
     */
    public static final String IGNITE_CONSISTENT_ID_BY_HOST_WITHOUT_PORT = "IGNITE_CONSISTENT_ID_BY_HOST_WITHOUT_PORT";

    /**
     * System property to specify consistent id of Ignite node.
     * <p>
     * Value of the system property will overwrite matched property
     * {@link org.apache.ignite.configuration.IgniteConfiguration#setConsistentId(Serializable)} in configuration.
     */
    public static final String IGNITE_OVERRIDE_CONSISTENT_ID = "IGNITE_OVERRIDE_CONSISTENT_ID";

    /** */
    public static final String IGNITE_IO_BALANCE_PERIOD = "IGNITE_IO_BALANCE_PERIOD";

    /**
     * When set to {@code true} fields are written by BinaryMarshaller in sorted order. Otherwise
     * the natural order is used.
     * <p>
     * @deprecated Should be removed in Apache Ignite 2.0.
     */
    @Deprecated
    public static final String IGNITE_BINARY_SORT_OBJECT_FIELDS = "IGNITE_BINARY_SORT_OBJECT_FIELDS";

    /**
     * Whether Ignite can access unaligned memory addresses.
     * <p>
     * Defaults to {@code false}, meaning that unaligned access will be performed only on x86 architecture.
     */
    public static final String IGNITE_MEMORY_UNALIGNED_ACCESS = "IGNITE_MEMORY_UNALIGNED_ACCESS";

    /**
     * When unsafe memory copy if performed below this threshold, Ignite will do it on per-byte basis instead of
     * calling to Unsafe.copyMemory().
     * <p>
     * Defaults to 0, meaning that threshold is disabled.
     */
    public static final String IGNITE_MEMORY_PER_BYTE_COPY_THRESHOLD = "IGNITE_MEMORY_PER_BYTE_COPY_THRESHOLD";

    /**
     * When set to {@code true} BinaryObject will be unwrapped before passing to IndexingSpi to preserve
     * old behavior query processor with IndexingSpi.
     * <p>
     * @deprecated Should be removed in Apache Ignite 2.0.
     */
    public static final String IGNITE_UNWRAP_BINARY_FOR_INDEXING_SPI = "IGNITE_UNWRAP_BINARY_FOR_INDEXING_SPI";

    /**
     * System property to specify maximum payload size in bytes for {@code H2TreeIndex}.
     * <p>
     * Defaults to {@code 0}, meaning that inline index store is disabled.
     */
    public static final String IGNITE_MAX_INDEX_PAYLOAD_SIZE = "IGNITE_MAX_INDEX_PAYLOAD_SIZE";

    /**
     * Time interval for calculating rebalance rate statistics, in milliseconds. Defaults to 60000.
     */
    public static final String IGNITE_REBALANCE_STATISTICS_TIME_INTERVAL = "IGNITE_REBALANCE_STATISTICS_TIME_INTERVAL";

    /**
     * When cache has entries with expired TTL, each user operation will also remove this amount of expired entries.
     * Defaults to {@code 5}.
     */
    public static final String IGNITE_TTL_EXPIRE_BATCH_SIZE = "IGNITE_TTL_EXPIRE_BATCH_SIZE";

    /**
     * Indexing discovery history size. Protects from duplicate messages maintaining the list of IDs of recently
     * arrived discovery messages.
     * <p>
     * Defaults to {@code 1000}.
     */
    public static final String IGNITE_INDEXING_DISCOVERY_HISTORY_SIZE = "IGNITE_INDEXING_DISCOVERY_HISTORY_SIZE";

    /** Cache start size for on-heap maps. Defaults to 4096. */
    public static final String IGNITE_CACHE_START_SIZE = "IGNITE_CACHE_START_SIZE";

    /** */
    public static final String IGNITE_START_CACHES_ON_JOIN = "IGNITE_START_CACHES_ON_JOIN";

    /**
     * Skip CRC calculation flag.
     */
    public static final String IGNITE_PDS_SKIP_CRC = "IGNITE_PDS_SKIP_CRC";

    /**
     * WAL rebalance threshold.
     */
    public static final String IGNITE_PDS_PARTITION_DESTROY_CHECKPOINT_DELAY =
        "IGNITE_PDS_PARTITION_DESTROY_CHECKPOINT_DELAY";

    /**
     * WAL rebalance threshold.
     */
    public static final String IGNITE_PDS_WAL_REBALANCE_THRESHOLD = "IGNITE_PDS_WAL_REBALANCE_THRESHOLD";

    /** Ignite page memory concurrency level. */
    public static final String IGNITE_OFFHEAP_LOCK_CONCURRENCY_LEVEL = "IGNITE_OFFHEAP_LOCK_CONCURRENCY_LEVEL";

    /**
     * When set to {@code true}, Ignite switches to compatibility mode with versions that don't
     * support service security permissions. In this case security permissions will be ignored
     * (if they set).
     * <p>
     *     Default is {@code false}, which means that service security permissions will be respected.
     * </p>
     */
    public static final String IGNITE_SECURITY_COMPATIBILITY_MODE = "IGNITE_SECURITY_COMPATIBILITY_MODE";

    /**
     * Ignite cluster name.
     * <p>
     * Defaults to utility cache deployment ID..
     */
    public static final String IGNITE_CLUSTER_NAME = "IGNITE_CLUSTER_NAME";

    /**
     * When client cache is started or closed special discovery message is sent to notify cluster (for example this is
     * needed for {@link ClusterGroup#forCacheNodes(String)} API. This timeout specifies how long to wait
     * after client cache start/close before sending this message. If during this timeout another client
     * cache changed, these events are combined into single message.
     * <p>
     * Default is 10 seconds.
     */
    public static final String IGNITE_CLIENT_CACHE_CHANGE_MESSAGE_TIMEOUT =
        "IGNITE_CLIENT_CACHE_CHANGE_MESSAGE_TIMEOUT";

    /**
     * If a partition release future completion time during an exchange exceeds this threshold, the contents of
     * the future will be dumped to the log on exchange. Default is {@code 0} (disabled).
     */
    public static final String IGNITE_PARTITION_RELEASE_FUTURE_DUMP_THRESHOLD =
        "IGNITE_PARTITION_RELEASE_FUTURE_DUMP_THRESHOLD";

    /**
     * If this property is set, a node will forcible fail a remote node when it fails to establish a communication
     * connection.
     */
    public static final String IGNITE_ENABLE_FORCIBLE_NODE_KILL = "IGNITE_ENABLE_FORCIBLE_NODE_KILL";

    /**
     * Tasks stealing will be started if tasks queue size per data-streamer thread exceeds this threshold.
     * <p>
     * Default value is {@code 4}.
     */
    public static final String IGNITE_DATA_STREAMING_EXECUTOR_SERVICE_TASKS_STEALING_THRESHOLD =
            "IGNITE_DATA_STREAMING_EXECUTOR_SERVICE_TASKS_STEALING_THRESHOLD";

    /**
     * If this property is set, then Ignite will use Async File IO factory by default.
     */
    public static final String IGNITE_USE_ASYNC_FILE_IO_FACTORY = "IGNITE_USE_ASYNC_FILE_IO_FACTORY";

    /**
     * If the property is set {@link org.apache.ignite.internal.pagemem.wal.record.TxRecord} records
     * will be logged to WAL.
     *
     * Default value is {@code false}.
     */
    public static final String IGNITE_WAL_LOG_TX_RECORDS = "IGNITE_WAL_LOG_TX_RECORDS";

    /** Max amount of remembered errors for {@link GridLogThrottle}. */
    public static final String IGNITE_LOG_THROTTLE_CAPACITY = "IGNITE_LOG_THROTTLE_CAPACITY";

    /** If this property is set, {@link DataStorageConfiguration#writeThrottlingEnabled} will be overridden to true
     * independent of initial value in configuration. */
    public static final String IGNITE_OVERRIDE_WRITE_THROTTLING_ENABLED = "IGNITE_OVERRIDE_WRITE_THROTTLING_ENABLED";

    /**
     * Property for setup WAL serializer version.
     */
    public static final String IGNITE_WAL_SERIALIZER_VERSION = "IGNITE_WAL_SERIALIZER_VERSION";

    /** Property for setup Ignite WAL segment sync timeout. */
    public static final String IGNITE_WAL_SEGMENT_SYNC_TIMEOUT = "IGNITE_WAL_SEGMENT_SYNC_TIMEOUT";

    /**
     * If the property is set Ignite will use legacy node comparator (based on node order) inste
     *
     * Default value is {@code false}.
     */
    public static final String IGNITE_USE_LEGACY_NODE_COMPARATOR = "IGNITE_USE_LEGACY_NODE_COMPARATOR";

    /**
     * Property that indicates should be mapped byte buffer used or not.
     * Possible values: {@code true} and {@code false}.
     */
    public static final String IGNITE_WAL_MMAP = "IGNITE_WAL_MMAP";

    /**
     * When set to {@code true}, Data store folders are generated only by consistent id, and no consistent ID will be
     * set based on existing data store folders. This option also enables compatible folder generation mode as it was
     * before 2.3.
     */
    public static final String IGNITE_DATA_STORAGE_FOLDER_BY_CONSISTENT_ID = "IGNITE_DATA_STORAGE_FOLDER_BY_CONSISTENT_ID";

    /** Ignite JVM pause detector disabled. */
    public static final String IGNITE_JVM_PAUSE_DETECTOR_DISABLED = "IGNITE_JVM_PAUSE_DETECTOR_DISABLED";

    /** Ignite JVM pause detector precision. */
    public static final String IGNITE_JVM_PAUSE_DETECTOR_PRECISION = "IGNITE_JVM_PAUSE_DETECTOR_PRECISION";

    /** Ignite JVM pause detector threshold. */
    public static final String IGNITE_JVM_PAUSE_DETECTOR_THRESHOLD = "IGNITE_JVM_PAUSE_DETECTOR_THRESHOLD";

    /** Ignite JVM pause detector last events count. */
    public static final String IGNITE_JVM_PAUSE_DETECTOR_LAST_EVENTS_COUNT = "IGNITE_JVM_PAUSE_DETECTOR_LAST_EVENTS_COUNT";

    /**
     * Default value is {@code false}.
     */
    public static final String IGNITE_WAL_DEBUG_LOG_ON_RECOVERY = "IGNITE_WAL_DEBUG_LOG_ON_RECOVERY";

    /**
     * Number of checkpoint history entries held in memory.
     */
    public static final String IGNITE_PDS_MAX_CHECKPOINT_MEMORY_HISTORY_SIZE = "IGNITE_PDS_MAX_CHECKPOINT_MEMORY_HISTORY_SIZE";

    /**
     * If this property is set to {@code true} enable logging in {@link GridClient}.
     */
    public static final String IGNITE_GRID_CLIENT_LOG_ENABLED = "IGNITE_GRID_CLIENT_LOG_ENABLED";

    /**
     * When set to {@code true}, direct IO may be enabled. Direct IO enabled only if JAR file with corresponding
     * feature is available in classpath and OS and filesystem settings allows to enable this mode.
     * Default is {@code true}.
     */
    public static final String IGNITE_DIRECT_IO_ENABLED = "IGNITE_DIRECT_IO_ENABLED";

    /**
     * When set to {@code true}, warnings that are intended for development environments and not for production
     * (such as coding mistakes in code using Ignite) will not be logged.
     */
    public static final String IGNITE_DEV_ONLY_LOGGING_DISABLED = "IGNITE_DEV_ONLY_LOGGING_DISABLED";

    /**
     * When set to {@code true} (default), pages are written to page store without holding segment lock (with delay).
     * Because other thread may require exactly the same page to be loaded from store, reads are protected by locking.
     */
    public static final String IGNITE_DELAYED_REPLACED_PAGE_WRITE = "IGNITE_DELAYED_REPLACED_PAGE_WRITE";

    /**
     * When set to {@code true}, WAL implementation with dedicated worker will be used even in FSYNC mode.
     * Default is {@code false}.
     */
    public static final String IGNITE_WAL_FSYNC_WITH_DEDICATED_WORKER = "IGNITE_WAL_FSYNC_WITH_DEDICATED_WORKER";

    /**
     * When set to {@code true}, on-heap cache cannot be enabled - see
     * {@link CacheConfiguration#setOnheapCacheEnabled(boolean)}.
     * Default is {@code false}.
     */
    public static final String IGNITE_DISABLE_ONHEAP_CACHE = "IGNITE_DISABLE_ONHEAP_CACHE";
    /**
     * When set to {@code false}, loaded pages implementation is switched to previous version of implementation,
     * FullPageIdTable. {@code True} value enables 'Robin Hood hashing: backward shift deletion'.
     * Default is {@code true}.
     */
    public static final String IGNITE_LOADED_PAGES_BACKWARD_SHIFT_MAP = "IGNITE_LOADED_PAGES_BACKWARD_SHIFT_MAP";

    /**
     * Property for setup percentage of archive size for checkpoint trigger. Default value is 0.25
     */
    public static final String IGNITE_CHECKPOINT_TRIGGER_ARCHIVE_SIZE_PERCENTAGE = "IGNITE_CHECKPOINT_TRIGGER_ARCHIVE_SIZE_PERCENTAGE";

    /**
     * Property for setup percentage of WAL archive size to calculate threshold since which removing of old archive should be started.
     * Default value is 0.5
     */
    public static final String IGNITE_THRESHOLD_WAL_ARCHIVE_SIZE_PERCENTAGE = "IGNITE_THRESHOLD_WAL_ARCHIVE_SIZE_PERCENTAGE";

    /**
     * Count of WAL compressor worker threads. Default value is 4.
     */
    public static final String IGNITE_WAL_COMPRESSOR_WORKER_THREAD_CNT = "IGNITE_WAL_COMPRESSOR_WORKER_THREAD_CNT";

    /**
     * Whenever read load balancing is enabled, that means 'get' requests will be distributed between primary and backup
     * nodes if it is possible and {@link CacheConfiguration#readFromBackup} is {@code true}.
     *
     * Default is {@code true}.
     *
     * @see CacheConfiguration#readFromBackup
     */
    public static final String IGNITE_READ_LOAD_BALANCING = "IGNITE_READ_LOAD_BALANCING";

    /**
     * Number of repetitions to capture a lock in the B+Tree.
     */
    public static final String IGNITE_BPLUS_TREE_LOCK_RETRIES = "IGNITE_BPLUS_TREE_LOCK_RETRIES";

    /**
     * Amount of memory reserved in the heap at node start, which can be dropped to increase the chances of success when
     * handling OutOfMemoryError.
     *
     * Default is {@code 64kb}.
     */
    public static final String IGNITE_FAILURE_HANDLER_RESERVE_BUFFER_SIZE = "IGNITE_FAILURE_HANDLER_RESERVE_BUFFER_SIZE";

    /**
     * The threshold of uneven distribution above which partition distribution will be logged.
     *
     * The default is '50', that means: warn about nodes with 50+% difference.
     */
    public static final String IGNITE_PART_DISTRIBUTION_WARN_THRESHOLD = "IGNITE_PART_DISTRIBUTION_WARN_THRESHOLD";

    /**
     * When set to {@code true}, WAL will be automatically disabled during rebalancing if there is no partition in
     * OWNING state.
     * Default is {@code false}.
     */
    public static final String IGNITE_DISABLE_WAL_DURING_REBALANCING = "IGNITE_DISABLE_WAL_DURING_REBALANCING";

    /**
     * Sets timeout for TCP client recovery descriptor reservation.
     */
    public static final String IGNITE_NIO_RECOVERY_DESCRIPTOR_RESERVATION_TIMEOUT =
            "IGNITE_NIO_RECOVERY_DESCRIPTOR_RESERVATION_TIMEOUT";

    /**
     * When set to {@code true}, Ignite will skip partitions sizes check on partition validation after rebalance has finished.
     * Partitions sizes may differs on nodes when Expiry Policy is in use and it is ok due to lazy entry eviction mechanics.
     *
     * There is no need to disable partition size validation either in normal case or when expiry policy is configured for cache.
     * But it should be disabled manually when policy is used on per entry basis to hint Ignite to skip this check.
     *
     * Default is {@code false}.
     */
    public static final String IGNITE_SKIP_PARTITION_SIZE_VALIDATION = "IGNITE_SKIP_PARTITION_SIZE_VALIDATION";

    /**
     * Enables threads dumping on critical node failure.
     *
     * Default is {@code true}.
     */
    public static final String IGNITE_DUMP_THREADS_ON_FAILURE = "IGNITE_DUMP_THREADS_ON_FAILURE";

    /**
     * Throttling timeout in millis which avoid excessive PendingTree access on unwind if there is nothing to clean yet.
     *
     * Default is 500 ms.
     */
    public static final String IGNITE_UNWIND_THROTTLING_TIMEOUT = "IGNITE_UNWIND_THROTTLING_TIMEOUT";

    /**
     * Threshold for throttling operations logging.
     */
    public static final String IGNITE_THROTTLE_LOG_THRESHOLD = "IGNITE_THROTTLE_LOG_THRESHOLD";

    /**
     * Number of concurrent operation for evict partitions.
     */
    public static final String IGNITE_EVICTION_PERMITS = "IGNITE_EVICTION_PERMITS";

    /**
     * When set to {@code true}, Ignite will allow execute DML operation (MERGE|INSERT|UPDATE|DELETE)
     * within transaction for non MVCC mode.
     *
     * Default is {@code false}.
     */
    public static final String IGNITE_ALLOW_DML_INSIDE_TRANSACTION = "IGNITE_ALLOW_DML_INSIDE_TRANSACTION";

    /**
     * Timeout between ZooKeeper client retries, default 2s.
     */
    public static final String IGNITE_ZOOKEEPER_DISCOVERY_RETRY_TIMEOUT = "IGNITE_ZOOKEEPER_DISCOVERY_RETRY_TIMEOUT";

    /**
     * Number of attempts to reconnect to ZooKeeper.
     */
    public static final String IGNITE_ZOOKEEPER_DISCOVERY_MAX_RETRY_COUNT = "IGNITE_ZOOKEEPER_DISCOVERY_MAX_RETRY_COUNT";

    /**
     * Maximum number for cached MVCC transaction updates. This caching is used for continuous query with MVCC caches.
     */
    public static final String IGNITE_MVCC_TX_SIZE_CACHING_THRESHOLD = "IGNITE_MVCC_TX_SIZE_CACHING_THRESHOLD";

    /**
     * Try reuse memory on deactivation. Useful in case of huge page memory region size.
     */
    public static final String IGNITE_REUSE_MEMORY_ON_DEACTIVATE = "IGNITE_REUSE_MEMORY_ON_DEACTIVATE";

    /**
     * Maximum inactivity period for system worker in milliseconds. When this value is exceeded, worker is considered
     * blocked with consequent critical failure handler invocation.
     */
    public static final String IGNITE_SYSTEM_WORKER_BLOCKED_TIMEOUT = "IGNITE_SYSTEM_WORKER_BLOCKED_TIMEOUT";

    /**
     * Timeout for checkpoint read lock acquisition in milliseconds.
     */
    public static final String IGNITE_CHECKPOINT_READ_LOCK_TIMEOUT = "IGNITE_CHECKPOINT_READ_LOCK_TIMEOUT";

    /**
     * Timeout for waiting schema update if schema was not found for last accepted version.
     */
    public static final String IGNITE_WAIT_SCHEMA_UPDATE = "IGNITE_WAIT_SCHEMA_UPDATE";

    /**
     * System property to override {@link CacheConfiguration#rebalanceThrottle} configuration property for all caches.
     * {@code 0} by default, which means that override is disabled.
     */
    public static final String IGNITE_REBALANCE_THROTTLE_OVERRIDE = "IGNITE_REBALANCE_THROTTLE_OVERRIDE";

    /**
     * Enables start caches in parallel.
     *
     * Default is {@code true}.
     */
    public static final String IGNITE_ALLOW_START_CACHES_IN_PARALLEL = "IGNITE_ALLOW_START_CACHES_IN_PARALLEL";

    /** For test purposes only. Force Mvcc mode. */
    public static final String IGNITE_FORCE_MVCC_MODE_IN_TESTS = "IGNITE_FORCE_MVCC_MODE_IN_TESTS";

    /**
     * Allows to log additional information about all restored partitions after binary and logical recovery phases.
     *
     * Default is {@code true}.
     */
    public static final String IGNITE_RECOVERY_VERBOSE_LOGGING = "IGNITE_RECOVERY_VERBOSE_LOGGING";

    /**
     * Disables cache interceptor triggering in case of conflicts.
     *
     * Default is {@code false}.
     */
    public static final String IGNITE_DISABLE_TRIGGERING_CACHE_INTERCEPTOR_ON_CONFLICT = "IGNITE_DISABLE_TRIGGERING_CACHE_INTERCEPTOR_ON_CONFLICT";

    /**
     * Sets default {@link CacheConfiguration#setDiskPageCompression disk page compression}.
     */
    public static final String IGNITE_DEFAULT_DISK_PAGE_COMPRESSION = "IGNITE_DEFAULT_DISK_PAGE_COMPRESSION";

    /**
     * Sets default {@link DataStorageConfiguration#setPageSize storage page size}.
     */
    public static final String IGNITE_DEFAULT_DATA_STORAGE_PAGE_SIZE = "IGNITE_DEFAULT_DATA_STORAGE_PAGE_SIZE";

    /**
     * Manages the type of the implementation of the service processor (implementation of the {@link IgniteServices}).
     * All nodes in the cluster must have the same value of this property.
     * <p/>
     * If the property is {@code true} then event-driven implementation of the service processor will be used.
     * <p/>
     * If the property is {@code false} then internal cache based implementation of service processor will be used.
     * <p/>
     * Default is {@code true}.
     */
    public static final String IGNITE_EVENT_DRIVEN_SERVICE_PROCESSOR_ENABLED
        = "IGNITE_EVENT_DRIVEN_SERVICE_PROCESSOR_ENABLED";

    /**
     * When set to {@code true}, cache metrics are not included into the discovery metrics update message (in this
     * case message contains only cluster metrics). By default cache metrics are included into the message and
     * calculated each time the message is sent.
     * <p>
     * Cache metrics sending can also be turned off by disabling statistics per each cache, but in this case some cache
     * metrics will be unavailable via JMX too.
     */
    public static final String IGNITE_DISCOVERY_DISABLE_CACHE_METRICS_UPDATE = "IGNITE_DISCOVERY_DISABLE_CACHE_METRICS_UPDATE";

    /**
     * Maximum number of different partitions to be extracted from between expression within sql query.
     * In case of limit exceeding all partitions will be used.
     */
    public static final String IGNITE_SQL_MAX_EXTRACTED_PARTS_FROM_BETWEEN =
        "IGNITE_SQL_MAX_EXTRACTED_PARTS_FROM_BETWEEN";

    /**
     * Maximum amount of bytes that can be stored in history of {@link DistributedMetaStorage} updates.
     */
    public static final String IGNITE_GLOBAL_METASTORAGE_HISTORY_MAX_BYTES = "IGNITE_GLOBAL_METASTORAGE_HISTORY_MAX_BYTES";

    /**
     * Size threshold to allocate and retain additional  HashMap to improve contains()
     * which leads to extra memory consumption.
     */
    public static final String IGNITE_AFFINITY_BACKUPS_THRESHOLD = "IGNITE_AFFINITY_BACKUPS_THRESHOLD";

    /**
     * Flag to disable memory optimization:
     *  BitSets instead of HashSets to store partitions.
     *  When number of backups per partion is > IGNITE_AFFINITY_BACKUPS_THRESHOLD we use HashMap to improve contains()
     * which leads to extra memory consumption, otherwise we use view on the
     * list of cluster nodes to reduce memory consumption on redundant data structures.
     */
    public static final String IGNITE_DISABLE_AFFINITY_MEMORY_OPTIMIZATION = "IGNITE_DISABLE_AFFINITY_MEMORY_OPTIMIZATION";

    /**
     * Limit the maximum number of objects in memory during the recovery procedure.
     */
    public static final String IGNITE_RECOVERY_SEMAPHORE_PERMITS = "IGNITE_RECOVERY_SEMAPHORE_PERMITS";

    /**
     * Maximum size of history of server nodes (server node IDs) that ever joined to current topology.
     */
    public static final String IGNITE_NODE_IDS_HISTORY_SIZE = "IGNITE_NODE_IDS_HISTORY_SIZE";

    /**
     * Flag to enable baseline auto-adjust by default.
     */
    public static final String IGNITE_BASELINE_AUTO_ADJUST_ENABLED = "IGNITE_BASELINE_AUTO_ADJUST_ENABLED";

    /**
     * Maximum number of diagnostic warning messages per category, when waiting for PME.
     */
    public static final String IGNITE_DIAGNOSTIC_WARN_LIMIT = "IGNITE_DIAGNOSTIC_WARN_LIMIT";

    /**
     * Allow use composite _key, _val columns at the INSERT/UPDATE/MERGE statements.
     */
    public static final String IGNITE_SQL_ALLOW_KEY_VAL_UPDATES = "IGNITE_SQL_ALLOW_KEY_VAL_UPDATES";

    /**
<<<<<<< HEAD
     * Keep static cache configuration even if stored cache data differs from the static config. When this property
     * is set, static cache configuration will override persisted configuration. DDL operations are not allowed
     * when this system property is set.
     */
    public static final String IGNITE_KEEP_STATIC_CACHE_CONFIGURATION = "IGNITE_KEEP_STATIC_CACHE_CONFIGURATION";
=======
     * Interval between logging of time of next auto-adjust.
     */
    public static final String IGNITE_BASELINE_AUTO_ADJUST_LOG_INTERVAL = "IGNITE_BASELINE_AUTO_ADJUST_LOG_INTERVAL";
>>>>>>> 221cd6c9

    /**
     * Enforces singleton.
     */
    private IgniteSystemProperties() {
        // No-op.
    }

    /**
     * @param enumCls Enum type.
     * @param name Name of the system property or environment variable.
     * @return Enum value or {@code null} if the property is not set.
     */
    public static <E extends Enum<E>> E getEnum(Class<E> enumCls, String name) {
        return getEnum(enumCls, name, null);
    }

    /**
     * @param name Name of the system property or environment variable.
     * @return Enum value or the given default.
     */
    public static <E extends Enum<E>> E getEnum(String name, E dflt) {
        return getEnum(dflt.getDeclaringClass(), name, dflt);
    }

    /**
     * @param enumCls Enum type.
     * @param name Name of the system property or environment variable.
     * @param dflt Default value.
     * @return Enum value or the given default.
     */
    private static <E extends Enum<E>> E getEnum(Class<E> enumCls, String name, E dflt) {
        assert enumCls != null;

        String val = getString(name);

        if (val == null)
            return dflt;

        return Enum.valueOf(enumCls, val);
    }

    /**
     * Gets either system property or environment variable with given name.
     *
     * @param name Name of the system property or environment variable.
     * @return Value of the system property or environment variable.
     *         Returns {@code null} if neither can be found for given name.
     */
    @Nullable public static String getString(String name) {
        assert name != null;

        String v = System.getProperty(name);

        if (v == null)
            v = System.getenv(name);

        return v;
    }

    /**
     * Gets either system property or environment variable with given name.
     *
     * @param name Name of the system property or environment variable.
     * @param dflt Default value.
     * @return Value of the system property or environment variable.
     *         Returns {@code null} if neither can be found for given name.
     */
    @Nullable public static String getString(String name, String dflt) {
        String val = getString(name);

        return val == null ? dflt : val;
    }

    /**
     * Gets either system property or environment variable with given name.
     * The result is transformed to {@code boolean} using {@code Boolean.valueOf()} method.
     *
     * @param name Name of the system property or environment variable.
     * @return Boolean value of the system property or environment variable.
     *         Returns {@code False} in case neither system property
     *         nor environment variable with given name is found.
     */
    public static boolean getBoolean(String name) {
        return getBoolean(name, false);
    }

    /**
     * Gets either system property or environment variable with given name.
     * The result is transformed to {@code boolean} using {@code Boolean.valueOf()} method.
     *
     * @param name Name of the system property or environment variable.
     * @param dflt Default value.
     * @return Boolean value of the system property or environment variable.
     *         Returns default value in case neither system property
     *         nor environment variable with given name is found.
     */
    public static boolean getBoolean(String name, boolean dflt) {
        String val = getString(name);

        return val == null ? dflt : Boolean.valueOf(val);
    }

    /**
     * Gets either system property or environment variable with given name.
     * The result is transformed to {@code int} using {@code Integer.parseInt()} method.
     *
     * @param name Name of the system property or environment variable.
     * @param dflt Default value.
     * @return Integer value of the system property or environment variable.
     *         Returns default value in case neither system property
     *         nor environment variable with given name is found.
     */
    public static int getInteger(String name, int dflt) {
        String s = getString(name);

        if (s == null)
            return dflt;

        int res;

        try {
            res = Integer.parseInt(s);
        }
        catch (NumberFormatException ignore) {
            res = dflt;
        }

        return res;
    }

    /**
     * Gets either system property or environment variable with given name.
     * The result is transformed to {@code float} using {@code Float.parseFloat()} method.
     *
     * @param name Name of the system property or environment variable.
     * @param dflt Default value.
     * @return Float value of the system property or environment variable.
     *         Returns default value in case neither system property
     *         nor environment variable with given name is found.
     */
    public static float getFloat(String name, float dflt) {
        String s = getString(name);

        if (s == null)
            return dflt;

        float res;

        try {
            res = Float.parseFloat(s);
        }
        catch (NumberFormatException ignore) {
            res = dflt;
        }

        return res;
    }

    /**
     * Gets either system property or environment variable with given name.
     * The result is transformed to {@code long} using {@code Long.parseLong()} method.
     *
     * @param name Name of the system property or environment variable.
     * @param dflt Default value.
     * @return Integer value of the system property or environment variable.
     *         Returns default value in case neither system property
     *         nor environment variable with given name is found.
     */
    public static long getLong(String name, long dflt) {
        String s = getString(name);

        if (s == null)
            return dflt;

        long res;

        try {
            res = Long.parseLong(s);
        }
        catch (NumberFormatException ignore) {
            res = dflt;
        }

        return res;
    }

    /**
     * Gets either system property or environment variable with given name.
     * The result is transformed to {@code double} using {@code Double.parseDouble()} method.
     *
     * @param name Name of the system property or environment variable.
     * @param dflt Default value.
     * @return Integer value of the system property or environment variable.
     *         Returns default value in case neither system property
     *         nor environment variable with given name is found.
     */
    public static double getDouble(String name, double dflt) {
        String s = getString(name);

        if (s == null)
            return dflt;

        double res;

        try {
            res = Double.parseDouble(s);
        }
        catch (NumberFormatException ignore) {
            res = dflt;
        }

        return res;
    }

    /**
     * Gets snapshot of system properties.
     * Snapshot could be used for thread safe iteration over system properties.
     * Non-string properties are removed before return.
     *
     * @return Snapshot of system properties.
     */
    public static Properties snapshot() {
        Properties sysProps = (Properties)System.getProperties().clone();

        Iterator<Map.Entry<Object, Object>> iter = sysProps.entrySet().iterator();

        while (iter.hasNext()) {
            Map.Entry entry = iter.next();

            if (!(entry.getValue() instanceof String) || !(entry.getKey() instanceof String))
                iter.remove();
        }

        return sysProps;
    }
}<|MERGE_RESOLUTION|>--- conflicted
+++ resolved
@@ -1148,17 +1148,16 @@
     public static final String IGNITE_SQL_ALLOW_KEY_VAL_UPDATES = "IGNITE_SQL_ALLOW_KEY_VAL_UPDATES";
 
     /**
-<<<<<<< HEAD
+     * Interval between logging of time of next auto-adjust.
+     */
+    public static final String IGNITE_BASELINE_AUTO_ADJUST_LOG_INTERVAL = "IGNITE_BASELINE_AUTO_ADJUST_LOG_INTERVAL";
+
+    /**
      * Keep static cache configuration even if stored cache data differs from the static config. When this property
      * is set, static cache configuration will override persisted configuration. DDL operations are not allowed
      * when this system property is set.
      */
     public static final String IGNITE_KEEP_STATIC_CACHE_CONFIGURATION = "IGNITE_KEEP_STATIC_CACHE_CONFIGURATION";
-=======
-     * Interval between logging of time of next auto-adjust.
-     */
-    public static final String IGNITE_BASELINE_AUTO_ADJUST_LOG_INTERVAL = "IGNITE_BASELINE_AUTO_ADJUST_LOG_INTERVAL";
->>>>>>> 221cd6c9
 
     /**
      * Enforces singleton.
