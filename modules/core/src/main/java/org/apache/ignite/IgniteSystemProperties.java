--- conflicted
+++ resolved
@@ -979,14 +979,14 @@
     public static final String IGNITE_EVICTION_PERMITS = "IGNITE_EVICTION_PERMITS";
 
     /**
-<<<<<<< HEAD
      * When set to {@code true}, Ignite will allow execute DML operation (MERGE|INSERT|UPDATE|DELETE)
      * within transaction for non MVCC mode.
      *
      * Default is {@code false}.
      */
     public static final String IGNITE_ALLOW_DML_INSIDE_TRANSACTION = "IGNITE_ALLOW_DML_INSIDE_TRANSACTION";
-=======
+
+    /**
      * Timeout between ZooKeeper client retries, default 2s.
      */
     public static final String IGNITE_ZOOKEEPER_DISCOVERY_RETRY_TIMEOUT = "IGNITE_ZOOKEEPER_DISCOVERY_RETRY_TIMEOUT";
@@ -995,7 +995,6 @@
      * Number of attempts to reconnect to ZooKeeper.
      */
     public static final String IGNITE_ZOOKEEPER_DISCOVERY_MAX_RETRY_COUNT = "IGNITE_ZOOKEEPER_DISCOVERY_MAX_RETRY_COUNT";
->>>>>>> 66acc566
 
     /**
      * Enforces singleton.
