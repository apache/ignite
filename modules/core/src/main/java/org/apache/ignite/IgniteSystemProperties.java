/*
 * Licensed to the Apache Software Foundation (ASF) under one or more
 * contributor license agreements.  See the NOTICE file distributed with
 * this work for additional information regarding copyright ownership.
 * The ASF licenses this file to You under the Apache License, Version 2.0
 * (the "License"); you may not use this file except in compliance with
 * the License.  You may obtain a copy of the License at
 *
 *      http://www.apache.org/licenses/LICENSE-2.0
 *
 * Unless required by applicable law or agreed to in writing, software
 * distributed under the License is distributed on an "AS IS" BASIS,
 * WITHOUT WARRANTIES OR CONDITIONS OF ANY KIND, either express or implied.
 * See the License for the specific language governing permissions and
 * limitations under the License.
 */

package org.apache.ignite;

import java.io.Serializable;
import java.lang.management.RuntimeMXBean;
import java.util.Arrays;
import java.util.Iterator;
import java.util.Map;
import java.util.Properties;
import javax.net.ssl.HostnameVerifier;
import org.apache.ignite.cache.CacheEntryProcessor;
import org.apache.ignite.cluster.ClusterGroup;
import org.apache.ignite.configuration.CacheConfiguration;
import org.apache.ignite.configuration.CheckpointWriteOrder;
import org.apache.ignite.configuration.DataStorageConfiguration;
import org.apache.ignite.configuration.DeploymentMode;
import org.apache.ignite.configuration.DiskPageCompression;
import org.apache.ignite.configuration.IgniteConfiguration;
import org.apache.ignite.internal.client.GridClient;
import org.apache.ignite.internal.marshaller.optimized.OptimizedMarshaller;
import org.apache.ignite.internal.processors.metastorage.DistributedMetaStorage;
import org.apache.ignite.internal.processors.metric.GridMetricManager;
import org.apache.ignite.internal.processors.rest.GridRestCommand;
import org.apache.ignite.internal.util.GridLogThrottle;
import org.apache.ignite.lang.IgniteExperimental;
import org.apache.ignite.mxbean.MetricsMxBean;
import org.apache.ignite.spi.communication.tcp.TcpCommunicationSpi;
import org.apache.ignite.stream.StreamTransformer;
import org.jetbrains.annotations.Nullable;

import static org.apache.ignite.cache.CacheManager.DFLT_JCACHE_DEFAULT_ISOLATED;
import static org.apache.ignite.configuration.DataStorageConfiguration.DFLT_USE_ASYNC_FILE_IO_FACTORY;
import static org.apache.ignite.internal.IgniteKernal.DFLT_EVENT_DRIVEN_SERVICE_PROCESSOR_ENABLED;
import static org.apache.ignite.internal.IgniteKernal.DFLT_LOG_CLASSPATH_CONTENT_ON_STARTUP;
import static org.apache.ignite.internal.IgniteKernal.DFLT_LONG_OPERATIONS_DUMP_TIMEOUT;
import static org.apache.ignite.internal.IgniteKernal.DFLT_PERIODIC_STARVATION_CHECK_FREQ;
import static org.apache.ignite.internal.LongJVMPauseDetector.DEFAULT_JVM_PAUSE_DETECTOR_THRESHOLD;
import static org.apache.ignite.internal.LongJVMPauseDetector.DFLT_JVM_PAUSE_DETECTOR_LAST_EVENTS_COUNT;
import static org.apache.ignite.internal.LongJVMPauseDetector.DFLT_JVM_PAUSE_DETECTOR_PRECISION;
import static org.apache.ignite.internal.binary.streams.BinaryMemoryAllocatorChunk.DFLT_MARSHAL_BUFFERS_RECHECK;
import static org.apache.ignite.internal.managers.discovery.GridDiscoveryManager.DFLT_DISCOVERY_HISTORY_SIZE;
import static org.apache.ignite.internal.processors.affinity.AffinityAssignment.DFLT_AFFINITY_BACKUPS_THRESHOLD;
import static org.apache.ignite.internal.processors.affinity.GridAffinityAssignmentCache.DFLT_AFFINITY_HISTORY_SIZE;
import static org.apache.ignite.internal.processors.affinity.GridAffinityAssignmentCache.DFLT_PART_DISTRIBUTION_WARN_THRESHOLD;
import static org.apache.ignite.internal.processors.cache.CacheAffinitySharedManager.DFLT_CLIENT_CACHE_CHANGE_MESSAGE_TIMEOUT;
import static org.apache.ignite.internal.processors.cache.GridCacheAdapter.DFLT_CACHE_RETRIES_COUNT;
import static org.apache.ignite.internal.processors.cache.GridCacheAdapter.DFLT_CACHE_START_SIZE;
import static org.apache.ignite.internal.processors.cache.GridCacheContext.DFLT_READ_LOAD_BALANCING;
import static org.apache.ignite.internal.processors.cache.GridCacheMvccManager.DFLT_MAX_NESTED_LISTENER_CALLS;
import static org.apache.ignite.internal.processors.cache.GridCachePartitionExchangeManager.DFLT_DIAGNOSTIC_WARN_LIMIT;
import static org.apache.ignite.internal.processors.cache.GridCachePartitionExchangeManager.DFLT_EXCHANGE_HISTORY_SIZE;
import static org.apache.ignite.internal.processors.cache.GridCachePartitionExchangeManager.DFLT_EXCHANGE_MERGE_DELAY;
import static org.apache.ignite.internal.processors.cache.GridCacheProcessor.DFLT_ALLOW_START_CACHES_IN_PARALLEL;
import static org.apache.ignite.internal.processors.cache.GridCacheTtlManager.DFLT_UNWIND_THROTTLING_TIMEOUT;
import static org.apache.ignite.internal.processors.cache.GridCacheUtils.DFLT_TTL_EXPIRE_BATCH_SIZE;
import static org.apache.ignite.internal.processors.cache.WalStateManager.DFLT_DISABLE_WAL_DURING_REBALANCING;
import static org.apache.ignite.internal.processors.cache.binary.CacheObjectBinaryProcessorImpl.DFLT_WAIT_SCHEMA_UPDATE;
import static org.apache.ignite.internal.processors.cache.distributed.dht.CacheDistributedGetFutureAdapter.DFLT_MAX_REMAP_CNT;
import static org.apache.ignite.internal.processors.cache.distributed.dht.atomic.GridDhtAtomicCache.DFLT_ATOMIC_DEFERRED_ACK_BUFFER_SIZE;
import static org.apache.ignite.internal.processors.cache.distributed.dht.atomic.GridDhtAtomicCache.DFLT_ATOMIC_DEFERRED_ACK_TIMEOUT;
import static org.apache.ignite.internal.processors.cache.distributed.dht.preloader.GridDhtPartitionsExchangeFuture.DFLT_LONG_OPERATIONS_DUMP_TIMEOUT_LIMIT;
import static org.apache.ignite.internal.processors.cache.distributed.dht.preloader.GridDhtPartitionsExchangeFuture.DFLT_PARTITION_RELEASE_FUTURE_DUMP_THRESHOLD;
import static org.apache.ignite.internal.processors.cache.distributed.dht.preloader.GridDhtPreloader.DFLT_PRELOAD_RESEND_TIMEOUT;
import static org.apache.ignite.internal.processors.cache.distributed.dht.topology.GridDhtLocalPartition.DFLT_ATOMIC_CACHE_DELETE_HISTORY_SIZE;
import static org.apache.ignite.internal.processors.cache.distributed.dht.topology.GridDhtLocalPartition.DFLT_CACHE_REMOVE_ENTRIES_TTL;
import static org.apache.ignite.internal.processors.cache.mvcc.MvccCachingManager.DFLT_MVCC_TX_SIZE_CACHING_THRESHOLD;
import static org.apache.ignite.internal.processors.cache.persistence.GridCacheDatabaseSharedManager.DFLT_PDS_WAL_REBALANCE_THRESHOLD;
import static org.apache.ignite.internal.processors.cache.persistence.checkpoint.CheckpointHistory.DFLT_PDS_MAX_CHECKPOINT_MEMORY_HISTORY_SIZE;
import static org.apache.ignite.internal.processors.cache.persistence.checkpoint.Checkpointer.DFLT_CHECKPOINT_PARALLEL_SORT_THRESHOLD;
import static org.apache.ignite.internal.processors.cache.persistence.diagnostic.pagelocktracker.LockTrackerFactory.DFLT_PAGE_LOCK_TRACKER_CAPACITY;
import static org.apache.ignite.internal.processors.cache.persistence.diagnostic.pagelocktracker.LockTrackerFactory.HEAP_LOG;
import static org.apache.ignite.internal.processors.cache.persistence.diagnostic.pagelocktracker.SharedPageLockTracker.DFLT_PAGE_LOCK_TRACKER_CHECK_INTERVAL;
import static org.apache.ignite.internal.processors.cache.persistence.pagemem.FullPageIdTable.DFLT_LONG_LONG_HASH_MAP_LOAD_FACTOR;
import static org.apache.ignite.internal.processors.cache.persistence.pagemem.PageMemoryImpl.DFLT_DELAYED_REPLACED_PAGE_WRITE;
import static org.apache.ignite.internal.processors.cache.persistence.pagemem.PageMemoryImpl.DFLT_LOADED_PAGES_BACKWARD_SHIFT_MAP;
import static org.apache.ignite.internal.processors.cache.persistence.pagemem.PagesWriteThrottlePolicy.DFLT_THROTTLE_LOG_THRESHOLD;
import static org.apache.ignite.internal.processors.cache.persistence.tree.BPlusTree.IGNITE_BPLUS_TREE_LOCK_RETRIES_DEFAULT;
import static org.apache.ignite.internal.processors.cache.persistence.wal.FileWriteAheadLogManager.DFLT_CHECKPOINT_TRIGGER_ARCHIVE_SIZE_PERCENTAGE;
import static org.apache.ignite.internal.processors.cache.persistence.wal.FileWriteAheadLogManager.DFLT_THRESHOLD_WAIT_TIME_NEXT_WAL_SEGMENT;
import static org.apache.ignite.internal.processors.cache.persistence.wal.FileWriteAheadLogManager.DFLT_THRESHOLD_WAL_ARCHIVE_SIZE_PERCENTAGE;
import static org.apache.ignite.internal.processors.cache.persistence.wal.FileWriteAheadLogManager.DFLT_WAL_COMPRESSOR_WORKER_THREAD_CNT;
import static org.apache.ignite.internal.processors.cache.persistence.wal.FileWriteAheadLogManager.DFLT_WAL_MMAP;
import static org.apache.ignite.internal.processors.cache.persistence.wal.filehandle.FileHandleManagerImpl.DFLT_WAL_SEGMENT_SYNC_TIMEOUT;
import static org.apache.ignite.internal.processors.cache.persistence.wal.serializer.RecordSerializerFactory.LATEST_SERIALIZER_VERSION;
import static org.apache.ignite.internal.processors.cache.transactions.IgniteTxManager.DFLT_DEFERRED_ONE_PHASE_COMMIT_ACK_REQUEST_BUFFER_SIZE;
import static org.apache.ignite.internal.processors.cache.transactions.IgniteTxManager.DFLT_DEFERRED_ONE_PHASE_COMMIT_ACK_REQUEST_TIMEOUT;
import static org.apache.ignite.internal.processors.cache.transactions.IgniteTxManager.DFLT_DUMP_TX_COLLISIONS_INTERVAL;
import static org.apache.ignite.internal.processors.cache.transactions.IgniteTxManager.DFLT_MAX_COMPLETED_TX_CNT;
import static org.apache.ignite.internal.processors.cache.transactions.IgniteTxManager.DFLT_SLOW_TX_WARN_TIMEOUT;
import static org.apache.ignite.internal.processors.cache.transactions.IgniteTxManager.DFLT_TRANSACTION_TIME_DUMP_SAMPLES_PER_SECOND_LIMIT;
import static org.apache.ignite.internal.processors.cache.transactions.IgniteTxManager.DFLT_TX_DEADLOCK_DETECTION_MAX_ITERS;
import static org.apache.ignite.internal.processors.cache.transactions.IgniteTxManager.DFLT_TX_OWNER_DUMP_REQUESTS_ALLOWED;
import static org.apache.ignite.internal.processors.cache.transactions.TxDeadlockDetection.DFLT_TX_DEADLOCK_DETECTION_TIMEOUT;
import static org.apache.ignite.internal.processors.cluster.ClusterProcessor.DFLT_DIAGNOSTIC_ENABLED;
import static org.apache.ignite.internal.processors.cluster.ClusterProcessor.DFLT_UPDATE_NOTIFIER;
import static org.apache.ignite.internal.processors.cluster.baseline.autoadjust.ChangeTopologyWatcher.DFLT_BASELINE_AUTO_ADJUST_LOG_INTERVAL;
import static org.apache.ignite.internal.processors.datastructures.GridAtomicCacheQueueImpl.DFLT_ATOMIC_CACHE_QUERY_RETRY_TIMEOUT;
import static org.apache.ignite.internal.processors.diagnostic.DiagnosticProcessor.DFLT_DUMP_PAGE_LOCK_ON_FAILURE;
import static org.apache.ignite.internal.processors.failure.FailureProcessor.DFLT_FAILURE_HANDLER_RESERVE_BUFFER_SIZE;
import static org.apache.ignite.internal.processors.job.GridJobProcessor.DFLT_JOBS_HISTORY_SIZE;
import static org.apache.ignite.internal.processors.jobmetrics.GridJobMetricsProcessor.DFLT_JOBS_METRICS_CONCURRENCY_LEVEL;
import static org.apache.ignite.internal.processors.metastorage.persistence.DistributedMetaStorageImpl.DFLT_MAX_HISTORY_BYTES;
import static org.apache.ignite.internal.processors.query.QueryUtils.DFLT_INDEXING_DISCOVERY_HISTORY_SIZE;
import static org.apache.ignite.internal.processors.rest.GridRestProcessor.DFLT_SES_TIMEOUT;
import static org.apache.ignite.internal.processors.rest.GridRestProcessor.DFLT_SES_TOKEN_INVALIDATE_INTERVAL;
import static org.apache.ignite.internal.processors.rest.handlers.task.GridTaskCommandHandler.DFLT_MAX_TASK_RESULTS;
import static org.apache.ignite.internal.util.GridLogThrottle.DFLT_LOG_THROTTLE_CAPACITY;
import static org.apache.ignite.internal.util.GridReflectionCache.DFLT_REFLECTION_CACHE_SIZE;
import static org.apache.ignite.internal.util.GridUnsafe.DFLT_MEMORY_PER_BYTE_COPY_THRESHOLD;
import static org.apache.ignite.internal.util.IgniteExceptionRegistry.DEFAULT_QUEUE_SIZE;
import static org.apache.ignite.internal.util.IgniteUtils.DFLT_MBEAN_APPEND_CLASS_LOADER_ID;
import static org.apache.ignite.internal.util.StripedExecutor.DFLT_DATA_STREAMING_EXECUTOR_SERVICE_TASKS_STEALING_THRESHOLD;
import static org.apache.ignite.internal.util.nio.GridNioRecoveryDescriptor.DFLT_NIO_RECOVERY_DESCRIPTOR_RESERVATION_TIMEOUT;
import static org.apache.ignite.internal.util.nio.GridNioServer.DFLT_IO_BALANCE_PERIOD;
import static org.apache.ignite.internal.util.tostring.GridToStringBuilder.DFLT_TO_STRING_COLLECTION_LIMIT;
import static org.apache.ignite.internal.util.tostring.GridToStringBuilder.DFLT_TO_STRING_INCLUDE_SENSITIVE;
import static org.apache.ignite.internal.util.tostring.GridToStringBuilder.DFLT_TO_STRING_MAX_LENGTH;
import static org.apache.ignite.spi.discovery.tcp.TcpDiscoverySpi.DFLT_DISCOVERY_CLIENT_RECONNECT_HISTORY_SIZE;
import static org.apache.ignite.spi.discovery.tcp.TcpDiscoverySpi.DFLT_DISCOVERY_METRICS_QNT_WARN;
import static org.apache.ignite.spi.discovery.tcp.TcpDiscoverySpi.DFLT_DISCO_FAILED_CLIENT_RECONNECT_DELAY;
import static org.apache.ignite.spi.discovery.tcp.TcpDiscoverySpi.DFLT_NODE_IDS_HISTORY_SIZE;
import static org.apache.ignite.spi.discovery.tcp.TcpDiscoverySpi.DFLT_THROTTLE_RECONNECT_RESET_TIMEOUT_INTERVAL;
import static org.apache.ignite.startup.cmdline.CommandLineStartup.DFLT_PROG_NAME;

/**
 * Contains constants for all system properties and environmental variables in Ignite.
 * These properties and variables can be used to affect the behavior of Ignite.
 */
public final class IgniteSystemProperties {
    /**
     * If this system property is present the Ignite will include grid name into verbose log.
     *
     * @deprecated Use {@link #IGNITE_LOG_INSTANCE_NAME}.
     */
    @Deprecated
    @SystemProperty(value = "If this system property is present Ignite will include grid name into " +
        "verbose log", type = String.class)
    public static final String IGNITE_LOG_GRID_NAME = "IGNITE_LOG_GRID_NAME";

    /**
     * If this system property is present the Ignite will include instance name into verbose log.
     */
    @SystemProperty(value = "If this system property is present Ignite will include instance name " +
        "into verbose log", type = String.class)
    public static final String IGNITE_LOG_INSTANCE_NAME = "IGNITE_LOG_INSTANCE_NAME";

    /**
     * This property is used internally to pass an exit code to loader when
     * Ignite instance is being restarted.
     */
    @SystemProperty(value = "Exit code to pass to loader when Ignite instance is being restarted",
        type = Integer.class, defaults = "0")
    public static final String IGNITE_RESTART_CODE = "IGNITE_RESTART_CODE";

    /**
     * Presence of this system property with value {@code true} will make the grid
     * node start as a daemon node. Node that this system property will override
     * {@link org.apache.ignite.configuration.IgniteConfiguration#isDaemon()} configuration.
     */
    @SystemProperty("If true Ignite will start as a daemon node. Note that this system property " +
        "will override IgniteConfiguration.isDaemon() configuration")
    public static final String IGNITE_DAEMON = "IGNITE_DAEMON";

    /** Defines Ignite installation folder. */
    @SystemProperty(value = "Defines Ignite installation folder", type = String.class, defaults = "")
    public static final String IGNITE_HOME = "IGNITE_HOME";

    /** If this system property is set to {@code true} - no shutdown hook will be set. */
    @SystemProperty("If true then no shutdown hook will be set")
    public static final String IGNITE_NO_SHUTDOWN_HOOK = "IGNITE_NO_SHUTDOWN_HOOK";

    /**
     * Name of the system property to disable requirement for proper node ordering
     * by discovery SPI. Use with care, as proper node ordering is required for
     * cache consistency. If set to {@code true}, then any discovery SPI can be used
     * with distributed cache, otherwise, only discovery SPIs that have annotation
     * {@link org.apache.ignite.spi.discovery.DiscoverySpiOrderSupport @GridDiscoverySpiOrderSupport(true)} will
     * be allowed.
     */
    @SystemProperty("If true requirement for proper node ordering " +
        "by discovery SPI will be disabled. Use with care, as proper node ordering is required for cache consistency. " +
        "If set to true, then any discovery SPI can be used with distributed cache, otherwise, " +
        "only discovery SPIs that have annotation @GridDiscoverySpiOrderSupport(true) will be allowed")
    public static final String IGNITE_NO_DISCO_ORDER = "IGNITE_NO_DISCO_ORDER";

    /** Defines reconnect delay in milliseconds for client node that was failed forcible. */
    @SystemProperty(value = "Reconnect delay in milliseconds for client node that was failed forcible",
        type = Long.class, defaults = DFLT_DISCO_FAILED_CLIENT_RECONNECT_DELAY + " milliseconds")
    public static final String IGNITE_DISCO_FAILED_CLIENT_RECONNECT_DELAY = "IGNITE_DISCO_FAILED_CLIENT_RECONNECT_DELAY";

    /**
     * If this system property is set to {@code false} - no checks for new versions will
     * be performed by Ignite. By default, Ignite periodically checks for the new
     * version and prints out the message into the log if a new version of Ignite is
     * available for download.
     *
     * Update notifier enabled flag is a cluster-wide value and determined according to the local setting
     * during the start of the first node in the cluster. The chosen value will survive the first node shutdown
     * and will override the property value on all newly joining nodes.
     */
    @SystemProperty(value = "If this system property is set to false - no checks for new versions will " +
        "be performed by Ignite. By default, Ignite periodically checks for the new version and prints out the " +
        "message into the log if a new version of Ignite is available for download. Update notifier enabled flag is " +
        "a cluster-wide value and determined according to the local setting during the start of the first node in " +
        "the cluster. The chosen value will survive the first node shutdown and will override the property value " +
        "on all newly joining nodes", defaults = "" + DFLT_UPDATE_NOTIFIER)
    public static final String IGNITE_UPDATE_NOTIFIER = "IGNITE_UPDATE_NOTIFIER";

    /**
     * This system property defines interval in milliseconds in which Ignite will check
     * thread pool state for starvation. Zero value will disable this checker.
     */
    @SystemProperty(value = "Interval in milliseconds in which Ignite will check thread pool state for starvation. " +
        "Zero value will disable checker", type = Long.class,
        defaults = DFLT_PERIODIC_STARVATION_CHECK_FREQ + " milliseconds")
    public static final String IGNITE_STARVATION_CHECK_INTERVAL = "IGNITE_STARVATION_CHECK_INTERVAL";

    /**
     * If this system property is present (any value) - no ASCII logo will
     * be printed.
     */
    @SystemProperty(value = "If this system property is present (any value) - no ASCII logo will be printed")
    public static final String IGNITE_NO_ASCII = "IGNITE_NO_ASCII";

    /**
     * This property allows to override Jetty host for REST processor.
     */
    @SystemProperty(value = "Jetty host for REST processor", type = String.class)
    public static final String IGNITE_JETTY_HOST = "IGNITE_JETTY_HOST";

    /**
     * This property allows to override Jetty local port for REST processor.
     */
    @SystemProperty(value = "Jetty local port for REST processor", type = Integer.class)
    public static final String IGNITE_JETTY_PORT = "IGNITE_JETTY_PORT";

    /**
     * This property does not allow Ignite to override Jetty log configuration for REST processor.
     */
    @SystemProperty("If true then disallow Ignite to override Jetty log configuration for REST processor")
    public static final String IGNITE_JETTY_LOG_NO_OVERRIDE = "IGNITE_JETTY_LOG_NO_OVERRIDE";

    /** This property allow rewriting default ({@code 30}) REST session expire time (in seconds). */
    @SystemProperty(value = "REST session expire time in seconds", type = Long.class,
        defaults = DFLT_SES_TIMEOUT + " seconds")
    public static final String IGNITE_REST_SESSION_TIMEOUT = "IGNITE_REST_SESSION_TIMEOUT";

    /** This property allow rewriting default ({@code 300}) REST session security token expire time (in seconds). */
    @SystemProperty(value = "REST session security token expire time in seconds",
        type = Long.class, defaults = DFLT_SES_TOKEN_INVALIDATE_INTERVAL + " seconds")
    public static final String IGNITE_REST_SECURITY_TOKEN_TIMEOUT = "IGNITE_REST_SECURITY_TOKEN_TIMEOUT";

    /**
     * This property allows to override maximum count of task results stored on one node
     * in REST processor.
     */
    @SystemProperty(value = "Maximum count of task results stored on one node in REST processor",
        type = Integer.class, defaults = "" + DFLT_MAX_TASK_RESULTS)
    public static final String IGNITE_REST_MAX_TASK_RESULTS = "IGNITE_REST_MAX_TASK_RESULTS";

    /**
     * This property allows to override default behavior that rest processor
     * doesn't start on client node. If set {@code true} than rest processor will be started on client node.
     */
    @SystemProperty("Enables start of the rest processor on client node")
    public static final String IGNITE_REST_START_ON_CLIENT = "IGNITE_REST_START_ON_CLIENT";

    /**
     * This property changes output format of {@link GridRestCommand#CACHE_GET_ALL} from {k: v, ...}
     * to [{"key": k, "value": v}, ...] to allow non-string keys output.
     *
     * @deprecated Should be made default in Apache Ignite 3.0.
     */
    @Deprecated
    @SystemProperty("If true output format of GridRestCommand.CACHE_GET_ALL will change from " +
        "{k: v, ...} to [{\"key\": k, \"value\": v}, ...] to allow non-string keys output")
    public static final String IGNITE_REST_GETALL_AS_ARRAY = "IGNITE_REST_GETALL_AS_ARRAY";

    /**
     * This property defines the maximum number of attempts to remap near get to the same
     * primary node. Remapping may be needed when topology is changed concurrently with
     * get operation.
     */
    @SystemProperty(value = "Maximum number of attempts to remap near get to the same primary node. " +
        "Remapping may be needed when topology is changed concurrently with get operation",
        type = Integer.class, defaults = "" + DFLT_MAX_REMAP_CNT)
    public static final String IGNITE_NEAR_GET_MAX_REMAPS = "IGNITE_NEAR_GET_MAX_REMAPS";

    /**
     * Set to either {@code true} or {@code false} to enable or disable quiet mode
     * of Ignite. In quiet mode, only warning and errors are printed into the log
     * additionally to a shortened version of standard output on the start.
     * <p>
     * Note that if you use <tt>ignite.{sh|bat}</tt> scripts to start Ignite they
     * start by default in quiet mode. You can supply <tt>-v</tt> flag to override it.
     */
    @SystemProperty(value = "In quiet mode, only warning and errors are printed into the log additionally to a " +
        "shortened version of standard output on the start. Note that if you use ignite.{sh|bat} scripts to start " +
        "Ignite they start by default in quiet mode. You can supply -v flag to override it", defaults = "true")
    public static final String IGNITE_QUIET = "IGNITE_QUIET";

    /**
     * Setting this option to {@code true} will enable troubleshooting logger.
     * Troubleshooting logger makes logging more verbose without enabling debug mode
     * to provide more detailed logs without performance penalty.
     */
    @SystemProperty("Enables troubleshooting logger. " +
        "Troubleshooting logger makes logging more verbose without enabling debug mode to provide more detailed " +
        "logs without performance penalty")
    public static final String IGNITE_TROUBLESHOOTING_LOGGER = "IGNITE_TROUBLESHOOTING_LOGGER";

    /**
     * Setting to {@code true} enables writing sensitive information in {@code toString()} output.
     */
    @SystemProperty(value = "Enables writing sensitive information in toString() output",
        defaults = "" + DFLT_TO_STRING_INCLUDE_SENSITIVE)
    public static final String IGNITE_TO_STRING_INCLUDE_SENSITIVE = "IGNITE_TO_STRING_INCLUDE_SENSITIVE";

    /** Maximum length for {@code toString()} result. */
    @SystemProperty(value = "Maximum length for toString() result", type = Integer.class,
        defaults = "" + DFLT_TO_STRING_MAX_LENGTH)
    public static final String IGNITE_TO_STRING_MAX_LENGTH = "IGNITE_TO_STRING_MAX_LENGTH";

    /**
     * Limit collection (map, array) elements number to output.
     */
    @SystemProperty(value = "Number of collection (map, array) elements to output",
        type = Integer.class, defaults = "" + DFLT_TO_STRING_COLLECTION_LIMIT)
    public static final String IGNITE_TO_STRING_COLLECTION_LIMIT = "IGNITE_TO_STRING_COLLECTION_LIMIT";

    /**
     * If this property is set to {@code true} (default) and Ignite is launched
     * in verbose mode (see {@link #IGNITE_QUIET}) and no console appenders can be found
     * in configuration, then default console appender will be added.
     * Set this property to {@code false} if no appenders should be added.
     */
    @SystemProperty(value = "If true (default) and Ignite is launched in verbose mode (see IGNITE_QUIET) " +
        "and no console appenders can be found in configuration, then default console appender will be added. " +
        "Set this property to false if no appenders should be added", defaults = "true")
    public static final String IGNITE_CONSOLE_APPENDER = "IGNITE_CONSOLE_APPENDER";

    /** Maximum size for exchange history. Default value is {@code 1000}.*/
    @SystemProperty(value = "Maximum size for exchange history", type = Integer.class,
        defaults = "" + DFLT_EXCHANGE_HISTORY_SIZE)
    public static final String IGNITE_EXCHANGE_HISTORY_SIZE = "IGNITE_EXCHANGE_HISTORY_SIZE";

    /** */
    @SystemProperty(value = "Partition map exchange merge delay in milliseconds",
        type = Long.class, defaults = "" + DFLT_EXCHANGE_MERGE_DELAY)
    public static final String IGNITE_EXCHANGE_MERGE_DELAY = "IGNITE_EXCHANGE_MERGE_DELAY";

    /** PME-free switch explicitly disabled. */
    @SystemProperty("Disables PME-free switch")
    public static final String IGNITE_PME_FREE_SWITCH_DISABLED = "IGNITE_PME_FREE_SWITCH_DISABLED";

    /**
     * Name of the system property defining name of command line program.
     */
    @SystemProperty(value = "Name of command line program", type = String.class, defaults = DFLT_PROG_NAME)
    public static final String IGNITE_PROG_NAME = "IGNITE_PROG_NAME";

    /**
     * Name of the system property defining success file name. This file
     * is used with auto-restarting functionality when Ignite is started
     * by supplied <tt>ignite.{bat|sh}</tt> scripts.
     */
    @SystemProperty(value = "Success file name. This file is used with auto-restarting functionality " +
        "when Ignite is started by supplied ignite.{bat|sh} scripts", type = String.class)
    public static final String IGNITE_SUCCESS_FILE = "IGNITE_SUCCESS_FILE";

    /**
     * The system property sets a system-wide local IP address or hostname to be used by Ignite networking components.
     * Once provided, the property overrides all the default local binding settings for Ignite nodes.
     * <p>
     * Note, that the address can also be changed via
     * {@link org.apache.ignite.configuration.IgniteConfiguration#setLocalHost(String)} method.
     * However, this system property has bigger priority and overrides the settings set via
     * {@link org.apache.ignite.configuration.IgniteConfiguration}.
     */
    @SystemProperty(value = "Sets a system-wide local IP address or hostname to be " +
        "used by Ignite networking components. Once provided, the property overrides all the default local binding " +
        "settings for Ignite nodes. Note, that the address can also be changed via " +
        "IgniteConfiguration.setLocalHost(String) method. However, this system property has bigger priority and " +
        "overrides the settings set via IgniteConfiguration", type = String.class)
    public static final String IGNITE_LOCAL_HOST = "IGNITE_LOCAL_HOST";

    /**
     * System property to override deployment mode configuration parameter.
     * Valid values for property are: PRIVATE, ISOLATED, SHARED or CONTINUOUS.
     *
     * @see org.apache.ignite.configuration.DeploymentMode
     * @see org.apache.ignite.configuration.IgniteConfiguration#getDeploymentMode()
     */
    @SystemProperty(value = "Sets deployment mode configuration parameter. Valid " +
        "values for property are: PRIVATE, ISOLATED, SHARED or CONTINUOUS", type = DeploymentMode.class)
    public static final String IGNITE_DEP_MODE_OVERRIDE = "IGNITE_DEPLOYMENT_MODE_OVERRIDE";

    /**
     * Property controlling size of buffer holding completed transaction versions. Such buffer
     * is used to detect duplicate transaction and has a default value of {@code 102400}. In
     * most cases this value is large enough and does not need to be changed.
     */
    @SystemProperty(value = "Size of buffer holding completed transaction versions. " +
        "Buffer is used to detect duplicate transaction. " +
        "In most cases this value is large enough and does not need to be changed",
        type = Integer.class, defaults = "" + DFLT_MAX_COMPLETED_TX_CNT)
    public static final String IGNITE_MAX_COMPLETED_TX_COUNT = "IGNITE_MAX_COMPLETED_TX_COUNT";

    /**
     * Transactions that take more time, than value of this property, will be output to log
     * with warning level. {@code 0} (default value) disables warning on slow transactions.
     */
    @SystemProperty(value = "Transactions that take more time, than value of this property (in milliseconds), " +
        "will be output to warnings. 0 disables warnings on slow transactions",
        type = Integer.class, defaults = "" + DFLT_SLOW_TX_WARN_TIMEOUT)
    public static final String IGNITE_SLOW_TX_WARN_TIMEOUT = "IGNITE_SLOW_TX_WARN_TIMEOUT";

    /**
     * Specifies maximum number of iterations for deadlock detection procedure.
     * If value of this property is less then or equal to zero then deadlock detection will be disabled.
     */
    @SystemProperty(value = "Maximum number of iterations for deadlock detection procedure. " +
        "If value of this property is less then or equal to zero then deadlock detection will be disabled",
        type = Integer.class, defaults = "" + DFLT_TX_DEADLOCK_DETECTION_MAX_ITERS)
    public static final String IGNITE_TX_DEADLOCK_DETECTION_MAX_ITERS = "IGNITE_TX_DEADLOCK_DETECTION_MAX_ITERS";

    /**
     * Specifies timeout for deadlock detection procedure.
     */
    @SystemProperty(value = "Timeout for deadlock detection procedure", type = Integer.class,
        defaults = "" + DFLT_TX_DEADLOCK_DETECTION_TIMEOUT)
    public static final String IGNITE_TX_DEADLOCK_DETECTION_TIMEOUT = "IGNITE_TX_DEADLOCK_DETECTION_TIMEOUT";

    /**
     * System property to enable pending transaction tracker.
     * Affects impact of {@link IgniteSystemProperties#IGNITE_DISABLE_WAL_DURING_REBALANCING} property:
     * if this property is set, WAL anyway won't be disabled during rebalancing triggered by baseline topology change.
     */
    @SystemProperty(value = "Enables pending transaction tracker. " +
        "Affects impact of IGNITE_DISABLE_WAL_DURING_REBALANCING property:  if this property is set, " +
        "WAL anyway won't be disabled during rebalancing triggered by baseline topology change")
    public static final String IGNITE_PENDING_TX_TRACKER_ENABLED = "IGNITE_PENDING_TX_TRACKER_ENABLED";

    /**
     * System property to override multicast group taken from configuration.
     * Used for testing purposes.
     */
    @SystemProperty(value = "Overrides multicast group taken from configuration. Used for testing purposes",
        type = String.class)
    public static final String IGNITE_OVERRIDE_MCAST_GRP = "IGNITE_OVERRIDE_MCAST_GRP";

    /**
     * System property to override default reflection cache size. Default value is {@code 128}.
     */
    @SystemProperty(value = "Overrides default reflection cache size", type = Integer.class,
        defaults = "" + DFLT_REFLECTION_CACHE_SIZE)
    public static final String IGNITE_REFLECTION_CACHE_SIZE = "IGNITE_REFLECTION_CACHE_SIZE";

    /**
     * System property to override default job processor maps sizes for finished jobs and
     * cancellation requests. Default value is {@code 10240}.
     */
    @SystemProperty(value = "Job processor maps sizes for finished jobs and cancellation requests. ",
        type = Integer.class, defaults = "" + DFLT_JOBS_HISTORY_SIZE)
    public static final String IGNITE_JOBS_HISTORY_SIZE = "IGNITE_JOBS_HISTORY_SIZE";

    /**
     * System property to override default job metrics processor property defining
     * concurrency level for structure holding job metrics snapshots.
     * Default value is {@code 64}.
     *
     * @deprecated Use {@link GridMetricManager} instead.
     */
    @Deprecated
    @SystemProperty(value = "Job metrics processor property defining concurrency level " +
        "for structure holding job metrics snapshots", type = Integer.class,
        defaults = "" + DFLT_JOBS_METRICS_CONCURRENCY_LEVEL)
    public static final String IGNITE_JOBS_METRICS_CONCURRENCY_LEVEL = "IGNITE_JOBS_METRICS_CONCURRENCY_LEVEL";

    /**
     * System property to hold optional configuration URL.
     */
    @SystemProperty(value = "Configuration URL", type = String.class)
    public static final String IGNITE_CONFIG_URL = "IGNITE_CONFIG_URL";

    /** System property to hold SSH host for visor-started nodes. */
    @SystemProperty(value = "SSH host name for visor-started nodes", type = String.class)
    public static final String IGNITE_SSH_HOST = "IGNITE_SSH_HOST";

<<<<<<< HEAD
    /**
     * System property to enable experimental commands in control.sh script.
     * @deprecated Use "--enable-experimental" parameter instead.
     */
    @Deprecated
=======
    /** System property to enable experimental commands in control.sh script. */
    @SystemProperty("Enables experimental commands in control.sh script")
>>>>>>> 95900363
    public static final String IGNITE_ENABLE_EXPERIMENTAL_COMMAND = "IGNITE_ENABLE_EXPERIMENTAL_COMMAND";

    /** System property to hold SSH user name for visor-started nodes. */
    @SystemProperty(value = "SSH user name for visor-started nodes", type = String.class)
    public static final String IGNITE_SSH_USER_NAME = "IGNITE_SSH_USER_NAME";

    /** System property to hold preload resend timeout for evicted partitions. */
    @SystemProperty(value = "Preload resend timeout for evicted partitions in milliseconds", type = Long.class,
        defaults = "" + DFLT_PRELOAD_RESEND_TIMEOUT)
    public static final String IGNITE_PRELOAD_RESEND_TIMEOUT = "IGNITE_PRELOAD_RESEND_TIMEOUT";

    /**
     * System property to specify how often in milliseconds marshal buffers
     * should be rechecked and potentially trimmed. Default value is {@code 10,000ms}.
     */
    @SystemProperty(value = "How often in milliseconds marshal buffers should be rechecked and potentially trimmed",
        type = Long.class, defaults = "" + DFLT_MARSHAL_BUFFERS_RECHECK)
    public static final String IGNITE_MARSHAL_BUFFERS_RECHECK = "IGNITE_MARSHAL_BUFFERS_RECHECK";

    /**
     * System property to disable {@link HostnameVerifier} for SSL connections.
     * Can be used for development with self-signed certificates. Default value is {@code false}.
     */
    @SystemProperty("Disables HostnameVerifier for SSL connections. " +
        "Can be used for development with self-signed certificates")
    public static final String IGNITE_DISABLE_HOSTNAME_VERIFIER = "IGNITE_DISABLE_HOSTNAME_VERIFIER";

    /**
     * System property to disable buffered communication if node sends less messages count than
     * specified by this property. Default value is {@code 512}.
     *
     * @deprecated Not used anymore.
     */
    @Deprecated
    @SystemProperty(value = "Disables buffered communication if node sends less messages count " +
        "than specified by this property", type = Integer.class, defaults = "512")
    public static final String IGNITE_MIN_BUFFERED_COMMUNICATION_MSG_CNT = "IGNITE_MIN_BUFFERED_COMMUNICATION_MSG_CNT";

    /**
     * Flag that will force Ignite to fill memory block with some recognisable pattern right before
     * this memory block is released. This will help to recognize cases when already released memory is accessed.
     */
    @SystemProperty("Force Ignite to fill memory block with some recognisable pattern right before this " +
        "memory block is released. This will help to recognize cases when already released memory is accessed")
    public static final String IGNITE_OFFHEAP_SAFE_RELEASE = "IGNITE_OFFHEAP_SAFE_RELEASE";

    /** Maximum size for atomic cache queue delete history (default is 200 000 entries per partition). */
    @SystemProperty(value = "Maximum size for atomic cache queue delete history",
        type = Integer.class, defaults = "" + DFLT_ATOMIC_CACHE_DELETE_HISTORY_SIZE + " per partition")
    public static final String IGNITE_ATOMIC_CACHE_DELETE_HISTORY_SIZE = "IGNITE_ATOMIC_CACHE_DELETE_HISTORY_SIZE";

    /** Ttl of removed cache entries (ms). */
    @SystemProperty(value = "Ttl of removed cache entries in milliseconds",
        type = Long.class, defaults = "" + DFLT_CACHE_REMOVE_ENTRIES_TTL)
    public static final String IGNITE_CACHE_REMOVED_ENTRIES_TTL = "IGNITE_CACHE_REMOVED_ENTRIES_TTL";

    /**
     * Comma separated list of addresses in format "10.100.22.100:45000,10.100.22.101:45000".
     * Makes sense only for {@link org.apache.ignite.spi.discovery.tcp.ipfinder.vm.TcpDiscoveryVmIpFinder}.
     */
    @SystemProperty(value = "Comma separated list of addresses in format " +
        "\"10.100.22.100:45000,10.100.22.101:45000\". Used only for " +
        "org.apache.ignite.spi.discovery.tcp.ipfinder.vm.TcpDiscoveryVmIpFinder", type = String.class)
    public static final String IGNITE_TCP_DISCOVERY_ADDRESSES = "IGNITE_TCP_DISCOVERY_ADDRESSES";

    /**
     * Flag indicating whether performance suggestions output on start should be disabled.
     */
    @SystemProperty("Disables performance suggestions output on start")
    public static final String IGNITE_PERFORMANCE_SUGGESTIONS_DISABLED = "IGNITE_PERFORMANCE_SUGGESTIONS_DISABLED";

    /**
     * Flag indicating whether atomic operations allowed for use inside transactions.
     */
    @SystemProperty(value = "Allows atomic operations inside transactions",
        defaults = "true")
    public static final String IGNITE_ALLOW_ATOMIC_OPS_IN_TX = "IGNITE_ALLOW_ATOMIC_OPS_IN_TX";

    /**
     * Atomic cache deferred update response buffer size.
     */
    @SystemProperty(value = "Atomic cache deferred update response buffer size", type = Integer.class,
        defaults = "" + DFLT_ATOMIC_DEFERRED_ACK_BUFFER_SIZE)
    public static final String IGNITE_ATOMIC_DEFERRED_ACK_BUFFER_SIZE = "IGNITE_ATOMIC_DEFERRED_ACK_BUFFER_SIZE";

    /**
     * Atomic cache deferred update timeout.
     */
    @SystemProperty(value = "Atomic cache deferred update timeout", type = Integer.class,
        defaults = "" + DFLT_ATOMIC_DEFERRED_ACK_TIMEOUT)
    public static final String IGNITE_ATOMIC_DEFERRED_ACK_TIMEOUT = "IGNITE_ATOMIC_DEFERRED_ACK_TIMEOUT";

    /**
     * Atomic cache deferred update timeout.
     */
    @SystemProperty(value = "Atomic cache deferred update timeout", type = Integer.class,
        defaults = "" + DFLT_ATOMIC_CACHE_QUERY_RETRY_TIMEOUT)
    public static final String IGNITE_ATOMIC_CACHE_QUEUE_RETRY_TIMEOUT = "IGNITE_ATOMIC_CACHE_QUEUE_RETRY_TIMEOUT";

    /**
     * One phase commit deferred ack request timeout.
     */
    @SystemProperty(value = "One phase commit deferred ack request timeout", type = Integer.class,
        defaults = "" + DFLT_DEFERRED_ONE_PHASE_COMMIT_ACK_REQUEST_TIMEOUT)
    public static final String IGNITE_DEFERRED_ONE_PHASE_COMMIT_ACK_REQUEST_TIMEOUT =
        "IGNITE_DEFERRED_ONE_PHASE_COMMIT_ACK_REQUEST_TIMEOUT";

    /**
     * One phase commit deferred ack request buffer size.
     */
    @SystemProperty(value = "One phase commit deferred ack request buffer size", type = Integer.class,
        defaults = "" + DFLT_DEFERRED_ONE_PHASE_COMMIT_ACK_REQUEST_BUFFER_SIZE)
    public static final String IGNITE_DEFERRED_ONE_PHASE_COMMIT_ACK_REQUEST_BUFFER_SIZE =
        "IGNITE_DEFERRED_ONE_PHASE_COMMIT_ACK_REQUEST_BUFFER_SIZE";

    /**
     * If this property set then debug console will be opened for H2 indexing SPI.
     *
     * @deprecated Since 2.8. H2 console is no longer supported.
     */
    @Deprecated
    @SystemProperty(value = "Enables debug console for H2 indexing SPI",
        type = String.class)
    public static final String IGNITE_H2_DEBUG_CONSOLE = "IGNITE_H2_DEBUG_CONSOLE";

    /**
     * This property allows to specify user defined port which H2 indexing SPI will use
     * to start H2 debug console on. If this property is not set or set to 0, H2 debug
     * console will use system-provided dynamic port.
     * This property is only relevant when {@link #IGNITE_H2_DEBUG_CONSOLE} property is set.
     *
     * @deprecated Since 2.8. H2 console is no longer supported.
     */
    @Deprecated
    @SystemProperty(value = "User defined port which H2 indexing SPI will use to start H2 debug console on. " +
        "If this property is not set or set to 0, H2 debug console will use system-provided dynamic port. " +
        "This property is only relevant when " + IGNITE_H2_DEBUG_CONSOLE + " property is set", type = Integer.class)
    public static final String IGNITE_H2_DEBUG_CONSOLE_PORT = "IGNITE_H2_DEBUG_CONSOLE_PORT";

    /**
     * If this property is set to {@code true} then shared memory space native debug will be enabled.
     */
    @SystemProperty("Enables native debug of the shared memory space")
    public static final String IGNITE_IPC_SHMEM_SPACE_DEBUG = "IGNITE_IPC_SHMEM_SPACE_DEBUG";

    /**
     * Property allowing to skip configuration consistency checks.
     */
    @SystemProperty("Skip configuration consistency checks")
    public static final String IGNITE_SKIP_CONFIGURATION_CONSISTENCY_CHECK =
        "IGNITE_SKIP_CONFIGURATION_CONSISTENCY_CHECK";

    /**
     * Flag indicating whether validation of keys put to cache should be disabled.
     */
    @SystemProperty("Disables validation of keys put to cache")
    public static final String IGNITE_CACHE_KEY_VALIDATION_DISABLED = "IGNITE_CACHE_KEY_VALIDATION_DISABLED";

    /**
     * Environment variable to override logging directory that has been set in logger configuration.
     */
    @SystemProperty(value = "Logging directory. Overrides configuration value", type = String.class)
    public static final String IGNITE_LOG_DIR = "IGNITE_LOG_DIR";

    /**
     * Environment variable to set work directory. The property {@link org.apache.ignite.configuration.IgniteConfiguration#setWorkDirectory} has higher
     * priority.
     */
    @SystemProperty(value = "Work directory. The property IgniteConfiguration.setWorkDirectory has higher priority",
        type = String.class)
    public static final String IGNITE_WORK_DIR = "IGNITE_WORK_DIR";

    /**
     * If this property is set to {@code true} then Ignite will append
     * hash code of {@link Ignite} class as hex string and append
     * JVM name returned by {@link RuntimeMXBean#getName()}.
     * <p>
     * This may be helpful when running Ignite in some application server
     * clusters or similar environments to avoid MBean name collisions.
     * <p>
     * Default is {@code false}.
     */
    @SystemProperty("Enables Ignite to append hash code of Ignite class as hex string and append JVM name " +
        "returned by RuntimeMXBean.getName(). This may be helpful when running Ignite in some application server " +
        "clusters or similar environments to avoid MBean name collisions")
    public static final String IGNITE_MBEAN_APPEND_JVM_ID = "IGNITE_MBEAN_APPEND_JVM_ID";

    /**
     * If this property is set to {@code true} then Ignite will append
     * hash code of class loader to MXBean name.
     * <p>
     * Default is {@code true}.
     */
    @SystemProperty(value = "Enables Ignite to append hash code of class loader to MXBean name",
        defaults = "" + DFLT_MBEAN_APPEND_CLASS_LOADER_ID)
    public static final String IGNITE_MBEAN_APPEND_CLASS_LOADER_ID = "IGNITE_MBEAN_APPEND_CLASS_LOADER_ID";

    /**
     * If property is set to {@code true}, then Ignite will disable MBeans registration.
     * This may be helpful if MBeans are not allowed e.g. for security reasons.
     *
     * Default is {@code false}
     */
    @SystemProperty("Disable MBeans registration. This may be helpful if MBeans are not allowed " +
        "e.g. for security reasons")
    public static final String IGNITE_MBEANS_DISABLED = "IGNITE_MBEANS_DISABLED";

    /**
     * If property is set to {@code true}, then test features will be enabled.
     *
     * Default is {@code false}.
     */
    @SystemProperty("Enables test features")
    public static final String IGNITE_TEST_FEATURES_ENABLED = "IGNITE_TEST_FEATURES_ENABLED";

    /**
     * Property controlling size of buffer holding last exception. Default value of {@code 1000}.
     */
    @SystemProperty(value = "Size of buffer holding last exception", type = Integer.class,
        defaults = "" + DEFAULT_QUEUE_SIZE)

    public static final String IGNITE_EXCEPTION_REGISTRY_MAX_SIZE = "IGNITE_EXCEPTION_REGISTRY_MAX_SIZE";

    /**
     * Property controlling default behavior of cache client flag.
     */
    @SystemProperty("Starts node in client mode. Have lower priority than configuration value")
    public static final String IGNITE_CACHE_CLIENT = "IGNITE_CACHE_CLIENT";

    /**
     * Property controlling whether CacheManager will start grid with isolated IP finder when default URL
     * is passed in. This is needed to pass TCK tests which use default URL and assume isolated cache managers
     * for different class loaders.
     */
    @SystemProperty(value = "Enables CacheManager to start grid with isolated " +
        "IP finder when default URL is passed in. This is needed to pass TCK tests which use default URL and " +
        "assume isolated cache managers for different class loaders", defaults = "" + DFLT_JCACHE_DEFAULT_ISOLATED)
    public static final String IGNITE_JCACHE_DEFAULT_ISOLATED = "IGNITE_CACHE_CLIENT";

    /**
     * Property controlling maximum number of SQL result rows which can be fetched into a merge table.
     * If there are less rows than this threshold then multiple passes throw a table will be possible,
     * otherwise only one pass (e.g. only result streaming is possible).
     */
    @SystemProperty(value = "Maximum number of SQL result rows which can be fetched into a merge table. " +
        "If there are less rows than this threshold then multiple passes throw a table will be possible, " +
        "otherwise only one pass (e.g. only result streaming is possible)",
        type = Integer.class, defaults = "10000")
    public static final String IGNITE_SQL_MERGE_TABLE_MAX_SIZE = "IGNITE_SQL_MERGE_TABLE_MAX_SIZE";

    /**
     * Property controlling number of SQL result rows that will be fetched into a merge table at once before
     * applying binary search for the bounds.
     */
    @SystemProperty(value = "Number of SQL result rows that will be fetched into a merge table at once " +
        "before applying binary search for the bounds", type = Integer.class, defaults = "1024")
    public static final String IGNITE_SQL_MERGE_TABLE_PREFETCH_SIZE = "IGNITE_SQL_MERGE_TABLE_PREFETCH_SIZE";

    /** Disable fallback to H2 SQL parser if the internal SQL parser fails to parse the statement. */
    @SystemProperty("Disables fallback to H2 SQL parser if the internal SQL parser fails to " +
        "parse the statement")
    public static final String IGNITE_SQL_PARSER_DISABLE_H2_FALLBACK = "IGNITE_SQL_PARSER_DISABLE_H2_FALLBACK";

    /**
     *  Force all SQL queries to be processed lazily regardless of what clients request.
     *
     * @deprecated Since version 2.8.
     */
    @Deprecated
    @SystemProperty("Force all SQL queries to be processed lazily regardless of what clients request")
    public static final String IGNITE_SQL_FORCE_LAZY_RESULT_SET = "IGNITE_SQL_FORCE_LAZY_RESULT_SET";

    /** Disable SQL system views. */
    @SystemProperty("Disables SQL system views")
    public static final String IGNITE_SQL_DISABLE_SYSTEM_VIEWS = "IGNITE_SQL_DISABLE_SYSTEM_VIEWS";

    /** SQL retry timeout. */
    @SystemProperty(value = "SQL retry timeout in milliseconds", type = Long.class, defaults = "30 seconds")
    public static final String IGNITE_SQL_RETRY_TIMEOUT = "IGNITE_SQL_RETRY_TIMEOUT";

    /** Enable backward compatible handling of UUID through DDL. */
    @SystemProperty("Enables backward compatible handling of UUID through DDL")
    public static final String IGNITE_SQL_UUID_DDL_BYTE_FORMAT = "IGNITE_SQL_UUID_DDL_BYTE_FORMAT";

    /** Maximum size for affinity assignment history. */
    @SystemProperty(value = "Maximum size for affinity assignment history", type = Integer.class,
        defaults = "" + DFLT_AFFINITY_HISTORY_SIZE)
    public static final String IGNITE_AFFINITY_HISTORY_SIZE = "IGNITE_AFFINITY_HISTORY_SIZE";

    /** Maximum size for discovery messages history. */
    @SystemProperty(value = "Maximum size for discovery messages history", type = Integer.class,
        defaults = "" + DFLT_DISCOVERY_HISTORY_SIZE)
    public static final String IGNITE_DISCOVERY_HISTORY_SIZE = "IGNITE_DISCOVERY_HISTORY_SIZE";

    /** Maximum number of discovery message history used to support client reconnect. */
    @SystemProperty(value = "Maximum number of discovery message history used to support client reconnect",
        type = Integer.class, defaults = "" + DFLT_DISCOVERY_CLIENT_RECONNECT_HISTORY_SIZE)
    public static final String IGNITE_DISCOVERY_CLIENT_RECONNECT_HISTORY_SIZE =
        "IGNITE_DISCOVERY_CLIENT_RECONNECT_HISTORY_SIZE";

    /** Logging a warning message when metrics quantity exceeded a specified number. */
    @SystemProperty(value = "Enables logging a warning message when metrics quantity exceeded a specified number",
        type = Integer.class, defaults = "" + DFLT_DISCOVERY_METRICS_QNT_WARN)
    public static final String IGNITE_DISCOVERY_METRICS_QNT_WARN =
        "IGNITE_DISCOVERY_METRICS_QNT_WARN";

    /** Time interval that indicates that client reconnect throttle must be reset to zero. 2 minutes by default. */
    @SystemProperty(value = "Time interval in milliseconds that indicates client reconnect throttle " +
        "must be reset to zero", type = Long.class, defaults = "" + DFLT_THROTTLE_RECONNECT_RESET_TIMEOUT_INTERVAL)
    public static final String CLIENT_THROTTLE_RECONNECT_RESET_TIMEOUT_INTERVAL =
        "CLIENT_THROTTLE_RECONNECT_RESET_TIMEOUT_INTERVAL";

    /** Number of cache operation retries in case of topology exceptions. */
    @SystemProperty(value = "Number of cache operation retries in case of topology exceptions", type = Integer.class,
        defaults = "" + DFLT_CACHE_RETRIES_COUNT)
    public static final String IGNITE_CACHE_RETRIES_COUNT = "IGNITE_CACHE_RETRIES_COUNT";

    /** If this property is set to {@code true} then Ignite will log thread dump in case of partition exchange timeout. */
    @SystemProperty("Enables logging thread dump in case of partition exchange timeout")
    public static final String IGNITE_THREAD_DUMP_ON_EXCHANGE_TIMEOUT = "IGNITE_THREAD_DUMP_ON_EXCHANGE_TIMEOUT";

    /** */
    @SystemProperty("Enables dump SPI stats to diagnostic log")
    public static final String IGNITE_IO_DUMP_ON_TIMEOUT = "IGNITE_IO_DUMP_ON_TIMEOUT";

    /** */
    @SystemProperty(value = "Enables diagnostic flag", defaults = "" + DFLT_DIAGNOSTIC_ENABLED)
    public static final String IGNITE_DIAGNOSTIC_ENABLED = "IGNITE_DIAGNOSTIC_ENABLED";

    /** Cache operations that take more time than value of this property will be output to log. Set to {@code 0} to disable. */
    @SystemProperty(value = "Cache operations that take more time than value of this property will be " +
        "output to log. Set to 0 to disable", type = Long.class, defaults = "" + DFLT_LONG_OPERATIONS_DUMP_TIMEOUT)
    public static final String IGNITE_LONG_OPERATIONS_DUMP_TIMEOUT = "IGNITE_LONG_OPERATIONS_DUMP_TIMEOUT";

    /** Upper time limit between long running/hanging operations debug dumps. */
    @SystemProperty(value = "Upper time limit between long running/hanging operations debug dumps " +
        "in milliseconds", type = Long.class, defaults = "" + DFLT_LONG_OPERATIONS_DUMP_TIMEOUT_LIMIT)
    public static final String IGNITE_LONG_OPERATIONS_DUMP_TIMEOUT_LIMIT = "IGNITE_LONG_OPERATIONS_DUMP_TIMEOUT_LIMIT";

    /** JDBC driver cursor remove delay. */
    @SystemProperty(value = "JDBC driver cursor remove delay in milliseconds", type = Long.class,
        defaults = "10 minutes")
    public static final String IGNITE_JDBC_DRIVER_CURSOR_REMOVE_DELAY = "IGNITE_JDBC_DRIVER_CURSOR_RMV_DELAY";

    /** Long-long offheap map load factor. */
    @SystemProperty(value = "Long-long offheap map load factor", type = Float.class,
        defaults = "" + DFLT_LONG_LONG_HASH_MAP_LOAD_FACTOR)
    public static final String IGNITE_LONG_LONG_HASH_MAP_LOAD_FACTOR = "IGNITE_LONG_LONG_HASH_MAP_LOAD_FACTOR";

    /** Maximum number of nested listener calls before listener notification becomes asynchronous. */
    @SystemProperty(value = "Maximum number of nested listener calls before listener notification " +
        "becomes asynchronous", type = Integer.class, defaults = "" + DFLT_MAX_NESTED_LISTENER_CALLS)
    public static final String IGNITE_MAX_NESTED_LISTENER_CALLS = "IGNITE_MAX_NESTED_LISTENER_CALLS";

    /** Indicating whether local store keeps primary only. Backward compatibility flag. */
    @SystemProperty("Enables local store keeps primary only. Backward compatibility flag")
    public static final String IGNITE_LOCAL_STORE_KEEPS_PRIMARY_ONLY = "IGNITE_LOCAL_STORE_KEEPS_PRIMARY_ONLY";

    /**
     * Manages {@link OptimizedMarshaller} behavior of {@code serialVersionUID} computation for
     * {@link Serializable} classes.
     */
    @SystemProperty("Manages OptimizedMarshaller behavior of serialVersionUID computation " +
        "for Serializable classes")
    public static final String IGNITE_OPTIMIZED_MARSHALLER_USE_DEFAULT_SUID =
        "IGNITE_OPTIMIZED_MARSHALLER_USE_DEFAULT_SUID";

    /**
     * Manages type of serialization mechanism for {@link String} that is marshalled/unmarshalled by BinaryMarshaller.
     * Should be used for cases when a String contains a surrogate symbol without its pair one. This is frequently used
     * in algorithms that encrypts data in String format.
     */
    @SystemProperty("Manages type of serialization mechanism for String that is " +
        "marshalled/unmarshalled by BinaryMarshaller. Should be used for cases when a String contains a surrogate " +
        "symbol without its pair one. This is frequently used in algorithms that encrypts data in String format")
    public static final String IGNITE_BINARY_MARSHALLER_USE_STRING_SERIALIZATION_VER_2 =
        "IGNITE_BINARY_MARSHALLER_USE_STRING_SERIALIZATION_VER_2";

    /** Defines path to the file that contains list of classes allowed to safe deserialization.*/
    @SystemProperty(value = "Path to the file that contains list of classes allowed to safe deserialization",
        type = String.class)
    public static final String IGNITE_MARSHALLER_WHITELIST = "IGNITE_MARSHALLER_WHITELIST";

    /** Defines path to the file that contains list of classes disallowed to safe deserialization.*/
    @SystemProperty(value = "Path to the file that contains list of classes disallowed to safe deserialization",
        type = String.class)
    public static final String IGNITE_MARSHALLER_BLACKLIST = "IGNITE_MARSHALLER_BLACKLIST";

    /**
     * If set to {@code true}, then default selected keys set is used inside
     * {@code GridNioServer} which lead to some extra garbage generation when
     * processing selected keys.
     * <p>
     * Default value is {@code false}. Should be switched to {@code true} if there are
     * any problems in communication layer.
     */
    @SystemProperty("Enables default selected keys set to be used inside GridNioServer " +
        "which lead to some extra garbage generation when processing selected keys. " +
        "Should be switched to true if there are any problems in communication layer")
    public static final String IGNITE_NO_SELECTOR_OPTS = "IGNITE_NO_SELECTOR_OPTS";

    /**
     * System property to specify period in milliseconds between calls of the SQL statements cache cleanup task.
     * <p>
     * Cleanup tasks clears cache for terminated threads and for threads which did not perform SQL queries within
     * timeout configured via {@link #IGNITE_H2_INDEXING_CACHE_THREAD_USAGE_TIMEOUT} property.
     * <p>
     * Default value is {@code 10,000ms}.
     */
    @SystemProperty(value = "Period in milliseconds between calls of the SQL " +
        "statements cache cleanup task. Cleanup tasks clears cache for terminated threads and for threads which did " +
        "not perform SQL queries within timeout configured via IGNITE_H2_INDEXING_CACHE_THREAD_USAGE_TIMEOUT" +
        " property", type = Long.class, defaults = "10 seconds")
    public static final String IGNITE_H2_INDEXING_CACHE_CLEANUP_PERIOD = "IGNITE_H2_INDEXING_CACHE_CLEANUP_PERIOD";

    /**
     * System property to specify timeout in milliseconds after which thread's SQL statements cache is cleared by
     * cleanup task if the thread does not perform any query.
     * <p>
     * Default value is {@code 600,000ms}.
     */
    @SystemProperty(value = "Timeout in milliseconds after which thread's SQL statements cache is cleared " +
        "by cleanup task if the thread does not perform any query",
        type = Long.class, defaults = "10 minutes")
    public static final String IGNITE_H2_INDEXING_CACHE_THREAD_USAGE_TIMEOUT =
        "IGNITE_H2_INDEXING_CACHE_THREAD_USAGE_TIMEOUT";

    /**
     * Manages backward compatibility of {@link StreamTransformer#from(CacheEntryProcessor)} method.
     * <p>
     * If the property is {@code true}, then the wrapped {@link CacheEntryProcessor} won't be able to be loaded over
     * P2P class loading.
     * <p>
     * If the property is {@code false}, then another implementation of {@link StreamTransformer} will be returned,
     * that fixes P2P class loading for {@link CacheEntryProcessor}, but it will be incompatible with old versions
     * of Ignite.
     */
    @SystemProperty("Enables backward compatibility of StreamTransformer.from(CacheEntryProcessor) method. " +
        "If the property is true, then the wrapped CacheEntryProcessor won't be able to be loaded " +
        "over P2P class loading. If the property is false, then another implementation of StreamTransformer " +
        "will be returned, that fixes P2P class loading for CacheEntryProcessor, " +
        "but it will be incompatible with old versions of Ignite")
    public static final String IGNITE_STREAM_TRANSFORMER_COMPATIBILITY_MODE =
        "IGNITE_STREAM_TRANSFORMER_COMPATIBILITY_MODE";

    /**
     * When set to {@code true} tree-based data structures - {@code TreeMap} and {@code TreeSet} - will not be
     * wrapped into special holders introduced to overcome serialization issue caused by missing {@code Comparable}
     * interface on {@code BinaryObject}.
     * <p>
     * @deprecated Should be removed in Apache Ignite 2.0.
     */
    @Deprecated
    @SystemProperty("If enabled then tree-based data structures - TreeMap and TreeSet - will " +
        "not be wrapped into special holders introduced to overcome serialization issue caused by missing " +
        "Comparable interface on BinaryObject")
    public static final String IGNITE_BINARY_DONT_WRAP_TREE_STRUCTURES = "IGNITE_BINARY_DONT_WRAP_TREE_STRUCTURES";

    /**
     * When set to {@code true}, for consistent id will calculate by host name, without port, and you can use
     * only one node for host in cluster.
     */
    @SystemProperty("Enables consistent ID to calculate by host name, without port, " +
        "and you can use only one node for host in cluster")
    public static final String IGNITE_CONSISTENT_ID_BY_HOST_WITHOUT_PORT = "IGNITE_CONSISTENT_ID_BY_HOST_WITHOUT_PORT";

    /**
     * System property to specify consistent id of Ignite node.
     * <p>
     * Value of the system property will overwrite matched property
     * {@link org.apache.ignite.configuration.IgniteConfiguration#setConsistentId(Serializable)} in configuration.
     */
    @SystemProperty(value = "Consistent ID of Ignite node. Value of the " +
        "system property will overwrite matched property IgniteConfiguration.setConsistentId(Serializable) " +
        "in configuration", type = String.class)
    public static final String IGNITE_OVERRIDE_CONSISTENT_ID = "IGNITE_OVERRIDE_CONSISTENT_ID";

    /** */
    @SystemProperty(value = "IO balance period in milliseconds", type = Long.class,
        defaults = "" + DFLT_IO_BALANCE_PERIOD)
    public static final String IGNITE_IO_BALANCE_PERIOD = "IGNITE_IO_BALANCE_PERIOD";

    /**
     * When set to {@code true} fields are written by BinaryMarshaller in sorted order. Otherwise
     * the natural order is used.
     * <p>
     * @deprecated Should be removed in Apache Ignite 2.0.
     */
    @Deprecated
    @SystemProperty("Enables fields to be written by BinaryMarshaller in sorted order. " +
        "By default, the natural order is used")
    public static final String IGNITE_BINARY_SORT_OBJECT_FIELDS = "IGNITE_BINARY_SORT_OBJECT_FIELDS";

    /**
     * Whether Ignite can access unaligned memory addresses.
     * <p>
     * Defaults to {@code false}, meaning that unaligned access will be performed only on x86 architecture.
     */
    @SystemProperty("Whether Ignite can access unaligned memory addresses. Defaults to false, " +
        "meaning that unaligned access will be performed only on x86 architecture")
    public static final String IGNITE_MEMORY_UNALIGNED_ACCESS = "IGNITE_MEMORY_UNALIGNED_ACCESS";

    /**
     * When unsafe memory copy if performed below this threshold, Ignite will do it on per-byte basis instead of
     * calling to Unsafe.copyMemory().
     * <p>
     * Defaults to 0, meaning that threshold is disabled.
     */
    @SystemProperty(value = "When unsafe memory copy if performed below this threshold, Ignite will do it " +
        "on per-byte basis instead of calling to Unsafe.copyMemory(). 0 disables threshold",
        type = Long.class, defaults = "" + DFLT_MEMORY_PER_BYTE_COPY_THRESHOLD)
    public static final String IGNITE_MEMORY_PER_BYTE_COPY_THRESHOLD = "IGNITE_MEMORY_PER_BYTE_COPY_THRESHOLD";

    /**
     * When set to {@code true} BinaryObject will be unwrapped before passing to IndexingSpi to preserve
     * old behavior query processor with IndexingSpi.
     * <p>
     * @deprecated Should be removed in Apache Ignite 2.0.
     */
    @Deprecated
    @SystemProperty("If enabled BinaryObject will be unwrapped before passing to " +
        "IndexingSpi to preserve old behavior query processor with IndexingSpi")
    public static final String IGNITE_UNWRAP_BINARY_FOR_INDEXING_SPI = "IGNITE_UNWRAP_BINARY_FOR_INDEXING_SPI";

    /**
     * System property to specify maximum payload size in bytes for {@code H2TreeIndex}.
     * <p>
     * Defaults to {@code 0}, meaning that inline index store is disabled.
     */
    @SystemProperty(value = "Maximum payload size in bytes for H2TreeIndex. " +
        "0 means that inline index store is disabled", type = Integer.class, defaults = "10")
    public static final String IGNITE_MAX_INDEX_PAYLOAD_SIZE = "IGNITE_MAX_INDEX_PAYLOAD_SIZE";

    /**
     * Time interval for calculating rebalance rate statistics, in milliseconds. Defaults to 60000.
     * @deprecated Use {@link MetricsMxBean#configureHitRateMetric(String, long)} instead.
     */
    @Deprecated
    @SystemProperty(value = "Time interval for calculating rebalance rate statistics, in milliseconds",
        type = Integer.class, defaults = "60000")
    public static final String IGNITE_REBALANCE_STATISTICS_TIME_INTERVAL = "IGNITE_REBALANCE_STATISTICS_TIME_INTERVAL";

    /**
     * When cache has entries with expired TTL, each user operation will also remove this amount of expired entries.
     * Defaults to {@code 5}.
     */
    @SystemProperty(value = "When cache has entries with expired TTL, each user operation will also " +
        "remove this amount of expired entries", type = Integer.class, defaults = "" + DFLT_TTL_EXPIRE_BATCH_SIZE)
    public static final String IGNITE_TTL_EXPIRE_BATCH_SIZE = "IGNITE_TTL_EXPIRE_BATCH_SIZE";

    /**
     * Indexing discovery history size. Protects from duplicate messages maintaining the list of IDs of recently
     * arrived discovery messages.
     * <p>
     * Defaults to {@code 1000}.
     */
    @SystemProperty(value = "Indexing discovery history size. Protects from duplicate messages " +
        "maintaining the list of IDs of recently arrived discovery messages", type = Integer.class,
        defaults = "" + DFLT_INDEXING_DISCOVERY_HISTORY_SIZE)
    public static final String IGNITE_INDEXING_DISCOVERY_HISTORY_SIZE = "IGNITE_INDEXING_DISCOVERY_HISTORY_SIZE";

    /** Cache start size for on-heap maps. Defaults to 4096. */
    @SystemProperty(value = "Cache start size for on-heap maps", type = Integer.class,
        defaults = "" + DFLT_CACHE_START_SIZE)
    public static final String IGNITE_CACHE_START_SIZE = "IGNITE_CACHE_START_SIZE";

    /** */
    @SystemProperty("Enables local start all existing caches on client node start")
    public static final String IGNITE_START_CACHES_ON_JOIN = "IGNITE_START_CACHES_ON_JOIN";

    /**
     * Skip CRC calculation flag.
     */
    @SystemProperty("Skip CRC calculation flag")
    public static final String IGNITE_PDS_SKIP_CRC = "IGNITE_PDS_SKIP_CRC";

    /**
     * WAL rebalance threshold.
     */
    @Deprecated
    @SystemProperty(value = "PDS partition destroy checkpoint delay", type = Integer.class)
    public static final String IGNITE_PDS_PARTITION_DESTROY_CHECKPOINT_DELAY =
        "IGNITE_PDS_PARTITION_DESTROY_CHECKPOINT_DELAY";

    /**
     * WAL rebalance threshold.
     */
    @SystemProperty(value = "WAL rebalance threshold", type = Integer.class,
        defaults = "" + DFLT_PDS_WAL_REBALANCE_THRESHOLD)
    public static final String IGNITE_PDS_WAL_REBALANCE_THRESHOLD = "IGNITE_PDS_WAL_REBALANCE_THRESHOLD";

    /**
     * Prefer historical rebalance if there's enough history regardless off all heuristics.
     * This property is intended for integration or performance tests.
     * Default is {@code false}.
     */
    @SystemProperty("Prefer historical rebalance if there's enough history regardless off all heuristics. " +
        "This property is intended for integration or performance tests")
    public static final String IGNITE_PREFER_WAL_REBALANCE = "IGNITE_PREFER_WAL_REBALANCE";

    /** Ignite page memory concurrency level. */
    @SystemProperty(value = "Ignite page memory concurrency level", type = Integer.class)
    public static final String IGNITE_OFFHEAP_LOCK_CONCURRENCY_LEVEL = "IGNITE_OFFHEAP_LOCK_CONCURRENCY_LEVEL";

    /**
     * When set to {@code true}, Ignite switches to compatibility mode with versions that don't
     * support service security permissions. In this case security permissions will be ignored
     * (if they set).
     * <p>
     *     Default is {@code false}, which means that service security permissions will be respected.
     * </p>
     */
    @SystemProperty("Enables Ignite to switch to compatibility mode with versions that " +
        "don't support service security permissions. In this case security permissions will be ignored (if they set)." +
        " Default is false, which means that service security permissions will be respected")
    public static final String IGNITE_SECURITY_COMPATIBILITY_MODE = "IGNITE_SECURITY_COMPATIBILITY_MODE";

    /**
     * Ignite cluster name.
     * <p>
     * Defaults to utility cache deployment ID..
     */
    @SystemProperty(value = "Ignite cluster name. Defaults to utility cache deployment ID", type = String.class)
    public static final String IGNITE_CLUSTER_NAME = "IGNITE_CLUSTER_NAME";

    /**
     * When client cache is started or closed special discovery message is sent to notify cluster (for example this is
     * needed for {@link ClusterGroup#forCacheNodes(String)} API. This timeout specifies how long to wait
     * after client cache start/close before sending this message. If during this timeout another client
     * cache changed, these events are combined into single message.
     * <p>
     * Default is 10 seconds.
     */
    @SystemProperty(value = "When client cache is started or closed special discovery message is sent " +
        "to notify cluster (for example this is needed for ClusterGroup.forCacheNodes(String) API. This timeout " +
        "in milliseconds specifies how long to wait after client cache start/close before sending this message. If " +
        "during this timeout another client cache changed, these events are combined into single message",
        type = Long.class, defaults = "" + DFLT_CLIENT_CACHE_CHANGE_MESSAGE_TIMEOUT)
    public static final String IGNITE_CLIENT_CACHE_CHANGE_MESSAGE_TIMEOUT =
        "IGNITE_CLIENT_CACHE_CHANGE_MESSAGE_TIMEOUT";

    /**
     * If a partition release future completion time during an exchange exceeds this threshold, the contents of
     * the future will be dumped to the log on exchange. Default is {@code 0} (disabled).
     */
    @SystemProperty(value = "If a partition release future completion time during an exchange exceeds " +
        "this threshold (in milliseconds), the contents of the future will be dumped to the log on exchange. " +
        "0 means disabled", type = Integer.class, defaults = "" + DFLT_PARTITION_RELEASE_FUTURE_DUMP_THRESHOLD)
    public static final String IGNITE_PARTITION_RELEASE_FUTURE_DUMP_THRESHOLD =
        "IGNITE_PARTITION_RELEASE_FUTURE_DUMP_THRESHOLD";

    /**
     * If this property is set, a node will forcible fail a remote node when it fails to establish a communication
     * connection.
     */
    @SystemProperty("Enables node to forcible fail a remote node when it " +
        "fails to establish a communication connection")
    public static final String IGNITE_ENABLE_FORCIBLE_NODE_KILL = "IGNITE_ENABLE_FORCIBLE_NODE_KILL";

    /**
     * Tasks stealing will be started if tasks queue size per data-streamer thread exceeds this threshold.
     * <p>
     * Default value is {@code 4}.
     */
    @SystemProperty(value = "Tasks stealing will be started if tasks queue size per data-streamer thread " +
        "exceeds this threshold", type = Integer.class,
        defaults = "" + DFLT_DATA_STREAMING_EXECUTOR_SERVICE_TASKS_STEALING_THRESHOLD)
    public static final String IGNITE_DATA_STREAMING_EXECUTOR_SERVICE_TASKS_STEALING_THRESHOLD =
            "IGNITE_DATA_STREAMING_EXECUTOR_SERVICE_TASKS_STEALING_THRESHOLD";

    /**
     * If this property is set, then Ignite will use Async File IO factory by default.
     */
    @SystemProperty(value = "If this property is set, then Ignite will use Async File IO factory by default",
        defaults = "" + DFLT_USE_ASYNC_FILE_IO_FACTORY)
    public static final String IGNITE_USE_ASYNC_FILE_IO_FACTORY = "IGNITE_USE_ASYNC_FILE_IO_FACTORY";

    /**
     * If the property is set {@link org.apache.ignite.internal.pagemem.wal.record.TxRecord} records
     * will be logged to WAL.
     *
     * Default value is {@code false}.
     */
    @SystemProperty("If the property is set org.apache.ignite.internal.pagemem.wal.record.TxRecord records " +
        "will be logged to WAL")
    public static final String IGNITE_WAL_LOG_TX_RECORDS = "IGNITE_WAL_LOG_TX_RECORDS";

    /** Max amount of remembered errors for {@link GridLogThrottle}. */
    @SystemProperty(value = "Max amount of remembered errors for GridLogThrottle", type = Integer.class,
        defaults = "" + DFLT_LOG_THROTTLE_CAPACITY)
    public static final String IGNITE_LOG_THROTTLE_CAPACITY = "IGNITE_LOG_THROTTLE_CAPACITY";

    /**
     * If this property is set, {@link DataStorageConfiguration#setWriteThrottlingEnabled(boolean)}
     * will be overridden to {@code true} regardless the initial value in the configuration.
     */
    @SystemProperty(value = "Checkpoint throttling policy", type = String.class)
    public static final String IGNITE_OVERRIDE_WRITE_THROTTLING_ENABLED = "IGNITE_OVERRIDE_WRITE_THROTTLING_ENABLED";

    /**
     * Property for setup WAL serializer version.
     */
    @SystemProperty(value = "WAL serializer version", type = Integer.class,
        defaults = "" + LATEST_SERIALIZER_VERSION)
    public static final String IGNITE_WAL_SERIALIZER_VERSION = "IGNITE_WAL_SERIALIZER_VERSION";

    /** Property for setup Ignite WAL segment sync timeout. */
    @SystemProperty(value = "WAL segment sync timeout in milliseconds", type = Long.class,
        defaults = "" + DFLT_WAL_SEGMENT_SYNC_TIMEOUT)
    public static final String IGNITE_WAL_SEGMENT_SYNC_TIMEOUT = "IGNITE_WAL_SEGMENT_SYNC_TIMEOUT";

    /**
     * If the property is set Ignite will use legacy node comparator (based on node order) inste
     *
     * Default value is {@code false}.
     */
    @SystemProperty("Enables usage of legacy node comparator (based on node order)")
    public static final String IGNITE_USE_LEGACY_NODE_COMPARATOR = "IGNITE_USE_LEGACY_NODE_COMPARATOR";

    /**
     * Property that indicates should be mapped byte buffer used or not.
     * Possible values: {@code true} and {@code false}.
     */
    @SystemProperty(value = "Enables usage of the mapped byte buffer", defaults = "" + DFLT_WAL_MMAP)
    public static final String IGNITE_WAL_MMAP = "IGNITE_WAL_MMAP";

    /**
     * When set to {@code true}, Data store folders are generated only by consistent id, and no consistent ID will be
     * set based on existing data store folders. This option also enables compatible folder generation mode as it was
     * before 2.3.
     */
    @SystemProperty("When set to true, Data store folders are generated only by consistent id, " +
        "and no consistent ID will be set based on existing data store folders. This option also enables compatible " +
        "folder generation mode as it was before 2.3")
    public static final String IGNITE_DATA_STORAGE_FOLDER_BY_CONSISTENT_ID = "IGNITE_DATA_STORAGE_FOLDER_BY_CONSISTENT_ID";

    /** Ignite JVM pause detector disabled. */
    @SystemProperty("Disables JVM pause detector")
    public static final String IGNITE_JVM_PAUSE_DETECTOR_DISABLED = "IGNITE_JVM_PAUSE_DETECTOR_DISABLED";

    /** Ignite JVM pause detector precision. */
    @SystemProperty(value = "JVM pause detector precision", type = Integer.class,
        defaults = "" + DFLT_JVM_PAUSE_DETECTOR_PRECISION)
    public static final String IGNITE_JVM_PAUSE_DETECTOR_PRECISION = "IGNITE_JVM_PAUSE_DETECTOR_PRECISION";

    /** Ignite JVM pause detector threshold. */
    @SystemProperty(value = "JVM pause detector threshold", type = Integer.class,
        defaults = "" + DEFAULT_JVM_PAUSE_DETECTOR_THRESHOLD)
    public static final String IGNITE_JVM_PAUSE_DETECTOR_THRESHOLD = "IGNITE_JVM_PAUSE_DETECTOR_THRESHOLD";

    /** Ignite JVM pause detector last events count. */
    @SystemProperty(value = "JVM pause detector last events count", type = Integer.class,
        defaults = "" + DFLT_JVM_PAUSE_DETECTOR_LAST_EVENTS_COUNT)
    public static final String IGNITE_JVM_PAUSE_DETECTOR_LAST_EVENTS_COUNT = "IGNITE_JVM_PAUSE_DETECTOR_LAST_EVENTS_COUNT";

    /**
     * Default value is {@code false}.
     *
     * @deprecated Not used.
     */
    @Deprecated
    @SystemProperty("Enables WAL debug log on recovery")
    public static final String IGNITE_WAL_DEBUG_LOG_ON_RECOVERY = "IGNITE_WAL_DEBUG_LOG_ON_RECOVERY";

    /**
     * Number of checkpoint history entries held in memory.
     */
    @SystemProperty(value = "Number of checkpoint history entries held in memory", type = Integer.class,
        defaults = "" + DFLT_PDS_MAX_CHECKPOINT_MEMORY_HISTORY_SIZE)
    public static final String IGNITE_PDS_MAX_CHECKPOINT_MEMORY_HISTORY_SIZE = "IGNITE_PDS_MAX_CHECKPOINT_MEMORY_HISTORY_SIZE";

    /**
     * If this property is set to {@code true} enable logging in {@link GridClient}.
     */
    @SystemProperty("Enables logging in GridClient")
    public static final String IGNITE_GRID_CLIENT_LOG_ENABLED = "IGNITE_GRID_CLIENT_LOG_ENABLED";

    /**
     * When set to {@code true}, direct IO may be enabled. Direct IO enabled only if JAR file with corresponding
     * feature is available in classpath and OS and filesystem settings allows to enable this mode.
     * Default is {@code true}.
     */
    @SystemProperty(value = "Enables direct IO. Direct IO enabled only if JAR " +
        "file with corresponding feature is available in classpath and OS and filesystem settings allows to enable " +
        "this mode", defaults = "true")
    public static final String IGNITE_DIRECT_IO_ENABLED = "IGNITE_DIRECT_IO_ENABLED";

    /**
     * When set to {@code true}, warnings that are intended for development environments and not for production
     * (such as coding mistakes in code using Ignite) will not be logged.
     */
    @SystemProperty("Enables development environments warnings")
    public static final String IGNITE_DEV_ONLY_LOGGING_DISABLED = "IGNITE_DEV_ONLY_LOGGING_DISABLED";

    /**
     * When set to {@code true} (default), pages are written to page store without holding segment lock (with delay).
     * Because other thread may require exactly the same page to be loaded from store, reads are protected by locking.
     */
    @SystemProperty(value = "When set to true (default), pages are written to page store without " +
        "holding segment lock (with delay). Because other thread may require exactly the same page to be loaded " +
        "from store, reads are protected by locking", defaults = "" + DFLT_DELAYED_REPLACED_PAGE_WRITE)
    public static final String IGNITE_DELAYED_REPLACED_PAGE_WRITE = "IGNITE_DELAYED_REPLACED_PAGE_WRITE";

    /**
     * When set to {@code true}, WAL implementation with dedicated worker will be used even in FSYNC mode.
     * Default is {@code false}.
     */
    @SystemProperty("When set to true, WAL implementation with dedicated worker will be used " +
        "even in FSYNC mode")
    public static final String IGNITE_WAL_FSYNC_WITH_DEDICATED_WORKER = "IGNITE_WAL_FSYNC_WITH_DEDICATED_WORKER";

    /**
     * When set to {@code true}, on-heap cache cannot be enabled - see
     * {@link CacheConfiguration#setOnheapCacheEnabled(boolean)}.
     * Default is {@code false}.
     */
    @SystemProperty("When set to true, on-heap cache cannot be enabled - see " +
        "CacheConfiguration.setOnheapCacheEnabled(boolean)")
    public static final String IGNITE_DISABLE_ONHEAP_CACHE = "IGNITE_DISABLE_ONHEAP_CACHE";

    /**
     * When set to {@code false}, loaded pages implementation is switched to previous version of implementation,
     * FullPageIdTable. {@code True} value enables 'Robin Hood hashing: backward shift deletion'.
     * Default is {@code true}.
     */
    @SystemProperty(value = "When set to false, loaded pages implementation is switched to previous " +
        "version of implementation, FullPageIdTable. True value enables 'Robin Hood hashing: backward shift " +
        "deletion'", defaults = "" + DFLT_LOADED_PAGES_BACKWARD_SHIFT_MAP)
    public static final String IGNITE_LOADED_PAGES_BACKWARD_SHIFT_MAP = "IGNITE_LOADED_PAGES_BACKWARD_SHIFT_MAP";

    /**
     * Property for setup percentage of archive size for checkpoint trigger. Default value is 0.25
     */
    @SystemProperty(value = "Percentage of archive size for checkpoint trigger",
        type = Double.class, defaults = "" + DFLT_CHECKPOINT_TRIGGER_ARCHIVE_SIZE_PERCENTAGE)
    public static final String IGNITE_CHECKPOINT_TRIGGER_ARCHIVE_SIZE_PERCENTAGE = "IGNITE_CHECKPOINT_TRIGGER_ARCHIVE_SIZE_PERCENTAGE";

    /**
     * Property for setup percentage of WAL archive size to calculate threshold since which removing of old archive should be started.
     * Default value is 0.5
     */
    @SystemProperty(value = "Percentage of WAL archive size to calculate threshold " +
        "since which removing of old archive should be started", type = Double.class,
        defaults = "" + DFLT_THRESHOLD_WAL_ARCHIVE_SIZE_PERCENTAGE)
    public static final String IGNITE_THRESHOLD_WAL_ARCHIVE_SIZE_PERCENTAGE = "IGNITE_THRESHOLD_WAL_ARCHIVE_SIZE_PERCENTAGE";

    /**
     * Threshold time (in millis) to print warning to log if waiting for next wal segment took longer than the threshold.
     *
     * Default value is 1000 ms.
     */
    @SystemProperty(value = "Threshold time (in millis) to print warning to log if waiting for next wal " +
        "segment took longer than the threshold", type = Long.class,
        defaults = DFLT_THRESHOLD_WAIT_TIME_NEXT_WAL_SEGMENT + " milliseconds")
    public static final String IGNITE_THRESHOLD_WAIT_TIME_NEXT_WAL_SEGMENT = "IGNITE_THRESHOLD_WAIT_TIME_NEXT_WAL_SEGMENT";

    /**
     * Count of WAL compressor worker threads. Default value is 4.
     */
    @SystemProperty(value = "Count of WAL compressor worker threads", type = Integer.class,
        defaults = "" + DFLT_WAL_COMPRESSOR_WORKER_THREAD_CNT)
    public static final String IGNITE_WAL_COMPRESSOR_WORKER_THREAD_CNT = "IGNITE_WAL_COMPRESSOR_WORKER_THREAD_CNT";

    /**
     * Whenever read load balancing is enabled, that means 'get' requests will be distributed between primary and backup
     * nodes if it is possible and {@link CacheConfiguration#isReadFromBackup()} is {@code true}.
     *
     * Default is {@code true}.
     *
     * @see CacheConfiguration#isReadFromBackup()
     */
    @SystemProperty(value = "Enables read load balancing, that means 'get' requests will be distributed " +
        "between primary and backup nodes if it is possible and CacheConfiguration.isReadFromBackup() is true. ",
        defaults = "" + DFLT_READ_LOAD_BALANCING)
    public static final String IGNITE_READ_LOAD_BALANCING = "IGNITE_READ_LOAD_BALANCING";

    /**
     * Number of repetitions to capture a lock in the B+Tree.
     */
    @SystemProperty(value = "Number of repetitions to capture a lock in the B+Tree", type = Integer.class,
        defaults = "" + IGNITE_BPLUS_TREE_LOCK_RETRIES_DEFAULT)
    public static final String IGNITE_BPLUS_TREE_LOCK_RETRIES = "IGNITE_BPLUS_TREE_LOCK_RETRIES";

    /**
     * Amount of memory reserved in the heap at node start, which can be dropped to increase the chances of success when
     * handling OutOfMemoryError.
     *
     * Default is {@code 64kb}.
     */
    @SystemProperty(value = "Amount of memory reserved in the heap at node start, which can be dropped " +
        "to increase the chances of success when handling OutOfMemoryError", type = Integer.class,
        defaults = "" + DFLT_FAILURE_HANDLER_RESERVE_BUFFER_SIZE)
    public static final String IGNITE_FAILURE_HANDLER_RESERVE_BUFFER_SIZE = "IGNITE_FAILURE_HANDLER_RESERVE_BUFFER_SIZE";

    /**
     * The threshold of uneven distribution above which partition distribution will be logged.
     *
     * The default is '50', that means: warn about nodes with 50+% difference.
     */
    @SystemProperty(value = "The threshold of uneven distribution above which partition distribution " +
        "will be logged", type = Float.class, defaults = "" + DFLT_PART_DISTRIBUTION_WARN_THRESHOLD)
    public static final String IGNITE_PART_DISTRIBUTION_WARN_THRESHOLD = "IGNITE_PART_DISTRIBUTION_WARN_THRESHOLD";

    /**
     * When set to {@code false}, WAL will not be automatically disabled during rebalancing if there is no partition in
     * OWNING state.
     * Default is {@code true}.
     */
    @SystemProperty(value = "When set to false, WAL will not be automatically disabled during " +
        "rebalancing if there is no partition in OWNING state", defaults = "" + DFLT_DISABLE_WAL_DURING_REBALANCING)
    public static final String IGNITE_DISABLE_WAL_DURING_REBALANCING = "IGNITE_DISABLE_WAL_DURING_REBALANCING";

    /**
     * When property is set {@code false} each next exchange will try to compare with previous.
     * If last rebalance is equivalent with new possible one, new rebalance does not trigger.
     * Set the property {@code true} and each exchange will try to trigger new rebalance.
     *
     * Default is {@code false}.
     */
    @SystemProperty("When property is set false each next exchange will try to compare with previous. " +
        "If last rebalance is equivalent with new possible one, new rebalance does not trigger. " +
        "Set the property true and each exchange will try to trigger new rebalance")
    public static final String IGNITE_DISABLE_REBALANCING_CANCELLATION_OPTIMIZATION = "IGNITE_DISABLE_REBALANCING_CANCELLATION_OPTIMIZATION";

    /**
     * Sets timeout for TCP client recovery descriptor reservation.
     */
    @SystemProperty(value = "Timeout for TCP client recovery descriptor reservation in milliseconds",
        type = Long.class, defaults = "" + DFLT_NIO_RECOVERY_DESCRIPTOR_RESERVATION_TIMEOUT)
    public static final String IGNITE_NIO_RECOVERY_DESCRIPTOR_RESERVATION_TIMEOUT =
            "IGNITE_NIO_RECOVERY_DESCRIPTOR_RESERVATION_TIMEOUT";

    /**
     * When set to {@code true}, Ignite will skip partitions sizes check on partition validation after rebalance has finished.
     * Partitions sizes may differs on nodes when Expiry Policy is in use and it is ok due to lazy entry eviction mechanics.
     *
     * There is no need to disable partition size validation either in normal case or when expiry policy is configured for cache.
     * But it should be disabled manually when policy is used on per entry basis to hint Ignite to skip this check.
     *
     * Default is {@code false}.
     */
    @SystemProperty("Enables Ignite to skip partitions sizes check on partition " +
        "validation after rebalance has finished. Partitions sizes may differs on nodes when Expiry Policy is in " +
        "use and it is ok due to lazy entry eviction mechanics. There is no need to disable partition size " +
        "validation either in normal case or when expiry policy is configured for cache. But it should be disabled " +
        "manually when policy is used on per entry basis to hint Ignite to skip this check")
    public static final String IGNITE_SKIP_PARTITION_SIZE_VALIDATION = "IGNITE_SKIP_PARTITION_SIZE_VALIDATION";

    /**
     * Enables threads dumping on critical node failure.
     *
     * Default is {@code true}.
     */
    @SystemProperty("Enables threads dumping on critical node failure")
    public static final String IGNITE_DUMP_THREADS_ON_FAILURE = "IGNITE_DUMP_THREADS_ON_FAILURE";

    /**
     * Throttling time out for thread dump generation during failure handling.
     *
     * Default is failure detection timeout. {@code 0} or negative value - throttling is disabled.
     */
    @SystemProperty(value = "Throttling time out for thread dump generation during failure handling " +
        "in milliseconds. Default is failure detection timeout. 0 or negative value - throttling is disabled",
        type = Long.class)
    public static final String IGNITE_DUMP_THREADS_ON_FAILURE_THROTTLING_TIMEOUT =
            "IGNITE_DUMP_THREADS_ON_FAILURE_THROTTLING_TIMEOUT";

    /**
     * Throttling timeout in millis which avoid excessive PendingTree access on unwind if there is nothing to clean yet.
     *
     * Default is 500 ms.
     */
    @SystemProperty(value = "Throttling timeout in milliseconds which avoid excessive PendingTree access on " +
        "unwind if there is nothing to clean yet",
        type = Long.class, defaults = "" + DFLT_UNWIND_THROTTLING_TIMEOUT)
    public static final String IGNITE_UNWIND_THROTTLING_TIMEOUT = "IGNITE_UNWIND_THROTTLING_TIMEOUT";

    /**
     * Threshold for throttling operations logging.
     */
    @SystemProperty(value = "Threshold in seconds for throttling operations logging", type = Integer.class,
        defaults = "" + DFLT_THROTTLE_LOG_THRESHOLD)
    public static final String IGNITE_THROTTLE_LOG_THRESHOLD = "IGNITE_THROTTLE_LOG_THRESHOLD";

    /**
     * Number of concurrent operation for evict partitions.
     *
     * @deprecated Since version 2.10. Use {@link IgniteConfiguration#setRebalanceThreadPoolSize(int)} to manage
     * eviction parallelism.
     */
    @Deprecated
    @SystemProperty(value = "Number of concurrent operation for evict partitions", type = Integer.class)
    public static final String IGNITE_EVICTION_PERMITS = "IGNITE_EVICTION_PERMITS";

    /**
     * When set to {@code true}, Ignite will allow execute DML operation (MERGE|INSERT|UPDATE|DELETE)
     * within transaction for non MVCC mode.
     *
     * Default is {@code false}.
     */
    @SystemProperty("When set to true, Ignite will allow execute DML operation " +
        "(MERGE|INSERT|UPDATE|DELETE) within transaction for non MVCC mode")
    public static final String IGNITE_ALLOW_DML_INSIDE_TRANSACTION = "IGNITE_ALLOW_DML_INSIDE_TRANSACTION";

    /**
     * Timeout between ZooKeeper client retries, default 2s.
     */
    @SystemProperty(value = "Timeout between ZooKeeper client retries in milliseconds", type = Long.class,
        defaults = "2 seconds")
    public static final String IGNITE_ZOOKEEPER_DISCOVERY_RETRY_TIMEOUT = "IGNITE_ZOOKEEPER_DISCOVERY_RETRY_TIMEOUT";

    /**
     * Number of attempts to reconnect to ZooKeeper.
     */
    @SystemProperty(value = "Number of attempts to reconnect to ZooKeeper", type = Integer.class,
        defaults = "10")
    public static final String IGNITE_ZOOKEEPER_DISCOVERY_MAX_RETRY_COUNT = "IGNITE_ZOOKEEPER_DISCOVERY_MAX_RETRY_COUNT";

    /**
     * Maximum number for cached MVCC transaction updates. This caching is used for continuous query with MVCC caches.
     */
    @SystemProperty(value = "Maximum number for cached MVCC transaction updates. This caching is used " +
        "for continuous query with MVCC caches", type = Integer.class,
        defaults = "" + DFLT_MVCC_TX_SIZE_CACHING_THRESHOLD)
    public static final String IGNITE_MVCC_TX_SIZE_CACHING_THRESHOLD = "IGNITE_MVCC_TX_SIZE_CACHING_THRESHOLD";

    /**
     * Try reuse memory on deactivation. Useful in case of huge page memory region size.
     */
    @SystemProperty("Try reuse memory on deactivation")
    public static final String IGNITE_REUSE_MEMORY_ON_DEACTIVATE = "IGNITE_REUSE_MEMORY_ON_DEACTIVATE";

    /**
     * Maximum inactivity period for system worker in milliseconds. When this value is exceeded, worker is considered
     * blocked with consequent critical failure handler invocation.
     */
    @SystemProperty(value = "Maximum inactivity period for system worker in milliseconds. When this " +
        "value is exceeded, worker is considered blocked with consequent critical failure handler invocation",
        type = Long.class)
    public static final String IGNITE_SYSTEM_WORKER_BLOCKED_TIMEOUT = "IGNITE_SYSTEM_WORKER_BLOCKED_TIMEOUT";

    /**
     * Timeout for checkpoint read lock acquisition in milliseconds.
     */
    @SystemProperty(value = "Timeout for checkpoint read lock acquisition in milliseconds", type = Long.class)
    public static final String IGNITE_CHECKPOINT_READ_LOCK_TIMEOUT = "IGNITE_CHECKPOINT_READ_LOCK_TIMEOUT";

    /**
     * Timeout for waiting schema update if schema was not found for last accepted version.
     */
    @SystemProperty(value = "Timeout for waiting schema update if schema was not found for last accepted " +
        "version in milliseconds", type = Long.class, defaults = "" + DFLT_WAIT_SCHEMA_UPDATE)
    public static final String IGNITE_WAIT_SCHEMA_UPDATE = "IGNITE_WAIT_SCHEMA_UPDATE";

    /**
     * System property to override {@link CacheConfiguration#getRebalanceThrottle} configuration property for all caches.
     * {@code 0} by default, which means that override is disabled.
     * @deprecated Use {@link IgniteConfiguration#getRebalanceThrottle()} instead.
     */
    @Deprecated
    @SystemProperty(value = "Overrides CacheConfiguration.getRebalanceThrottle " +
        "configuration property for all caches in milliseconds. 0 by default, which means that override is disabled",
        type = Long.class, defaults = "0")
    public static final String IGNITE_REBALANCE_THROTTLE_OVERRIDE = "IGNITE_REBALANCE_THROTTLE_OVERRIDE";

    /**
     * Enables start caches in parallel.
     *
     * Default is {@code true}.
     */
    @SystemProperty(value = "Enables start caches in parallel",
        defaults = "" + DFLT_ALLOW_START_CACHES_IN_PARALLEL)
    public static final String IGNITE_ALLOW_START_CACHES_IN_PARALLEL = "IGNITE_ALLOW_START_CACHES_IN_PARALLEL";

    /** For test purposes only. Force Mvcc mode. */
    @SystemProperty("For test purposes only. Force Mvcc mode")
    public static final String IGNITE_FORCE_MVCC_MODE_IN_TESTS = "IGNITE_FORCE_MVCC_MODE_IN_TESTS";

    /**
     * Allows to log additional information about all restored partitions after binary and logical recovery phases.
     *
     * Default is {@code true}.
     */
    @SystemProperty("Allows to log additional information about all restored partitions after " +
        "binary and logical recovery phases")
    public static final String IGNITE_RECOVERY_VERBOSE_LOGGING = "IGNITE_RECOVERY_VERBOSE_LOGGING";

    /**
     * Disables cache interceptor triggering in case of conflicts.
     *
     * Default is {@code false}.
     */
    @SystemProperty("Disables cache interceptor triggering in case of conflicts")
    public static final String IGNITE_DISABLE_TRIGGERING_CACHE_INTERCEPTOR_ON_CONFLICT = "IGNITE_DISABLE_TRIGGERING_CACHE_INTERCEPTOR_ON_CONFLICT";

    /**
     * Sets default {@link CacheConfiguration#setDiskPageCompression disk page compression}.
     */
    @SystemProperty(value = "Disk page compression - CacheConfiguration#setDiskPageCompression",
        type = DiskPageCompression.class)
    public static final String IGNITE_DEFAULT_DISK_PAGE_COMPRESSION = "IGNITE_DEFAULT_DISK_PAGE_COMPRESSION";

    /**
     * Sets default {@link DataStorageConfiguration#setPageSize storage page size}.
     */
    @SystemProperty(value = "Storage page size - DataStorageConfiguration#setPageSize", type = Integer.class)
    public static final String IGNITE_DEFAULT_DATA_STORAGE_PAGE_SIZE = "IGNITE_DEFAULT_DATA_STORAGE_PAGE_SIZE";

    /**
     * Manages the type of the implementation of the service processor (implementation of the {@link IgniteServices}).
     * All nodes in the cluster must have the same value of this property.
     * <p/>
     * If the property is {@code true} then event-driven implementation of the service processor will be used.
     * <p/>
     * If the property is {@code false} then internal cache based implementation of service processor will be used.
     * <p/>
     * Default is {@code true}.
     */
    @SystemProperty(value = "Manages the type of the implementation of the service processor " +
        "(implementation of the IgniteServices). All nodes in the cluster must have the same value of this property. " +
        "If the property is true then event-driven implementation of the service processor will be used. If the " +
        "property is false then internal cache based implementation of service processor will be used",
        defaults = "" + DFLT_EVENT_DRIVEN_SERVICE_PROCESSOR_ENABLED)
    public static final String IGNITE_EVENT_DRIVEN_SERVICE_PROCESSOR_ENABLED
        = "IGNITE_EVENT_DRIVEN_SERVICE_PROCESSOR_ENABLED";

    /**
     * When set to {@code true}, cache metrics are not included into the discovery metrics update message (in this
     * case message contains only cluster metrics). By default cache metrics are included into the message and
     * calculated each time the message is sent.
     * <p>
     * Cache metrics sending can also be turned off by disabling statistics per each cache, but in this case some cache
     * metrics will be unavailable via JMX too.
     */
    @SystemProperty("When set to true, cache metrics are not included into the discovery metrics " +
        "update message (in this case message contains only cluster metrics). By default cache metrics are included " +
        "into the message and calculated each time the message is sent. Cache metrics sending can also be turned off " +
        "by disabling statistics per each cache, but in this case some cache metrics will be unavailable via JMX too")
    public static final String IGNITE_DISCOVERY_DISABLE_CACHE_METRICS_UPDATE = "IGNITE_DISCOVERY_DISABLE_CACHE_METRICS_UPDATE";

    /**
     * Maximum number of different partitions to be extracted from between expression within sql query.
     * In case of limit exceeding all partitions will be used.
     */
    @SystemProperty(value = "Maximum number of different partitions to be extracted from between " +
        "expression within sql query. In case of limit exceeding all partitions will be used", type = Integer.class,
        defaults = "16")
    public static final String IGNITE_SQL_MAX_EXTRACTED_PARTS_FROM_BETWEEN =
        "IGNITE_SQL_MAX_EXTRACTED_PARTS_FROM_BETWEEN";

    /**
     * Maximum amount of bytes that can be stored in history of {@link DistributedMetaStorage} updates.
     */
    @SystemProperty(value = "Maximum amount of bytes that can be stored in history of DistributedMetaStorage updates",
        type = Long.class, defaults = "" + DFLT_MAX_HISTORY_BYTES)
    public static final String IGNITE_GLOBAL_METASTORAGE_HISTORY_MAX_BYTES = "IGNITE_GLOBAL_METASTORAGE_HISTORY_MAX_BYTES";

    /**
     * Size threshold to allocate and retain additional  HashMap to improve contains()
     * which leads to extra memory consumption.
     */
    @SystemProperty(value = "Size threshold to allocate and retain additional HashMap to improve " +
        "contains() which leads to extra memory consumption", type = Integer.class,
        defaults = "" + DFLT_AFFINITY_BACKUPS_THRESHOLD)
    public static final String IGNITE_AFFINITY_BACKUPS_THRESHOLD = "IGNITE_AFFINITY_BACKUPS_THRESHOLD";

    /**
     * Flag to disable memory optimization:
     *  BitSets instead of HashSets to store partitions.
     *  When number of backups per partion is > IGNITE_AFFINITY_BACKUPS_THRESHOLD we use HashMap to improve contains()
     * which leads to extra memory consumption, otherwise we use view on the
     * list of cluster nodes to reduce memory consumption on redundant data structures.
     */
    @SystemProperty("Disables memory optimization: BitSets instead of HashSets to store " +
        "partitions. When number of backups per partitions is > IGNITE_AFFINITY_BACKUPS_THRESHOLD we use HashMap to " +
        "improve contains() which leads to extra memory consumption, otherwise we use view on the list of cluster " +
        "nodes to reduce memory consumption on redundant data structures")
    public static final String IGNITE_DISABLE_AFFINITY_MEMORY_OPTIMIZATION = "IGNITE_DISABLE_AFFINITY_MEMORY_OPTIMIZATION";

    /**
     * Limit the maximum number of objects in memory during the recovery procedure.
     */
    @SystemProperty(value = "Limit the maximum number of objects in memory during the recovery procedure",
        type = Integer.class)
    public static final String IGNITE_RECOVERY_SEMAPHORE_PERMITS = "IGNITE_RECOVERY_SEMAPHORE_PERMITS";

    /**
     * Maximum size of history of server nodes (server node IDs) that ever joined to current topology.
     */
    @SystemProperty(value = "Maximum size of history of server nodes (server node IDs) that ever joined " +
        "to current topology", type = Integer.class, defaults = "" + DFLT_NODE_IDS_HISTORY_SIZE)
    public static final String IGNITE_NODE_IDS_HISTORY_SIZE = "IGNITE_NODE_IDS_HISTORY_SIZE";

    /**
     * Maximum number of diagnostic warning messages per category, when waiting for PME.
     */
    @SystemProperty(value = "Maximum number of diagnostic warning messages per category, when waiting for PME",
        type = Integer.class, defaults = "" + DFLT_DIAGNOSTIC_WARN_LIMIT)
    public static final String IGNITE_DIAGNOSTIC_WARN_LIMIT = "IGNITE_DIAGNOSTIC_WARN_LIMIT";

    /**
     * Flag to enable triggering failure handler for node if unrecoverable partition inconsistency is
     * discovered during partition update counters exchange.
     */
    @SystemProperty("Enables triggering failure handler for node if unrecoverable " +
        "partition inconsistency is discovered during partition update counters exchange")
    public static final String IGNITE_FAIL_NODE_ON_UNRECOVERABLE_PARTITION_INCONSISTENCY =
        "IGNITE_FAIL_NODE_ON_UNRECOVERABLE_PARTITION_INCONSISTENCY";

    /**
     * Allow use composite _key, _val columns at the INSERT/UPDATE/MERGE statements.
     */
    @SystemProperty("Allow use composite _key, _val columns at the INSERT/UPDATE/MERGE statements")
    public static final String IGNITE_SQL_ALLOW_KEY_VAL_UPDATES = "IGNITE_SQL_ALLOW_KEY_VAL_UPDATES";

    /**
     * Interval between logging of time of next auto-adjust.
     */
    @SystemProperty(value = "Interval between logging of time of next auto-adjust in milliseconds", type = Long.class,
        defaults = "" + DFLT_BASELINE_AUTO_ADJUST_LOG_INTERVAL)
    public static final String IGNITE_BASELINE_AUTO_ADJUST_LOG_INTERVAL = "IGNITE_BASELINE_AUTO_ADJUST_LOG_INTERVAL";

    /**
     * Starting from this number of dirty pages in checkpoint, array will be sorted with
     * {@link Arrays#parallelSort(Comparable[])} in case of {@link CheckpointWriteOrder#SEQUENTIAL}.
     */
    @SystemProperty(value = "Starting from this number of dirty pages in checkpoint, array will be " +
        "sorted with Arrays.parallelSort(Comparable[]) in case of CheckpointWriteOrder.SEQUENTIAL",
        type = Integer.class, defaults = "" + DFLT_CHECKPOINT_PARALLEL_SORT_THRESHOLD)
    public static final String CHECKPOINT_PARALLEL_SORT_THRESHOLD = "CHECKPOINT_PARALLEL_SORT_THRESHOLD";

    /**
     * Keep static cache configuration even if stored cache data differs from the static config. When this property
     * is set, static cache configuration will override persisted configuration. DDL operations are not allowed
     * when this system property is set.
     */
    @SystemProperty("Keep static cache configuration even if stored cache data differs from " +
        "the static config. When this property is set, static cache configuration will override persisted " +
        "configuration. DDL operations are not allowed when this system property is set")
    public static final String IGNITE_KEEP_STATIC_CACHE_CONFIGURATION = "IGNITE_KEEP_STATIC_CACHE_CONFIGURATION";

    /** Enable backward compatible to use 'IGNITE' as SQL system schema. */
    @SystemProperty("Enable backward compatible to use 'IGNITE' as SQL system schema")
    public static final String IGNITE_SQL_SYSTEM_SCHEMA_NAME_IGNITE = "IGNITE_SQL_SYSTEM_SCHEMA_NAME_IGNITE";

    /**
     * Shows if dump requests from local node to near node are allowed, when long running transaction
     * is found. If allowed, the compute request to near node will be made to get thread dump of transaction
     * owner thread.
     */
    @SystemProperty(value = "Shows if dump requests from local node to near node are allowed, when " +
        "long running transaction is found. If allowed, the compute request to near node will be made to get " +
        "thread dump of transaction owner thread", defaults = "" + DFLT_TX_OWNER_DUMP_REQUESTS_ALLOWED)
    public static final String IGNITE_TX_OWNER_DUMP_REQUESTS_ALLOWED = "IGNITE_TX_OWNER_DUMP_REQUESTS_ALLOWED";

    /**
     * Page lock tracker type.
     * -1 - Disable lock tracking.
     *  1 - HEAP_STACK
     *  2 - HEAP_LOG
     *  3 - OFF_HEAP_STACK
     *  4 - OFF_HEAP_LOG
     *
     * Default is 2 - HEAP_LOG.
     */
    @SystemProperty(value = "Page lock tracker type. -1 - Disable lock tracking. 1 - HEAP_STACK. " +
        "2 - HEAP_LOG. 3 - OFF_HEAP_STACK. 4 - OFF_HEAP_LOG", type = Integer.class,
        defaults = "" + HEAP_LOG)
    public static final String IGNITE_PAGE_LOCK_TRACKER_TYPE = "IGNITE_PAGE_LOCK_TRACKER_TYPE";

    /**
     * Capacity in pages for storing in page lock tracker strucuture.
     *
     * Default is 512 pages.
     */
    @SystemProperty(value = "Capacity in pages for storing in page lock tracker strucuture",
        type = Integer.class, defaults = "" + DFLT_PAGE_LOCK_TRACKER_CAPACITY)
    public static final String IGNITE_PAGE_LOCK_TRACKER_CAPACITY = "IGNITE_PAGE_LOCK_TRACKER_CAPACITY";

    /**
     * Page lock tracker thread for checking hangs threads interval.
     *
     * Default is 60_000 ms.
     */
    @SystemProperty(value = "Page lock tracker thread for checking hangs threads interval",
        type = Integer.class, defaults = "" + DFLT_PAGE_LOCK_TRACKER_CHECK_INTERVAL)
    public static final String IGNITE_PAGE_LOCK_TRACKER_CHECK_INTERVAL = "IGNITE_PAGE_LOCK_TRACKER_CHECK_INTERVAL";

    /**
     * Enables threads locks dumping on critical node failure.
     *
     * Default is {@code true}.
     */
    @SystemProperty(value = "Enables threads locks dumping on critical node failure",
        defaults = "" + DFLT_DUMP_PAGE_LOCK_ON_FAILURE)
    public static final String IGNITE_DUMP_PAGE_LOCK_ON_FAILURE = "IGNITE_DUMP_PAGE_LOCK_ON_FAILURE";

    /**
     * Scan the classpath on startup and log all the files containing in it.
     */
    @SystemProperty(value = "Scan the classpath on startup and log all the files containing in it",
        defaults = "" + DFLT_LOG_CLASSPATH_CONTENT_ON_STARTUP)
    public static final String IGNITE_LOG_CLASSPATH_CONTENT_ON_STARTUP = "IGNITE_LOG_CLASSPATH_CONTENT_ON_STARTUP";

    /**
     * Threshold timeout for long transactions, if transaction exceeds it, it will be dumped in log with
     * information about how much time did it spent in system time (time while aquiring locks, preparing,
     * commiting, etc) and user time (time when client node runs some code while holding transaction and not
     * waiting it). Equals 0 if not set. No long transactions are dumped in log if nor this parameter
     * neither {@link #IGNITE_TRANSACTION_TIME_DUMP_SAMPLES_COEFFICIENT} is set.
     */
    @SystemProperty(value = "Threshold timeout for long transactions, if transaction exceeds it, it " +
        "will be dumped in log with information about how much time did it spent in system time (time while acquiring " +
        "locks, preparing, committing, etc) and user time (time when client node runs some code while holding " +
        "transaction and not waiting it). Equals 0 if not set. No long transactions are dumped in log if nor " +
        "this parameter neither IGNITE_TRANSACTION_TIME_DUMP_SAMPLES_COEFFICIENT is set", type = Long.class)
    public static final String IGNITE_LONG_TRANSACTION_TIME_DUMP_THRESHOLD = "IGNITE_LONG_TRANSACTION_TIME_DUMP_THRESHOLD";

    /**
     * The coefficient for samples of completed transactions that will be dumped in log. Must be float value
     * between 0.0 and 1.0 inclusive. Default value is <code>0.0</code>.
     */
    @SystemProperty(value = "The coefficient for samples of completed transactions that will be dumped " +
        "in log. Must be float value between 0.0 and 1.0 inclusive", type = Float.class)
    public static final String IGNITE_TRANSACTION_TIME_DUMP_SAMPLES_COEFFICIENT =
        "IGNITE_TRANSACTION_TIME_DUMP_SAMPLES_COEFFICIENT";

    /**
     * The limit of samples of completed transactions that will be dumped in log per second, if
     * {@link #IGNITE_TRANSACTION_TIME_DUMP_SAMPLES_COEFFICIENT} is above <code>0.0</code>. Must be integer value
     * greater than <code>0</code>. Default value is <code>5</code>.
     */
    @SystemProperty(value = "The limit of samples of completed transactions that will be dumped in log " +
        "per second, if " + IGNITE_TRANSACTION_TIME_DUMP_SAMPLES_COEFFICIENT + " is above 0.0. Must be integer value " +
        "greater than 0", type = Integer.class, defaults = "" + DFLT_TRANSACTION_TIME_DUMP_SAMPLES_PER_SECOND_LIMIT)
    public static final String IGNITE_TRANSACTION_TIME_DUMP_SAMPLES_PER_SECOND_LIMIT =
        "IGNITE_TRANSACTION_TIME_DUMP_SAMPLES_PER_SECOND_LIMIT";

    /**
     * Disable onheap caching of pages lists (free lists and reuse lists).
     * If persistence is enabled changes to page lists are not stored to page memory immediately, they are cached in
     * onheap buffer and flushes to page memory on a checkpoint. This property allows to disable such onheap caching.
     * Default value is <code>false</code>.
     */
    @SystemProperty("Disables onheap caching of pages lists (free lists and reuse lists). " +
        "If persistence is enabled changes to page lists are not stored to page memory immediately, they are " +
        "cached in onheap buffer and flushes to page memory on a checkpoint. This property allows to disable such " +
        "onheap caching")
    public static final String IGNITE_PAGES_LIST_DISABLE_ONHEAP_CACHING = "IGNITE_PAGES_LIST_DISABLE_ONHEAP_CACHING";

    /**
     * The master key name that the node will use during the recovery.
     * <p>
     * If a node was unavailable during a master key change process it won't be able to join to cluster with old the
     * master key. Set up this property to re-encrypt cache keys on startup and join to cluster with the valid
     * master key name.
     */
    @SystemProperty(value = "The master key name that the node will use during the recovery. If a node " +
        "was unavailable during a master key change process it won't be able to join to cluster with old the " +
        "master key. Set up this property to re-encrypt cache keys on startup and join to cluster with the valid " +
        "master key name", type = String.class)
    public static final String IGNITE_MASTER_KEY_NAME_TO_CHANGE_BEFORE_STARTUP =
        "IGNITE_MASTER_KEY_NAME_TO_CHANGE_BEFORE_STARTUP";

    /**
     * Enables extended logging of indexes create/rebuild process. Default {@code false}.
     * <p/>
     * <b>Warning</b>: enabling that option can lead to performance degradation of index creation, rebuilding and  node
     * restart.
     */
    @SystemProperty("Enables extended logging of indexes create/rebuild process. " +
        "Warning: enabling that option can lead to performance degradation of index creation, rebuilding and " +
        "node restart")
    public static final String IGNITE_ENABLE_EXTRA_INDEX_REBUILD_LOGGING = "IGNITE_ENABLE_EXTRA_INDEX_REBUILD_LOGGING";

    /**
     * When enabled, node will wait until all of its data is backed up before shutting down.
     * Please note that it will completely prevent last node in cluster from shutting down if any caches exist
     * that have backups configured.
     */
    @IgniteExperimental
    @SystemProperty("Enables node to wait until all of its data is backed up before " +
        "shutting down. Please note that it will completely prevent last node in cluster from shutting down if any " +
        "caches exist that have backups configured")
    public static final String IGNITE_WAIT_FOR_BACKUPS_ON_SHUTDOWN = "IGNITE_WAIT_FOR_BACKUPS_ON_SHUTDOWN";

    /**
     * Enables setting attribute value of {@link
     * TcpCommunicationSpi#ATTR_HOST_NAMES ATTR_HOST_NAMES} when value {@link
     * IgniteConfiguration#getLocalHost getLocalHost} is ip, for backward
     * compatibility. By default, {@code false}.
     */
    @SystemProperty("Enables setting attribute value of TcpCommunicationSpi#ATTR_HOST_NAMES " +
        "when value IgniteConfiguration#getLocalHost is ip, for backward compatibility")
    public static final String IGNITE_TCP_COMM_SET_ATTR_HOST_NAMES = "IGNITE_TCP_COMM_SET_ATTR_HOST_NAMES";

    /**
     * When above zero, prints tx key collisions once per interval.
     * Each transaction besides OPTIMISTIC SERIALIZABLE capture locks on all enlisted keys, for some reasons
     * per key lock queue may rise. This property sets the interval during which statistics are collected.
     * Default is 1000 ms.
     */
    @SystemProperty(value = "When above zero, prints tx key collisions once per interval. Each " +
        "transaction besides OPTIMISTIC SERIALIZABLE capture locks on all enlisted keys, for some reasons per key " +
        "lock queue may rise. This property sets the interval during which statistics are collected", type = Integer.class,
        defaults = "" + DFLT_DUMP_TX_COLLISIONS_INTERVAL)
    public static final String IGNITE_DUMP_TX_COLLISIONS_INTERVAL = "IGNITE_DUMP_TX_COLLISIONS_INTERVAL";

    /**
     * Enforces singleton.
     */
    private IgniteSystemProperties() {
        // No-op.
    }

    /**
     * @param enumCls Enum type.
     * @param name Name of the system property or environment variable.
     * @return Enum value or {@code null} if the property is not set.
     */
    public static <E extends Enum<E>> E getEnum(Class<E> enumCls, String name) {
        return getEnum(enumCls, name, null);
    }

    /**
     * @param name Name of the system property or environment variable.
     * @return Enum value or the given default.
     */
    public static <E extends Enum<E>> E getEnum(String name, E dflt) {
        return getEnum(dflt.getDeclaringClass(), name, dflt);
    }

    /**
     * @param enumCls Enum type.
     * @param name Name of the system property or environment variable.
     * @param dflt Default value.
     * @return Enum value or the given default.
     */
    private static <E extends Enum<E>> E getEnum(Class<E> enumCls, String name, E dflt) {
        assert enumCls != null;

        String val = getString(name);

        if (val == null)
            return dflt;

        try {
            return Enum.valueOf(enumCls, val);
        }
        catch (IllegalArgumentException ignore) {
            return dflt;
        }
    }

    /**
     * Gets either system property or environment variable with given name.
     *
     * @param name Name of the system property or environment variable.
     * @return Value of the system property or environment variable.
     *         Returns {@code null} if neither can be found for given name.
     */
    @Nullable public static String getString(String name) {
        assert name != null;

        String v = System.getProperty(name);

        if (v == null)
            v = System.getenv(name);

        return v;
    }

    /**
     * Gets either system property or environment variable with given name.
     *
     * @param name Name of the system property or environment variable.
     * @param dflt Default value.
     * @return Value of the system property or environment variable.
     *         Returns {@code null} if neither can be found for given name.
     */
    @Nullable public static String getString(String name, String dflt) {
        String val = getString(name);

        return val == null ? dflt : val;
    }

    /**
     * Gets either system property or environment variable with given name.
     * The result is transformed to {@code boolean} using {@code Boolean.valueOf()} method.
     *
     * @param name Name of the system property or environment variable.
     * @return Boolean value of the system property or environment variable.
     *         Returns {@code False} in case neither system property
     *         nor environment variable with given name is found.
     */
    public static boolean getBoolean(String name) {
        return getBoolean(name, false);
    }

    /**
     * Gets either system property or environment variable with given name.
     * The result is transformed to {@code boolean} using {@code Boolean.valueOf()} method.
     *
     * @param name Name of the system property or environment variable.
     * @param dflt Default value.
     * @return Boolean value of the system property or environment variable.
     *         Returns default value in case neither system property
     *         nor environment variable with given name is found.
     */
    public static boolean getBoolean(String name, boolean dflt) {
        String val = getString(name);

        return val == null ? dflt : Boolean.parseBoolean(val);
    }

    /**
     * Gets either system property or environment variable with given name.
     * The result is transformed to {@code int} using {@code Integer.parseInt()} method.
     *
     * @param name Name of the system property or environment variable.
     * @param dflt Default value.
     * @return Integer value of the system property or environment variable.
     *         Returns default value in case neither system property
     *         nor environment variable with given name is found.
     */
    public static int getInteger(String name, int dflt) {
        String s = getString(name);

        if (s == null)
            return dflt;

        int res;

        try {
            res = Integer.parseInt(s);
        }
        catch (NumberFormatException ignore) {
            res = dflt;
        }

        return res;
    }

    /**
     * Gets either system property or environment variable with given name.
     * The result is transformed to {@code float} using {@code Float.parseFloat()} method.
     *
     * @param name Name of the system property or environment variable.
     * @param dflt Default value.
     * @return Float value of the system property or environment variable.
     *         Returns default value in case neither system property
     *         nor environment variable with given name is found.
     */
    public static float getFloat(String name, float dflt) {
        String s = getString(name);

        if (s == null)
            return dflt;

        float res;

        try {
            res = Float.parseFloat(s);
        }
        catch (NumberFormatException ignore) {
            res = dflt;
        }

        return res;
    }

    /**
     * Gets either system property or environment variable with given name.
     * The result is transformed to {@code long} using {@code Long.parseLong()} method.
     *
     * @param name Name of the system property or environment variable.
     * @param dflt Default value.
     * @return Integer value of the system property or environment variable.
     *         Returns default value in case neither system property
     *         nor environment variable with given name is found.
     */
    public static long getLong(String name, long dflt) {
        String s = getString(name);

        if (s == null)
            return dflt;

        long res;

        try {
            res = Long.parseLong(s);
        }
        catch (NumberFormatException ignore) {
            res = dflt;
        }

        return res;
    }

    /**
     * Gets either system property or environment variable with given name.
     * The result is transformed to {@code double} using {@code Double.parseDouble()} method.
     *
     * @param name Name of the system property or environment variable.
     * @param dflt Default value.
     * @return Integer value of the system property or environment variable.
     *         Returns default value in case neither system property
     *         nor environment variable with given name is found.
     */
    public static double getDouble(String name, double dflt) {
        String s = getString(name);

        if (s == null)
            return dflt;

        double res;

        try {
            res = Double.parseDouble(s);
        }
        catch (NumberFormatException ignore) {
            res = dflt;
        }

        return res;
    }

    /**
     * Gets snapshot of system properties.
     * Snapshot could be used for thread safe iteration over system properties.
     * Non-string properties are removed before return.
     *
     * @return Snapshot of system properties.
     */
    public static Properties snapshot() {
        Properties sysProps = (Properties)System.getProperties().clone();

        Iterator<Map.Entry<Object, Object>> iter = sysProps.entrySet().iterator();

        while (iter.hasNext()) {
            Map.Entry entry = iter.next();

            if (!(entry.getValue() instanceof String) || !(entry.getKey() instanceof String))
                iter.remove();
        }

        return sysProps;
    }
}<|MERGE_RESOLUTION|>--- conflicted
+++ resolved
@@ -503,16 +503,12 @@
     @SystemProperty(value = "SSH host name for visor-started nodes", type = String.class)
     public static final String IGNITE_SSH_HOST = "IGNITE_SSH_HOST";
 
-<<<<<<< HEAD
     /**
      * System property to enable experimental commands in control.sh script.
      * @deprecated Use "--enable-experimental" parameter instead.
      */
+    @SystemProperty("Enables experimental commands in control.sh script")
     @Deprecated
-=======
-    /** System property to enable experimental commands in control.sh script. */
-    @SystemProperty("Enables experimental commands in control.sh script")
->>>>>>> 95900363
     public static final String IGNITE_ENABLE_EXPERIMENTAL_COMMAND = "IGNITE_ENABLE_EXPERIMENTAL_COMMAND";
 
     /** System property to hold SSH user name for visor-started nodes. */
