--- conflicted
+++ resolved
@@ -530,20 +530,18 @@
     public static final String IGNITE_MEMORY_PER_BYTE_COPY_THRESHOLD = "IGNITE_MEMORY_PER_BYTE_COPY_THRESHOLD";
 
     /**
-<<<<<<< HEAD
      * Cluster region ID used for sorting nodes in ring for discovery.
      * <p>
      * Defaults to {@code} Long.MIN_VALUE,
      */
     public static final String IGNITE_CLUSTER_REGION_ID = "IGNITE_CLUSTER_REGION_ID";
-=======
+    /**
      * When set to {@code true} BinaryObject will be unwrapped before passing to IndexingSpi to preserve
      * old behavior query processor with IndexingSpi.
      * <p>
      * @deprecated Should be removed in Apache Ignite 2.0.
      */
     public static final String IGNITE_UNWRAP_BINARY_FOR_INDEXING_SPI = "IGNITE_UNWRAP_BINARY_FOR_INDEXING_SPI";
->>>>>>> a71a2306
 
     /**
      * Enforces singleton.
