/*
 * Licensed to the Apache Software Foundation (ASF) under one or more
 * contributor license agreements.  See the NOTICE file distributed with
 * this work for additional information regarding copyright ownership.
 * The ASF licenses this file to You under the Apache License, Version 2.0
 * (the "License"); you may not use this file except in compliance with
 * the License.  You may obtain a copy of the License at
 *
 *      http://www.apache.org/licenses/LICENSE-2.0
 *
 * Unless required by applicable law or agreed to in writing, software
 * distributed under the License is distributed on an "AS IS" BASIS,
 * WITHOUT WARRANTIES OR CONDITIONS OF ANY KIND, either express or implied.
 * See the License for the specific language governing permissions and
 * limitations under the License.
 */

package org.apache.ignite;

import java.io.Serializable;
import java.lang.management.RuntimeMXBean;
import java.util.Iterator;
import java.util.Map;
import java.util.Properties;
import javax.net.ssl.HostnameVerifier;
import org.apache.ignite.cache.CacheEntryProcessor;
import org.apache.ignite.cluster.ClusterGroup;
import org.apache.ignite.configuration.CacheConfiguration;
import org.apache.ignite.configuration.DataStorageConfiguration;
import org.apache.ignite.internal.client.GridClient;
import org.apache.ignite.internal.marshaller.optimized.OptimizedMarshaller;
import org.apache.ignite.internal.processors.rest.GridRestCommand;
import org.apache.ignite.internal.util.GridLogThrottle;
import org.apache.ignite.stream.StreamTransformer;
import org.jetbrains.annotations.Nullable;

/**
 * Contains constants for all system properties and environmental variables in Ignite.
 * These properties and variables can be used to affect the behavior of Ignite.
 */
public final class IgniteSystemProperties {
    /**
     * If this system property is present the Ignite will include grid name into verbose log.
     *
     * @deprecated Use {@link #IGNITE_LOG_INSTANCE_NAME}.
     */
    @Deprecated
    public static final String IGNITE_LOG_GRID_NAME = "IGNITE_LOG_GRID_NAME";

    /**
     * If this system property is present the Ignite will include instance name into verbose log.
     */
    public static final String IGNITE_LOG_INSTANCE_NAME = "IGNITE_LOG_INSTANCE_NAME";

    /**
     * This property is used internally to pass an exit code to loader when
     * Ignite instance is being restarted.
     */
    public static final String IGNITE_RESTART_CODE = "IGNITE_RESTART_CODE";

    /**
     * Presence of this system property with value {@code true} will make the grid
     * node start as a daemon node. Node that this system property will override
     * {@link org.apache.ignite.configuration.IgniteConfiguration#isDaemon()} configuration.
     */
    public static final String IGNITE_DAEMON = "IGNITE_DAEMON";

    /** Defines Ignite installation folder. */
    public static final String IGNITE_HOME = "IGNITE_HOME";

    /** If this system property is set to {@code true} - no shutdown hook will be set. */
    public static final String IGNITE_NO_SHUTDOWN_HOOK = "IGNITE_NO_SHUTDOWN_HOOK";

    /**
     * Name of the system property to disable requirement for proper node ordering
     * by discovery SPI. Use with care, as proper node ordering is required for
     * cache consistency. If set to {@code true}, then any discovery SPI can be used
     * with distributed cache, otherwise, only discovery SPIs that have annotation
     * {@link org.apache.ignite.spi.discovery.DiscoverySpiOrderSupport @GridDiscoverySpiOrderSupport(true)} will
     * be allowed.
     */
    public static final String IGNITE_NO_DISCO_ORDER = "IGNITE_NO_DISCO_ORDER";

    /** Defines reconnect delay in milliseconds for client node that was failed forcible. */
    public static final String IGNITE_DISCO_FAILED_CLIENT_RECONNECT_DELAY = "IGNITE_DISCO_FAILED_CLIENT_RECONNECT_DELAY";

    /**
     * If this system property is set to {@code false} - no checks for new versions will
     * be performed by Ignite. By default, Ignite periodically checks for the new
     * version and prints out the message into the log if new version of Ignite is
     * available for download.
     */
    public static final String IGNITE_UPDATE_NOTIFIER = "IGNITE_UPDATE_NOTIFIER";

    /**
     * This system property defines interval in milliseconds in which Ignite will check
     * thread pool state for starvation. Zero value will disable this checker.
     */
    public static final String IGNITE_STARVATION_CHECK_INTERVAL = "IGNITE_STARVATION_CHECK_INTERVAL";

    /**
     * If this system property is present (any value) - no ASCII logo will
     * be printed.
     */
    public static final String IGNITE_NO_ASCII = "IGNITE_NO_ASCII";

    /**
     * This property allows to override Jetty host for REST processor.
     */
    public static final String IGNITE_JETTY_HOST = "IGNITE_JETTY_HOST";

    /**
     * This property allows to override Jetty local port for REST processor.
     */
    public static final String IGNITE_JETTY_PORT = "IGNITE_JETTY_PORT";

    /**
     * This property does not allow Ignite to override Jetty log configuration for REST processor.
     */
    public static final String IGNITE_JETTY_LOG_NO_OVERRIDE = "IGNITE_JETTY_LOG_NO_OVERRIDE";

    /** This property allow rewriting default ({@code 30}) REST session expire time (in seconds). */
    public static final String IGNITE_REST_SESSION_TIMEOUT = "IGNITE_REST_SESSION_TIMEOUT";

    /** This property allow rewriting default ({@code 300}) REST session security token expire time (in seconds). */
    public static final String IGNITE_REST_SECURITY_TOKEN_TIMEOUT = "IGNITE_REST_SECURITY_TOKEN_TIMEOUT";

    /**
     * This property allows to override maximum count of task results stored on one node
     * in REST processor.
     */
    public static final String IGNITE_REST_MAX_TASK_RESULTS = "IGNITE_REST_MAX_TASK_RESULTS";

    /**
     * This property allows to override default behavior that rest processor
     * doesn't start on client node. If set {@code true} than rest processor will be started on client node.
     */
    public static final String IGNITE_REST_START_ON_CLIENT = "IGNITE_REST_START_ON_CLIENT";

    /**
     * This property changes output format of {@link GridRestCommand#CACHE_GET_ALL} from {k: v, ...}
     * to [{"key": k, "value": v}, ...] to allow non-string keys output.
     *
     * @deprecated Should be made default in Apache Ignite 3.0.
     */
    @Deprecated
    public static final String IGNITE_REST_GETALL_AS_ARRAY = "IGNITE_REST_GETALL_AS_ARRAY";

    /**
     * This property defines the maximum number of attempts to remap near get to the same
     * primary node. Remapping may be needed when topology is changed concurrently with
     * get operation.
     */
    public static final String IGNITE_NEAR_GET_MAX_REMAPS = "IGNITE_NEAR_GET_MAX_REMAPS";

    /**
     * Set to either {@code true} or {@code false} to enable or disable quiet mode
     * of Ignite. In quiet mode, only warning and errors are printed into the log
     * additionally to a shortened version of standard output on the start.
     * <p>
     * Note that if you use <tt>ignite.{sh|bat}</tt> scripts to start Ignite they
     * start by default in quiet mode. You can supply <tt>-v</tt> flag to override it.
     */
    public static final String IGNITE_QUIET = "IGNITE_QUIET";

    /**
     * Setting this option to {@code true} will enable troubleshooting logger.
     * Troubleshooting logger makes logging more verbose without enabling debug mode
     * to provide more detailed logs without performance penalty.
     */
    public static final String IGNITE_TROUBLESHOOTING_LOGGER = "IGNITE_TROUBLESHOOTING_LOGGER";

    /**
     * Setting to {@code true} enables writing sensitive information in {@code toString()} output.
     */
    public static final String IGNITE_TO_STRING_INCLUDE_SENSITIVE = "IGNITE_TO_STRING_INCLUDE_SENSITIVE";

    /** Maximum length for {@code toString()} result. */
    public static final String IGNITE_TO_STRING_MAX_LENGTH = "IGNITE_TO_STRING_MAX_LENGTH";

    /**
     * Limit collection (map, array) elements number to output.
     */
    public static final String IGNITE_TO_STRING_COLLECTION_LIMIT = "IGNITE_TO_STRING_COLLECTION_LIMIT";

    /**
     * If this property is set to {@code true} (default) and Ignite is launched
     * in verbose mode (see {@link #IGNITE_QUIET}) and no console appenders can be found
     * in configuration, then default console appender will be added.
     * Set this property to {@code false} if no appenders should be added.
     */
    public static final String IGNITE_CONSOLE_APPENDER = "IGNITE_CONSOLE_APPENDER";

    /** Maximum size for exchange history. Default value is {@code 1000}.*/
    public static final String IGNITE_EXCHANGE_HISTORY_SIZE = "IGNITE_EXCHANGE_HISTORY_SIZE";

    /** */
    public static final String IGNITE_EXCHANGE_MERGE_DELAY = "IGNITE_EXCHANGE_MERGE_DELAY";

    /**
     * Name of the system property defining name of command line program.
     */
    public static final String IGNITE_PROG_NAME = "IGNITE_PROG_NAME";

    /**
     * Name of the system property defining success file name. This file
     * is used with auto-restarting functionality when Ignite is started
     * by supplied <tt>ignite.{bat|sh}</tt> scripts.
     */
    public static final String IGNITE_SUCCESS_FILE = "IGNITE_SUCCESS_FILE";

    /**
     * The system property sets a system-wide local IP address or hostname to be used by Ignite networking components.
     * Once provided, the property overrides all the default local binding settings for Ignite nodes.
     * <p>
     * Note, that the address can also be changed via
     * {@link org.apache.ignite.configuration.IgniteConfiguration#setLocalHost(String)} method.
     * However, this system property has bigger priority and overrides the settings set via
     * {@link org.apache.ignite.configuration.IgniteConfiguration}.
     */
    public static final String IGNITE_LOCAL_HOST = "IGNITE_LOCAL_HOST";

    /**
     * System property to override deployment mode configuration parameter.
     * Valid values for property are: PRIVATE, ISOLATED, SHARED or CONTINUOUS.
     *
     * @see org.apache.ignite.configuration.DeploymentMode
     * @see org.apache.ignite.configuration.IgniteConfiguration#getDeploymentMode()
     */
    public static final String IGNITE_DEP_MODE_OVERRIDE = "IGNITE_DEPLOYMENT_MODE_OVERRIDE";

    /**
     * Property controlling size of buffer holding completed transaction versions. Such buffer
     * is used to detect duplicate transaction and has a default value of {@code 102400}. In
     * most cases this value is large enough and does not need to be changed.
     */
    public static final String IGNITE_MAX_COMPLETED_TX_COUNT = "IGNITE_MAX_COMPLETED_TX_COUNT";

    /**
     * Transactions that take more time, than value of this property, will be output to log
     * with warning level. {@code 0} (default value) disables warning on slow transactions.
     */
    public static final String IGNITE_SLOW_TX_WARN_TIMEOUT = "IGNITE_SLOW_TX_WARN_TIMEOUT";

    /**
     * Timeout after which all uncompleted transactions originated by left node will be
     * salvaged (i.e. invalidated and committed).
     */
    public static final String IGNITE_TX_SALVAGE_TIMEOUT = "IGNITE_TX_SALVAGE_TIMEOUT";

    /**
     * Specifies maximum number of iterations for deadlock detection procedure.
     * If value of this property is less then or equal to zero then deadlock detection will be disabled.
     */
    public static final String IGNITE_TX_DEADLOCK_DETECTION_MAX_ITERS = "IGNITE_TX_DEADLOCK_DETECTION_MAX_ITERS";

    /**
     * Specifies timeout for deadlock detection procedure.
     */
    public static final String IGNITE_TX_DEADLOCK_DETECTION_TIMEOUT = "IGNITE_TX_DEADLOCK_DETECTION_TIMEOUT";

    /**
     * System property to override multicast group taken from configuration.
     * Used for testing purposes.
     */
    public static final String IGNITE_OVERRIDE_MCAST_GRP = "IGNITE_OVERRIDE_MCAST_GRP";

    /**
     * System property to override default reflection cache size. Default value is {@code 128}.
     */
    public static final String IGNITE_REFLECTION_CACHE_SIZE = "IGNITE_REFLECTION_CACHE_SIZE";

    /**
     * System property to override default job processor maps sizes for finished jobs and
     * cancellation requests. Default value is {@code 10240}.
     */
    public static final String IGNITE_JOBS_HISTORY_SIZE = "IGNITE_JOBS_HISTORY_SIZE";

    /**
     * System property to override default job metrics processor property defining
     * concurrency level for structure holding job metrics snapshots.
     * Default value is {@code 64}.
     */
    public static final String IGNITE_JOBS_METRICS_CONCURRENCY_LEVEL = "IGNITE_JOBS_METRICS_CONCURRENCY_LEVEL";

    /**
     * System property to hold optional configuration URL.
     */
    public static final String IGNITE_CONFIG_URL = "IGNITE_CONFIG_URL";

    /** System property to hold SSH host for visor-started nodes. */
    public static final String IGNITE_SSH_HOST = "IGNITE_SSH_HOST";

    /** System property to enable experimental commands in control.sh script. */
    public static final String IGNITE_ENABLE_EXPERIMENTAL_COMMAND = "IGNITE_ENABLE_EXPERIMENTAL_COMMAND";

    /** System property to hold SSH user name for visor-started nodes. */
    public static final String IGNITE_SSH_USER_NAME = "IGNITE_SSH_USER_NAME";

    /** System property to hold preload resend timeout for evicted partitions. */
    public static final String IGNITE_PRELOAD_RESEND_TIMEOUT = "IGNITE_PRELOAD_RESEND_TIMEOUT";

    /**
     * System property to specify how often in milliseconds marshal buffers
     * should be rechecked and potentially trimmed. Default value is {@code 10,000ms}.
     */
    public static final String IGNITE_MARSHAL_BUFFERS_RECHECK = "IGNITE_MARSHAL_BUFFERS_RECHECK";

    /**
     * System property to disable {@link HostnameVerifier} for SSL connections.
     * Can be used for development with self-signed certificates. Default value is {@code false}.
     */
    public static final String IGNITE_DISABLE_HOSTNAME_VERIFIER = "IGNITE_DISABLE_HOSTNAME_VERIFIER";

    /**
     * System property to disable buffered communication if node sends less messages count than
     * specified by this property. Default value is {@code 512}.
     *
     * @deprecated Not used anymore.
     */
    @Deprecated
    public static final String IGNITE_MIN_BUFFERED_COMMUNICATION_MSG_CNT = "IGNITE_MIN_BUFFERED_COMMUNICATION_MSG_CNT";

    /**
     * Flag that will force Ignite to fill memory block with some recognisable pattern right before
     * this memory block is released. This will help to recognize cases when already released memory is accessed.
     */
    public static final String IGNITE_OFFHEAP_SAFE_RELEASE = "IGNITE_OFFHEAP_SAFE_RELEASE";

    /** Maximum size for atomic cache queue delete history (default is 200 000 entries per partition). */
    public static final String IGNITE_ATOMIC_CACHE_DELETE_HISTORY_SIZE = "IGNITE_ATOMIC_CACHE_DELETE_HISTORY_SIZE";

    /** Ttl of removed cache entries (ms). */
    public static final String IGNITE_CACHE_REMOVED_ENTRIES_TTL = "IGNITE_CACHE_REMOVED_ENTRIES_TTL";

    /**
     * Comma separated list of addresses in format "10.100.22.100:45000,10.100.22.101:45000".
     * Makes sense only for {@link org.apache.ignite.spi.discovery.tcp.ipfinder.vm.TcpDiscoveryVmIpFinder}.
     */
    public static final String IGNITE_TCP_DISCOVERY_ADDRESSES = "IGNITE_TCP_DISCOVERY_ADDRESSES";

    /**
     * Flag indicating whether performance suggestions output on start should be disabled.
     */
    public static final String IGNITE_PERFORMANCE_SUGGESTIONS_DISABLED = "IGNITE_PERFORMANCE_SUGGESTIONS_DISABLED";

    /**
     * Flag indicating whether atomic operations allowed for use inside transactions.
     */
    public static final String IGNITE_ALLOW_ATOMIC_OPS_IN_TX = "IGNITE_ALLOW_ATOMIC_OPS_IN_TX";

    /**
     * Atomic cache deferred update response buffer size.
     */
    public static final String IGNITE_ATOMIC_DEFERRED_ACK_BUFFER_SIZE = "IGNITE_ATOMIC_DEFERRED_ACK_BUFFER_SIZE";

    /**
     * Atomic cache deferred update timeout.
     */
    public static final String IGNITE_ATOMIC_DEFERRED_ACK_TIMEOUT = "IGNITE_ATOMIC_DEFERRED_ACK_TIMEOUT";

    /**
     * Atomic cache deferred update timeout.
     */
    public static final String IGNITE_ATOMIC_CACHE_QUEUE_RETRY_TIMEOUT = "IGNITE_ATOMIC_CACHE_QUEUE_RETRY_TIMEOUT";

    /**
     * One phase commit deferred ack request timeout.
     */
    public static final String IGNITE_DEFERRED_ONE_PHASE_COMMIT_ACK_REQUEST_TIMEOUT =
        "IGNITE_DEFERRED_ONE_PHASE_COMMIT_ACK_REQUEST_TIMEOUT";

    /**
     * One phase commit deferred ack request buffer size.
     */
    public static final String IGNITE_DEFERRED_ONE_PHASE_COMMIT_ACK_REQUEST_BUFFER_SIZE =
        "IGNITE_DEFERRED_ONE_PHASE_COMMIT_ACK_REQUEST_BUFFER_SIZE";

    /**
     * If this property set then debug console will be opened for H2 indexing SPI.
     */
    public static final String IGNITE_H2_DEBUG_CONSOLE = "IGNITE_H2_DEBUG_CONSOLE";

    /**
     * This property allows to specify user defined port which H2 indexing SPI will use
     * to start H2 debug console on. If this property is not set or set to 0, H2 debug
     * console will use system-provided dynamic port.
     * This property is only relevant when {@link #IGNITE_H2_DEBUG_CONSOLE} property is set.
     */
    public static final String IGNITE_H2_DEBUG_CONSOLE_PORT = "IGNITE_H2_DEBUG_CONSOLE_PORT";

    /**
     * If this property is set to {@code true} then shared memory space native debug will be enabled.
     */
    public static final String IGNITE_IPC_SHMEM_SPACE_DEBUG = "IGNITE_IPC_SHMEM_SPACE_DEBUG";

    /**
     * Property allowing to skip configuration consistency checks.
     */
    public static final String IGNITE_SKIP_CONFIGURATION_CONSISTENCY_CHECK =
        "IGNITE_SKIP_CONFIGURATION_CONSISTENCY_CHECK";

    /**
     * Flag indicating whether validation of keys put to cache should be disabled.
     */
    public static final String IGNITE_CACHE_KEY_VALIDATION_DISABLED = "IGNITE_CACHE_KEY_VALIDATION_DISABLED";

    /**
     * Environment variable to override logging directory that has been set in logger configuration.
     */
    public static final String IGNITE_LOG_DIR = "IGNITE_LOG_DIR";

    /**
     * Environment variable to set work directory. The property {@link org.apache.ignite.configuration.IgniteConfiguration#setWorkDirectory} has higher
     * priority.
     */
    public static final String IGNITE_WORK_DIR = "IGNITE_WORK_DIR";

    /**
     * If this property is set to {@code true} then Ignite will append
     * hash code of {@link Ignite} class as hex string and append
     * JVM name returned by {@link RuntimeMXBean#getName()}.
     * <p>
     * This may be helpful when running Ignite in some application server
     * clusters or similar environments to avoid MBean name collisions.
     * <p>
     * Default is {@code false}.
     */
    public static final String IGNITE_MBEAN_APPEND_JVM_ID = "IGNITE_MBEAN_APPEND_JVM_ID";

    /**
     * If this property is set to {@code true} then Ignite will append
     * hash code of class loader to MXBean name.
     * <p>
     * Default is {@code true}.
     */
    public static final String IGNITE_MBEAN_APPEND_CLASS_LOADER_ID = "IGNITE_MBEAN_APPEND_CLASS_LOADER_ID";

    /**
     * If property is set to {@code true}, then Ignite will disable MBeans registration.
     * This may be helpful if MBeans are not allowed e.g. for security reasons.
     *
     * Default is {@code false}
     */
    public static final String IGNITE_MBEANS_DISABLED = "IGNITE_MBEANS_DISABLED";

    /**
     * If property is set to {@code true}, then test features will be enabled.
     *
     * Default is {@code false}.
     */
    public static final String IGNITE_TEST_FEATURES_ENABLED = "IGNITE_TEST_FEATURES_ENABLED";

    /**
     * Property controlling size of buffer holding last exception. Default value of {@code 1000}.
     */
    public static final String IGNITE_EXCEPTION_REGISTRY_MAX_SIZE = "IGNITE_EXCEPTION_REGISTRY_MAX_SIZE";

    /**
     * Property controlling default behavior of cache client flag.
     */
    public static final String IGNITE_CACHE_CLIENT = "IGNITE_CACHE_CLIENT";

    /**
     * Property controlling whether CacheManager will start grid with isolated IP finder when default URL
     * is passed in. This is needed to pass TCK tests which use default URL and assume isolated cache managers
     * for different class loaders.
     */
    public static final String IGNITE_JCACHE_DEFAULT_ISOLATED = "IGNITE_CACHE_CLIENT";

    /**
     * Property controlling maximum number of SQL result rows which can be fetched into a merge table.
     * If there are less rows than this threshold then multiple passes throw a table will be possible,
     * otherwise only one pass (e.g. only result streaming is possible).
     */
    public static final String IGNITE_SQL_MERGE_TABLE_MAX_SIZE = "IGNITE_SQL_MERGE_TABLE_MAX_SIZE";

    /**
     * Property controlling number of SQL result rows that will be fetched into a merge table at once before
     * applying binary search for the bounds.
     */
    public static final String IGNITE_SQL_MERGE_TABLE_PREFETCH_SIZE = "IGNITE_SQL_MERGE_TABLE_PREFETCH_SIZE";

    /** Disable fallback to H2 SQL parser if the internal SQL parser fails to parse the statement. */
    public static final String IGNITE_SQL_PARSER_DISABLE_H2_FALLBACK = "IGNITE_SQL_PARSER_DISABLE_H2_FALLBACK";

    /** Force all SQL queries to be processed lazily regardless of what clients request. */
    public static final String IGNITE_SQL_FORCE_LAZY_RESULT_SET = "IGNITE_SQL_FORCE_LAZY_RESULT_SET";

    /** Disable SQL system views. */
    public static final String IGNITE_SQL_DISABLE_SYSTEM_VIEWS = "IGNITE_SQL_DISABLE_SYSTEM_VIEWS";

    /** SQL retry timeout. */
    public static final String IGNITE_SQL_RETRY_TIMEOUT = "IGNITE_SQL_RETRY_TIMEOUT";

    /** Enable backward compatible handling of UUID through DDL. */
    public static final String IGNITE_SQL_UUID_DDL_BYTE_FORMAT = "IGNITE_SQL_UUID_DDL_BYTE_FORMAT";

    /** Maximum size for affinity assignment history. */
    public static final String IGNITE_AFFINITY_HISTORY_SIZE = "IGNITE_AFFINITY_HISTORY_SIZE";

    /** Maximum size for discovery messages history. */
    public static final String IGNITE_DISCOVERY_HISTORY_SIZE = "IGNITE_DISCOVERY_HISTORY_SIZE";

    /** Maximum number of discovery message history used to support client reconnect. */
    public static final String IGNITE_DISCOVERY_CLIENT_RECONNECT_HISTORY_SIZE =
        "IGNITE_DISCOVERY_CLIENT_RECONNECT_HISTORY_SIZE";

    /** Time interval that indicates that client reconnect throttle must be reset to zero. 2 minutes by default. */
    public static final String CLIENT_THROTTLE_RECONNECT_RESET_TIMEOUT_INTERVAL =
        "CLIENT_THROTTLE_RECONNECT_RESET_TIMEOUT_INTERVAL";

    /** Number of cache operation retries in case of topology exceptions. */
    public static final String IGNITE_CACHE_RETRIES_COUNT = "IGNITE_CACHE_RETRIES_COUNT";

    /** If this property is set to {@code true} then Ignite will log thread dump in case of partition exchange timeout. */
    public static final String IGNITE_THREAD_DUMP_ON_EXCHANGE_TIMEOUT = "IGNITE_THREAD_DUMP_ON_EXCHANGE_TIMEOUT";

    /** */
    public static final String IGNITE_IO_DUMP_ON_TIMEOUT = "IGNITE_IO_DUMP_ON_TIMEOUT";

    /** */
    public static final String IGNITE_DIAGNOSTIC_ENABLED = "IGNITE_DIAGNOSTIC_ENABLED";

    /** Cache operations that take more time than value of this property will be output to log. Set to {@code 0} to disable. */
    public static final String IGNITE_LONG_OPERATIONS_DUMP_TIMEOUT = "IGNITE_LONG_OPERATIONS_DUMP_TIMEOUT";

    /** Upper time limit between long running/hanging operations debug dumps. */
    public static final String IGNITE_LONG_OPERATIONS_DUMP_TIMEOUT_LIMIT = "IGNITE_LONG_OPERATIONS_DUMP_TIMEOUT_LIMIT";

    /** JDBC driver cursor remove delay. */
    public static final String IGNITE_JDBC_DRIVER_CURSOR_REMOVE_DELAY = "IGNITE_JDBC_DRIVER_CURSOR_RMV_DELAY";

    /** Long-long offheap map load factor. */
    public static final String IGNITE_LONG_LONG_HASH_MAP_LOAD_FACTOR = "IGNITE_LONG_LONG_HASH_MAP_LOAD_FACTOR";

    /** Maximum number of nested listener calls before listener notification becomes asynchronous. */
    public static final String IGNITE_MAX_NESTED_LISTENER_CALLS = "IGNITE_MAX_NESTED_LISTENER_CALLS";

    /** Indicating whether local store keeps primary only. Backward compatibility flag. */
    public static final String IGNITE_LOCAL_STORE_KEEPS_PRIMARY_ONLY = "IGNITE_LOCAL_STORE_KEEPS_PRIMARY_ONLY";

    /**
     * Manages {@link OptimizedMarshaller} behavior of {@code serialVersionUID} computation for
     * {@link Serializable} classes.
     */
    public static final String IGNITE_OPTIMIZED_MARSHALLER_USE_DEFAULT_SUID =
        "IGNITE_OPTIMIZED_MARSHALLER_USE_DEFAULT_SUID";

    /**
     * Manages type of serialization mechanism for {@link String} that is marshalled/unmarshalled by BinaryMarshaller.
     * Should be used for cases when a String contains a surrogate symbol without its pair one. This is frequently used
     * in algorithms that encrypts data in String format.
     */
    public static final String IGNITE_BINARY_MARSHALLER_USE_STRING_SERIALIZATION_VER_2 =
        "IGNITE_BINARY_MARSHALLER_USE_STRING_SERIALIZATION_VER_2";

    /** Defines path to the file that contains list of classes allowed to safe deserialization.*/
    public static final String IGNITE_MARSHALLER_WHITELIST = "IGNITE_MARSHALLER_WHITELIST";

    /** Defines path to the file that contains list of classes disallowed to safe deserialization.*/
    public static final String IGNITE_MARSHALLER_BLACKLIST = "IGNITE_MARSHALLER_BLACKLIST";

    /**
     * If set to {@code true}, then default selected keys set is used inside
     * {@code GridNioServer} which lead to some extra garbage generation when
     * processing selected keys.
     * <p>
     * Default value is {@code false}. Should be switched to {@code true} if there are
     * any problems in communication layer.
     */
    public static final String IGNITE_NO_SELECTOR_OPTS = "IGNITE_NO_SELECTOR_OPTS";

    /**
     * System property to specify period in milliseconds between calls of the SQL statements cache cleanup task.
     * <p>
     * Cleanup tasks clears cache for terminated threads and for threads which did not perform SQL queries within
     * timeout configured via {@link #IGNITE_H2_INDEXING_CACHE_THREAD_USAGE_TIMEOUT} property.
     * <p>
     * Default value is {@code 10,000ms}.
     */
    public static final String IGNITE_H2_INDEXING_CACHE_CLEANUP_PERIOD = "IGNITE_H2_INDEXING_CACHE_CLEANUP_PERIOD";

    /**
     * System property to specify timeout in milliseconds after which thread's SQL statements cache is cleared by
     * cleanup task if the thread does not perform any query.
     * <p>
     * Default value is {@code 600,000ms}.
     */
    public static final String IGNITE_H2_INDEXING_CACHE_THREAD_USAGE_TIMEOUT =
        "IGNITE_H2_INDEXING_CACHE_THREAD_USAGE_TIMEOUT";

    /**
     * Manages backward compatibility of {@link IgniteServices}. All nodes in cluster must have identical value
     * of this property.
     * <p>
     * If property is {@code false} then node is not required to have service implementation class if service is not
     * deployed on this node.
     * <p>
     * If the property is {@code true} then service implementation class is required on node even if service
     * is not deployed on this node.
     * <p>
     * If the property is not set ({@code null}) then Ignite will automatically detect which compatibility mode
     * should be used.
     */
    public static final String IGNITE_SERVICES_COMPATIBILITY_MODE = "IGNITE_SERVICES_COMPATIBILITY_MODE";

    /**
     * Manages backward compatibility of {@link StreamTransformer#from(CacheEntryProcessor)} method.
     * <p>
     * If the property is {@code true}, then the wrapped {@link CacheEntryProcessor} won't be able to be loaded over
     * P2P class loading.
     * <p>
     * If the property is {@code false}, then another implementation of {@link StreamTransformer} will be returned,
     * that fixes P2P class loading for {@link CacheEntryProcessor}, but it will be incompatible with old versions
     * of Ignite.
     */
    public static final String IGNITE_STREAM_TRANSFORMER_COMPATIBILITY_MODE =
        "IGNITE_STREAM_TRANSFORMER_COMPATIBILITY_MODE";

    /**
     * When set to {@code true} tree-based data structures - {@code TreeMap} and {@code TreeSet} - will not be
     * wrapped into special holders introduced to overcome serialization issue caused by missing {@code Comparable}
     * interface on {@code BinaryObject}.
     * <p>
     * @deprecated Should be removed in Apache Ignite 2.0.
     */
    @Deprecated
    public static final String IGNITE_BINARY_DONT_WRAP_TREE_STRUCTURES = "IGNITE_BINARY_DONT_WRAP_TREE_STRUCTURES";

    /**
     * When set to {@code true}, for consistent id will calculate by host name, without port, and you can use
     * only one node for host in cluster.
     */
    public static final String IGNITE_CONSISTENT_ID_BY_HOST_WITHOUT_PORT = "IGNITE_CONSISTENT_ID_BY_HOST_WITHOUT_PORT";

    /** */
    public static final String IGNITE_IO_BALANCE_PERIOD = "IGNITE_IO_BALANCE_PERIOD";

    /**
     * When set to {@code true} fields are written by BinaryMarshaller in sorted order. Otherwise
     * the natural order is used.
     * <p>
     * @deprecated Should be removed in Apache Ignite 2.0.
     */
    @Deprecated
    public static final String IGNITE_BINARY_SORT_OBJECT_FIELDS = "IGNITE_BINARY_SORT_OBJECT_FIELDS";

    /**
     * Whether Ignite can access unaligned memory addresses.
     * <p>
     * Defaults to {@code false}, meaning that unaligned access will be performed only on x86 architecture.
     */
    public static final String IGNITE_MEMORY_UNALIGNED_ACCESS = "IGNITE_MEMORY_UNALIGNED_ACCESS";

    /**
     * When unsafe memory copy if performed below this threshold, Ignite will do it on per-byte basis instead of
     * calling to Unsafe.copyMemory().
     * <p>
     * Defaults to 0, meaning that threshold is disabled.
     */
    public static final String IGNITE_MEMORY_PER_BYTE_COPY_THRESHOLD = "IGNITE_MEMORY_PER_BYTE_COPY_THRESHOLD";

    /**
     * When set to {@code true} BinaryObject will be unwrapped before passing to IndexingSpi to preserve
     * old behavior query processor with IndexingSpi.
     * <p>
     * @deprecated Should be removed in Apache Ignite 2.0.
     */
    public static final String IGNITE_UNWRAP_BINARY_FOR_INDEXING_SPI = "IGNITE_UNWRAP_BINARY_FOR_INDEXING_SPI";

    /**
     * System property to specify maximum payload size in bytes for {@code H2TreeIndex}.
     * <p>
     * Defaults to {@code 0}, meaning that inline index store is disabled.
     */
    public static final String IGNITE_MAX_INDEX_PAYLOAD_SIZE = "IGNITE_MAX_INDEX_PAYLOAD_SIZE";

    /**
     * Time interval for calculating rebalance rate statistics, in milliseconds. Defaults to 60000.
     */
    public static final String IGNITE_REBALANCE_STATISTICS_TIME_INTERVAL = "IGNITE_REBALANCE_STATISTICS_TIME_INTERVAL";

    /**
     * When cache has entries with expired TTL, each user operation will also remove this amount of expired entries.
     * Defaults to {@code 5}.
     */
    public static final String IGNITE_TTL_EXPIRE_BATCH_SIZE = "IGNITE_TTL_EXPIRE_BATCH_SIZE";

    /**
     * Indexing discovery history size. Protects from duplicate messages maintaining the list of IDs of recently
     * arrived discovery messages.
     * <p>
     * Defaults to {@code 1000}.
     */
    public static final String IGNITE_INDEXING_DISCOVERY_HISTORY_SIZE = "IGNITE_INDEXING_DISCOVERY_HISTORY_SIZE";

    /** Cache start size for on-heap maps. Defaults to 4096. */
    public static final String IGNITE_CACHE_START_SIZE = "IGNITE_CACHE_START_SIZE";

    /** */
    public static final String IGNITE_START_CACHES_ON_JOIN = "IGNITE_START_CACHES_ON_JOIN";

    /**
     * Skip CRC calculation flag.
     */
    public static final String IGNITE_PDS_SKIP_CRC = "IGNITE_PDS_SKIP_CRC";

    /**
     * WAL rebalance threshold.
     */
    public static final String IGNITE_PDS_PARTITION_DESTROY_CHECKPOINT_DELAY =
        "IGNITE_PDS_PARTITION_DESTROY_CHECKPOINT_DELAY";

    /**
     * WAL rebalance threshold.
     */
    public static final String IGNITE_PDS_WAL_REBALANCE_THRESHOLD = "IGNITE_PDS_WAL_REBALANCE_THRESHOLD";

    /** Ignite page memory concurrency level. */
    public static final String IGNITE_OFFHEAP_LOCK_CONCURRENCY_LEVEL = "IGNITE_OFFHEAP_LOCK_CONCURRENCY_LEVEL";

    /**
     * Start Ignite on versions of JRE 7 older than 1.7.0_71. For proper work it may require
     * disabling JIT in some places.
     */
    public static final String IGNITE_FORCE_START_JAVA7 = "IGNITE_FORCE_START_JAVA7";

    /**
     * When set to {@code true}, Ignite switches to compatibility mode with versions that don't
     * support service security permissions. In this case security permissions will be ignored
     * (if they set).
     * <p>
     *     Default is {@code false}, which means that service security permissions will be respected.
     * </p>
     */
    public static final String IGNITE_SECURITY_COMPATIBILITY_MODE = "IGNITE_SECURITY_COMPATIBILITY_MODE";

    /**
     * Ignite cluster name.
     * <p>
     * Defaults to utility cache deployment ID..
     */
    public static final String IGNITE_CLUSTER_NAME = "IGNITE_CLUSTER_NAME";

    /**
     * When client cache is started or closed special discovery message is sent to notify cluster (for example this is
     * needed for {@link ClusterGroup#forCacheNodes(String)} API. This timeout specifies how long to wait
     * after client cache start/close before sending this message. If during this timeout another client
     * cache changed, these events are combined into single message.
     * <p>
     * Default is 10 seconds.
     */
    public static final String IGNITE_CLIENT_CACHE_CHANGE_MESSAGE_TIMEOUT =
        "IGNITE_CLIENT_CACHE_CHANGE_MESSAGE_TIMEOUT";

    /**
     * If a partition release future completion time during an exchange exceeds this threshold, the contents of
     * the future will be dumped to the log on exchange. Default is {@code 0} (disabled).
     */
    public static final String IGNITE_PARTITION_RELEASE_FUTURE_DUMP_THRESHOLD =
        "IGNITE_PARTITION_RELEASE_FUTURE_DUMP_THRESHOLD";

    /**
     * If this property is set, a node will forcible fail a remote node when it fails to establish a communication
     * connection.
     */
    public static final String IGNITE_ENABLE_FORCIBLE_NODE_KILL = "IGNITE_ENABLE_FORCIBLE_NODE_KILL";

    /**
     * Tasks stealing will be started if tasks queue size per data-streamer thread exceeds this threshold.
     * <p>
     * Default value is {@code 4}.
     */
    public static final String IGNITE_DATA_STREAMING_EXECUTOR_SERVICE_TASKS_STEALING_THRESHOLD =
            "IGNITE_DATA_STREAMING_EXECUTOR_SERVICE_TASKS_STEALING_THRESHOLD";

    /**
     * If this property is set, then Ignite will use Async File IO factory by default.
     */
    public static final String IGNITE_USE_ASYNC_FILE_IO_FACTORY = "IGNITE_USE_ASYNC_FILE_IO_FACTORY";

    /**
     * If the property is set {@link org.apache.ignite.internal.pagemem.wal.record.TxRecord} records
     * will be logged to WAL.
     *
     * Default value is {@code false}.
     */
    public static final String IGNITE_WAL_LOG_TX_RECORDS = "IGNITE_WAL_LOG_TX_RECORDS";

    /** Max amount of remembered errors for {@link GridLogThrottle}. */
    public static final String IGNITE_LOG_THROTTLE_CAPACITY = "IGNITE_LOG_THROTTLE_CAPACITY";

    /** If this property is set, {@link DataStorageConfiguration#writeThrottlingEnabled} will be overridden to true
     * independent of initial value in configuration. */
    public static final String IGNITE_OVERRIDE_WRITE_THROTTLING_ENABLED = "IGNITE_OVERRIDE_WRITE_THROTTLING_ENABLED";

    /**
     * Property for setup WAL serializer version.
     */
    public static final String IGNITE_WAL_SERIALIZER_VERSION = "IGNITE_WAL_SERIALIZER_VERSION";

    /** Property for setup Ignite WAL segment sync timeout. */
    public static final String IGNITE_WAL_SEGMENT_SYNC_TIMEOUT = "IGNITE_WAL_SEGMENT_SYNC_TIMEOUT";

    /**
     * If the property is set Ignite will use legacy node comparator (based on node order) inste
     *
     * Default value is {@code false}.
     */
    public static final String IGNITE_USE_LEGACY_NODE_COMPARATOR = "IGNITE_USE_LEGACY_NODE_COMPARATOR";

    /**
     * Property that indicates should be mapped byte buffer used or not.
     * Possible values: {@code true} and {@code false}.
     */
    public static final String IGNITE_WAL_MMAP = "IGNITE_WAL_MMAP";

    /**
     * When set to {@code true}, Data store folders are generated only by consistent id, and no consistent ID will be
     * set based on existing data store folders. This option also enables compatible folder generation mode as it was
     * before 2.3.
     */
    public static final String IGNITE_DATA_STORAGE_FOLDER_BY_CONSISTENT_ID = "IGNITE_DATA_STORAGE_FOLDER_BY_CONSISTENT_ID";

    /** Ignite JVM pause detector disabled. */
    public static final String IGNITE_JVM_PAUSE_DETECTOR_DISABLED = "IGNITE_JVM_PAUSE_DETECTOR_DISABLED";

    /** Ignite JVM pause detector precision. */
    public static final String IGNITE_JVM_PAUSE_DETECTOR_PRECISION = "IGNITE_JVM_PAUSE_DETECTOR_PRECISION";

    /** Ignite JVM pause detector threshold. */
    public static final String IGNITE_JVM_PAUSE_DETECTOR_THRESHOLD = "IGNITE_JVM_PAUSE_DETECTOR_THRESHOLD";

    /** Ignite JVM pause detector last events count. */
    public static final String IGNITE_JVM_PAUSE_DETECTOR_LAST_EVENTS_COUNT = "IGNITE_JVM_PAUSE_DETECTOR_LAST_EVENTS_COUNT";

    /**
     * Default value is {@code false}.
     */
    public static final String IGNITE_WAL_DEBUG_LOG_ON_RECOVERY = "IGNITE_WAL_DEBUG_LOG_ON_RECOVERY";

    /**
     * Number of checkpoint history entries held in memory.
     */
    public static final String IGNITE_PDS_MAX_CHECKPOINT_MEMORY_HISTORY_SIZE = "IGNITE_PDS_MAX_CHECKPOINT_MEMORY_HISTORY_SIZE";

    /**
     * If this property is set to {@code true} enable logging in {@link GridClient}.
     */
    public static final String IGNITE_GRID_CLIENT_LOG_ENABLED = "IGNITE_GRID_CLIENT_LOG_ENABLED";

    /**
     * When set to {@code true}, direct IO may be enabled. Direct IO enabled only if JAR file with corresponding
     * feature is available in classpath and OS and filesystem settings allows to enable this mode.
     * Default is {@code true}.
     */
    public static final String IGNITE_DIRECT_IO_ENABLED = "IGNITE_DIRECT_IO_ENABLED";

    /**
     * When set to {@code true}, warnings that are intended for development environments and not for production
     * (such as coding mistakes in code using Ignite) will not be logged.
     */
    public static final String IGNITE_DEV_ONLY_LOGGING_DISABLED = "IGNITE_DEV_ONLY_LOGGING_DISABLED";

    /**
     * When set to {@code true} (default), pages are written to page store without holding segment lock (with delay).
     * Because other thread may require exactly the same page to be loaded from store, reads are protected by locking.
     */
    public static final String IGNITE_DELAYED_REPLACED_PAGE_WRITE = "IGNITE_DELAYED_REPLACED_PAGE_WRITE";

    /**
     * When set to {@code true}, WAL implementation with dedicated worker will be used even in FSYNC mode.
     * Default is {@code false}.
     */
    public static final String IGNITE_WAL_FSYNC_WITH_DEDICATED_WORKER = "IGNITE_WAL_FSYNC_WITH_DEDICATED_WORKER";

    /**
     * When set to {@code true}, on-heap cache cannot be enabled - see
     * {@link CacheConfiguration#setOnheapCacheEnabled(boolean)}.
     * Default is {@code false}.
     */
    public static final String IGNITE_DISABLE_ONHEAP_CACHE = "IGNITE_DISABLE_ONHEAP_CACHE";
    /**
     * When set to {@code false}, loaded pages implementation is switched to previous version of implementation,
     * FullPageIdTable. {@code True} value enables 'Robin Hood hashing: backward shift deletion'.
     * Default is {@code true}.
     */
    public static final String IGNITE_LOADED_PAGES_BACKWARD_SHIFT_MAP = "IGNITE_LOADED_PAGES_BACKWARD_SHIFT_MAP";

    /**
     * Property for setup percentage of archive size for checkpoint trigger. Default value is 0.25
     */
    public static final String IGNITE_CHECKPOINT_TRIGGER_ARCHIVE_SIZE_PERCENTAGE = "IGNITE_CHECKPOINT_TRIGGER_ARCHIVE_SIZE_PERCENTAGE";

    /**
     * Property for setup percentage of WAL archive size to calculate threshold since which removing of old archive should be started.
     * Default value is 0.5
     */
    public static final String IGNITE_THRESHOLD_WAL_ARCHIVE_SIZE_PERCENTAGE = "IGNITE_THRESHOLD_WAL_ARCHIVE_SIZE_PERCENTAGE";

    /**
     * Count of WAL compressor worker threads. Default value is 4.
     */
    public static final String IGNITE_WAL_COMPRESSOR_WORKER_THREAD_CNT = "IGNITE_WAL_COMPRESSOR_WORKER_THREAD_CNT";

    /**
     * Whenever read load balancing is enabled, that means 'get' requests will be distributed between primary and backup
     * nodes if it is possible and {@link CacheConfiguration#readFromBackup} is {@code true}.
     *
     * Default is {@code true}.
     *
     * @see CacheConfiguration#readFromBackup
     */
    public static final String IGNITE_READ_LOAD_BALANCING = "IGNITE_READ_LOAD_BALANCING";

    /**
     * Number of repetitions to capture a lock in the B+Tree.
     */
    public static final String IGNITE_BPLUS_TREE_LOCK_RETRIES = "IGNITE_BPLUS_TREE_LOCK_RETRIES";

    /**
     * Amount of memory reserved in the heap at node start, which can be dropped to increase the chances of success when
     * handling OutOfMemoryError.
     *
     * Default is {@code 64kb}.
     */
    public static final String IGNITE_FAILURE_HANDLER_RESERVE_BUFFER_SIZE = "IGNITE_FAILURE_HANDLER_RESERVE_BUFFER_SIZE";

    /**
     * The threshold of uneven distribution above which partition distribution will be logged.
     *
     * The default is '50', that means: warn about nodes with 50+% difference.
     */
    public static final String IGNITE_PART_DISTRIBUTION_WARN_THRESHOLD = "IGNITE_PART_DISTRIBUTION_WARN_THRESHOLD";

    /**
     * When set to {@code true}, WAL will be automatically disabled during rebalancing if there is no partition in
     * OWNING state.
     * Default is {@code false}.
     */
    public static final String IGNITE_DISABLE_WAL_DURING_REBALANCING = "IGNITE_DISABLE_WAL_DURING_REBALANCING";

    /**
     * Sets timeout for TCP client recovery descriptor reservation.
     */
    public static final String IGNITE_NIO_RECOVERY_DESCRIPTOR_RESERVATION_TIMEOUT =
            "IGNITE_NIO_RECOVERY_DESCRIPTOR_RESERVATION_TIMEOUT";

    /**
     * When set to {@code true}, Ignite will skip partitions sizes check on partition validation after rebalance has finished.
     * Partitions sizes may differs on nodes when Expiry Policy is in use and it is ok due to lazy entry eviction mechanics.
     *
     * There is no need to disable partition size validation either in normal case or when expiry policy is configured for cache.
     * But it should be disabled manually when policy is used on per entry basis to hint Ignite to skip this check.
     *
     * Default is {@code false}.
     */
    public static final String IGNITE_SKIP_PARTITION_SIZE_VALIDATION = "IGNITE_SKIP_PARTITION_SIZE_VALIDATION";

    /**
     * Enables threads dumping on critical node failure.
     *
     * Default is {@code true}.
     */
    public static final String IGNITE_DUMP_THREADS_ON_FAILURE = "IGNITE_DUMP_THREADS_ON_FAILURE";

   /**
     * Throttling timeout in millis which avoid excessive PendingTree access on unwind if there is nothing to clean yet.
     *
     * Default is 500 ms.
     */
    public static final String IGNITE_UNWIND_THROTTLING_TIMEOUT = "IGNITE_UNWIND_THROTTLING_TIMEOUT";

    /**
     * Threshold for throttling operations logging.
     */
    public static final String IGNITE_THROTTLE_LOG_THRESHOLD = "IGNITE_THROTTLE_LOG_THRESHOLD";

    /**
     * Number of concurrent operation for evict partitions.
     */
    public static final String IGNITE_EVICTION_PERMITS = "IGNITE_EVICTION_PERMITS";

    /**
     * When set to {@code true}, Ignite will allow execute DML operation (MERGE|INSERT|UPDATE|DELETE)
     * within transaction for non MVCC mode.
     *
     * Default is {@code false}.
     */
    public static final String IGNITE_ALLOW_DML_INSIDE_TRANSACTION = "IGNITE_ALLOW_DML_INSIDE_TRANSACTION";

    /**
     * Timeout between ZooKeeper client retries, default 2s.
     */
    public static final String IGNITE_ZOOKEEPER_DISCOVERY_RETRY_TIMEOUT = "IGNITE_ZOOKEEPER_DISCOVERY_RETRY_TIMEOUT";

    /**
     * Number of attempts to reconnect to ZooKeeper.
     */
    public static final String IGNITE_ZOOKEEPER_DISCOVERY_MAX_RETRY_COUNT = "IGNITE_ZOOKEEPER_DISCOVERY_MAX_RETRY_COUNT";

    /**
     * Maximum number for cached MVCC transaction updates. This caching is used for continuous query with MVCC caches.
     */
    public static final String IGNITE_MVCC_TX_SIZE_CACHING_THRESHOLD = "IGNITE_MVCC_TX_SIZE_CACHING_THRESHOLD";

    /**
     * Try reuse memory on deactivation. Useful in case of huge page memory region size.
     */
    public static final String IGNITE_REUSE_MEMORY_ON_DEACTIVATE = "IGNITE_REUSE_MEMORY_ON_DEACTIVATE";

    /**
     * Maximum inactivity period for system worker in milliseconds. When this value is exceeded, worker is considered
     * blocked with consequent critical failure handler invocation.
     */
    public static final String IGNITE_SYSTEM_WORKER_BLOCKED_TIMEOUT = "IGNITE_SYSTEM_WORKER_BLOCKED_TIMEOUT";

    /**
     * Timeout for checkpoint read lock acquisition in milliseconds.
     */
    public static final String IGNITE_CHECKPOINT_READ_LOCK_TIMEOUT = "IGNITE_CHECKPOINT_READ_LOCK_TIMEOUT";

    /**
     * Timeout for waiting schema update if schema was not found for last accepted version.
     */
    public static final String IGNITE_WAIT_SCHEMA_UPDATE = "IGNITE_WAIT_SCHEMA_UPDATE";

    /**
     * System property to override {@link CacheConfiguration#rebalanceThrottle} configuration property for all caches.
     * {@code 0} by default, which means that override is disabled.
     */
    public static final String IGNITE_REBALANCE_THROTTLE_OVERRIDE = "IGNITE_REBALANCE_THROTTLE_OVERRIDE";

    /**
     * Enables start caches in parallel.
     *
     * Default is {@code true}.
     */
    public static final String IGNITE_ALLOW_START_CACHES_IN_PARALLEL = "IGNITE_ALLOW_START_CACHES_IN_PARALLEL";

    /**
<<<<<<< HEAD
     * Sets default {@link CacheConfiguration#setDiskPageCompression disk page compression}.
     */
    public static final String IGNITE_DEFAULT_DISK_PAGE_COMPRESSION = "IGNITE_DEFAULT_DISK_PAGE_COMPRESSION";

    /**
     * Sets default {@link DataStorageConfiguration#setPageSize storage page size}.
     */
    public static final String IGNITE_DEFAULT_DATA_STORAGE_PAGE_SIZE = "IGNITE_DEFAULT_DATA_STORAGE_PAGE_SIZE";
=======
     * Allows to log additional information about all restored partitions after binary and logical recovery phases.
     *
     * Default is {@code true}.
     */
    public static final String IGNITE_RECOVERY_VERBOSE_LOGGING = "IGNITE_RECOVERY_VERBOSE_LOGGING";
>>>>>>> 8c08de7b

    /**
     * Enforces singleton.
     */
    private IgniteSystemProperties() {
        // No-op.
    }

    /**
     * @param enumCls Enum type.
     * @param name Name of the system property or environment variable.
     * @return Enum value or {@code null} if the property is not set.
     */
    public static <E extends Enum<E>> E getEnum(Class<E> enumCls, String name) {
        return getEnum(enumCls, name, null);
    }

    /**
     * @param name Name of the system property or environment variable.
     * @return Enum value or the given default.
     */
    public static <E extends Enum<E>> E getEnum(String name, E dflt) {
        return getEnum(dflt.getDeclaringClass(), name, dflt);
    }

    /**
     * @param enumCls Enum type.
     * @param name Name of the system property or environment variable.
     * @param dflt Default value.
     * @return Enum value or the given default.
     */
    private static <E extends Enum<E>> E getEnum(Class<E> enumCls, String name, E dflt) {
        assert enumCls != null;

        String val = getString(name);

        if (val == null)
            return dflt;

        return Enum.valueOf(enumCls, val);
    }

    /**
     * Gets either system property or environment variable with given name.
     *
     * @param name Name of the system property or environment variable.
     * @return Value of the system property or environment variable.
     *         Returns {@code null} if neither can be found for given name.
     */
    @Nullable public static String getString(String name) {
        assert name != null;

        String v = System.getProperty(name);

        if (v == null)
            v = System.getenv(name);

        return v;
    }

    /**
     * Gets either system property or environment variable with given name.
     *
     * @param name Name of the system property or environment variable.
     * @param dflt Default value.
     * @return Value of the system property or environment variable.
     *         Returns {@code null} if neither can be found for given name.
     */
    @Nullable public static String getString(String name, String dflt) {
        String val = getString(name);

        return val == null ? dflt : val;
    }

    /**
     * Gets either system property or environment variable with given name.
     * The result is transformed to {@code boolean} using {@code Boolean.valueOf()} method.
     *
     * @param name Name of the system property or environment variable.
     * @return Boolean value of the system property or environment variable.
     *         Returns {@code False} in case neither system property
     *         nor environment variable with given name is found.
     */
    public static boolean getBoolean(String name) {
        return getBoolean(name, false);
    }

    /**
     * Gets either system property or environment variable with given name.
     * The result is transformed to {@code boolean} using {@code Boolean.valueOf()} method.
     *
     * @param name Name of the system property or environment variable.
     * @param dflt Default value.
     * @return Boolean value of the system property or environment variable.
     *         Returns default value in case neither system property
     *         nor environment variable with given name is found.
     */
    public static boolean getBoolean(String name, boolean dflt) {
        String val = getString(name);

        return val == null ? dflt : Boolean.valueOf(val);
    }

    /**
     * Gets either system property or environment variable with given name.
     * The result is transformed to {@code int} using {@code Integer.parseInt()} method.
     *
     * @param name Name of the system property or environment variable.
     * @param dflt Default value.
     * @return Integer value of the system property or environment variable.
     *         Returns default value in case neither system property
     *         nor environment variable with given name is found.
     */
    public static int getInteger(String name, int dflt) {
        String s = getString(name);

        if (s == null)
            return dflt;

        int res;

        try {
            res = Integer.parseInt(s);
        }
        catch (NumberFormatException ignore) {
            res = dflt;
        }

        return res;
    }

    /**
     * Gets either system property or environment variable with given name.
     * The result is transformed to {@code float} using {@code Float.parseFloat()} method.
     *
     * @param name Name of the system property or environment variable.
     * @param dflt Default value.
     * @return Float value of the system property or environment variable.
     *         Returns default value in case neither system property
     *         nor environment variable with given name is found.
     */
    public static float getFloat(String name, float dflt) {
        String s = getString(name);

        if (s == null)
            return dflt;

        float res;

        try {
            res = Float.parseFloat(s);
        }
        catch (NumberFormatException ignore) {
            res = dflt;
        }

        return res;
    }

    /**
     * Gets either system property or environment variable with given name.
     * The result is transformed to {@code long} using {@code Long.parseLong()} method.
     *
     * @param name Name of the system property or environment variable.
     * @param dflt Default value.
     * @return Integer value of the system property or environment variable.
     *         Returns default value in case neither system property
     *         nor environment variable with given name is found.
     */
    public static long getLong(String name, long dflt) {
        String s = getString(name);

        if (s == null)
            return dflt;

        long res;

        try {
            res = Long.parseLong(s);
        }
        catch (NumberFormatException ignore) {
            res = dflt;
        }

        return res;
    }

    /**
     * Gets either system property or environment variable with given name.
     * The result is transformed to {@code double} using {@code Double.parseDouble()} method.
     *
     * @param name Name of the system property or environment variable.
     * @param dflt Default value.
     * @return Integer value of the system property or environment variable.
     *         Returns default value in case neither system property
     *         nor environment variable with given name is found.
     */
    public static double getDouble(String name, double dflt) {
        String s = getString(name);

        if (s == null)
            return dflt;

        double res;

        try {
            res = Double.parseDouble(s);
        }
        catch (NumberFormatException ignore) {
            res = dflt;
        }

        return res;
    }

    /**
     * Gets snapshot of system properties.
     * Snapshot could be used for thread safe iteration over system properties.
     * Non-string properties are removed before return.
     *
     * @return Snapshot of system properties.
     */
    public static Properties snapshot() {
        Properties sysProps = (Properties)System.getProperties().clone();

        Iterator<Map.Entry<Object, Object>> iter = sysProps.entrySet().iterator();

        while (iter.hasNext()) {
            Map.Entry entry = iter.next();

            if (!(entry.getValue() instanceof String) || !(entry.getKey() instanceof String))
                iter.remove();
        }

        return sysProps;
    }
}<|MERGE_RESOLUTION|>--- conflicted
+++ resolved
@@ -1040,7 +1040,13 @@
     public static final String IGNITE_ALLOW_START_CACHES_IN_PARALLEL = "IGNITE_ALLOW_START_CACHES_IN_PARALLEL";
 
     /**
-<<<<<<< HEAD
+     * Allows to log additional information about all restored partitions after binary and logical recovery phases.
+     *
+     * Default is {@code true}.
+     */
+    public static final String IGNITE_RECOVERY_VERBOSE_LOGGING = "IGNITE_RECOVERY_VERBOSE_LOGGING";
+
+    /**
      * Sets default {@link CacheConfiguration#setDiskPageCompression disk page compression}.
      */
     public static final String IGNITE_DEFAULT_DISK_PAGE_COMPRESSION = "IGNITE_DEFAULT_DISK_PAGE_COMPRESSION";
@@ -1049,13 +1055,6 @@
      * Sets default {@link DataStorageConfiguration#setPageSize storage page size}.
      */
     public static final String IGNITE_DEFAULT_DATA_STORAGE_PAGE_SIZE = "IGNITE_DEFAULT_DATA_STORAGE_PAGE_SIZE";
-=======
-     * Allows to log additional information about all restored partitions after binary and logical recovery phases.
-     *
-     * Default is {@code true}.
-     */
-    public static final String IGNITE_RECOVERY_VERBOSE_LOGGING = "IGNITE_RECOVERY_VERBOSE_LOGGING";
->>>>>>> 8c08de7b
 
     /**
      * Enforces singleton.
