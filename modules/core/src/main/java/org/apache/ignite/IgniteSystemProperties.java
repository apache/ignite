/*
 * Licensed to the Apache Software Foundation (ASF) under one or more
 * contributor license agreements.  See the NOTICE file distributed with
 * this work for additional information regarding copyright ownership.
 * The ASF licenses this file to You under the Apache License, Version 2.0
 * (the "License"); you may not use this file except in compliance with
 * the License.  You may obtain a copy of the License at
 *
 *      http://www.apache.org/licenses/LICENSE-2.0
 *
 * Unless required by applicable law or agreed to in writing, software
 * distributed under the License is distributed on an "AS IS" BASIS,
 * WITHOUT WARRANTIES OR CONDITIONS OF ANY KIND, either express or implied.
 * See the License for the specific language governing permissions and
 * limitations under the License.
 */

package org.apache.ignite;

import java.io.Serializable;
import java.lang.management.RuntimeMXBean;
import java.util.Iterator;
import java.util.Map;
import java.util.Properties;
import javax.net.ssl.HostnameVerifier;
import org.apache.ignite.cluster.ClusterGroup;
import org.apache.ignite.internal.marshaller.optimized.OptimizedMarshaller;
import org.apache.ignite.lang.IgnitePredicate;
import org.jetbrains.annotations.Nullable;

/**
 * Contains constants for all system properties and environmental variables in Ignite.
 * These properties and variables can be used to affect the behavior of Ignite.
 */
public final class IgniteSystemProperties {
    /**
     * If this system property is present the Ignite will include grid name into verbose log.
     *
     * @deprecated Use {@link #IGNITE_LOG_INSTANCE_NAME}.
     */
    @Deprecated
    public static final String IGNITE_LOG_GRID_NAME = "IGNITE_LOG_GRID_NAME";

    /**
     * If this system property is present the Ignite will include instance name into verbose log.
     */
    public static final String IGNITE_LOG_INSTANCE_NAME = "IGNITE_LOG_INSTANCE_NAME";

    /**
     * This property is used internally to pass an exit code to loader when
     * Ignite instance is being restarted.
     */
    public static final String IGNITE_RESTART_CODE = "IGNITE_RESTART_CODE";

    /**
     * Presence of this system property with value {@code true} will make the grid
     * node start as a daemon node. Node that this system property will override
     * {@link org.apache.ignite.configuration.IgniteConfiguration#isDaemon()} configuration.
     */
    public static final String IGNITE_DAEMON = "IGNITE_DAEMON";

    /** Defines Ignite installation folder. */
    public static final String IGNITE_HOME = "IGNITE_HOME";

    /** If this system property is set to {@code false} - no shutdown hook will be set. */
    public static final String IGNITE_NO_SHUTDOWN_HOOK = "IGNITE_NO_SHUTDOWN_HOOK";

    /**
     * Name of the system property to disable requirement for proper node ordering
     * by discovery SPI. Use with care, as proper node ordering is required for
     * cache consistency. If set to {@code true}, then any discovery SPI can be used
     * with distributed cache, otherwise, only discovery SPIs that have annotation
     * {@link org.apache.ignite.spi.discovery.DiscoverySpiOrderSupport @GridDiscoverySpiOrderSupport(true)} will
     * be allowed.
     */
    public static final String IGNITE_NO_DISCO_ORDER = "IGNITE_NO_DISCO_ORDER";

    /** Defines reconnect delay in milliseconds for client node that was failed forcible. */
    public static final String IGNITE_DISCO_FAILED_CLIENT_RECONNECT_DELAY = "IGNITE_DISCO_FAILED_CLIENT_RECONNECT_DELAY";

    /**
     * If this system property is set to {@code false} - no checks for new versions will
     * be performed by Ignite. By default, Ignite periodically checks for the new
     * version and prints out the message into the log if new version of Ignite is
     * available for download.
     */
    public static final String IGNITE_UPDATE_NOTIFIER = "IGNITE_UPDATE_NOTIFIER";

    /**
     * This system property defines interval in milliseconds in which Ignite will check
     * thread pool state for starvation. Zero value will disable this checker.
     */
    public static final String IGNITE_STARVATION_CHECK_INTERVAL = "IGNITE_STARVATION_CHECK_INTERVAL";

    /**
     * If this system property is present (any value) - no ASCII logo will
     * be printed.
     */
    public static final String IGNITE_NO_ASCII = "IGNITE_NO_ASCII";

    /**
     * This property allows to override Jetty host for REST processor.
     */
    public static final String IGNITE_JETTY_HOST = "IGNITE_JETTY_HOST";

    /**
     * This property allows to override Jetty local port for REST processor.
     */
    public static final String IGNITE_JETTY_PORT = "IGNITE_JETTY_PORT";

    /**
     * This property does not allow Ignite to override Jetty log configuration for REST processor.
     */
    public static final String IGNITE_JETTY_LOG_NO_OVERRIDE = "IGNITE_JETTY_LOG_NO_OVERRIDE";

    /** This property allow rewriting default ({@code 30}) rest session expire time (in seconds). */
    public static final String IGNITE_REST_SESSION_TIMEOUT = "IGNITE_REST_SESSION_TIMEOUT";

    /**
     * This property allows to override maximum count of task results stored on one node
     * in REST processor.
     */
    public static final String IGNITE_REST_MAX_TASK_RESULTS = "IGNITE_REST_MAX_TASK_RESULTS";

    /**
     * This property allows to override default behavior that rest processor
     * doesn't start on client node. If set {@code true} than rest processor will be started on client node.
     */
    public static final String IGNITE_REST_START_ON_CLIENT = "IGNITE_REST_START_ON_CLIENT";

    /**
     * This property defines the maximum number of attempts to remap near get to the same
     * primary node. Remapping may be needed when topology is changed concurrently with
     * get operation.
     */
    public static final String IGNITE_NEAR_GET_MAX_REMAPS = "IGNITE_NEAR_GET_MAX_REMAPS";

    /**
     * Set to either {@code true} or {@code false} to enable or disable quiet mode
     * of Ignite. In quiet mode, only warning and errors are printed into the log
     * additionally to a shortened version of standard output on the start.
     * <p>
     * Note that if you use <tt>ignite.{sh|bat}</tt> scripts to start Ignite they
     * start by default in quiet mode. You can supply <tt>-v</tt> flag to override it.
     */
    public static final String IGNITE_QUIET = "IGNITE_QUIET";

    /**
     * Setting this option to {@code true} will enable troubleshooting logger.
     * Troubleshooting logger makes logging more verbose without enabling debug mode
     * to provide more detailed logs without performance penalty.
     */
    public static final String IGNITE_TROUBLESHOOTING_LOGGER = "IGNITE_TROUBLESHOOTING_LOGGER";

    /**
     * Setting to {@code true} enables writing sensitive information in {@code toString()} output.
     */
    public static final String IGNITE_TO_STRING_INCLUDE_SENSITIVE = "IGNITE_TO_STRING_INCLUDE_SENSITIVE";

    /**
     * If this property is set to {@code true} (default) and Ignite is launched
     * in verbose mode (see {@link #IGNITE_QUIET}) and no console appenders can be found
     * in configuration, then default console appender will be added.
     * Set this property to {@code false} if no appenders should be added.
     */
    public static final String IGNITE_CONSOLE_APPENDER = "IGNITE_CONSOLE_APPENDER";

    /** Maximum size for exchange history. Default value is {@code 1000}.*/
    public static final String IGNITE_EXCHANGE_HISTORY_SIZE = "IGNITE_EXCHANGE_HISTORY_SIZE";

    /**
     * Name of the system property defining name of command line program.
     */
    public static final String IGNITE_PROG_NAME = "IGNITE_PROG_NAME";

    /**
     * Name of the system property defining success file name. This file
     * is used with auto-restarting functionality when Ignite is started
     * by supplied <tt>ignite.{bat|sh}</tt> scripts.
     */
    public static final String IGNITE_SUCCESS_FILE = "IGNITE_SUCCESS_FILE";

    /**
     * Name of system property to set system-wide local IP address or host. If provided it will
     * override all default local bind settings within Ignite or any of its SPIs.
     * <p>
     * Note that system-wide local bind address can also be set via {@link org.apache.ignite.configuration.IgniteConfiguration#getLocalHost()}
     * method. However, system properties have priority over configuration properties specified in
     * {@link org.apache.ignite.configuration.IgniteConfiguration}.
     */
    public static final String IGNITE_LOCAL_HOST = "IGNITE_LOCAL_HOST";

    /**
     * System property to override deployment mode configuration parameter.
     * Valid values for property are: PRIVATE, ISOLATED, SHARED or CONTINUOUS.
     *
     * @see org.apache.ignite.configuration.DeploymentMode
     * @see org.apache.ignite.configuration.IgniteConfiguration#getDeploymentMode()
     */
    public static final String IGNITE_DEP_MODE_OVERRIDE = "IGNITE_DEPLOYMENT_MODE_OVERRIDE";

    /**
     * Property controlling size of buffer holding completed transaction versions. Such buffer
     * is used to detect duplicate transaction and has a default value of {@code 102400}. In
     * most cases this value is large enough and does not need to be changed.
     */
    public static final String IGNITE_MAX_COMPLETED_TX_COUNT = "IGNITE_MAX_COMPLETED_TX_COUNT";

    /**
     * Concurrency level for all concurrent hash maps created by Ignite.
     */
    public static final String IGNITE_MAP_CONCURRENCY_LEVEL = "IGNITE_MAP_CONCURRENCY_LEVEL";

    /**
     * Transactions that take more time, than value of this property, will be output to log
     * with warning level. {@code 0} (default value) disables warning on slow transactions.
     */
    public static final String IGNITE_SLOW_TX_WARN_TIMEOUT = "IGNITE_SLOW_TX_WARN_TIMEOUT";

    /**
     * Timeout after which all uncompleted transactions originated by left node will be
     * salvaged (i.e. invalidated and committed).
     */
    public static final String IGNITE_TX_SALVAGE_TIMEOUT = "IGNITE_TX_SALVAGE_TIMEOUT";

    /**
     * Specifies maximum number of iterations for deadlock detection procedure.
     * If value of this property is less then or equal to zero then deadlock detection will be disabled.
     */
    public static final String IGNITE_TX_DEADLOCK_DETECTION_MAX_ITERS = "IGNITE_TX_DEADLOCK_DETECTION_MAX_ITERS";

    /**
     * Specifies timeout for deadlock detection procedure.
     */
    public static final String IGNITE_TX_DEADLOCK_DETECTION_TIMEOUT = "IGNITE_TX_DEADLOCK_DETECTION_TIMEOUT";

    /**
     * System property to override multicast group taken from configuration.
     * Used for testing purposes.
     */
    public static final String IGNITE_OVERRIDE_MCAST_GRP = "IGNITE_OVERRIDE_MCAST_GRP";

    /**
     * System property to override default reflection cache size. Default value is {@code 128}.
     */
    public static final String IGNITE_REFLECTION_CACHE_SIZE = "IGNITE_REFLECTION_CACHE_SIZE";

    /**
     * System property to override default job processor maps sizes for finished jobs and
     * cancellation requests. Default value is {@code 10240}.
     */
    public static final String IGNITE_JOBS_HISTORY_SIZE = "IGNITE_JOBS_HISTORY_SIZE";

    /**
     * System property to override default job metrics processor property defining
     * concurrency level for structure holding job metrics snapshots.
     * Default value is {@code 64}.
     */
    public static final String IGNITE_JOBS_METRICS_CONCURRENCY_LEVEL = "IGNITE_JOBS_METRICS_CONCURRENCY_LEVEL";

    /**
     * System property to hold optional configuration URL.
     */
    public static final String IGNITE_CONFIG_URL = "IGNITE_CONFIG_URL";

    /** System property to hold SSH host for visor-started nodes. */
    public static final String IGNITE_SSH_HOST = "IGNITE_SSH_HOST";

    /** System property to hold SSH user name for visor-started nodes. */
    public static final String IGNITE_SSH_USER_NAME = "IGNITE_SSH_USER_NAME";

    /** System property to hold preload resend timeout for evicted partitions. */
    public static final String IGNITE_PRELOAD_RESEND_TIMEOUT = "IGNITE_PRELOAD_RESEND_TIMEOUT";

    /**
     * System property to specify how often in milliseconds marshal buffers
     * should be rechecked and potentially trimmed. Default value is {@code 10,000ms}.
     */
    public static final String IGNITE_MARSHAL_BUFFERS_RECHECK = "IGNITE_MARSHAL_BUFFERS_RECHECK";

    /**
     * System property to disable {@link HostnameVerifier} for SSL connections.
     * Can be used for development with self-signed certificates. Default value is {@code false}.
     */
    public static final String IGNITE_DISABLE_HOSTNAME_VERIFIER = "IGNITE_DISABLE_HOSTNAME_VERIFIER";

    /**
     * System property to disable buffered communication if node sends less messages count than
     * specified by this property. Default value is {@code 512}.
     *
     * @deprecated Not used anymore.
     */
    @Deprecated
    public static final String IGNITE_MIN_BUFFERED_COMMUNICATION_MSG_CNT = "IGNITE_MIN_BUFFERED_COMMUNICATION_MSG_CNT";

    /**
     * Flag that will force Ignite to fill memory block with some recognisable pattern right before
     * this memory block is released. This will help to recognize cases when already released memory is accessed.
     */
    public static final String IGNITE_OFFHEAP_SAFE_RELEASE = "IGNITE_OFFHEAP_SAFE_RELEASE";

    /** Maximum size for atomic cache queue delete history (default is 200 000 entries per partition). */
    public static final String IGNITE_ATOMIC_CACHE_DELETE_HISTORY_SIZE = "IGNITE_ATOMIC_CACHE_DELETE_HISTORY_SIZE";

    /** Ttl of removed cache entries (ms). */
    public static final String IGNITE_CACHE_REMOVED_ENTRIES_TTL = "IGNITE_CACHE_REMOVED_ENTRIES_TTL";

    /** Maximum amount of concurrent updates per system thread in atomic caches in case of PRIMARY_SYNC or FULL_ASYNC
     * write synchronization mode. If this limit is exceeded then update will be performed with FULL_SYNC
     * synchronization mode. If value is {@code 0} then limit is unbounded.
     */
    public static final String IGNITE_ATOMIC_CACHE_MAX_CONCURRENT_DHT_UPDATES =
        "IGNITE_ATOMIC_CACHE_MAX_CONCURRENT_DHT_UPDATES";

    /**
     * Comma separated list of addresses in format "10.100.22.100:45000,10.100.22.101:45000".
     * Makes sense only for {@link org.apache.ignite.spi.discovery.tcp.ipfinder.vm.TcpDiscoveryVmIpFinder}.
     */
    public static final String IGNITE_TCP_DISCOVERY_ADDRESSES = "IGNITE_TCP_DISCOVERY_ADDRESSES";

    /**
     * Flag indicating whether performance suggestions output on start should be disabled.
     */
    public static final String IGNITE_PERFORMANCE_SUGGESTIONS_DISABLED = "IGNITE_PERFORMANCE_SUGGESTIONS_DISABLED";

    /**
     * Atomic cache deferred update response buffer size.
     */
    public static final String IGNITE_ATOMIC_DEFERRED_ACK_BUFFER_SIZE = "IGNITE_ATOMIC_DEFERRED_ACK_BUFFER_SIZE";

    /**
     * Atomic cache deferred update timeout.
     */
    public static final String IGNITE_ATOMIC_DEFERRED_ACK_TIMEOUT = "IGNITE_ATOMIC_DEFERRED_ACK_TIMEOUT";

    /**
     * Atomic cache deferred update timeout.
     */
    public static final String IGNITE_ATOMIC_CACHE_QUEUE_RETRY_TIMEOUT = "IGNITE_ATOMIC_CACHE_QUEUE_RETRY_TIMEOUT";

    /**
     * One phase commit deferred ack request timeout.
     */
    public static final String IGNITE_DEFERRED_ONE_PHASE_COMMIT_ACK_REQUEST_TIMEOUT =
        "IGNITE_DEFERRED_ONE_PHASE_COMMIT_ACK_REQUEST_TIMEOUT";

    /**
     * One phase commit deferred ack request buffer size.
     */
    public static final String IGNITE_DEFERRED_ONE_PHASE_COMMIT_ACK_REQUEST_BUFFER_SIZE =
        "IGNITE_DEFERRED_ONE_PHASE_COMMIT_ACK_REQUEST_BUFFER_SIZE";

    /**
     * If this property set then debug console will be opened for H2 indexing SPI.
     */
    public static final String IGNITE_H2_DEBUG_CONSOLE = "IGNITE_H2_DEBUG_CONSOLE";

    /**
     * This property allows to specify user defined port which H2 indexing SPI will use
     * to start H2 debug console on. If this property is not set or set to 0, H2 debug
     * console will use system-provided dynamic port.
     * This property is only relevant when {@link #IGNITE_H2_DEBUG_CONSOLE} property is set.
     */
    public static final String IGNITE_H2_DEBUG_CONSOLE_PORT = "IGNITE_H2_DEBUG_CONSOLE_PORT";

    /**
     * If this property is set to {@code true} then shared memory space native debug will be enabled.
     */
    public static final String IGNITE_IPC_SHMEM_SPACE_DEBUG = "IGNITE_IPC_SHMEM_SPACE_DEBUG";

    /**
     * Property allowing to skip configuration consistency checks.
     */
    public static final String IGNITE_SKIP_CONFIGURATION_CONSISTENCY_CHECK =
        "IGNITE_SKIP_CONFIGURATION_CONSISTENCY_CHECK";

    /**
     * Flag indicating whether validation of keys put to cache should be disabled.
     */
    public static final String IGNITE_CACHE_KEY_VALIDATION_DISABLED = "IGNITE_CACHE_KEY_VALIDATION_DISABLED";

    /**
     * Environment variable to override logging directory that has been set in logger configuration.
     */
    public static final String IGNITE_LOG_DIR = "IGNITE_LOG_DIR";

    /**
     * Environment variable to set work directory. The property {@link org.apache.ignite.configuration.IgniteConfiguration#setWorkDirectory} has higher
     * priority.
     */
    public static final String IGNITE_WORK_DIR = "IGNITE_WORK_DIR";

    /**
     * If this property is set to {@code true} then Ignite will append
     * hash code of {@link Ignite} class as hex string and append
     * JVM name returned by {@link RuntimeMXBean#getName()}.
     * <p>
     * This may be helpful when running Ignite in some application server
     * clusters or similar environments to avoid MBean name collisions.
     * <p>
     * Default is {@code false}.
     */
    public static final String IGNITE_MBEAN_APPEND_JVM_ID = "IGNITE_MBEAN_APPEND_JVM_ID";

    /**
     * If this property is set to {@code true} then Ignite will append
     * hash code of class loader to MXBean name.
     * <p>
     * Default is {@code true}.
     */
    public static final String IGNITE_MBEAN_APPEND_CLASS_LOADER_ID = "IGNITE_MBEAN_APPEND_CLASS_LOADER_ID";

    /**
     * If property is set to {@code true}, then Ignite will disable MBeans registration.
     * This may be helpful if MBeans are not allowed e.g. for security reasons.
     *
     * Default is {@code false}
     */
    public static final String IGNITE_MBEANS_DISABLED = "IGNITE_MBEANS_DISABLED";

    /**
     * Property controlling size of buffer holding last exception. Default value of {@code 1000}.
     */
    public static final String IGNITE_EXCEPTION_REGISTRY_MAX_SIZE = "IGNITE_EXCEPTION_REGISTRY_MAX_SIZE";

    /**
     * Property controlling default behavior of cache client flag.
     */
    public static final String IGNITE_CACHE_CLIENT = "IGNITE_CACHE_CLIENT";

    /**
     * Property controlling whether CacheManager will start grid with isolated IP finder when default URL
     * is passed in. This is needed to pass TCK tests which use default URL and assume isolated cache managers
     * for different class loaders.
     */
    public static final String IGNITE_JCACHE_DEFAULT_ISOLATED = "IGNITE_CACHE_CLIENT";

    /**
     * Property controlling maximum number of SQL result rows which can be fetched into a merge table.
     * If there are less rows than this threshold then multiple passes throw a table will be possible,
     * otherwise only one pass (e.g. only result streaming is possible).
     */
    public static final String IGNITE_SQL_MERGE_TABLE_MAX_SIZE = "IGNITE_SQL_MERGE_TABLE_MAX_SIZE";

    /**
     * Property controlling number of SQL result rows that will be fetched into a merge table at once before
     * applying binary search for the bounds.
     */
    public static final String IGNITE_SQL_MERGE_TABLE_PREFETCH_SIZE = "IGNITE_SQL_MERGE_TABLE_PREFETCH_SIZE";

    /** Maximum size for affinity assignment history. */
    public static final String IGNITE_AFFINITY_HISTORY_SIZE = "IGNITE_AFFINITY_HISTORY_SIZE";

    /** Maximum size for discovery messages history. */
    public static final String IGNITE_DISCOVERY_HISTORY_SIZE = "IGNITE_DISCOVERY_HISTORY_SIZE";

    /** Maximum number of discovery message history used to support client reconnect. */
    public static final String IGNITE_DISCOVERY_CLIENT_RECONNECT_HISTORY_SIZE =
        "IGNITE_DISCOVERY_CLIENT_RECONNECT_HISTORY_SIZE";

    /** Number of cache operation retries in case of topology exceptions. */
    public static final String IGNITE_CACHE_RETRIES_COUNT = "IGNITE_CACHE_RETRIES_COUNT";

    /** Number of times pending cache objects will be dumped to the log in case of partition exchange timeout. */
    public static final String IGNITE_DUMP_PENDING_OBJECTS_THRESHOLD = "IGNITE_DUMP_PENDING_OBJECTS_THRESHOLD";

    /** If this property is set to {@code true} then Ignite will log thread dump in case of partition exchange timeout. */
    public static final String IGNITE_THREAD_DUMP_ON_EXCHANGE_TIMEOUT = "IGNITE_THREAD_DUMP_ON_EXCHANGE_TIMEOUT";

    /** */
    public static final String IGNITE_IO_DUMP_ON_TIMEOUT = "IGNITE_IO_DUMP_ON_TIMEOUT";

    /** */
    public static final String IGNITE_DIAGNOSTIC_ENABLED = "IGNITE_DIAGNOSTIC_ENABLED";

    /** Cache operations that take more time than value of this property will be output to log. Set to {@code 0} to disable. */
    public static final String IGNITE_LONG_OPERATIONS_DUMP_TIMEOUT = "IGNITE_LONG_OPERATIONS_DUMP_TIMEOUT";

    /** Upper time limit between long running/hanging operations debug dumps. */
    public static final String IGNITE_LONG_OPERATIONS_DUMP_TIMEOUT_LIMIT = "IGNITE_LONG_OPERATIONS_DUMP_TIMEOUT_LIMIT";

    /** JDBC driver cursor remove delay. */
    public static final String IGNITE_JDBC_DRIVER_CURSOR_REMOVE_DELAY = "IGNITE_JDBC_DRIVER_CURSOR_RMV_DELAY";

    /** Long-long offheap map load factor. */
    public static final String IGNITE_LONG_LONG_HASH_MAP_LOAD_FACTOR = "IGNITE_LONG_LONG_HASH_MAP_LOAD_FACTOR";

    /** Maximum number of nested listener calls before listener notification becomes asynchronous. */
    public static final String IGNITE_MAX_NESTED_LISTENER_CALLS = "IGNITE_MAX_NESTED_LISTENER_CALLS";

    /** Indicating whether local store keeps primary only. Backward compatibility flag. */
    public static final String IGNITE_LOCAL_STORE_KEEPS_PRIMARY_ONLY = "IGNITE_LOCAL_STORE_KEEPS_PRIMARY_ONLY";

    /**
     * Manages {@link OptimizedMarshaller} behavior of {@code serialVersionUID} computation for
     * {@link Serializable} classes.
     */
    public static final String IGNITE_OPTIMIZED_MARSHALLER_USE_DEFAULT_SUID =
        "IGNITE_OPTIMIZED_MARSHALLER_USE_DEFAULT_SUID";

    /**
     * Manages type of serialization mechanism for {@link String} that is marshalled/unmarshalled by BinaryMarshaller.
     * Should be used for cases when a String contains a surrogate symbol without its pair one. This is frequently used
     * in algorithms that encrypts data in String format.
     */
    public static final String IGNITE_BINARY_MARSHALLER_USE_STRING_SERIALIZATION_VER_2 =
        "IGNITE_BINARY_MARSHALLER_USE_STRING_SERIALIZATION_VER_2";

    /**
     * If set to {@code true}, then default selected keys set is used inside
     * {@code GridNioServer} which lead to some extra garbage generation when
     * processing selected keys.
     * <p>
     * Default value is {@code false}. Should be switched to {@code true} if there are
     * any problems in communication layer.
     */
    public static final String IGNITE_NO_SELECTOR_OPTS = "IGNITE_NO_SELECTOR_OPTS";

    /**
     * System property to specify period in milliseconds between calls of the SQL statements cache cleanup task.
     * <p>
     * Cleanup tasks clears cache for terminated threads and for threads which did not perform SQL queries within
     * timeout configured via {@link #IGNITE_H2_INDEXING_CACHE_THREAD_USAGE_TIMEOUT} property.
     * <p>
     * Default value is {@code 10,000ms}.
     */
    public static final String IGNITE_H2_INDEXING_CACHE_CLEANUP_PERIOD = "IGNITE_H2_INDEXING_CACHE_CLEANUP_PERIOD";

    /**
     * System property to specify timeout in milliseconds after which thread's SQL statements cache is cleared by
     * cleanup task if the thread does not perform any query.
     * <p>
     * Default value is {@code 600,000ms}.
     */
    public static final String IGNITE_H2_INDEXING_CACHE_THREAD_USAGE_TIMEOUT =
        "IGNITE_H2_INDEXING_CACHE_THREAD_USAGE_TIMEOUT";

    /**
     * Manages backward compatibility of {@link IgniteServices}. All nodes in cluster must have identical value
     * of this property.
     * <p>
     * If property is {@code false} then node is not required to have service implementation class if service is not
     * deployed on this node.
     * <p>
     * If the property is {@code true} then service implementation class is required on node even if service
     * is not deployed on this node.
     * <p>
     * If the property is not set ({@code null}) then Ignite will automatically detect which compatibility mode
     * should be used.
     */
    public static final String IGNITE_SERVICES_COMPATIBILITY_MODE = "IGNITE_SERVICES_COMPATIBILITY_MODE";

    /**
     * When set to {@code true} tree-based data structures - {@code TreeMap} and {@code TreeSet} - will not be
     * wrapped into special holders introduced to overcome serialization issue caused by missing {@code Comparable}
     * interface on {@code BinaryObject}.
     * <p>
     * @deprecated Should be removed in Apache Ignite 2.0.
     */
    @Deprecated
    public static final String IGNITE_BINARY_DONT_WRAP_TREE_STRUCTURES = "IGNITE_BINARY_DONT_WRAP_TREE_STRUCTURES";

    /**
     * When set to {@code true}, for consistent id will calculate by host name, without port, and you can use
     * only one node for host in cluster.
     */
    public static final String IGNITE_CONSISTENT_ID_BY_HOST_WITHOUT_PORT = "IGNITE_CONSISTENT_ID_BY_HOST_WITHOUT_PORT";

    /** */
    public static final String IGNITE_IO_BALANCE_PERIOD = "IGNITE_IO_BALANCE_PERIOD";

    /**
     * When set to {@code true} fields are written by BinaryMarshaller in sorted order. Otherwise
     * the natural order is used.
     * <p>
     * @deprecated Should be removed in Apache Ignite 2.0.
     */
    @Deprecated
    public static final String IGNITE_BINARY_SORT_OBJECT_FIELDS = "IGNITE_BINARY_SORT_OBJECT_FIELDS";

    /**
     * Whether Ignite can access unaligned memory addresses.
     * <p>
     * Defaults to {@code false}, meaning that unaligned access will be performed only on x86 architecture.
     */
    public static final String IGNITE_MEMORY_UNALIGNED_ACCESS = "IGNITE_MEMORY_UNALIGNED_ACCESS";

    /**
     * When unsafe memory copy if performed below this threshold, Ignite will do it on per-byte basis instead of
     * calling to Unsafe.copyMemory().
     * <p>
     * Defaults to 0, meaning that threshold is disabled.
     */
    public static final String IGNITE_MEMORY_PER_BYTE_COPY_THRESHOLD = "IGNITE_MEMORY_PER_BYTE_COPY_THRESHOLD";

    /**
     * When set to {@code true} BinaryObject will be unwrapped before passing to IndexingSpi to preserve
     * old behavior query processor with IndexingSpi.
     * <p>
     * @deprecated Should be removed in Apache Ignite 2.0.
     */
    public static final String IGNITE_UNWRAP_BINARY_FOR_INDEXING_SPI = "IGNITE_UNWRAP_BINARY_FOR_INDEXING_SPI";

    /**
     * System property to specify maximum payload size in bytes for {@code H2TreeIndex}.
     * <p>
     * Defaults to {@code 0}, meaning that inline index store is disabled.
     */
    public static final String IGNITE_MAX_INDEX_PAYLOAD_SIZE = "IGNITE_MAX_INDEX_PAYLOAD_SIZE";

    /**
     * Time interval for calculating rebalance rate statistics, in milliseconds. Defaults to 60000.
     */
    public static final String IGNITE_REBALANCE_STATISTICS_TIME_INTERVAL = "IGNITE_REBALANCE_STATISTICS_TIME_INTERVAL";

    /**
     * When cache has entries with expired TTL, each user operation will also remove this amount of expired entries.
     * Defaults to {@code 5}.
     */
    public static final String IGNITE_TTL_EXPIRE_BATCH_SIZE = "IGNITE_TTL_EXPIRE_BATCH_SIZE";

    /**
     * Indexing discovery history size. Protects from duplicate messages maintaining the list of IDs of recently
     * arrived discovery messages.
     * <p>
     * Defaults to {@code 1000}.
     */
    public static final String IGNITE_INDEXING_DISCOVERY_HISTORY_SIZE = "IGNITE_INDEXING_DISCOVERY_HISTORY_SIZE";

    /** Cache start size for on-heap maps. Defaults to 4096. */
    public static final String IGNITE_CACHE_START_SIZE = "IGNITE_CACHE_START_SIZE";

    /** */
    public static final String IGNITE_START_CACHES_ON_JOIN = "IGNITE_START_CACHES_ON_JOIN";

    /**
     * Skip CRC calculation flag.
     */
    public static final String IGNITE_PDS_SKIP_CRC = "IGNITE_PDS_SKIP_CRC";

    /**
     * WAL rebalance threshold.
     */
    public static final String IGNITE_PDS_PARTITION_DESTROY_CHECKPOINT_DELAY =
        "IGNITE_PDS_PARTITION_DESTROY_CHECKPOINT_DELAY";

    /**
     * WAL rebalance threshold.
     */
    public static final String IGNITE_PDS_WAL_REBALANCE_THRESHOLD = "IGNITE_PDS_WAL_REBALANCE_THRESHOLD";

    /** Ignite page memory concurrency level. */
    public static final String IGNITE_OFFHEAP_LOCK_CONCURRENCY_LEVEL = "IGNITE_OFFHEAP_LOCK_CONCURRENCY_LEVEL";

    /** Returns true for system properties only avoiding sending sensitive information. */
    private static final IgnitePredicate<Map.Entry<String, String>> PROPS_FILTER = new IgnitePredicate<Map.Entry<String, String>>() {
        @Override public boolean apply(final Map.Entry<String, String> entry) {
            final String key = entry.getKey();

            return key.startsWith("java.") || key.startsWith("os.") || key.startsWith("user.");
        }
    };

     /**
     * When set to {@code true}, Ignite switches to compatibility mode with versions that don't
     * support service security permissions. In this case security permissions will be ignored
     * (if they set).
     * <p>
     *     Default is {@code false}, which means that service security permissions will be respected.
     * </p>
     */
    public static final String IGNITE_SECURITY_COMPATIBILITY_MODE = "IGNITE_SECURITY_COMPATIBILITY_MODE";

    /**
     * Ignite cluster name.
     * <p>
     * Defaults to utility cache deployment ID..
     */
    public static final String IGNITE_CLUSTER_NAME = "IGNITE_CLUSTER_NAME";

    /**
     * When client cache is started or closed special discovery message is sent to notify cluster (for example this is
     * needed for {@link ClusterGroup#forCacheNodes(String)} API. This timeout specifies how long to wait
     * after client cache start/close before sending this message. If during this timeout another client
     * cache changed, these events are combined into single message.
     * <p>
     * Default is 10 seconds.
     */
    public static final String IGNITE_CLIENT_CACHE_CHANGE_MESSAGE_TIMEOUT =
        "IGNITE_CLIENT_CACHE_CHANGE_MESSAGE_TIMEOUT";

    /**
     * If a partition release future completion time during an exchange exceeds this threshold, the contents of
     * the future will be dumped to the log on exchange. Default is {@code 0} (disabled).
     */
    public static final String IGNITE_PARTITION_RELEASE_FUTURE_DUMP_THRESHOLD =
        "IGNITE_PARTITION_RELEASE_FUTURE_DUMP_THRESHOLD";

    /**
     * If this property is set, a node will forcible fail a remote node when it fails to establish a communication
     * connection.
     */
    public static final String IGNITE_ENABLE_FORCIBLE_NODE_KILL = "IGNITE_ENABLE_FORCIBLE_NODE_KILL";

    /**
<<<<<<< HEAD
     * When set to {@code true}, Ignite switches to compatibility mode with versions that writing
     * length of arrays in default format.
     *
     * Default is {@code false}, which means that length of arrays will be written in varint encoding.
     * <a href="https://developers.google.com/protocol-buffers/docs/encoding#varints">Varint encoding description.</a>
     */
    public static final String IGNITE_NO_VARINT_ARRAY_LENGTH = "IGNITE_NO_VARINT_ARRAY_LENGTH";
=======
     * Tasks stealing will be started if tasks queue size per data-streamer thread exceeds this threshold.
     * <p>
     * Default value is {@code 4}.
     */
    public static final String IGNITE_DATA_STREAMING_EXECUTOR_SERVICE_TASKS_STEALING_THRESHOLD =
            "IGNITE_DATA_STREAMING_EXECUTOR_SERVICE_TASKS_STEALING_THRESHOLD";
>>>>>>> aa81dd14

    /**
     * Enforces singleton.
     */
    private IgniteSystemProperties() {
        // No-op.
    }

    /**
     * Gets either system property or environment variable with given name.
     *
     * @param name Name of the system property or environment variable.
     * @return Value of the system property or environment variable.
     *         Returns {@code null} if neither can be found for given name.
     */
    @Nullable public static String getString(String name) {
        assert name != null;

        String v = System.getProperty(name);

        if (v == null)
            v = System.getenv(name);

        return v;
    }

    /**
     * Gets either system property or environment variable with given name.
     *
     * @param name Name of the system property or environment variable.
     * @param dflt Default value.
     * @return Value of the system property or environment variable.
     *         Returns {@code null} if neither can be found for given name.
     */
    @Nullable public static String getString(String name, String dflt) {
        String val = getString(name);

        return val == null ? dflt : val;
    }

    /**
     * Gets either system property or environment variable with given name.
     * The result is transformed to {@code boolean} using {@code Boolean.valueOf()} method.
     *
     * @param name Name of the system property or environment variable.
     * @return Boolean value of the system property or environment variable.
     *         Returns {@code False} in case neither system property
     *         nor environment variable with given name is found.
     */
    public static boolean getBoolean(String name) {
        return getBoolean(name, false);
    }

    /**
     * Gets either system property or environment variable with given name.
     * The result is transformed to {@code boolean} using {@code Boolean.valueOf()} method.
     *
     * @param name Name of the system property or environment variable.
     * @param dflt Default value.
     * @return Boolean value of the system property or environment variable.
     *         Returns default value in case neither system property
     *         nor environment variable with given name is found.
     */
    public static boolean getBoolean(String name, boolean dflt) {
        String val = getString(name);

        return val == null ? dflt : Boolean.valueOf(val);
    }

    /**
     * Gets either system property or environment variable with given name.
     * The result is transformed to {@code int} using {@code Integer.parseInt()} method.
     *
     * @param name Name of the system property or environment variable.
     * @param dflt Default value
     * @return Integer value of the system property or environment variable.
     *         Returns default value in case neither system property
     *         nor environment variable with given name is found.
     */
    public static int getInteger(String name, int dflt) {
        String s = getString(name);

        if (s == null)
            return dflt;

        int res;

        try {
            res = Integer.parseInt(s);
        }
        catch (NumberFormatException ignore) {
            res = dflt;
        }

        return res;
    }

    /**
     * Gets either system property or environment variable with given name.
     * The result is transformed to {@code float} using {@code Float.parseFloat()} method.
     *
     * @param name Name of the system property or environment variable.
     * @param dflt Default value
     * @return Float value of the system property or environment variable.
     *         Returns default value in case neither system property
     *         nor environment variable with given name is found.
     */
    public static float getFloat(String name, float dflt) {
        String s = getString(name);

        if (s == null)
            return dflt;

        float res;

        try {
            res = Float.parseFloat(s);
        }
        catch (NumberFormatException ignore) {
            res = dflt;
        }

        return res;
    }

    /**
     * Gets either system property or environment variable with given name.
     * The result is transformed to {@code long} using {@code Long.parseLong()} method.
     *
     * @param name Name of the system property or environment variable.
     * @param dflt Default value
     * @return Integer value of the system property or environment variable.
     *         Returns default value in case neither system property
     *         nor environment variable with given name is found.
     */
    public static long getLong(String name, long dflt) {
        String s = getString(name);

        if (s == null)
            return dflt;

        long res;

        try {
            res = Long.parseLong(s);
        }
        catch (NumberFormatException ignore) {
            res = dflt;
        }

        return res;
    }

    /**
     * Gets either system property or environment variable with given name.
     * The result is transformed to {@code double} using {@code Double.parseDouble()} method.
     *
     * @param name Name of the system property or environment variable.
     * @param dflt Default value
     * @return Integer value of the system property or environment variable.
     *         Returns default value in case neither system property
     *         nor environment variable with given name is found.
     */
    public static double getDouble(String name, double dflt) {
        String s = getString(name);

        if (s == null)
            return dflt;

        double res;

        try {
            res = Double.parseDouble(s);
        }
        catch (NumberFormatException ignore) {
            res = dflt;
        }

        return res;
    }

    /**
     * Gets snapshot of system properties.
     * Snapshot could be used for thread safe iteration over system properties.
     * Non-string properties are removed before return.
     *
     * @return Snapshot of system properties.
     */
    public static Properties snapshot() {
        Properties sysProps = (Properties)System.getProperties().clone();

        Iterator<Map.Entry<Object, Object>> iter = sysProps.entrySet().iterator();

        while (iter.hasNext()) {
            Map.Entry entry = iter.next();

            if (!(entry.getValue() instanceof String) || !(entry.getKey() instanceof String))
                iter.remove();
        }

        return sysProps;
    }

    /**
     * Does the same as {@link #snapshot()} but filters out
     * possible sensitive user data.
     *
     * @return Snapshot of system properties.
     */
    @SuppressWarnings("unchecked")
    public static Properties safeSnapshot() {
        final Properties props = snapshot();

        final Iterator<Map.Entry<Object, Object>> iter = props.entrySet().iterator();

        while (iter.hasNext()) {
            final Map.Entry entry = iter.next();

            if (!PROPS_FILTER.apply(entry))
                iter.remove();
        }

        return props;
    }
}<|MERGE_RESOLUTION|>--- conflicted
+++ resolved
@@ -703,7 +703,14 @@
     public static final String IGNITE_ENABLE_FORCIBLE_NODE_KILL = "IGNITE_ENABLE_FORCIBLE_NODE_KILL";
 
     /**
-<<<<<<< HEAD
+     * Tasks stealing will be started if tasks queue size per data-streamer thread exceeds this threshold.
+     * <p>
+     * Default value is {@code 4}.
+     */
+    public static final String IGNITE_DATA_STREAMING_EXECUTOR_SERVICE_TASKS_STEALING_THRESHOLD =
+            "IGNITE_DATA_STREAMING_EXECUTOR_SERVICE_TASKS_STEALING_THRESHOLD";
+
+    /**
      * When set to {@code true}, Ignite switches to compatibility mode with versions that writing
      * length of arrays in default format.
      *
@@ -711,14 +718,6 @@
      * <a href="https://developers.google.com/protocol-buffers/docs/encoding#varints">Varint encoding description.</a>
      */
     public static final String IGNITE_NO_VARINT_ARRAY_LENGTH = "IGNITE_NO_VARINT_ARRAY_LENGTH";
-=======
-     * Tasks stealing will be started if tasks queue size per data-streamer thread exceeds this threshold.
-     * <p>
-     * Default value is {@code 4}.
-     */
-    public static final String IGNITE_DATA_STREAMING_EXECUTOR_SERVICE_TASKS_STEALING_THRESHOLD =
-            "IGNITE_DATA_STREAMING_EXECUTOR_SERVICE_TASKS_STEALING_THRESHOLD";
->>>>>>> aa81dd14
 
     /**
      * Enforces singleton.
