/*
 * Licensed to the Apache Software Foundation (ASF) under one or more
 * contributor license agreements.  See the NOTICE file distributed with
 * this work for additional information regarding copyright ownership.
 * The ASF licenses this file to You under the Apache License, Version 2.0
 * (the "License"); you may not use this file except in compliance with
 * the License.  You may obtain a copy of the License at
 *
 *      http://www.apache.org/licenses/LICENSE-2.0
 *
 * Unless required by applicable law or agreed to in writing, software
 * distributed under the License is distributed on an "AS IS" BASIS,
 * WITHOUT WARRANTIES OR CONDITIONS OF ANY KIND, either express or implied.
 * See the License for the specific language governing permissions and
 * limitations under the License.
 */

package org.apache.ignite;

import java.io.Serializable;
import java.lang.management.RuntimeMXBean;
import java.util.Iterator;
import java.util.Map;
import java.util.Properties;
import javax.net.ssl.HostnameVerifier;
import org.apache.ignite.cache.CacheEntryProcessor;
import org.apache.ignite.cluster.ClusterGroup;
import org.apache.ignite.configuration.CacheConfiguration;
import org.apache.ignite.configuration.DataStorageConfiguration;
import org.apache.ignite.internal.client.GridClient;
import org.apache.ignite.internal.marshaller.optimized.OptimizedMarshaller;
import org.apache.ignite.internal.processors.rest.GridRestCommand;
import org.apache.ignite.internal.util.GridLogThrottle;
import org.apache.ignite.stream.StreamTransformer;
import org.jetbrains.annotations.Nullable;

/**
 * Contains constants for all system properties and environmental variables in Ignite.
 * These properties and variables can be used to affect the behavior of Ignite.
 */
public final class IgniteSystemProperties {
    /**
     * If this system property is present the Ignite will include grid name into verbose log.
     *
     * @deprecated Use {@link #IGNITE_LOG_INSTANCE_NAME}.
     */
    @Deprecated
    public static final String IGNITE_LOG_GRID_NAME = "IGNITE_LOG_GRID_NAME";

    /**
     * If this system property is present the Ignite will include instance name into verbose log.
     */
    public static final String IGNITE_LOG_INSTANCE_NAME = "IGNITE_LOG_INSTANCE_NAME";

    /**
     * This property is used internally to pass an exit code to loader when
     * Ignite instance is being restarted.
     */
    public static final String IGNITE_RESTART_CODE = "IGNITE_RESTART_CODE";

    /**
     * Presence of this system property with value {@code true} will make the grid
     * node start as a daemon node. Node that this system property will override
     * {@link org.apache.ignite.configuration.IgniteConfiguration#isDaemon()} configuration.
     */
    public static final String IGNITE_DAEMON = "IGNITE_DAEMON";

    /** Defines Ignite installation folder. */
    public static final String IGNITE_HOME = "IGNITE_HOME";

    /** If this system property is set to {@code true} - no shutdown hook will be set. */
    public static final String IGNITE_NO_SHUTDOWN_HOOK = "IGNITE_NO_SHUTDOWN_HOOK";

    /**
     * Name of the system property to disable requirement for proper node ordering
     * by discovery SPI. Use with care, as proper node ordering is required for
     * cache consistency. If set to {@code true}, then any discovery SPI can be used
     * with distributed cache, otherwise, only discovery SPIs that have annotation
     * {@link org.apache.ignite.spi.discovery.DiscoverySpiOrderSupport @GridDiscoverySpiOrderSupport(true)} will
     * be allowed.
     */
    public static final String IGNITE_NO_DISCO_ORDER = "IGNITE_NO_DISCO_ORDER";

    /** Defines reconnect delay in milliseconds for client node that was failed forcible. */
    public static final String IGNITE_DISCO_FAILED_CLIENT_RECONNECT_DELAY = "IGNITE_DISCO_FAILED_CLIENT_RECONNECT_DELAY";

    /**
     * If this system property is set to {@code false} - no checks for new versions will
     * be performed by Ignite. By default, Ignite periodically checks for the new
     * version and prints out the message into the log if new version of Ignite is
     * available for download.
     */
    public static final String IGNITE_UPDATE_NOTIFIER = "IGNITE_UPDATE_NOTIFIER";

    /**
     * This system property defines interval in milliseconds in which Ignite will check
     * thread pool state for starvation. Zero value will disable this checker.
     */
    public static final String IGNITE_STARVATION_CHECK_INTERVAL = "IGNITE_STARVATION_CHECK_INTERVAL";

    /**
     * If this system property is present (any value) - no ASCII logo will
     * be printed.
     */
    public static final String IGNITE_NO_ASCII = "IGNITE_NO_ASCII";

    /**
     * This property allows to override Jetty host for REST processor.
     */
    public static final String IGNITE_JETTY_HOST = "IGNITE_JETTY_HOST";

    /**
     * This property allows to override Jetty local port for REST processor.
     */
    public static final String IGNITE_JETTY_PORT = "IGNITE_JETTY_PORT";

    /**
     * This property does not allow Ignite to override Jetty log configuration for REST processor.
     */
    public static final String IGNITE_JETTY_LOG_NO_OVERRIDE = "IGNITE_JETTY_LOG_NO_OVERRIDE";

    /** This property allow rewriting default ({@code 30}) REST session expire time (in seconds). */
    public static final String IGNITE_REST_SESSION_TIMEOUT = "IGNITE_REST_SESSION_TIMEOUT";

    /** This property allow rewriting default ({@code 300}) REST session security token expire time (in seconds). */
    public static final String IGNITE_REST_SECURITY_TOKEN_TIMEOUT = "IGNITE_REST_SECURITY_TOKEN_TIMEOUT";

    /**
     * This property allows to override maximum count of task results stored on one node
     * in REST processor.
     */
    public static final String IGNITE_REST_MAX_TASK_RESULTS = "IGNITE_REST_MAX_TASK_RESULTS";

    /**
     * This property allows to override default behavior that rest processor
     * doesn't start on client node. If set {@code true} than rest processor will be started on client node.
     */
    public static final String IGNITE_REST_START_ON_CLIENT = "IGNITE_REST_START_ON_CLIENT";

    /**
     * This property changes output format of {@link GridRestCommand#CACHE_GET_ALL} from {k: v, ...}
     * to [{"key": k, "value": v}, ...] to allow non-string keys output.
     *
     * @deprecated Should be made default in Apache Ignite 3.0.
     */
    @Deprecated
    public static final String IGNITE_REST_GETALL_AS_ARRAY = "IGNITE_REST_GETALL_AS_ARRAY";

    /**
     * This property defines the maximum number of attempts to remap near get to the same
     * primary node. Remapping may be needed when topology is changed concurrently with
     * get operation.
     */
    public static final String IGNITE_NEAR_GET_MAX_REMAPS = "IGNITE_NEAR_GET_MAX_REMAPS";

    /**
     * Set to either {@code true} or {@code false} to enable or disable quiet mode
     * of Ignite. In quiet mode, only warning and errors are printed into the log
     * additionally to a shortened version of standard output on the start.
     * <p>
     * Note that if you use <tt>ignite.{sh|bat}</tt> scripts to start Ignite they
     * start by default in quiet mode. You can supply <tt>-v</tt> flag to override it.
     */
    public static final String IGNITE_QUIET = "IGNITE_QUIET";

    /**
     * Setting this option to {@code true} will enable troubleshooting logger.
     * Troubleshooting logger makes logging more verbose without enabling debug mode
     * to provide more detailed logs without performance penalty.
     */
    public static final String IGNITE_TROUBLESHOOTING_LOGGER = "IGNITE_TROUBLESHOOTING_LOGGER";

    /**
     * Setting to {@code true} enables writing sensitive information in {@code toString()} output.
     */
    public static final String IGNITE_TO_STRING_INCLUDE_SENSITIVE = "IGNITE_TO_STRING_INCLUDE_SENSITIVE";

    /** Maximum length for {@code toString()} result. */
    public static final String IGNITE_TO_STRING_MAX_LENGTH = "IGNITE_TO_STRING_MAX_LENGTH";

    /**
     * Limit collection (map, array) elements number to output.
     */
    public static final String IGNITE_TO_STRING_COLLECTION_LIMIT = "IGNITE_TO_STRING_COLLECTION_LIMIT";

    /**
     * If this property is set to {@code true} (default) and Ignite is launched
     * in verbose mode (see {@link #IGNITE_QUIET}) and no console appenders can be found
     * in configuration, then default console appender will be added.
     * Set this property to {@code false} if no appenders should be added.
     */
    public static final String IGNITE_CONSOLE_APPENDER = "IGNITE_CONSOLE_APPENDER";

    /** Maximum size for exchange history. Default value is {@code 1000}.*/
    public static final String IGNITE_EXCHANGE_HISTORY_SIZE = "IGNITE_EXCHANGE_HISTORY_SIZE";

    /** */
    public static final String IGNITE_EXCHANGE_MERGE_DELAY = "IGNITE_EXCHANGE_MERGE_DELAY";

    /**
     * Name of the system property defining name of command line program.
     */
    public static final String IGNITE_PROG_NAME = "IGNITE_PROG_NAME";

    /**
     * Name of the system property defining success file name. This file
     * is used with auto-restarting functionality when Ignite is started
     * by supplied <tt>ignite.{bat|sh}</tt> scripts.
     */
    public static final String IGNITE_SUCCESS_FILE = "IGNITE_SUCCESS_FILE";

    /**
     * The system property sets a system-wide local IP address or hostname to be used by Ignite networking components.
     * Once provided, the property overrides all the default local binding settings for Ignite nodes.
     * <p>
     * Note, that the address can also be changed via
     * {@link org.apache.ignite.configuration.IgniteConfiguration#setLocalHost(String)} method.
     * However, this system property has bigger priority and overrides the settings set via
     * {@link org.apache.ignite.configuration.IgniteConfiguration}.
     */
    public static final String IGNITE_LOCAL_HOST = "IGNITE_LOCAL_HOST";

    /**
     * System property to override deployment mode configuration parameter.
     * Valid values for property are: PRIVATE, ISOLATED, SHARED or CONTINUOUS.
     *
     * @see org.apache.ignite.configuration.DeploymentMode
     * @see org.apache.ignite.configuration.IgniteConfiguration#getDeploymentMode()
     */
    public static final String IGNITE_DEP_MODE_OVERRIDE = "IGNITE_DEPLOYMENT_MODE_OVERRIDE";

    /**
     * Property controlling size of buffer holding completed transaction versions. Such buffer
     * is used to detect duplicate transaction and has a default value of {@code 102400}. In
     * most cases this value is large enough and does not need to be changed.
     */
    public static final String IGNITE_MAX_COMPLETED_TX_COUNT = "IGNITE_MAX_COMPLETED_TX_COUNT";

    /**
     * Transactions that take more time, than value of this property, will be output to log
     * with warning level. {@code 0} (default value) disables warning on slow transactions.
     */
    public static final String IGNITE_SLOW_TX_WARN_TIMEOUT = "IGNITE_SLOW_TX_WARN_TIMEOUT";

    /**
     * Timeout after which all uncompleted transactions originated by left node will be
     * salvaged (i.e. invalidated and committed).
     */
    public static final String IGNITE_TX_SALVAGE_TIMEOUT = "IGNITE_TX_SALVAGE_TIMEOUT";

    /**
     * Specifies maximum number of iterations for deadlock detection procedure.
     * If value of this property is less then or equal to zero then deadlock detection will be disabled.
     */
    public static final String IGNITE_TX_DEADLOCK_DETECTION_MAX_ITERS = "IGNITE_TX_DEADLOCK_DETECTION_MAX_ITERS";

    /**
     * Specifies timeout for deadlock detection procedure.
     */
    public static final String IGNITE_TX_DEADLOCK_DETECTION_TIMEOUT = "IGNITE_TX_DEADLOCK_DETECTION_TIMEOUT";

    /**
     * System property to enable pending transaction tracker.
     * Affects impact of {@link IgniteSystemProperties#IGNITE_DISABLE_WAL_DURING_REBALANCING} property:
     * if this property is set, WAL anyway won't be disabled during rebalancing triggered by baseline topology change.
     */
    public static final String IGNITE_PENDING_TX_TRACKER_ENABLED = "IGNITE_PENDING_TX_TRACKER_ENABLED";

    /**
     * System property to override multicast group taken from configuration.
     * Used for testing purposes.
     */
    public static final String IGNITE_OVERRIDE_MCAST_GRP = "IGNITE_OVERRIDE_MCAST_GRP";

    /**
     * System property to override default reflection cache size. Default value is {@code 128}.
     */
    public static final String IGNITE_REFLECTION_CACHE_SIZE = "IGNITE_REFLECTION_CACHE_SIZE";

    /**
     * System property to override default job processor maps sizes for finished jobs and
     * cancellation requests. Default value is {@code 10240}.
     */
    public static final String IGNITE_JOBS_HISTORY_SIZE = "IGNITE_JOBS_HISTORY_SIZE";

    /**
     * System property to override default job metrics processor property defining
     * concurrency level for structure holding job metrics snapshots.
     * Default value is {@code 64}.
     */
    public static final String IGNITE_JOBS_METRICS_CONCURRENCY_LEVEL = "IGNITE_JOBS_METRICS_CONCURRENCY_LEVEL";

    /**
     * System property to hold optional configuration URL.
     */
    public static final String IGNITE_CONFIG_URL = "IGNITE_CONFIG_URL";

    /** System property to hold SSH host for visor-started nodes. */
    public static final String IGNITE_SSH_HOST = "IGNITE_SSH_HOST";

    /** System property to enable experimental commands in control.sh script. */
    public static final String IGNITE_ENABLE_EXPERIMENTAL_COMMAND = "IGNITE_ENABLE_EXPERIMENTAL_COMMAND";

    /** System property to hold SSH user name for visor-started nodes. */
    public static final String IGNITE_SSH_USER_NAME = "IGNITE_SSH_USER_NAME";

    /** System property to hold preload resend timeout for evicted partitions. */
    public static final String IGNITE_PRELOAD_RESEND_TIMEOUT = "IGNITE_PRELOAD_RESEND_TIMEOUT";

    /**
     * System property to specify how often in milliseconds marshal buffers
     * should be rechecked and potentially trimmed. Default value is {@code 10,000ms}.
     */
    public static final String IGNITE_MARSHAL_BUFFERS_RECHECK = "IGNITE_MARSHAL_BUFFERS_RECHECK";

    /**
     * System property to disable {@link HostnameVerifier} for SSL connections.
     * Can be used for development with self-signed certificates. Default value is {@code false}.
     */
    public static final String IGNITE_DISABLE_HOSTNAME_VERIFIER = "IGNITE_DISABLE_HOSTNAME_VERIFIER";

    /**
     * System property to disable buffered communication if node sends less messages count than
     * specified by this property. Default value is {@code 512}.
     *
     * @deprecated Not used anymore.
     */
    @Deprecated
    public static final String IGNITE_MIN_BUFFERED_COMMUNICATION_MSG_CNT = "IGNITE_MIN_BUFFERED_COMMUNICATION_MSG_CNT";

    /**
     * Flag that will force Ignite to fill memory block with some recognisable pattern right before
     * this memory block is released. This will help to recognize cases when already released memory is accessed.
     */
    public static final String IGNITE_OFFHEAP_SAFE_RELEASE = "IGNITE_OFFHEAP_SAFE_RELEASE";

    /** Maximum size for atomic cache queue delete history (default is 200 000 entries per partition). */
    public static final String IGNITE_ATOMIC_CACHE_DELETE_HISTORY_SIZE = "IGNITE_ATOMIC_CACHE_DELETE_HISTORY_SIZE";

    /** Ttl of removed cache entries (ms). */
    public static final String IGNITE_CACHE_REMOVED_ENTRIES_TTL = "IGNITE_CACHE_REMOVED_ENTRIES_TTL";

    /**
     * Comma separated list of addresses in format "10.100.22.100:45000,10.100.22.101:45000".
     * Makes sense only for {@link org.apache.ignite.spi.discovery.tcp.ipfinder.vm.TcpDiscoveryVmIpFinder}.
     */
    public static final String IGNITE_TCP_DISCOVERY_ADDRESSES = "IGNITE_TCP_DISCOVERY_ADDRESSES";

    /**
     * Flag indicating whether performance suggestions output on start should be disabled.
     */
    public static final String IGNITE_PERFORMANCE_SUGGESTIONS_DISABLED = "IGNITE_PERFORMANCE_SUGGESTIONS_DISABLED";

    /**
     * Flag indicating whether atomic operations allowed for use inside transactions.
     */
    public static final String IGNITE_ALLOW_ATOMIC_OPS_IN_TX = "IGNITE_ALLOW_ATOMIC_OPS_IN_TX";

    /**
     * Atomic cache deferred update response buffer size.
     */
    public static final String IGNITE_ATOMIC_DEFERRED_ACK_BUFFER_SIZE = "IGNITE_ATOMIC_DEFERRED_ACK_BUFFER_SIZE";

    /**
     * Atomic cache deferred update timeout.
     */
    public static final String IGNITE_ATOMIC_DEFERRED_ACK_TIMEOUT = "IGNITE_ATOMIC_DEFERRED_ACK_TIMEOUT";

    /**
     * Atomic cache deferred update timeout.
     */
    public static final String IGNITE_ATOMIC_CACHE_QUEUE_RETRY_TIMEOUT = "IGNITE_ATOMIC_CACHE_QUEUE_RETRY_TIMEOUT";

    /**
     * One phase commit deferred ack request timeout.
     */
    public static final String IGNITE_DEFERRED_ONE_PHASE_COMMIT_ACK_REQUEST_TIMEOUT =
        "IGNITE_DEFERRED_ONE_PHASE_COMMIT_ACK_REQUEST_TIMEOUT";

    /**
     * One phase commit deferred ack request buffer size.
     */
    public static final String IGNITE_DEFERRED_ONE_PHASE_COMMIT_ACK_REQUEST_BUFFER_SIZE =
        "IGNITE_DEFERRED_ONE_PHASE_COMMIT_ACK_REQUEST_BUFFER_SIZE";

    /**
     * If this property set then debug console will be opened for H2 indexing SPI.
     */
    public static final String IGNITE_H2_DEBUG_CONSOLE = "IGNITE_H2_DEBUG_CONSOLE";

    /**
     * This property allows to specify user defined port which H2 indexing SPI will use
     * to start H2 debug console on. If this property is not set or set to 0, H2 debug
     * console will use system-provided dynamic port.
     * This property is only relevant when {@link #IGNITE_H2_DEBUG_CONSOLE} property is set.
     */
    public static final String IGNITE_H2_DEBUG_CONSOLE_PORT = "IGNITE_H2_DEBUG_CONSOLE_PORT";

    /**
     * If this property is set to {@code true} then shared memory space native debug will be enabled.
     */
    public static final String IGNITE_IPC_SHMEM_SPACE_DEBUG = "IGNITE_IPC_SHMEM_SPACE_DEBUG";

    /**
     * Property allowing to skip configuration consistency checks.
     */
    public static final String IGNITE_SKIP_CONFIGURATION_CONSISTENCY_CHECK =
        "IGNITE_SKIP_CONFIGURATION_CONSISTENCY_CHECK";

    /**
     * Flag indicating whether validation of keys put to cache should be disabled.
     */
    public static final String IGNITE_CACHE_KEY_VALIDATION_DISABLED = "IGNITE_CACHE_KEY_VALIDATION_DISABLED";

    /**
     * Environment variable to override logging directory that has been set in logger configuration.
     */
    public static final String IGNITE_LOG_DIR = "IGNITE_LOG_DIR";

    /**
     * Environment variable to set work directory. The property {@link org.apache.ignite.configuration.IgniteConfiguration#setWorkDirectory} has higher
     * priority.
     */
    public static final String IGNITE_WORK_DIR = "IGNITE_WORK_DIR";

    /**
     * If this property is set to {@code true} then Ignite will append
     * hash code of {@link Ignite} class as hex string and append
     * JVM name returned by {@link RuntimeMXBean#getName()}.
     * <p>
     * This may be helpful when running Ignite in some application server
     * clusters or similar environments to avoid MBean name collisions.
     * <p>
     * Default is {@code false}.
     */
    public static final String IGNITE_MBEAN_APPEND_JVM_ID = "IGNITE_MBEAN_APPEND_JVM_ID";

    /**
     * If this property is set to {@code true} then Ignite will append
     * hash code of class loader to MXBean name.
     * <p>
     * Default is {@code true}.
     */
    public static final String IGNITE_MBEAN_APPEND_CLASS_LOADER_ID = "IGNITE_MBEAN_APPEND_CLASS_LOADER_ID";

    /**
     * If property is set to {@code true}, then Ignite will disable MBeans registration.
     * This may be helpful if MBeans are not allowed e.g. for security reasons.
     *
     * Default is {@code false}
     */
    public static final String IGNITE_MBEANS_DISABLED = "IGNITE_MBEANS_DISABLED";

    /**
     * If property is set to {@code true}, then test features will be enabled.
     *
     * Default is {@code false}.
     */
    public static final String IGNITE_TEST_FEATURES_ENABLED = "IGNITE_TEST_FEATURES_ENABLED";

    /**
     * Property controlling size of buffer holding last exception. Default value of {@code 1000}.
     */
    public static final String IGNITE_EXCEPTION_REGISTRY_MAX_SIZE = "IGNITE_EXCEPTION_REGISTRY_MAX_SIZE";

    /**
     * Property controlling default behavior of cache client flag.
     */
    public static final String IGNITE_CACHE_CLIENT = "IGNITE_CACHE_CLIENT";

    /**
     * Property controlling whether CacheManager will start grid with isolated IP finder when default URL
     * is passed in. This is needed to pass TCK tests which use default URL and assume isolated cache managers
     * for different class loaders.
     */
    public static final String IGNITE_JCACHE_DEFAULT_ISOLATED = "IGNITE_CACHE_CLIENT";

    /**
     * Property controlling maximum number of SQL result rows which can be fetched into a merge table.
     * If there are less rows than this threshold then multiple passes throw a table will be possible,
     * otherwise only one pass (e.g. only result streaming is possible).
     */
    public static final String IGNITE_SQL_MERGE_TABLE_MAX_SIZE = "IGNITE_SQL_MERGE_TABLE_MAX_SIZE";

    /**
     * Property controlling number of SQL result rows that will be fetched into a merge table at once before
     * applying binary search for the bounds.
     */
    public static final String IGNITE_SQL_MERGE_TABLE_PREFETCH_SIZE = "IGNITE_SQL_MERGE_TABLE_PREFETCH_SIZE";

    /** Disable fallback to H2 SQL parser if the internal SQL parser fails to parse the statement. */
    public static final String IGNITE_SQL_PARSER_DISABLE_H2_FALLBACK = "IGNITE_SQL_PARSER_DISABLE_H2_FALLBACK";

    /** Force all SQL queries to be processed lazily regardless of what clients request. */
    public static final String IGNITE_SQL_FORCE_LAZY_RESULT_SET = "IGNITE_SQL_FORCE_LAZY_RESULT_SET";

    /** Disable SQL system views. */
    public static final String IGNITE_SQL_DISABLE_SYSTEM_VIEWS = "IGNITE_SQL_DISABLE_SYSTEM_VIEWS";

    /** SQL retry timeout. */
    public static final String IGNITE_SQL_RETRY_TIMEOUT = "IGNITE_SQL_RETRY_TIMEOUT";

    /** Enable backward compatible handling of UUID through DDL. */
    public static final String IGNITE_SQL_UUID_DDL_BYTE_FORMAT = "IGNITE_SQL_UUID_DDL_BYTE_FORMAT";

    /** Maximum size for affinity assignment history. */
    public static final String IGNITE_AFFINITY_HISTORY_SIZE = "IGNITE_AFFINITY_HISTORY_SIZE";

    /** Maximum size for discovery messages history. */
    public static final String IGNITE_DISCOVERY_HISTORY_SIZE = "IGNITE_DISCOVERY_HISTORY_SIZE";

    /** Maximum number of discovery message history used to support client reconnect. */
    public static final String IGNITE_DISCOVERY_CLIENT_RECONNECT_HISTORY_SIZE =
        "IGNITE_DISCOVERY_CLIENT_RECONNECT_HISTORY_SIZE";

    /** Time interval that indicates that client reconnect throttle must be reset to zero. 2 minutes by default. */
    public static final String CLIENT_THROTTLE_RECONNECT_RESET_TIMEOUT_INTERVAL =
        "CLIENT_THROTTLE_RECONNECT_RESET_TIMEOUT_INTERVAL";

    /** Number of cache operation retries in case of topology exceptions. */
    public static final String IGNITE_CACHE_RETRIES_COUNT = "IGNITE_CACHE_RETRIES_COUNT";

    /** If this property is set to {@code true} then Ignite will log thread dump in case of partition exchange timeout. */
    public static final String IGNITE_THREAD_DUMP_ON_EXCHANGE_TIMEOUT = "IGNITE_THREAD_DUMP_ON_EXCHANGE_TIMEOUT";

    /** */
    public static final String IGNITE_IO_DUMP_ON_TIMEOUT = "IGNITE_IO_DUMP_ON_TIMEOUT";

    /** */
    public static final String IGNITE_DIAGNOSTIC_ENABLED = "IGNITE_DIAGNOSTIC_ENABLED";

    /** Cache operations that take more time than value of this property will be output to log. Set to {@code 0} to disable. */
    public static final String IGNITE_LONG_OPERATIONS_DUMP_TIMEOUT = "IGNITE_LONG_OPERATIONS_DUMP_TIMEOUT";

    /** Upper time limit between long running/hanging operations debug dumps. */
    public static final String IGNITE_LONG_OPERATIONS_DUMP_TIMEOUT_LIMIT = "IGNITE_LONG_OPERATIONS_DUMP_TIMEOUT_LIMIT";

    /** JDBC driver cursor remove delay. */
    public static final String IGNITE_JDBC_DRIVER_CURSOR_REMOVE_DELAY = "IGNITE_JDBC_DRIVER_CURSOR_RMV_DELAY";

    /** Long-long offheap map load factor. */
    public static final String IGNITE_LONG_LONG_HASH_MAP_LOAD_FACTOR = "IGNITE_LONG_LONG_HASH_MAP_LOAD_FACTOR";

    /** Maximum number of nested listener calls before listener notification becomes asynchronous. */
    public static final String IGNITE_MAX_NESTED_LISTENER_CALLS = "IGNITE_MAX_NESTED_LISTENER_CALLS";

    /** Indicating whether local store keeps primary only. Backward compatibility flag. */
    public static final String IGNITE_LOCAL_STORE_KEEPS_PRIMARY_ONLY = "IGNITE_LOCAL_STORE_KEEPS_PRIMARY_ONLY";

    /**
     * Manages {@link OptimizedMarshaller} behavior of {@code serialVersionUID} computation for
     * {@link Serializable} classes.
     */
    public static final String IGNITE_OPTIMIZED_MARSHALLER_USE_DEFAULT_SUID =
        "IGNITE_OPTIMIZED_MARSHALLER_USE_DEFAULT_SUID";

    /**
     * Manages type of serialization mechanism for {@link String} that is marshalled/unmarshalled by BinaryMarshaller.
     * Should be used for cases when a String contains a surrogate symbol without its pair one. This is frequently used
     * in algorithms that encrypts data in String format.
     */
    public static final String IGNITE_BINARY_MARSHALLER_USE_STRING_SERIALIZATION_VER_2 =
        "IGNITE_BINARY_MARSHALLER_USE_STRING_SERIALIZATION_VER_2";

    /** Defines path to the file that contains list of classes allowed to safe deserialization.*/
    public static final String IGNITE_MARSHALLER_WHITELIST = "IGNITE_MARSHALLER_WHITELIST";

    /** Defines path to the file that contains list of classes disallowed to safe deserialization.*/
    public static final String IGNITE_MARSHALLER_BLACKLIST = "IGNITE_MARSHALLER_BLACKLIST";

    /**
     * If set to {@code true}, then default selected keys set is used inside
     * {@code GridNioServer} which lead to some extra garbage generation when
     * processing selected keys.
     * <p>
     * Default value is {@code false}. Should be switched to {@code true} if there are
     * any problems in communication layer.
     */
    public static final String IGNITE_NO_SELECTOR_OPTS = "IGNITE_NO_SELECTOR_OPTS";

    /**
     * System property to specify period in milliseconds between calls of the SQL statements cache cleanup task.
     * <p>
     * Cleanup tasks clears cache for terminated threads and for threads which did not perform SQL queries within
     * timeout configured via {@link #IGNITE_H2_INDEXING_CACHE_THREAD_USAGE_TIMEOUT} property.
     * <p>
     * Default value is {@code 10,000ms}.
     */
    public static final String IGNITE_H2_INDEXING_CACHE_CLEANUP_PERIOD = "IGNITE_H2_INDEXING_CACHE_CLEANUP_PERIOD";

    /**
     * System property to specify timeout in milliseconds after which thread's SQL statements cache is cleared by
     * cleanup task if the thread does not perform any query.
     * <p>
     * Default value is {@code 600,000ms}.
     */
    public static final String IGNITE_H2_INDEXING_CACHE_THREAD_USAGE_TIMEOUT =
        "IGNITE_H2_INDEXING_CACHE_THREAD_USAGE_TIMEOUT";

    /**
     * Manages backward compatibility of {@link StreamTransformer#from(CacheEntryProcessor)} method.
     * <p>
     * If the property is {@code true}, then the wrapped {@link CacheEntryProcessor} won't be able to be loaded over
     * P2P class loading.
     * <p>
     * If the property is {@code false}, then another implementation of {@link StreamTransformer} will be returned,
     * that fixes P2P class loading for {@link CacheEntryProcessor}, but it will be incompatible with old versions
     * of Ignite.
     */
    public static final String IGNITE_STREAM_TRANSFORMER_COMPATIBILITY_MODE =
        "IGNITE_STREAM_TRANSFORMER_COMPATIBILITY_MODE";

    /**
     * When set to {@code true} tree-based data structures - {@code TreeMap} and {@code TreeSet} - will not be
     * wrapped into special holders introduced to overcome serialization issue caused by missing {@code Comparable}
     * interface on {@code BinaryObject}.
     * <p>
     * @deprecated Should be removed in Apache Ignite 2.0.
     */
    @Deprecated
    public static final String IGNITE_BINARY_DONT_WRAP_TREE_STRUCTURES = "IGNITE_BINARY_DONT_WRAP_TREE_STRUCTURES";

    /**
     * When set to {@code true}, for consistent id will calculate by host name, without port, and you can use
     * only one node for host in cluster.
     */
    public static final String IGNITE_CONSISTENT_ID_BY_HOST_WITHOUT_PORT = "IGNITE_CONSISTENT_ID_BY_HOST_WITHOUT_PORT";

    /** */
    public static final String IGNITE_IO_BALANCE_PERIOD = "IGNITE_IO_BALANCE_PERIOD";

    /**
     * When set to {@code true} fields are written by BinaryMarshaller in sorted order. Otherwise
     * the natural order is used.
     * <p>
     * @deprecated Should be removed in Apache Ignite 2.0.
     */
    @Deprecated
    public static final String IGNITE_BINARY_SORT_OBJECT_FIELDS = "IGNITE_BINARY_SORT_OBJECT_FIELDS";

    /**
     * Whether Ignite can access unaligned memory addresses.
     * <p>
     * Defaults to {@code false}, meaning that unaligned access will be performed only on x86 architecture.
     */
    public static final String IGNITE_MEMORY_UNALIGNED_ACCESS = "IGNITE_MEMORY_UNALIGNED_ACCESS";

    /**
     * When unsafe memory copy if performed below this threshold, Ignite will do it on per-byte basis instead of
     * calling to Unsafe.copyMemory().
     * <p>
     * Defaults to 0, meaning that threshold is disabled.
     */
    public static final String IGNITE_MEMORY_PER_BYTE_COPY_THRESHOLD = "IGNITE_MEMORY_PER_BYTE_COPY_THRESHOLD";

    /**
     * When set to {@code true} BinaryObject will be unwrapped before passing to IndexingSpi to preserve
     * old behavior query processor with IndexingSpi.
     * <p>
     * @deprecated Should be removed in Apache Ignite 2.0.
     */
    public static final String IGNITE_UNWRAP_BINARY_FOR_INDEXING_SPI = "IGNITE_UNWRAP_BINARY_FOR_INDEXING_SPI";

    /**
     * System property to specify maximum payload size in bytes for {@code H2TreeIndex}.
     * <p>
     * Defaults to {@code 0}, meaning that inline index store is disabled.
     */
    public static final String IGNITE_MAX_INDEX_PAYLOAD_SIZE = "IGNITE_MAX_INDEX_PAYLOAD_SIZE";

    /**
     * Time interval for calculating rebalance rate statistics, in milliseconds. Defaults to 60000.
     */
    public static final String IGNITE_REBALANCE_STATISTICS_TIME_INTERVAL = "IGNITE_REBALANCE_STATISTICS_TIME_INTERVAL";

    /**
     * When cache has entries with expired TTL, each user operation will also remove this amount of expired entries.
     * Defaults to {@code 5}.
     */
    public static final String IGNITE_TTL_EXPIRE_BATCH_SIZE = "IGNITE_TTL_EXPIRE_BATCH_SIZE";

    /**
     * Indexing discovery history size. Protects from duplicate messages maintaining the list of IDs of recently
     * arrived discovery messages.
     * <p>
     * Defaults to {@code 1000}.
     */
    public static final String IGNITE_INDEXING_DISCOVERY_HISTORY_SIZE = "IGNITE_INDEXING_DISCOVERY_HISTORY_SIZE";

    /** Cache start size for on-heap maps. Defaults to 4096. */
    public static final String IGNITE_CACHE_START_SIZE = "IGNITE_CACHE_START_SIZE";

    /** */
    public static final String IGNITE_START_CACHES_ON_JOIN = "IGNITE_START_CACHES_ON_JOIN";

    /**
     * Skip CRC calculation flag.
     */
    public static final String IGNITE_PDS_SKIP_CRC = "IGNITE_PDS_SKIP_CRC";

    /**
     * WAL rebalance threshold.
     */
    public static final String IGNITE_PDS_PARTITION_DESTROY_CHECKPOINT_DELAY =
        "IGNITE_PDS_PARTITION_DESTROY_CHECKPOINT_DELAY";

    /**
     * WAL rebalance threshold.
     */
    public static final String IGNITE_PDS_WAL_REBALANCE_THRESHOLD = "IGNITE_PDS_WAL_REBALANCE_THRESHOLD";

    /** Ignite page memory concurrency level. */
    public static final String IGNITE_OFFHEAP_LOCK_CONCURRENCY_LEVEL = "IGNITE_OFFHEAP_LOCK_CONCURRENCY_LEVEL";

    /**
     * Start Ignite on versions of JRE 7 older than 1.7.0_71. For proper work it may require
     * disabling JIT in some places.
     */
    public static final String IGNITE_FORCE_START_JAVA7 = "IGNITE_FORCE_START_JAVA7";

    /**
     * When set to {@code true}, Ignite switches to compatibility mode with versions that don't
     * support service security permissions. In this case security permissions will be ignored
     * (if they set).
     * <p>
     *     Default is {@code false}, which means that service security permissions will be respected.
     * </p>
     */
    public static final String IGNITE_SECURITY_COMPATIBILITY_MODE = "IGNITE_SECURITY_COMPATIBILITY_MODE";

    /**
     * Ignite cluster name.
     * <p>
     * Defaults to utility cache deployment ID..
     */
    public static final String IGNITE_CLUSTER_NAME = "IGNITE_CLUSTER_NAME";

    /**
     * When client cache is started or closed special discovery message is sent to notify cluster (for example this is
     * needed for {@link ClusterGroup#forCacheNodes(String)} API. This timeout specifies how long to wait
     * after client cache start/close before sending this message. If during this timeout another client
     * cache changed, these events are combined into single message.
     * <p>
     * Default is 10 seconds.
     */
    public static final String IGNITE_CLIENT_CACHE_CHANGE_MESSAGE_TIMEOUT =
        "IGNITE_CLIENT_CACHE_CHANGE_MESSAGE_TIMEOUT";

    /**
     * If a partition release future completion time during an exchange exceeds this threshold, the contents of
     * the future will be dumped to the log on exchange. Default is {@code 0} (disabled).
     */
    public static final String IGNITE_PARTITION_RELEASE_FUTURE_DUMP_THRESHOLD =
        "IGNITE_PARTITION_RELEASE_FUTURE_DUMP_THRESHOLD";

    /**
     * If this property is set, a node will forcible fail a remote node when it fails to establish a communication
     * connection.
     */
    public static final String IGNITE_ENABLE_FORCIBLE_NODE_KILL = "IGNITE_ENABLE_FORCIBLE_NODE_KILL";

    /**
     * Tasks stealing will be started if tasks queue size per data-streamer thread exceeds this threshold.
     * <p>
     * Default value is {@code 4}.
     */
    public static final String IGNITE_DATA_STREAMING_EXECUTOR_SERVICE_TASKS_STEALING_THRESHOLD =
            "IGNITE_DATA_STREAMING_EXECUTOR_SERVICE_TASKS_STEALING_THRESHOLD";

    /**
     * If this property is set, then Ignite will use Async File IO factory by default.
     */
    public static final String IGNITE_USE_ASYNC_FILE_IO_FACTORY = "IGNITE_USE_ASYNC_FILE_IO_FACTORY";

    /**
     * If the property is set {@link org.apache.ignite.internal.pagemem.wal.record.TxRecord} records
     * will be logged to WAL.
     *
     * Default value is {@code false}.
     */
    public static final String IGNITE_WAL_LOG_TX_RECORDS = "IGNITE_WAL_LOG_TX_RECORDS";

    /** Max amount of remembered errors for {@link GridLogThrottle}. */
    public static final String IGNITE_LOG_THROTTLE_CAPACITY = "IGNITE_LOG_THROTTLE_CAPACITY";

    /** If this property is set, {@link DataStorageConfiguration#writeThrottlingEnabled} will be overridden to true
     * independent of initial value in configuration. */
    public static final String IGNITE_OVERRIDE_WRITE_THROTTLING_ENABLED = "IGNITE_OVERRIDE_WRITE_THROTTLING_ENABLED";

    /**
     * Property for setup WAL serializer version.
     */
    public static final String IGNITE_WAL_SERIALIZER_VERSION = "IGNITE_WAL_SERIALIZER_VERSION";

    /** Property for setup Ignite WAL segment sync timeout. */
    public static final String IGNITE_WAL_SEGMENT_SYNC_TIMEOUT = "IGNITE_WAL_SEGMENT_SYNC_TIMEOUT";

    /**
     * If the property is set Ignite will use legacy node comparator (based on node order) inste
     *
     * Default value is {@code false}.
     */
    public static final String IGNITE_USE_LEGACY_NODE_COMPARATOR = "IGNITE_USE_LEGACY_NODE_COMPARATOR";

    /**
     * Property that indicates should be mapped byte buffer used or not.
     * Possible values: {@code true} and {@code false}.
     */
    public static final String IGNITE_WAL_MMAP = "IGNITE_WAL_MMAP";

    /**
     * When set to {@code true}, Data store folders are generated only by consistent id, and no consistent ID will be
     * set based on existing data store folders. This option also enables compatible folder generation mode as it was
     * before 2.3.
     */
    public static final String IGNITE_DATA_STORAGE_FOLDER_BY_CONSISTENT_ID = "IGNITE_DATA_STORAGE_FOLDER_BY_CONSISTENT_ID";

    /** Ignite JVM pause detector disabled. */
    public static final String IGNITE_JVM_PAUSE_DETECTOR_DISABLED = "IGNITE_JVM_PAUSE_DETECTOR_DISABLED";

    /** Ignite JVM pause detector precision. */
    public static final String IGNITE_JVM_PAUSE_DETECTOR_PRECISION = "IGNITE_JVM_PAUSE_DETECTOR_PRECISION";

    /** Ignite JVM pause detector threshold. */
    public static final String IGNITE_JVM_PAUSE_DETECTOR_THRESHOLD = "IGNITE_JVM_PAUSE_DETECTOR_THRESHOLD";

    /** Ignite JVM pause detector last events count. */
    public static final String IGNITE_JVM_PAUSE_DETECTOR_LAST_EVENTS_COUNT = "IGNITE_JVM_PAUSE_DETECTOR_LAST_EVENTS_COUNT";

    /**
     * Default value is {@code false}.
     */
    public static final String IGNITE_WAL_DEBUG_LOG_ON_RECOVERY = "IGNITE_WAL_DEBUG_LOG_ON_RECOVERY";

    /**
     * Number of checkpoint history entries held in memory.
     */
    public static final String IGNITE_PDS_MAX_CHECKPOINT_MEMORY_HISTORY_SIZE = "IGNITE_PDS_MAX_CHECKPOINT_MEMORY_HISTORY_SIZE";

    /**
     * If this property is set to {@code true} enable logging in {@link GridClient}.
     */
    public static final String IGNITE_GRID_CLIENT_LOG_ENABLED = "IGNITE_GRID_CLIENT_LOG_ENABLED";

    /**
     * When set to {@code true}, direct IO may be enabled. Direct IO enabled only if JAR file with corresponding
     * feature is available in classpath and OS and filesystem settings allows to enable this mode.
     * Default is {@code true}.
     */
    public static final String IGNITE_DIRECT_IO_ENABLED = "IGNITE_DIRECT_IO_ENABLED";

    /**
     * When set to {@code true}, warnings that are intended for development environments and not for production
     * (such as coding mistakes in code using Ignite) will not be logged.
     */
    public static final String IGNITE_DEV_ONLY_LOGGING_DISABLED = "IGNITE_DEV_ONLY_LOGGING_DISABLED";

    /**
     * When set to {@code true} (default), pages are written to page store without holding segment lock (with delay).
     * Because other thread may require exactly the same page to be loaded from store, reads are protected by locking.
     */
    public static final String IGNITE_DELAYED_REPLACED_PAGE_WRITE = "IGNITE_DELAYED_REPLACED_PAGE_WRITE";

    /**
     * When set to {@code true}, WAL implementation with dedicated worker will be used even in FSYNC mode.
     * Default is {@code false}.
     */
    public static final String IGNITE_WAL_FSYNC_WITH_DEDICATED_WORKER = "IGNITE_WAL_FSYNC_WITH_DEDICATED_WORKER";

    /**
     * When set to {@code true}, on-heap cache cannot be enabled - see
     * {@link CacheConfiguration#setOnheapCacheEnabled(boolean)}.
     * Default is {@code false}.
     */
    public static final String IGNITE_DISABLE_ONHEAP_CACHE = "IGNITE_DISABLE_ONHEAP_CACHE";
    /**
     * When set to {@code false}, loaded pages implementation is switched to previous version of implementation,
     * FullPageIdTable. {@code True} value enables 'Robin Hood hashing: backward shift deletion'.
     * Default is {@code true}.
     */
    public static final String IGNITE_LOADED_PAGES_BACKWARD_SHIFT_MAP = "IGNITE_LOADED_PAGES_BACKWARD_SHIFT_MAP";

    /**
     * Property for setup percentage of archive size for checkpoint trigger. Default value is 0.25
     */
    public static final String IGNITE_CHECKPOINT_TRIGGER_ARCHIVE_SIZE_PERCENTAGE = "IGNITE_CHECKPOINT_TRIGGER_ARCHIVE_SIZE_PERCENTAGE";

    /**
     * Property for setup percentage of WAL archive size to calculate threshold since which removing of old archive should be started.
     * Default value is 0.5
     */
    public static final String IGNITE_THRESHOLD_WAL_ARCHIVE_SIZE_PERCENTAGE = "IGNITE_THRESHOLD_WAL_ARCHIVE_SIZE_PERCENTAGE";

    /**
     * Count of WAL compressor worker threads. Default value is 4.
     */
    public static final String IGNITE_WAL_COMPRESSOR_WORKER_THREAD_CNT = "IGNITE_WAL_COMPRESSOR_WORKER_THREAD_CNT";

    /**
     * Whenever read load balancing is enabled, that means 'get' requests will be distributed between primary and backup
     * nodes if it is possible and {@link CacheConfiguration#readFromBackup} is {@code true}.
     *
     * Default is {@code true}.
     *
     * @see CacheConfiguration#readFromBackup
     */
    public static final String IGNITE_READ_LOAD_BALANCING = "IGNITE_READ_LOAD_BALANCING";

    /**
     * Number of repetitions to capture a lock in the B+Tree.
     */
    public static final String IGNITE_BPLUS_TREE_LOCK_RETRIES = "IGNITE_BPLUS_TREE_LOCK_RETRIES";

    /**
     * Amount of memory reserved in the heap at node start, which can be dropped to increase the chances of success when
     * handling OutOfMemoryError.
     *
     * Default is {@code 64kb}.
     */
    public static final String IGNITE_FAILURE_HANDLER_RESERVE_BUFFER_SIZE = "IGNITE_FAILURE_HANDLER_RESERVE_BUFFER_SIZE";

    /**
     * The threshold of uneven distribution above which partition distribution will be logged.
     *
     * The default is '50', that means: warn about nodes with 50+% difference.
     */
    public static final String IGNITE_PART_DISTRIBUTION_WARN_THRESHOLD = "IGNITE_PART_DISTRIBUTION_WARN_THRESHOLD";

    /**
     * When set to {@code true}, WAL will be automatically disabled during rebalancing if there is no partition in
     * OWNING state.
     * Default is {@code false}.
     */
    public static final String IGNITE_DISABLE_WAL_DURING_REBALANCING = "IGNITE_DISABLE_WAL_DURING_REBALANCING";

    /**
     * Sets timeout for TCP client recovery descriptor reservation.
     */
    public static final String IGNITE_NIO_RECOVERY_DESCRIPTOR_RESERVATION_TIMEOUT =
            "IGNITE_NIO_RECOVERY_DESCRIPTOR_RESERVATION_TIMEOUT";

    /**
     * When set to {@code true}, Ignite will skip partitions sizes check on partition validation after rebalance has finished.
     * Partitions sizes may differs on nodes when Expiry Policy is in use and it is ok due to lazy entry eviction mechanics.
     *
     * There is no need to disable partition size validation either in normal case or when expiry policy is configured for cache.
     * But it should be disabled manually when policy is used on per entry basis to hint Ignite to skip this check.
     *
     * Default is {@code false}.
     */
    public static final String IGNITE_SKIP_PARTITION_SIZE_VALIDATION = "IGNITE_SKIP_PARTITION_SIZE_VALIDATION";

    /**
     * Enables threads dumping on critical node failure.
     *
     * Default is {@code true}.
     */
    public static final String IGNITE_DUMP_THREADS_ON_FAILURE = "IGNITE_DUMP_THREADS_ON_FAILURE";

   /**
     * Throttling timeout in millis which avoid excessive PendingTree access on unwind if there is nothing to clean yet.
     *
     * Default is 500 ms.
     */
    public static final String IGNITE_UNWIND_THROTTLING_TIMEOUT = "IGNITE_UNWIND_THROTTLING_TIMEOUT";

    /**
     * Threshold for throttling operations logging.
     */
    public static final String IGNITE_THROTTLE_LOG_THRESHOLD = "IGNITE_THROTTLE_LOG_THRESHOLD";

    /**
     * Number of concurrent operation for evict partitions.
     */
    public static final String IGNITE_EVICTION_PERMITS = "IGNITE_EVICTION_PERMITS";

    /**
     * When set to {@code true}, Ignite will allow execute DML operation (MERGE|INSERT|UPDATE|DELETE)
     * within transaction for non MVCC mode.
     *
     * Default is {@code false}.
     */
    public static final String IGNITE_ALLOW_DML_INSIDE_TRANSACTION = "IGNITE_ALLOW_DML_INSIDE_TRANSACTION";

    /**
     * Timeout between ZooKeeper client retries, default 2s.
     */
    public static final String IGNITE_ZOOKEEPER_DISCOVERY_RETRY_TIMEOUT = "IGNITE_ZOOKEEPER_DISCOVERY_RETRY_TIMEOUT";

    /**
     * Number of attempts to reconnect to ZooKeeper.
     */
    public static final String IGNITE_ZOOKEEPER_DISCOVERY_MAX_RETRY_COUNT = "IGNITE_ZOOKEEPER_DISCOVERY_MAX_RETRY_COUNT";

    /**
     * Maximum number for cached MVCC transaction updates. This caching is used for continuous query with MVCC caches.
     */
    public static final String IGNITE_MVCC_TX_SIZE_CACHING_THRESHOLD = "IGNITE_MVCC_TX_SIZE_CACHING_THRESHOLD";

    /**
     * Try reuse memory on deactivation. Useful in case of huge page memory region size.
     */
    public static final String IGNITE_REUSE_MEMORY_ON_DEACTIVATE = "IGNITE_REUSE_MEMORY_ON_DEACTIVATE";

    /**
     * Maximum inactivity period for system worker in milliseconds. When this value is exceeded, worker is considered
     * blocked with consequent critical failure handler invocation.
     */
    public static final String IGNITE_SYSTEM_WORKER_BLOCKED_TIMEOUT = "IGNITE_SYSTEM_WORKER_BLOCKED_TIMEOUT";

    /**
     * Timeout for checkpoint read lock acquisition in milliseconds.
     */
    public static final String IGNITE_CHECKPOINT_READ_LOCK_TIMEOUT = "IGNITE_CHECKPOINT_READ_LOCK_TIMEOUT";

    /**
     * Timeout for waiting schema update if schema was not found for last accepted version.
     */
    public static final String IGNITE_WAIT_SCHEMA_UPDATE = "IGNITE_WAIT_SCHEMA_UPDATE";

    /**
     * System property to override {@link CacheConfiguration#rebalanceThrottle} configuration property for all caches.
     * {@code 0} by default, which means that override is disabled.
     */
    public static final String IGNITE_REBALANCE_THROTTLE_OVERRIDE = "IGNITE_REBALANCE_THROTTLE_OVERRIDE";

    /**
     * Enables start caches in parallel.
     *
     * Default is {@code true}.
     */
    public static final String IGNITE_ALLOW_START_CACHES_IN_PARALLEL = "IGNITE_ALLOW_START_CACHES_IN_PARALLEL";

    /** For test purposes only. Force Mvcc mode. */
    public static final String IGNITE_FORCE_MVCC_MODE_IN_TESTS = "IGNITE_FORCE_MVCC_MODE_IN_TESTS";

    /**
     * Allows to log additional information about all restored partitions after binary and logical recovery phases.
     *
     * Default is {@code true}.
     */
    public static final String IGNITE_RECOVERY_VERBOSE_LOGGING = "IGNITE_RECOVERY_VERBOSE_LOGGING";

    /**
     * Disables cache interceptor triggering in case of conflicts.
     *
     * Default is {@code false}.
     */
    public static final String IGNITE_DISABLE_TRIGGERING_CACHE_INTERCEPTOR_ON_CONFLICT = "IGNITE_DISABLE_TRIGGERING_CACHE_INTERCEPTOR_ON_CONFLICT";

    /**
     * Sets default {@link CacheConfiguration#setDiskPageCompression disk page compression}.
     */
    public static final String IGNITE_DEFAULT_DISK_PAGE_COMPRESSION = "IGNITE_DEFAULT_DISK_PAGE_COMPRESSION";

    /**
     * Sets default {@link DataStorageConfiguration#setPageSize storage page size}.
     */
    public static final String IGNITE_DEFAULT_DATA_STORAGE_PAGE_SIZE = "IGNITE_DEFAULT_DATA_STORAGE_PAGE_SIZE";

    /**
     * Manages the type of the implementation of the service processor (implementation of the {@link IgniteServices}).
     * All nodes in the cluster must have the same value of this property.
     * <p/>
     * If the property is {@code true} then event-driven implementation of the service processor will be used.
     * <p/>
     * If the property is {@code false} then internal cache based implementation of service processor will be used.
     * <p/>
     * Default is {@code true}.
     */
    public static final String IGNITE_EVENT_DRIVEN_SERVICE_PROCESSOR_ENABLED
        = "IGNITE_EVENT_DRIVEN_SERVICE_PROCESSOR_ENABLED";

    /**
     * When set to {@code true}, cache metrics are not included into the discovery metrics update message (in this
     * case message contains only cluster metrics). By default cache metrics are included into the message and
     * calculated each time the message is sent.
     * <p>
     * Cache metrics sending can also be turned off by disabling statistics per each cache, but in this case some cache
     * metrics will be unavailable via JMX too.
     */
    public static final String IGNITE_DISCOVERY_DISABLE_CACHE_METRICS_UPDATE = "IGNITE_DISCOVERY_DISABLE_CACHE_METRICS_UPDATE";

    /**
     * Maximum number of different partitions to be extracted from between expression within sql query.
     * In case of limit exceeding all partitions will be used.
     */
<<<<<<< HEAD
    public static final String IGNITE_PARTITIONS_PRUNNING_MAX_PARTIONS_BETWEEN =
        "IGNITE_PARTITIONS_PRUNNING_MAX_PARTIONS_BETWEEN";
=======
    public static final String IGNITE_PARTITIONS_PRUNING_MAX_PARTITIONS_BETWEEN =
        "IGNITE_PARTITIONS_PRUNING_MAX_PARTITIONS_BETWEEN";
>>>>>>> e4d82fac

    /**
     * Enforces singleton.
     */
    private IgniteSystemProperties() {
        // No-op.
    }

    /**
     * @param enumCls Enum type.
     * @param name Name of the system property or environment variable.
     * @return Enum value or {@code null} if the property is not set.
     */
    public static <E extends Enum<E>> E getEnum(Class<E> enumCls, String name) {
        return getEnum(enumCls, name, null);
    }

    /**
     * @param name Name of the system property or environment variable.
     * @return Enum value or the given default.
     */
    public static <E extends Enum<E>> E getEnum(String name, E dflt) {
        return getEnum(dflt.getDeclaringClass(), name, dflt);
    }

    /**
     * @param enumCls Enum type.
     * @param name Name of the system property or environment variable.
     * @param dflt Default value.
     * @return Enum value or the given default.
     */
    private static <E extends Enum<E>> E getEnum(Class<E> enumCls, String name, E dflt) {
        assert enumCls != null;

        String val = getString(name);

        if (val == null)
            return dflt;

        return Enum.valueOf(enumCls, val);
    }

    /**
     * Gets either system property or environment variable with given name.
     *
     * @param name Name of the system property or environment variable.
     * @return Value of the system property or environment variable.
     *         Returns {@code null} if neither can be found for given name.
     */
    @Nullable public static String getString(String name) {
        assert name != null;

        String v = System.getProperty(name);

        if (v == null)
            v = System.getenv(name);

        return v;
    }

    /**
     * Gets either system property or environment variable with given name.
     *
     * @param name Name of the system property or environment variable.
     * @param dflt Default value.
     * @return Value of the system property or environment variable.
     *         Returns {@code null} if neither can be found for given name.
     */
    @Nullable public static String getString(String name, String dflt) {
        String val = getString(name);

        return val == null ? dflt : val;
    }

    /**
     * Gets either system property or environment variable with given name.
     * The result is transformed to {@code boolean} using {@code Boolean.valueOf()} method.
     *
     * @param name Name of the system property or environment variable.
     * @return Boolean value of the system property or environment variable.
     *         Returns {@code False} in case neither system property
     *         nor environment variable with given name is found.
     */
    public static boolean getBoolean(String name) {
        return getBoolean(name, false);
    }

    /**
     * Gets either system property or environment variable with given name.
     * The result is transformed to {@code boolean} using {@code Boolean.valueOf()} method.
     *
     * @param name Name of the system property or environment variable.
     * @param dflt Default value.
     * @return Boolean value of the system property or environment variable.
     *         Returns default value in case neither system property
     *         nor environment variable with given name is found.
     */
    public static boolean getBoolean(String name, boolean dflt) {
        String val = getString(name);

        return val == null ? dflt : Boolean.valueOf(val);
    }

    /**
     * Gets either system property or environment variable with given name.
     * The result is transformed to {@code int} using {@code Integer.parseInt()} method.
     *
     * @param name Name of the system property or environment variable.
     * @param dflt Default value.
     * @return Integer value of the system property or environment variable.
     *         Returns default value in case neither system property
     *         nor environment variable with given name is found.
     */
    public static int getInteger(String name, int dflt) {
        String s = getString(name);

        if (s == null)
            return dflt;

        int res;

        try {
            res = Integer.parseInt(s);
        }
        catch (NumberFormatException ignore) {
            res = dflt;
        }

        return res;
    }

    /**
     * Gets either system property or environment variable with given name.
     * The result is transformed to {@code float} using {@code Float.parseFloat()} method.
     *
     * @param name Name of the system property or environment variable.
     * @param dflt Default value.
     * @return Float value of the system property or environment variable.
     *         Returns default value in case neither system property
     *         nor environment variable with given name is found.
     */
    public static float getFloat(String name, float dflt) {
        String s = getString(name);

        if (s == null)
            return dflt;

        float res;

        try {
            res = Float.parseFloat(s);
        }
        catch (NumberFormatException ignore) {
            res = dflt;
        }

        return res;
    }

    /**
     * Gets either system property or environment variable with given name.
     * The result is transformed to {@code long} using {@code Long.parseLong()} method.
     *
     * @param name Name of the system property or environment variable.
     * @param dflt Default value.
     * @return Integer value of the system property or environment variable.
     *         Returns default value in case neither system property
     *         nor environment variable with given name is found.
     */
    public static long getLong(String name, long dflt) {
        String s = getString(name);

        if (s == null)
            return dflt;

        long res;

        try {
            res = Long.parseLong(s);
        }
        catch (NumberFormatException ignore) {
            res = dflt;
        }

        return res;
    }

    /**
     * Gets either system property or environment variable with given name.
     * The result is transformed to {@code double} using {@code Double.parseDouble()} method.
     *
     * @param name Name of the system property or environment variable.
     * @param dflt Default value.
     * @return Integer value of the system property or environment variable.
     *         Returns default value in case neither system property
     *         nor environment variable with given name is found.
     */
    public static double getDouble(String name, double dflt) {
        String s = getString(name);

        if (s == null)
            return dflt;

        double res;

        try {
            res = Double.parseDouble(s);
        }
        catch (NumberFormatException ignore) {
            res = dflt;
        }

        return res;
    }

    /**
     * Gets snapshot of system properties.
     * Snapshot could be used for thread safe iteration over system properties.
     * Non-string properties are removed before return.
     *
     * @return Snapshot of system properties.
     */
    public static Properties snapshot() {
        Properties sysProps = (Properties)System.getProperties().clone();

        Iterator<Map.Entry<Object, Object>> iter = sysProps.entrySet().iterator();

        while (iter.hasNext()) {
            Map.Entry entry = iter.next();

            if (!(entry.getValue() instanceof String) || !(entry.getKey() instanceof String))
                iter.remove();
        }

        return sysProps;
    }
}<|MERGE_RESOLUTION|>--- conflicted
+++ resolved
@@ -1085,13 +1085,8 @@
      * Maximum number of different partitions to be extracted from between expression within sql query.
      * In case of limit exceeding all partitions will be used.
      */
-<<<<<<< HEAD
-    public static final String IGNITE_PARTITIONS_PRUNNING_MAX_PARTIONS_BETWEEN =
-        "IGNITE_PARTITIONS_PRUNNING_MAX_PARTIONS_BETWEEN";
-=======
     public static final String IGNITE_PARTITIONS_PRUNING_MAX_PARTITIONS_BETWEEN =
         "IGNITE_PARTITIONS_PRUNING_MAX_PARTITIONS_BETWEEN";
->>>>>>> e4d82fac
 
     /**
      * Enforces singleton.
