--- conflicted
+++ resolved
@@ -994,15 +994,14 @@
     public static final String IGNITE_ZOOKEEPER_DISCOVERY_MAX_RETRY_COUNT = "IGNITE_ZOOKEEPER_DISCOVERY_MAX_RETRY_COUNT";
 
     /**
-<<<<<<< HEAD
      * Maximum number for cached MVCC transaction updates. This caching is used for continuous query with MVCC caches.
      */
     public static final String IGNITE_MVCC_TX_SIZE_CACHING_THRESHOLD = "IGNITE_MVCC_TX_SIZE_CACHING_THRESHOLD";
-=======
+
+    /**
      * Try reuse memory on deactivation. Useful in case of huge page memory region size.
      */
     public static final String IGNITE_REUSE_MEMORY_ON_DEACTIVATE = "IGNITE_REUSE_MEMORY_ON_DEACTIVATE";
->>>>>>> e142b100
 
     /**
      * Enforces singleton.
