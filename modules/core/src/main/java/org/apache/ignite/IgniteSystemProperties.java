--- conflicted
+++ resolved
@@ -32,11 +32,8 @@
 import org.apache.ignite.configuration.DeploymentMode;
 import org.apache.ignite.configuration.DiskPageCompression;
 import org.apache.ignite.configuration.IgniteConfiguration;
-<<<<<<< HEAD
 import org.apache.ignite.internal.binary.BinaryArray;
-=======
 import org.apache.ignite.internal.cache.query.index.sorted.inline.InlineRecommender;
->>>>>>> 5cebca64
 import org.apache.ignite.internal.client.GridClient;
 import org.apache.ignite.internal.marshaller.optimized.OptimizedMarshaller;
 import org.apache.ignite.internal.processors.cache.persistence.checkpoint.CheckpointEntry;
@@ -2023,21 +2020,20 @@
     public static final String IGNITE_INDEX_REBUILD_BATCH_SIZE = "IGNITE_INDEX_REBUILD_BATCH_SIZE";
 
     /**
-<<<<<<< HEAD
+     * Throttle frequency for an index row inline size calculation and logging index inline size recommendation.
+     * The default value is {@link InlineRecommender#DFLT_THROTTLE_INLINE_SIZE_CALCULATION}.
+     */
+    @SystemProperty(value = "Throttle frequency for an index row inline size calculation and logging index inline size recommendation",
+        type = Integer.class, defaults = "" + DFLT_THROTTLE_INLINE_SIZE_CALCULATION)
+    public static final String IGNITE_THROTTLE_INLINE_SIZE_CALCULATION = "IGNITE_THROTTLE_INLINE_SIZE_CALCULATION";
+
+    /**
      * Enables storage of typed arrays.
      * The default value is {@link BinaryArray#DFLT_IGNITE_USE_TYPED_ARRAYS}.
      */
     @SystemProperty(value = "Flag to enable store of array in binary format and keep component type",
         defaults = "" + DFLT_IGNITE_USE_TYPED_ARRAYS)
     public static final String IGNITE_USE_TYPED_ARRAYS = "IGNITE_USE_TYPED_ARRAYS";
-=======
-     * Throttle frequency for an index row inline size calculation and logging index inline size recommendation.
-     * The default value is {@link InlineRecommender#DFLT_THROTTLE_INLINE_SIZE_CALCULATION}.
-     */
-    @SystemProperty(value = "Throttle frequency for an index row inline size calculation and logging index inline size recommendation",
-        type = Integer.class, defaults = "" + DFLT_THROTTLE_INLINE_SIZE_CALCULATION)
-    public static final String IGNITE_THROTTLE_INLINE_SIZE_CALCULATION = "IGNITE_THROTTLE_INLINE_SIZE_CALCULATION";
->>>>>>> 5cebca64
 
     /**
      * Enforces singleton.
