/*
 * Licensed to the Apache Software Foundation (ASF) under one or more
 * contributor license agreements.  See the NOTICE file distributed with
 * this work for additional information regarding copyright ownership.
 * The ASF licenses this file to You under the Apache License, Version 2.0
 * (the "License"); you may not use this file except in compliance with
 * the License.  You may obtain a copy of the License at
 *
 *      http://www.apache.org/licenses/LICENSE-2.0
 *
 * Unless required by applicable law or agreed to in writing, software
 * distributed under the License is distributed on an "AS IS" BASIS,
 * WITHOUT WARRANTIES OR CONDITIONS OF ANY KIND, either express or implied.
 * See the License for the specific language governing permissions and
 * limitations under the License.
 */

package org.apache.ignite;

import java.io.Serializable;
import java.lang.management.RuntimeMXBean;
import java.util.Iterator;
import java.util.Map;
import java.util.Properties;
import javax.net.ssl.HostnameVerifier;
import org.apache.ignite.cache.CacheEntryProcessor;
import org.apache.ignite.cluster.ClusterGroup;
import org.apache.ignite.configuration.CacheConfiguration;
import org.apache.ignite.configuration.DataStorageConfiguration;
import org.apache.ignite.internal.client.GridClient;
import org.apache.ignite.internal.marshaller.optimized.OptimizedMarshaller;
import org.apache.ignite.stream.StreamTransformer;
import org.jetbrains.annotations.Nullable;

/**
 * Contains constants for all system properties and environmental variables in Ignite.
 * These properties and variables can be used to affect the behavior of Ignite.
 */
public final class IgniteSystemProperties {
    /**
     * If this system property is present the Ignite will include grid name into verbose log.
     *
     * @deprecated Use {@link #IGNITE_LOG_INSTANCE_NAME}.
     */
    @Deprecated
    public static final String IGNITE_LOG_GRID_NAME = "IGNITE_LOG_GRID_NAME";

    /**
     * If this system property is present the Ignite will include instance name into verbose log.
     */
    public static final String IGNITE_LOG_INSTANCE_NAME = "IGNITE_LOG_INSTANCE_NAME";

    /**
     * This property is used internally to pass an exit code to loader when
     * Ignite instance is being restarted.
     */
    public static final String IGNITE_RESTART_CODE = "IGNITE_RESTART_CODE";

    /**
     * Presence of this system property with value {@code true} will make the grid
     * node start as a daemon node. Node that this system property will override
     * {@link org.apache.ignite.configuration.IgniteConfiguration#isDaemon()} configuration.
     */
    public static final String IGNITE_DAEMON = "IGNITE_DAEMON";

    /** Defines Ignite installation folder. */
    public static final String IGNITE_HOME = "IGNITE_HOME";

    /** If this system property is set to {@code true} - no shutdown hook will be set. */
    public static final String IGNITE_NO_SHUTDOWN_HOOK = "IGNITE_NO_SHUTDOWN_HOOK";

    /**
     * Name of the system property to disable requirement for proper node ordering
     * by discovery SPI. Use with care, as proper node ordering is required for
     * cache consistency. If set to {@code true}, then any discovery SPI can be used
     * with distributed cache, otherwise, only discovery SPIs that have annotation
     * {@link org.apache.ignite.spi.discovery.DiscoverySpiOrderSupport @GridDiscoverySpiOrderSupport(true)} will
     * be allowed.
     */
    public static final String IGNITE_NO_DISCO_ORDER = "IGNITE_NO_DISCO_ORDER";

    /** Defines reconnect delay in milliseconds for client node that was failed forcible. */
    public static final String IGNITE_DISCO_FAILED_CLIENT_RECONNECT_DELAY = "IGNITE_DISCO_FAILED_CLIENT_RECONNECT_DELAY";

    /**
     * If this system property is set to {@code false} - no checks for new versions will
     * be performed by Ignite. By default, Ignite periodically checks for the new
     * version and prints out the message into the log if new version of Ignite is
     * available for download.
     */
    public static final String IGNITE_UPDATE_NOTIFIER = "IGNITE_UPDATE_NOTIFIER";

    /**
     * This system property defines interval in milliseconds in which Ignite will check
     * thread pool state for starvation. Zero value will disable this checker.
     */
    public static final String IGNITE_STARVATION_CHECK_INTERVAL = "IGNITE_STARVATION_CHECK_INTERVAL";

    /**
     * If this system property is present (any value) - no ASCII logo will
     * be printed.
     */
    public static final String IGNITE_NO_ASCII = "IGNITE_NO_ASCII";

    /**
     * This property allows to override Jetty host for REST processor.
     */
    public static final String IGNITE_JETTY_HOST = "IGNITE_JETTY_HOST";

    /**
     * This property allows to override Jetty local port for REST processor.
     */
    public static final String IGNITE_JETTY_PORT = "IGNITE_JETTY_PORT";

    /**
     * This property does not allow Ignite to override Jetty log configuration for REST processor.
     */
    public static final String IGNITE_JETTY_LOG_NO_OVERRIDE = "IGNITE_JETTY_LOG_NO_OVERRIDE";

    /** This property allow rewriting default ({@code 30}) rest session expire time (in seconds). */
    public static final String IGNITE_REST_SESSION_TIMEOUT = "IGNITE_REST_SESSION_TIMEOUT";

    /**
     * This property allows to override maximum count of task results stored on one node
     * in REST processor.
     */
    public static final String IGNITE_REST_MAX_TASK_RESULTS = "IGNITE_REST_MAX_TASK_RESULTS";

    /**
     * This property allows to override default behavior that rest processor
     * doesn't start on client node. If set {@code true} than rest processor will be started on client node.
     */
    public static final String IGNITE_REST_START_ON_CLIENT = "IGNITE_REST_START_ON_CLIENT";

    /**
     * This property defines the maximum number of attempts to remap near get to the same
     * primary node. Remapping may be needed when topology is changed concurrently with
     * get operation.
     */
    public static final String IGNITE_NEAR_GET_MAX_REMAPS = "IGNITE_NEAR_GET_MAX_REMAPS";

    /**
     * Set to either {@code true} or {@code false} to enable or disable quiet mode
     * of Ignite. In quiet mode, only warning and errors are printed into the log
     * additionally to a shortened version of standard output on the start.
     * <p>
     * Note that if you use <tt>ignite.{sh|bat}</tt> scripts to start Ignite they
     * start by default in quiet mode. You can supply <tt>-v</tt> flag to override it.
     */
    public static final String IGNITE_QUIET = "IGNITE_QUIET";

    /**
     * Setting this option to {@code true} will enable troubleshooting logger.
     * Troubleshooting logger makes logging more verbose without enabling debug mode
     * to provide more detailed logs without performance penalty.
     */
    public static final String IGNITE_TROUBLESHOOTING_LOGGER = "IGNITE_TROUBLESHOOTING_LOGGER";

    /**
     * Setting to {@code true} enables writing sensitive information in {@code toString()} output.
     */
    public static final String IGNITE_TO_STRING_INCLUDE_SENSITIVE = "IGNITE_TO_STRING_INCLUDE_SENSITIVE";

    /** Maximum length for {@code toString()} result. */
    public static final String IGNITE_TO_STRING_MAX_LENGTH = "IGNITE_TO_STRING_MAX_LENGTH";

    /**
     * Limit collection (map, array) elements number to output.
     */
    public static final String IGNITE_TO_STRING_COLLECTION_LIMIT = "IGNITE_TO_STRING_COLLECTION_LIMIT";

    /**
     * If this property is set to {@code true} (default) and Ignite is launched
     * in verbose mode (see {@link #IGNITE_QUIET}) and no console appenders can be found
     * in configuration, then default console appender will be added.
     * Set this property to {@code false} if no appenders should be added.
     */
    public static final String IGNITE_CONSOLE_APPENDER = "IGNITE_CONSOLE_APPENDER";

    /** Maximum size for exchange history. Default value is {@code 1000}.*/
    public static final String IGNITE_EXCHANGE_HISTORY_SIZE = "IGNITE_EXCHANGE_HISTORY_SIZE";

    /** */
    public static final String IGNITE_EXCHANGE_MERGE_DELAY = "IGNITE_EXCHANGE_MERGE_DELAY";

    /**
     * Name of the system property defining name of command line program.
     */
    public static final String IGNITE_PROG_NAME = "IGNITE_PROG_NAME";

    /**
     * Name of the system property defining success file name. This file
     * is used with auto-restarting functionality when Ignite is started
     * by supplied <tt>ignite.{bat|sh}</tt> scripts.
     */
    public static final String IGNITE_SUCCESS_FILE = "IGNITE_SUCCESS_FILE";

    /**
     * The system property sets a system-wide local IP address or hostname to be used by Ignite networking components.
     * Once provided, the property overrides all the default local binding settings for Ignite nodes.
     * <p>
     * Note, that the address can also be changed via
     * {@link org.apache.ignite.configuration.IgniteConfiguration#setLocalHost(String)} method.
     * However, this system property has bigger priority and overrides the settings set via
     * {@link org.apache.ignite.configuration.IgniteConfiguration}.
     */
    public static final String IGNITE_LOCAL_HOST = "IGNITE_LOCAL_HOST";

    /**
     * System property to override deployment mode configuration parameter.
     * Valid values for property are: PRIVATE, ISOLATED, SHARED or CONTINUOUS.
     *
     * @see org.apache.ignite.configuration.DeploymentMode
     * @see org.apache.ignite.configuration.IgniteConfiguration#getDeploymentMode()
     */
    public static final String IGNITE_DEP_MODE_OVERRIDE = "IGNITE_DEPLOYMENT_MODE_OVERRIDE";

    /**
     * Property controlling size of buffer holding completed transaction versions. Such buffer
     * is used to detect duplicate transaction and has a default value of {@code 102400}. In
     * most cases this value is large enough and does not need to be changed.
     */
    public static final String IGNITE_MAX_COMPLETED_TX_COUNT = "IGNITE_MAX_COMPLETED_TX_COUNT";

    /**
     * Transactions that take more time, than value of this property, will be output to log
     * with warning level. {@code 0} (default value) disables warning on slow transactions.
     */
    public static final String IGNITE_SLOW_TX_WARN_TIMEOUT = "IGNITE_SLOW_TX_WARN_TIMEOUT";

    /**
     * Timeout after which all uncompleted transactions originated by left node will be
     * salvaged (i.e. invalidated and committed).
     */
    public static final String IGNITE_TX_SALVAGE_TIMEOUT = "IGNITE_TX_SALVAGE_TIMEOUT";

    /**
     * Specifies maximum number of iterations for deadlock detection procedure.
     * If value of this property is less then or equal to zero then deadlock detection will be disabled.
     */
    public static final String IGNITE_TX_DEADLOCK_DETECTION_MAX_ITERS = "IGNITE_TX_DEADLOCK_DETECTION_MAX_ITERS";

    /**
     * Specifies timeout for deadlock detection procedure.
     */
    public static final String IGNITE_TX_DEADLOCK_DETECTION_TIMEOUT = "IGNITE_TX_DEADLOCK_DETECTION_TIMEOUT";

    /**
     * System property to override multicast group taken from configuration.
     * Used for testing purposes.
     */
    public static final String IGNITE_OVERRIDE_MCAST_GRP = "IGNITE_OVERRIDE_MCAST_GRP";

    /**
     * System property to override default reflection cache size. Default value is {@code 128}.
     */
    public static final String IGNITE_REFLECTION_CACHE_SIZE = "IGNITE_REFLECTION_CACHE_SIZE";

    /**
     * System property to override default job processor maps sizes for finished jobs and
     * cancellation requests. Default value is {@code 10240}.
     */
    public static final String IGNITE_JOBS_HISTORY_SIZE = "IGNITE_JOBS_HISTORY_SIZE";

    /**
     * System property to override default job metrics processor property defining
     * concurrency level for structure holding job metrics snapshots.
     * Default value is {@code 64}.
     */
    public static final String IGNITE_JOBS_METRICS_CONCURRENCY_LEVEL = "IGNITE_JOBS_METRICS_CONCURRENCY_LEVEL";

    /**
     * System property to hold optional configuration URL.
     */
    public static final String IGNITE_CONFIG_URL = "IGNITE_CONFIG_URL";

    /** System property to hold SSH host for visor-started nodes. */
    public static final String IGNITE_SSH_HOST = "IGNITE_SSH_HOST";

    /** System property to hold SSH user name for visor-started nodes. */
    public static final String IGNITE_SSH_USER_NAME = "IGNITE_SSH_USER_NAME";

    /** System property to hold preload resend timeout for evicted partitions. */
    public static final String IGNITE_PRELOAD_RESEND_TIMEOUT = "IGNITE_PRELOAD_RESEND_TIMEOUT";

    /**
     * System property to specify how often in milliseconds marshal buffers
     * should be rechecked and potentially trimmed. Default value is {@code 10,000ms}.
     */
    public static final String IGNITE_MARSHAL_BUFFERS_RECHECK = "IGNITE_MARSHAL_BUFFERS_RECHECK";

    /**
     * System property to disable {@link HostnameVerifier} for SSL connections.
     * Can be used for development with self-signed certificates. Default value is {@code false}.
     */
    public static final String IGNITE_DISABLE_HOSTNAME_VERIFIER = "IGNITE_DISABLE_HOSTNAME_VERIFIER";

    /**
     * System property to disable buffered communication if node sends less messages count than
     * specified by this property. Default value is {@code 512}.
     *
     * @deprecated Not used anymore.
     */
    @Deprecated
    public static final String IGNITE_MIN_BUFFERED_COMMUNICATION_MSG_CNT = "IGNITE_MIN_BUFFERED_COMMUNICATION_MSG_CNT";

    /**
     * Flag that will force Ignite to fill memory block with some recognisable pattern right before
     * this memory block is released. This will help to recognize cases when already released memory is accessed.
     */
    public static final String IGNITE_OFFHEAP_SAFE_RELEASE = "IGNITE_OFFHEAP_SAFE_RELEASE";

    /** Maximum size for atomic cache queue delete history (default is 200 000 entries per partition). */
    public static final String IGNITE_ATOMIC_CACHE_DELETE_HISTORY_SIZE = "IGNITE_ATOMIC_CACHE_DELETE_HISTORY_SIZE";

    /** Ttl of removed cache entries (ms). */
    public static final String IGNITE_CACHE_REMOVED_ENTRIES_TTL = "IGNITE_CACHE_REMOVED_ENTRIES_TTL";

    /**
     * Comma separated list of addresses in format "10.100.22.100:45000,10.100.22.101:45000".
     * Makes sense only for {@link org.apache.ignite.spi.discovery.tcp.ipfinder.vm.TcpDiscoveryVmIpFinder}.
     */
    public static final String IGNITE_TCP_DISCOVERY_ADDRESSES = "IGNITE_TCP_DISCOVERY_ADDRESSES";

    /**
     * Flag indicating whether performance suggestions output on start should be disabled.
     */
    public static final String IGNITE_PERFORMANCE_SUGGESTIONS_DISABLED = "IGNITE_PERFORMANCE_SUGGESTIONS_DISABLED";

    /**
     * Atomic cache deferred update response buffer size.
     */
    public static final String IGNITE_ATOMIC_DEFERRED_ACK_BUFFER_SIZE = "IGNITE_ATOMIC_DEFERRED_ACK_BUFFER_SIZE";

    /**
     * Atomic cache deferred update timeout.
     */
    public static final String IGNITE_ATOMIC_DEFERRED_ACK_TIMEOUT = "IGNITE_ATOMIC_DEFERRED_ACK_TIMEOUT";

    /**
     * Atomic cache deferred update timeout.
     */
    public static final String IGNITE_ATOMIC_CACHE_QUEUE_RETRY_TIMEOUT = "IGNITE_ATOMIC_CACHE_QUEUE_RETRY_TIMEOUT";

    /**
     * One phase commit deferred ack request timeout.
     */
    public static final String IGNITE_DEFERRED_ONE_PHASE_COMMIT_ACK_REQUEST_TIMEOUT =
        "IGNITE_DEFERRED_ONE_PHASE_COMMIT_ACK_REQUEST_TIMEOUT";

    /**
     * One phase commit deferred ack request buffer size.
     */
    public static final String IGNITE_DEFERRED_ONE_PHASE_COMMIT_ACK_REQUEST_BUFFER_SIZE =
        "IGNITE_DEFERRED_ONE_PHASE_COMMIT_ACK_REQUEST_BUFFER_SIZE";

    /**
     * If this property set then debug console will be opened for H2 indexing SPI.
     */
    public static final String IGNITE_H2_DEBUG_CONSOLE = "IGNITE_H2_DEBUG_CONSOLE";

    /**
     * This property allows to specify user defined port which H2 indexing SPI will use
     * to start H2 debug console on. If this property is not set or set to 0, H2 debug
     * console will use system-provided dynamic port.
     * This property is only relevant when {@link #IGNITE_H2_DEBUG_CONSOLE} property is set.
     */
    public static final String IGNITE_H2_DEBUG_CONSOLE_PORT = "IGNITE_H2_DEBUG_CONSOLE_PORT";

    /**
     * If this property is set to {@code true} then shared memory space native debug will be enabled.
     */
    public static final String IGNITE_IPC_SHMEM_SPACE_DEBUG = "IGNITE_IPC_SHMEM_SPACE_DEBUG";

    /**
     * Property allowing to skip configuration consistency checks.
     */
    public static final String IGNITE_SKIP_CONFIGURATION_CONSISTENCY_CHECK =
        "IGNITE_SKIP_CONFIGURATION_CONSISTENCY_CHECK";

    /**
     * Flag indicating whether validation of keys put to cache should be disabled.
     */
    public static final String IGNITE_CACHE_KEY_VALIDATION_DISABLED = "IGNITE_CACHE_KEY_VALIDATION_DISABLED";

    /**
     * Environment variable to override logging directory that has been set in logger configuration.
     */
    public static final String IGNITE_LOG_DIR = "IGNITE_LOG_DIR";

    /**
     * Environment variable to set work directory. The property {@link org.apache.ignite.configuration.IgniteConfiguration#setWorkDirectory} has higher
     * priority.
     */
    public static final String IGNITE_WORK_DIR = "IGNITE_WORK_DIR";

    /**
     * If this property is set to {@code true} then Ignite will append
     * hash code of {@link Ignite} class as hex string and append
     * JVM name returned by {@link RuntimeMXBean#getName()}.
     * <p>
     * This may be helpful when running Ignite in some application server
     * clusters or similar environments to avoid MBean name collisions.
     * <p>
     * Default is {@code false}.
     */
    public static final String IGNITE_MBEAN_APPEND_JVM_ID = "IGNITE_MBEAN_APPEND_JVM_ID";

    /**
     * If this property is set to {@code true} then Ignite will append
     * hash code of class loader to MXBean name.
     * <p>
     * Default is {@code true}.
     */
    public static final String IGNITE_MBEAN_APPEND_CLASS_LOADER_ID = "IGNITE_MBEAN_APPEND_CLASS_LOADER_ID";

    /**
     * If property is set to {@code true}, then Ignite will disable MBeans registration.
     * This may be helpful if MBeans are not allowed e.g. for security reasons.
     *
     * Default is {@code false}
     */
    public static final String IGNITE_MBEANS_DISABLED = "IGNITE_MBEANS_DISABLED";

    /**
     * Property controlling size of buffer holding last exception. Default value of {@code 1000}.
     */
    public static final String IGNITE_EXCEPTION_REGISTRY_MAX_SIZE = "IGNITE_EXCEPTION_REGISTRY_MAX_SIZE";

    /**
     * Property controlling default behavior of cache client flag.
     */
    public static final String IGNITE_CACHE_CLIENT = "IGNITE_CACHE_CLIENT";

    /**
     * Property controlling whether CacheManager will start grid with isolated IP finder when default URL
     * is passed in. This is needed to pass TCK tests which use default URL and assume isolated cache managers
     * for different class loaders.
     */
    public static final String IGNITE_JCACHE_DEFAULT_ISOLATED = "IGNITE_CACHE_CLIENT";

    /**
     * Property controlling maximum number of SQL result rows which can be fetched into a merge table.
     * If there are less rows than this threshold then multiple passes throw a table will be possible,
     * otherwise only one pass (e.g. only result streaming is possible).
     */
    public static final String IGNITE_SQL_MERGE_TABLE_MAX_SIZE = "IGNITE_SQL_MERGE_TABLE_MAX_SIZE";

    /**
     * Property controlling number of SQL result rows that will be fetched into a merge table at once before
     * applying binary search for the bounds.
     */
    public static final String IGNITE_SQL_MERGE_TABLE_PREFETCH_SIZE = "IGNITE_SQL_MERGE_TABLE_PREFETCH_SIZE";

    /** Disable fallback to H2 SQL parser if the internal SQL parser fails to parse the statement. */
    public static final String IGNITE_SQL_PARSER_DISABLE_H2_FALLBACK = "IGNITE_SQL_PARSER_DISABLE_H2_FALLBACK";

    /** Maximum size for affinity assignment history. */
    public static final String IGNITE_AFFINITY_HISTORY_SIZE = "IGNITE_AFFINITY_HISTORY_SIZE";

    /** Maximum size for discovery messages history. */
    public static final String IGNITE_DISCOVERY_HISTORY_SIZE = "IGNITE_DISCOVERY_HISTORY_SIZE";

    /** Maximum number of discovery message history used to support client reconnect. */
    public static final String IGNITE_DISCOVERY_CLIENT_RECONNECT_HISTORY_SIZE =
        "IGNITE_DISCOVERY_CLIENT_RECONNECT_HISTORY_SIZE";

    /** Number of cache operation retries in case of topology exceptions. */
    public static final String IGNITE_CACHE_RETRIES_COUNT = "IGNITE_CACHE_RETRIES_COUNT";

    /** If this property is set to {@code true} then Ignite will log thread dump in case of partition exchange timeout. */
    public static final String IGNITE_THREAD_DUMP_ON_EXCHANGE_TIMEOUT = "IGNITE_THREAD_DUMP_ON_EXCHANGE_TIMEOUT";

    /** */
    public static final String IGNITE_IO_DUMP_ON_TIMEOUT = "IGNITE_IO_DUMP_ON_TIMEOUT";

    /** */
    public static final String IGNITE_DIAGNOSTIC_ENABLED = "IGNITE_DIAGNOSTIC_ENABLED";

    /** Cache operations that take more time than value of this property will be output to log. Set to {@code 0} to disable. */
    public static final String IGNITE_LONG_OPERATIONS_DUMP_TIMEOUT = "IGNITE_LONG_OPERATIONS_DUMP_TIMEOUT";

    /** Upper time limit between long running/hanging operations debug dumps. */
    public static final String IGNITE_LONG_OPERATIONS_DUMP_TIMEOUT_LIMIT = "IGNITE_LONG_OPERATIONS_DUMP_TIMEOUT_LIMIT";

    /** JDBC driver cursor remove delay. */
    public static final String IGNITE_JDBC_DRIVER_CURSOR_REMOVE_DELAY = "IGNITE_JDBC_DRIVER_CURSOR_RMV_DELAY";

    /** Long-long offheap map load factor. */
    public static final String IGNITE_LONG_LONG_HASH_MAP_LOAD_FACTOR = "IGNITE_LONG_LONG_HASH_MAP_LOAD_FACTOR";

    /** Maximum number of nested listener calls before listener notification becomes asynchronous. */
    public static final String IGNITE_MAX_NESTED_LISTENER_CALLS = "IGNITE_MAX_NESTED_LISTENER_CALLS";

    /** Indicating whether local store keeps primary only. Backward compatibility flag. */
    public static final String IGNITE_LOCAL_STORE_KEEPS_PRIMARY_ONLY = "IGNITE_LOCAL_STORE_KEEPS_PRIMARY_ONLY";

    /**
     * Manages {@link OptimizedMarshaller} behavior of {@code serialVersionUID} computation for
     * {@link Serializable} classes.
     */
    public static final String IGNITE_OPTIMIZED_MARSHALLER_USE_DEFAULT_SUID =
        "IGNITE_OPTIMIZED_MARSHALLER_USE_DEFAULT_SUID";

    /**
     * Manages type of serialization mechanism for {@link String} that is marshalled/unmarshalled by BinaryMarshaller.
     * Should be used for cases when a String contains a surrogate symbol without its pair one. This is frequently used
     * in algorithms that encrypts data in String format.
     */
    public static final String IGNITE_BINARY_MARSHALLER_USE_STRING_SERIALIZATION_VER_2 =
        "IGNITE_BINARY_MARSHALLER_USE_STRING_SERIALIZATION_VER_2";

    /** Defines path to the file that contains list of classes allowed to safe deserialization.*/
    public static final String IGNITE_MARSHALLER_WHITELIST = "IGNITE_MARSHALLER_WHITELIST";

    /** Defines path to the file that contains list of classes disallowed to safe deserialization.*/
    public static final String IGNITE_MARSHALLER_BLACKLIST = "IGNITE_MARSHALLER_BLACKLIST";

    /**
     * If set to {@code true}, then default selected keys set is used inside
     * {@code GridNioServer} which lead to some extra garbage generation when
     * processing selected keys.
     * <p>
     * Default value is {@code false}. Should be switched to {@code true} if there are
     * any problems in communication layer.
     */
    public static final String IGNITE_NO_SELECTOR_OPTS = "IGNITE_NO_SELECTOR_OPTS";

    /**
     * System property to specify period in milliseconds between calls of the SQL statements cache cleanup task.
     * <p>
     * Cleanup tasks clears cache for terminated threads and for threads which did not perform SQL queries within
     * timeout configured via {@link #IGNITE_H2_INDEXING_CACHE_THREAD_USAGE_TIMEOUT} property.
     * <p>
     * Default value is {@code 10,000ms}.
     */
    public static final String IGNITE_H2_INDEXING_CACHE_CLEANUP_PERIOD = "IGNITE_H2_INDEXING_CACHE_CLEANUP_PERIOD";

    /**
     * System property to specify timeout in milliseconds after which thread's SQL statements cache is cleared by
     * cleanup task if the thread does not perform any query.
     * <p>
     * Default value is {@code 600,000ms}.
     */
    public static final String IGNITE_H2_INDEXING_CACHE_THREAD_USAGE_TIMEOUT =
        "IGNITE_H2_INDEXING_CACHE_THREAD_USAGE_TIMEOUT";

    /**
     * Manages backward compatibility of {@link IgniteServices}. All nodes in cluster must have identical value
     * of this property.
     * <p>
     * If property is {@code false} then node is not required to have service implementation class if service is not
     * deployed on this node.
     * <p>
     * If the property is {@code true} then service implementation class is required on node even if service
     * is not deployed on this node.
     * <p>
     * If the property is not set ({@code null}) then Ignite will automatically detect which compatibility mode
     * should be used.
     */
    public static final String IGNITE_SERVICES_COMPATIBILITY_MODE = "IGNITE_SERVICES_COMPATIBILITY_MODE";

    /**
     * Manages backward compatibility of {@link StreamTransformer#from(CacheEntryProcessor)} method.
     * <p>
     * If the property is {@code true}, then the wrapped {@link CacheEntryProcessor} won't be able to be loaded over
     * P2P class loading.
     * <p>
     * If the property is {@code false}, then another implementation of {@link StreamTransformer} will be returned,
     * that fixes P2P class loading for {@link CacheEntryProcessor}, but it will be incompatible with old versions
     * of Ignite.
     */
    public static final String IGNITE_STREAM_TRANSFORMER_COMPATIBILITY_MODE =
        "IGNITE_STREAM_TRANSFORMER_COMPATIBILITY_MODE";

    /**
     * When set to {@code true} tree-based data structures - {@code TreeMap} and {@code TreeSet} - will not be
     * wrapped into special holders introduced to overcome serialization issue caused by missing {@code Comparable}
     * interface on {@code BinaryObject}.
     * <p>
     * @deprecated Should be removed in Apache Ignite 2.0.
     */
    @Deprecated
    public static final String IGNITE_BINARY_DONT_WRAP_TREE_STRUCTURES = "IGNITE_BINARY_DONT_WRAP_TREE_STRUCTURES";

    /**
     * When set to {@code true}, for consistent id will calculate by host name, without port, and you can use
     * only one node for host in cluster.
     */
    public static final String IGNITE_CONSISTENT_ID_BY_HOST_WITHOUT_PORT = "IGNITE_CONSISTENT_ID_BY_HOST_WITHOUT_PORT";

    /** */
    public static final String IGNITE_IO_BALANCE_PERIOD = "IGNITE_IO_BALANCE_PERIOD";

    /**
     * When set to {@code true} fields are written by BinaryMarshaller in sorted order. Otherwise
     * the natural order is used.
     * <p>
     * @deprecated Should be removed in Apache Ignite 2.0.
     */
    @Deprecated
    public static final String IGNITE_BINARY_SORT_OBJECT_FIELDS = "IGNITE_BINARY_SORT_OBJECT_FIELDS";

    /**
     * Whether Ignite can access unaligned memory addresses.
     * <p>
     * Defaults to {@code false}, meaning that unaligned access will be performed only on x86 architecture.
     */
    public static final String IGNITE_MEMORY_UNALIGNED_ACCESS = "IGNITE_MEMORY_UNALIGNED_ACCESS";

    /**
     * When unsafe memory copy if performed below this threshold, Ignite will do it on per-byte basis instead of
     * calling to Unsafe.copyMemory().
     * <p>
     * Defaults to 0, meaning that threshold is disabled.
     */
    public static final String IGNITE_MEMORY_PER_BYTE_COPY_THRESHOLD = "IGNITE_MEMORY_PER_BYTE_COPY_THRESHOLD";

    /**
     * When set to {@code true} BinaryObject will be unwrapped before passing to IndexingSpi to preserve
     * old behavior query processor with IndexingSpi.
     * <p>
     * @deprecated Should be removed in Apache Ignite 2.0.
     */
    public static final String IGNITE_UNWRAP_BINARY_FOR_INDEXING_SPI = "IGNITE_UNWRAP_BINARY_FOR_INDEXING_SPI";

    /**
     * System property to specify maximum payload size in bytes for {@code H2TreeIndex}.
     * <p>
     * Defaults to {@code 0}, meaning that inline index store is disabled.
     */
    public static final String IGNITE_MAX_INDEX_PAYLOAD_SIZE = "IGNITE_MAX_INDEX_PAYLOAD_SIZE";

    /**
     * Time interval for calculating rebalance rate statistics, in milliseconds. Defaults to 60000.
     */
    public static final String IGNITE_REBALANCE_STATISTICS_TIME_INTERVAL = "IGNITE_REBALANCE_STATISTICS_TIME_INTERVAL";

    /**
     * When cache has entries with expired TTL, each user operation will also remove this amount of expired entries.
     * Defaults to {@code 5}.
     */
    public static final String IGNITE_TTL_EXPIRE_BATCH_SIZE = "IGNITE_TTL_EXPIRE_BATCH_SIZE";

    /**
     * Indexing discovery history size. Protects from duplicate messages maintaining the list of IDs of recently
     * arrived discovery messages.
     * <p>
     * Defaults to {@code 1000}.
     */
    public static final String IGNITE_INDEXING_DISCOVERY_HISTORY_SIZE = "IGNITE_INDEXING_DISCOVERY_HISTORY_SIZE";

    /** Cache start size for on-heap maps. Defaults to 4096. */
    public static final String IGNITE_CACHE_START_SIZE = "IGNITE_CACHE_START_SIZE";

    /** */
    public static final String IGNITE_START_CACHES_ON_JOIN = "IGNITE_START_CACHES_ON_JOIN";

    /**
     * Skip CRC calculation flag.
     */
    public static final String IGNITE_PDS_SKIP_CRC = "IGNITE_PDS_SKIP_CRC";

    /**
     * WAL rebalance threshold.
     */
    public static final String IGNITE_PDS_PARTITION_DESTROY_CHECKPOINT_DELAY =
        "IGNITE_PDS_PARTITION_DESTROY_CHECKPOINT_DELAY";

    /**
     * WAL rebalance threshold.
     */
    public static final String IGNITE_PDS_WAL_REBALANCE_THRESHOLD = "IGNITE_PDS_WAL_REBALANCE_THRESHOLD";

    /** Ignite page memory concurrency level. */
    public static final String IGNITE_OFFHEAP_LOCK_CONCURRENCY_LEVEL = "IGNITE_OFFHEAP_LOCK_CONCURRENCY_LEVEL";

    /**
     * Start Ignite on versions of JRE 7 older than 1.7.0_71. For proper work it may require
     * disabling JIT in some places.
     */
    public static final String IGNITE_FORCE_START_JAVA7 = "IGNITE_FORCE_START_JAVA7";

    /**
     * When set to {@code true}, Ignite switches to compatibility mode with versions that don't
     * support service security permissions. In this case security permissions will be ignored
     * (if they set).
     * <p>
     *     Default is {@code false}, which means that service security permissions will be respected.
     * </p>
     */
    public static final String IGNITE_SECURITY_COMPATIBILITY_MODE = "IGNITE_SECURITY_COMPATIBILITY_MODE";

    /**
     * Ignite cluster name.
     * <p>
     * Defaults to utility cache deployment ID..
     */
    public static final String IGNITE_CLUSTER_NAME = "IGNITE_CLUSTER_NAME";

    /**
     * When client cache is started or closed special discovery message is sent to notify cluster (for example this is
     * needed for {@link ClusterGroup#forCacheNodes(String)} API. This timeout specifies how long to wait
     * after client cache start/close before sending this message. If during this timeout another client
     * cache changed, these events are combined into single message.
     * <p>
     * Default is 10 seconds.
     */
    public static final String IGNITE_CLIENT_CACHE_CHANGE_MESSAGE_TIMEOUT =
        "IGNITE_CLIENT_CACHE_CHANGE_MESSAGE_TIMEOUT";

    /**
     * If a partition release future completion time during an exchange exceeds this threshold, the contents of
     * the future will be dumped to the log on exchange. Default is {@code 0} (disabled).
     */
    public static final String IGNITE_PARTITION_RELEASE_FUTURE_DUMP_THRESHOLD =
        "IGNITE_PARTITION_RELEASE_FUTURE_DUMP_THRESHOLD";

    /**
     * If this property is set, a node will forcible fail a remote node when it fails to establish a communication
     * connection.
     */
    public static final String IGNITE_ENABLE_FORCIBLE_NODE_KILL = "IGNITE_ENABLE_FORCIBLE_NODE_KILL";

    /**
     * Tasks stealing will be started if tasks queue size per data-streamer thread exceeds this threshold.
     * <p>
     * Default value is {@code 4}.
     */
    public static final String IGNITE_DATA_STREAMING_EXECUTOR_SERVICE_TASKS_STEALING_THRESHOLD =
            "IGNITE_DATA_STREAMING_EXECUTOR_SERVICE_TASKS_STEALING_THRESHOLD";

    /**
     * If this property is set, then Ignite will use Async File IO factory by default.
     */
    public static final String IGNITE_USE_ASYNC_FILE_IO_FACTORY = "IGNITE_USE_ASYNC_FILE_IO_FACTORY";

    /**
     * If the property is set {@link org.apache.ignite.internal.pagemem.wal.record.TxRecord} records
     * will be logged to WAL.
     *
     * Default value is {@code false}.
     */
    public static final String IGNITE_WAL_LOG_TX_RECORDS = "IGNITE_WAL_LOG_TX_RECORDS";

    /** If this property is set, {@link DataStorageConfiguration#writeThrottlingEnabled} will be overridden to true
     * independent of initial value in configuration. */
    public static final String IGNITE_OVERRIDE_WRITE_THROTTLING_ENABLED = "IGNITE_OVERRIDE_WRITE_THROTTLING_ENABLED";

    /**
     * Property for setup WAL serializer version.
     */
    public static final String IGNITE_WAL_SERIALIZER_VERSION = "IGNITE_WAL_SERIALIZER_VERSION";

    /**
     * If the property is set Ignite will use legacy node comparator (based on node order) inste
     *
     * Default value is {@code false}.
     */
    public static final String IGNITE_USE_LEGACY_NODE_COMPARATOR = "IGNITE_USE_LEGACY_NODE_COMPARATOR";

    /**
     * Property that indicates should be mapped byte buffer used or not.
     * Possible values: {@code true} and {@code false}.
     */
    public static final String IGNITE_WAL_MMAP = "IGNITE_WAL_MMAP";

    /**
     * When set to {@code true}, Data store folders are generated only by consistent id, and no consistent ID will be
     * set based on existing data store folders. This option also enables compatible folder generation mode as it was
     * before 2.3.
     */
    public static final String IGNITE_DATA_STORAGE_FOLDER_BY_CONSISTENT_ID = "IGNITE_DATA_STORAGE_FOLDER_BY_CONSISTENT_ID";

    /** Ignite JVM pause detector disabled. */
    public static final String IGNITE_JVM_PAUSE_DETECTOR_DISABLED = "IGNITE_JVM_PAUSE_DETECTOR_DISABLED";

    /** Ignite JVM pause detector precision. */
    public static final String IGNITE_JVM_PAUSE_DETECTOR_PRECISION = "IGNITE_JVM_PAUSE_DETECTOR_PRECISION";

    /** Ignite JVM pause detector threshold. */
    public static final String IGNITE_JVM_PAUSE_DETECTOR_THRESHOLD = "IGNITE_JVM_PAUSE_DETECTOR_THRESHOLD";

    /** Ignite JVM pause detector last events count. */
    public static final String IGNITE_JVM_PAUSE_DETECTOR_LAST_EVENTS_COUNT = "IGNITE_JVM_PAUSE_DETECTOR_LAST_EVENTS_COUNT";

    /**
     * Default value is {@code false}.
     */
    public static final String IGNITE_WAL_DEBUG_LOG_ON_RECOVERY = "IGNITE_WAL_DEBUG_LOG_ON_RECOVERY";

    /**
     * Number of checkpoint history entries held in memory.
     */
    public static final String IGNITE_PDS_MAX_CHECKPOINT_MEMORY_HISTORY_SIZE = "IGNITE_PDS_MAX_CHECKPOINT_MEMORY_HISTORY_SIZE";

    /**
     * If this property is set to {@code true} enable logging in {@link GridClient}.
     */
    public static final String IGNITE_GRID_CLIENT_LOG_ENABLED = "IGNITE_GRID_CLIENT_LOG_ENABLED";

    /**
     * When set to {@code true}, direct IO may be enabled. Direct IO enabled only if JAR file with corresponding
     * feature is available in classpath and OS and filesystem settings allows to enable this mode.
     * Default is {@code true}.
     */
    public static final String IGNITE_DIRECT_IO_ENABLED = "IGNITE_DIRECT_IO_ENABLED";

    /**
     * When set to {@code true}, warnings that are intended for development environments and not for production
     * (such as coding mistakes in code using Ignite) will not be logged.
     */
    public static final String IGNITE_DEV_ONLY_LOGGING_DISABLED = "IGNITE_DEV_ONLY_LOGGING_DISABLED";

    /**
     * When set to {@code true} (default), pages are written to page store without holding segment lock (with delay).
     * Because other thread may require exactly the same page to be loaded from store, reads are protected by locking.
     */
    public static final String IGNITE_DELAYED_REPLACED_PAGE_WRITE = "IGNITE_DELAYED_REPLACED_PAGE_WRITE";

    /**
     * When set to {@code true}, WAL implementation with dedicated worker will be used even in FSYNC mode.
     * Default is {@code false}.
     */
    public static final String IGNITE_WAL_FSYNC_WITH_DEDICATED_WORKER = "IGNITE_WAL_FSYNC_WITH_DEDICATED_WORKER";

    /**
     * When set to {@code false}, loaded pages implementation is switched to previous version of implementation,
     * FullPageIdTable. {@code True} value enables 'Robin Hood hashing: backward shift deletion'.
     * Default is {@code true}.
     */
    public static final String IGNITE_LOADED_PAGES_BACKWARD_SHIFT_MAP = "IGNITE_LOADED_PAGES_BACKWARD_SHIFT_MAP";

    /**
<<<<<<< HEAD
     * Enables striped parallel processing of dirty pages during checkpoint. Using this mode may speed up checkpoint
     * start. Settings this value to {@code false} will disable quick sort/sorted storage of dirty pages. Default value
     * is {@code true}.
     */
    public static final String IGNITE_DIRTY_PAGES_PARALLEL = "IGNITE_DIRTY_PAGES_PARALLEL";

    /**
     * Save dirty pages in pre-sorted storage. {@code True} value enables always sorted striped storage of dirty pages.
     * No sorting is performed during checkpoint start, only sorted collections are merged into one, and page write
     * starts. Settings this to {@code false} switches to hashcode based non sorted storage, and parallel quick sort at
     * checkpoint start. This options has no effect if {@link #IGNITE_DIRTY_PAGES_PARALLEL} set to {@code false}.
     * Default value is {@code true}.
     */
    public static final String IGNITE_DIRTY_PAGES_SORTED_STORAGE = "IGNITE_DIRTY_PAGES_SORTED_STORAGE";

=======
     * Whenever read load balancing is enabled, that means 'get' requests will be distributed between primary and backup
     * nodes if it is possible and {@link CacheConfiguration#readFromBackup} is {@code true}.
     *
     * Default is {@code true}.
     *
     * @see CacheConfiguration#readFromBackup
     */
    public static final String IGNITE_READ_LOAD_BALANCING = "IGNITE_READ_LOAD_BALANCING";
  
>>>>>>> a5cf9cb4
    /**
     * Enforces singleton.
     */
    private IgniteSystemProperties() {
        // No-op.
    }

    /**
     * Gets either system property or environment variable with given name.
     *
     * @param name Name of the system property or environment variable.
     * @return Value of the system property or environment variable.
     *         Returns {@code null} if neither can be found for given name.
     */
    @Nullable public static String getString(String name) {
        assert name != null;

        String v = System.getProperty(name);

        if (v == null)
            v = System.getenv(name);

        return v;
    }

    /**
     * Gets either system property or environment variable with given name.
     *
     * @param name Name of the system property or environment variable.
     * @param dflt Default value.
     * @return Value of the system property or environment variable.
     *         Returns {@code null} if neither can be found for given name.
     */
    @Nullable public static String getString(String name, String dflt) {
        String val = getString(name);

        return val == null ? dflt : val;
    }

    /**
     * Gets either system property or environment variable with given name.
     * The result is transformed to {@code boolean} using {@code Boolean.valueOf()} method.
     *
     * @param name Name of the system property or environment variable.
     * @return Boolean value of the system property or environment variable.
     *         Returns {@code False} in case neither system property
     *         nor environment variable with given name is found.
     */
    public static boolean getBoolean(String name) {
        return getBoolean(name, false);
    }

    /**
     * Gets either system property or environment variable with given name.
     * The result is transformed to {@code boolean} using {@code Boolean.valueOf()} method.
     *
     * @param name Name of the system property or environment variable.
     * @param dflt Default value.
     * @return Boolean value of the system property or environment variable.
     *         Returns default value in case neither system property
     *         nor environment variable with given name is found.
     */
    public static boolean getBoolean(String name, boolean dflt) {
        String val = getString(name);

        return val == null ? dflt : Boolean.valueOf(val);
    }

    /**
     * Gets either system property or environment variable with given name.
     * The result is transformed to {@code int} using {@code Integer.parseInt()} method.
     *
     * @param name Name of the system property or environment variable.
     * @param dflt Default value
     * @return Integer value of the system property or environment variable.
     *         Returns default value in case neither system property
     *         nor environment variable with given name is found.
     */
    public static int getInteger(String name, int dflt) {
        String s = getString(name);

        if (s == null)
            return dflt;

        int res;

        try {
            res = Integer.parseInt(s);
        }
        catch (NumberFormatException ignore) {
            res = dflt;
        }

        return res;
    }

    /**
     * Gets either system property or environment variable with given name.
     * The result is transformed to {@code float} using {@code Float.parseFloat()} method.
     *
     * @param name Name of the system property or environment variable.
     * @param dflt Default value
     * @return Float value of the system property or environment variable.
     *         Returns default value in case neither system property
     *         nor environment variable with given name is found.
     */
    public static float getFloat(String name, float dflt) {
        String s = getString(name);

        if (s == null)
            return dflt;

        float res;

        try {
            res = Float.parseFloat(s);
        }
        catch (NumberFormatException ignore) {
            res = dflt;
        }

        return res;
    }

    /**
     * Gets either system property or environment variable with given name.
     * The result is transformed to {@code long} using {@code Long.parseLong()} method.
     *
     * @param name Name of the system property or environment variable.
     * @param dflt Default value
     * @return Integer value of the system property or environment variable.
     *         Returns default value in case neither system property
     *         nor environment variable with given name is found.
     */
    public static long getLong(String name, long dflt) {
        String s = getString(name);

        if (s == null)
            return dflt;

        long res;

        try {
            res = Long.parseLong(s);
        }
        catch (NumberFormatException ignore) {
            res = dflt;
        }

        return res;
    }

    /**
     * Gets either system property or environment variable with given name.
     * The result is transformed to {@code double} using {@code Double.parseDouble()} method.
     *
     * @param name Name of the system property or environment variable.
     * @param dflt Default value
     * @return Integer value of the system property or environment variable.
     *         Returns default value in case neither system property
     *         nor environment variable with given name is found.
     */
    public static double getDouble(String name, double dflt) {
        String s = getString(name);

        if (s == null)
            return dflt;

        double res;

        try {
            res = Double.parseDouble(s);
        }
        catch (NumberFormatException ignore) {
            res = dflt;
        }

        return res;
    }

    /**
     * Gets snapshot of system properties.
     * Snapshot could be used for thread safe iteration over system properties.
     * Non-string properties are removed before return.
     *
     * @return Snapshot of system properties.
     */
    public static Properties snapshot() {
        Properties sysProps = (Properties)System.getProperties().clone();

        Iterator<Map.Entry<Object, Object>> iter = sysProps.entrySet().iterator();

        while (iter.hasNext()) {
            Map.Entry entry = iter.next();

            if (!(entry.getValue() instanceof String) || !(entry.getKey() instanceof String))
                iter.remove();
        }

        return sysProps;
    }
}<|MERGE_RESOLUTION|>--- conflicted
+++ resolved
@@ -832,7 +832,16 @@
     public static final String IGNITE_LOADED_PAGES_BACKWARD_SHIFT_MAP = "IGNITE_LOADED_PAGES_BACKWARD_SHIFT_MAP";
 
     /**
-<<<<<<< HEAD
+     * Whenever read load balancing is enabled, that means 'get' requests will be distributed between primary and backup
+     * nodes if it is possible and {@link CacheConfiguration#readFromBackup} is {@code true}.
+     *
+     * Default is {@code true}.
+     *
+     * @see CacheConfiguration#readFromBackup
+     */
+    public static final String IGNITE_READ_LOAD_BALANCING = "IGNITE_READ_LOAD_BALANCING";
+
+    /**
      * Enables striped parallel processing of dirty pages during checkpoint. Using this mode may speed up checkpoint
      * start. Settings this value to {@code false} will disable quick sort/sorted storage of dirty pages. Default value
      * is {@code true}.
@@ -848,17 +857,6 @@
      */
     public static final String IGNITE_DIRTY_PAGES_SORTED_STORAGE = "IGNITE_DIRTY_PAGES_SORTED_STORAGE";
 
-=======
-     * Whenever read load balancing is enabled, that means 'get' requests will be distributed between primary and backup
-     * nodes if it is possible and {@link CacheConfiguration#readFromBackup} is {@code true}.
-     *
-     * Default is {@code true}.
-     *
-     * @see CacheConfiguration#readFromBackup
-     */
-    public static final String IGNITE_READ_LOAD_BALANCING = "IGNITE_READ_LOAD_BALANCING";
-  
->>>>>>> a5cf9cb4
     /**
      * Enforces singleton.
      */
