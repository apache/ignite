--- conflicted
+++ resolved
@@ -1145,16 +1145,15 @@
     public static final String IGNITE_DIAGNOSTIC_WARN_LIMIT = "IGNITE_DIAGNOSTIC_WARN_LIMIT";
 
     /**
-<<<<<<< HEAD
+     * Allow use composite _key, _val columns at the INSERT/UPDATE/MERGE statements.
+     */
+    public static final String IGNITE_SQL_ALLOW_KEY_VAL_UPDATES = "IGNITE_SQL_ALLOW_KEY_VAL_UPDATES";
+
+    /**
      * Starting from this number of dirty pages in checkpoint, array will be sorted with
      * {@link Arrays#parallelSort(Comparable[])} in case of {@link CheckpointWriteOrder#SEQUENTIAL}.
      */
     public static final String CHECKPOINT_PARALLEL_SORT_THRESHOLD = "CHECKPOINT_PARALLEL_SORT_THRESHOLD";
-=======
-     * Allow use composite _key, _val columns at the INSERT/UPDATE/MERGE statements.
-     */
-    public static final String IGNITE_SQL_ALLOW_KEY_VAL_UPDATES = "IGNITE_SQL_ALLOW_KEY_VAL_UPDATES";
->>>>>>> a188139f
 
     /**
      * Enforces singleton.
