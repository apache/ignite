/*
 * Licensed to the Apache Software Foundation (ASF) under one or more
 * contributor license agreements.  See the NOTICE file distributed with
 * this work for additional information regarding copyright ownership.
 * The ASF licenses this file to You under the Apache License, Version 2.0
 * (the "License"); you may not use this file except in compliance with
 * the License.  You may obtain a copy of the License at
 *
 *      http://www.apache.org/licenses/LICENSE-2.0
 *
 * Unless required by applicable law or agreed to in writing, software
 * distributed under the License is distributed on an "AS IS" BASIS,
 * WITHOUT WARRANTIES OR CONDITIONS OF ANY KIND, either express or implied.
 * See the License for the specific language governing permissions and
 * limitations under the License.
 */

package org.apache.ignite;

import java.io.Serializable;
import java.lang.management.RuntimeMXBean;
import java.util.Arrays;
import java.util.Iterator;
import java.util.Map;
import java.util.Properties;
import javax.net.ssl.HostnameVerifier;
import org.apache.ignite.cache.CacheEntryProcessor;
import org.apache.ignite.cluster.ClusterGroup;
import org.apache.ignite.configuration.CacheConfiguration;
import org.apache.ignite.configuration.CheckpointWriteOrder;
import org.apache.ignite.configuration.DataStorageConfiguration;
import org.apache.ignite.configuration.DeploymentMode;
import org.apache.ignite.configuration.DiskPageCompression;
import org.apache.ignite.configuration.IgniteConfiguration;
import org.apache.ignite.internal.binary.BinaryArray;
import org.apache.ignite.internal.cache.query.index.sorted.inline.InlineRecommender;
import org.apache.ignite.internal.client.GridClient;
import org.apache.ignite.internal.marshaller.optimized.OptimizedMarshaller;
import org.apache.ignite.internal.processors.cache.persistence.checkpoint.CheckpointEntry;
import org.apache.ignite.internal.processors.cache.persistence.checkpoint.CheckpointMarkersStorage;
import org.apache.ignite.internal.processors.cache.persistence.snapshot.IgniteSnapshotManager;
import org.apache.ignite.internal.processors.metastorage.DistributedMetaStorage;
import org.apache.ignite.internal.processors.performancestatistics.FilePerformanceStatisticsWriter;
import org.apache.ignite.internal.processors.query.schema.SchemaIndexCachePartitionWorker;
import org.apache.ignite.internal.processors.rest.GridRestCommand;
import org.apache.ignite.internal.util.GridLogThrottle;
import org.apache.ignite.internal.util.IgniteUtils;
import org.apache.ignite.lang.IgniteExperimental;
import org.apache.ignite.mxbean.MetricsMxBean;
import org.apache.ignite.spi.communication.tcp.TcpCommunicationSpi;
import org.apache.ignite.spi.metric.ReadOnlyMetricRegistry;
import org.apache.ignite.stream.StreamTransformer;
import org.jetbrains.annotations.Nullable;

import static org.apache.ignite.cache.CacheManager.DFLT_JCACHE_DEFAULT_ISOLATED;
import static org.apache.ignite.configuration.DataStorageConfiguration.DFLT_USE_ASYNC_FILE_IO_FACTORY;
import static org.apache.ignite.internal.IgniteKernal.DFLT_LOG_CLASSPATH_CONTENT_ON_STARTUP;
import static org.apache.ignite.internal.IgniteKernal.DFLT_LONG_OPERATIONS_DUMP_TIMEOUT;
import static org.apache.ignite.internal.IgniteKernal.DFLT_PERIODIC_STARVATION_CHECK_FREQ;
import static org.apache.ignite.internal.LongJVMPauseDetector.DEFAULT_JVM_PAUSE_DETECTOR_THRESHOLD;
import static org.apache.ignite.internal.LongJVMPauseDetector.DFLT_JVM_PAUSE_DETECTOR_LAST_EVENTS_COUNT;
import static org.apache.ignite.internal.LongJVMPauseDetector.DFLT_JVM_PAUSE_DETECTOR_PRECISION;
import static org.apache.ignite.internal.binary.BinaryArray.DFLT_IGNITE_USE_BINARY_ARRAYS;
import static org.apache.ignite.internal.binary.streams.BinaryMemoryAllocator.DFLT_MARSHAL_BUFFERS_PER_THREAD_POOL_SIZE;
import static org.apache.ignite.internal.binary.streams.BinaryMemoryAllocator.DFLT_MARSHAL_BUFFERS_RECHECK;
import static org.apache.ignite.internal.cache.query.index.sorted.inline.InlineRecommender.DFLT_THROTTLE_INLINE_SIZE_CALCULATION;
import static org.apache.ignite.internal.managers.discovery.GridDiscoveryManager.DFLT_DISCOVERY_HISTORY_SIZE;
import static org.apache.ignite.internal.processors.affinity.AffinityAssignment.DFLT_AFFINITY_BACKUPS_THRESHOLD;
import static org.apache.ignite.internal.processors.affinity.GridAffinityAssignmentCache.DFLT_AFFINITY_HISTORY_SIZE;
import static org.apache.ignite.internal.processors.affinity.GridAffinityAssignmentCache.DFLT_PART_DISTRIBUTION_WARN_THRESHOLD;
import static org.apache.ignite.internal.processors.cache.CacheAffinitySharedManager.DFLT_CLIENT_CACHE_CHANGE_MESSAGE_TIMEOUT;
import static org.apache.ignite.internal.processors.cache.CacheObjectsReleaseFuture.DFLT_IGNITE_PARTITION_RELEASE_FUTURE_WARN_LIMIT;
import static org.apache.ignite.internal.processors.cache.GridCacheAdapter.DFLT_CACHE_RETRIES_COUNT;
import static org.apache.ignite.internal.processors.cache.GridCacheAdapter.DFLT_CACHE_START_SIZE;
import static org.apache.ignite.internal.processors.cache.GridCacheContext.DFLT_READ_LOAD_BALANCING;
import static org.apache.ignite.internal.processors.cache.GridCacheMvccManager.DFLT_MAX_NESTED_LISTENER_CALLS;
import static org.apache.ignite.internal.processors.cache.GridCachePartitionExchangeManager.DFLT_DIAGNOSTIC_WARN_LIMIT;
import static org.apache.ignite.internal.processors.cache.GridCachePartitionExchangeManager.DFLT_EXCHANGE_HISTORY_SIZE;
import static org.apache.ignite.internal.processors.cache.GridCachePartitionExchangeManager.DFLT_EXCHANGE_MERGE_DELAY;
import static org.apache.ignite.internal.processors.cache.GridCacheProcessor.DFLT_ALLOW_START_CACHES_IN_PARALLEL;
import static org.apache.ignite.internal.processors.cache.GridCacheTtlManager.DFLT_UNWIND_THROTTLING_TIMEOUT;
import static org.apache.ignite.internal.processors.cache.GridCacheUtils.DFLT_TTL_EXPIRE_BATCH_SIZE;
import static org.apache.ignite.internal.processors.cache.WalStateManager.DFLT_DISABLE_WAL_DURING_REBALANCING;
import static org.apache.ignite.internal.processors.cache.binary.CacheObjectBinaryProcessorImpl.DFLT_WAIT_SCHEMA_UPDATE;
import static org.apache.ignite.internal.processors.cache.distributed.dht.CacheDistributedGetFutureAdapter.DFLT_MAX_REMAP_CNT;
import static org.apache.ignite.internal.processors.cache.distributed.dht.atomic.GridDhtAtomicCache.DFLT_ATOMIC_DEFERRED_ACK_BUFFER_SIZE;
import static org.apache.ignite.internal.processors.cache.distributed.dht.atomic.GridDhtAtomicCache.DFLT_ATOMIC_DEFERRED_ACK_TIMEOUT;
import static org.apache.ignite.internal.processors.cache.distributed.dht.preloader.GridDhtPartitionsExchangeFuture.DFLT_LONG_OPERATIONS_DUMP_TIMEOUT_LIMIT;
import static org.apache.ignite.internal.processors.cache.distributed.dht.preloader.GridDhtPartitionsExchangeFuture.DFLT_PARTITION_RELEASE_FUTURE_DUMP_THRESHOLD;
import static org.apache.ignite.internal.processors.cache.distributed.dht.preloader.GridDhtPreloader.DFLT_PRELOAD_RESEND_TIMEOUT;
import static org.apache.ignite.internal.processors.cache.distributed.dht.topology.GridDhtLocalPartition.DFLT_ATOMIC_CACHE_DELETE_HISTORY_SIZE;
import static org.apache.ignite.internal.processors.cache.distributed.dht.topology.GridDhtLocalPartition.DFLT_CACHE_REMOVE_ENTRIES_TTL;
import static org.apache.ignite.internal.processors.cache.mvcc.MvccCachingManager.DFLT_MVCC_TX_SIZE_CACHING_THRESHOLD;
import static org.apache.ignite.internal.processors.cache.persistence.GridCacheDatabaseSharedManager.DFLT_DEFRAGMENTATION_REGION_SIZE_PERCENTAGE;
import static org.apache.ignite.internal.processors.cache.persistence.GridCacheDatabaseSharedManager.DFLT_PDS_WAL_REBALANCE_THRESHOLD;
import static org.apache.ignite.internal.processors.cache.persistence.checkpoint.CheckpointHistory.DFLT_PDS_MAX_CHECKPOINT_MEMORY_HISTORY_SIZE;
import static org.apache.ignite.internal.processors.cache.persistence.checkpoint.CheckpointMarkersStorage.DFLT_IGNITE_CHECKPOINT_MAP_SNAPSHOT_THRESHOLD;
import static org.apache.ignite.internal.processors.cache.persistence.checkpoint.CheckpointWorkflow.DFLT_CHECKPOINT_PARALLEL_SORT_THRESHOLD;
import static org.apache.ignite.internal.processors.cache.persistence.diagnostic.pagelocktracker.PageLockTrackerFactory.DFLT_PAGE_LOCK_TRACKER_CAPACITY;
import static org.apache.ignite.internal.processors.cache.persistence.diagnostic.pagelocktracker.PageLockTrackerFactory.HEAP_LOG;
import static org.apache.ignite.internal.processors.cache.persistence.diagnostic.pagelocktracker.SharedPageLockTracker.DFLT_PAGE_LOCK_TRACKER_CHECK_INTERVAL;
import static org.apache.ignite.internal.processors.cache.persistence.pagemem.FullPageIdTable.DFLT_LONG_LONG_HASH_MAP_LOAD_FACTOR;
import static org.apache.ignite.internal.processors.cache.persistence.pagemem.PageMemoryImpl.DFLT_DELAYED_REPLACED_PAGE_WRITE;
import static org.apache.ignite.internal.processors.cache.persistence.pagemem.PageMemoryImpl.DFLT_LOADED_PAGES_BACKWARD_SHIFT_MAP;
import static org.apache.ignite.internal.processors.cache.persistence.pagemem.PagesWriteThrottlePolicy.DFLT_THROTTLE_LOG_THRESHOLD;
import static org.apache.ignite.internal.processors.cache.persistence.snapshot.IgniteSnapshotManager.DFLT_IGNITE_SNAPSHOT_SEQUENTIAL_WRITE;
import static org.apache.ignite.internal.processors.cache.persistence.tree.BPlusTree.IGNITE_BPLUS_TREE_LOCK_RETRIES_DEFAULT;
import static org.apache.ignite.internal.processors.cache.persistence.wal.FileWriteAheadLogManager.DFLT_CHECKPOINT_TRIGGER_ARCHIVE_SIZE_PERCENTAGE;
import static org.apache.ignite.internal.processors.cache.persistence.wal.FileWriteAheadLogManager.DFLT_THRESHOLD_WAIT_TIME_NEXT_WAL_SEGMENT;
import static org.apache.ignite.internal.processors.cache.persistence.wal.FileWriteAheadLogManager.DFLT_WAL_COMPRESSOR_WORKER_THREAD_CNT;
import static org.apache.ignite.internal.processors.cache.persistence.wal.FileWriteAheadLogManager.DFLT_WAL_MMAP;
import static org.apache.ignite.internal.processors.cache.persistence.wal.filehandle.FileHandleManagerImpl.DFLT_WAL_SEGMENT_SYNC_TIMEOUT;
import static org.apache.ignite.internal.processors.cache.persistence.wal.serializer.RecordSerializerFactory.LATEST_SERIALIZER_VERSION;
import static org.apache.ignite.internal.processors.cache.transactions.IgniteTxManager.DFLT_DEFERRED_ONE_PHASE_COMMIT_ACK_REQUEST_BUFFER_SIZE;
import static org.apache.ignite.internal.processors.cache.transactions.IgniteTxManager.DFLT_DEFERRED_ONE_PHASE_COMMIT_ACK_REQUEST_TIMEOUT;
import static org.apache.ignite.internal.processors.cache.transactions.IgniteTxManager.DFLT_DUMP_TX_COLLISIONS_INTERVAL;
import static org.apache.ignite.internal.processors.cache.transactions.IgniteTxManager.DFLT_MAX_COMPLETED_TX_CNT;
import static org.apache.ignite.internal.processors.cache.transactions.IgniteTxManager.DFLT_SLOW_TX_WARN_TIMEOUT;
import static org.apache.ignite.internal.processors.cache.transactions.IgniteTxManager.DFLT_TRANSACTION_TIME_DUMP_SAMPLES_PER_SECOND_LIMIT;
import static org.apache.ignite.internal.processors.cache.transactions.IgniteTxManager.DFLT_TX_DEADLOCK_DETECTION_MAX_ITERS;
import static org.apache.ignite.internal.processors.cache.transactions.IgniteTxManager.DFLT_TX_OWNER_DUMP_REQUESTS_ALLOWED;
import static org.apache.ignite.internal.processors.cache.transactions.TxDeadlockDetection.DFLT_TX_DEADLOCK_DETECTION_TIMEOUT;
import static org.apache.ignite.internal.processors.cluster.ClusterProcessor.DFLT_DIAGNOSTIC_ENABLED;
import static org.apache.ignite.internal.processors.cluster.ClusterProcessor.DFLT_UPDATE_NOTIFIER;
import static org.apache.ignite.internal.processors.cluster.baseline.autoadjust.BaselineTopologyUpdater.DFLT_BASELINE_AUTO_ADJUST_LOG_INTERVAL;
import static org.apache.ignite.internal.processors.datastructures.GridAtomicCacheQueueImpl.DFLT_ATOMIC_CACHE_QUERY_RETRY_TIMEOUT;
import static org.apache.ignite.internal.processors.diagnostic.DiagnosticProcessor.DFLT_DUMP_PAGE_LOCK_ON_FAILURE;
import static org.apache.ignite.internal.processors.failure.FailureProcessor.DFLT_FAILURE_HANDLER_RESERVE_BUFFER_SIZE;
import static org.apache.ignite.internal.processors.job.GridJobProcessor.DFLT_JOBS_HISTORY_SIZE;
import static org.apache.ignite.internal.processors.jobmetrics.GridJobMetricsProcessor.DFLT_JOBS_METRICS_CONCURRENCY_LEVEL;
import static org.apache.ignite.internal.processors.metastorage.persistence.DistributedMetaStorageImpl.DFLT_MAX_HISTORY_BYTES;
import static org.apache.ignite.internal.processors.performancestatistics.FilePerformanceStatisticsWriter.DFLT_BUFFER_SIZE;
import static org.apache.ignite.internal.processors.performancestatistics.FilePerformanceStatisticsWriter.DFLT_CACHED_STRINGS_THRESHOLD;
import static org.apache.ignite.internal.processors.performancestatistics.FilePerformanceStatisticsWriter.DFLT_FILE_MAX_SIZE;
import static org.apache.ignite.internal.processors.performancestatistics.FilePerformanceStatisticsWriter.DFLT_FLUSH_SIZE;
import static org.apache.ignite.internal.processors.query.QueryUtils.DFLT_INDEXING_DISCOVERY_HISTORY_SIZE;
import static org.apache.ignite.internal.processors.query.schema.SchemaIndexCachePartitionWorker.DFLT_IGNITE_INDEX_REBUILD_BATCH_SIZE;
import static org.apache.ignite.internal.processors.rest.GridRestProcessor.DFLT_SES_TIMEOUT;
import static org.apache.ignite.internal.processors.rest.GridRestProcessor.DFLT_SES_TOKEN_INVALIDATE_INTERVAL;
import static org.apache.ignite.internal.processors.rest.handlers.task.GridTaskCommandHandler.DFLT_MAX_TASK_RESULTS;
import static org.apache.ignite.internal.util.GridLogThrottle.DFLT_LOG_THROTTLE_CAPACITY;
import static org.apache.ignite.internal.util.GridReflectionCache.DFLT_REFLECTION_CACHE_SIZE;
import static org.apache.ignite.internal.util.GridUnsafe.DFLT_MEMORY_PER_BYTE_COPY_THRESHOLD;
import static org.apache.ignite.internal.util.IgniteExceptionRegistry.DEFAULT_QUEUE_SIZE;
import static org.apache.ignite.internal.util.IgniteUtils.DFLT_MBEAN_APPEND_CLASS_LOADER_ID;
import static org.apache.ignite.internal.util.StripedExecutor.DFLT_DATA_STREAMING_EXECUTOR_SERVICE_TASKS_STEALING_THRESHOLD;
import static org.apache.ignite.internal.util.nio.GridNioRecoveryDescriptor.DFLT_NIO_RECOVERY_DESCRIPTOR_RESERVATION_TIMEOUT;
import static org.apache.ignite.internal.util.nio.GridNioServer.DFLT_IO_BALANCE_PERIOD;
import static org.apache.ignite.internal.util.tostring.GridToStringBuilder.DFLT_TO_STRING_COLLECTION_LIMIT;
import static org.apache.ignite.internal.util.tostring.GridToStringBuilder.DFLT_TO_STRING_INCLUDE_SENSITIVE;
import static org.apache.ignite.internal.util.tostring.GridToStringBuilder.DFLT_TO_STRING_MAX_LENGTH;
import static org.apache.ignite.spi.discovery.tcp.TcpDiscoverySpi.DFLT_DISCOVERY_CLIENT_RECONNECT_HISTORY_SIZE;
import static org.apache.ignite.spi.discovery.tcp.TcpDiscoverySpi.DFLT_DISCOVERY_METRICS_QNT_WARN;
import static org.apache.ignite.spi.discovery.tcp.TcpDiscoverySpi.DFLT_DISCO_FAILED_CLIENT_RECONNECT_DELAY;
import static org.apache.ignite.spi.discovery.tcp.TcpDiscoverySpi.DFLT_NODE_IDS_HISTORY_SIZE;
import static org.apache.ignite.spi.discovery.tcp.TcpDiscoverySpi.DFLT_THROTTLE_RECONNECT_RESET_TIMEOUT_INTERVAL;
import static org.apache.ignite.startup.cmdline.CommandLineStartup.DFLT_PROG_NAME;

/**
 * Contains constants for all system properties and environmental variables in Ignite.
 * These properties and variables can be used to affect the behavior of Ignite.
 */
public final class IgniteSystemProperties {
    /**
     * If this system property is present the Ignite will include grid name into verbose log.
     *
     * @deprecated Use {@link #IGNITE_LOG_INSTANCE_NAME}.
     */
    @Deprecated
    @SystemProperty(value = "If this system property is present Ignite will include grid name into " +
        "verbose log", type = String.class)
    public static final String IGNITE_LOG_GRID_NAME = "IGNITE_LOG_GRID_NAME";

    /**
     * If this system property is present the Ignite will include instance name into verbose log.
     */
    @SystemProperty(value = "If this system property is present Ignite will include instance name " +
        "into verbose log", type = String.class)
    public static final String IGNITE_LOG_INSTANCE_NAME = "IGNITE_LOG_INSTANCE_NAME";

    /**
     * This property is used internally to pass an exit code to loader when
     * Ignite instance is being restarted.
     */
    @SystemProperty(value = "Exit code to pass to loader when Ignite instance is being restarted",
        type = Integer.class, defaults = "0")
    public static final String IGNITE_RESTART_CODE = "IGNITE_RESTART_CODE";

    /** Defines Ignite installation folder. */
    @SystemProperty(value = "Defines Ignite installation folder", type = String.class, defaults = "")
    public static final String IGNITE_HOME = "IGNITE_HOME";

    /** If this system property is set to {@code true} - no shutdown hook will be set. */
    @SystemProperty("If true then no shutdown hook will be set")
    public static final String IGNITE_NO_SHUTDOWN_HOOK = "IGNITE_NO_SHUTDOWN_HOOK";

    /**
     * Name of the system property to disable requirement for proper node ordering
     * by discovery SPI. Use with care, as proper node ordering is required for
     * cache consistency. If set to {@code true}, then any discovery SPI can be used
     * with distributed cache, otherwise, only discovery SPIs that have annotation
     * {@link org.apache.ignite.spi.discovery.DiscoverySpiOrderSupport @GridDiscoverySpiOrderSupport(true)} will
     * be allowed.
     */
    @SystemProperty("If true requirement for proper node ordering " +
        "by discovery SPI will be disabled. Use with care, as proper node ordering is required for cache consistency. " +
        "If set to true, then any discovery SPI can be used with distributed cache, otherwise, " +
        "only discovery SPIs that have annotation @GridDiscoverySpiOrderSupport(true) will be allowed")
    public static final String IGNITE_NO_DISCO_ORDER = "IGNITE_NO_DISCO_ORDER";

    /** Defines reconnect delay in milliseconds for client node that was failed forcible. */
    @SystemProperty(value = "Reconnect delay in milliseconds for client node that was failed forcible",
        type = Long.class, defaults = DFLT_DISCO_FAILED_CLIENT_RECONNECT_DELAY + " milliseconds")
    public static final String IGNITE_DISCO_FAILED_CLIENT_RECONNECT_DELAY = "IGNITE_DISCO_FAILED_CLIENT_RECONNECT_DELAY";

    /**
     * If this system property is set to {@code false} - no checks for new versions will
     * be performed by Ignite. By default, Ignite periodically checks for the new
     * version and prints out the message into the log if a new version of Ignite is
     * available for download.
     *
     * Update notifier enabled flag is a cluster-wide value and determined according to the local setting
     * during the start of the first node in the cluster. The chosen value will survive the first node shutdown
     * and will override the property value on all newly joining nodes.
     */
    @SystemProperty(value = "If this system property is set to false - no checks for new versions will " +
        "be performed by Ignite. By default, Ignite periodically checks for the new version and prints out the " +
        "message into the log if a new version of Ignite is available for download. Update notifier enabled flag is " +
        "a cluster-wide value and determined according to the local setting during the start of the first node in " +
        "the cluster. The chosen value will survive the first node shutdown and will override the property value " +
        "on all newly joining nodes", defaults = "" + DFLT_UPDATE_NOTIFIER)
    public static final String IGNITE_UPDATE_NOTIFIER = "IGNITE_UPDATE_NOTIFIER";

    /**
     * This system property defines interval in milliseconds in which Ignite will check
     * thread pool state for starvation. Zero value will disable this checker.
     */
    @SystemProperty(value = "Interval in milliseconds in which Ignite will check thread pool state for starvation. " +
        "Zero value will disable checker", type = Long.class,
        defaults = DFLT_PERIODIC_STARVATION_CHECK_FREQ + " milliseconds")
    public static final String IGNITE_STARVATION_CHECK_INTERVAL = "IGNITE_STARVATION_CHECK_INTERVAL";

    /**
     * If this system property is present (any value) - no ASCII logo will
     * be printed.
     */
    @SystemProperty(value = "If this system property is present (any value) - no ASCII logo will be printed")
    public static final String IGNITE_NO_ASCII = "IGNITE_NO_ASCII";

    /**
     * This property allows to override Jetty host for REST processor.
     */
    @SystemProperty(value = "Jetty host for REST processor", type = String.class)
    public static final String IGNITE_JETTY_HOST = "IGNITE_JETTY_HOST";

    /**
     * This property allows to override Jetty local port for REST processor.
     */
    @SystemProperty(value = "Jetty local port for REST processor", type = Integer.class)
    public static final String IGNITE_JETTY_PORT = "IGNITE_JETTY_PORT";

    /**
     * This property does not allow Ignite to override Jetty log configuration for REST processor.
     */
    @SystemProperty("If true then disallow Ignite to override Jetty log configuration for REST processor")
    public static final String IGNITE_JETTY_LOG_NO_OVERRIDE = "IGNITE_JETTY_LOG_NO_OVERRIDE";

    /** This property allow rewriting default ({@code 30}) REST session expire time (in seconds). */
    @SystemProperty(value = "REST session expire time in seconds", type = Long.class,
        defaults = DFLT_SES_TIMEOUT + " seconds")
    public static final String IGNITE_REST_SESSION_TIMEOUT = "IGNITE_REST_SESSION_TIMEOUT";

    /** This property allow rewriting default ({@code 300}) REST session security token expire time (in seconds). */
    @SystemProperty(value = "REST session security token expire time in seconds",
        type = Long.class, defaults = DFLT_SES_TOKEN_INVALIDATE_INTERVAL + " seconds")
    public static final String IGNITE_REST_SECURITY_TOKEN_TIMEOUT = "IGNITE_REST_SECURITY_TOKEN_TIMEOUT";

    /**
     * This property allows to override maximum count of task results stored on one node
     * in REST processor.
     */
    @SystemProperty(value = "Maximum count of task results stored on one node in REST processor",
        type = Integer.class, defaults = "" + DFLT_MAX_TASK_RESULTS)
    public static final String IGNITE_REST_MAX_TASK_RESULTS = "IGNITE_REST_MAX_TASK_RESULTS";

    /**
     * This property allows to override default behavior that rest processor
     * doesn't start on client node. If set {@code true} than rest processor will be started on client node.
     */
    @SystemProperty("Enables start of the rest processor on client node")
    public static final String IGNITE_REST_START_ON_CLIENT = "IGNITE_REST_START_ON_CLIENT";

    /**
     * This property changes output format of {@link GridRestCommand#CACHE_GET_ALL} from {k: v, ...}
     * to [{"key": k, "value": v}, ...] to allow non-string keys output.
     *
     * @deprecated Should be made default in Apache Ignite 3.0.
     */
    @Deprecated
    @SystemProperty("If true output format of GridRestCommand.CACHE_GET_ALL will change from " +
        "{k: v, ...} to [{\"key\": k, \"value\": v}, ...] to allow non-string keys output")
    public static final String IGNITE_REST_GETALL_AS_ARRAY = "IGNITE_REST_GETALL_AS_ARRAY";

    /**
     * This property defines the maximum number of attempts to remap near get to the same
     * primary node. Remapping may be needed when topology is changed concurrently with
     * get operation.
     */
    @SystemProperty(value = "Maximum number of attempts to remap near get to the same primary node. " +
        "Remapping may be needed when topology is changed concurrently with get operation",
        type = Integer.class, defaults = "" + DFLT_MAX_REMAP_CNT)
    public static final String IGNITE_NEAR_GET_MAX_REMAPS = "IGNITE_NEAR_GET_MAX_REMAPS";

    /**
     * Set to either {@code true} or {@code false} to enable or disable quiet mode
     * of Ignite. In quiet mode, only warning and errors are printed into the log
     * additionally to a shortened version of standard output on the start.
     * <p>
     * Note that if you use <tt>ignite.{sh|bat}</tt> scripts to start Ignite they
     * start by default in quiet mode. You can supply <tt>-v</tt> flag to override it.
     */
    @SystemProperty(value = "In quiet mode, only warning and errors are printed into the log additionally to a " +
        "shortened version of standard output on the start. Note that if you use ignite.{sh|bat} scripts to start " +
        "Ignite they start by default in quiet mode. You can supply -v flag to override it", defaults = "true")
    public static final String IGNITE_QUIET = "IGNITE_QUIET";

    /**
     * Setting this option to {@code true} will enable troubleshooting logger.
     * Troubleshooting logger makes logging more verbose without enabling debug mode
     * to provide more detailed logs without performance penalty.
     */
    @SystemProperty("Enables troubleshooting logger. " +
        "Troubleshooting logger makes logging more verbose without enabling debug mode to provide more detailed " +
        "logs without performance penalty")
    public static final String IGNITE_TROUBLESHOOTING_LOGGER = "IGNITE_TROUBLESHOOTING_LOGGER";

    /**
     * Setting to {@code true} enables writing sensitive information in {@code toString()} output.
     */
    @SystemProperty(value = "Enables writing sensitive information in toString() output",
        defaults = "" + DFLT_TO_STRING_INCLUDE_SENSITIVE)
    public static final String IGNITE_TO_STRING_INCLUDE_SENSITIVE = "IGNITE_TO_STRING_INCLUDE_SENSITIVE";

    /** Maximum length for {@code toString()} result. */
    @SystemProperty(value = "Maximum length for toString() result", type = Integer.class,
        defaults = "" + DFLT_TO_STRING_MAX_LENGTH)
    public static final String IGNITE_TO_STRING_MAX_LENGTH = "IGNITE_TO_STRING_MAX_LENGTH";

    /**
     * Limit collection (map, array) elements number to output.
     */
    @SystemProperty(value = "Number of collection (map, array) elements to output",
        type = Integer.class, defaults = "" + DFLT_TO_STRING_COLLECTION_LIMIT)
    public static final String IGNITE_TO_STRING_COLLECTION_LIMIT = "IGNITE_TO_STRING_COLLECTION_LIMIT";

    /**
     * If this property is set to {@code true} (default) and Ignite is launched
     * in verbose mode (see {@link #IGNITE_QUIET}) and no console appenders can be found
     * in configuration, then default console appender will be added.
     * Set this property to {@code false} if no appenders should be added.
     */
    @SystemProperty(value = "If true (default) and Ignite is launched in verbose mode (see IGNITE_QUIET) " +
        "and no console appenders can be found in configuration, then default console appender will be added. " +
        "Set this property to false if no appenders should be added", defaults = "true")
    public static final String IGNITE_CONSOLE_APPENDER = "IGNITE_CONSOLE_APPENDER";

    /** Maximum size for exchange history. Default value is {@code 1000}.*/
    @SystemProperty(value = "Maximum size for exchange history", type = Integer.class,
        defaults = "" + DFLT_EXCHANGE_HISTORY_SIZE)
    public static final String IGNITE_EXCHANGE_HISTORY_SIZE = "IGNITE_EXCHANGE_HISTORY_SIZE";

    /** */
    @SystemProperty(value = "Partition map exchange merge delay in milliseconds",
        type = Long.class, defaults = "" + DFLT_EXCHANGE_MERGE_DELAY)
    public static final String IGNITE_EXCHANGE_MERGE_DELAY = "IGNITE_EXCHANGE_MERGE_DELAY";

    /** PME-free switch explicitly disabled. */
    @SystemProperty("Disables PME-free switch")
    public static final String IGNITE_PME_FREE_SWITCH_DISABLED = "IGNITE_PME_FREE_SWITCH_DISABLED";

    /**
     * Name of the system property defining name of command line program.
     */
    @SystemProperty(value = "Name of command line program", type = String.class, defaults = DFLT_PROG_NAME)
    public static final String IGNITE_PROG_NAME = "IGNITE_PROG_NAME";

    /**
     * Name of the system property defining success file name. This file
     * is used with auto-restarting functionality when Ignite is started
     * by supplied <tt>ignite.{bat|sh}</tt> scripts.
     */
    @SystemProperty(value = "Success file name. This file is used with auto-restarting functionality " +
        "when Ignite is started by supplied ignite.{bat|sh} scripts", type = String.class)
    public static final String IGNITE_SUCCESS_FILE = "IGNITE_SUCCESS_FILE";

    /**
     * The system property sets a system-wide local IP address or hostname to be used by Ignite networking components.
     * Once provided, the property overrides all the default local binding settings for Ignite nodes.
     * <p>
     * Note, that the address can also be changed via
     * {@link org.apache.ignite.configuration.IgniteConfiguration#setLocalHost(String)} method.
     * However, this system property has bigger priority and overrides the settings set via
     * {@link org.apache.ignite.configuration.IgniteConfiguration}.
     */
    @SystemProperty(value = "Sets a system-wide local IP address or hostname to be " +
        "used by Ignite networking components. Once provided, the property overrides all the default local binding " +
        "settings for Ignite nodes. Note, that the address can also be changed via " +
        "IgniteConfiguration.setLocalHost(String) method. However, this system property has bigger priority and " +
        "overrides the settings set via IgniteConfiguration", type = String.class)
    public static final String IGNITE_LOCAL_HOST = "IGNITE_LOCAL_HOST";

    /**
     * System property to override deployment mode configuration parameter.
     * Valid values for property are: PRIVATE, ISOLATED, SHARED or CONTINUOUS.
     *
     * @see org.apache.ignite.configuration.DeploymentMode
     * @see org.apache.ignite.configuration.IgniteConfiguration#getDeploymentMode()
     */
    @SystemProperty(value = "Sets deployment mode configuration parameter. Valid " +
        "values for property are: PRIVATE, ISOLATED, SHARED or CONTINUOUS", type = DeploymentMode.class)
    public static final String IGNITE_DEP_MODE_OVERRIDE = "IGNITE_DEPLOYMENT_MODE_OVERRIDE";

    /**
     * Property controlling size of buffer holding completed transaction versions. Such buffer
     * is used to detect duplicate transaction and has a default value of {@code 102400}. In
     * most cases this value is large enough and does not need to be changed.
     */
    @SystemProperty(value = "Size of buffer holding completed transaction versions. " +
        "Buffer is used to detect duplicate transaction. " +
        "In most cases this value is large enough and does not need to be changed",
        type = Integer.class, defaults = "" + DFLT_MAX_COMPLETED_TX_CNT)
    public static final String IGNITE_MAX_COMPLETED_TX_COUNT = "IGNITE_MAX_COMPLETED_TX_COUNT";

    /**
     * Transactions that take more time, than value of this property, will be output to log
     * with warning level. {@code 0} (default value) disables warning on slow transactions.
     */
    @SystemProperty(value = "Transactions that take more time, than value of this property (in milliseconds), " +
        "will be output to warnings. 0 disables warnings on slow transactions",
        type = Integer.class, defaults = "" + DFLT_SLOW_TX_WARN_TIMEOUT)
    public static final String IGNITE_SLOW_TX_WARN_TIMEOUT = "IGNITE_SLOW_TX_WARN_TIMEOUT";

    /**
     * Specifies maximum number of iterations for deadlock detection procedure.
     * If value of this property is less then or equal to zero then deadlock detection will be disabled.
     */
    @SystemProperty(value = "Maximum number of iterations for deadlock detection procedure. " +
        "If value of this property is less then or equal to zero then deadlock detection will be disabled",
        type = Integer.class, defaults = "" + DFLT_TX_DEADLOCK_DETECTION_MAX_ITERS)
    public static final String IGNITE_TX_DEADLOCK_DETECTION_MAX_ITERS = "IGNITE_TX_DEADLOCK_DETECTION_MAX_ITERS";

    /**
     * Specifies timeout for deadlock detection procedure.
     */
    @SystemProperty(value = "Timeout for deadlock detection procedure", type = Integer.class,
        defaults = "" + DFLT_TX_DEADLOCK_DETECTION_TIMEOUT)
    public static final String IGNITE_TX_DEADLOCK_DETECTION_TIMEOUT = "IGNITE_TX_DEADLOCK_DETECTION_TIMEOUT";

    /**
     * System property to enable pending transaction tracker.
     * Affects impact of {@link IgniteSystemProperties#IGNITE_DISABLE_WAL_DURING_REBALANCING} property:
     * if this property is set, WAL anyway won't be disabled during rebalancing triggered by baseline topology change.
     */
    @SystemProperty(value = "Enables pending transaction tracker. " +
        "Affects impact of IGNITE_DISABLE_WAL_DURING_REBALANCING property:  if this property is set, " +
        "WAL anyway won't be disabled during rebalancing triggered by baseline topology change")
    public static final String IGNITE_PENDING_TX_TRACKER_ENABLED = "IGNITE_PENDING_TX_TRACKER_ENABLED";

    /**
     * System property to override multicast group taken from configuration.
     * Used for testing purposes.
     */
    @SystemProperty(value = "Overrides multicast group taken from configuration. Used for testing purposes",
        type = String.class)
    public static final String IGNITE_OVERRIDE_MCAST_GRP = "IGNITE_OVERRIDE_MCAST_GRP";

    /**
     * System property to override default reflection cache size. Default value is {@code 128}.
     */
    @SystemProperty(value = "Overrides default reflection cache size", type = Integer.class,
        defaults = "" + DFLT_REFLECTION_CACHE_SIZE)
    public static final String IGNITE_REFLECTION_CACHE_SIZE = "IGNITE_REFLECTION_CACHE_SIZE";

    /**
     * System property to override default job processor maps sizes for finished jobs and
     * cancellation requests. Default value is {@code 10240}.
     */
    @SystemProperty(value = "Job processor maps sizes for finished jobs and cancellation requests. ",
        type = Integer.class, defaults = "" + DFLT_JOBS_HISTORY_SIZE)
    public static final String IGNITE_JOBS_HISTORY_SIZE = "IGNITE_JOBS_HISTORY_SIZE";

    /**
     * System property to override default job metrics processor property defining
     * concurrency level for structure holding job metrics snapshots.
     * Default value is {@code 64}.
     *
     * @deprecated Check the {@link ReadOnlyMetricRegistry} with "name=compute.jobs" instead.
     */
    @Deprecated
    @SystemProperty(value = "Job metrics processor property defining concurrency level " +
        "for structure holding job metrics snapshots", type = Integer.class,
        defaults = "" + DFLT_JOBS_METRICS_CONCURRENCY_LEVEL)
    public static final String IGNITE_JOBS_METRICS_CONCURRENCY_LEVEL = "IGNITE_JOBS_METRICS_CONCURRENCY_LEVEL";

    /**
     * System property to hold optional configuration URL.
     */
    @SystemProperty(value = "Configuration URL", type = String.class)
    public static final String IGNITE_CONFIG_URL = "IGNITE_CONFIG_URL";

    /** System property to hold SSH host for visor-started nodes. */
    @SystemProperty(value = "SSH host name for visor-started nodes", type = String.class)
    public static final String IGNITE_SSH_HOST = "IGNITE_SSH_HOST";

    /**
     * System property to enable experimental commands in control.sh script.
     * @deprecated Use "--enable-experimental" parameter instead.
     */
    @Deprecated
    @SystemProperty("Enables experimental commands in control.sh script")
    public static final String IGNITE_ENABLE_EXPERIMENTAL_COMMAND = "IGNITE_ENABLE_EXPERIMENTAL_COMMAND";

    /** System property to hold SSH user name for visor-started nodes. */
    @SystemProperty(value = "SSH user name for visor-started nodes", type = String.class)
    public static final String IGNITE_SSH_USER_NAME = "IGNITE_SSH_USER_NAME";

    /** System property to hold preload resend timeout for evicted partitions. */
    @SystemProperty(value = "Preload resend timeout for evicted partitions in milliseconds", type = Long.class,
        defaults = "" + DFLT_PRELOAD_RESEND_TIMEOUT)
    public static final String IGNITE_PRELOAD_RESEND_TIMEOUT = "IGNITE_PRELOAD_RESEND_TIMEOUT";

    /**
     * System property to specify how often in milliseconds marshal buffers
     * should be rechecked and potentially trimmed. Default value is {@code 10,000ms}.
     */
    @SystemProperty(value = "How often in milliseconds marshal buffers should be rechecked and potentially trimmed",
        type = Long.class, defaults = "" + DFLT_MARSHAL_BUFFERS_RECHECK)
    public static final String IGNITE_MARSHAL_BUFFERS_RECHECK = "IGNITE_MARSHAL_BUFFERS_RECHECK";

    /**
     * System property to specify per thread binary allocator chunk pool size. Default value is {@code 32}.
     */
    @SystemProperty(value = "Per thread binary allocator chunk pool size",
        type = Integer.class, defaults = "" + DFLT_MARSHAL_BUFFERS_PER_THREAD_POOL_SIZE)
    public static final String IGNITE_MARSHAL_BUFFERS_PER_THREAD_POOL_SIZE = "IGNITE_MARSHAL_BUFFERS_PER_THREAD_POOL_SIZE";

    /**
     * System property to disable {@link HostnameVerifier} for SSL connections.
     * Can be used for development with self-signed certificates. Default value is {@code false}.
     */
    @SystemProperty("Disables HostnameVerifier for SSL connections. " +
        "Can be used for development with self-signed certificates")
    public static final String IGNITE_DISABLE_HOSTNAME_VERIFIER = "IGNITE_DISABLE_HOSTNAME_VERIFIER";

    /**
     * System property to disable buffered communication if node sends less messages count than
     * specified by this property. Default value is {@code 512}.
     *
     * @deprecated Not used anymore.
     */
    @Deprecated
    @SystemProperty(value = "Disables buffered communication if node sends less messages count " +
        "than specified by this property", type = Integer.class, defaults = "512")
    public static final String IGNITE_MIN_BUFFERED_COMMUNICATION_MSG_CNT = "IGNITE_MIN_BUFFERED_COMMUNICATION_MSG_CNT";

    /**
     * Flag that will force Ignite to fill memory block with some recognisable pattern right before
     * this memory block is released. This will help to recognize cases when already released memory is accessed.
     */
    @SystemProperty("Force Ignite to fill memory block with some recognisable pattern right before this " +
        "memory block is released. This will help to recognize cases when already released memory is accessed")
    public static final String IGNITE_OFFHEAP_SAFE_RELEASE = "IGNITE_OFFHEAP_SAFE_RELEASE";

    /** Maximum size for atomic cache queue delete history (default is 200 000 entries per partition). */
    @SystemProperty(value = "Maximum size for atomic cache queue delete history",
        type = Integer.class, defaults = "" + DFLT_ATOMIC_CACHE_DELETE_HISTORY_SIZE + " per partition")
    public static final String IGNITE_ATOMIC_CACHE_DELETE_HISTORY_SIZE = "IGNITE_ATOMIC_CACHE_DELETE_HISTORY_SIZE";

    /** Ttl of removed cache entries (ms). */
    @SystemProperty(value = "Ttl of removed cache entries in milliseconds",
        type = Long.class, defaults = "" + DFLT_CACHE_REMOVE_ENTRIES_TTL)
    public static final String IGNITE_CACHE_REMOVED_ENTRIES_TTL = "IGNITE_CACHE_REMOVED_ENTRIES_TTL";

    /**
     * Comma separated list of addresses in format "10.100.22.100:45000,10.100.22.101:45000".
     * Makes sense only for {@link org.apache.ignite.spi.discovery.tcp.ipfinder.vm.TcpDiscoveryVmIpFinder}.
     */
    @SystemProperty(value = "Comma separated list of addresses in format " +
        "\"10.100.22.100:45000,10.100.22.101:45000\". Used only for " +
        "org.apache.ignite.spi.discovery.tcp.ipfinder.vm.TcpDiscoveryVmIpFinder", type = String.class)
    public static final String IGNITE_TCP_DISCOVERY_ADDRESSES = "IGNITE_TCP_DISCOVERY_ADDRESSES";

    /**
     * Flag indicating whether performance suggestions output on start should be disabled.
     */
    @SystemProperty("Disables performance suggestions output on start")
    public static final String IGNITE_PERFORMANCE_SUGGESTIONS_DISABLED = "IGNITE_PERFORMANCE_SUGGESTIONS_DISABLED";

    /**
<<<<<<< HEAD
=======
     * Flag indicating whether atomic operations allowed to be used inside transactions.
     * Since 2.15.0 atomic operations inside transactions are not allowed by default.
     */
    @SystemProperty(value = "Allows atomic operations inside transactions",
        defaults = "false")
    public static final String IGNITE_ALLOW_ATOMIC_OPS_IN_TX = "IGNITE_ALLOW_ATOMIC_OPS_IN_TX";

    /**
     * Flag indicating whether atomic and transactional caches are allowed inside the same cache group.
     * Since 2.16.0 mixed cache groups are not allowed by default.
     */
    @SystemProperty(value = "Allows mixed cache groups", defaults = "false")
    public static final String IGNITE_ALLOW_MIXED_CACHE_GROUPS = "IGNITE_ALLOW_MIXED_CACHE_GROUPS";

    /**
>>>>>>> 1141f17d
     * Atomic cache deferred update response buffer size.
     */
    @SystemProperty(value = "Atomic cache deferred update response buffer size", type = Integer.class,
        defaults = "" + DFLT_ATOMIC_DEFERRED_ACK_BUFFER_SIZE)
    public static final String IGNITE_ATOMIC_DEFERRED_ACK_BUFFER_SIZE = "IGNITE_ATOMIC_DEFERRED_ACK_BUFFER_SIZE";

    /**
     * Atomic cache deferred update timeout.
     */
    @SystemProperty(value = "Atomic cache deferred update timeout", type = Integer.class,
        defaults = "" + DFLT_ATOMIC_DEFERRED_ACK_TIMEOUT)
    public static final String IGNITE_ATOMIC_DEFERRED_ACK_TIMEOUT = "IGNITE_ATOMIC_DEFERRED_ACK_TIMEOUT";

    /**
     * Atomic cache deferred update timeout.
     */
    @SystemProperty(value = "Atomic cache deferred update timeout", type = Integer.class,
        defaults = "" + DFLT_ATOMIC_CACHE_QUERY_RETRY_TIMEOUT)
    public static final String IGNITE_ATOMIC_CACHE_QUEUE_RETRY_TIMEOUT = "IGNITE_ATOMIC_CACHE_QUEUE_RETRY_TIMEOUT";

    /**
     * One phase commit deferred ack request timeout.
     */
    @SystemProperty(value = "One phase commit deferred ack request timeout", type = Integer.class,
        defaults = "" + DFLT_DEFERRED_ONE_PHASE_COMMIT_ACK_REQUEST_TIMEOUT)
    public static final String IGNITE_DEFERRED_ONE_PHASE_COMMIT_ACK_REQUEST_TIMEOUT =
        "IGNITE_DEFERRED_ONE_PHASE_COMMIT_ACK_REQUEST_TIMEOUT";

    /**
     * One phase commit deferred ack request buffer size.
     */
    @SystemProperty(value = "One phase commit deferred ack request buffer size", type = Integer.class,
        defaults = "" + DFLT_DEFERRED_ONE_PHASE_COMMIT_ACK_REQUEST_BUFFER_SIZE)
    public static final String IGNITE_DEFERRED_ONE_PHASE_COMMIT_ACK_REQUEST_BUFFER_SIZE =
        "IGNITE_DEFERRED_ONE_PHASE_COMMIT_ACK_REQUEST_BUFFER_SIZE";

    /**
     * If this property set then debug console will be opened for H2 indexing SPI.
     *
     * @deprecated Since 2.8. H2 console is no longer supported.
     */
    @Deprecated
    @SystemProperty(value = "Enables debug console for H2 indexing SPI",
        type = String.class)
    public static final String IGNITE_H2_DEBUG_CONSOLE = "IGNITE_H2_DEBUG_CONSOLE";

    /**
     * This property allows to specify user defined port which H2 indexing SPI will use
     * to start H2 debug console on. If this property is not set or set to 0, H2 debug
     * console will use system-provided dynamic port.
     * This property is only relevant when {@link #IGNITE_H2_DEBUG_CONSOLE} property is set.
     *
     * @deprecated Since 2.8. H2 console is no longer supported.
     */
    @Deprecated
    @SystemProperty(value = "User defined port which H2 indexing SPI will use to start H2 debug console on. " +
        "If this property is not set or set to 0, H2 debug console will use system-provided dynamic port. " +
        "This property is only relevant when " + IGNITE_H2_DEBUG_CONSOLE + " property is set", type = Integer.class)
    public static final String IGNITE_H2_DEBUG_CONSOLE_PORT = "IGNITE_H2_DEBUG_CONSOLE_PORT";

    /**
     * @deprecated This property is ignored and will be deleted in future releases.
     */
    @Deprecated
    @SystemProperty("This option is ignored and will be deleted in future releases")
    public static final String IGNITE_IPC_SHMEM_SPACE_DEBUG = "IGNITE_IPC_SHMEM_SPACE_DEBUG";

    /**
     * Property allowing to skip configuration consistency checks.
     */
    @SystemProperty("Skip configuration consistency checks")
    public static final String IGNITE_SKIP_CONFIGURATION_CONSISTENCY_CHECK =
        "IGNITE_SKIP_CONFIGURATION_CONSISTENCY_CHECK";

    /**
     * Flag indicating whether validation of keys put to cache should be disabled.
     *
     * @deprecated Since 2.10 Obsolete because of common use of binary marshaller.
     */
    @Deprecated
    @SystemProperty("Disables validation of keys put to cache")
    public static final String IGNITE_CACHE_KEY_VALIDATION_DISABLED = "IGNITE_CACHE_KEY_VALIDATION_DISABLED";

    /**
     * Environment variable to override logging directory that has been set in logger configuration.
     */
    @SystemProperty(value = "Logging directory. Overrides configuration value", type = String.class)
    public static final String IGNITE_LOG_DIR = "IGNITE_LOG_DIR";

    /**
     * Environment variable to set work directory.
     * The property {@link org.apache.ignite.configuration.IgniteConfiguration#setWorkDirectory} has higher priority.
     */
    @SystemProperty(value = "Work directory. The property IgniteConfiguration.setWorkDirectory has higher priority",
        type = String.class)
    public static final String IGNITE_WORK_DIR = "IGNITE_WORK_DIR";

    /**
     * If this property is set to {@code true} then Ignite will append
     * hash code of {@link Ignite} class as hex string and append
     * JVM name returned by {@link RuntimeMXBean#getName()}.
     * <p>
     * This may be helpful when running Ignite in some application server
     * clusters or similar environments to avoid MBean name collisions.
     * <p>
     * Default is {@code false}.
     */
    @SystemProperty("Enables Ignite to append hash code of Ignite class as hex string and append JVM name " +
        "returned by RuntimeMXBean.getName(). This may be helpful when running Ignite in some application server " +
        "clusters or similar environments to avoid MBean name collisions")
    public static final String IGNITE_MBEAN_APPEND_JVM_ID = "IGNITE_MBEAN_APPEND_JVM_ID";

    /**
     * If this property is set to {@code true} then Ignite will append
     * hash code of class loader to MXBean name.
     * <p>
     * Default is {@code true}.
     */
    @SystemProperty(value = "Enables Ignite to append hash code of class loader to MXBean name",
        defaults = "" + DFLT_MBEAN_APPEND_CLASS_LOADER_ID)
    public static final String IGNITE_MBEAN_APPEND_CLASS_LOADER_ID = "IGNITE_MBEAN_APPEND_CLASS_LOADER_ID";

    /**
     * If property is set to {@code true}, then Ignite will disable MBeans registration.
     * This may be helpful if MBeans are not allowed e.g. for security reasons.
     *
     * Default is {@code false}
     */
    @SystemProperty("Disable MBeans registration. This may be helpful if MBeans are not allowed " +
        "e.g. for security reasons")
    public static final String IGNITE_MBEANS_DISABLED = "IGNITE_MBEANS_DISABLED";

    /**
     * If property is set to {@code true}, then test features will be enabled.
     *
     * Default is {@code false}.
     */
    @SystemProperty("Enables test features")
    public static final String IGNITE_TEST_FEATURES_ENABLED = "IGNITE_TEST_FEATURES_ENABLED";

    /**
     * Property controlling size of buffer holding last exception. Default value of {@code 1000}.
     */
    @SystemProperty(value = "Size of buffer holding last exception", type = Integer.class,
        defaults = "" + DEFAULT_QUEUE_SIZE)

    public static final String IGNITE_EXCEPTION_REGISTRY_MAX_SIZE = "IGNITE_EXCEPTION_REGISTRY_MAX_SIZE";

    /**
     * Property controlling default behavior of cache client flag.
     */
    @SystemProperty("Starts node in client mode. Have lower priority than configuration value")
    public static final String IGNITE_CACHE_CLIENT = "IGNITE_CACHE_CLIENT";

    /**
     * Property controlling whether CacheManager will start grid with isolated IP finder when default URL
     * is passed in. This is needed to pass TCK tests which use default URL and assume isolated cache managers
     * for different class loaders.
     */
    @SystemProperty(value = "Enables CacheManager to start grid with isolated " +
        "IP finder when default URL is passed in. This is needed to pass TCK tests which use default URL and " +
        "assume isolated cache managers for different class loaders", defaults = "" + DFLT_JCACHE_DEFAULT_ISOLATED)
    public static final String IGNITE_JCACHE_DEFAULT_ISOLATED = "IGNITE_CACHE_CLIENT";

    /**
     * Property controlling maximum number of SQL result rows which can be fetched into a merge table.
     * If there are less rows than this threshold then multiple passes throw a table will be possible,
     * otherwise only one pass (e.g. only result streaming is possible).
     */
    @SystemProperty(value = "Maximum number of SQL result rows which can be fetched into a merge table. " +
        "If there are less rows than this threshold then multiple passes throw a table will be possible, " +
        "otherwise only one pass (e.g. only result streaming is possible)",
        type = Integer.class, defaults = "10000")
    public static final String IGNITE_SQL_MERGE_TABLE_MAX_SIZE = "IGNITE_SQL_MERGE_TABLE_MAX_SIZE";

    /**
     * Property controlling number of SQL result rows that will be fetched into a merge table at once before
     * applying binary search for the bounds.
     */
    @SystemProperty(value = "Number of SQL result rows that will be fetched into a merge table at once " +
        "before applying binary search for the bounds", type = Integer.class, defaults = "1024")
    public static final String IGNITE_SQL_MERGE_TABLE_PREFETCH_SIZE = "IGNITE_SQL_MERGE_TABLE_PREFETCH_SIZE";

    /** Disable fallback to H2 SQL parser if the internal SQL parser fails to parse the statement. */
    @SystemProperty("Disables fallback to H2 SQL parser if the internal SQL parser fails to " +
        "parse the statement")
    public static final String IGNITE_SQL_PARSER_DISABLE_H2_FALLBACK = "IGNITE_SQL_PARSER_DISABLE_H2_FALLBACK";

    /**
     *  Force all SQL queries to be processed lazily regardless of what clients request.
     *
     * @deprecated Since version 2.8.
     */
    @Deprecated
    @SystemProperty("Force all SQL queries to be processed lazily regardless of what clients request")
    public static final String IGNITE_SQL_FORCE_LAZY_RESULT_SET = "IGNITE_SQL_FORCE_LAZY_RESULT_SET";

    /** Disable SQL system views. */
    @SystemProperty("Disables SQL system views")
    public static final String IGNITE_SQL_DISABLE_SYSTEM_VIEWS = "IGNITE_SQL_DISABLE_SYSTEM_VIEWS";

    /** SQL retry timeout. */
    @SystemProperty(value = "SQL retry timeout in milliseconds", type = Long.class, defaults = "30 seconds")
    public static final String IGNITE_SQL_RETRY_TIMEOUT = "IGNITE_SQL_RETRY_TIMEOUT";

    /** Enable backward compatible handling of UUID through DDL. */
    @SystemProperty("Enables backward compatible handling of UUID through DDL")
    public static final String IGNITE_SQL_UUID_DDL_BYTE_FORMAT = "IGNITE_SQL_UUID_DDL_BYTE_FORMAT";

    /** Maximum size for affinity assignment history. */
    @SystemProperty(value = "Maximum size for affinity assignment history", type = Integer.class,
        defaults = "" + DFLT_AFFINITY_HISTORY_SIZE)
    public static final String IGNITE_AFFINITY_HISTORY_SIZE = "IGNITE_AFFINITY_HISTORY_SIZE";

    /** Maximum size for discovery messages history. */
    @SystemProperty(value = "Maximum size for discovery messages history", type = Integer.class,
        defaults = "" + DFLT_DISCOVERY_HISTORY_SIZE)
    public static final String IGNITE_DISCOVERY_HISTORY_SIZE = "IGNITE_DISCOVERY_HISTORY_SIZE";

    /** Maximum number of discovery message history used to support client reconnect. */
    @SystemProperty(value = "Maximum number of discovery message history used to support client reconnect",
        type = Integer.class, defaults = "" + DFLT_DISCOVERY_CLIENT_RECONNECT_HISTORY_SIZE)
    public static final String IGNITE_DISCOVERY_CLIENT_RECONNECT_HISTORY_SIZE =
        "IGNITE_DISCOVERY_CLIENT_RECONNECT_HISTORY_SIZE";

    /** Logging a warning message when metrics quantity exceeded a specified number. */
    @SystemProperty(value = "Enables logging a warning message when metrics quantity exceeded a specified number",
        type = Integer.class, defaults = "" + DFLT_DISCOVERY_METRICS_QNT_WARN)
    public static final String IGNITE_DISCOVERY_METRICS_QNT_WARN =
        "IGNITE_DISCOVERY_METRICS_QNT_WARN";

    /** Time interval that indicates that client reconnect throttle must be reset to zero. 2 minutes by default. */
    @SystemProperty(value = "Time interval in milliseconds that indicates client reconnect throttle " +
        "must be reset to zero", type = Long.class, defaults = "" + DFLT_THROTTLE_RECONNECT_RESET_TIMEOUT_INTERVAL)
    public static final String CLIENT_THROTTLE_RECONNECT_RESET_TIMEOUT_INTERVAL =
        "CLIENT_THROTTLE_RECONNECT_RESET_TIMEOUT_INTERVAL";

    /** Number of cache operation retries in case of topology exceptions. */
    @SystemProperty(value = "Number of cache operation retries in case of topology exceptions", type = Integer.class,
        defaults = "" + DFLT_CACHE_RETRIES_COUNT)
    public static final String IGNITE_CACHE_RETRIES_COUNT = "IGNITE_CACHE_RETRIES_COUNT";

    /** If this property is set to {@code true} then Ignite will log thread dump in case of partition exchange timeout. */
    @SystemProperty("Enables logging thread dump in case of partition exchange timeout")
    public static final String IGNITE_THREAD_DUMP_ON_EXCHANGE_TIMEOUT = "IGNITE_THREAD_DUMP_ON_EXCHANGE_TIMEOUT";

    /** */
    @SystemProperty("Enables dump SPI stats to diagnostic log")
    public static final String IGNITE_IO_DUMP_ON_TIMEOUT = "IGNITE_IO_DUMP_ON_TIMEOUT";

    /** */
    @SystemProperty(value = "Enables diagnostic flag", defaults = "" + DFLT_DIAGNOSTIC_ENABLED)
    public static final String IGNITE_DIAGNOSTIC_ENABLED = "IGNITE_DIAGNOSTIC_ENABLED";

    /** Cache operations that take more time than value of this property will be output to log. Set to {@code 0} to disable. */
    @SystemProperty(value = "Cache operations that take more time than value of this property will be " +
        "output to log. Set to 0 to disable", type = Long.class, defaults = "" + DFLT_LONG_OPERATIONS_DUMP_TIMEOUT)
    public static final String IGNITE_LONG_OPERATIONS_DUMP_TIMEOUT = "IGNITE_LONG_OPERATIONS_DUMP_TIMEOUT";

    /** Upper time limit between long running/hanging operations debug dumps. */
    @SystemProperty(value = "Upper time limit between long running/hanging operations debug dumps " +
        "in milliseconds", type = Long.class, defaults = "" + DFLT_LONG_OPERATIONS_DUMP_TIMEOUT_LIMIT)
    public static final String IGNITE_LONG_OPERATIONS_DUMP_TIMEOUT_LIMIT = "IGNITE_LONG_OPERATIONS_DUMP_TIMEOUT_LIMIT";

    /** JDBC driver cursor remove delay. */
    @SystemProperty(value = "JDBC driver cursor remove delay in milliseconds", type = Long.class,
        defaults = "10 minutes")
    public static final String IGNITE_JDBC_DRIVER_CURSOR_REMOVE_DELAY = "IGNITE_JDBC_DRIVER_CURSOR_RMV_DELAY";

    /** Long-long offheap map load factor. */
    @SystemProperty(value = "Long-long offheap map load factor", type = Float.class,
        defaults = "" + DFLT_LONG_LONG_HASH_MAP_LOAD_FACTOR)
    public static final String IGNITE_LONG_LONG_HASH_MAP_LOAD_FACTOR = "IGNITE_LONG_LONG_HASH_MAP_LOAD_FACTOR";

    /** Maximum number of nested listener calls before listener notification becomes asynchronous. */
    @SystemProperty(value = "Maximum number of nested listener calls before listener notification " +
        "becomes asynchronous", type = Integer.class, defaults = "" + DFLT_MAX_NESTED_LISTENER_CALLS)
    public static final String IGNITE_MAX_NESTED_LISTENER_CALLS = "IGNITE_MAX_NESTED_LISTENER_CALLS";

    /** Indicating whether local store keeps primary only. Backward compatibility flag. */
    @SystemProperty("Enables local store keeps primary only. Backward compatibility flag")
    public static final String IGNITE_LOCAL_STORE_KEEPS_PRIMARY_ONLY = "IGNITE_LOCAL_STORE_KEEPS_PRIMARY_ONLY";

    /**
     * Manages {@link OptimizedMarshaller} behavior of {@code serialVersionUID} computation for
     * {@link Serializable} classes.
     */
    @SystemProperty("Manages OptimizedMarshaller behavior of serialVersionUID computation " +
        "for Serializable classes")
    public static final String IGNITE_OPTIMIZED_MARSHALLER_USE_DEFAULT_SUID =
        "IGNITE_OPTIMIZED_MARSHALLER_USE_DEFAULT_SUID";

    /**
     * Manages type of serialization mechanism for {@link String} that is marshalled/unmarshalled by BinaryMarshaller.
     * Should be used for cases when a String contains a surrogate symbol without its pair one. This is frequently used
     * in algorithms that encrypts data in String format.
     */
    @SystemProperty("Manages type of serialization mechanism for String that is " +
        "marshalled/unmarshalled by BinaryMarshaller. Should be used for cases when a String contains a surrogate " +
        "symbol without its pair one. This is frequently used in algorithms that encrypts data in String format")
    public static final String IGNITE_BINARY_MARSHALLER_USE_STRING_SERIALIZATION_VER_2 =
        "IGNITE_BINARY_MARSHALLER_USE_STRING_SERIALIZATION_VER_2";

    /** Defines path to the file that contains list of classes allowed to safe deserialization.*/
    @SystemProperty(value = "Path to the file that contains list of classes allowed to safe deserialization",
        type = String.class)
    public static final String IGNITE_MARSHALLER_WHITELIST = "IGNITE_MARSHALLER_WHITELIST";

    /** Defines path to the file that contains list of classes disallowed to safe deserialization.*/
    @SystemProperty(value = "Path to the file that contains list of classes disallowed to safe deserialization",
        type = String.class)
    public static final String IGNITE_MARSHALLER_BLACKLIST = "IGNITE_MARSHALLER_BLACKLIST";

    /**
     * If set to {@code true}, then default selected keys set is used inside
     * {@code GridNioServer} which lead to some extra garbage generation when
     * processing selected keys.
     * <p>
     * Default value is {@code false}. Should be switched to {@code true} if there are
     * any problems in communication layer.
     */
    @SystemProperty("Enables default selected keys set to be used inside GridNioServer " +
        "which lead to some extra garbage generation when processing selected keys. " +
        "Should be switched to true if there are any problems in communication layer")
    public static final String IGNITE_NO_SELECTOR_OPTS = "IGNITE_NO_SELECTOR_OPTS";

    /**
     * System property to specify period in milliseconds between calls of the SQL statements cache cleanup task.
     * <p>
     * Cleanup tasks clears cache for terminated threads and for threads which did not perform SQL queries within
     * timeout configured via {@link #IGNITE_H2_INDEXING_CACHE_THREAD_USAGE_TIMEOUT} property.
     * <p>
     * Default value is {@code 10,000ms}.
     */
    @SystemProperty(value = "Period in milliseconds between calls of the SQL " +
        "statements cache cleanup task. Cleanup tasks clears cache for terminated threads and for threads which did " +
        "not perform SQL queries within timeout configured via IGNITE_H2_INDEXING_CACHE_THREAD_USAGE_TIMEOUT" +
        " property", type = Long.class, defaults = "10 seconds")
    public static final String IGNITE_H2_INDEXING_CACHE_CLEANUP_PERIOD = "IGNITE_H2_INDEXING_CACHE_CLEANUP_PERIOD";

    /**
     * System property to specify timeout in milliseconds after which thread's SQL statements cache is cleared by
     * cleanup task if the thread does not perform any query.
     * <p>
     * Default value is {@code 600,000ms}.
     */
    @SystemProperty(value = "Timeout in milliseconds after which thread's SQL statements cache is cleared " +
        "by cleanup task if the thread does not perform any query",
        type = Long.class, defaults = "10 minutes")
    public static final String IGNITE_H2_INDEXING_CACHE_THREAD_USAGE_TIMEOUT =
        "IGNITE_H2_INDEXING_CACHE_THREAD_USAGE_TIMEOUT";

    /**
     * Manages backward compatibility of {@link StreamTransformer#from(CacheEntryProcessor)} method.
     * <p>
     * If the property is {@code true}, then the wrapped {@link CacheEntryProcessor} won't be able to be loaded over
     * P2P class loading.
     * <p>
     * If the property is {@code false}, then another implementation of {@link StreamTransformer} will be returned,
     * that fixes P2P class loading for {@link CacheEntryProcessor}, but it will be incompatible with old versions
     * of Ignite.
     */
    @SystemProperty("Enables backward compatibility of StreamTransformer.from(CacheEntryProcessor) method. " +
        "If the property is true, then the wrapped CacheEntryProcessor won't be able to be loaded " +
        "over P2P class loading. If the property is false, then another implementation of StreamTransformer " +
        "will be returned, that fixes P2P class loading for CacheEntryProcessor, " +
        "but it will be incompatible with old versions of Ignite")
    public static final String IGNITE_STREAM_TRANSFORMER_COMPATIBILITY_MODE =
        "IGNITE_STREAM_TRANSFORMER_COMPATIBILITY_MODE";

    /**
     * When set to {@code true} tree-based data structures - {@code TreeMap} and {@code TreeSet} - will not be
     * wrapped into special holders introduced to overcome serialization issue caused by missing {@code Comparable}
     * interface on {@code BinaryObject}.
     * <p>
     * @deprecated Should be removed in Apache Ignite 2.0.
     */
    @Deprecated
    @SystemProperty("If enabled then tree-based data structures - TreeMap and TreeSet - will " +
        "not be wrapped into special holders introduced to overcome serialization issue caused by missing " +
        "Comparable interface on BinaryObject")
    public static final String IGNITE_BINARY_DONT_WRAP_TREE_STRUCTURES = "IGNITE_BINARY_DONT_WRAP_TREE_STRUCTURES";

    /**
     * When set to {@code true}, for consistent id will calculate by host name, without port, and you can use
     * only one node for host in cluster.
     */
    @SystemProperty("Enables consistent ID to calculate by host name, without port, " +
        "and you can use only one node for host in cluster")
    public static final String IGNITE_CONSISTENT_ID_BY_HOST_WITHOUT_PORT = "IGNITE_CONSISTENT_ID_BY_HOST_WITHOUT_PORT";

    /**
     * System property to specify consistent id of Ignite node.
     * <p>
     * Value of the system property will overwrite matched property
     * {@link org.apache.ignite.configuration.IgniteConfiguration#setConsistentId(Serializable)} in configuration.
     */
    @SystemProperty(value = "Consistent ID of Ignite node. Value of the " +
        "system property will overwrite matched property IgniteConfiguration.setConsistentId(Serializable) " +
        "in configuration", type = String.class)
    public static final String IGNITE_OVERRIDE_CONSISTENT_ID = "IGNITE_OVERRIDE_CONSISTENT_ID";

    /**
     * System property to ignore reading hostname of the local address.
     * <p>
     * If set to {@code true} and {@link #IGNITE_LOCAL_HOST} is defined then
     * {@link IgniteUtils#resolveLocalAddresses} will not add hostname of local address to the list of node's addresses.
     * Defaults to {@code true}.
     */
    @SystemProperty(value = "Ignores local address's hostname if IGNITE_LOCAL_HOST is defined "
        + "when resolving local node's addresses", defaults = "true")
    public static final String IGNITE_IGNORE_LOCAL_HOST_NAME = "IGNITE_IGNORE_LOCAL_HOST_NAME";

    /** */
    @SystemProperty(value = "IO balance period in milliseconds", type = Long.class,
        defaults = "" + DFLT_IO_BALANCE_PERIOD)
    public static final String IGNITE_IO_BALANCE_PERIOD = "IGNITE_IO_BALANCE_PERIOD";

    /**
     * When set to {@code true} fields are written by BinaryMarshaller in sorted order. Otherwise
     * the natural order is used.
     * <p>
     * NOTICE: Should be the default in Apache Ignite 3.0
     */
    @SystemProperty("Enables fields to be written by BinaryMarshaller in sorted order. " +
        "By default, the natural order is used")
    public static final String IGNITE_BINARY_SORT_OBJECT_FIELDS = "IGNITE_BINARY_SORT_OBJECT_FIELDS";

    /**
     * Whether Ignite can access unaligned memory addresses.
     * <p>
     * Defaults to {@code false}, meaning that unaligned access will be performed only on x86 architecture.
     */
    @SystemProperty("Whether Ignite can access unaligned memory addresses. Defaults to false, " +
        "meaning that unaligned access will be performed only on x86 architecture")
    public static final String IGNITE_MEMORY_UNALIGNED_ACCESS = "IGNITE_MEMORY_UNALIGNED_ACCESS";

    /**
     * When unsafe memory copy if performed below this threshold, Ignite will do it on per-byte basis instead of
     * calling to Unsafe.copyMemory().
     * <p>
     * Defaults to 0, meaning that threshold is disabled.
     */
    @SystemProperty(value = "When unsafe memory copy if performed below this threshold, Ignite will do it " +
        "on per-byte basis instead of calling to Unsafe.copyMemory(). 0 disables threshold",
        type = Long.class, defaults = "" + DFLT_MEMORY_PER_BYTE_COPY_THRESHOLD)
    public static final String IGNITE_MEMORY_PER_BYTE_COPY_THRESHOLD = "IGNITE_MEMORY_PER_BYTE_COPY_THRESHOLD";

    /**
     * When set to {@code true} BinaryObject will be unwrapped before passing to IndexingSpi to preserve
     * old behavior query processor with IndexingSpi.
     * <p>
     * @deprecated Should be removed in Apache Ignite 2.0.
     */
    @Deprecated
    @SystemProperty("If enabled BinaryObject will be unwrapped before passing to " +
        "IndexingSpi to preserve old behavior query processor with IndexingSpi")
    public static final String IGNITE_UNWRAP_BINARY_FOR_INDEXING_SPI = "IGNITE_UNWRAP_BINARY_FOR_INDEXING_SPI";

    /**
     * System property to specify maximum payload size in bytes for {@code H2TreeIndex}.
     * <p>
     * Defaults to {@code 0}, meaning that inline index store is disabled.
     */
    @SystemProperty(value = "Maximum payload size in bytes for H2TreeIndex. " +
        "0 means that inline index store is disabled", type = Integer.class, defaults = "64")
    public static final String IGNITE_MAX_INDEX_PAYLOAD_SIZE = "IGNITE_MAX_INDEX_PAYLOAD_SIZE";

    /**
     * Time interval for calculating rebalance rate statistics, in milliseconds. Defaults to 60000.
     * @deprecated Use {@link MetricsMxBean#configureHitRateMetric(String, long)} instead.
     */
    @Deprecated
    @SystemProperty(value = "Time interval for calculating rebalance rate statistics, in milliseconds",
        type = Integer.class, defaults = "60000")
    public static final String IGNITE_REBALANCE_STATISTICS_TIME_INTERVAL = "IGNITE_REBALANCE_STATISTICS_TIME_INTERVAL";

    /**
     * When cache has entries with expired TTL, each user operation will also remove this amount of expired entries.
     * Defaults to {@code 5}.
     */
    @SystemProperty(value = "When cache has entries with expired TTL, each user operation will also " +
        "remove this amount of expired entries", type = Integer.class, defaults = "" + DFLT_TTL_EXPIRE_BATCH_SIZE)
    public static final String IGNITE_TTL_EXPIRE_BATCH_SIZE = "IGNITE_TTL_EXPIRE_BATCH_SIZE";

    /**
     * Indexing discovery history size. Protects from duplicate messages maintaining the list of IDs of recently
     * arrived discovery messages.
     * <p>
     * Defaults to {@code 1000}.
     */
    @SystemProperty(value = "Indexing discovery history size. Protects from duplicate messages " +
        "maintaining the list of IDs of recently arrived discovery messages", type = Integer.class,
        defaults = "" + DFLT_INDEXING_DISCOVERY_HISTORY_SIZE)
    public static final String IGNITE_INDEXING_DISCOVERY_HISTORY_SIZE = "IGNITE_INDEXING_DISCOVERY_HISTORY_SIZE";

    /** Cache start size for on-heap maps. Defaults to 4096. */
    @SystemProperty(value = "Cache start size for on-heap maps", type = Integer.class,
        defaults = "" + DFLT_CACHE_START_SIZE)
    public static final String IGNITE_CACHE_START_SIZE = "IGNITE_CACHE_START_SIZE";

    /** */
    @SystemProperty("Enables local start all existing caches on client node start")
    public static final String IGNITE_START_CACHES_ON_JOIN = "IGNITE_START_CACHES_ON_JOIN";

    /**
     * Skip CRC calculation flag.
     */
    @SystemProperty("Skip CRC calculation flag")
    public static final String IGNITE_PDS_SKIP_CRC = "IGNITE_PDS_SKIP_CRC";

    /**
     * WAL rebalance threshold.
     */
    @Deprecated
    @SystemProperty(value = "PDS partition destroy checkpoint delay", type = Integer.class)
    public static final String IGNITE_PDS_PARTITION_DESTROY_CHECKPOINT_DELAY =
        "IGNITE_PDS_PARTITION_DESTROY_CHECKPOINT_DELAY";

    /**
     * WAL rebalance threshold.
     * @deprecated use Distributed MetaStorage property {@code historical.rebalance.threshold}.
     */
    @Deprecated
    @SystemProperty(value = "WAL rebalance threshold", type = Integer.class,
        defaults = "" + DFLT_PDS_WAL_REBALANCE_THRESHOLD)
    public static final String IGNITE_PDS_WAL_REBALANCE_THRESHOLD = "IGNITE_PDS_WAL_REBALANCE_THRESHOLD";

    /**
     * Prefer historical rebalance if there's enough history regardless off all heuristics.
     * This property is intended for integration or performance tests.
     * Default is {@code false}.
     */
    @SystemProperty("Prefer historical rebalance if there's enough history regardless off all heuristics. " +
        "This property is intended for integration or performance tests")
    public static final String IGNITE_PREFER_WAL_REBALANCE = "IGNITE_PREFER_WAL_REBALANCE";

    /**
     * Threshold of the checkpoint quantity since the last earliest checkpoint map snapshot.
     * After this thresold is reached, a snapshot of the earliest checkpoint map will be captured.
     * Default is {@link CheckpointMarkersStorage#DFLT_IGNITE_CHECKPOINT_MAP_SNAPSHOT_THRESHOLD}.
     */
    @SystemProperty(value = "Threshold of the checkpoint quantity since the last earliest checkpoint map snapshot. " +
        "After this thresold is reached, a snapshot of the earliest checkpoint map will be captured",
        type = Integer.class, defaults = "" + DFLT_IGNITE_CHECKPOINT_MAP_SNAPSHOT_THRESHOLD)
    public static final String IGNITE_CHECKPOINT_MAP_SNAPSHOT_THRESHOLD = "IGNITE_CHECKPOINT_MAP_SNAPSHOT_THRESHOLD";

    /** Ignite page memory concurrency level. */
    @SystemProperty(value = "Ignite page memory concurrency level", type = Integer.class)
    public static final String IGNITE_OFFHEAP_LOCK_CONCURRENCY_LEVEL = "IGNITE_OFFHEAP_LOCK_CONCURRENCY_LEVEL";

    /**
     * When set to {@code true}, Ignite switches to compatibility mode with versions that don't
     * support service security permissions. In this case security permissions will be ignored
     * (if they set).
     * <p>
     *     Default is {@code false}, which means that service security permissions will be respected.
     * </p>
     */
    @SystemProperty("Enables Ignite to switch to compatibility mode with versions that " +
        "don't support service security permissions. In this case security permissions will be ignored (if they set)." +
        " Default is false, which means that service security permissions will be respected")
    public static final String IGNITE_SECURITY_COMPATIBILITY_MODE = "IGNITE_SECURITY_COMPATIBILITY_MODE";

    /**
     * Ignite cluster name.
     * <p>
     * Defaults to utility cache deployment ID..
     */
    @SystemProperty(value = "Ignite cluster name. Defaults to utility cache deployment ID", type = String.class)
    public static final String IGNITE_CLUSTER_NAME = "IGNITE_CLUSTER_NAME";

    /**
     * When client cache is started or closed special discovery message is sent to notify cluster (for example this is
     * needed for {@link ClusterGroup#forCacheNodes(String)} API. This timeout specifies how long to wait
     * after client cache start/close before sending this message. If during this timeout another client
     * cache changed, these events are combined into single message.
     * <p>
     * Default is 10 seconds.
     */
    @SystemProperty(value = "When client cache is started or closed special discovery message is sent " +
        "to notify cluster (for example this is needed for ClusterGroup.forCacheNodes(String) API. This timeout " +
        "in milliseconds specifies how long to wait after client cache start/close before sending this message. If " +
        "during this timeout another client cache changed, these events are combined into single message",
        type = Long.class, defaults = "" + DFLT_CLIENT_CACHE_CHANGE_MESSAGE_TIMEOUT)
    public static final String IGNITE_CLIENT_CACHE_CHANGE_MESSAGE_TIMEOUT =
        "IGNITE_CLIENT_CACHE_CHANGE_MESSAGE_TIMEOUT";

    /**
     * If a partition release future completion time during an exchange exceeds this threshold, the contents of
     * the future will be dumped to the log on exchange. Default is {@code 0} (disabled).
     */
    @SystemProperty(value = "If a partition release future completion time during an exchange exceeds " +
        "this threshold (in milliseconds), the contents of the future will be dumped to the log on exchange. " +
        "0 means disabled", type = Integer.class, defaults = "" + DFLT_PARTITION_RELEASE_FUTURE_DUMP_THRESHOLD)
    public static final String IGNITE_PARTITION_RELEASE_FUTURE_DUMP_THRESHOLD =
        "IGNITE_PARTITION_RELEASE_FUTURE_DUMP_THRESHOLD";

    /**
     * This property specifies the maximum number of futures that are included into diagnostic message.
     * The default value is {@code 10}.
     */
    @SystemProperty(value = "This property specifies the maximum number of futures that are included into diagnostic " +
        "message", type = Integer.class, defaults = "" + DFLT_IGNITE_PARTITION_RELEASE_FUTURE_WARN_LIMIT)
    public static final String IGNITE_PARTITION_RELEASE_FUTURE_WARN_LIMIT =
        "IGNITE_PARTITION_RELEASE_FUTURE_WARN_LIMIT";

    /**
     * If this property is set, a node will forcible fail a remote node when it fails to establish a communication
     * connection.
     */
    @SystemProperty("Enables node to forcible fail a remote node when it " +
        "fails to establish a communication connection")
    public static final String IGNITE_ENABLE_FORCIBLE_NODE_KILL = "IGNITE_ENABLE_FORCIBLE_NODE_KILL";

    /**
     * Tasks stealing will be started if tasks queue size per data-streamer thread exceeds this threshold.
     * <p>
     * Default value is {@code 4}.
     */
    @SystemProperty(value = "Tasks stealing will be started if tasks queue size per data-streamer thread " +
        "exceeds this threshold", type = Integer.class,
        defaults = "" + DFLT_DATA_STREAMING_EXECUTOR_SERVICE_TASKS_STEALING_THRESHOLD)
    public static final String IGNITE_DATA_STREAMING_EXECUTOR_SERVICE_TASKS_STEALING_THRESHOLD =
            "IGNITE_DATA_STREAMING_EXECUTOR_SERVICE_TASKS_STEALING_THRESHOLD";

    /**
     * If this property is set, then Ignite will use Async File IO factory by default.
     */
    @SystemProperty(value = "If this property is set, then Ignite will use Async File IO factory by default",
        defaults = "" + DFLT_USE_ASYNC_FILE_IO_FACTORY)
    public static final String IGNITE_USE_ASYNC_FILE_IO_FACTORY = "IGNITE_USE_ASYNC_FILE_IO_FACTORY";

    /** Max amount of remembered errors for {@link GridLogThrottle}. */
    @SystemProperty(value = "Max amount of remembered errors for GridLogThrottle", type = Integer.class,
        defaults = "" + DFLT_LOG_THROTTLE_CAPACITY)
    public static final String IGNITE_LOG_THROTTLE_CAPACITY = "IGNITE_LOG_THROTTLE_CAPACITY";

    /**
     * If this property is set, {@link DataStorageConfiguration#setWriteThrottlingEnabled(boolean)}
     * will be overridden to {@code true} regardless the initial value in the configuration.
     */
    @SystemProperty(value = "Checkpoint throttling policy", type = String.class)
    public static final String IGNITE_OVERRIDE_WRITE_THROTTLING_ENABLED = "IGNITE_OVERRIDE_WRITE_THROTTLING_ENABLED";

    /**
     * Property for setup WAL serializer version.
     */
    @SystemProperty(value = "WAL serializer version", type = Integer.class,
        defaults = "" + LATEST_SERIALIZER_VERSION)
    public static final String IGNITE_WAL_SERIALIZER_VERSION = "IGNITE_WAL_SERIALIZER_VERSION";

    /** Property for setup Ignite WAL segment sync timeout. */
    @SystemProperty(value = "WAL segment sync timeout in milliseconds", type = Long.class,
        defaults = "" + DFLT_WAL_SEGMENT_SYNC_TIMEOUT)
    public static final String IGNITE_WAL_SEGMENT_SYNC_TIMEOUT = "IGNITE_WAL_SEGMENT_SYNC_TIMEOUT";

    /**
     * If the property is set Ignite will use legacy node comparator (based on node order) inste
     *
     * Default value is {@code false}.
     */
    @SystemProperty("Enables usage of legacy node comparator (based on node order)")
    public static final String IGNITE_USE_LEGACY_NODE_COMPARATOR = "IGNITE_USE_LEGACY_NODE_COMPARATOR";

    /**
     * Property that indicates should be mapped byte buffer used or not.
     * Possible values: {@code true} and {@code false}.
     */
    @SystemProperty(value = "Enables usage of the mapped byte buffer", defaults = "" + DFLT_WAL_MMAP)
    public static final String IGNITE_WAL_MMAP = "IGNITE_WAL_MMAP";

    /**
     * When set to {@code true}, Data store folders are generated only by consistent id, and no consistent ID will be
     * set based on existing data store folders. This option also enables compatible folder generation mode as it was
     * before 2.3.
     */
    @SystemProperty("When set to true, Data store folders are generated only by consistent id, " +
        "and no consistent ID will be set based on existing data store folders. This option also enables compatible " +
        "folder generation mode as it was before 2.3")
    public static final String IGNITE_DATA_STORAGE_FOLDER_BY_CONSISTENT_ID = "IGNITE_DATA_STORAGE_FOLDER_BY_CONSISTENT_ID";

    /** Ignite JVM pause detector disabled. */
    @SystemProperty("Disables JVM pause detector")
    public static final String IGNITE_JVM_PAUSE_DETECTOR_DISABLED = "IGNITE_JVM_PAUSE_DETECTOR_DISABLED";

    /** Ignite JVM pause detector precision. */
    @SystemProperty(value = "JVM pause detector precision", type = Integer.class,
        defaults = "" + DFLT_JVM_PAUSE_DETECTOR_PRECISION)
    public static final String IGNITE_JVM_PAUSE_DETECTOR_PRECISION = "IGNITE_JVM_PAUSE_DETECTOR_PRECISION";

    /** Ignite JVM pause detector threshold. */
    @SystemProperty(value = "JVM pause detector threshold", type = Integer.class,
        defaults = "" + DEFAULT_JVM_PAUSE_DETECTOR_THRESHOLD)
    public static final String IGNITE_JVM_PAUSE_DETECTOR_THRESHOLD = "IGNITE_JVM_PAUSE_DETECTOR_THRESHOLD";

    /** Ignite JVM pause detector last events count. */
    @SystemProperty(value = "JVM pause detector last events count", type = Integer.class,
        defaults = "" + DFLT_JVM_PAUSE_DETECTOR_LAST_EVENTS_COUNT)
    public static final String IGNITE_JVM_PAUSE_DETECTOR_LAST_EVENTS_COUNT = "IGNITE_JVM_PAUSE_DETECTOR_LAST_EVENTS_COUNT";

    /**
     * Default value is {@code false}.
     *
     * @deprecated Not used.
     */
    @Deprecated
    @SystemProperty("Enables WAL debug log on recovery")
    public static final String IGNITE_WAL_DEBUG_LOG_ON_RECOVERY = "IGNITE_WAL_DEBUG_LOG_ON_RECOVERY";

    /**
     * Number of checkpoint history entries held in memory.
     */
    @SystemProperty(value = "Number of checkpoint history entries held in memory", type = Integer.class,
        defaults = "" + DFLT_PDS_MAX_CHECKPOINT_MEMORY_HISTORY_SIZE)
    public static final String IGNITE_PDS_MAX_CHECKPOINT_MEMORY_HISTORY_SIZE = "IGNITE_PDS_MAX_CHECKPOINT_MEMORY_HISTORY_SIZE";

    /**
     * If this property is set to {@code true} enable logging in {@link GridClient}.
     */
    @SystemProperty("Enables logging in GridClient")
    public static final String IGNITE_GRID_CLIENT_LOG_ENABLED = "IGNITE_GRID_CLIENT_LOG_ENABLED";

    /**
     * When set to {@code true}, direct IO may be enabled. Direct IO enabled only if JAR file with corresponding
     * feature is available in classpath and OS and filesystem settings allows to enable this mode.
     * Default is {@code true}.
     */
    @SystemProperty(value = "Enables direct IO. Direct IO enabled only if JAR " +
        "file with corresponding feature is available in classpath and OS and filesystem settings allows to enable " +
        "this mode", defaults = "true")
    public static final String IGNITE_DIRECT_IO_ENABLED = "IGNITE_DIRECT_IO_ENABLED";

    /**
     * When set to {@code true}, warnings that are intended for development environments and not for production
     * (such as coding mistakes in code using Ignite) will not be logged.
     */
    @SystemProperty("Enables development environments warnings")
    public static final String IGNITE_DEV_ONLY_LOGGING_DISABLED = "IGNITE_DEV_ONLY_LOGGING_DISABLED";

    /**
     * When set to {@code true} (default), pages are written to page store without holding segment lock (with delay).
     * Because other thread may require exactly the same page to be loaded from store, reads are protected by locking.
     */
    @SystemProperty(value = "When set to true (default), pages are written to page store without " +
        "holding segment lock (with delay). Because other thread may require exactly the same page to be loaded " +
        "from store, reads are protected by locking", defaults = "" + DFLT_DELAYED_REPLACED_PAGE_WRITE)
    public static final String IGNITE_DELAYED_REPLACED_PAGE_WRITE = "IGNITE_DELAYED_REPLACED_PAGE_WRITE";

    /**
     * When set to {@code true}, WAL implementation with dedicated worker will be used even in FSYNC mode.
     * Default is {@code false}.
     */
    @SystemProperty("When set to true, WAL implementation with dedicated worker will be used " +
        "even in FSYNC mode")
    public static final String IGNITE_WAL_FSYNC_WITH_DEDICATED_WORKER = "IGNITE_WAL_FSYNC_WITH_DEDICATED_WORKER";

    /**
     * When set to {@code true}, on-heap cache cannot be enabled - see
     * {@link CacheConfiguration#setOnheapCacheEnabled(boolean)}.
     * Default is {@code false}.
     */
    @SystemProperty("When set to true, on-heap cache cannot be enabled - see " +
        "CacheConfiguration.setOnheapCacheEnabled(boolean)")
    public static final String IGNITE_DISABLE_ONHEAP_CACHE = "IGNITE_DISABLE_ONHEAP_CACHE";

    /**
     * When set to {@code false}, loaded pages implementation is switched to previous version of implementation,
     * FullPageIdTable. {@code True} value enables 'Robin Hood hashing: backward shift deletion'.
     * Default is {@code true}.
     */
    @SystemProperty(value = "When set to false, loaded pages implementation is switched to previous " +
        "version of implementation, FullPageIdTable. True value enables 'Robin Hood hashing: backward shift " +
        "deletion'", defaults = "" + DFLT_LOADED_PAGES_BACKWARD_SHIFT_MAP)
    public static final String IGNITE_LOADED_PAGES_BACKWARD_SHIFT_MAP = "IGNITE_LOADED_PAGES_BACKWARD_SHIFT_MAP";

    /**
     * Property for setup percentage of archive size for checkpoint trigger. Default value is 0.25
     */
    @SystemProperty(value = "Percentage of archive size for checkpoint trigger",
        type = Double.class, defaults = "" + DFLT_CHECKPOINT_TRIGGER_ARCHIVE_SIZE_PERCENTAGE)
    public static final String IGNITE_CHECKPOINT_TRIGGER_ARCHIVE_SIZE_PERCENTAGE = "IGNITE_CHECKPOINT_TRIGGER_ARCHIVE_SIZE_PERCENTAGE";

    /**
     * Property for setup percentage of WAL archive size to calculate
     * threshold since which removing of old archive should be started.
     *
     * @deprecated Use {@link DataStorageConfiguration#setMinWalArchiveSize}.
     */
    @SystemProperty(value = "Property for setup percentage of WAL archive size to calculate threshold since which " +
        "removing of old archive should be started", type = Double.class)
    public static final String IGNITE_THRESHOLD_WAL_ARCHIVE_SIZE_PERCENTAGE =
        "IGNITE_THRESHOLD_WAL_ARCHIVE_SIZE_PERCENTAGE";

    /**
     * Threshold time (in millis) to print warning to log if waiting for next wal segment took longer than the threshold.
     *
     * Default value is 1000 ms.
     */
    @SystemProperty(value = "Threshold time (in millis) to print warning to log if waiting for next wal " +
        "segment took longer than the threshold", type = Long.class,
        defaults = DFLT_THRESHOLD_WAIT_TIME_NEXT_WAL_SEGMENT + " milliseconds")
    public static final String IGNITE_THRESHOLD_WAIT_TIME_NEXT_WAL_SEGMENT = "IGNITE_THRESHOLD_WAIT_TIME_NEXT_WAL_SEGMENT";

    /**
     * Count of WAL compressor worker threads. Default value is 4.
     */
    @SystemProperty(value = "Count of WAL compressor worker threads", type = Integer.class,
        defaults = "" + DFLT_WAL_COMPRESSOR_WORKER_THREAD_CNT)
    public static final String IGNITE_WAL_COMPRESSOR_WORKER_THREAD_CNT = "IGNITE_WAL_COMPRESSOR_WORKER_THREAD_CNT";

    /**
     * Whenever read load balancing is enabled, that means 'get' requests will be distributed between primary and backup
     * nodes if it is possible and {@link CacheConfiguration#isReadFromBackup()} is {@code true}.
     *
     * Default is {@code true}.
     *
     * @see CacheConfiguration#isReadFromBackup()
     */
    @SystemProperty(value = "Enables read load balancing, that means 'get' requests will be distributed " +
        "between primary and backup nodes if it is possible and CacheConfiguration.isReadFromBackup() is true. ",
        defaults = "" + DFLT_READ_LOAD_BALANCING)
    public static final String IGNITE_READ_LOAD_BALANCING = "IGNITE_READ_LOAD_BALANCING";

    /**
     * Number of repetitions to capture a lock in the B+Tree.
     */
    @SystemProperty(value = "Number of repetitions to capture a lock in the B+Tree", type = Integer.class,
        defaults = "" + IGNITE_BPLUS_TREE_LOCK_RETRIES_DEFAULT)
    public static final String IGNITE_BPLUS_TREE_LOCK_RETRIES = "IGNITE_BPLUS_TREE_LOCK_RETRIES";

    /**
     * Disables secondary indexes B+Tree metrics.
     */
    @SystemProperty(value = "Disables secondary indexes B+Tree metrics", defaults = "false")
    public static final String IGNITE_BPLUS_TREE_DISABLE_METRICS = "IGNITE_BPLUS_TREE_DISABLE_METRICS";

    /**
     * Amount of memory reserved in the heap at node start, which can be dropped to increase the chances of success when
     * handling OutOfMemoryError.
     *
     * Default is {@code 64kb}.
     */
    @SystemProperty(value = "Amount of memory reserved in the heap at node start, which can be dropped " +
        "to increase the chances of success when handling OutOfMemoryError", type = Integer.class,
        defaults = "" + DFLT_FAILURE_HANDLER_RESERVE_BUFFER_SIZE)
    public static final String IGNITE_FAILURE_HANDLER_RESERVE_BUFFER_SIZE = "IGNITE_FAILURE_HANDLER_RESERVE_BUFFER_SIZE";

    /**
     * The threshold of uneven distribution above which partition distribution will be logged.
     *
     * The default is '50', that means: warn about nodes with 50+% difference.
     */
    @SystemProperty(value = "The threshold of uneven distribution above which partition distribution " +
        "will be logged", type = Float.class, defaults = "" + DFLT_PART_DISTRIBUTION_WARN_THRESHOLD)
    public static final String IGNITE_PART_DISTRIBUTION_WARN_THRESHOLD = "IGNITE_PART_DISTRIBUTION_WARN_THRESHOLD";

    /**
     * When set to {@code false}, WAL will not be automatically disabled during rebalancing if there is no partition in
     * OWNING state.
     * Default is {@code true}.
     */
    @SystemProperty(value = "When set to false, WAL will not be automatically disabled during " +
        "rebalancing if there is no partition in OWNING state", defaults = "" + DFLT_DISABLE_WAL_DURING_REBALANCING)
    public static final String IGNITE_DISABLE_WAL_DURING_REBALANCING = "IGNITE_DISABLE_WAL_DURING_REBALANCING";

    /**
     * When property is set {@code false} each next exchange will try to compare with previous.
     * If last rebalance is equivalent with new possible one, new rebalance does not trigger.
     * Set the property {@code true} and each exchange will try to trigger new rebalance.
     *
     * Default is {@code false}.
     */
    @SystemProperty("When property is set false each next exchange will try to compare with previous. " +
        "If last rebalance is equivalent with new possible one, new rebalance does not trigger. " +
        "Set the property true and each exchange will try to trigger new rebalance")
    public static final String IGNITE_DISABLE_REBALANCING_CANCELLATION_OPTIMIZATION =
        "IGNITE_DISABLE_REBALANCING_CANCELLATION_OPTIMIZATION";

    /**
     * Sets timeout for TCP client recovery descriptor reservation.
     */
    @SystemProperty(value = "Timeout for TCP client recovery descriptor reservation in milliseconds",
        type = Long.class, defaults = "" + DFLT_NIO_RECOVERY_DESCRIPTOR_RESERVATION_TIMEOUT)
    public static final String IGNITE_NIO_RECOVERY_DESCRIPTOR_RESERVATION_TIMEOUT =
            "IGNITE_NIO_RECOVERY_DESCRIPTOR_RESERVATION_TIMEOUT";

    /**
     * When set to {@code true}, Ignite will skip partitions sizes check on partition validation after rebalance has finished.
     * Partitions sizes may differs on nodes when Expiry Policy is in use and it is ok due to lazy entry eviction mechanics.
     *
     * There is no need to disable partition size validation either in normal case or when expiry policy is configured for cache.
     * But it should be disabled manually when policy is used on per entry basis to hint Ignite to skip this check.
     *
     * Default is {@code false}.
     */
    @SystemProperty("Enables Ignite to skip partitions sizes check on partition " +
        "validation after rebalance has finished. Partitions sizes may differs on nodes when Expiry Policy is in " +
        "use and it is ok due to lazy entry eviction mechanics. There is no need to disable partition size " +
        "validation either in normal case or when expiry policy is configured for cache. But it should be disabled " +
        "manually when policy is used on per entry basis to hint Ignite to skip this check")
    public static final String IGNITE_SKIP_PARTITION_SIZE_VALIDATION = "IGNITE_SKIP_PARTITION_SIZE_VALIDATION";

    /**
     * Enables threads dumping on critical node failure.
     *
     * Default is {@code true}.
     */
    @SystemProperty("Enables threads dumping on critical node failure")
    public static final String IGNITE_DUMP_THREADS_ON_FAILURE = "IGNITE_DUMP_THREADS_ON_FAILURE";

    /**
     * Throttling time out for thread dump generation during failure handling.
     *
     * Default is failure detection timeout. {@code 0} or negative value - throttling is disabled.
     */
    @SystemProperty(value = "Throttling time out for thread dump generation during failure handling " +
        "in milliseconds. Default is failure detection timeout. 0 or negative value - throttling is disabled",
        type = Long.class)
    public static final String IGNITE_DUMP_THREADS_ON_FAILURE_THROTTLING_TIMEOUT =
            "IGNITE_DUMP_THREADS_ON_FAILURE_THROTTLING_TIMEOUT";

    /**
     * Throttling timeout in millis which avoid excessive PendingTree access on unwind if there is nothing to clean yet.
     *
     * Default is 500 ms.
     */
    @SystemProperty(value = "Throttling timeout in milliseconds which avoid excessive PendingTree access on " +
        "unwind if there is nothing to clean yet",
        type = Long.class, defaults = "" + DFLT_UNWIND_THROTTLING_TIMEOUT)
    public static final String IGNITE_UNWIND_THROTTLING_TIMEOUT = "IGNITE_UNWIND_THROTTLING_TIMEOUT";

    /**
     * Threshold for throttling operations logging.
     */
    @SystemProperty(value = "Threshold in seconds for throttling operations logging", type = Integer.class,
        defaults = "" + DFLT_THROTTLE_LOG_THRESHOLD)
    public static final String IGNITE_THROTTLE_LOG_THRESHOLD = "IGNITE_THROTTLE_LOG_THRESHOLD";

    /**
     * Number of concurrent operation for evict partitions.
     *
     * @deprecated Since version 2.10. Use {@link IgniteConfiguration#setRebalanceThreadPoolSize(int)} to manage
     * eviction parallelism.
     */
    @Deprecated
    @SystemProperty(value = "Number of concurrent operation for evict partitions", type = Integer.class)
    public static final String IGNITE_EVICTION_PERMITS = "IGNITE_EVICTION_PERMITS";

    /**
     * When set to {@code true}, Ignite will allow execute DML operation (MERGE|INSERT|UPDATE|DELETE)
     * within transaction for non MVCC mode.
     *
     * Default is {@code false}.
     */
    @SystemProperty("When set to true, Ignite will allow executing DML operation " +
        "(MERGE|INSERT|UPDATE|DELETE) within transactions for non MVCC mode")
    public static final String IGNITE_ALLOW_DML_INSIDE_TRANSACTION = "IGNITE_ALLOW_DML_INSIDE_TRANSACTION";

    /**
     * Timeout between ZooKeeper client retries, default 2s.
     */
    @SystemProperty(value = "Timeout between ZooKeeper client retries in milliseconds", type = Long.class,
        defaults = "2 seconds")
    public static final String IGNITE_ZOOKEEPER_DISCOVERY_RETRY_TIMEOUT = "IGNITE_ZOOKEEPER_DISCOVERY_RETRY_TIMEOUT";

    /**
     * Number of attempts to reconnect to ZooKeeper.
     */
    @SystemProperty(value = "Number of attempts to reconnect to ZooKeeper", type = Integer.class,
        defaults = "10")
    public static final String IGNITE_ZOOKEEPER_DISCOVERY_MAX_RETRY_COUNT = "IGNITE_ZOOKEEPER_DISCOVERY_MAX_RETRY_COUNT";

    /**
     * Maximum number for cached MVCC transaction updates. This caching is used for continuous query with MVCC caches.
     */
    @SystemProperty(value = "Maximum number for cached MVCC transaction updates. This caching is used " +
        "for continuous query with MVCC caches", type = Integer.class,
        defaults = "" + DFLT_MVCC_TX_SIZE_CACHING_THRESHOLD)
    public static final String IGNITE_MVCC_TX_SIZE_CACHING_THRESHOLD = "IGNITE_MVCC_TX_SIZE_CACHING_THRESHOLD";

    /**
     * Try reuse memory on deactivation. Useful in case of huge page memory region size.
     */
    @SystemProperty("Try reuse memory on deactivation")
    public static final String IGNITE_REUSE_MEMORY_ON_DEACTIVATE = "IGNITE_REUSE_MEMORY_ON_DEACTIVATE";

    /**
     * Maximum inactivity period for system worker in milliseconds. When this value is exceeded, worker is considered
     * blocked with consequent critical failure handler invocation.
     */
    @SystemProperty(value = "Maximum inactivity period for system worker in milliseconds. When this " +
        "value is exceeded, worker is considered blocked with consequent critical failure handler invocation",
        type = Long.class)
    public static final String IGNITE_SYSTEM_WORKER_BLOCKED_TIMEOUT = "IGNITE_SYSTEM_WORKER_BLOCKED_TIMEOUT";

    /**
     * Timeout for checkpoint read lock acquisition in milliseconds.
     */
    @SystemProperty(value = "Timeout for checkpoint read lock acquisition in milliseconds", type = Long.class)
    public static final String IGNITE_CHECKPOINT_READ_LOCK_TIMEOUT = "IGNITE_CHECKPOINT_READ_LOCK_TIMEOUT";

    /**
     * Timeout for waiting schema update if schema was not found for last accepted version.
     */
    @SystemProperty(value = "Timeout for waiting schema update if schema was not found for last accepted " +
        "version in milliseconds", type = Long.class, defaults = "" + DFLT_WAIT_SCHEMA_UPDATE)
    public static final String IGNITE_WAIT_SCHEMA_UPDATE = "IGNITE_WAIT_SCHEMA_UPDATE";

    /**
     * System property to override {@link CacheConfiguration#getRebalanceThrottle} configuration property for all caches.
     * {@code 0} by default, which means that override is disabled.
     * @deprecated Use {@link IgniteConfiguration#getRebalanceThrottle()} instead.
     */
    @Deprecated
    @SystemProperty(value = "Overrides CacheConfiguration.getRebalanceThrottle " +
        "configuration property for all caches in milliseconds. 0 by default, which means that override is disabled",
        type = Long.class, defaults = "0")
    public static final String IGNITE_REBALANCE_THROTTLE_OVERRIDE = "IGNITE_REBALANCE_THROTTLE_OVERRIDE";

    /**
     * Enables start caches in parallel.
     *
     * Default is {@code true}.
     */
    @SystemProperty(value = "Allows to start multiple caches in parallel",
        defaults = "" + DFLT_ALLOW_START_CACHES_IN_PARALLEL)
    public static final String IGNITE_ALLOW_START_CACHES_IN_PARALLEL = "IGNITE_ALLOW_START_CACHES_IN_PARALLEL";

    /**
     * Allows to log additional information about all restored partitions after binary and logical recovery phases.
     *
     * Default is {@code true}.
     */
    @SystemProperty("Allows to log additional information about all restored partitions after " +
        "binary and logical recovery phases")
    public static final String IGNITE_RECOVERY_VERBOSE_LOGGING = "IGNITE_RECOVERY_VERBOSE_LOGGING";

    /**
     * Disables cache interceptor triggering in case of conflicts.
     *
     * Default is {@code false}.
     */
    @SystemProperty("Disables cache interceptor triggering in case of conflicts")
    public static final String IGNITE_DISABLE_TRIGGERING_CACHE_INTERCEPTOR_ON_CONFLICT =
        "IGNITE_DISABLE_TRIGGERING_CACHE_INTERCEPTOR_ON_CONFLICT";

    /**
     * Sets default {@link CacheConfiguration#setDiskPageCompression disk page compression}.
     */
    @SystemProperty(value = "Disk page compression - CacheConfiguration#setDiskPageCompression",
        type = DiskPageCompression.class)
    public static final String IGNITE_DEFAULT_DISK_PAGE_COMPRESSION = "IGNITE_DEFAULT_DISK_PAGE_COMPRESSION";

    /**
     * Sets default {@link DataStorageConfiguration#setPageSize storage page size}.
     */
    @SystemProperty(value = "Storage page size - DataStorageConfiguration#setPageSize", type = Integer.class)
    public static final String IGNITE_DEFAULT_DATA_STORAGE_PAGE_SIZE = "IGNITE_DEFAULT_DATA_STORAGE_PAGE_SIZE";

    /**
     * When set to {@code true}, cache metrics are not included into the discovery metrics update message (in this
     * case message contains only cluster metrics). By default cache metrics are included into the message and
     * calculated each time the message is sent.
     * <p>
     * Cache metrics sending can also be turned off by disabling statistics per each cache, but in this case some cache
     * metrics will be unavailable via JMX too.
     */
    @SystemProperty("When set to true, cache metrics are not included into the discovery metrics " +
        "update message (in this case message contains only cluster metrics). By default cache metrics are included " +
        "into the message and calculated each time the message is sent. Cache metrics sending can also be turned off " +
        "by disabling statistics per each cache, but in this case some cache metrics will be unavailable via JMX too")
    public static final String IGNITE_DISCOVERY_DISABLE_CACHE_METRICS_UPDATE = "IGNITE_DISCOVERY_DISABLE_CACHE_METRICS_UPDATE";

    /**
     * Maximum number of different partitions to be extracted from between expression within sql query.
     * In case of limit exceeding all partitions will be used.
     */
    @SystemProperty(value = "Maximum number of different partitions to be extracted from between " +
        "expression within sql query. In case of limit exceeding all partitions will be used", type = Integer.class,
        defaults = "16")
    public static final String IGNITE_SQL_MAX_EXTRACTED_PARTS_FROM_BETWEEN =
        "IGNITE_SQL_MAX_EXTRACTED_PARTS_FROM_BETWEEN";

    /**
     * Maximum amount of bytes that can be stored in history of {@link DistributedMetaStorage} updates.
     */
    @SystemProperty(value = "Maximum amount of bytes that can be stored in history of DistributedMetaStorage updates",
        type = Long.class, defaults = "" + DFLT_MAX_HISTORY_BYTES)
    public static final String IGNITE_GLOBAL_METASTORAGE_HISTORY_MAX_BYTES = "IGNITE_GLOBAL_METASTORAGE_HISTORY_MAX_BYTES";

    /**
     * Size threshold to allocate and retain additional  HashMap to improve contains()
     * which leads to extra memory consumption.
     */
    @SystemProperty(value = "Size threshold to allocate and retain additional HashMap to improve " +
        "contains() which leads to extra memory consumption", type = Integer.class,
        defaults = "" + DFLT_AFFINITY_BACKUPS_THRESHOLD)
    public static final String IGNITE_AFFINITY_BACKUPS_THRESHOLD = "IGNITE_AFFINITY_BACKUPS_THRESHOLD";

    /**
     * Flag to disable memory optimization:
     *  BitSets instead of HashSets to store partitions.
     *  When number of backups per partion is > IGNITE_AFFINITY_BACKUPS_THRESHOLD we use HashMap to improve contains()
     * which leads to extra memory consumption, otherwise we use view on the
     * list of cluster nodes to reduce memory consumption on redundant data structures.
     */
    @SystemProperty("Disables memory optimization: BitSets instead of HashSets to store " +
        "partitions. When number of backups per partitions is > IGNITE_AFFINITY_BACKUPS_THRESHOLD we use HashMap to " +
        "improve contains() which leads to extra memory consumption, otherwise we use view on the list of cluster " +
        "nodes to reduce memory consumption on redundant data structures")
    public static final String IGNITE_DISABLE_AFFINITY_MEMORY_OPTIMIZATION = "IGNITE_DISABLE_AFFINITY_MEMORY_OPTIMIZATION";

    /**
     * Limit the maximum number of objects in memory during the recovery procedure.
     */
    @SystemProperty(value = "Limit the maximum number of objects in memory during the recovery procedure",
        type = Integer.class)
    public static final String IGNITE_RECOVERY_SEMAPHORE_PERMITS = "IGNITE_RECOVERY_SEMAPHORE_PERMITS";

    /**
     * Maximum size of history of server nodes (server node IDs) that ever joined to current topology.
     */
    @SystemProperty(value = "Maximum size of history of server nodes (server node IDs) that ever joined " +
        "to current topology", type = Integer.class, defaults = "" + DFLT_NODE_IDS_HISTORY_SIZE)
    public static final String IGNITE_NODE_IDS_HISTORY_SIZE = "IGNITE_NODE_IDS_HISTORY_SIZE";

    /**
     * Maximum number of diagnostic warning messages per category, when waiting for PME.
     */
    @SystemProperty(value = "Maximum number of diagnostic warning messages per category, when waiting for PME",
        type = Integer.class, defaults = "" + DFLT_DIAGNOSTIC_WARN_LIMIT)
    public static final String IGNITE_DIAGNOSTIC_WARN_LIMIT = "IGNITE_DIAGNOSTIC_WARN_LIMIT";

    /**
     * Flag to enable triggering failure handler for node if unrecoverable partition inconsistency is
     * discovered during partition update counters exchange.
     */
    @SystemProperty("Enables triggering failure handler for node if unrecoverable " +
        "partition inconsistency is discovered during partition update counters exchange")
    public static final String IGNITE_FAIL_NODE_ON_UNRECOVERABLE_PARTITION_INCONSISTENCY =
        "IGNITE_FAIL_NODE_ON_UNRECOVERABLE_PARTITION_INCONSISTENCY";

    /**
     * Allow use composite _key, _val columns at the INSERT/UPDATE/MERGE statements.
     */
    @SystemProperty("Allow use composite _key, _val columns at the INSERT/UPDATE/MERGE statements")
    public static final String IGNITE_SQL_ALLOW_KEY_VAL_UPDATES = "IGNITE_SQL_ALLOW_KEY_VAL_UPDATES";

    /**
     * Forcibly fills missing columns belonging to the primary key with nulls or default values if those have been specified.
     */
    @SystemProperty(value = "Forcibly fills missing columns belonging to the primary key with nulls " +
        "or default values if those have been specified", defaults = "false")
    public static final String IGNITE_SQL_FILL_ABSENT_PK_WITH_DEFAULTS = "IGNITE_SQL_FILL_ABSENT_PK_WITH_DEFAULTS";

    /**
     * Interval between logging of time of next auto-adjust.
     */
    @SystemProperty(value = "Interval between logging of time of next auto-adjust in milliseconds", type = Long.class,
        defaults = "" + DFLT_BASELINE_AUTO_ADJUST_LOG_INTERVAL)
    public static final String IGNITE_BASELINE_AUTO_ADJUST_LOG_INTERVAL = "IGNITE_BASELINE_AUTO_ADJUST_LOG_INTERVAL";

    /**
     * Starting from this number of dirty pages in checkpoint, array will be sorted with
     * {@link Arrays#parallelSort(Comparable[])} in case of {@link CheckpointWriteOrder#SEQUENTIAL}.
     */
    @SystemProperty(value = "Starting from this number of dirty pages in checkpoint, array will be " +
        "sorted with Arrays.parallelSort(Comparable[]) in case of CheckpointWriteOrder.SEQUENTIAL",
        type = Integer.class, defaults = "" + DFLT_CHECKPOINT_PARALLEL_SORT_THRESHOLD)
    public static final String CHECKPOINT_PARALLEL_SORT_THRESHOLD = "CHECKPOINT_PARALLEL_SORT_THRESHOLD";

    /**
     * Keep static cache configuration even if stored cache data differs from the static config. When this property
     * is set, static cache configuration will override persisted configuration. DDL operations are not allowed
     * when this system property is set.
     */
    @SystemProperty("Keep static cache configuration even if stored cache data differs from " +
        "the static config. When this property is set, static cache configuration will override persisted " +
        "configuration. DDL operations are not allowed when this system property is set")
    public static final String IGNITE_KEEP_STATIC_CACHE_CONFIGURATION = "IGNITE_KEEP_STATIC_CACHE_CONFIGURATION";

    /** Enable backward compatible to use 'IGNITE' as SQL system schema. */
    @SystemProperty("Enable backward compatible to use 'IGNITE' as SQL system schema")
    public static final String IGNITE_SQL_SYSTEM_SCHEMA_NAME_IGNITE = "IGNITE_SQL_SYSTEM_SCHEMA_NAME_IGNITE";

    /**
     * Shows if dump requests from local node to near node are allowed, when long running transaction
     * is found. If allowed, the compute request to near node will be made to get thread dump of transaction
     * owner thread.
     */
    @SystemProperty(value = "Shows if dump requests from local node to near node are allowed, when " +
        "long running transaction is found. If allowed, the compute request to near node will be made to get " +
        "thread dump of transaction owner thread", defaults = "" + DFLT_TX_OWNER_DUMP_REQUESTS_ALLOWED)
    public static final String IGNITE_TX_OWNER_DUMP_REQUESTS_ALLOWED = "IGNITE_TX_OWNER_DUMP_REQUESTS_ALLOWED";

    /**
     * Page lock tracker type.
     * -1 - Disable lock tracking.
     *  1 - HEAP_STACK
     *  2 - HEAP_LOG
     *  3 - OFF_HEAP_STACK
     *  4 - OFF_HEAP_LOG
     *
     * Default is 2 - HEAP_LOG.
     */
    @SystemProperty(value = "Page lock tracker type. -1 - Disable lock tracking. 1 - HEAP_STACK. " +
        "2 - HEAP_LOG. 3 - OFF_HEAP_STACK. 4 - OFF_HEAP_LOG", type = Integer.class,
        defaults = "" + HEAP_LOG)
    public static final String IGNITE_PAGE_LOCK_TRACKER_TYPE = "IGNITE_PAGE_LOCK_TRACKER_TYPE";

    /**
     * Capacity in pages for storing in page lock tracker strucuture.
     *
     * Default is 512 pages.
     */
    @SystemProperty(value = "Capacity in pages for storing in page lock tracker strucuture",
        type = Integer.class, defaults = "" + DFLT_PAGE_LOCK_TRACKER_CAPACITY)
    public static final String IGNITE_PAGE_LOCK_TRACKER_CAPACITY = "IGNITE_PAGE_LOCK_TRACKER_CAPACITY";

    /**
     * Page lock tracker thread for checking hangs threads interval.
     *
     * Default is 60_000 ms.
     */
    @SystemProperty(value = "Page lock tracker thread for checking hangs threads interval",
        type = Integer.class, defaults = "" + DFLT_PAGE_LOCK_TRACKER_CHECK_INTERVAL)
    public static final String IGNITE_PAGE_LOCK_TRACKER_CHECK_INTERVAL = "IGNITE_PAGE_LOCK_TRACKER_CHECK_INTERVAL";

    /**
     * Enables threads locks dumping on critical node failure.
     *
     * Default is {@code true}.
     */
    @SystemProperty(value = "Enables threads locks dumping on critical node failure",
        defaults = "" + DFLT_DUMP_PAGE_LOCK_ON_FAILURE)
    public static final String IGNITE_DUMP_PAGE_LOCK_ON_FAILURE = "IGNITE_DUMP_PAGE_LOCK_ON_FAILURE";

    /**
     * Scan the classpath on startup and log all the files containing in it.
     */
    @SystemProperty(value = "Scan the classpath on startup and log all the files containing in it",
        defaults = "" + DFLT_LOG_CLASSPATH_CONTENT_ON_STARTUP)
    public static final String IGNITE_LOG_CLASSPATH_CONTENT_ON_STARTUP = "IGNITE_LOG_CLASSPATH_CONTENT_ON_STARTUP";

    /**
     * Threshold timeout for long transactions, if transaction exceeds it, it will be dumped in log with
     * information about how much time did it spent in system time (time while aquiring locks, preparing,
     * commiting, etc) and user time (time when client node runs some code while holding transaction and not
     * waiting it). Equals 0 if not set. No long transactions are dumped in log if nor this parameter
     * neither {@link #IGNITE_TRANSACTION_TIME_DUMP_SAMPLES_COEFFICIENT} is set.
     */
    @SystemProperty(value = "Threshold timeout for long transactions, if transaction exceeds it, it " +
        "will be dumped in log with information about how much time did it spent in system time (time while acquiring " +
        "locks, preparing, committing, etc) and user time (time when client node runs some code while holding " +
        "transaction and not waiting it). Equals 0 if not set. No long transactions are dumped in log if nor " +
        "this parameter neither IGNITE_TRANSACTION_TIME_DUMP_SAMPLES_COEFFICIENT is set", type = Long.class)
    public static final String IGNITE_LONG_TRANSACTION_TIME_DUMP_THRESHOLD = "IGNITE_LONG_TRANSACTION_TIME_DUMP_THRESHOLD";

    /**
     * The coefficient for samples of completed transactions that will be dumped in log. Must be float value
     * between 0.0 and 1.0 inclusive. Default value is <code>0.0</code>.
     */
    @SystemProperty(value = "The coefficient for samples of completed transactions that will be dumped " +
        "in log. Must be float value between 0.0 and 1.0 inclusive", type = Float.class)
    public static final String IGNITE_TRANSACTION_TIME_DUMP_SAMPLES_COEFFICIENT =
        "IGNITE_TRANSACTION_TIME_DUMP_SAMPLES_COEFFICIENT";

    /**
     * The limit of samples of completed transactions that will be dumped in log per second, if
     * {@link #IGNITE_TRANSACTION_TIME_DUMP_SAMPLES_COEFFICIENT} is above <code>0.0</code>. Must be integer value
     * greater than <code>0</code>. Default value is <code>5</code>.
     */
    @SystemProperty(value = "The limit of samples of completed transactions that will be dumped in log " +
        "per second, if " + IGNITE_TRANSACTION_TIME_DUMP_SAMPLES_COEFFICIENT + " is above 0.0. Must be integer value " +
        "greater than 0", type = Integer.class, defaults = "" + DFLT_TRANSACTION_TIME_DUMP_SAMPLES_PER_SECOND_LIMIT)
    public static final String IGNITE_TRANSACTION_TIME_DUMP_SAMPLES_PER_SECOND_LIMIT =
        "IGNITE_TRANSACTION_TIME_DUMP_SAMPLES_PER_SECOND_LIMIT";

    /**
     * Disable onheap caching of pages lists (free lists and reuse lists).
     * If persistence is enabled changes to page lists are not stored to page memory immediately, they are cached in
     * onheap buffer and flushes to page memory on a checkpoint. This property allows to disable such onheap caching.
     * Default value is <code>false</code>.
     */
    @SystemProperty("Disables onheap caching of pages lists (free lists and reuse lists). " +
        "If persistence is enabled changes to page lists are not stored to page memory immediately, they are " +
        "cached in onheap buffer and flushes to page memory on a checkpoint. This property allows to disable such " +
        "onheap caching")
    public static final String IGNITE_PAGES_LIST_DISABLE_ONHEAP_CACHING = "IGNITE_PAGES_LIST_DISABLE_ONHEAP_CACHING";

    /**
     * The master key name that the node will use during the recovery.
     * <p>
     * If a node was unavailable during a master key change process it won't be able to join to cluster with old the
     * master key. Set up this property to re-encrypt cache keys on startup and join to cluster with the valid
     * master key name.
     */
    @SystemProperty(value = "The master key name that the node will use during the recovery. If a node " +
        "was unavailable during a master key change process it won't be able to join to cluster with old the " +
        "master key. Set up this property to re-encrypt cache keys on startup and join to cluster with the valid " +
        "master key name", type = String.class)
    public static final String IGNITE_MASTER_KEY_NAME_TO_CHANGE_BEFORE_STARTUP =
        "IGNITE_MASTER_KEY_NAME_TO_CHANGE_BEFORE_STARTUP";

    /**
     * Disable group state lazy store. It means that group state won't be cached for {@link CheckpointEntry} and will be
     * read from wal every time. Should be used for test purposes only.
     */
    @SystemProperty(value = "Disable group state lazy store. It means that group state won't be cached " +
        "and will be read from wal every time", defaults = "false")
    public static final String IGNITE_DISABLE_GRP_STATE_LAZY_STORE = "IGNITE_DISABLE_GRP_STATE_LAZY_STORE";

    /**
     * Enables extended logging of indexes create/rebuild process. Default {@code false}.
     * <p/>
     * <b>Warning</b>: enabling that option can lead to performance degradation of index creation, rebuilding and  node
     * restart.
     */
    @SystemProperty("Enables extended logging of indexes create/rebuild process. " +
        "Warning: enabling that option can lead to performance degradation of index creation, rebuilding and " +
        "node restart")
    public static final String IGNITE_ENABLE_EXTRA_INDEX_REBUILD_LOGGING = "IGNITE_ENABLE_EXTRA_INDEX_REBUILD_LOGGING";

    /**
     * When enabled, node will wait until all of its data is backed up before shutting down.
     * Please note that it will completely prevent last node in cluster from shutting down if any caches exist
     * that have backups configured.
     * @deprecated Use {@link ShutdownPolicy} instead.
     */
    @Deprecated
    @IgniteExperimental
    @SystemProperty("Enables node to wait until all of its data is backed up before " +
        "shutting down. Please note that it will completely prevent last node in cluster from shutting down if any " +
        "caches exist that have backups configured")
    public static final String IGNITE_WAIT_FOR_BACKUPS_ON_SHUTDOWN = "IGNITE_WAIT_FOR_BACKUPS_ON_SHUTDOWN";

    /**
     * Enables subquery rewriting optimization.
     * If enabled, subquery will be rewritten to JOIN where possible.
     * Default is {@code true}.
     */
    @IgniteExperimental
    @SystemProperty("Enables subquery rewriting optimization. " +
        "If enabled, subquery will be rewritten to JOIN where possible")
    public static final String IGNITE_ENABLE_SUBQUERY_REWRITE_OPTIMIZATION = "IGNITE_ENABLE_SUBQUERY_REWRITE_OPTIMIZATION";

    /**
     * Enables setting attribute value of {@link
     * TcpCommunicationSpi#ATTR_HOST_NAMES ATTR_HOST_NAMES} when value {@link
     * IgniteConfiguration#getLocalHost getLocalHost} is ip, for backward
     * compatibility. By default, {@code false}.
     */
    @SystemProperty("Enables setting attribute value of TcpCommunicationSpi#ATTR_HOST_NAMES " +
        "when value IgniteConfiguration#getLocalHost is ip, for backward compatibility")
    public static final String IGNITE_TCP_COMM_SET_ATTR_HOST_NAMES = "IGNITE_TCP_COMM_SET_ATTR_HOST_NAMES";

    /**
     * When above zero, prints tx key collisions once per interval.
     * Each transaction besides OPTIMISTIC SERIALIZABLE capture locks on all enlisted keys, for some reasons
     * per key lock queue may rise. This property sets the interval during which statistics are collected.
     * Default is 1000 ms.
     */
    @SystemProperty(value = "When above zero, prints tx key collisions once per interval. Each " +
        "transaction besides OPTIMISTIC SERIALIZABLE capture locks on all enlisted keys, for some reasons per key " +
        "lock queue may rise. This property sets the interval during which statistics are collected", type = Integer.class,
        defaults = "" + DFLT_DUMP_TX_COLLISIONS_INTERVAL)
    public static final String IGNITE_DUMP_TX_COLLISIONS_INTERVAL = "IGNITE_DUMP_TX_COLLISIONS_INTERVAL";

    /**
     * Set to true only during the junit tests.
     * Signals that the cluster is running in a test environment.
     *
     * Can be used for changing behaviour of tightly coupled code pieces during the tests.
     * Use it as a last resort only, prefer another toolchain like DI, mocks and etc. if possible
     */
    @SystemProperty(value = "Set to true only during the junit tests. " +
        "Can be used for changing behaviour of tightly coupled code pieces during the tests. " +
        "Use it as a last resort only, prefer another toolchain like DI, mocks and etc. if possible",
        type = Boolean.class)
    public static final String IGNITE_TEST_ENV = "IGNITE_TEST_ENV";

    /**
     * Defragmentation region size percentage of configured region size.
     * This percentage will be calculated from largest configured region size and then proportionally subtracted
     * from all configured regions.
     */
    @SystemProperty(value = "Defragmentation region size percentage of configured region size. " +
        "This percentage will be calculated from largest configured region size and then proportionally subtracted " +
        "from all configured regions",
        type = Integer.class,
        defaults = "" + DFLT_DEFRAGMENTATION_REGION_SIZE_PERCENTAGE)
    public static final String IGNITE_DEFRAGMENTATION_REGION_SIZE_PERCENTAGE =
        "IGNITE_DEFRAGMENTATION_REGION_SIZE_PERCENTAGE";

    /**
     * Maximum performance statistics file size in bytes. Performance statistics collection is stopped when the
     * file size is exceeded. The default value is {@link FilePerformanceStatisticsWriter#DFLT_FILE_MAX_SIZE}.
     */
    @SystemProperty(value = "Maximum performance statistics file size in bytes. Performance statistics collection " +
        "is stopped when the file size is exceeded", type = Long.class, defaults = "" + DFLT_FILE_MAX_SIZE)
    public static final String IGNITE_PERF_STAT_FILE_MAX_SIZE = "IGNITE_PERF_STAT_FILE_MAX_SIZE";

    /**
     * Performance statistics off heap buffer size in bytes. The default value is
     * {@link FilePerformanceStatisticsWriter#DFLT_BUFFER_SIZE}.
     */
    @SystemProperty(value = "Performance statistics off heap buffer size in bytes", type = Integer.class,
        defaults = "" + DFLT_BUFFER_SIZE)
    public static final String IGNITE_PERF_STAT_BUFFER_SIZE = "IGNITE_PERF_STAT_BUFFER_SIZE";

    /**
     * Minimal performance statistics batch size to be flushed in bytes. The default value is
     * {@link FilePerformanceStatisticsWriter#DFLT_FLUSH_SIZE}.
     */
    @SystemProperty(value = "Minimal performance statistics batch size to be flushed in bytes", type = Integer.class,
        defaults = "" + DFLT_FLUSH_SIZE)
    public static final String IGNITE_PERF_STAT_FLUSH_SIZE = "IGNITE_PERF_STAT_FLUSH_SIZE";

    /**
     * Maximum performance statistics cached strings threshold. String caching is stopped when the threshold
     * is exceeded. The default value is {@link FilePerformanceStatisticsWriter#DFLT_CACHED_STRINGS_THRESHOLD}.
     */
    @SystemProperty(value = "Maximum performance statistics cached strings threshold. String caching is " +
        "stopped when the threshold is exceeded", type = Integer.class, defaults = "" + DFLT_CACHED_STRINGS_THRESHOLD)
    public static final String IGNITE_PERF_STAT_CACHED_STRINGS_THRESHOLD = "IGNITE_PERF_STAT_CACHED_STRINGS_THRESHOLD";

    /**
     * Calcite-based SQL engine. Buffer size (count of rows) for query execution nodes.
     */
    @SystemProperty(value = "Calcite-based SQL engine. Buffer size (count of rows) for query execution nodes",
        type = Integer.class)
    public static final String IGNITE_CALCITE_EXEC_IN_BUFFER_SIZE = "IGNITE_CALCITE_EXEC_IN_BUFFER_SIZE";

    /**
     * Calcite-based SQL engine. Batch size (count of rows) for cache modify execution nodes.
     */
    @SystemProperty(value = "Calcite-based SQL engine. Batch size (count of rows) for cache modify execution nodes",
        type = Integer.class)
    public static final String IGNITE_CALCITE_EXEC_MODIFY_BATCH_SIZE = "IGNITE_CALCITE_EXEC_MODIFY_BATCH_SIZE";

    /**
     * Calcite-based SQL engine. Batch size (count of rows) for outgoing data message.
     */
    @SystemProperty(value = "Calcite-based SQL engine. Batch size (count of rows) for outgoing data message",
        type = Integer.class)
    public static final String IGNITE_CALCITE_EXEC_IO_BATCH_SIZE = "IGNITE_CALCITE_EXEC_IO_BATCH_SIZE";

    /**
     * Calcite-based SQL engine. Maximum number of pending data messages for each outbox.
     */
    @SystemProperty(value = "Calcite-based SQL engine. Maximum number of pending data messages for each outbox",
        type = Integer.class)
    public static final String IGNITE_CALCITE_EXEC_IO_BATCH_CNT = "IGNITE_CALCITE_EXEC_IO_BATCH_CNT";

    /**
     * Calcite-based SQL engine. Pretty print serialized to JSON plan, when sending it to remote nodes.
     */
    @SystemProperty(value = "Calcite-based SQL engine. Pretty print serialized to JSON plan, when sending it to " +
        "remote nodes")
    public static final String IGNITE_CALCITE_REL_JSON_PRETTY_PRINT = "IGNITE_CALCITE_REL_JSON_PRETTY_PRINT";

    /**
     * Count of rows, being processed within a single checkpoint lock when indexes are rebuilt.
     * The default value is {@link SchemaIndexCachePartitionWorker#DFLT_IGNITE_INDEX_REBUILD_BATCH_SIZE}.
     */
    @SystemProperty(value = "Count of rows, being processed within a single checkpoint lock when indexes are rebuilt",
        type = Integer.class, defaults = "" + DFLT_IGNITE_INDEX_REBUILD_BATCH_SIZE)
    public static final String IGNITE_INDEX_REBUILD_BATCH_SIZE = "IGNITE_INDEX_REBUILD_BATCH_SIZE";

    /**
     * Throttle frequency for an index row inline size calculation and logging index inline size recommendation.
     * The default value is {@link InlineRecommender#DFLT_THROTTLE_INLINE_SIZE_CALCULATION}.
     */
    @SystemProperty(value = "Throttle frequency for an index row inline size calculation and logging index inline size recommendation",
        type = Integer.class, defaults = "" + DFLT_THROTTLE_INLINE_SIZE_CALCULATION)
    public static final String IGNITE_THROTTLE_INLINE_SIZE_CALCULATION = "IGNITE_THROTTLE_INLINE_SIZE_CALCULATION";

    /**
     * Enables storage of typed arrays.
     * The default value is {@link BinaryArray#DFLT_IGNITE_USE_BINARY_ARRAYS}.
     */
    @SystemProperty(value = "Flag to enable store of array in binary format and keep component type",
        defaults = "" + DFLT_IGNITE_USE_BINARY_ARRAYS)
    public static final String IGNITE_USE_BINARY_ARRAYS = "IGNITE_USE_BINARY_ARRAYS";

    /**
     * Flag to indicate that disk writes during snapshot process should be in a sequential manner when possible. This
     * generates extra disk space usage.
     * The default value is {@link IgniteSnapshotManager#DFLT_IGNITE_SNAPSHOT_SEQUENTIAL_WRITE}.
     */
    @SystemProperty(value = "Flag to indicate that disk writes during snapshot process should be in a sequential " +
        "manner when possible. This generates extra disk space usage", defaults = "" + DFLT_IGNITE_SNAPSHOT_SEQUENTIAL_WRITE)
    @IgniteExperimental
    public static final String IGNITE_SNAPSHOT_SEQUENTIAL_WRITE = "IGNITE_SNAPSHOT_SEQUENTIAL_WRITE";

    /**
     * Comma separated packages list to expose in configuration view.
     * The default value is null.
     * @see org.apache.ignite.internal.IgniteKernal#CFG_VIEW
     * @see org.apache.ignite.spi.systemview.view.ConfigurationView
     */
    @SystemProperty(value = "Packages list to expose in configuration view")
    @IgniteExperimental
    public static final String IGNITE_CONFIGURATION_VIEW_PACKAGES = "IGNITE_CONFIGURATION_VIEW_PACKAGES";

    /**
     * Enforces singleton.
     */
    private IgniteSystemProperties() {
        // No-op.
    }

    /**
     * @param enumCls Enum type.
     * @param name Name of the system property or environment variable.
     * @param <E> Type of the enum.
     * @return Enum value or {@code null} if the property is not set.
     */
    public static <E extends Enum<E>> E getEnum(Class<E> enumCls, String name) {
        return getEnum(enumCls, name, null);
    }

    /**
     * @param name Name of the system property or environment variable.
     * @param dflt Default value if property is not set.
     * @param <E> Type of the enum.
     * @return Enum value or the given default.
     */
    public static <E extends Enum<E>> E getEnum(String name, E dflt) {
        return getEnum(dflt.getDeclaringClass(), name, dflt);
    }

    /**
     * @param enumCls Enum type.
     * @param name Name of the system property or environment variable.
     * @param dflt Default value.
     * @return Enum value or the given default.
     */
    private static <E extends Enum<E>> E getEnum(Class<E> enumCls, String name, E dflt) {
        assert enumCls != null;

        String val = getString(name);

        if (val == null)
            return dflt;

        try {
            return Enum.valueOf(enumCls, val);
        }
        catch (IllegalArgumentException ignore) {
            return dflt;
        }
    }

    /**
     * Gets either system property or environment variable with given name.
     *
     * @param name Name of the system property or environment variable.
     * @return Value of the system property or environment variable.
     *         Returns {@code null} if neither can be found for given name.
     */
    @Nullable public static String getString(String name) {
        assert name != null;

        String v = System.getProperty(name);

        if (v == null)
            v = System.getenv(name);

        return v;
    }

    /**
     * Gets either system property or environment variable with given name.
     *
     * @param name Name of the system property or environment variable.
     * @param dflt Default value.
     * @return Value of the system property or environment variable.
     *         Returns {@code null} if neither can be found for given name.
     */
    @Nullable public static String getString(String name, String dflt) {
        String val = getString(name);

        return val == null ? dflt : val;
    }

    /**
     * Gets either system property or environment variable with given name.
     * The result is transformed to {@code boolean} using {@code Boolean.valueOf()} method.
     *
     * @param name Name of the system property or environment variable.
     * @return Boolean value of the system property or environment variable.
     *         Returns {@code False} in case neither system property
     *         nor environment variable with given name is found.
     */
    public static boolean getBoolean(String name) {
        return getBoolean(name, false);
    }

    /**
     * Gets either system property or environment variable with given name.
     * The result is transformed to {@code boolean} using {@code Boolean.valueOf()} method.
     *
     * @param name Name of the system property or environment variable.
     * @param dflt Default value.
     * @return Boolean value of the system property or environment variable.
     *         Returns default value in case neither system property
     *         nor environment variable with given name is found.
     */
    public static boolean getBoolean(String name, boolean dflt) {
        String val = getString(name);

        return val == null ? dflt : Boolean.parseBoolean(val);
    }

    /**
     * Gets either system property or environment variable with given name.
     * The result is transformed to {@code int} using {@code Integer.parseInt()} method.
     *
     * @param name Name of the system property or environment variable.
     * @param dflt Default value.
     * @return Integer value of the system property or environment variable.
     *         Returns default value in case neither system property
     *         nor environment variable with given name is found.
     */
    public static int getInteger(String name, int dflt) {
        String s = getString(name);

        if (s == null)
            return dflt;

        int res;

        try {
            res = Integer.parseInt(s);
        }
        catch (NumberFormatException ignore) {
            res = dflt;
        }

        return res;
    }

    /**
     * Gets either system property or environment variable with given name.
     * The result is transformed to {@code float} using {@code Float.parseFloat()} method.
     *
     * @param name Name of the system property or environment variable.
     * @param dflt Default value.
     * @return Float value of the system property or environment variable.
     *         Returns default value in case neither system property
     *         nor environment variable with given name is found.
     */
    public static float getFloat(String name, float dflt) {
        String s = getString(name);

        if (s == null)
            return dflt;

        float res;

        try {
            res = Float.parseFloat(s);
        }
        catch (NumberFormatException ignore) {
            res = dflt;
        }

        return res;
    }

    /**
     * Gets either system property or environment variable with given name.
     * The result is transformed to {@code long} using {@code Long.parseLong()} method.
     *
     * @param name Name of the system property or environment variable.
     * @param dflt Default value.
     * @return Integer value of the system property or environment variable.
     *         Returns default value in case neither system property
     *         nor environment variable with given name is found.
     */
    public static long getLong(String name, long dflt) {
        String s = getString(name);

        if (s == null)
            return dflt;

        long res;

        try {
            res = Long.parseLong(s);
        }
        catch (NumberFormatException ignore) {
            res = dflt;
        }

        return res;
    }

    /**
     * Gets either system property or environment variable with given name.
     * The result is transformed to {@code double} using {@code Double.parseDouble()} method.
     *
     * @param name Name of the system property or environment variable.
     * @param dflt Default value.
     * @return Integer value of the system property or environment variable.
     *         Returns default value in case neither system property
     *         nor environment variable with given name is found.
     */
    public static double getDouble(String name, double dflt) {
        String s = getString(name);

        if (s == null)
            return dflt;

        double res;

        try {
            res = Double.parseDouble(s);
        }
        catch (NumberFormatException ignore) {
            res = dflt;
        }

        return res;
    }

    /**
     * Gets snapshot of system properties.
     * Snapshot could be used for thread safe iteration over system properties.
     * Non-string properties are removed before return.
     *
     * @return Snapshot of system properties.
     */
    public static Properties snapshot() {
        Properties sysProps = (Properties)System.getProperties().clone();

        Iterator<Map.Entry<Object, Object>> iter = sysProps.entrySet().iterator();

        while (iter.hasNext()) {
            Map.Entry entry = iter.next();

            if (!(entry.getValue() instanceof String) || !(entry.getKey() instanceof String))
                iter.remove();
        }

        return sysProps;
    }
}<|MERGE_RESOLUTION|>--- conflicted
+++ resolved
@@ -597,16 +597,6 @@
     public static final String IGNITE_PERFORMANCE_SUGGESTIONS_DISABLED = "IGNITE_PERFORMANCE_SUGGESTIONS_DISABLED";
 
     /**
-<<<<<<< HEAD
-=======
-     * Flag indicating whether atomic operations allowed to be used inside transactions.
-     * Since 2.15.0 atomic operations inside transactions are not allowed by default.
-     */
-    @SystemProperty(value = "Allows atomic operations inside transactions",
-        defaults = "false")
-    public static final String IGNITE_ALLOW_ATOMIC_OPS_IN_TX = "IGNITE_ALLOW_ATOMIC_OPS_IN_TX";
-
-    /**
      * Flag indicating whether atomic and transactional caches are allowed inside the same cache group.
      * Since 2.16.0 mixed cache groups are not allowed by default.
      */
@@ -614,7 +604,6 @@
     public static final String IGNITE_ALLOW_MIXED_CACHE_GROUPS = "IGNITE_ALLOW_MIXED_CACHE_GROUPS";
 
     /**
->>>>>>> 1141f17d
      * Atomic cache deferred update response buffer size.
      */
     @SystemProperty(value = "Atomic cache deferred update response buffer size", type = Integer.class,
