--- conflicted
+++ resolved
@@ -398,11 +398,8 @@
 
     /**
      * Manages type of serialization mechanism for {@link String} that is marshalled/unmarshalled by BinaryMarshaller.
-<<<<<<< HEAD
-=======
      * Should be used for cases when a String contains a surrogate symbol without its pair one. This is frequently used
      * in algorithms that encrypts data in String format.
->>>>>>> cc58eb0d
      */
     public static final String IGNITE_BINARY_MARSHALLER_USE_STRING_SERIALIZATION_VER_2 =
         "IGNITE_BINARY_MARSHALLER_USE_STRING_SERIALIZATION_VER_2";
