--- conflicted
+++ resolved
@@ -1008,7 +1008,6 @@
     public static final String IGNITE_REUSE_MEMORY_ON_DEACTIVATE = "IGNITE_REUSE_MEMORY_ON_DEACTIVATE";
 
     /**
-<<<<<<< HEAD
      * Maximum inactivity period for system worker in milliseconds. When this value is exceeded, worker is considered
      * blocked with consequent critical failure handler invocation.
      */
@@ -1018,12 +1017,12 @@
      * Timeout for checkpoint read lock acquisition in milliseconds.
      */
     public static final String IGNITE_CHECKPOINT_READ_LOCK_TIMEOUT = "IGNITE_CHECKPOINT_READ_LOCK_TIMEOUT";
-=======
+
+    /**
      * System property to override {@link CacheConfiguration#rebalanceThrottle} configuration property for all caches.
      * {@code 0} by default, which means that override is disabled.
      */
     public static final String IGNITE_REBALANCE_THROTTLE_OVERRIDE = "IGNITE_REBALANCE_THROTTLE_OVERRIDE";
->>>>>>> 1db89554
 
     /**
      * Enforces singleton.
