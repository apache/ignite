--- conflicted
+++ resolved
@@ -773,18 +773,17 @@
     public static final String IGNITE_DATA_STORAGE_FOLDER_BY_CONSISTENT_ID = "IGNITE_DATA_STORAGE_FOLDER_BY_CONSISTENT_ID";
 
     /**
-<<<<<<< HEAD
+     * If this property is set to {@code true} enable logging in {@link GridClient}.
+     */
+    public static final String IGNITE_GRID_CLIENT_LOG_ENABLED = "IGNITE_GRID_CLIENT_LOG_ENABLED";
+
+    /**
      * When set to {@code true}, direct IO may be enabled. Direct IO enabled only if JAR file with corresponding
      * feature is available in classpath and OS and filesystem settings allows to enable this mode.
      * Default is {@code true}.
      */
     public static final String IGNITE_DIRECT_IO_ENABLED = "IGNITE_DIRECT_IO_ENABLED";
 
-=======
-     * If this property is set to {@code true} enable logging in {@link GridClient}.
-     */
-    public static final String IGNITE_GRID_CLIENT_LOG_ENABLED = "IGNITE_GRID_CLIENT_LOG_ENABLED";
->>>>>>> 7994de48
 
     /**
      * Enforces singleton.
