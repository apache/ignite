--- conflicted
+++ resolved
@@ -703,24 +703,6 @@
     public static final String IGNITE_ENABLE_FORCIBLE_NODE_KILL = "IGNITE_ENABLE_FORCIBLE_NODE_KILL";
 
     /**
-<<<<<<< HEAD
-=======
-     *  Tasks stealing will be started if tasks queue size per data-streamer thread exceeds this threshold.
-     *  <p>
-     *  Default value is {@code 4}.
-     */
-    public static final String IGNITE_DATA_STREAMING_EXECUTOR_SERVICE_TASKS_STEALING_THRESHOLD =
-        "IGNITE_DATA_STREAMING_EXECUTOR_SERVICE_TASKS_STEALING_THRESHOLD";
-
-    /**
-     * The distribution will be logged if the actual exceeds the ideal by the specified amount.
-     * <p>
-     * Default is 0.1.
-     */
-    public static final String IGNITE_PART_DISTRIBUTION_WARN_THRESHOLD = "IGNITE_PART_DISTRIBUTION_WARN_THRESHOLD";
-
-    /**
->>>>>>> 4a44d5ba
      * Enforces singleton.
      */
     private IgniteSystemProperties() {
