/*
 * Licensed to the Apache Software Foundation (ASF) under one or more
 * contributor license agreements.  See the NOTICE file distributed with
 * this work for additional information regarding copyright ownership.
 * The ASF licenses this file to You under the Apache License, Version 2.0
 * (the "License"); you may not use this file except in compliance with
 * the License.  You may obtain a copy of the License at
 *
 *      http://www.apache.org/licenses/LICENSE-2.0
 *
 * Unless required by applicable law or agreed to in writing, software
 * distributed under the License is distributed on an "AS IS" BASIS,
 * WITHOUT WARRANTIES OR CONDITIONS OF ANY KIND, either express or implied.
 * See the License for the specific language governing permissions and
 * limitations under the License.
 */

package org.apache.ignite.internal.processors.bulkload;

import org.jetbrains.annotations.NotNull;

import java.nio.charset.Charset;

/** Bulk load parameters -- which was specified by the user or their default values. */
public class BulkLoadParameters {

    /** Minimal batch size. */
    public static final int MIN_BATCH_SIZE = 1;

    /** Maximal batch size. Note that the batch is wrapped to transport objects and the overall packet should fit
     * into a Java array.
     */
    public static final int MAX_BATCH_SIZE = Integer.MAX_VALUE - 512;

    /** Size of a file batch for COPY command. */
    public static final int DEFAULT_BATCH_SIZE = 4 * 1024 * 1024;

    /** The default input charset. */
    public static final Charset DEFAULT_INPUT_CHARSET = Charset.forName("UTF-8");

    /** Local name of the file to send to server */
    @NotNull private final String locFileName;
<<<<<<< HEAD

    /** File charset. */
    @NotNull private final Charset locFileCharset;
=======
>>>>>>> a6cf198a

    /** File batch size in bytes. */
    private final int batchSize;

    /**
     * Creates a bulk load parameters.
     * @param locFileName File name to send from client to server.
     * @param charset The local file character set.
     * @param batchSize Batch size (Number of bytes in a portion of a file to send in one Jdbc request/response).
     */
    public BulkLoadParameters(@NotNull String locFileName, @NotNull Charset charset, int batchSize) {
        this.locFileName = locFileName;
        locFileCharset = charset;
        this.batchSize = batchSize;
    }

    /**
     * Returns the local name of file to send.
     *
     * @return The local name of file to send.
     */
    public String localFileName() {
        return locFileName;
    }

    /**
<<<<<<< HEAD
     * Returns the local file charset.
     *
     * @return The local file charset.
     */
    public Charset locFileCharset() {
        return locFileCharset;
    }

    /**
     * Returns the batch size.
     *
     * @return batch sizes.
=======
     * Returns the batch size.
     *
     * @return The batch size.
>>>>>>> a6cf198a
     */
    public int batchSize() {
        return batchSize;
    }
}<|MERGE_RESOLUTION|>--- conflicted
+++ resolved
@@ -40,12 +40,9 @@
 
     /** Local name of the file to send to server */
     @NotNull private final String locFileName;
-<<<<<<< HEAD
 
     /** File charset. */
     @NotNull private final Charset locFileCharset;
-=======
->>>>>>> a6cf198a
 
     /** File batch size in bytes. */
     private final int batchSize;
@@ -72,7 +69,6 @@
     }
 
     /**
-<<<<<<< HEAD
      * Returns the local file charset.
      *
      * @return The local file charset.
@@ -84,12 +80,7 @@
     /**
      * Returns the batch size.
      *
-     * @return batch sizes.
-=======
-     * Returns the batch size.
-     *
      * @return The batch size.
->>>>>>> a6cf198a
      */
     public int batchSize() {
         return batchSize;
