--- conflicted
+++ resolved
@@ -486,12 +486,7 @@
 
                 writer.incrementState();
 
-<<<<<<< HEAD
-
-                case 33:
-=======
             case 33:
->>>>>>> 4fd6c2d8
                 if (!writer.writeMessage("mvccSnapshot", mvccSnapshot))
                     return false;
 
