/*
 * Licensed to the Apache Software Foundation (ASF) under one or more
 * contributor license agreements.  See the NOTICE file distributed with
 * this work for additional information regarding copyright ownership.
 * The ASF licenses this file to You under the Apache License, Version 2.0
 * (the "License"); you may not use this file except in compliance with
 * the License.  You may obtain a copy of the License at
 *
 *      http://www.apache.org/licenses/LICENSE-2.0
 *
 * Unless required by applicable law or agreed to in writing, software
 * distributed under the License is distributed on an "AS IS" BASIS,
 * WITHOUT WARRANTIES OR CONDITIONS OF ANY KIND, either express or implied.
 * See the License for the specific language governing permissions and
 * limitations under the License.
 */

package org.apache.ignite.internal.processors.cache.distributed.dht;

import org.apache.ignite.*;
import org.apache.ignite.internal.*;
import org.apache.ignite.internal.processors.affinity.*;
import org.apache.ignite.internal.processors.cache.*;
import org.apache.ignite.internal.processors.cache.distributed.*;
import org.apache.ignite.internal.processors.cache.transactions.*;
import org.apache.ignite.internal.processors.cache.version.*;
import org.apache.ignite.internal.util.*;
import org.apache.ignite.internal.util.tostring.*;
import org.apache.ignite.internal.util.typedef.internal.*;
import org.apache.ignite.lang.*;
import org.apache.ignite.plugin.extensions.communication.*;
import org.jetbrains.annotations.*;

import java.io.*;
import java.nio.*;
import java.util.*;

/**
 * DHT prepare request.
 */
public class GridDhtTxPrepareRequest extends GridDistributedTxPrepareRequest {
    /** */
    private static final long serialVersionUID = 0L;

    /** Max order. */
    private UUID nearNodeId;

    /** Future ID. */
    private IgniteUuid futId;

    /** Mini future ID. */
    private IgniteUuid miniId;

    /** Topology version. */
    private AffinityTopologyVersion topVer;

    /** Invalidate near entries flags. */
    private BitSet invalidateNearEntries;

    /** Near writes. */
    @GridToStringInclude
    @GridDirectCollection(IgniteTxEntry.class)
    private Collection<IgniteTxEntry> nearWrites;

    /** Owned versions by key. */
    @GridToStringInclude
    @GridDirectTransient
    private Map<IgniteTxKey, GridCacheVersion> owned;

    /** Owned keys. */
    @GridDirectCollection(IgniteTxKey.class)
    private Collection<IgniteTxKey> ownedKeys;

    /** Owned values. */
    @GridDirectCollection(GridCacheVersion.class)
    private Collection<GridCacheVersion> ownedVals;

    /** Near transaction ID. */
    private GridCacheVersion nearXidVer;

    /** {@code True} if this is last prepare request for node. */
    private boolean last;

    /** Subject ID. */
    private UUID subjId;

    /** Task name hash. */
    private int taskNameHash;

    /** Preload keys. */
    private BitSet preloadKeys;

    /**
     * Empty constructor required for {@link Externalizable}.
     */
    public GridDhtTxPrepareRequest() {
        // No-op.
    }

    /**
     * @param futId Future ID.
     * @param miniId Mini future ID.
     * @param topVer Topology version.
     * @param tx Transaction.
     * @param dhtWrites DHT writes.
     * @param nearWrites Near writes.
     * @param txNodes Transaction nodes mapping.
     * @param nearXidVer Near transaction ID.
     * @param last {@code True} if this is last prepare request for node.
     * @param onePhaseCommit One phase commit flag.
     */
    public GridDhtTxPrepareRequest(
        IgniteUuid futId,
        IgniteUuid miniId,
        AffinityTopologyVersion topVer,
        GridDhtTxLocalAdapter tx,
        Collection<IgniteTxEntry> dhtWrites,
        Collection<IgniteTxEntry> nearWrites,
        Map<UUID, Collection<UUID>> txNodes,
        GridCacheVersion nearXidVer,
        boolean last,
        boolean onePhaseCommit,
        UUID subjId,
        int taskNameHash) {
        super(tx, null, dhtWrites, txNodes, onePhaseCommit);

        assert futId != null;
        assert miniId != null;

        this.topVer = topVer;
        this.futId = futId;
        this.nearWrites = nearWrites;
        this.miniId = miniId;
        this.nearXidVer = nearXidVer;
        this.last = last;
        this.subjId = subjId;
        this.taskNameHash = taskNameHash;

        invalidateNearEntries = new BitSet(dhtWrites == null ? 0 : dhtWrites.size());

        nearNodeId = tx.nearNodeId();
    }

    /**
     * @return {@code True} if this is last prepare request for node.
     */
    public boolean last() {
        return last;
    }

    /**
     * @return Near transaction ID.
     */
    public GridCacheVersion nearXidVersion() {
        return nearXidVer;
    }

    /** {@inheritDoc} */
    @Override public boolean allowForStartup() {
        return true;
    }

    /**
     * @return Near node ID.
     */
    public UUID nearNodeId() {
        return nearNodeId;
    }

    /**
     * @return Subject ID.
     */
    @Nullable public UUID subjectId() {
        return subjId;
    }

    /**
     * @return Task name hash.
     */
    public int taskNameHash() {
        return taskNameHash;
    }

    /**
     * @return Near writes.
     */
    public Collection<IgniteTxEntry> nearWrites() {
        return nearWrites == null ? Collections.<IgniteTxEntry>emptyList() : nearWrites;
    }

    /**
     * @param idx Entry index to set invalidation flag.
     * @param invalidate Invalidation flag value.
     */
    public void invalidateNearEntry(int idx, boolean invalidate) {
        invalidateNearEntries.set(idx, invalidate);
    }

    /**
     * @param idx Index to get invalidation flag value.
     * @return Invalidation flag value.
     */
    public boolean invalidateNearEntry(int idx) {
        return invalidateNearEntries.get(idx);
    }

    /**
     * Marks last added key for preloading.
     */
    public void markKeyForPreload(int idx) {
        if (preloadKeys == null)
            preloadKeys = new BitSet();

        preloadKeys.set(idx, true);
    }

    /**
     * Checks whether entry info should be sent to primary node from backup.
     *
     * @param idx Index.
     * @return {@code True} if value should be sent, {@code false} otherwise.
     */
    public boolean needPreloadKey(int idx) {
        return preloadKeys != null && preloadKeys.get(idx);
    }

    /**
     * @return Future ID.
     */
    public IgniteUuid futureId() {
        return futId;
    }

    /**
     * @return Mini future ID.
     */
    public IgniteUuid miniId() {
        return miniId;
    }

    /**
     * @return Topology version.
     */
    @Override public AffinityTopologyVersion topologyVersion() {
        return topVer;
    }

    /**
     * Sets owner and its mapped version.
     *
     * @param key Key.
     * @param ownerMapped Owner mapped version.
     */
    public void owned(IgniteTxKey key, GridCacheVersion ownerMapped) {
        if (owned == null)
            owned = new GridLeanMap<>(3);

        owned.put(key, ownerMapped);
    }

    /**
     * @return Owned versions map.
     */
    public Map<IgniteTxKey, GridCacheVersion> owned() {
        return owned;
    }

    /** {@inheritDoc}
     * @param ctx*/
    @Override public void prepareMarshal(GridCacheSharedContext ctx) throws IgniteCheckedException {
        super.prepareMarshal(ctx);

        if (owned != null) {
            ownedKeys = owned.keySet();

            ownedVals = owned.values();

            for (IgniteTxKey key: ownedKeys)
                key.prepareMarshal(ctx.cacheContext(key.cacheId()));

            if (ctx.deploymentEnabled()) {
                for (IgniteTxKey k : owned.keySet())
                    prepareObject(k, ctx);
            }
        }

        if (nearWrites != null)
            marshalTx(nearWrites, ctx);
    }

    /** {@inheritDoc} */
    @Override public void finishUnmarshal(GridCacheSharedContext ctx, ClassLoader ldr) throws IgniteCheckedException {
        super.finishUnmarshal(ctx, ldr);

        if (ownedKeys != null) {
            assert ownedKeys.size() == ownedVals.size();

            owned = U.newHashMap(ownedKeys.size());

            Iterator<IgniteTxKey> keyIter = ownedKeys.iterator();

            Iterator<GridCacheVersion> valIter = ownedVals.iterator();

            while (keyIter.hasNext()) {
                IgniteTxKey key = keyIter.next();

                key.finishUnmarshal(ctx.cacheContext(key.cacheId()), ldr);

                owned.put(key, valIter.next());
            }
        }

        unmarshalTx(nearWrites, true, ctx, ldr);
    }

    /** {@inheritDoc} */
    @Override public String toString() {
        return S.toString(GridDhtTxPrepareRequest.class, this, "super", super.toString());
    }

    /** {@inheritDoc} */
    @Override public boolean writeTo(ByteBuffer buf, MessageWriter writer) {
        writer.setBuffer(buf);

        if (!super.writeTo(buf, writer))
            return false;

        if (!writer.isHeaderWritten()) {
            if (!writer.writeHeader(directType(), fieldsCount()))
                return false;

            writer.onHeaderWritten();
        }

        switch (writer.state()) {
            case 22:
                if (!writer.writeIgniteUuid("futId", futId))
                    return false;

                writer.incrementState();

            case 23:
                if (!writer.writeBitSet("invalidateNearEntries", invalidateNearEntries))
                    return false;

                writer.incrementState();

            case 24:
                if (!writer.writeBoolean("last", last))
                    return false;

                writer.incrementState();

            case 25:
                if (!writer.writeIgniteUuid("miniId", miniId))
                    return false;

                writer.incrementState();

            case 26:
                if (!writer.writeUuid("nearNodeId", nearNodeId))
                    return false;

                writer.incrementState();

            case 27:
                if (!writer.writeCollection("nearWrites", nearWrites, MessageCollectionItemType.MSG))
                    return false;

                writer.incrementState();

            case 28:
                if (!writer.writeMessage("nearXidVer", nearXidVer))
                    return false;

                writer.incrementState();

            case 29:
                if (!writer.writeCollection("ownedKeys", ownedKeys, MessageCollectionItemType.MSG))
                    return false;

                writer.incrementState();

            case 30:
                if (!writer.writeCollection("ownedVals", ownedVals, MessageCollectionItemType.MSG))
                    return false;

                writer.incrementState();

            case 31:
                if (!writer.writeBitSet("preloadKeys", preloadKeys))
                    return false;

                writer.incrementState();

            case 32:
                if (!writer.writeUuid("subjId", subjId))
                    return false;

                writer.incrementState();

            case 33:
                if (!writer.writeInt("taskNameHash", taskNameHash))
                    return false;

                writer.incrementState();

            case 34:
                if (!writer.writeMessage("topVer", topVer))
                    return false;

                writer.incrementState();

        }

        return true;
    }

    /** {@inheritDoc} */
    @Override public boolean readFrom(ByteBuffer buf, MessageReader reader) {
        reader.setBuffer(buf);

        if (!reader.beforeMessageRead())
            return false;

        if (!super.readFrom(buf, reader))
            return false;

        switch (reader.state()) {
            case 22:
                futId = reader.readIgniteUuid("futId");

                if (!reader.isLastRead())
                    return false;

                reader.incrementState();

            case 23:
                invalidateNearEntries = reader.readBitSet("invalidateNearEntries");

                if (!reader.isLastRead())
                    return false;

                reader.incrementState();

            case 24:
                last = reader.readBoolean("last");

                if (!reader.isLastRead())
                    return false;

                reader.incrementState();

            case 25:
                miniId = reader.readIgniteUuid("miniId");

                if (!reader.isLastRead())
                    return false;

                reader.incrementState();

            case 26:
                nearNodeId = reader.readUuid("nearNodeId");

                if (!reader.isLastRead())
                    return false;

                reader.incrementState();

            case 27:
                nearWrites = reader.readCollection("nearWrites", MessageCollectionItemType.MSG);

                if (!reader.isLastRead())
                    return false;

                reader.incrementState();

            case 28:
                nearXidVer = reader.readMessage("nearXidVer");

                if (!reader.isLastRead())
                    return false;

                reader.incrementState();

            case 29:
                ownedKeys = reader.readCollection("ownedKeys", MessageCollectionItemType.MSG);

                if (!reader.isLastRead())
                    return false;

                reader.incrementState();

            case 30:
                ownedVals = reader.readCollection("ownedVals", MessageCollectionItemType.MSG);

                if (!reader.isLastRead())
                    return false;

                reader.incrementState();

            case 31:
                preloadKeys = reader.readBitSet("preloadKeys");

                if (!reader.isLastRead())
                    return false;

                reader.incrementState();

            case 32:
                subjId = reader.readUuid("subjId");

                if (!reader.isLastRead())
                    return false;

                reader.incrementState();

            case 33:
                taskNameHash = reader.readInt("taskNameHash");

                if (!reader.isLastRead())
                    return false;

                reader.incrementState();

            case 34:
                topVer = reader.readMessage("topVer");

                if (!reader.isLastRead())
                    return false;

                reader.incrementState();

        }

        return true;
    }

    /** {@inheritDoc} */
    @Override public byte directType() {
        return 34;
    }

    /** {@inheritDoc} */
    @Override public byte fieldsCount() {
<<<<<<< HEAD
        return 31;
=======
        return 35;
>>>>>>> d9acbd1d
    }
}<|MERGE_RESOLUTION|>--- conflicted
+++ resolved
@@ -543,10 +543,6 @@
 
     /** {@inheritDoc} */
     @Override public byte fieldsCount() {
-<<<<<<< HEAD
         return 31;
-=======
-        return 35;
->>>>>>> d9acbd1d
     }
 }