/*
 * Licensed to the Apache Software Foundation (ASF) under one or more
 * contributor license agreements.  See the NOTICE file distributed with
 * this work for additional information regarding copyright ownership.
 * The ASF licenses this file to You under the Apache License, Version 2.0
 * (the "License"); you may not use this file except in compliance with
 * the License.  You may obtain a copy of the License at
 *
 *      http://www.apache.org/licenses/LICENSE-2.0
 *
 * Unless required by applicable law or agreed to in writing, software
 * distributed under the License is distributed on an "AS IS" BASIS,
 * WITHOUT WARRANTIES OR CONDITIONS OF ANY KIND, either express or implied.
 * See the License for the specific language governing permissions and
 * limitations under the License.
 */

package org.apache.ignite.internal.processors.cache.distributed.dht;

import java.io.Externalizable;
import java.nio.ByteBuffer;
import java.util.ArrayList;
import java.util.BitSet;
import java.util.Collection;
import java.util.Collections;
import java.util.Iterator;
import java.util.List;
import java.util.Map;
import java.util.UUID;
import org.apache.ignite.IgniteCheckedException;
import org.apache.ignite.internal.GridDirectCollection;
import org.apache.ignite.internal.GridDirectTransient;
import org.apache.ignite.internal.processors.affinity.AffinityTopologyVersion;
import org.apache.ignite.internal.processors.cache.GridCacheContext;
import org.apache.ignite.internal.processors.cache.GridCacheSharedContext;
import org.apache.ignite.internal.processors.cache.distributed.GridDistributedTxPrepareRequest;
import org.apache.ignite.internal.processors.cache.mvcc.MvccSnapshot;
import org.apache.ignite.internal.processors.cache.transactions.IgniteTxEntry;
import org.apache.ignite.internal.processors.cache.transactions.IgniteTxKey;
import org.apache.ignite.internal.processors.cache.version.GridCacheVersion;
import org.apache.ignite.internal.util.GridLeanMap;
import org.apache.ignite.internal.util.tostring.GridToStringInclude;
import org.apache.ignite.internal.util.typedef.internal.S;
import org.apache.ignite.internal.util.typedef.internal.U;
import org.apache.ignite.lang.IgniteUuid;
import org.apache.ignite.plugin.extensions.communication.MessageCollectionItemType;
import org.apache.ignite.plugin.extensions.communication.MessageReader;
import org.apache.ignite.plugin.extensions.communication.MessageWriter;
import org.jetbrains.annotations.Nullable;

/**
 * DHT prepare request.
 */
public class GridDhtTxPrepareRequest extends GridDistributedTxPrepareRequest {
    /** */
    private static final long serialVersionUID = 0L;

    /** Max order. */
    private UUID nearNodeId;

    /** Future ID. */
    private IgniteUuid futId;

    /** Mini future ID. */
    private int miniId;

    /** Topology version. */
    private AffinityTopologyVersion topVer;

    /** Invalidate near entries flags. */
    private BitSet invalidateNearEntries;

    /** Near writes. */
    @GridToStringInclude
    @GridDirectCollection(IgniteTxEntry.class)
    private Collection<IgniteTxEntry> nearWrites;

    /** Owned versions by key. */
    @GridToStringInclude
    @GridDirectTransient
    private Map<IgniteTxKey, GridCacheVersion> owned;

    /** Owned keys. */
    @GridDirectCollection(IgniteTxKey.class)
    private Collection<IgniteTxKey> ownedKeys;

    /** Owned values. */
    @GridDirectCollection(GridCacheVersion.class)
    private Collection<GridCacheVersion> ownedVals;

    /** Near transaction ID. */
    private GridCacheVersion nearXidVer;

    /** Subject ID. */
    private UUID subjId;

    /** Task name hash. */
    private int taskNameHash;

    /** Preload keys. */
    private BitSet preloadKeys;

    /** */
    @GridDirectTransient
    private List<IgniteTxKey> nearWritesCacheMissed;

    /** */
    private MvccSnapshot mvccSnapshot;

    /** {@code True} if remote tx should skip adding itself to completed versions map on finish. */
    private boolean skipCompletedVers;

    /** Transaction label. */
    @GridToStringInclude
    @Nullable private String txLbl;

    /**
     * Empty constructor required for {@link Externalizable}.
     */
    public GridDhtTxPrepareRequest() {
        // No-op.
    }

    /**
     * @param futId Future ID.
     * @param miniId Mini future ID.
     * @param topVer Topology version.
     * @param tx Transaction.
     * @param timeout Transaction timeout.
     * @param dhtWrites DHT writes.
     * @param nearWrites Near writes.
     * @param txNodes Transaction nodes mapping.
     * @param nearXidVer Near transaction ID.
     * @param last {@code True} if this is last prepare request for node.
     * @param addDepInfo Deployment info flag.
     * @param storeWriteThrough Cache store write through flag.
     * @param retVal Need return value flag.
     */
    public GridDhtTxPrepareRequest(
        IgniteUuid futId,
        int miniId,
        AffinityTopologyVersion topVer,
        GridDhtTxLocalAdapter tx,
        long timeout,
        Collection<IgniteTxEntry> dhtWrites,
        Collection<IgniteTxEntry> nearWrites,
        Map<UUID, Collection<UUID>> txNodes,
        GridCacheVersion nearXidVer,
        boolean last,
        boolean onePhaseCommit,
        UUID subjId,
        int taskNameHash,
        boolean addDepInfo,
        boolean storeWriteThrough,
        boolean retVal,
        MvccSnapshot mvccInfo) {
        super(tx,
            timeout,
            null,
            dhtWrites,
            txNodes,
            retVal,
            last,
            onePhaseCommit,
            addDepInfo);

        assert futId != null;
        assert miniId != 0;

        this.topVer = topVer;
        this.futId = futId;
        this.nearWrites = nearWrites;
        this.miniId = miniId;
        this.nearXidVer = nearXidVer;
        this.subjId = subjId;
        this.taskNameHash = taskNameHash;
        this.mvccSnapshot = mvccInfo;

        storeWriteThrough(storeWriteThrough);
        needReturnValue(retVal);

        invalidateNearEntries = new BitSet(dhtWrites == null ? 0 : dhtWrites.size());

        nearNodeId = tx.nearNodeId();

        skipCompletedVers = tx.xidVersion() == tx.nearXidVersion();

        txLbl = tx.label();
    }

    /**
     * @return Mvcc info.
     */
    public MvccSnapshot mvccSnapshot() {
        return mvccSnapshot;
    }

    /**
     * @return Near cache writes for which cache was not found (possible if client near cache was closed).
     */
    @Nullable public List<IgniteTxKey> nearWritesCacheMissed() {
        return nearWritesCacheMissed;
    }

    /**
     * @return Near transaction ID.
     */
    public GridCacheVersion nearXidVersion() {
        return nearXidVer;
    }

    /**
     * @return Near node ID.
     */
    public UUID nearNodeId() {
        return nearNodeId;
    }

    /**
     * @return Subject ID.
     */
    @Nullable public UUID subjectId() {
        return subjId;
    }

    /**
     * @return Task name hash.
     */
    public int taskNameHash() {
        return taskNameHash;
    }

    /**
     * @return Near writes.
     */
    public Collection<IgniteTxEntry> nearWrites() {
        return nearWrites == null ? Collections.<IgniteTxEntry>emptyList() : nearWrites;
    }

    /**
     * @param idx Entry index to set invalidation flag.
     * @param invalidate Invalidation flag value.
     */
    void invalidateNearEntry(int idx, boolean invalidate) {
        invalidateNearEntries.set(idx, invalidate);
    }

    /**
     * @param idx Index to get invalidation flag value.
     * @return Invalidation flag value.
     */
    public boolean invalidateNearEntry(int idx) {
        return invalidateNearEntries.get(idx);
    }

    /**
     * Marks last added key for preloading.
     *
     * @param idx Key index.
     */
    void markKeyForPreload(int idx) {
        if (preloadKeys == null)
            preloadKeys = new BitSet();

        preloadKeys.set(idx, true);
    }

    /**
     * Checks whether entry info should be sent to primary node from backup.
     *
     * @param idx Index.
     * @return {@code True} if value should be sent, {@code false} otherwise.
     */
    public boolean needPreloadKey(int idx) {
        return preloadKeys != null && preloadKeys.get(idx);
    }

    /**
     * @return Future ID.
     */
    public IgniteUuid futureId() {
        return futId;
    }

    /**
     * @return Mini future ID.
     */
    public int miniId() {
        return miniId;
    }

    /**
     * @return Topology version.
     */
    @Override public AffinityTopologyVersion topologyVersion() {
        return topVer;
    }

    /**
     * Sets owner and its mapped version.
     *
     * @param key Key.
     * @param ownerMapped Owner mapped version.
     */
    public void owned(IgniteTxKey key, GridCacheVersion ownerMapped) {
        if (owned == null)
            owned = new GridLeanMap<>(3);

        owned.put(key, ownerMapped);
    }

    /**
     * @return Owned versions map.
     */
    public Map<IgniteTxKey, GridCacheVersion> owned() {
        return owned;
    }

    /**
     * @return {@code True} if remote tx should skip adding itself to completed versions map on finish.
     */
    public boolean skipCompletedVersion() {
        return skipCompletedVers;
    }

    /**
     * @return Transaction label.
     */
    @Nullable public String txLabel() {
        return txLbl;
    }

    /**
     * {@inheritDoc}
     *
     * @param ctx
     */
    @Override public void prepareMarshal(GridCacheSharedContext ctx) throws IgniteCheckedException {
        super.prepareMarshal(ctx);

        if (owned != null && ownedKeys == null) {
            ownedKeys = owned.keySet();

            ownedVals = owned.values();

            for (IgniteTxKey key: ownedKeys) {
                GridCacheContext cctx = ctx.cacheContext(key.cacheId());

                key.prepareMarshal(cctx);

                if (addDepInfo)
                    prepareObject(key, cctx);
            }
        }

        if (nearWrites != null)
            marshalTx(nearWrites, ctx);
    }

    /** {@inheritDoc} */
    @Override public void finishUnmarshal(GridCacheSharedContext ctx, ClassLoader ldr) throws IgniteCheckedException {
        super.finishUnmarshal(ctx, ldr);

        if (ownedKeys != null) {
            assert ownedKeys.size() == ownedVals.size();

            owned = U.newHashMap(ownedKeys.size());

            Iterator<IgniteTxKey> keyIter = ownedKeys.iterator();

            Iterator<GridCacheVersion> valIter = ownedVals.iterator();

            while (keyIter.hasNext()) {
                IgniteTxKey key = keyIter.next();

                GridCacheContext<?, ?> cacheCtx = ctx.cacheContext(key.cacheId());

                if (cacheCtx != null) {
                    key.finishUnmarshal(cacheCtx, ldr);

                    owned.put(key, valIter.next());
                }
            }
        }

        if (nearWrites != null) {
            for (Iterator<IgniteTxEntry> it = nearWrites.iterator(); it.hasNext();) {
                IgniteTxEntry e = it.next();

                GridCacheContext<?, ?> cacheCtx = ctx.cacheContext(e.cacheId());

                if (cacheCtx == null) {
                    it.remove();

                    if (nearWritesCacheMissed == null)
                        nearWritesCacheMissed = new ArrayList<>();

                    nearWritesCacheMissed.add(e.txKey());
                }
                else {
                    e.context(cacheCtx);

                    e.unmarshal(ctx, true, ldr);
                }
            }
        }
    }

    /** {@inheritDoc} */
    @Override public boolean writeTo(ByteBuffer buf, MessageWriter writer) {
        writer.setBuffer(buf);

        if (!super.writeTo(buf, writer))
            return false;

        if (!writer.isHeaderWritten()) {
            if (!writer.writeHeader(directType(), fieldsCount()))
                return false;

            writer.onHeaderWritten();
        }

        switch (writer.state()) {
            case 20:
                if (!writer.writeIgniteUuid("futId", futId))
                    return false;

                writer.incrementState();

            case 21:
                if (!writer.writeBitSet("invalidateNearEntries", invalidateNearEntries))
                    return false;

                writer.incrementState();

            case 22:
                if (!writer.writeInt("miniId", miniId))
                    return false;

                writer.incrementState();

            case 23:
                if (!writer.writeMessage("mvccSnapshot", mvccSnapshot))
                    return false;

                writer.incrementState();

            case 24:
                if (!writer.writeUuid("nearNodeId", nearNodeId))
                    return false;

                writer.incrementState();

            case 25:
                if (!writer.writeCollection("nearWrites", nearWrites, MessageCollectionItemType.MSG))
                    return false;

                writer.incrementState();

            case 26:
                if (!writer.writeMessage("nearXidVer", nearXidVer))
                    return false;

                writer.incrementState();

            case 27:
                if (!writer.writeCollection("ownedKeys", ownedKeys, MessageCollectionItemType.MSG))
                    return false;

                writer.incrementState();

            case 28:
                if (!writer.writeCollection("ownedVals", ownedVals, MessageCollectionItemType.MSG))
                    return false;

                writer.incrementState();

            case 29:
                if (!writer.writeBitSet("preloadKeys", preloadKeys))
                    return false;

                writer.incrementState();

            case 30:
                if (!writer.writeBoolean("skipCompletedVers", skipCompletedVers))
                    return false;

                writer.incrementState();

            case 31:
                if (!writer.writeUuid("subjId", subjId))
                    return false;

                writer.incrementState();

            case 32:
                if (!writer.writeInt("taskNameHash", taskNameHash))
                    return false;

                writer.incrementState();

            case 33:
<<<<<<< HEAD
                if (!writer.writeMessage("topVer", topVer))
                    return false;

                writer.incrementState();

            case 34:
                if (!writer.writeString("label", txLbl))
=======
                if (!writer.writeString("txLbl", txLbl))
>>>>>>> a07f20e9
                    return false;

                writer.incrementState();
        }

        return true;
    }

    /** {@inheritDoc} */
    @Override public boolean readFrom(ByteBuffer buf, MessageReader reader) {
        reader.setBuffer(buf);

        if (!reader.beforeMessageRead())
            return false;

        if (!super.readFrom(buf, reader))
            return false;

        switch (reader.state()) {
            case 20:
                futId = reader.readIgniteUuid("futId");

                if (!reader.isLastRead())
                    return false;

                reader.incrementState();

            case 21:
                invalidateNearEntries = reader.readBitSet("invalidateNearEntries");

                if (!reader.isLastRead())
                    return false;

                reader.incrementState();

            case 22:
                miniId = reader.readInt("miniId");

                if (!reader.isLastRead())
                    return false;

                reader.incrementState();

            case 23:
                mvccSnapshot = reader.readMessage("mvccSnapshot");

                if (!reader.isLastRead())
                    return false;

                reader.incrementState();

            case 24:
                nearNodeId = reader.readUuid("nearNodeId");

                if (!reader.isLastRead())
                    return false;

                reader.incrementState();

            case 25:
                nearWrites = reader.readCollection("nearWrites", MessageCollectionItemType.MSG);

                if (!reader.isLastRead())
                    return false;

                reader.incrementState();

            case 26:
                nearXidVer = reader.readMessage("nearXidVer");

                if (!reader.isLastRead())
                    return false;

                reader.incrementState();

            case 27:
                ownedKeys = reader.readCollection("ownedKeys", MessageCollectionItemType.MSG);

                if (!reader.isLastRead())
                    return false;

                reader.incrementState();

            case 28:
                ownedVals = reader.readCollection("ownedVals", MessageCollectionItemType.MSG);

                if (!reader.isLastRead())
                    return false;

                reader.incrementState();

            case 29:
                preloadKeys = reader.readBitSet("preloadKeys");

                if (!reader.isLastRead())
                    return false;

                reader.incrementState();

            case 30:
                skipCompletedVers = reader.readBoolean("skipCompletedVers");

                if (!reader.isLastRead())
                    return false;

                reader.incrementState();

            case 31:
                subjId = reader.readUuid("subjId");

                if (!reader.isLastRead())
                    return false;

                reader.incrementState();

            case 32:
                taskNameHash = reader.readInt("taskNameHash");

                if (!reader.isLastRead())
                    return false;

                reader.incrementState();

            case 33:
<<<<<<< HEAD
                topVer = reader.readMessage("topVer");

                if (!reader.isLastRead())
                    return false;

                reader.incrementState();

            case 34:
                txLbl = reader.readString("label");
=======
                txLbl = reader.readString("txLbl");
>>>>>>> a07f20e9

                if (!reader.isLastRead())
                    return false;

                reader.incrementState();

        }

        return reader.afterMessageRead(GridDhtTxPrepareRequest.class);
    }

    /** {@inheritDoc} */
    @Override public short directType() {
        return 34;
    }

    /** {@inheritDoc} */
    @Override public byte fieldsCount() {
        return 35;
    }

    /** {@inheritDoc} */
    @Override public int partition() {
        return U.safeAbs(version().hashCode());
    }

    /** {@inheritDoc} */
    @Override public String toString() {
        return S.toString(GridDhtTxPrepareRequest.class, this, "super", super.toString());
    }
}<|MERGE_RESOLUTION|>--- conflicted
+++ resolved
@@ -500,17 +500,13 @@
                 writer.incrementState();
 
             case 33:
-<<<<<<< HEAD
                 if (!writer.writeMessage("topVer", topVer))
                     return false;
 
                 writer.incrementState();
 
             case 34:
-                if (!writer.writeString("label", txLbl))
-=======
-                if (!writer.writeString("txLbl", txLbl))
->>>>>>> a07f20e9
+                if (!writer.writeString("txlbl", txLbl))
                     return false;
 
                 writer.incrementState();
@@ -635,7 +631,6 @@
                 reader.incrementState();
 
             case 33:
-<<<<<<< HEAD
                 topVer = reader.readMessage("topVer");
 
                 if (!reader.isLastRead())
@@ -644,10 +639,7 @@
                 reader.incrementState();
 
             case 34:
-                txLbl = reader.readString("label");
-=======
-                txLbl = reader.readString("txLbl");
->>>>>>> a07f20e9
+                txLbl = reader.readString("txlbl");
 
                 if (!reader.isLastRead())
                     return false;
