/* @java.file.header */

/*  _________        _____ __________________        _____
 *  __  ____/___________(_)______  /__  ____/______ ____(_)_______
 *  _  / __  __  ___/__  / _  __  / _  / __  _  __ `/__  / __  __ \
 *  / /_/ /  _  /    _  /  / /_/ /  / /_/ /  / /_/ / _  /  _  / / /
 *  \____/   /_/     /_/   \_,__/   \____/   \__,_/  /_/   /_/ /_/
 */
package org.gridgain.grid.kernal.processors.rest.client.message;

<<<<<<< HEAD
import org.gridgain.grid.marshaller.portable.*;
=======
import org.gridgain.grid.portable.*;
>>>>>>> 0592488a
import org.gridgain.grid.util.typedef.internal.*;
import org.jetbrains.annotations.*;

import java.io.*;
import java.util.*;

/**
 * Generic cache request.
 */
public class GridClientCacheRequest<K, V> extends GridClientAbstractMessage {
    /** */
    private static final long serialVersionUID = 0L;

    /** */
<<<<<<< HEAD
    public static final int PORTABLE_TYPE_ID = -2;
=======
    public static final int PORTABLE_TYPE_ID = nextSystemTypeId();
>>>>>>> 0592488a

    /**
     * Available cache operations.
     */
    @SuppressWarnings("PublicInnerClass")
    public enum GridCacheOperation {
        /** Cache put. */
        PUT,

        /** Cache put all. */
        PUT_ALL,

        /** Cache get. */
        GET,

        /** Cache get all. */
        GET_ALL,

        /** Cache remove. */
        RMV,

        /** Cache remove all. */
        RMV_ALL,

        /** Cache replace (put only if exists).  */
        REPLACE,

        /** Cache compare and set. */
        CAS,

        /** Cache metrics request. */
        METRICS,

        /** Append requested value to already cached one. */
        APPEND,

        /** Prepend requested value to already cached one. */
        PREPEND;

        /** Enumerated values. */
        private static final GridCacheOperation[] VALS = values();

        /**
         * Efficiently gets enumerated value from its ordinal.
         *
         * @param ord Ordinal value.
         * @return Enumerated value or {@code null} if ordinal out of range.
         */
        @Nullable public static GridCacheOperation fromOrdinal(int ord) {
            return ord >= 0 && ord < VALS.length ? VALS[ord] : null;
        }
    }

    /** Requested cache operation. */
    private GridCacheOperation op;

    /** Cache name. */
    private String cacheName;

    /** Key */
    private K key;

    /** Value (expected value for CAS). */
    private V val;

    /** New value for CAS. */
    private V val2;

    /** Keys and values for put all, get all, remove all operations. */
    private Map<K, V> vals;

    /** Bit map of cache flags to be enabled on cache projection */
    private int cacheFlagsOn;

    /**
     * Constructor for {@link Externalizable}.
     */
    public GridClientCacheRequest() {
        // No-op.
    }

    /**
     * Creates grid cache request.
     *
     * @param op Requested operation.
     */
    public GridClientCacheRequest(GridCacheOperation op) {
        this.op = op;
    }

    /**
     * @return Requested operation.
     */
    public GridCacheOperation operation() {
        return op;
    }

    /**
     * Gets cache name.
     *
     * @return Cache name, or {@code null} if not set.
     */
    public String cacheName() {
        return cacheName;
    }

    /**
     * Gets cache name.
     *
     * @param cacheName Cache name.
     */
    public void cacheName(String cacheName) {
        this.cacheName = cacheName;
    }

    /**
     * @return Key.
     */
    public K key() {
        return key;
    }

    /**
     * @param key Key.
     */
    public void key(K key) {
        this.key = key;
    }

    /**
     * @return Value 1.
     */
    public V value() {
        return val;
    }

    /**
     * @param val Value 1.
     */
    public void value(V val) {
        this.val = val;
    }

    /**
     * @return Value 2.
     */
    public V value2() {
        return val2;
    }

    /**
     * @param val2 Value 2.
     */
    public void value2(V val2) {
        this.val2 = val2;
    }

    /**
     * @return Values map for batch operations.
     */
    public Map<K, V> values() {
        return vals;
    }

    /**
     * @param vals Values map for batch operations.
     */
    public void values(Map<K, V> vals) {
        this.vals = vals;
    }

    /**
     * @param keys Keys collection
     */
    public void keys(Iterable<K> keys) {
        vals = new HashMap<>();

        for (K k : keys)
            vals.put(k, null);
    }

    /**
     * Set cache flags bit map.
     *
     * @param cacheFlagsOn Bit representation of cache flags.
     */
    public void cacheFlagsOn(int cacheFlagsOn) {
        this.cacheFlagsOn = cacheFlagsOn;
    }

    /**
     * Get cache flags bit map.
     * @return Bit representation of cache flags.
     */
    public int cacheFlagsOn() {
        return cacheFlagsOn;
    }

    /** {@inheritDoc} */
    @Override public int typeId() {
        return PORTABLE_TYPE_ID;
    }

    /** {@inheritDoc} */
    @Override public void writePortable(GridPortableWriter writer) throws IOException {
        super.writePortable(writer);

        writer.writeInt("op", op.ordinal());

        writer.writeString("cacheName", cacheName);

        writer.writeObject("key", key);
        writer.writeObject("val", val);
        writer.writeObject("val2", val2);

        writer.writeMap("vals", vals);

        writer.writeInt("flags", cacheFlagsOn);
    }

    /** {@inheritDoc} */
    @Override public void readPortable(GridPortableReader reader) throws IOException {
        super.readPortable(reader);

        op = GridCacheOperation.fromOrdinal(reader.readInt("op"));

        cacheName = reader.readString("cacheName");

        key = reader.readObject("key");
        val = reader.readObject("val");
        val2 = reader.readObject("val2");

        vals = reader.readMap("vals");

        cacheFlagsOn = reader.readInt("flags");
    }

    /** {@inheritDoc} */
    @Override public void writeExternal(ObjectOutput out) throws IOException {
        super.writeExternal(out);

        U.writeEnum0(out, op);

        U.writeString(out, cacheName);

        out.writeObject(key);
        out.writeObject(val);
        out.writeObject(val2);

        U.writeMap(out, vals);

        out.writeInt(cacheFlagsOn);
    }

    /** {@inheritDoc} */
    @Override public void readExternal(ObjectInput in) throws IOException, ClassNotFoundException {
        super.readExternal(in);

        op = GridCacheOperation.fromOrdinal(U.readEnumOrdinal0(in));

        cacheName = U.readString(in);

        key = (K)in.readObject();
        val = (V)in.readObject();
        val2 = (V)in.readObject();

        vals = U.readMap(in);

        cacheFlagsOn = in.readInt();
    }

    /** {@inheritDoc} */
    @Override public String toString() {
        return getClass().getSimpleName() + " [op=" + op + ", key=" + key + ", val=" + val +
            ", val2=" + val2 + ", vals=" + vals + ", cacheFlagsOn=" + cacheFlagsOn + "]";
    }
}<|MERGE_RESOLUTION|>--- conflicted
+++ resolved
@@ -8,11 +8,7 @@
  */
 package org.gridgain.grid.kernal.processors.rest.client.message;
 
-<<<<<<< HEAD
-import org.gridgain.grid.marshaller.portable.*;
-=======
 import org.gridgain.grid.portable.*;
->>>>>>> 0592488a
 import org.gridgain.grid.util.typedef.internal.*;
 import org.jetbrains.annotations.*;
 
@@ -27,11 +23,7 @@
     private static final long serialVersionUID = 0L;
 
     /** */
-<<<<<<< HEAD
     public static final int PORTABLE_TYPE_ID = -2;
-=======
-    public static final int PORTABLE_TYPE_ID = nextSystemTypeId();
->>>>>>> 0592488a
 
     /**
      * Available cache operations.
