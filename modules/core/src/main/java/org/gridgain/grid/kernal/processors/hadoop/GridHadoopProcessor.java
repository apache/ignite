--- conflicted
+++ resolved
@@ -14,8 +14,6 @@
 import org.gridgain.grid.kernal.*;
 import org.gridgain.grid.kernal.processors.*;
 
-import java.lang.reflect.*;
-
 /**
  * Hadoop processor.
  */
@@ -31,43 +29,6 @@
     }
 
     /**
-<<<<<<< HEAD
-     * Get Hadoop processor instance.
-     *
-     * @param ctx Kernal context.
-     * @param nop Nop flag.
-     * @return Created processor.
-     * @throws GridException If failed.
-     */
-    public static GridHadoopProcessor instance(GridKernalContext ctx, boolean nop) throws GridException {
-        if (nop)
-            return new GridHadoopNopProcessor(ctx);
-        else {
-            try {
-                Class<?> cls = Class.forName(CLS_NAME);
-
-                Constructor<?> ctor = cls.getConstructor(GridKernalContext.class);
-
-                return (GridHadoopProcessor)ctor.newInstance(ctx);
-            }
-            catch (ClassNotFoundException e) {
-                throw new GridException("Failed to instantiate Hadoop processor because it's class is not found " +
-                    "(is it in classpath?): " + CLS_NAME, e);
-            }
-            catch (NoSuchMethodException e) {
-                throw new GridException("Failed to instantiate Hadoop processor because it's class doesn't have " +
-                    "required constructor (is class version correct?): " + CLS_NAME, e);
-            }
-            catch (ReflectiveOperationException e) {
-                throw new GridException("Failed to instantiate Hadoop processor: " + CLS_NAME, e);
-            }
-        }
-    }
-
-    /**
-=======
-     * @param cnt Number of IDs to generate.
->>>>>>> 932e093e
      * @return Collection of generated IDs.
      */
     public abstract GridHadoopJobId nextJobId();
