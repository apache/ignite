Apache Ignite
<<<<<<< HEAD
Copyright 2021 The Apache Software Foundation
=======
Copyright 2022 The Apache Software Foundation
>>>>>>> 9cf06362

This product includes software developed at
The Apache Software Foundation (http://www.apache.org/).


This software includes code from IntelliJ IDEA Community Edition
Copyright (C) JetBrains s.r.o.
https://www.jetbrains.com/idea/
Licensed under Apache License, Version 2.0.
http://search.maven.org/#artifactdetails%7Corg.jetbrains%7Cannotations%7C13.0%7Cjar<|MERGE_RESOLUTION|>--- conflicted
+++ resolved
@@ -1,9 +1,5 @@
 Apache Ignite
-<<<<<<< HEAD
-Copyright 2021 The Apache Software Foundation
-=======
 Copyright 2022 The Apache Software Foundation
->>>>>>> 9cf06362
 
 This product includes software developed at
 The Apache Software Foundation (http://www.apache.org/).
