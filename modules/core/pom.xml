--- conflicted
+++ resolved
@@ -31,11 +31,7 @@
     </parent>
 
     <artifactId>ignite-core</artifactId>
-<<<<<<< HEAD
-    <version>1.8.2</version>
-=======
     <version>2.0.0-SNAPSHOT</version>
->>>>>>> 3da7794f
     <url>http://ignite.apache.org</url>
 
     <repositories>
@@ -46,7 +42,7 @@
     </repositories>
 
     <properties>
-        <ignite.update.notifier.product>gridgain-community</ignite.update.notifier.product>
+        <ignite.update.notifier.product>apache-ignite</ignite.update.notifier.product>
 
         <!-- Imports:
                 - com.sun.jmx.mbeanserver => only used from TCKMBeanServerBuilder which has no usages within Ignite's
