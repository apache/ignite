--- conflicted
+++ resolved
@@ -73,49 +73,6 @@
     public GridFuture<?> affinityRun(@Nullable String cacheName, Object affKey, Runnable job);
 
     /**
-<<<<<<< HEAD
-=======
-     * Executes given closure on the nodes where data for provided affinity keys
-     * is located. This is known as affinity co-location between compute grid (a closure) and in-memory data grid
-     * (value with affinity key). Note that implementation of multiple executions of the same closure will
-     * be wrapped as a single task that splits into multiple {@code job}s that will be mapped to nodes
-     * with provided affinity keys.
-     * <p>
-     * This method does not block and returns immediately with future. All default SPI implementations
-     * configured for this grid instance will be used (i.e. failover, load balancing, collision resolution, etc.).
-     * Note that if you need greater control on any aspects of Java code execution on the grid
-     * you should implement {@link GridComputeTask} which will provide you with full control over the execution.
-     * <p>
-     * Note that class {@link GridAbsClosure} implements {@link Runnable} and class {@link GridOutClosure}
-     * implements {@link Callable} interface. Note also that class {@link GridFunc} and typedefs provide rich
-     * APIs and functionality for closures and predicates based processing in GridGain. While Java interfaces
-     * {@link Runnable} and {@link Callable} allow for lowest common denominator for APIs - it is advisable
-     * to use richer Functional Programming support provided by GridGain available in {@link org.gridgain.grid.lang}
-     * package.
-     * <p>
-     * Notice that {@link Runnable} and {@link Callable} implementations must support serialization as required
-     * by the configured marshaller. For example, JDK marshaller will require that implementations would
-     * be serializable. Other marshallers, e.g. JBoss marshaller, may not have this limitation. Please consult
-     * with specific marshaller implementation for the details. Note that all closures and predicates in
-     * {@link org.gridgain.grid.lang} package are serializable and can be freely used in the distributed
-     * context with all marshallers currently shipped with GridGain.
-     *
-     * @param cacheName Name of the cache to use for affinity co-location.
-     * @param affKeys Collection of affinity keys. All dups will be ignored.
-     * @param job Closure to execute on the node with given affinity key.
-     *      Note that in case of dynamic projection this method will take a snapshot of all the
-     *      nodes at the time of this call, apply all filtering predicates, if any, and if the
-     *      resulting collection of nodes is empty - the exception will be thrown.
-     * @return Future of this execution.
-     * @see #affinityRun(String, Object, Runnable)
-     * @see #withName(String)
-     * @see GridComputeJobContext#cacheName()
-     * @see GridComputeJobContext#affinityKey()
-     */
-    public GridFuture<?> affinityRun(@Nullable String cacheName, Collection<?> affKeys, Runnable job);
-
-    /**
->>>>>>> 6b576f96
      * Executes given closure on the node where data for provided affinity key is located. This
      * is known as affinity co-location between compute grid (a closure) and in-memory data grid
      * (value with affinity key).
@@ -147,45 +104,6 @@
     public <R> GridFuture<R> affinityCall(@Nullable String cacheName, Object affKey, Callable<R> job);
 
     /**
-<<<<<<< HEAD
-=======
-     * Executes given closure on the nodes where data for provided affinity keys
-     * is located. This is known as affinity co-location between compute grid (a closure) and in-memory data grid
-     * (value with affinity key). Note that implementation of multiple executions of the same closure will
-     * be wrapped as a single task that splits into multiple {@code job}s that will be mapped to nodes
-     * with provided affinity keys.
-     * <p>
-     * Unlike its sibling method {@link #affinityCall(String, Object, Callable)} this method does
-     * not block and returns immediately with future. All default SPI implementations
-     * configured for this grid instance will be used (i.e. failover, load balancing, collision resolution, etc.).
-     * Note that if you need greater control on any aspects of Java code execution on the grid
-     * you should implement {@link GridComputeTask} which will provide you with full control over the execution.
-     * <p>
-     * Notice that {@link Runnable} and {@link Callable} implementations must support serialization as required
-     * by the configured marshaller. For example, JDK marshaller will require that implementations would
-     * be serializable. Other marshallers, e.g. JBoss marshaller, may not have this limitation. Please consult
-     * with specific marshaller implementation for the details. Note that all closures and predicates in
-     * {@link org.gridgain.grid.lang} package are serializable and can be freely used in the distributed
-     * context with all marshallers currently shipped with GridGain.
-     *
-     * @param cacheName Name of the cache to use for affinity co-location.
-     * @param affKeys Collection of affinity keys. All dups will be ignored.
-     * @param job Closure to execute on the node with given affinity key.
-     * @return Future of closure results. Upon successful execution number of results
-     *      will be equal to number of affinity keys provided.
-     *      Note that in case of dynamic projection this method will take a snapshot of all the
-     *      nodes at the time of this call, apply all filtering predicates, if any, and if the
-     *      resulting collection of nodes is empty - the exception will be thrown.
-     * @see #affinityRun(String, Object, Runnable)
-     * @see #withName(String)
-     * @see GridComputeJobContext#cacheName()
-     * @see GridComputeJobContext#affinityKey()
-     */
-    public <R> GridFuture<Collection<R>> affinityCall(@Nullable String cacheName, Collection<?> affKeys,
-        Callable<R> job);
-
-    /**
->>>>>>> 6b576f96
      * Executes a task on the grid. For information on how task gets split into remote
      * jobs and how results are reduced back into one see {@link GridComputeTask} documentation.
      * <p>
