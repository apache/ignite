/*
 * Licensed to the Apache Software Foundation (ASF) under one or more
 * contributor license agreements.  See the NOTICE file distributed with
 * this work for additional information regarding copyright ownership.
 * The ASF licenses this file to You under the Apache License, Version 2.0
 * (the "License"); you may not use this file except in compliance with
 * the License.  You may obtain a copy of the License at
 *
 *      http://www.apache.org/licenses/LICENSE-2.0
 *
 * Unless required by applicable law or agreed to in writing, software
 * distributed under the License is distributed on an "AS IS" BASIS,
 * WITHOUT WARRANTIES OR CONDITIONS OF ANY KIND, either express or implied.
 * See the License for the specific language governing permissions and
 * limitations under the License.
 */

package org.apache.ignite.internal.processors.monitoring.opencensus;

import java.util.ArrayList;
import java.util.Collection;
import java.util.Collections;
import java.util.HashMap;
import java.util.LinkedList;
import java.util.List;
import java.util.Map;
import java.util.concurrent.ConcurrentHashMap;
import java.util.stream.Collectors;
import java.util.stream.Stream;
import io.opencensus.common.Functions;
import io.opencensus.trace.AttributeValue;
import io.opencensus.trace.Span;
import io.opencensus.trace.SpanId;
import io.opencensus.trace.Tracing;
import io.opencensus.trace.export.SpanData;
import io.opencensus.trace.export.SpanExporter;
import io.opencensus.trace.samplers.Samplers;
import org.apache.ignite.cache.CacheAtomicityMode;
import org.apache.ignite.configuration.CacheConfiguration;
import org.apache.ignite.configuration.IgniteConfiguration;
import org.apache.ignite.internal.IgniteInterruptedCheckedException;
import org.apache.ignite.internal.processors.tracing.SpanType;
import org.apache.ignite.internal.util.typedef.internal.U;
import org.apache.ignite.spi.tracing.Scope;
import org.apache.ignite.spi.tracing.TracingConfigurationCoordinates;
import org.apache.ignite.spi.tracing.TracingConfigurationManager;
import org.apache.ignite.spi.tracing.TracingConfigurationParameters;
import org.apache.ignite.spi.tracing.TracingSpi;
import org.apache.ignite.spi.tracing.opencensus.OpenCensusTraceExporter;
import org.apache.ignite.testframework.GridTestUtils;
import org.apache.ignite.testframework.junits.common.GridCommonAbstractTest;
import org.junit.After;
import org.junit.Before;
import org.junit.BeforeClass;

import static io.opencensus.trace.AttributeValue.stringAttributeValue;
import static org.apache.ignite.spi.tracing.Scope.COMMUNICATION;
import static org.apache.ignite.spi.tracing.Scope.EXCHANGE;
import static org.apache.ignite.spi.tracing.Scope.TX;

/**
 * Abstract class for open census tracing tests.
 */
public abstract class AbstractTracingTest extends GridCommonAbstractTest {
    /** Grid count. */
    static final int GRID_CNT = 3;

    /** Span buffer count - hardcode in open census. */
    private static final int SPAN_BUFFER_COUNT = 32;

    /** */
    protected static final String IGNITE_ATOMIC_DEFERRED_ACK_TIMEOUT_VAL = "10";

    /** Default configuration map. */
    static final Map<TracingConfigurationCoordinates, TracingConfigurationParameters> DFLT_CONFIG_MAP =
        new HashMap<>();

    /** TX scope specific coordinates to be used within several tests. */
    static final TracingConfigurationCoordinates TX_SCOPE_SPECIFIC_COORDINATES =
        new TracingConfigurationCoordinates.Builder(TX).build();

    /** EXCHANGE scope specific coordinates to be used within several tests. */
    static final TracingConfigurationCoordinates EXCHANGE_SCOPE_SPECIFIC_COORDINATES =
        new TracingConfigurationCoordinates.Builder(EXCHANGE).build();

    /** Updated scope specific parameters to be used within several tests. */
    static final TracingConfigurationParameters SOME_SCOPE_SPECIFIC_PARAMETERS =
        new TracingConfigurationParameters.Builder().withSamplingRate(0.75).
            withIncludedScopes(Collections.singleton(COMMUNICATION)).build();

    /** TX Label specific coordinates to be used within several tests. */
    static final TracingConfigurationCoordinates TX_LABEL_SPECIFIC_COORDINATES =
        new TracingConfigurationCoordinates.Builder(TX).withLabel("label").build();

    /** Updated label specific parameters to be used within several tests. */
    static final TracingConfigurationParameters SOME_LABEL_SPECIFIC_PARAMETERS =
        new TracingConfigurationParameters.Builder().withSamplingRate(0.111).
            withIncludedScopes(Collections.singleton(EXCHANGE)).build();

    static {
        DFLT_CONFIG_MAP.put(
            new TracingConfigurationCoordinates.Builder(Scope.TX).build(),
            TracingConfigurationManager.DEFAULT_TX_CONFIGURATION);

        DFLT_CONFIG_MAP.put(
            new TracingConfigurationCoordinates.Builder(Scope.COMMUNICATION).build(),
            TracingConfigurationManager.DEFAULT_COMMUNICATION_CONFIGURATION);

        DFLT_CONFIG_MAP.put(
            new TracingConfigurationCoordinates.Builder(Scope.EXCHANGE).build(),
            TracingConfigurationManager.DEFAULT_EXCHANGE_CONFIGURATION);

        DFLT_CONFIG_MAP.put(
            new TracingConfigurationCoordinates.Builder(Scope.DISCOVERY).build(),
            TracingConfigurationManager.DEFAULT_DISCOVERY_CONFIGURATION);

        DFLT_CONFIG_MAP.put(
<<<<<<< HEAD
            new TracingConfigurationCoordinates.Builder(Scope.CACHE_API_WRITE).build(),
            TracingConfigurationManager.DEFAULT_CACHE_API_WRITE_CONFIGURATION);

        DFLT_CONFIG_MAP.put(
            new TracingConfigurationCoordinates.Builder(Scope.CACHE_API_READ).build(),
            TracingConfigurationManager.DEFAULT_CACHE_API_READ_CONFIGURATION);
=======
            new TracingConfigurationCoordinates.Builder(Scope.SQL).build(),
            TracingConfigurationManager.DEFAULT_SQL_CONFIGURATION);
>>>>>>> 16ffea74
    }

    /** Test trace exporter handler. */
    private OpenCensusTxTracingTest.TraceExporterTestHandler hnd;

    /** Wrapper of test exporter handler. */
    private OpenCensusTraceExporter exporter;

    /**
     * @return Tracing SPI to be used within tests.
     */
    protected abstract TracingSpi getTracingSpi();

    /** {@inheritDoc} */
    @Override protected IgniteConfiguration getConfiguration(String igniteInstanceName) throws Exception {
        IgniteConfiguration cfg = super.getConfiguration(igniteInstanceName);

        cfg.setConsistentId(igniteInstanceName);

        if (igniteInstanceName.contains("client"))
            cfg.setClientMode(true);

        cfg.setTracingSpi(getTracingSpi());

        CacheConfiguration ccfg = new CacheConfiguration(DEFAULT_CACHE_NAME);

        ccfg.setAtomicityMode(CacheAtomicityMode.TRANSACTIONAL);
        ccfg.setBackups(2);

        cfg.setCacheConfiguration(ccfg);

        return cfg;
    }

    /**
     *
     */
    @BeforeClass
    public static void beforeTests() {
        /* Uncomment following code to see visualisation on local Zipkin: */

//        ZipkinTraceExporter.createAndRegister(ZipkinExporterConfiguration.builder()
//            .setV2Url("http://localhost:9411/api/v2/spans")
//            .setServiceName("ignite")
//            .build());
    }

    /**
     *
     */
    @Before
    public void before() throws Exception {
        stopAllGrids();

        hnd = new OpenCensusTxTracingTest.TraceExporterTestHandler();

        exporter = new OpenCensusTraceExporter(hnd);

        exporter.start("test");

        startGrids(GRID_CNT);
    }

    /**
     *
     */
    @After
    public void after() {
        exporter.stop();

        stopAllGrids();
    }

    /**
     * @return Handler.
     */
    OpenCensusTxTracingTest.TraceExporterTestHandler handler() {
        return hnd;
    }

    /**
     * Check span.
     *
     * @param spanType Span type.
     * @param parentSpanId Parent span id.
     * @param expSpansCnt expected spans count.
     * @param expAttrs Attributes to check.
     * @return List of founded span ids.
     */
    java.util.List<SpanId> checkSpan(
        SpanType spanType,
        SpanId parentSpanId,
        int expSpansCnt,
        /* tagName: tagValue*/ Map<String, String> expAttrs
    ) {
        java.util.List<SpanData> gotSpans = hnd.allSpans()
            .filter(
                span -> parentSpanId != null ?
                    parentSpanId.equals(span.getParentSpanId()) && spanType.spanName().equals(span.getName()) :
                    spanType.spanName().equals(span.getName()))
            .collect(Collectors.toList());

        assertEquals(expSpansCnt, gotSpans.size());

        java.util.List<SpanId> spanIds = new ArrayList<>();

        gotSpans.forEach(spanData -> {
            spanIds.add(spanData.getContext().getSpanId());

            checkSpanAttributes(spanData, expAttrs);
        });

        return spanIds;
    }

    /**
     * Conditional check span.
     *
     * @param spanType Span type.
     * @param parentSpanId Parent span id.
     * @param expSpansCnt expected spans count.
     * @param expAttrs Attributes to check.
     * @param maxAwaitTimeout Maximum timeout to wait.
     * @param awaitInterval Await interval.
     * @return List of founded span ids.
     */
    List<SpanId> checkSpanWithWaitForCondition(
        SpanType spanType,
        SpanId parentSpanId,
        int expSpansCnt,
        /* tagName: tagValue*/ Map<String, String> expAttrs,
        long maxAwaitTimeout,
        long awaitInterval
    ) {
        try {
            GridTestUtils.waitForCondition(() -> {
                    List<SpanData> gotSpans = hnd.allSpans()
                        .filter(
                            span -> parentSpanId != null ?
                                parentSpanId.equals(span.getParentSpanId()) && spanType.spanName().equals(span.getName()) :
                                spanType.spanName().equals(span.getName()))
                        .collect(Collectors.toList());

                    return expSpansCnt == gotSpans.size();
                },
                maxAwaitTimeout,
                awaitInterval);
        }
        catch (IgniteInterruptedCheckedException e) {
            fail(e.getMessage());
        }

        List<SpanData> gotSpans = hnd.allSpans()
            .filter(
                span -> parentSpanId != null ?
                    parentSpanId.equals(span.getParentSpanId()) && spanType.spanName().equals(span.getName()) :
                    spanType.spanName().equals(span.getName()))
            .collect(Collectors.toList());

        assertEquals(expSpansCnt, gotSpans.size());

        java.util.List<SpanId> spanIds = new ArrayList<>();

        gotSpans.forEach(spanData -> {
            spanIds.add(spanData.getContext().getSpanId());

            checkSpanAttributes(spanData, expAttrs);
        });

        return spanIds;
    }



    /**
     * Checks that there's at least one span with given spanType and attributes.
     *
     * @param spanType Span type to be found.
     * @param expAttrs Expected attributes.
     * @return {@code true} if Span with given type and attributes was found, false otherwise.
     */
    boolean checkSpanExistences(
        SpanType spanType,
        /* tagName: tagValue*/ Map<String, String> expAttrs
    ) {
        java.util.List<SpanData> gotSpans = hnd.allSpans()
            .filter(span -> spanType.spanName().equals(span.getName())).collect(Collectors.toList());

        for (SpanData specificTypeSpans : gotSpans) {
            Map<String, AttributeValue> attrs = specificTypeSpans.getAttributes().getAttributeMap();

            boolean matchFound = true;

            for (Map.Entry<String, String> entry : expAttrs.entrySet()) {
                if (!entry.getValue().equals(attributeValueToString(attrs.get(entry.getKey())))) {
                    matchFound = false;

                    break;
                }
            }
            if (matchFound && expAttrs.size() == attrs.size())
                return true;
        }

        return false;
    }

    /**
     * Verify that given spanData contains all (and only) propagated expected attributes.
     * @param spanData Span data to check.
     * @param expAttrs Attributes to check.
     */
    private void checkSpanAttributes(SpanData spanData, /* tagName: tagValue*/ Map<String, String> expAttrs) {
        Map<String, AttributeValue> attrs = spanData.getAttributes().getAttributeMap();

        if (expAttrs != null) {
            assertEquals(expAttrs.size(), attrs.size());

            for (Map.Entry<String, String> entry : expAttrs.entrySet())
                assertEquals(entry.getValue(), attributeValueToString(attrs.get(entry.getKey())));
        }
    }

    /**
     * @param attributeVal Attribute value.
     */
    protected static String attributeValueToString(AttributeValue attributeVal) {
        if (attributeVal == null)
            return null;

        return attributeVal.match(
            Functions.returnToString(),
            Functions.returnToString(),
            Functions.returnToString(),
            Functions.returnToString(),
            Functions.returnConstant(""));
    }

    /**
     * Test span exporter handler.
     */
    static class TraceExporterTestHandler extends SpanExporter.Handler {
        /** Collected spans. */
        private final Map<SpanId, SpanData> collectedSpans = new ConcurrentHashMap<>();

        /** */
        private final Map<SpanId, java.util.List<SpanData>> collectedSpansByParents = new ConcurrentHashMap<>();

        /** {@inheritDoc} */
        @Override public void export(Collection<SpanData> spanDataList) {
            for (SpanData data : spanDataList) {
                collectedSpans.put(data.getContext().getSpanId(), data);

                if (data.getParentSpanId() != null)
                    collectedSpansByParents.computeIfAbsent(data.getParentSpanId(), (k) -> new ArrayList<>()).add(data);
            }
        }

        /**
         * @return Stream of all exported spans.
         */
        Stream<SpanData> allSpans() {
            return collectedSpans.values().stream();
        }

        /**
         * @param id Span id.
         * @return Exported span by given id.
         */
        SpanData spanById(SpanId id) {
            return collectedSpans.get(id);
        }

        /**
         * @param name Span name for search.
         * @return Span with given name.
         */
        SpanData spanByName(String name) {
            return allSpans()
                .filter(span -> span.getName().contains(name))
                .findFirst()
                .orElse(null);
        }

        /**
         * @param parentId Parent id.
         * @return All spans by parent id.
         */
        java.util.List<SpanData> spanByParentId(SpanId parentId) {
            return collectedSpansByParents.get(parentId);
        }

        /**
         * @param parentSpan Top span.
         * @return All span which are child of parentSpan in any generation.
         */
        java.util.List<SpanData> unrollByParent(SpanData parentSpan) {
            ArrayList<SpanData> spanChain = new ArrayList<>();

            LinkedList<SpanData> queue = new LinkedList<>();

            queue.add(parentSpan);

            spanChain.add(parentSpan);

            while (!queue.isEmpty()) {
                SpanData cur = queue.pollFirst();

                assert cur != null;

                List<SpanData> child = spanByParentId(cur.getContext().getSpanId());

                if (child != null) {
                    spanChain.addAll(child);

                    queue.addAll(child);
                }
            }

            return spanChain;
        }

        /**
         * @param igniteInstanceName Ignite instance name.
         * @return Stream of SpanData.
         */
        Stream<SpanData> spansReportedByNode(String igniteInstanceName) {
            return collectedSpans.values().stream()
                .filter(spanData -> stringAttributeValue(igniteInstanceName)
                    .equals(spanData.getAttributes().getAttributeMap().get("node.name")));
        }

        /**
         * Forces to flush ended spans that not passed to exporter yet.
         */
        void flush() throws IgniteInterruptedCheckedException {
            // There is hardcoded invariant, that ended spans will be passed to exporter in 2 cases:
            // By 5 seconds timeout and if buffer size exceeds 32 spans.
            // There is no ability to change this behavior in Opencensus, so this hack is needed to "flush" real spans to exporter.
            // @see io.opencensus.implcore.trace.export.ExportComponentImpl.
            for (int i = 0; i < SPAN_BUFFER_COUNT; i++) {
                Span span = Tracing.getTracer().spanBuilder("test-" + i).setSampler(Samplers.alwaysSample()).startSpan();

                U.sleep(10); // See same hack in OpenCensusSpanAdapter#end() method.

                span.end();
            }
        }
    }
}<|MERGE_RESOLUTION|>--- conflicted
+++ resolved
@@ -115,17 +115,16 @@
             TracingConfigurationManager.DEFAULT_DISCOVERY_CONFIGURATION);
 
         DFLT_CONFIG_MAP.put(
-<<<<<<< HEAD
             new TracingConfigurationCoordinates.Builder(Scope.CACHE_API_WRITE).build(),
             TracingConfigurationManager.DEFAULT_CACHE_API_WRITE_CONFIGURATION);
 
         DFLT_CONFIG_MAP.put(
             new TracingConfigurationCoordinates.Builder(Scope.CACHE_API_READ).build(),
             TracingConfigurationManager.DEFAULT_CACHE_API_READ_CONFIGURATION);
-=======
+
+        DFLT_CONFIG_MAP.put(
             new TracingConfigurationCoordinates.Builder(Scope.SQL).build(),
             TracingConfigurationManager.DEFAULT_SQL_CONFIGURATION);
->>>>>>> 16ffea74
     }
 
     /** Test trace exporter handler. */
