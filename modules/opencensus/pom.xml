--- conflicted
+++ resolved
@@ -55,12 +55,7 @@
 
         <dependency>
             <groupId>${project.groupId}</groupId>
-<<<<<<< HEAD
             <artifactId>ignite-log4j2</artifactId>
-            <version>${project.version}</version>
-=======
-            <artifactId>ignite-log4j</artifactId>
->>>>>>> 505aeee0
             <scope>test</scope>
         </dependency>
 
