--- conflicted
+++ resolved
@@ -27,19 +27,11 @@
         <groupId>org.apache.ignite</groupId>
         <artifactId>ignite-cassandra</artifactId>
         <version>${revision}</version>
-<<<<<<< HEAD
-        <relativePath>..</relativePath>
-    </parent>
-
-    <artifactId>ignite-cassandra-serializers</artifactId>
-    <version>${revision}</version>
-=======
         <relativePath>../pom.xml</relativePath>
     </parent>
 
     <artifactId>ignite-cassandra-serializers</artifactId>
 
->>>>>>> 9cf06362
     <url>http://ignite.apache.org</url>
 
     <properties>
@@ -54,10 +46,6 @@
         <dependency>
             <groupId>${project.groupId}</groupId>
             <artifactId>ignite-cassandra-store</artifactId>
-<<<<<<< HEAD
-            <groupId>${project.groupId}</groupId>
-=======
->>>>>>> 9cf06362
         </dependency>
 
         <!-- Kryo and required dependencies -->
@@ -94,10 +82,6 @@
         <dependency>
             <groupId>${project.groupId}</groupId>
             <artifactId>ignite-tools</artifactId>
-<<<<<<< HEAD
-            <version>${project.version}</version>
-=======
->>>>>>> 9cf06362
             <scope>test</scope>
         </dependency>
     </dependencies>
