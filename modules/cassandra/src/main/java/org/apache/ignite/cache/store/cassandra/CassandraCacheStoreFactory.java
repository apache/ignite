/*
 * Licensed to the Apache Software Foundation (ASF) under one or more
 * contributor license agreements.  See the NOTICE file distributed with
 * this work for additional information regarding copyright ownership.
 * The ASF licenses this file to You under the Apache License, Version 2.0
 * (the "License"); you may not use this file except in compliance with
 * the License.  You may obtain a copy of the License at
 *
 *      http://www.apache.org/licenses/LICENSE-2.0
 *
 * Unless required by applicable law or agreed to in writing, software
 * distributed under the License is distributed on an "AS IS" BASIS,
 * WITHOUT WARRANTIES OR CONDITIONS OF ANY KIND, either express or implied.
 * See the License for the specific language governing permissions and
 * limitations under the License.
 */

package org.apache.ignite.cache.store.cassandra;

import javax.cache.configuration.Factory;
import org.apache.ignite.IgniteException;
import org.apache.ignite.cache.store.cassandra.utils.datasource.DataSource;
import org.apache.ignite.cache.store.cassandra.utils.persistence.KeyValuePersistenceSettings;
import org.apache.ignite.internal.IgniteComponentType;
import org.apache.ignite.internal.util.spring.IgniteSpringHelper;
import org.apache.ignite.resources.SpringApplicationContextResource;

/**
 * Factory class to instantiate {@link CassandraCacheStore}.
 *
 * @param <K> Ignite cache key type
 * @param <V> Ignite cache value type
 */
public class CassandraCacheStoreFactory<K, V> implements Factory<CassandraCacheStore<K, V>> {
<<<<<<< HEAD
    /** Auto-injected Spring ApplicationContext resource */
    @SpringApplicationContextResource
    private Object appCtx;

    /** Name of data source bean */
    private String dataSrcBean;

    /** Name of persistence settings bean */
    private String persistenceSettingsBean;

    /** Data source */
    private transient DataSource dataSrc;

    /** Persistence settings */
=======
    /** */
    private static final long serialVersionUID = 0L;

    /** Auto-injected Spring ApplicationContext resource. */
    @SpringApplicationContextResource
    private Object appCtx;

    /** Name of data source bean. */
    private String dataSrcBean;

    /** Name of persistence settings bean. */
    private String persistenceSettingsBean;

    /** Data source. */
    private transient DataSource dataSrc;

    /** Persistence settings. */
>>>>>>> 38e49e36
    private transient KeyValuePersistenceSettings persistenceSettings;

    /** {@inheritDoc} */
    @Override public CassandraCacheStore<K, V> create() {
        return new CassandraCacheStore<>(getDataSource(), getPersistenceSettings());
    }

<<<<<<< HEAD
    /** Sets data source */
=======
    /**
     * Sets data source.
     *
     * @param dataSrc Data source.
     *
     * @return {@code This} for chaining.
     */
>>>>>>> 38e49e36
    @SuppressWarnings("UnusedDeclaration")
    public CassandraCacheStoreFactory<K, V> setDataSource(DataSource dataSrc) {
        this.dataSrc = dataSrc;

        return this;
    }

<<<<<<< HEAD
    /** Sets data source bean name */
    public CassandraCacheStoreFactory<K, V> setDataSourceBean(String bean) {
        this.dataSrcBean = bean;
        return this;
    }

    /** Sets persistence settings */
=======
    /**
     * Sets data source bean name.
     *
     * @param beanName Data source bean name.
     * @return {@code This} for chaining.
     */
    public CassandraCacheStoreFactory<K, V> setDataSourceBean(String beanName) {
        this.dataSrcBean = beanName;

        return this;
    }

    /**
     * Sets persistence settings.
     *
     * @param settings Persistence settings.
     * @return {@code This} for chaining.
     */
>>>>>>> 38e49e36
    @SuppressWarnings("UnusedDeclaration")
    public CassandraCacheStoreFactory<K, V> setPersistenceSettings(KeyValuePersistenceSettings settings) {
        this.persistenceSettings = settings;

        return this;
    }

<<<<<<< HEAD
    /** Sets persistence settings bean */
    public CassandraCacheStoreFactory<K, V> setPersistenceSettingsBean(String bean) {
        this.persistenceSettingsBean = bean;
        return this;
    }

    /** Returns data source */
=======
    /**
     * Sets persistence settings bean name.
     *
     * @param beanName Persistence settings bean name.
     * @return {@code This} for chaining.
     */
    public CassandraCacheStoreFactory<K, V> setPersistenceSettingsBean(String beanName) {
        this.persistenceSettingsBean = beanName;

        return this;
    }

    /**
     * @return Data source.
     */
>>>>>>> 38e49e36
    private DataSource getDataSource() {
        if (dataSrc != null)
            return dataSrc;

        if (dataSrcBean == null)
            throw new IllegalStateException("Either DataSource bean or DataSource itself should be specified");

        if (appCtx == null) {
            throw new IllegalStateException("Failed to get Cassandra DataSource cause Spring application " +
                "context wasn't injected into CassandraCacheStoreFactory");
        }

        Object obj = loadSpringContextBean(appCtx, dataSrcBean);

        if (!(obj instanceof DataSource))
            throw new IllegalStateException("Incorrect connection bean '" + dataSrcBean + "' specified");

        return dataSrc = (DataSource)obj;
    }

<<<<<<< HEAD
    /** Returns persistence settings */
=======
    /**
     * @return Persistence settings.
     */
>>>>>>> 38e49e36
    private KeyValuePersistenceSettings getPersistenceSettings() {
        if (persistenceSettings != null)
            return persistenceSettings;

        if (persistenceSettingsBean == null) {
            throw new IllegalStateException("Either persistence settings bean or persistence settings itself " +
                "should be specified");
        }

        if (appCtx == null) {
            throw new IllegalStateException("Failed to get Cassandra persistence settings cause Spring application " +
                "context wasn't injected into CassandraCacheStoreFactory");
        }

        Object obj = loadSpringContextBean(appCtx, persistenceSettingsBean);

        if (!(obj instanceof KeyValuePersistenceSettings)) {
            throw new IllegalStateException("Incorrect persistence settings bean '" +
                persistenceSettingsBean + "' specified");
        }

        return persistenceSettings = (KeyValuePersistenceSettings)obj;
    }

<<<<<<< HEAD
    /** Loads bean from Spring ApplicationContext */
=======
    /**
     * Loads bean from Spring ApplicationContext.
     *
     * @param appCtx Application context.
     * @param beanName Bean name to load.
     * @return Loaded bean.
     */
>>>>>>> 38e49e36
    private Object loadSpringContextBean(Object appCtx, String beanName) {
        try {
            IgniteSpringHelper spring = IgniteComponentType.SPRING.create(false);
            return spring.loadBeanFromAppContext(appCtx, beanName);
        }
        catch (Exception e) {
            throw new IgniteException("Failed to load bean in application context [beanName=" + beanName + ", igniteConfig=" + appCtx + ']', e);
        }
    }

}<|MERGE_RESOLUTION|>--- conflicted
+++ resolved
@@ -32,22 +32,6 @@
  * @param <V> Ignite cache value type
  */
 public class CassandraCacheStoreFactory<K, V> implements Factory<CassandraCacheStore<K, V>> {
-<<<<<<< HEAD
-    /** Auto-injected Spring ApplicationContext resource */
-    @SpringApplicationContextResource
-    private Object appCtx;
-
-    /** Name of data source bean */
-    private String dataSrcBean;
-
-    /** Name of persistence settings bean */
-    private String persistenceSettingsBean;
-
-    /** Data source */
-    private transient DataSource dataSrc;
-
-    /** Persistence settings */
-=======
     /** */
     private static final long serialVersionUID = 0L;
 
@@ -65,7 +49,6 @@
     private transient DataSource dataSrc;
 
     /** Persistence settings. */
->>>>>>> 38e49e36
     private transient KeyValuePersistenceSettings persistenceSettings;
 
     /** {@inheritDoc} */
@@ -73,9 +56,6 @@
         return new CassandraCacheStore<>(getDataSource(), getPersistenceSettings());
     }
 
-<<<<<<< HEAD
-    /** Sets data source */
-=======
     /**
      * Sets data source.
      *
@@ -83,7 +63,6 @@
      *
      * @return {@code This} for chaining.
      */
->>>>>>> 38e49e36
     @SuppressWarnings("UnusedDeclaration")
     public CassandraCacheStoreFactory<K, V> setDataSource(DataSource dataSrc) {
         this.dataSrc = dataSrc;
@@ -91,15 +70,6 @@
         return this;
     }
 
-<<<<<<< HEAD
-    /** Sets data source bean name */
-    public CassandraCacheStoreFactory<K, V> setDataSourceBean(String bean) {
-        this.dataSrcBean = bean;
-        return this;
-    }
-
-    /** Sets persistence settings */
-=======
     /**
      * Sets data source bean name.
      *
@@ -118,7 +88,6 @@
      * @param settings Persistence settings.
      * @return {@code This} for chaining.
      */
->>>>>>> 38e49e36
     @SuppressWarnings("UnusedDeclaration")
     public CassandraCacheStoreFactory<K, V> setPersistenceSettings(KeyValuePersistenceSettings settings) {
         this.persistenceSettings = settings;
@@ -126,15 +95,6 @@
         return this;
     }
 
-<<<<<<< HEAD
-    /** Sets persistence settings bean */
-    public CassandraCacheStoreFactory<K, V> setPersistenceSettingsBean(String bean) {
-        this.persistenceSettingsBean = bean;
-        return this;
-    }
-
-    /** Returns data source */
-=======
     /**
      * Sets persistence settings bean name.
      *
@@ -150,7 +110,6 @@
     /**
      * @return Data source.
      */
->>>>>>> 38e49e36
     private DataSource getDataSource() {
         if (dataSrc != null)
             return dataSrc;
@@ -171,13 +130,9 @@
         return dataSrc = (DataSource)obj;
     }
 
-<<<<<<< HEAD
-    /** Returns persistence settings */
-=======
     /**
      * @return Persistence settings.
      */
->>>>>>> 38e49e36
     private KeyValuePersistenceSettings getPersistenceSettings() {
         if (persistenceSettings != null)
             return persistenceSettings;
@@ -202,9 +157,6 @@
         return persistenceSettings = (KeyValuePersistenceSettings)obj;
     }
 
-<<<<<<< HEAD
-    /** Loads bean from Spring ApplicationContext */
-=======
     /**
      * Loads bean from Spring ApplicationContext.
      *
@@ -212,7 +164,6 @@
      * @param beanName Bean name to load.
      * @return Loaded bean.
      */
->>>>>>> 38e49e36
     private Object loadSpringContextBean(Object appCtx, String beanName) {
         try {
             IgniteSpringHelper spring = IgniteComponentType.SPRING.create(false);
