/*
 * Licensed to the Apache Software Foundation (ASF) under one or more
 * contributor license agreements.  See the NOTICE file distributed with
 * this work for additional information regarding copyright ownership.
 * The ASF licenses this file to You under the Apache License, Version 2.0
 * (the "License"); you may not use this file except in compliance with
 * the License.  You may obtain a copy of the License at
 *
 *      http://www.apache.org/licenses/LICENSE-2.0
 *
 * Unless required by applicable law or agreed to in writing, software
 * distributed under the License is distributed on an "AS IS" BASIS,
 * WITHOUT WARRANTIES OR CONDITIONS OF ANY KIND, either express or implied.
 * See the License for the specific language governing permissions and
 * limitations under the License.
 */

package org.apache.ignite.cache.store.cassandra.utils.datasource;

/**
 * Simple implementation of {@link Credentials} which just uses its constructor to hold user/password values.
 */
public class PlainCredentials implements Credentials {
<<<<<<< HEAD
    /** User name */
    private String user;
    /** User password */
    private String pwd;

    /**
     * Creates credentials object
     *
     * @param user - user name
     * @param pwd - user password
=======
    /** User name. */
    private String user;

    /** User password. */
    private String pwd;

    /**
     * Creates credentials object.
     *
     * @param user User name.
     * @param pwd User password.
>>>>>>> 38e49e36
     */
    public PlainCredentials(String user, String pwd) {
        this.user = user;
        this.pwd = pwd;
    }

    /** {@inheritDoc} */
    @Override public String getUser() {
        return user;
    }

    /** {@inheritDoc} */
    @Override public String getPassword() {
        return pwd;
    }
}<|MERGE_RESOLUTION|>--- conflicted
+++ resolved
@@ -21,18 +21,6 @@
  * Simple implementation of {@link Credentials} which just uses its constructor to hold user/password values.
  */
 public class PlainCredentials implements Credentials {
-<<<<<<< HEAD
-    /** User name */
-    private String user;
-    /** User password */
-    private String pwd;
-
-    /**
-     * Creates credentials object
-     *
-     * @param user - user name
-     * @param pwd - user password
-=======
     /** User name. */
     private String user;
 
@@ -44,7 +32,6 @@
      *
      * @param user User name.
      * @param pwd User password.
->>>>>>> 38e49e36
      */
     public PlainCredentials(String user, String pwd) {
         this.user = user;
