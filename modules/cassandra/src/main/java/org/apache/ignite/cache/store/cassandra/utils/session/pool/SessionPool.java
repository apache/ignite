--- conflicted
+++ resolved
@@ -75,15 +75,6 @@
         }
     }
 
-<<<<<<< HEAD
-    /** Sessions monitor sleep timeout */
-    private static final long SLEEP_TIMEOUT = 60000; // 1 minute
-
-    /** Sessions which were returned to pool */
-    private static final Map<CassandraSessionImpl, SessionWrapper> sessions = new HashMap<>();
-
-    /** Singleton instance */
-=======
     /** Sessions monitor sleep timeout. */
     private static final long SLEEP_TIMEOUT = 60000; // 1 minute
 
@@ -91,7 +82,6 @@
     private static final Map<CassandraSessionImpl, SessionWrapper> sessions = new HashMap<>();
 
     /** Singleton instance. */
->>>>>>> 38e49e36
     private static SessionMonitor monitorSingleton;
 
     static {
@@ -103,16 +93,10 @@
     }
 
     /**
-<<<<<<< HEAD
-     * Returns Cassandra driver session to sessions pool
-     * @param cassandraSes - session wrapper
-     * @param driverSes - driver session
-=======
      * Returns Cassandra driver session to sessions pool.
      *
      * @param cassandraSes Session wrapper.
      * @param driverSes Driver session.
->>>>>>> 38e49e36
      */
     public static void put(CassandraSessionImpl cassandraSes, Session driverSes) {
         if (cassandraSes == null || driverSes == null)
@@ -136,16 +120,10 @@
     }
 
     /**
-<<<<<<< HEAD
-     * Extracts Cassandra driver session from pool
-     * @param cassandraSes - session wrapper
-     * @return - Cassandra driver session
-=======
      * Extracts Cassandra driver session from pool.
      *
      * @param cassandraSes Session wrapper.
      * @return Cassandra driver session.
->>>>>>> 38e49e36
      */
     public static Session get(CassandraSessionImpl cassandraSes) {
         if (cassandraSes == null)
@@ -161,11 +139,7 @@
     }
 
     /**
-<<<<<<< HEAD
-     * Releases all session from pool and closes all their connections to Cassandra database
-=======
      * Releases all session from pool and closes all their connections to Cassandra database.
->>>>>>> 38e49e36
      */
     public static void release() {
         Collection<SessionWrapper> wrappers;
