/*
 * Licensed to the Apache Software Foundation (ASF) under one or more
 * contributor license agreements.  See the NOTICE file distributed with
 * this work for additional information regarding copyright ownership.
 * The ASF licenses this file to You under the Apache License, Version 2.0
 * (the "License"); you may not use this file except in compliance with
 * the License.  You may obtain a copy of the License at
 *
 *      http://www.apache.org/licenses/LICENSE-2.0
 *
 * Unless required by applicable law or agreed to in writing, software
 * distributed under the License is distributed on an "AS IS" BASIS,
 * WITHOUT WARRANTIES OR CONDITIONS OF ANY KIND, either express or implied.
 * See the License for the specific language governing permissions and
 * limitations under the License.
 */

package org.apache.ignite.cache.store.cassandra;

import com.datastax.driver.core.BoundStatement;
import com.datastax.driver.core.PreparedStatement;
import com.datastax.driver.core.Row;
import java.util.ArrayList;
import java.util.Collection;
import java.util.HashMap;
import java.util.Map;
import java.util.concurrent.ExecutorService;
import java.util.concurrent.Executors;
import java.util.concurrent.Future;
import javax.cache.Cache;
import javax.cache.integration.CacheLoaderException;
import javax.cache.integration.CacheWriterException;
import org.apache.ignite.IgniteCheckedException;
import org.apache.ignite.IgniteLogger;
import org.apache.ignite.cache.store.CacheStore;
import org.apache.ignite.cache.store.CacheStoreSession;
import org.apache.ignite.cache.store.cassandra.utils.datasource.DataSource;
import org.apache.ignite.cache.store.cassandra.utils.persistence.KeyValuePersistenceSettings;
import org.apache.ignite.cache.store.cassandra.utils.persistence.PersistenceController;
import org.apache.ignite.cache.store.cassandra.utils.session.CassandraSession;
import org.apache.ignite.cache.store.cassandra.utils.session.GenericBatchExecutionAssistant;
import org.apache.ignite.cache.store.cassandra.utils.session.ExecutionAssistant;
import org.apache.ignite.cache.store.cassandra.utils.session.LoadCacheCustomQueryWorker;
import org.apache.ignite.internal.util.typedef.internal.U;
import org.apache.ignite.lang.IgniteBiInClosure;
import org.apache.ignite.logger.NullLogger;
import org.apache.ignite.resources.CacheStoreSessionResource;
import org.apache.ignite.resources.LoggerResource;

/**
 * Implementation of {@link CacheStore} backed by Cassandra database.
 *
 * @param <K> Ignite cache key type
 * @param <V> Ignite cache value type
 */
public class CassandraCacheStore<K, V> implements CacheStore<K, V> {
    /** Connection attribute property name. */
    private static final String ATTR_CONN_PROP = "CASSANDRA_STORE_CONNECTION";

    /** Auto-injected store session. */
    @CacheStoreSessionResource
    private CacheStoreSession storeSes;

    /** Auto-injected logger instance. */
    @LoggerResource
    private IgniteLogger log;

<<<<<<< HEAD
    /** Cassandra data source */
    private DataSource dataSrc;

    /** Controller component responsible for serialization logic */
    private PersistenceController controller;

    /**
     *
     * @param dataSrc - data source
     * @param settings - persistence settings for Ignite key and value objects
=======
    /** Cassandra data source. */
    private DataSource dataSrc;

    /** Controller component responsible for serialization logic. */
    private PersistenceController controller;

    /**
     * Store constructor.
     *
     * @param dataSrc Data source.
     * @param settings Persistence settings for Ignite key and value objects.
>>>>>>> 38e49e36
     */
    public CassandraCacheStore(DataSource dataSrc, KeyValuePersistenceSettings settings) {
        this.dataSrc = dataSrc;
        this.controller = new PersistenceController(settings);
    }

    /** {@inheritDoc} */
    @Override public void loadCache(IgniteBiInClosure<K, V> clo, Object... args) throws CacheLoaderException {
        if (clo == null || args == null || args.length == 0)
            return;

        ExecutorService pool = null;

        Collection<Future<?>> futs = new ArrayList<>(args.length);

        try {
            pool = Executors.newFixedThreadPool(Runtime.getRuntime().availableProcessors());

            for (Object obj : args) {
                if (obj == null || !(obj instanceof String) || !((String)obj).trim().toLowerCase().startsWith("select"))
                    continue;

                futs.add(pool.submit(new LoadCacheCustomQueryWorker<>(getCassandraSession(), (String) obj,
                        controller, log, clo)));
            }

            for (Future<?> fut : futs)
                U.get(fut);

            if (log != null && log.isDebugEnabled() && storeSes != null)
                log.debug("Cache loaded from db: " + storeSes.cacheName());
        }
        catch (IgniteCheckedException e) {
            if (storeSes != null)
                throw new CacheLoaderException("Failed to load Ignite cache: " + storeSes.cacheName(), e.getCause());
            else
                throw new CacheLoaderException("Failed to load cache", e.getCause());
        }
        finally {
            U.shutdownNow(getClass(), pool, log);
        }
    }

    /** {@inheritDoc} */
    @Override public void sessionEnd(boolean commit) throws CacheWriterException {
        if (storeSes == null || storeSes.transaction() == null)
            return;

        CassandraSession cassandraSes = (CassandraSession) storeSes.properties().remove(ATTR_CONN_PROP);
        if (cassandraSes != null) {
            try {
                cassandraSes.close();
            }
            catch (Throwable ignored) {
            }
        }
    }

    /** {@inheritDoc} */
    @SuppressWarnings({"unchecked"})
    @Override public V load(final K key) throws CacheLoaderException {
        if (key == null)
            return null;

        CassandraSession ses = getCassandraSession();

        try {
            return ses.execute(new ExecutionAssistant<V>() {
                @Override public boolean tableExistenceRequired() {
                    return false;
                }

                @Override public String getStatement() {
                    return controller.getLoadStatement(false);
                }

                @Override public BoundStatement bindStatement(PreparedStatement statement) {
                    return controller.bindKey(statement, key);
                }

                @Override public KeyValuePersistenceSettings getPersistenceSettings() {
                    return controller.getPersistenceSettings();
                }

                @Override public String operationName() {
                    return "READ";
                }

                @Override public V process(Row row) {
                    return row == null ? null : (V)controller.buildValueObject(row);
                }
            });
        }
        finally {
            closeCassandraSession(ses);
        }
    }

    /** {@inheritDoc} */
    @SuppressWarnings("unchecked")
    @Override public Map<K, V> loadAll(Iterable<? extends K> keys) throws CacheLoaderException {
        if (keys == null || !keys.iterator().hasNext())
            return new HashMap<>();

        CassandraSession ses = getCassandraSession();

        try {
            return ses.execute(new GenericBatchExecutionAssistant<Map<K, V>, K>() {
                private Map<K, V> data = new HashMap<>();

                @Override public String getStatement() {
                    return controller.getLoadStatement(true);
                }

                @Override  public BoundStatement bindStatement(PreparedStatement statement, K key) {
                    return controller.bindKey(statement, key);
                }

                @Override public KeyValuePersistenceSettings getPersistenceSettings() {
                    return controller.getPersistenceSettings();
                }

                @Override public String operationName() {
                    return "BULK_READ";
                }

                @Override public Map<K, V> processedData() {
                    return data;
                }

                @Override protected void process(Row row) {
                    data.put((K)controller.buildKeyObject(row), (V)controller.buildValueObject(row));
                }
            }, keys);
        }
        finally {
            closeCassandraSession(ses);
        }
    }

    /** {@inheritDoc} */
    @Override public void write(final Cache.Entry<? extends K, ? extends V> entry) throws CacheWriterException {
        if (entry == null || entry.getKey() == null)
            return;

        CassandraSession ses = getCassandraSession();

        try {
            ses.execute(new ExecutionAssistant<Void>() {
                @Override public boolean tableExistenceRequired() {
                    return true;
                }

                @Override public String getStatement() {
                    return controller.getWriteStatement();
                }

                @Override public BoundStatement bindStatement(PreparedStatement statement) {
                    return controller.bindKeyValue(statement, entry.getKey(), entry.getValue());
                }

                @Override public KeyValuePersistenceSettings getPersistenceSettings() {
                    return controller.getPersistenceSettings();
                }

                @Override public String operationName() {
                    return "WRITE";
                }

                @Override public Void process(Row row) {
                    return null;
                }
            });
        }
        finally {
            closeCassandraSession(ses);
        }
    }

    /** {@inheritDoc} */
    @Override public void writeAll(Collection<Cache.Entry<? extends K, ? extends V>> entries) throws CacheWriterException {
        if (entries == null || entries.isEmpty())
            return;

        CassandraSession ses = getCassandraSession();

        try {
            ses.execute(new GenericBatchExecutionAssistant<Void, Cache.Entry<? extends K, ? extends V>>() {
                @Override public String getStatement() {
                    return controller.getWriteStatement();
                }

                @Override public BoundStatement bindStatement(PreparedStatement statement,
                    Cache.Entry<? extends K, ? extends V> entry) {
                    return controller.bindKeyValue(statement, entry.getKey(), entry.getValue());
                }

                @Override public KeyValuePersistenceSettings getPersistenceSettings() {
                    return controller.getPersistenceSettings();
                }

                @Override public String operationName() {
                    return "BULK_WRITE";
                }

                @Override public boolean tableExistenceRequired() {
                    return true;
                }
            }, entries);
        }
        finally {
            closeCassandraSession(ses);
        }
    }

    /** {@inheritDoc} */
    @Override public void delete(final Object key) throws CacheWriterException {
        if (key == null)
            return;

        CassandraSession ses = getCassandraSession();

        try {
            ses.execute(new ExecutionAssistant<Void>() {
                @Override public boolean tableExistenceRequired() {
                    return false;
                }

                @Override public String getStatement() {
                    return controller.getDeleteStatement();
                }

                @Override public BoundStatement bindStatement(PreparedStatement statement) {
                    return controller.bindKey(statement, key);
                }


                @Override public KeyValuePersistenceSettings getPersistenceSettings() {
                    return controller.getPersistenceSettings();
                }

                @Override public String operationName() {
                    return "DELETE";
                }

                @Override public Void process(Row row) {
                    return null;
                }
            });
        }
        finally {
            closeCassandraSession(ses);
        }
    }

    /** {@inheritDoc} */
    @Override public void deleteAll(Collection<?> keys) throws CacheWriterException {
        if (keys == null || keys.isEmpty())
            return;

        CassandraSession ses = getCassandraSession();

        try {
            ses.execute(new GenericBatchExecutionAssistant<Void, Object>() {
                @Override public String getStatement() {
                    return controller.getDeleteStatement();
                }

                @Override public BoundStatement bindStatement(PreparedStatement statement, Object key) {
                    return controller.bindKey(statement, key);
                }

                @Override public KeyValuePersistenceSettings getPersistenceSettings() {
                    return controller.getPersistenceSettings();
                }

                @Override public String operationName() {
                    return "BULK_DELETE";
                }
            }, keys);
        }
        finally {
            closeCassandraSession(ses);
        }
    }

<<<<<<< HEAD
    /** Returns Cassandra session wrapper or creates new if it doesn't exist. This wrapper hides all the low-level
     * Cassandra interaction details by providing only high-level methods */
=======
    /**
     * Gets Cassandra session wrapper or creates new if it doesn't exist.
     * This wrapper hides all the low-level Cassandra interaction details by providing only high-level methods.
     *
     * @return Cassandra session wrapper.
     */
>>>>>>> 38e49e36
    private CassandraSession getCassandraSession() {
        if (storeSes == null || storeSes.transaction() == null)
            return dataSrc.session(log != null ? log : new NullLogger());

        CassandraSession ses = (CassandraSession) storeSes.properties().get(ATTR_CONN_PROP);

        if (ses == null) {
            ses = dataSrc.session(log != null ? log : new NullLogger());
            storeSes.properties().put(ATTR_CONN_PROP, ses);
        }

        return ses;
    }

<<<<<<< HEAD
    /** Releases Cassandra related resources */
=======
    /**
     * Releases Cassandra related resources.
     *
     * @param ses Cassandra session wrapper.
     */
>>>>>>> 38e49e36
    private void closeCassandraSession(CassandraSession ses) {
        if (ses != null && (storeSes == null || storeSes.transaction() == null)) {
            try {
                ses.close();
            }
            catch (Throwable ignored) {
            }
        }
    }
}<|MERGE_RESOLUTION|>--- conflicted
+++ resolved
@@ -65,18 +65,6 @@
     @LoggerResource
     private IgniteLogger log;
 
-<<<<<<< HEAD
-    /** Cassandra data source */
-    private DataSource dataSrc;
-
-    /** Controller component responsible for serialization logic */
-    private PersistenceController controller;
-
-    /**
-     *
-     * @param dataSrc - data source
-     * @param settings - persistence settings for Ignite key and value objects
-=======
     /** Cassandra data source. */
     private DataSource dataSrc;
 
@@ -88,7 +76,6 @@
      *
      * @param dataSrc Data source.
      * @param settings Persistence settings for Ignite key and value objects.
->>>>>>> 38e49e36
      */
     public CassandraCacheStore(DataSource dataSrc, KeyValuePersistenceSettings settings) {
         this.dataSrc = dataSrc;
@@ -375,17 +362,12 @@
         }
     }
 
-<<<<<<< HEAD
-    /** Returns Cassandra session wrapper or creates new if it doesn't exist. This wrapper hides all the low-level
-     * Cassandra interaction details by providing only high-level methods */
-=======
     /**
      * Gets Cassandra session wrapper or creates new if it doesn't exist.
      * This wrapper hides all the low-level Cassandra interaction details by providing only high-level methods.
      *
      * @return Cassandra session wrapper.
      */
->>>>>>> 38e49e36
     private CassandraSession getCassandraSession() {
         if (storeSes == null || storeSes.transaction() == null)
             return dataSrc.session(log != null ? log : new NullLogger());
@@ -400,15 +382,11 @@
         return ses;
     }
 
-<<<<<<< HEAD
-    /** Releases Cassandra related resources */
-=======
     /**
      * Releases Cassandra related resources.
      *
      * @param ses Cassandra session wrapper.
      */
->>>>>>> 38e49e36
     private void closeCassandraSession(CassandraSession ses) {
         if (ses != null && (storeSes == null || storeSes.transaction() == null)) {
             try {
