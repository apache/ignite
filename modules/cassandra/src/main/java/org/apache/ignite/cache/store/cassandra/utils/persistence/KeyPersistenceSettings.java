--- conflicted
+++ resolved
@@ -29,25 +29,6 @@
  * Stores persistence settings for Ignite cache key
  */
 public class KeyPersistenceSettings extends PersistenceSettings {
-<<<<<<< HEAD
-    /** Partition key XML tag */
-    private static final String PARTITION_KEY_ELEMENT = "partitionKey";
-    /** Cluster key XML tag */
-    private static final String CLUSTER_KEY_ELEMENT = "clusterKey";
-    /** POJO field XML tag */
-    private static final String FIELD_ELEMENT = "field";
-
-    /** POJO fields */
-    private List<PojoField> fields = new LinkedList<>();
-    /** Partition key fields */
-    private List<PojoField> partKeyFields = new LinkedList<>();
-    /** Cluster key fields */
-    private List<PojoField> clusterKeyFields = new LinkedList<>();
-
-    /**
-     * Creates key persistence settings object based on it's XML configuration
-     * @param el - XML element storing key persistence settings
-=======
     /** Partition key XML tag. */
     private static final String PARTITION_KEY_ELEMENT = "partitionKey";
     /** Cluster key XML tag. */
@@ -66,7 +47,6 @@
      * Creates key persistence settings object based on it's XML configuration.
      *
      * @param el XML element storing key persistence settings
->>>>>>> 38e49e36
      */
     public KeyPersistenceSettings(Element el) {
         super(el);
@@ -107,14 +87,9 @@
     }
 
     /**
-<<<<<<< HEAD
-     * Returns Cassandra DDL for primary key
-     * @return - DDL statement
-=======
      * Returns Cassandra DDL for primary key.
      *
      * @return DDL statement.
->>>>>>> 38e49e36
      */
     public String getPrimaryKeyDDL() {
         StringBuilder partKey = new StringBuilder();
@@ -145,14 +120,9 @@
     }
 
     /**
-<<<<<<< HEAD
-     * Returns Cassandra DDL for cluster key
-     * @return - cluster key DDL
-=======
      * Returns Cassandra DDL for cluster key.
      *
      * @return Cluster key DDL.
->>>>>>> 38e49e36
      */
     public String getClusteringDDL() {
         StringBuilder builder = new StringBuilder();
@@ -180,14 +150,9 @@
     }
 
     /**
-<<<<<<< HEAD
-     * Returns partition key columns of Cassandra table
-     * @return - list of column names
-=======
      * Returns partition key columns of Cassandra table.
      *
      * @return List of column names.
->>>>>>> 38e49e36
      */
     private List<String> getPartitionKeyColumns() {
         List<String> cols = new LinkedList<>();
@@ -206,14 +171,9 @@
     }
 
     /**
-<<<<<<< HEAD
-     * Returns cluster key columns of Cassandra table
-     * @return - list of column names
-=======
      * Returns cluster key columns of Cassandra table.
      *
      * @return List of column names.
->>>>>>> 38e49e36
      */
     private List<String> getClusterKeyColumns() {
         List<String> cols = new LinkedList<>();
@@ -227,18 +187,11 @@
     }
 
     /**
-<<<<<<< HEAD
-     * Extracts POJO fields specified in XML element
-     * @param el - XML element describing fields
-     * @param descriptors - POJO fields descriptors
-     * @return - list of {@code This} fields
-=======
      * Extracts POJO fields specified in XML element.
      *
      * @param el XML element describing fields.
      * @param descriptors POJO fields descriptors.
      * @return List of {@code This} fields.
->>>>>>> 38e49e36
      */
     private List<PojoField> detectFields(Element el, List<PropertyDescriptor> descriptors) {
         List<PojoField> list = new LinkedList<>();
@@ -279,12 +232,7 @@
     }
 
     /**
-<<<<<<< HEAD
-     * Returns POJO field descriptors for partition key
-     * @return {@code This}
-=======
      * @return POJO field descriptors for partition key.
->>>>>>> 38e49e36
      */
     private List<PropertyDescriptor> getPartitionKeyDescriptors() {
         List<PropertyDescriptor> primitivePropDescriptors = PropertyMappingHelper.getPojoPropertyDescriptors(getJavaClass(),
@@ -296,12 +244,7 @@
     }
 
     /**
-<<<<<<< HEAD
-     * Returns POJO field descriptors for cluster key
-     * @return {@code This}
-=======
      * @return POJO field descriptors for cluster key.
->>>>>>> 38e49e36
      */
     private List<PropertyDescriptor> getClusterKeyDescriptors(List<PojoField> partKeyFields) {
         List<PropertyDescriptor> primitivePropDescriptors =
