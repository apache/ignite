--- conflicted
+++ resolved
@@ -28,22 +28,6 @@
  * Helper class providing methods to work with Cassandra session and exceptions
  */
 public class CassandraHelper {
-<<<<<<< HEAD
-    /** Cassandra error message if specified keyspace doesn't exist */
-    private static final Pattern KEYSPACE_EXIST_ERROR1 = Pattern.compile("Keyspace [0-9a-zA-Z_]+ does not exist");
-
-    /** Cassandra error message if trying to create table inside nonexistent keyspace  */
-    private static final Pattern KEYSPACE_EXIST_ERROR2 = Pattern.compile("Cannot add table '[0-9a-zA-Z_]+' to non existing keyspace.*");
-
-    /** Cassandra error message if specified table doesn't exist */
-    private static final Pattern TABLE_EXIST_ERROR = Pattern.compile("unconfigured table [0-9a-zA-Z_]+");
-
-    /** Cassandra error message if trying to use prepared statement created from another session */
-    private static final String PREP_STATEMENT_CLUSTER_INSTANCE_ERROR = "You may have used a PreparedStatement that " +
-        "was created with another Cluster instance";
-
-    /** Closes Cassandra driver session */
-=======
     /** Cassandra error message if specified keyspace doesn't exist. */
     private static final Pattern KEYSPACE_EXIST_ERROR1 = Pattern.compile("Keyspace [0-9a-zA-Z_]+ does not exist");
 
@@ -58,7 +42,6 @@
         "was created with another Cluster instance";
 
     /** Closes Cassandra driver session. */
->>>>>>> 38e49e36
     public static void closeSession(Session driverSes) {
         if (driverSes == null)
             return;
@@ -80,16 +63,12 @@
         }
     }
 
-<<<<<<< HEAD
-    /** Checks if Cassandra keyspace absence error occur */
-=======
     /**
      * Checks if Cassandra keyspace absence error occur.
      *
      * @param e Exception to check.
      * @return {@code true} in case of keyspace absence error.
      */
->>>>>>> 38e49e36
     public static boolean isKeyspaceAbsenceError(Throwable e) {
         while (e != null) {
             if (e instanceof InvalidQueryException &&
@@ -103,16 +82,12 @@
         return false;
     }
 
-<<<<<<< HEAD
-    /** Checks if Cassandra keyspace absence error occur */
-=======
     /**
      * Checks if Cassandra table absence error occur.
      *
      * @param e Exception to check.
      * @return {@code true} in case of table absence error.
      */
->>>>>>> 38e49e36
     public static boolean isTableAbsenceError(Throwable e) {
         while (e != null) {
             if (e instanceof InvalidQueryException &&
@@ -127,16 +102,12 @@
         return false;
     }
 
-<<<<<<< HEAD
-    /** Checks if Cassandra host availability error occur, thus host became unavailable */
-=======
     /**
      * Checks if Cassandra host availability error occur, thus host became unavailable.
      *
      * @param e Exception to check.
      * @return {@code true} in case of host not available error.
      */
->>>>>>> 38e49e36
     public static boolean isHostsAvailabilityError(Throwable e) {
         while (e != null) {
             if (e instanceof NoHostAvailableException ||
@@ -149,16 +120,12 @@
         return false;
     }
 
-<<<<<<< HEAD
-    /** Checks if Cassandra error occur becase of prepared statement created in one session was used in another session */
-=======
     /**
      * Checks if Cassandra error occur because of prepared statement created in one session was used in another session.
      *
      * @param e Exception to check.
      * @return {@code true} in case of invalid usage of prepared statement.
      */
->>>>>>> 38e49e36
     public static boolean isPreparedStatementClusterError(Throwable e) {
         while (e != null) {
             if (e instanceof InvalidQueryException && e.getMessage().contains(PREP_STATEMENT_CLUSTER_INSTANCE_ERROR))
