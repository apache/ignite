--- conflicted
+++ resolved
@@ -41,14 +41,8 @@
 
     /** */
     private Random random = new Random(System.currentTimeMillis());
-<<<<<<< HEAD
-
-    /** */
-    private int summary = 0;
-=======
     private int duration = 0;
     private int count = 0;
->>>>>>> fc1bab54
 
     /**
      * Creates sleeper instance.
@@ -106,9 +100,8 @@
     }
 
     /**
-     * Returns summary sleep time.
-     *
-     * @return Summary sleep time in milliseconds.
+     * Returns summary sleep time
+     * @return summary sleep time in milliseconds
      */
     public int getSleepDuration() {
         return duration;
