/*
 * Licensed to the Apache Software Foundation (ASF) under one or more
 * contributor license agreements.  See the NOTICE file distributed with
 * this work for additional information regarding copyright ownership.
 * The ASF licenses this file to You under the Apache License, Version 2.0
 * (the "License"); you may not use this file except in compliance with
 * the License.  You may obtain a copy of the License at
 *
 *      http://www.apache.org/licenses/LICENSE-2.0
 *
 * Unless required by applicable law or agreed to in writing, software
 * distributed under the License is distributed on an "AS IS" BASIS,
 * WITHOUT WARRANTIES OR CONDITIONS OF ANY KIND, either express or implied.
 * See the License for the specific language governing permissions and
 * limitations under the License.
 */

package org.apache.ignite.tests;

import java.net.URL;
import org.apache.ignite.cache.store.cassandra.utils.DDLGenerator;
import org.junit.Test;

<<<<<<< HEAD
/**
 * DDLGenerator test.
=======
import java.net.URL;

/**
 * Unit tests for DDL generator utility
>>>>>>> fc1bab54
 */
public class DDLGeneratorTest {
    @Test
    @SuppressWarnings("unchecked")
    /** */
    public void generatorTest() {
        ClassLoader clsLdr = DDLGeneratorTest.class.getClassLoader();

        URL url1 = clsLdr.getResource("org/apache/ignite/tests/persistence/primitive/persistence-settings-1.xml");
        String file1 = url1.getFile(); // TODO IGNITE-1371 Possible NPE

        URL url2 = clsLdr.getResource("org/apache/ignite/tests/persistence/pojo/persistence-settings-3.xml");
        String file2 = url2.getFile();  // TODO IGNITE-1371 Possible NPE

        DDLGenerator.main(new String[]{file1, file2});
    }

}<|MERGE_RESOLUTION|>--- conflicted
+++ resolved
@@ -21,15 +21,13 @@
 import org.apache.ignite.cache.store.cassandra.utils.DDLGenerator;
 import org.junit.Test;
 
-<<<<<<< HEAD
 /**
  * DDLGenerator test.
-=======
+ */
 import java.net.URL;
 
 /**
  * Unit tests for DDL generator utility
->>>>>>> fc1bab54
  */
 public class DDLGeneratorTest {
     @Test
