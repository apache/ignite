--- conflicted
+++ resolved
@@ -32,11 +32,7 @@
 
     <artifactId>ignite-cassandra</artifactId>
     <packaging>pom</packaging>
-<<<<<<< HEAD
-    <version>1.8.2</version>
-=======
     <version>2.0.0-SNAPSHOT</version>
->>>>>>> 3da7794f
     <url>http://ignite.apache.org</url>
 
     <dependencyManagement>
