--- conflicted
+++ resolved
@@ -26,20 +26,12 @@
     <parent>
         <groupId>org.apache.ignite</groupId>
         <artifactId>ignite-cassandra</artifactId>
-<<<<<<< HEAD
-        <version>1.8.2</version>
-=======
         <version>2.0.0-SNAPSHOT</version>
->>>>>>> 3da7794f
         <relativePath>..</relativePath>
     </parent>
 
     <artifactId>ignite-cassandra-store</artifactId>
-<<<<<<< HEAD
-    <version>1.8.2</version>
-=======
     <version>2.0.0-SNAPSHOT</version>
->>>>>>> 3da7794f
     <url>http://ignite.apache.org</url>
 
     <properties>
