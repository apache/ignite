<?xml version="1.0" encoding="UTF-8"?>

<!--
  Licensed to the Apache Software Foundation (ASF) under one or more
  contributor license agreements.  See the NOTICE file distributed with
  this work for additional information regarding copyright ownership.
  The ASF licenses this file to You under the Apache License, Version 2.0
  (the "License"); you may not use this file except in compliance with
  the License.  You may obtain a copy of the License at

       http://www.apache.org/licenses/LICENSE-2.0

  Unless required by applicable law or agreed to in writing, software
  distributed under the License is distributed on an "AS IS" BASIS,
  WITHOUT WARRANTIES OR CONDITIONS OF ANY KIND, either express or implied.
  See the License for the specific language governing permissions and
  limitations under the License.
-->

<!--
    POM file.
-->
<project xmlns="http://maven.apache.org/POM/4.0.0" xmlns:xsi="http://www.w3.org/2001/XMLSchema-instance" xsi:schemaLocation="http://maven.apache.org/POM/4.0.0 http://maven.apache.org/xsd/maven-4.0.0.xsd">
    <modelVersion>4.0.0</modelVersion>

    <parent>
        <groupId>org.apache.ignite</groupId>
        <artifactId>ignite-cassandra</artifactId>
        <version>${revision}</version>
<<<<<<< HEAD
        <relativePath>..</relativePath>
    </parent>

    <artifactId>ignite-cassandra-store</artifactId>
    <version>${revision}</version>
=======
        <relativePath>../pom.xml</relativePath>
    </parent>

    <artifactId>ignite-cassandra-store</artifactId>

>>>>>>> 9cf06362
    <url>http://ignite.apache.org</url>

    <properties>
        <commons-beanutils.version>1.9.4</commons-beanutils.version>
        <cassandra-driver.version>3.2.0</cassandra-driver.version>
        <cassandra-all.version>3.11.3</cassandra-all.version>
        <metrics-core.version>3.0.2</metrics-core.version>
    </properties>

    <dependencies>
        <!-- Apache commons -->
        <dependency>
            <groupId>commons-beanutils</groupId>
            <artifactId>commons-beanutils</artifactId>
            <version>${commons-beanutils.version}</version>
        </dependency>

        <!-- Ignite -->
        <dependency>
            <groupId>${project.groupId}</groupId>
            <artifactId>ignite-core</artifactId>
        </dependency>

        <dependency>
            <groupId>${project.groupId}</groupId>
            <artifactId>ignite-spring</artifactId>
        </dependency>

        <dependency>
            <groupId>${project.groupId}</groupId>
            <artifactId>ignite-log4j</artifactId>
            <scope>test</scope>
        </dependency>

        <dependency>
            <groupId>${project.groupId}</groupId>
            <artifactId>ignite-tools</artifactId>
            <scope>test</scope>
        </dependency>

        <dependency>
            <groupId>${project.groupId}</groupId>
            <artifactId>ignite-tools</artifactId>
            <version>${project.version}</version>
            <scope>test</scope>
        </dependency>

        <!-- Cassandra and required dependencies -->
        <dependency>
            <groupId>com.datastax.cassandra</groupId>
            <artifactId>cassandra-driver-core</artifactId>
            <version>${cassandra-driver.version}</version>
        </dependency>

        <dependency>
            <groupId>io.netty</groupId>
            <artifactId>netty-handler</artifactId>
            <version>${netty.version}</version>
        </dependency>

        <dependency>
            <groupId>io.netty</groupId>
            <artifactId>netty-buffer</artifactId>
            <version>${netty.version}</version>
        </dependency>

        <dependency>
            <groupId>io.netty</groupId>
            <artifactId>netty-common</artifactId>
            <version>${netty.version}</version>
        </dependency>

        <dependency>
            <groupId>io.netty</groupId>
            <artifactId>netty-transport</artifactId>
            <version>${netty.version}</version>
        </dependency>

        <dependency>
            <groupId>io.netty</groupId>
            <artifactId>netty-codec</artifactId>
            <version>${netty.version}</version>
        </dependency>

        <dependency>
            <groupId>io.netty</groupId>
            <artifactId>netty-resolver</artifactId>
            <version>${netty.version}</version>
        </dependency>

        <dependency>
            <groupId>com.google.guava</groupId>
            <artifactId>guava</artifactId>
            <version>${guava.version}</version>
        </dependency>

        <dependency>
            <groupId>com.codahale.metrics</groupId>
            <artifactId>metrics-core</artifactId>
            <version>${metrics-core.version}</version>
        </dependency>

        <dependency>
            <groupId>org.slf4j</groupId>
            <artifactId>slf4j-api</artifactId>
            <version>${slf4j.version}</version>
        </dependency>

        <dependency>
            <groupId>org.apache.cassandra</groupId>
            <artifactId>cassandra-all</artifactId>
            <version>${cassandra-all.version}</version>
            <scope>test</scope>
            <exclusions>
                <exclusion>
                    <artifactId>log4j-over-slf4j</artifactId>
                    <groupId>org.slf4j</groupId>
                </exclusion>
                <exclusion>
                    <groupId>commons-codec</groupId>
                    <artifactId>commons-codec</artifactId>
                </exclusion>
            </exclusions>
        </dependency>

        <!-- Apache log4j -->
        <dependency>
            <groupId>log4j</groupId>
            <artifactId>log4j</artifactId>
            <scope>test</scope>
        </dependency>

        <dependency>
            <groupId>org.mockito</groupId>
            <artifactId>mockito-core</artifactId>
            <scope>test</scope>
        </dependency>
    </dependencies>

    <build>
        <plugins>
            <plugin>
                <groupId>org.apache.maven.plugins</groupId>
                <artifactId>maven-compiler-plugin</artifactId>
                <version>3.7.0</version>
                <configuration>
                    <encoding>UTF-8</encoding>
                    <fork>true</fork>
                    <debug>false</debug>
                    <debuglevel>lines,vars,source</debuglevel>
                    <meminitial>256</meminitial>
                    <maxmem>512</maxmem>
                </configuration>
            </plugin>

            <plugin>
                <groupId>org.apache.maven.plugins</groupId>
                <artifactId>maven-dependency-plugin</artifactId>
                <version>2.10</version>
                <executions>
                    <execution>
                        <id>copy-all-dependencies</id>
                        <phase>package</phase>
                        <goals>
                            <goal>copy-dependencies</goal>
                        </goals>
                        <configuration>
                            <outputDirectory>${project.build.directory}/tests-package/lib</outputDirectory>
                            <overWriteReleases>false</overWriteReleases>
                            <overWriteSnapshots>false</overWriteSnapshots>
                            <overWriteIfNewer>true</overWriteIfNewer>
                            <excludeArtifactIds>
                                netty-all,cassandra-all,snappy-java,lz4,compress-lzf,commons-codec,commons-lang3,commons-math3,
                                concurrentlinkedhashmap-lru,antlr,ST4,antlr-runtime,jcl-over-slf4j,jackson-core-asl,
                                jackson-mapper-asl,json-simple,high-scale-lib,snakeyaml,jbcrypt,reporter-config3,
                                reporter-config-base,hibernate-validator,validation-api,jboss-logging,thrift-server,
                                disruptor,stream,fastutil,logback-core,logback-classic,libthrift,httpclient,httpcore,
                                cassandra-thrift,jna,jamm,joda-time,sigar,ecj,tools
                            </excludeArtifactIds>
                        </configuration>
                    </execution>
<!-- -->
                    <execution>
                        <id>copy-main-dependencies</id>
                        <phase>package</phase>
                        <goals>
                            <goal>copy-dependencies</goal>
                        </goals>
                        <configuration>
                            <outputDirectory>${project.build.directory}/libs</outputDirectory>
                            <overWriteReleases>false</overWriteReleases>
                            <overWriteSnapshots>false</overWriteSnapshots>
                            <overWriteIfNewer>true</overWriteIfNewer>
                            <excludeTransitive>true</excludeTransitive>
                            <excludeGroupIds>
                                ${project.groupId},org.springframework,org.gridgain
                            </excludeGroupIds>
                            <excludeArtifactIds>
                                commons-logging,slf4j-api,cache-api,slf4j-api,aopalliance
                            </excludeArtifactIds>
                            <includeScope>runtime</includeScope>
                        </configuration>
                    </execution>
<!-- -->
                </executions>
            </plugin>

            <plugin>
                <groupId>org.apache.maven.plugins</groupId>
                <artifactId>maven-antrun-plugin</artifactId>

                <dependencies>
                    <dependency>
                        <groupId>ant-contrib</groupId>
                        <artifactId>ant-contrib</artifactId>
                        <version>1.0b3</version>
                        <exclusions>
                            <exclusion>
                                <groupId>ant</groupId>
                                <artifactId>ant</artifactId>
                            </exclusion>
                        </exclusions>
                    </dependency>
                </dependencies>
                <executions>
                    <execution>
                        <id>package-tests</id>
                        <phase>package</phase>
                        <goals>
                            <goal>run</goal>
                        </goals>
                        <configuration>
                            <target>
                                <taskdef resource="net/sf/antcontrib/antlib.xml" />
                                <if>
                                    <available file="${project.build.directory}/test-classes" type="dir" />
                                    <then>
                                        <copy todir="${project.build.directory}/tests-package/lib">
                                            <fileset dir="${project.build.directory}">
                                                <include name="*.jar" />
                                            </fileset>
                                        </copy>

                                        <jar destfile="${project.build.directory}/tests-package/lib/${project.artifactId}-${project.version}-tests.jar">
                                            <fileset dir="${project.build.directory}/test-classes">
                                                <include name="**/*.class" />
                                            </fileset>
                                        </jar>

                                        <copy todir="${project.build.directory}/tests-package/settings">
                                            <fileset dir="${project.build.directory}/test-classes">
                                                <include name="**/*.properties" />
                                                <include name="**/*.xml" />
                                            </fileset>
                                        </copy>

                                        <copy todir="${project.build.directory}/tests-package">
                                            <fileset dir="${project.build.testSourceDirectory}/../scripts">
                                                <include name="**/*" />
                                            </fileset>
                                        </copy>

                                        <fixcrlf srcdir="${project.build.directory}/tests-package" eol="lf" eof="remove">
                                            <include name="*.sh" />
                                        </fixcrlf>

                                        <copy todir="${project.build.directory}/tests-package">
                                            <fileset dir="${project.build.testSourceDirectory}/..">
                                                <include name="bootstrap/**" />
                                            </fileset>
                                        </copy>

                                        <fixcrlf srcdir="${project.build.directory}/tests-package/bootstrap" eol="lf" eof="remove">
                                            <include name="**" />
                                        </fixcrlf>

                                        <zip destfile="${project.build.directory}/ignite-cassandra-tests-${project.version}.zip" compress="true" whenempty="create" level="9" encoding="UTF-8" useLanguageEncodingFlag="true" createUnicodeExtraFields="not-encodeable">

                                            <zipfileset dir="${project.build.directory}/tests-package" prefix="ignite-cassandra-tests">
                                                <exclude name="**/*.sh" />
                                            </zipfileset>

                                            <zipfileset dir="${project.build.directory}/tests-package" prefix="ignite-cassandra-tests" filemode="555">
                                                <include name="**/*.sh" />
                                            </zipfileset>
                                        </zip>
                                    </then>
                                </if>
                            </target>
                        </configuration>
                    </execution>
                </executions>
            </plugin>

            <plugin>
                <groupId>org.apache.maven.plugins</groupId>
                <artifactId>maven-deploy-plugin</artifactId>
                <version>2.8.2</version>
                <configuration>
                    <skip>false</skip>
                </configuration>
            </plugin>
        </plugins>
    </build>
</project><|MERGE_RESOLUTION|>--- conflicted
+++ resolved
@@ -27,19 +27,11 @@
         <groupId>org.apache.ignite</groupId>
         <artifactId>ignite-cassandra</artifactId>
         <version>${revision}</version>
-<<<<<<< HEAD
-        <relativePath>..</relativePath>
-    </parent>
-
-    <artifactId>ignite-cassandra-store</artifactId>
-    <version>${revision}</version>
-=======
         <relativePath>../pom.xml</relativePath>
     </parent>
 
     <artifactId>ignite-cassandra-store</artifactId>
 
->>>>>>> 9cf06362
     <url>http://ignite.apache.org</url>
 
     <properties>
@@ -77,13 +69,6 @@
         <dependency>
             <groupId>${project.groupId}</groupId>
             <artifactId>ignite-tools</artifactId>
-            <scope>test</scope>
-        </dependency>
-
-        <dependency>
-            <groupId>${project.groupId}</groupId>
-            <artifactId>ignite-tools</artifactId>
-            <version>${project.version}</version>
             <scope>test</scope>
         </dependency>
 
