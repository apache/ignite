/*
 * Licensed to the Apache Software Foundation (ASF) under one or more
 * contributor license agreements.  See the NOTICE file distributed with
 * this work for additional information regarding copyright ownership.
 * The ASF licenses this file to You under the Apache License, Version 2.0
 * (the "License"); you may not use this file except in compliance with
 * the License.  You may obtain a copy of the License at
 *
 *      http://www.apache.org/licenses/LICENSE-2.0
 *
 * Unless required by applicable law or agreed to in writing, software
 * distributed under the License is distributed on an "AS IS" BASIS,
 * WITHOUT WARRANTIES OR CONDITIONS OF ANY KIND, either express or implied.
 * See the License for the specific language governing permissions and
 * limitations under the License.
 */

package org.apache.ignite.cache.store.cassandra.persistence;

import java.nio.ByteBuffer;
import java.util.Collection;
import java.util.Collections;
import java.util.HashMap;
import java.util.LinkedList;
import java.util.List;
import java.util.Map;
import com.datastax.driver.core.BoundStatement;
import com.datastax.driver.core.PreparedStatement;
import com.datastax.driver.core.Row;
import org.apache.ignite.IgniteException;
import org.apache.ignite.cache.store.cassandra.handler.TypeHandler;
import org.apache.ignite.cache.store.cassandra.serializer.Serializer;

/**
 * Intermediate layer between persistent store (Cassandra) and Ignite cache key/value classes.
 * Handles  all the mappings to/from Java classes into Cassandra and responsible for all the details
 * of how Java objects should be written/loaded to/from Cassandra.
 */
public class PersistenceController {
    /** Ignite cache key/value persistence settings. */
    private final KeyValuePersistenceSettings persistenceSettings;

    /** List of key unique POJO fields (skipping aliases pointing to the same Cassandra table column). */
    private final List<? extends PojoField> keyUniquePojoFields;

    /** List of value unique POJO fields (skipping aliases pointing to the same Cassandra table column). */
    private final List<? extends PojoField> valUniquePojoFields;

    /** CQL statement template to insert row into Cassandra table. */
    private final String writeStatementTempl;

    /** CQL statement template to delete row from Cassandra table. */
    private final String delStatementTempl;

    /** CQL statement template to select value fields from Cassandra table. */
    private final String loadStatementTempl;

    /** CQL statement template to select key/value fields from Cassandra table. */
    private final String loadWithKeyFieldsStatementTempl;

    /** CQL statements to insert row into Cassandra table. */
    private volatile Map<String, String> writeStatements = new HashMap<>();

    /** CQL statements to delete row from Cassandra table. */
    private volatile Map<String, String> delStatements = new HashMap<>();

    /** CQL statements to select value fields from Cassandra table. */
    private volatile Map<String, String> loadStatements = new HashMap<>();

    /** CQL statements to select key/value fields from Cassandra table. */
    private volatile Map<String, String> loadWithKeyFieldsStatements = new HashMap<>();

    /**
     * Constructs persistence controller from Ignite cache persistence settings.
     *
     * @param settings persistence settings.
     */
    public PersistenceController(KeyValuePersistenceSettings settings) {
        if (settings == null)
            throw new IllegalArgumentException("Persistent settings can't be null");

        persistenceSettings = settings;

        String[] loadStatements = prepareLoadStatements();

        loadWithKeyFieldsStatementTempl = loadStatements[0];
        loadStatementTempl = loadStatements[1];
        writeStatementTempl = prepareWriteStatement();
        delStatementTempl = prepareDeleteStatement();

        keyUniquePojoFields = settings.getKeyPersistenceSettings().cassandraUniqueFields();

        List<? extends PojoField> _valUniquePojoFields = settings.getValuePersistenceSettings().cassandraUniqueFields();

        if (_valUniquePojoFields == null || _valUniquePojoFields.isEmpty()) {
            valUniquePojoFields = _valUniquePojoFields;

            return;
        }

        List<String> keyColumns = new LinkedList<>();

        if (keyUniquePojoFields == null)
            keyColumns.add(settings.getKeyPersistenceSettings().getColumn());
        else {
            for (PojoField field : keyUniquePojoFields)
                keyColumns.add(field.getColumn());
        }

        List<PojoField> fields = new LinkedList<>(_valUniquePojoFields);

        for (String column : keyColumns) {
            for (int i = 0; i < fields.size(); i++) {
                if (column.equals(fields.get(i).getColumn())) {
                    fields.remove(i);
                    break;
                }
            }
        }

        valUniquePojoFields = fields.isEmpty() ? null : Collections.unmodifiableList(fields);
    }

    /**
     * Returns Ignite cache persistence settings.
     *
     * @return persistence settings.
     */
    public KeyValuePersistenceSettings getPersistenceSettings() {
        return persistenceSettings;
    }

    /**
     * Returns CQL statement to insert row into Cassandra table.
     *
     * @param table Table name.
     * @return CQL statement.
     */
    public String getWriteStatement(String table) {
        return getStatement(table, writeStatementTempl, writeStatements);
    }

    /**
     * Returns CQL statement to delete row from Cassandra table.
     *
     * @param table Table name.
     * @return CQL statement.
     */
    public String getDeleteStatement(String table) {
        return getStatement(table, delStatementTempl, delStatements);
    }

    /**
     * Returns CQL statement to select key/value fields from Cassandra table.
     *
     * @param table Table name.
     * @param includeKeyFields whether to include/exclude key fields from the returned row.
     *
     * @return CQL statement.
     */
    public String getLoadStatement(String table, boolean includeKeyFields) {
        return includeKeyFields ?
            getStatement(table, loadWithKeyFieldsStatementTempl, loadWithKeyFieldsStatements) :
            getStatement(table, loadStatementTempl, loadStatements);
    }

    /**
     * Binds Ignite cache key object to {@link PreparedStatement}.
     *
     * @param statement statement to which key object should be bind.
     * @param key key object.
     *
     * @return statement with bounded key.
     */
    public BoundStatement bindKey(PreparedStatement statement, Object key) {
        PersistenceSettings settings = persistenceSettings.getKeyPersistenceSettings();

        Object[] values = PersistenceStrategy.POJO != settings.getStrategy() ?
            new Object[1] : new Object[keyUniquePojoFields.size()];

        bindValues(settings.getStrategy(), settings.getTypeHandler(), settings.getSerializer(), keyUniquePojoFields, key, values, 0);

        return statement.bind(values);
    }

    /**
     * Binds Ignite cache key and value object to {@link com.datastax.driver.core.PreparedStatement}.
     *
     * @param statement statement to which key and value object should be bind.
     * @param key key object.
     * @param val value object.
     *
     * @return statement with bounded key and value.
     */
    public BoundStatement bindKeyValue(PreparedStatement statement, Object key, Object val) {
        Object[] values = new Object[persistenceSettings.getTableColumns().size()];

        PersistenceSettings keySettings = persistenceSettings.getKeyPersistenceSettings();
        PersistenceSettings valSettings = persistenceSettings.getValuePersistenceSettings();

        int offset = bindValues(keySettings.getStrategy(), keySettings.getTypeHandler(), keySettings.getSerializer(), keyUniquePojoFields, key, values, 0);
        bindValues(valSettings.getStrategy(), valSettings.getTypeHandler(), valSettings.getSerializer(), valUniquePojoFields, val, values, offset);

        return statement.bind(values);
    }

    /**
     * Builds Ignite cache key object from returned Cassandra table row.
     *
     * @param row Cassandra table row.
     *
     * @return key object.
     */
    public Object buildKeyObject(Row row) {
        return buildObject(row, persistenceSettings.getKeyPersistenceSettings());
    }

    /**
     * Builds Ignite cache value object from Cassandra table row .
     *
     * @param row Cassandra table row.
     *
     * @return value object.
     */
    public Object buildValueObject(Row row) {
        return buildObject(row, persistenceSettings.getValuePersistenceSettings());
    }

    /**
     * Service method to prepare CQL write statement.
     *
     * @return CQL write statement.
     */
    private String prepareWriteStatement() {
        Collection<String> cols = persistenceSettings.getTableColumns();

        StringBuilder colsList = new StringBuilder();
        StringBuilder questionsList = new StringBuilder();

        for (String column : cols) {
            if (colsList.length() != 0) {
                colsList.append(", ");
                questionsList.append(",");
            }

            colsList.append("\"").append(column).append("\"");
            questionsList.append("?");
        }

        String statement = "insert into \"" + persistenceSettings.getKeyspace() + "\".\"%1$s" +
            "\" (" + colsList + ") values (" + questionsList + ")";

        if (persistenceSettings.getTTL() != null)
            statement += " using ttl " + persistenceSettings.getTTL();

        return statement + ";";
    }

    /**
     * Service method to prepare CQL delete statement.
     *
     * @return CQL write statement.
     */
    private String prepareDeleteStatement() {
        Collection<String> cols = persistenceSettings.getKeyPersistenceSettings().getTableColumns();

        StringBuilder statement = new StringBuilder();

        for (String column : cols) {
            if (statement.length() != 0)
                statement.append(" and ");

            statement.append("\"").append(column).append("\"=?");
        }

        statement.append(";");

        return "delete from \"" + persistenceSettings.getKeyspace() + "\".\"%1$s\" where " + statement;
    }

    /**
     * Service method to prepare CQL load statements including and excluding key columns.
     *
     * @return array having two CQL statements (including and excluding key columns).
     */
    private String[] prepareLoadStatements() {
        PersistenceSettings settings = persistenceSettings.getKeyPersistenceSettings();
        boolean pojoStrategy = PersistenceStrategy.POJO == settings.getStrategy();
        Collection<String> keyCols = settings.getTableColumns();
        StringBuilder hdrWithKeyFields = new StringBuilder();

        for (String column : keyCols) {
            // omit calculated fields in load statement
            if (pojoStrategy && settings.getFieldByColumn(column).calculatedField())
                continue;

            if (hdrWithKeyFields.length() > 0)
                hdrWithKeyFields.append(", ");

            hdrWithKeyFields.append("\"").append(column).append("\"");
        }

        settings = persistenceSettings.getValuePersistenceSettings();
        pojoStrategy = PersistenceStrategy.POJO == settings.getStrategy();
        Collection<String> valCols = settings.getTableColumns();
        StringBuilder hdr = new StringBuilder();

        for (String column : valCols) {
            // omit calculated fields in load statement
            if (pojoStrategy && settings.getFieldByColumn(column).calculatedField())
                continue;

            if (hdr.length() > 0)
                hdr.append(", ");

            hdr.append("\"").append(column).append("\"");

            if (!keyCols.contains(column))
                hdrWithKeyFields.append(", \"").append(column).append("\"");
        }

        hdrWithKeyFields.insert(0, "select ");
        hdr.insert(0, "select ");

        StringBuilder statement = new StringBuilder();

        statement.append(" from \"");
        statement.append(persistenceSettings.getKeyspace());
        statement.append("\".\"%1$s");
        statement.append("\" where ");

        int i = 0;

        for (String column : keyCols) {
            if (i > 0)
                statement.append(" and ");

            statement.append("\"").append(column).append("\"=?");
            i++;
        }

        statement.append(";");

        return new String[] {hdrWithKeyFields + statement.toString(), hdr + statement.toString()};
    }

    /**
     * @param table Table.
     * @param template Template.
     * @param statements Statements.
     * @return Statement.
     */
    private String getStatement(final String table, final String template, final Map<String, String> statements) {
        //noinspection SynchronizationOnLocalVariableOrMethodParameter
        synchronized (statements) {
            String st = statements.get(table);

            if (st == null) {
                st = String.format(template, table);
                statements.put(table, st);
            }

            return st;
        }
    }

    /**
     * Builds object from Cassandra table row.
     *
     * @param row Cassandra table row.
     * @param settings persistence settings to use.
     *
     * @return object.
     */
    private Object buildObject(Row row, PersistenceSettings settings) {
        if (row == null)
            return null;

        PersistenceStrategy stg = settings.getStrategy();

        Class clazz = settings.getJavaClass();
        String col = settings.getColumn();

        if (PersistenceStrategy.PRIMITIVE == stg)
            return settings.getTypeHandler().toJavaType(row, col);

        if (PersistenceStrategy.BLOB == stg)
            return settings.getSerializer().deserialize(row.getBytes(col));

        List<PojoField> fields = settings.getFields();

        Object obj;

        try {
            obj = clazz.newInstance();
        }
        catch (Throwable e) {
            throw new IgniteException("Failed to instantiate object of type '" + clazz.getName() + "' using reflection", e);
        }

        for (PojoField field : fields) {
            if (!field.calculatedField())
                field.setValueFromRow(row, obj, settings.getSerializer());
        }

        return obj;
    }

    /**
     * Extracts field values from POJO object, converts into Java types
     * which could be mapped to Cassandra types and stores them inside provided values
     * array starting from specified offset.
     *
     * @param stgy Persistence strategy to use.
     * @param typeHandler type handler to use for java complex type.
     * @param serializer Serializer to use for BLOBs.
     * @param fields Fields who's values should be extracted.
     * @param obj Object instance who's field values should be extracted.
     * @param values Array to store values.
     * @param offset Offset starting from which to store fields values in the provided values array.
     *
     * @return next offset
     */
<<<<<<< HEAD
    private int bindValues(PersistenceStrategy stgy, TypeHandler typeHandler, Serializer serializer, List<PojoField> fields, Object obj,
                           Object[] values, int offset) {
=======
    private int bindValues(PersistenceStrategy stgy, Serializer serializer, List<? extends PojoField> fields, Object obj,
                            Object[] values, int offset) {
>>>>>>> 652f69d9
        if (PersistenceStrategy.PRIMITIVE == stgy) {
            if(typeHandler != null) {
                obj = typeHandler.toCassandraPrimitiveType(obj);
            } else if (obj.getClass().equals(ByteBuffer.class) || obj instanceof byte[]) {
                throw new IllegalArgumentException("Couldn't deserialize instance of class '" +
                    obj.getClass().getName() + "' using PRIMITIVE strategy. Please use BLOB strategy for this case.");
            }

            values[offset] = obj;

            return ++offset;
        }

        if (PersistenceStrategy.BLOB == stgy) {
            values[offset] = serializer.serialize(obj);

            return ++offset;
        }

        if (fields == null || fields.isEmpty())
            return offset;

        for (PojoField field : fields) {
            Object val = field.getValueFromObject(obj, serializer);

            if (val instanceof byte[])
                val = ByteBuffer.wrap((byte[]) val);

            values[offset] = val;

            offset++;
        }

        return offset;
    }
}<|MERGE_RESOLUTION|>--- conflicted
+++ resolved
@@ -421,13 +421,8 @@
      *
      * @return next offset
      */
-<<<<<<< HEAD
-    private int bindValues(PersistenceStrategy stgy, TypeHandler typeHandler, Serializer serializer, List<PojoField> fields, Object obj,
+    private int bindValues(PersistenceStrategy stgy, TypeHandler typeHandler, Serializer serializer, List<? extends PojoField> fields, Object obj,
                            Object[] values, int offset) {
-=======
-    private int bindValues(PersistenceStrategy stgy, Serializer serializer, List<? extends PojoField> fields, Object obj,
-                            Object[] values, int offset) {
->>>>>>> 652f69d9
         if (PersistenceStrategy.PRIMITIVE == stgy) {
             if(typeHandler != null) {
                 obj = typeHandler.toCassandraPrimitiveType(obj);
