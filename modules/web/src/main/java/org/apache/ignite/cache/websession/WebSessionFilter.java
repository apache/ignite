/*
 * Licensed to the Apache Software Foundation (ASF) under one or more
 * contributor license agreements.  See the NOTICE file distributed with
 * this work for additional information regarding copyright ownership.
 * The ASF licenses this file to You under the Apache License, Version 2.0
 * (the "License"); you may not use this file except in compliance with
 * the License.  You may obtain a copy of the License at
 *
 *      http://www.apache.org/licenses/LICENSE-2.0
 *
 * Unless required by applicable law or agreed to in writing, software
 * distributed under the License is distributed on an "AS IS" BASIS,
 * WITHOUT WARRANTIES OR CONDITIONS OF ANY KIND, either express or implied.
 * See the License for the specific language governing permissions and
 * limitations under the License.
 */

package org.apache.ignite.cache.websession;

import java.io.IOException;
import java.util.Collection;
import java.util.Map;
import javax.cache.CacheException;
import javax.cache.expiry.Duration;
import javax.cache.expiry.ExpiryPolicy;
import javax.cache.expiry.ModifiedExpiryPolicy;
import javax.servlet.Filter;
import javax.servlet.FilterChain;
import javax.servlet.FilterConfig;
import javax.servlet.ServletContext;
import javax.servlet.ServletException;
import javax.servlet.ServletRequest;
import javax.servlet.ServletResponse;
import javax.servlet.http.*;

import org.apache.ignite.Ignite;
import org.apache.ignite.IgniteCache;
import org.apache.ignite.IgniteClientDisconnectedException;
import org.apache.ignite.IgniteException;
import org.apache.ignite.IgniteLogger;
import org.apache.ignite.IgniteTransactions;
import org.apache.ignite.cluster.ClusterTopologyException;
import org.apache.ignite.configuration.CacheConfiguration;
import org.apache.ignite.internal.util.typedef.C1;
import org.apache.ignite.internal.util.typedef.F;
import org.apache.ignite.internal.util.typedef.G;
import org.apache.ignite.internal.util.typedef.T2;
import org.apache.ignite.internal.util.typedef.X;
import org.apache.ignite.internal.util.typedef.internal.S;
import org.apache.ignite.internal.util.typedef.internal.U;
import org.apache.ignite.internal.websession.WebSessionAttributeProcessor;
import org.apache.ignite.internal.websession.WebSessionEntity;
import org.apache.ignite.lang.IgniteClosure;
import org.apache.ignite.lang.IgniteFuture;
import org.apache.ignite.marshaller.Marshaller;
import org.apache.ignite.startup.servlet.ServletContextListenerStartup;
import org.apache.ignite.transactions.Transaction;

import static java.util.concurrent.TimeUnit.MILLISECONDS;
import static org.apache.ignite.cache.CacheAtomicityMode.ATOMIC;
import static org.apache.ignite.cache.CacheAtomicityMode.TRANSACTIONAL;
import static org.apache.ignite.cache.CacheMode.LOCAL;
import static org.apache.ignite.cache.CacheMode.PARTITIONED;
import static org.apache.ignite.cache.CacheWriteSynchronizationMode.FULL_ASYNC;
import static org.apache.ignite.transactions.TransactionConcurrency.PESSIMISTIC;
import static org.apache.ignite.transactions.TransactionIsolation.REPEATABLE_READ;

/**
 * Filter for web sessions caching.
 * <p>
 * This is a request filter, that you need to specify in your {@code web.xml} along
 * with {@link ServletContextListenerStartup} to enable web sessions caching:
 * <pre name="code" class="xml">
 * &lt;listener&gt;
 *     &lt;listener-class&gt;org.apache.ignite.startup.servlet.ServletContextListenerStartup&lt;/listener-class&gt;
 * &lt;/listener&gt;
 *
 * &lt;filter&gt;
 *     &lt;filter-name&gt;WebSessionFilter&lt;/filter-name&gt;
 *     &lt;filter-class&gt;org.apache.ignite.cache.websession.WebSessionFilter&lt;/filter-class&gt;
 * &lt;/filter&gt;
 *
 * &lt;!-- You can also specify a custom URL pattern. --&gt;
 * &lt;filter-mapping&gt;
 *     &lt;filter-name&gt;IgniteWebSessionsFilter&lt;/filter-name&gt;
 *     &lt;url-pattern&gt;/*&lt;/url-pattern&gt;
 * &lt;/filter-mapping&gt;
 * </pre>
 * It is also possible to specify a servlet name in a filter mapping, and a servlet URL pattern will
 * be used in this case:
 * <pre name="code" class="xml">
 * &lt;filter&gt;
 *     &lt;filter-name&gt;WebSessionFilter&lt;/filter-name&gt;
 *     &lt;filter-class&gt;org.apache.ignite.cache.websession.WebSessionFilter&lt;/filter-class&gt;
 * &lt;/filter&gt;
 *
 * &lt;filter-mapping&gt;
 *     &lt;filter-name&gt;WebSessionFilter&lt;/filter-name&gt;
 *     &lt;servlet-name&gt;YourServletName&lt;/servlet-name&gt;
 * &lt;/filter-mapping&gt;
 * </pre>
 * The filter has the following optional configuration parameters:
 * <table class="doctable">
 *     <tr>
 *         <th>Name</th>
 *         <th>Description</th>
 *         <th>Default</th>
 *     </tr>
 *     <tr>
 *         <td>IgniteWebSessionsGridName</td>
 *         <td>Name of the grid that contains cache for web session storage.</td>
 *         <td>{@code null} (default grid)</td>
 *     </tr>
 *     <tr>
 *         <td>IgniteWebSessionsCacheName</td>
 *         <td>Name of the cache for web session storage.</td>
 *         <td>{@code null} (default cache)</td>
 *     </tr>
 *     <tr>
 *         <td>IgniteWebSessionsMaximumRetriesOnFail</td>
 *         <td>
 *             Valid for {@code ATOMIC} caches only. Maximum number of retries for session updates in case
 *             node leaves topology and update fails. If retry is enabled,
 *             some updates can be applied more than once, otherwise some
 *             updates can be lost.
 *             <p>
 *             To disable retries, set this parameter to {@code 0}.
 *         </td>
 *         <td>{@code 3}</td>
 *     </tr>
 *     <tr>
 *         <td>IgniteWebSessionsRetriesTimeout</td>
 *         <td>
 *             Retry timeout. Related to IgniteWebSessionsMaximumRetriesOnFail param.
 *             <p>
 *             Further attempts will be cancelled in case timeout was exceeded.
 *         </td>
 *         <td>{@code 10000} (10 seconds)</td>
 *     </tr>
 * </table>
 * These parameters are taken from either filter init parameter list or
 * servlet context parameters. You can specify filter init parameters as follows:
 * <pre name="code" class="xml">
 * &lt;filter&gt;
 *     &lt;filter-name&gt;WebSessionFilter&lt;/filter-name&gt;
 *     &lt;filter-class&gt;org.apache.ignite.cache.websession.WebSessionFilter&lt;/filter-class&gt;
 *     &lt;init-param&gt;
 *         &lt;param-name&gt;IgniteWebSessionsGridName&lt;/param-name&gt;
 *         &lt;param-value&gt;WebGrid&lt;/param-value&gt;
 *     &lt;/init-param&gt;
 *     &lt;init-param&gt;
 *         &lt;param-name&gt;IgniteWebSessionsCacheName&lt;/param-name&gt;
 *         &lt;param-value&gt;WebCache&lt;/param-value&gt;
 *     &lt;/init-param&gt;
 *
 *     &lt;!-- Valid for ATOMIC caches only. --&gt;
 *     &lt;init-param&gt;
 *         &lt;param-name&gt;IgniteWebSessionsMaximumRetriesOnFail&lt;/param-name&gt;
 *         &lt;param-value&gt;10&lt;/param-value&gt;
 *     &lt;/init-param&gt;
 * &lt;/filter&gt;
 * </pre>
 * <b>Note:</b> filter init parameter has a priority over servlet context
 * parameter; if you specify both, the servlet context parameter will be ignored.
 * <h1 class="header">Web sessions caching and concurrent requests</h1>
 * If your web application can accept concurrent request for one session,
 * consider using {@link org.apache.ignite.cache.CacheAtomicityMode#TRANSACTIONAL} cache
 * instead of {@link org.apache.ignite.cache.CacheAtomicityMode#ATOMIC}. In this case each request
 * be processed inside pessimistic transaction which will guarantee that all
 * updates will be applied in correct order. This is important, for example,
 * if you get some attribute from the session, update its value and set new
 * value back to the session. In case of {@link org.apache.ignite.cache.CacheAtomicityMode#ATOMIC}
 * cache concurrent requests can get equal value, but {@link org.apache.ignite.cache.CacheAtomicityMode#TRANSACTIONAL}
 * cache will always process such updates one after another.
 */
public class WebSessionFilter implements Filter {
    /** Web sessions caching grid name parameter name. */
    public static final String WEB_SES_NAME_PARAM = "IgniteWebSessionsGridName";

    /** Web sessions caching cache name parameter name. */
    public static final String WEB_SES_CACHE_NAME_PARAM = "IgniteWebSessionsCacheName";

    /** Web sessions caching retry on fail parameter name (valid for ATOMIC cache only). */
    public static final String WEB_SES_MAX_RETRIES_ON_FAIL_NAME_PARAM = "IgniteWebSessionsMaximumRetriesOnFail";

    /** Web sessions caching retry on fail timeout parameter name. */
    public static final String WEB_SES_RETRIES_TIMEOUT_NAME_PARAM = "IgniteWebSessionsRetriesTimeout";

    /** */
    public static final String WEB_SES_KEEP_BINARY_PARAM = "IgniteWebSessionsKeepBinary";

    /** Default retry on fail flag value. */
    public static final int DFLT_MAX_RETRIES_ON_FAIL = 3;

    /** Default retry on fail timeout flag value. */
    public static final int DFLT_RETRIES_ON_FAIL_TIMEOUT = 10000;

    /** Default keep binary flag. */
    public static final boolean DFLT_KEEP_BINARY_FLAG = true;

    /** Cache. */
    private IgniteCache<String, WebSession> cache;

    /** Binary cache */
    private IgniteCache<String, WebSessionEntity> binaryCache;

    /** Transactions. */
    private IgniteTransactions txs;

    /** Logger. */
    private IgniteLogger log;

    /** Servlet context. */
    private ServletContext ctx;

    /** Session ID transformer. */
    private IgniteClosure<String, String> sesIdTransformer;

    /** Transactions enabled flag. */
    private boolean txEnabled;

    /** Node. */
    private Ignite webSesIgnite;

    /** Cache name. */
    private String cacheName;

    /** */
    private int retries;

    /** */
    private int retriesTimeout;

    /** */
    private boolean keepBinary = DFLT_KEEP_BINARY_FLAG;

    /** */
    private Marshaller marshaller;

    /** {@inheritDoc} */
    @Override public void init(FilterConfig cfg) throws ServletException {
        ctx = cfg.getServletContext();

        String gridName = U.firstNotNull(
            cfg.getInitParameter(WEB_SES_NAME_PARAM),
            ctx.getInitParameter(WEB_SES_NAME_PARAM));

        cacheName = U.firstNotNull(
            cfg.getInitParameter(WEB_SES_CACHE_NAME_PARAM),
            ctx.getInitParameter(WEB_SES_CACHE_NAME_PARAM));

        String retriesStr = U.firstNotNull(
            cfg.getInitParameter(WEB_SES_MAX_RETRIES_ON_FAIL_NAME_PARAM),
            ctx.getInitParameter(WEB_SES_MAX_RETRIES_ON_FAIL_NAME_PARAM));

        try {
            retries = retriesStr != null ? Integer.parseInt(retriesStr) : DFLT_MAX_RETRIES_ON_FAIL;
        }
        catch (NumberFormatException e) {
            throw new IgniteException("Maximum number of retries parameter is invalid: " + retriesStr, e);
        }

        String retriesTimeoutStr = U.firstNotNull(
            cfg.getInitParameter(WEB_SES_RETRIES_TIMEOUT_NAME_PARAM),
            ctx.getInitParameter(WEB_SES_RETRIES_TIMEOUT_NAME_PARAM));

        try {
            retriesTimeout = retriesTimeoutStr != null ?
                Integer.parseInt(retriesTimeoutStr) : DFLT_RETRIES_ON_FAIL_TIMEOUT;
        }
        catch (NumberFormatException e) {
            throw new IgniteException("Retries timeout parameter is invalid: " + retriesTimeoutStr, e);
        }

        final String binParam = cfg.getInitParameter(WEB_SES_KEEP_BINARY_PARAM);

        if (!F.isEmpty(binParam))
            keepBinary = Boolean.parseBoolean(binParam);

        webSesIgnite = G.ignite(gridName);

        if (webSesIgnite == null)
            throw new IgniteException("Grid for web sessions caching is not started (is it configured?): " +
                gridName);

        txs = webSesIgnite.transactions();

        log = webSesIgnite.log();

        marshaller = webSesIgnite.configuration().getMarshaller();

        initCache();

        String srvInfo = ctx.getServerInfo();

        // Special case for WebLogic, which appends timestamps to session
        // IDs upon session creation (the created session ID looks like:
        // pdpTSTcCcG6CVM8BTZWzxjTB1lh3w7zFbYVvwBb4bJGjrBx3TMPl!-508312620!1385045122601).
        if (srvInfo != null && srvInfo.contains("WebLogic")) {
            sesIdTransformer = new C1<String, String>() {
                @Override public String apply(String s) {
                    // Find first exclamation mark.
                    int idx = s.indexOf('!');

                    // Return original string if not found.
                    if (idx < 0 || idx == s.length() - 1)
                        return s;

                    // Find second exclamation mark.
                    idx = s.indexOf('!', idx + 1);

                    // Return original string if not found.
                    if (idx < 0)
                        return s;

                    // Return the session ID without timestamp.
                    return s.substring(0, idx);
                }
            };
        }

        if (log.isInfoEnabled())
            log.info("Started web sessions caching [gridName=" + gridName + ", cacheName=" + cacheName +
                ", maxRetriesOnFail=" + retries + ']');
    }

    /**
     * Init cache.
     */
    @SuppressWarnings("unchecked")
    void initCache() {
        cache = webSesIgnite.cache(cacheName);
        binaryCache = webSesIgnite.cache(cacheName);

        if (cache == null)
            throw new IgniteException("Cache for web sessions is not started (is it configured?): " + cacheName);

        CacheConfiguration cacheCfg = cache.getConfiguration(CacheConfiguration.class);

        if (cacheCfg.getWriteSynchronizationMode() == FULL_ASYNC)
            throw new IgniteException("Cache for web sessions cannot be in FULL_ASYNC mode: " + cacheName);

        if (!cacheCfg.isEagerTtl())
            throw new IgniteException("Cache for web sessions cannot operate with lazy TTL. " +
                "Consider setting eagerTtl to true for cache: " + cacheName);

        if (cacheCfg.getCacheMode() == LOCAL)
            U.quietAndWarn(webSesIgnite.log(), "Using LOCAL cache for web sessions caching " +
                "(this is only OK in test mode): " + cacheName);

        if (cacheCfg.getCacheMode() == PARTITIONED && cacheCfg.getAtomicityMode() != ATOMIC)
            U.quietAndWarn(webSesIgnite.log(), "Using " + cacheCfg.getAtomicityMode() + " atomicity for web sessions " +
                "caching (switch to ATOMIC mode for better performance)");

        txEnabled = cacheCfg.getAtomicityMode() == TRANSACTIONAL;
    }

    /** {@inheritDoc} */
    @Override public void destroy() {
        // No-op.
    }

    /** {@inheritDoc} */
    @Override public void doFilter(ServletRequest req, ServletResponse res, FilterChain chain)
        throws IOException, ServletException {
        assert ctx != null;

        if (req instanceof HttpServletRequest) {
            HttpServletRequest httpReq = (HttpServletRequest)req;

            String sesId = null;

            try {
                if (txEnabled) {
                    try (Transaction tx = txs.txStart(PESSIMISTIC, REPEATABLE_READ)) {
                        sesId = doFilterDispatch(httpReq, res, chain);

                        tx.commit();
                    }
                }
                else
                    sesId = doFilterDispatch(httpReq, res, chain);
            }
            catch (Exception e) {
                U.error(log, "Failed to update web session: " + sesId, e);
            }
        }
        else
            chain.doFilter(req, res);
    }

    /**
     * Use {@link WebSession} or {@link WebSessionV2} according to {@link #keepBinary} flag.
     *
     * @param httpReq Request.
     * @param res Response.
     * @param chain Filter chain.
     * @return Session ID.
     * @throws IOException
     * @throws ServletException
     * @throws CacheException
     */
    private String doFilterDispatch(HttpServletRequest httpReq, ServletResponse res, FilterChain chain)
        throws IOException, ServletException, CacheException {
        if (keepBinary)
            return doFilterV2(httpReq, res, chain);

        return doFilterV1(httpReq, res, chain);
    }

    /**
     * @param httpReq Request.
     * @param res Response.
     * @param chain Filter chain.
     * @return Session ID.
     * @throws IOException In case of I/O error.
     * @throws ServletException In case of servlet error.
     * @throws CacheException In case of other error.
     */
    private String doFilterV1(HttpServletRequest httpReq, ServletResponse res, FilterChain chain) throws IOException,
        ServletException, CacheException {
        WebSession cached = null;

        String sesId = httpReq.getRequestedSessionId();

        if (sesId != null) {
            sesId = transformSessionId(sesId);

            for (int i = 0; i < retries; i++) {
                try {
                    cached = cache.get(sesId);

                    break;
                }
                catch (CacheException | IgniteException | IllegalStateException e) {
                    handleLoadSessionException(sesId, i, e);
                }
            }

            if (cached != null) {
                if (log.isDebugEnabled())
                    log.debug("Using cached session for ID: " + sesId);

                if (cached.isNew())
                    cached = new WebSession(cached.getId(), cached, false);
            }
            else {
                if (log.isDebugEnabled())
                    log.debug("Cached session was invalidated and doesn't exist: " + sesId);

                HttpSession ses = httpReq.getSession(false);

                if (ses != null) {
                    try {
                        ses.invalidate();
                    }
                    catch (IllegalStateException ignore) {
                        // Session was already invalidated.
                    }
                }

                cached = createSession(httpReq);
            }
        }
        else
            cached = createSession(httpReq);

        assert cached != null;

        sesId = cached.getId();

        cached.servletContext(ctx);
        cached.filter(this);
        cached.resetUpdates();
        cached.genSes(httpReq.getSession(false));

        httpReq = new RequestWrapper(httpReq, cached);

        chain.doFilter(httpReq, res);

        HttpSession ses = httpReq.getSession(false);

        if (ses != null && ses instanceof WebSession) {
            Collection<T2<String, Object>> updates = ((WebSession) ses).updates();

            if (updates != null)
                updateAttributes(transformSessionId(sesId), updates, ses.getMaxInactiveInterval());
        }

        return sesId;
    }

    /**
     * @param httpReq Request.
     * @param res Response.
     * @param chain Filter chain.
     * @return Session ID.
     * @throws IOException In case of I/O error.
     * @throws ServletException In case oif servlet error.
     * @throws CacheException In case of other error.
     */
    private String doFilterV2(HttpServletRequest httpReq, ServletResponse res, FilterChain chain)
        throws IOException, ServletException, CacheException {
        WebSessionV2 cached = null;

        String sesId = httpReq.getRequestedSessionId();

        if (sesId != null) {
            sesId = transformSessionId(sesId);

            // Load from cache.
            for (int i = 0; i < retries; i++) {
                try {
                    final WebSessionEntity entity = binaryCache.get(sesId);

                    if (entity != null)
                        cached = new WebSessionV2(sesId, httpReq.getSession(false), false, ctx, entity, marshaller);

                    break;
                }
                catch (CacheException | IgniteException | IllegalStateException e) {
                    handleLoadSessionException(sesId, i, e);
                }
            }

            if (cached != null) {
                if (log.isDebugEnabled())
                    log.debug("Using cached session for ID: " + sesId);
            }
            // If not found - invalidate session and create new one.
            // Invalidate, because session might be removed from cache
            // according to expiry policy.
            else {
                if (log.isDebugEnabled())
                    log.debug("Cached session was invalidated and doesn't exist: " + sesId);

                final HttpSession ses = httpReq.getSession(false);

                if (ses != null) {
                    try {
                        ses.invalidate();
                    }
                    catch (IllegalStateException ignore) {
                        // Session was already invalidated.
                    }
                }

                cached = createSessionV2(httpReq);
            }
        }
        // No session was requested by the client, create new one and put in the request.
        else
            cached = createSessionV2(httpReq);

        assert cached != null;

        sesId = cached.getId();

        httpReq = new RequestWrapperV2(httpReq, cached);

        chain.doFilter(httpReq, res);

        if (!cached.isValid())
            binaryCache.remove(cached.id());
        // Changed session ID.
        else if (!cached.getId().equals(sesId)) {
            final String oldId = cached.getId();

            cached.invalidate();

            binaryCache.remove(oldId);
        }
        else
            updateAttributesV2(cached.getId(), cached);

        return sesId;
    }

    /**
     * Log and process exception happened on loading session from cache.
     *
     * @param sesId Session ID.
     * @param tryCnt Try count.
     * @param e Caught exception.
     */
    private void handleLoadSessionException(final String sesId, final int tryCnt, final RuntimeException e) {
        if (log.isDebugEnabled())
            log.debug(e.getMessage());

        if (tryCnt == retries - 1)
            throw new IgniteException("Failed to handle request [session= " + sesId + "]", e);
        else {
            if (log.isDebugEnabled())
                log.debug("Failed to handle request (will retry): " + sesId);

            handleCacheOperationException(e);
        }
    }

    /**
     * Transform session ID if ID transformer present.
     *
     * @param sesId Session ID to transform.
     * @return Transformed session ID or the same if no session transformer available.
     */
    private String transformSessionId(final String sesId) {
        if (sesIdTransformer != null)
            return sesIdTransformer.apply(sesId);

        return sesId;
    }

    /**
     * Creates a new session from http request.
     *
     * @param httpReq Request.
     * @return New session.
     */
    @SuppressWarnings("unchecked")
    private WebSession createSession(HttpServletRequest httpReq) {
        HttpSession ses = httpReq.getSession(true);

        String sesId = transformSessionId(ses.getId());

        return createSession(ses, sesId);
    }

    /**
     * Creates a new web session with the specified id.
     *
     * @param ses Base session.
     * @param sesId Session id.
     * @return New session.
     */
    @SuppressWarnings("unchecked")
    private WebSession createSession(HttpSession ses, String sesId) {
        WebSession cached = new WebSession(sesId, ses, true);

        cached.genSes(ses);

        if (log.isDebugEnabled())
            log.debug("Session created: " + sesId);

        for (int i = 0; i < retries; i++) {
            try {
                final IgniteCache<String, WebSession> cache0 =
                    cacheWithExpiryPolicy(cached.getMaxInactiveInterval(), cache);

                final WebSession old = cache0.getAndPutIfAbsent(sesId, cached);

                if (old != null) {
                    cached = old;

                    if (cached.isNew())
                        cached = new WebSession(cached.getId(), cached, false);
                }

                break;
            }
            catch (CacheException | IgniteException | IllegalStateException e) {
                handleCreateSessionException(sesId, i, e);
            }
        }

        return cached;
    }

    /**
     * Log error and delegate exception processing to {@link #handleCacheOperationException(Exception)}
     *
     * @param sesId Session ID.
     * @param tryCnt Try count.
     * @param e Exception to process.
     */
    private void handleCreateSessionException(final String sesId, final int tryCnt, final RuntimeException e) {
        if (log.isDebugEnabled())
            log.debug(e.getMessage());

        if (tryCnt == retries - 1)
            throw new IgniteException("Failed to save session: " + sesId, e);
        else {
            if (log.isDebugEnabled())
                log.debug("Failed to save session (will retry): " + sesId);

            handleCacheOperationException(e);
        }
    }

    /**
     * Creates a new web session with the specified id.
     *
     * @param ses Base session.
     * @param sesId Session id.
     * @return New session.
     */
    private WebSessionV2 createSessionV2(final HttpSession ses, final String sesId) throws IOException {
        assert ses != null;
        assert sesId != null;

        WebSessionV2 cached = new WebSessionV2(sesId, ses, true, ctx, null, marshaller);

        final WebSessionEntity marshaledEntity = cached.marshalAttributes();

        for (int i = 0; i < retries; i++) {
            try {
                final IgniteCache<String, WebSessionEntity> cache0 = cacheWithExpiryPolicy(
                    cached.getMaxInactiveInterval(), binaryCache);

                final WebSessionEntity old = cache0.getAndPutIfAbsent(sesId, marshaledEntity);

                if (old != null)
                    cached = new WebSessionV2(sesId, ses, false, ctx, old, marshaller);
                else
                    cached = new WebSessionV2(sesId, ses, false, ctx, marshaledEntity, marshaller);

                break;
            }
            catch (CacheException | IgniteException | IllegalStateException e) {
                handleCreateSessionException(sesId, i, e);
            }
        }

        return cached;
    }

    /**
     * @param httpReq HTTP request.
     * @return Cached session.
     */
    private WebSessionV2 createSessionV2(HttpServletRequest httpReq) throws IOException {
        final HttpSession ses = httpReq.getSession(true);

        final String sesId = transformSessionId(ses.getId());

        if (log.isDebugEnabled())
            log.debug("Session created: " + sesId);

        return createSessionV2(ses, sesId);
    }

    /**
     * @param maxInactiveInteval Interval to use in expiry policy.
     * @param cache Cache.
     * @param <T> Cached object type.
     * @return Cache with expiry policy if {@code maxInactiveInteval} greater than zero.
     */
    private <T> IgniteCache<String, T> cacheWithExpiryPolicy(final int maxInactiveInteval,
        final IgniteCache<String, T> cache) {
        if (maxInactiveInteval > 0) {
            long ttl = maxInactiveInteval * 1000;

            ExpiryPolicy plc = new ModifiedExpiryPolicy(new Duration(MILLISECONDS, ttl));

            return cache.withExpiryPolicy(plc);
        }

        return cache;
    }

    /**
     * @param sesId Session ID.
     */
    public void destroySession(String sesId) {
        assert sesId != null;
        for (int i = 0; i < retries; i++) {
            try {
                if (cache.remove(sesId) && log.isDebugEnabled())
                    log.debug("Session destroyed: " + sesId);
            }
            catch (CacheException | IgniteException | IllegalStateException e) {
                if (i == retries - 1) {
                    U.warn(log, "Failed to remove session [sesId=" +
                        sesId + ", retries=" + retries + ']');
                }
                else {
                    U.warn(log, "Failed to remove session (will retry): " + sesId);

                    handleCacheOperationException(e);
                }
            }
        }
    }

    /**
     * @param sesId Session ID.
     * @param updates Updates list.
     * @param maxInactiveInterval Max session inactive interval.
     */
    @SuppressWarnings("unchecked")
    public void updateAttributes(String sesId, Collection<T2<String, Object>> updates, int maxInactiveInterval) {
        assert sesId != null;
        assert updates != null;

        if (log.isDebugEnabled())
            log.debug("Session attributes updated [id=" + sesId + ", updates=" + updates + ']');

        try {
            for (int i = 0; i < retries; i++) {
                try {
                    final IgniteCache<String, WebSession> cache0 = cacheWithExpiryPolicy(maxInactiveInterval, cache);

                    cache0.invoke(sesId, WebSessionListener.newAttributeProcessor(updates));

                    break;
                }
                catch (CacheException | IgniteException | IllegalStateException e) {
                    handleAttributeUpdateException(sesId, i, e);
                }
            }
        }
        catch (Exception e) {
            U.error(log, "Failed to update session attributes [id=" + sesId + ']', e);
        }
    }

    /**
     * @param sesId Session ID.
     * @param ses Web session.
     */
    public void updateAttributesV2(final String sesId, final WebSessionV2 ses) throws IOException {
        assert sesId != null;
        assert ses != null;

        final Map<String, byte[]> updatesMap = ses.binaryUpdatesMap();

        if (log.isDebugEnabled())
            log.debug("Session binary attributes updated [id=" + sesId + ", updates=" + updatesMap.keySet() + ']');

        try {
            for (int i = 0; i < retries; i++) {
                try {
                    final IgniteCache<String, WebSessionEntity> cache0 =
                        cacheWithExpiryPolicy(ses.getMaxInactiveInterval(), binaryCache);

                    cache0.invoke(sesId, new WebSessionAttributeProcessor(updatesMap.isEmpty() ? null : updatesMap,
                        ses.getLastAccessedTime(), ses.getMaxInactiveInterval(), ses.isMaxInactiveIntervalChanged()));

                    break;
                }
                catch (CacheException | IgniteException | IllegalStateException e) {
                    handleAttributeUpdateException(sesId, i, e);
                }
            }
        }
        catch (Exception e) {
            U.error(log, "Failed to update session V2 attributes [id=" + sesId + ']', e);
        }
    }

    /**
     * Log error and delegate processing to {@link #handleCacheOperationException(Exception)}.
     *
     * @param sesId Session ID.
     * @param tryCnt Try count.
     * @param e Exception to process.
     */
    private void handleAttributeUpdateException(final String sesId, final int tryCnt, final RuntimeException e) {
        if (tryCnt == retries - 1) {
            U.error(log, "Failed to apply updates for session (maximum number of retries exceeded) [sesId=" +
                sesId + ", retries=" + retries + ']', e);
        }
        else {
            U.warn(log, "Failed to apply updates for session (will retry): " + sesId);

            handleCacheOperationException(e);
        }
    }


    /**
     * Handles cache operation exception.
     * @param e Exception
     */
    @SuppressWarnings("ThrowableResultOfMethodCallIgnored")
    void handleCacheOperationException(Exception e){
        IgniteFuture<?> retryFut = null;

        if (e instanceof IllegalStateException) {
            initCache();

            return;
        }
        else if (X.hasCause(e, IgniteClientDisconnectedException.class)) {
            IgniteClientDisconnectedException cause = X.cause(e, IgniteClientDisconnectedException.class);

            assert cause != null : e;

            retryFut = cause.reconnectFuture();
        }
        else if (X.hasCause(e, ClusterTopologyException.class)) {
            ClusterTopologyException cause = X.cause(e, ClusterTopologyException.class);

            assert cause != null : e;

            retryFut = cause.retryReadyFuture();
        }

        if (retryFut != null) {
            try {
                retryFut.get(retriesTimeout);
            }
            catch (IgniteException retryErr) {
                throw new IgniteException("Failed to wait for retry: " + retryErr);
            }
        }
    }

    /** {@inheritDoc} */
    @Override public String toString() {
        return S.toString(WebSessionFilter.class, this);
    }

    /**
     * Request wrapper.
     */
    private class RequestWrapper extends HttpServletRequestWrapper {
        /** Session. */
        private volatile WebSession ses;

        /**
         * @param req Request.
         * @param ses Session.
         */
        private RequestWrapper(HttpServletRequest req, WebSession ses) {
            super(req);

            assert ses != null;

            this.ses = ses;
        }

        /** {@inheritDoc} */
        @Override public HttpSession getSession(boolean create) {
            if (!ses.isValid()) {
                if (create) {
                    this.ses = createSession((HttpServletRequest)getRequest());
                    this.ses.servletContext(ctx);
                    this.ses.filter(WebSessionFilter.this);
                    this.ses.resetUpdates();
                }
                else
                    return null;
            }

            return ses;
        }

        /** {@inheritDoc} */
        @Override public HttpSession getSession() {
            return getSession(true);
        }

        /** {@inheritDoc} */
        @Override public String changeSessionId() {
            HttpServletRequest req = (HttpServletRequest)getRequest();

            String newId = req.changeSessionId();

            this.ses.setId(newId);

            this.ses = createSession(ses, newId);
            this.ses.servletContext(ctx);
            this.ses.filter(WebSessionFilter.this);
            this.ses.resetUpdates();

            return newId;
        }
<<<<<<< HEAD
        /** {@inheritDoc} */
        @Override public void login(String username, String password) throws ServletException{
            final HttpServletRequest req = (HttpServletRequest) getRequest();

            req.login(username, password);
            final String newId = req.getSession(false).getId();
=======

        /** {@inheritDoc} */
        @Override public void login(String username, String password) throws ServletException{
            HttpServletRequest req = (HttpServletRequest)getRequest();

            req.login(username, password);

            String newId = req.getSession(false).getId();
>>>>>>> ca5c8d80

            this.ses.setId(newId);

            this.ses = createSession(ses, newId);
            this.ses.servletContext(ctx);
            this.ses.filter(WebSessionFilter.this);
            this.ses.resetUpdates();
        }
<<<<<<< HEAD

=======
>>>>>>> ca5c8d80
    }

    /**
     * Request wrapper V2.
     */
    private class RequestWrapperV2 extends HttpServletRequestWrapper {
        /** Session. */
        private WebSessionV2 ses;

        /**
         * @param req Request.
         * @param ses Session.
         */
        private RequestWrapperV2(HttpServletRequest req, WebSessionV2 ses) {
            super(req);

            assert ses != null;

            this.ses = ses;
        }

        /** {@inheritDoc} */
        @Override public HttpSession getSession(boolean create) {
            if (!ses.isValid()) {
                binaryCache.remove(ses.id());

                if (create) {
                    try {
                        ses = createSessionV2((HttpServletRequest) getRequest());
                    }
                    catch (IOException e) {
                        throw new IgniteException(e);
                    }
                }
                else
                    return null;
            }

            return ses;
        }

        /** {@inheritDoc} */
        @Override public HttpSession getSession() {
            return getSession(true);
        }

        /** {@inheritDoc} */
        @Override public String changeSessionId() {
            final HttpServletRequest req = (HttpServletRequest) getRequest();

            final String newId = req.changeSessionId();

            if (!F.eq(newId, ses.getId())) {
                try {
                    ses = createSessionV2(ses, newId);
                }
                catch (IOException e) {
                    throw new IgniteException(e);
                }
            }

            return newId;
        }
<<<<<<< HEAD
        /** {@inheritDoc} */
        @Override public void login(String username, String password) throws ServletException{
            final HttpServletRequest req = (HttpServletRequest) getRequest();

            req.login(username, password);
=======

        /** {@inheritDoc} */
        @Override public void login(String username, String password) throws ServletException{
            final HttpServletRequest req = (HttpServletRequest)getRequest();

            req.login(username, password);

>>>>>>> ca5c8d80
            final String newId = req.getSession(false).getId();

            if (!F.eq(newId, ses.getId())) {
                try {
                    ses = createSessionV2(ses, newId);
                }
                catch (IOException e) {
                    throw new IgniteException(e);
                }
            }
        }
    }
}<|MERGE_RESOLUTION|>--- conflicted
+++ resolved
@@ -965,14 +965,6 @@
 
             return newId;
         }
-<<<<<<< HEAD
-        /** {@inheritDoc} */
-        @Override public void login(String username, String password) throws ServletException{
-            final HttpServletRequest req = (HttpServletRequest) getRequest();
-
-            req.login(username, password);
-            final String newId = req.getSession(false).getId();
-=======
 
         /** {@inheritDoc} */
         @Override public void login(String username, String password) throws ServletException{
@@ -981,7 +973,6 @@
             req.login(username, password);
 
             String newId = req.getSession(false).getId();
->>>>>>> ca5c8d80
 
             this.ses.setId(newId);
 
@@ -990,10 +981,6 @@
             this.ses.filter(WebSessionFilter.this);
             this.ses.resetUpdates();
         }
-<<<<<<< HEAD
-
-=======
->>>>>>> ca5c8d80
     }
 
     /**
@@ -1057,13 +1044,6 @@
 
             return newId;
         }
-<<<<<<< HEAD
-        /** {@inheritDoc} */
-        @Override public void login(String username, String password) throws ServletException{
-            final HttpServletRequest req = (HttpServletRequest) getRequest();
-
-            req.login(username, password);
-=======
 
         /** {@inheritDoc} */
         @Override public void login(String username, String password) throws ServletException{
@@ -1071,7 +1051,6 @@
 
             req.login(username, password);
 
->>>>>>> ca5c8d80
             final String newId = req.getSession(false).getId();
 
             if (!F.eq(newId, ses.getId())) {
