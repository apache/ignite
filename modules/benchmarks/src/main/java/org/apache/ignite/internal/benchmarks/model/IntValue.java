--- conflicted
+++ resolved
@@ -94,10 +94,6 @@
         IntValue value = (IntValue)o;
 
         return val == value.val;
-<<<<<<< HEAD
-
-=======
->>>>>>> 9e6d5c90
     }
 
     /** {@inheritDoc} */
