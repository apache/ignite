--- conflicted
+++ resolved
@@ -35,12 +35,7 @@
     <url>http://ignite.apache.org</url>
 
     <properties>
-<<<<<<< HEAD
-        <project.build.sourceEncoding>UTF-8</project.build.sourceEncoding>
         <jmh.version>1.19</jmh.version>
-        <javac.target>1.7</javac.target>
-=======
->>>>>>> 0b167007
         <uberjar.name>benchmarks</uberjar.name>
     </properties>
 
