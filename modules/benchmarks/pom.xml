--- conflicted
+++ resolved
@@ -35,12 +35,6 @@
     <url>http://ignite.apache.org</url>
 
     <properties>
-<<<<<<< HEAD
-        <project.build.sourceEncoding>UTF-8</project.build.sourceEncoding>
-        <jmh.version>1.19</jmh.version>
-        <javac.target>1.7</javac.target>
-=======
->>>>>>> e7e0f5ab
         <uberjar.name>benchmarks</uberjar.name>
     </properties>
 
