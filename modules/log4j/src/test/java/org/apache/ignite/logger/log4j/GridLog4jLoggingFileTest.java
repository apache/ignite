/*
 * Licensed to the Apache Software Foundation (ASF) under one or more
 * contributor license agreements.  See the NOTICE file distributed with
 * this work for additional information regarding copyright ownership.
 * The ASF licenses this file to You under the Apache License, Version 2.0
 * (the "License"); you may not use this file except in compliance with
 * the License.  You may obtain a copy of the License at
 *
 *      http://www.apache.org/licenses/LICENSE-2.0
 *
 * Unless required by applicable law or agreed to in writing, software
 * distributed under the License is distributed on an "AS IS" BASIS,
 * WITHOUT WARRANTIES OR CONDITIONS OF ANY KIND, either express or implied.
 * See the License for the specific language governing permissions and
 * limitations under the License.
 */

package org.apache.ignite.logger.log4j;

import java.io.File;
import org.apache.ignite.IgniteLogger;
import org.apache.ignite.testframework.GridTestUtils;
import org.apache.ignite.testframework.junits.common.GridCommonTest;
import org.junit.Test;

import static org.junit.Assert.assertTrue;

/**
 * Grid Log4j SPI test.
 */
@GridCommonTest(group = "Logger")
public class GridLog4jLoggingFileTest {
    /** */
    private IgniteLogger log;

    /** Logger config */
    private File xml;

<<<<<<< HEAD
    /** */
=======
    /** TODO IGNITE-10177 add annotation @Before here. */
>>>>>>> 5310d373
    private void setUp() throws Exception {
        xml = GridTestUtils.resolveIgnitePath("modules/core/src/test/config/log4j-test.xml");

        assert xml != null;
        assert xml.exists() == true;

        log = new Log4JLogger(xml).getLogger(getClass());
    }

    /**
     * Tests log4j logging SPI.
     */
    @Test
    public void testLog() throws Exception {
        setUp();

        System.out.println(log.toString());

        assertTrue(log.toString().contains("Log4JLogger"));
        assertTrue(log.toString().contains(xml.getPath()));

        assertTrue(log.isInfoEnabled());

        log.debug("This is 'debug' message.");
        log.info("This is 'info' message.");
        log.warning("This is 'warning' message.");
        log.warning("This is 'warning' message.", new Exception("It's a test warning exception"));
        log.error("This is 'error' message.");
        log.error("This is 'error' message.", new Exception("It's a test error exception"));
    }
}<|MERGE_RESOLUTION|>--- conflicted
+++ resolved
@@ -36,11 +36,7 @@
     /** Logger config */
     private File xml;
 
-<<<<<<< HEAD
-    /** */
-=======
     /** TODO IGNITE-10177 add annotation @Before here. */
->>>>>>> 5310d373
     private void setUp() throws Exception {
         xml = GridTestUtils.resolveIgnitePath("modules/core/src/test/config/log4j-test.xml");
 
