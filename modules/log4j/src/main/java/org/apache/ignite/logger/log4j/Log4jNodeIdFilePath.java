/*
 * Licensed to the Apache Software Foundation (ASF) under one or more
 * contributor license agreements.  See the NOTICE file distributed with
 * this work for additional information regarding copyright ownership.
 * The ASF licenses this file to You under the Apache License, Version 2.0
 * (the "License"); you may not use this file except in compliance with
 * the License.  You may obtain a copy of the License at
 *
 *      http://www.apache.org/licenses/LICENSE-2.0
 *
 * Unless required by applicable law or agreed to in writing, software
 * distributed under the License is distributed on an "AS IS" BASIS,
 * WITHOUT WARRANTIES OR CONDITIONS OF ANY KIND, either express or implied.
 * See the License for the specific language governing permissions and
 * limitations under the License.
 */

package org.apache.ignite.logger.log4j;

import java.io.File;
import org.apache.ignite.IgniteSystemProperties;
import org.apache.ignite.internal.util.typedef.F;
import org.apache.ignite.internal.util.typedef.internal.U;
import org.apache.ignite.lang.IgniteClosure;

/**
 * Closure that generates file path adding node id to filename as a suffix.
 */
class Log4jNodeIdFilePath implements IgniteClosure<String, String> {
    /** */
    private static final long serialVersionUID = 0L;

    /** Node id. */
    private final String postfix;

    /**
     * Creates new instance.
     *
     * @param postfix Postfix.
     */
    Log4jNodeIdFilePath(String postfix) {
        this.postfix = postfix;
    }

    /** {@inheritDoc} */
    @Override public String apply(String oldPath) {
        if (!F.isEmpty(U.IGNITE_LOG_DIR))
<<<<<<< HEAD
            return U.nodeIdLogFileName(postfix, new File(U.IGNITE_LOG_DIR, "ignite.log").getAbsolutePath());

        if (oldPath != null) // fileName could be null if IGNITE_HOME is not defined.
            return U.nodeIdLogFileName(postfix, oldPath);
=======
            return U.logFileName(postfix, new File(U.IGNITE_LOG_DIR, "ignite.log").getAbsolutePath());

        if (oldPath != null) // fileName could be null if IGNITE_HOME is not defined.
            return U.logFileName(postfix, oldPath);
>>>>>>> b8723fbc

        String tmpDir = IgniteSystemProperties.getString("java.io.tmpdir");

        if (tmpDir != null)
<<<<<<< HEAD
            return U.nodeIdLogFileName(postfix, new File(tmpDir, "ignite.log").getAbsolutePath());
=======
            return U.logFileName(postfix, new File(tmpDir, "ignite.log").getAbsolutePath());
>>>>>>> b8723fbc

        System.err.println("Failed to get tmp directory for log file.");

        return null;
    }
}<|MERGE_RESOLUTION|>--- conflicted
+++ resolved
@@ -45,26 +45,15 @@
     /** {@inheritDoc} */
     @Override public String apply(String oldPath) {
         if (!F.isEmpty(U.IGNITE_LOG_DIR))
-<<<<<<< HEAD
-            return U.nodeIdLogFileName(postfix, new File(U.IGNITE_LOG_DIR, "ignite.log").getAbsolutePath());
-
-        if (oldPath != null) // fileName could be null if IGNITE_HOME is not defined.
-            return U.nodeIdLogFileName(postfix, oldPath);
-=======
             return U.logFileName(postfix, new File(U.IGNITE_LOG_DIR, "ignite.log").getAbsolutePath());
 
         if (oldPath != null) // fileName could be null if IGNITE_HOME is not defined.
             return U.logFileName(postfix, oldPath);
->>>>>>> b8723fbc
 
         String tmpDir = IgniteSystemProperties.getString("java.io.tmpdir");
 
         if (tmpDir != null)
-<<<<<<< HEAD
-            return U.nodeIdLogFileName(postfix, new File(tmpDir, "ignite.log").getAbsolutePath());
-=======
             return U.logFileName(postfix, new File(tmpDir, "ignite.log").getAbsolutePath());
->>>>>>> b8723fbc
 
         System.err.println("Failed to get tmp directory for log file.");
 
