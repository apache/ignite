--- conflicted
+++ resolved
@@ -17,7 +17,6 @@
 
 package org.apache.ignite.internal.processors.rest.protocols.http.jetty;
 
-import java.io.File;
 import java.io.FileNotFoundException;
 import java.io.IOException;
 import java.net.InetAddress;
@@ -36,19 +35,15 @@
 import org.apache.ignite.internal.util.typedef.internal.S;
 import org.apache.ignite.internal.util.typedef.internal.U;
 import org.apache.ignite.spi.IgniteSpiException;
-import org.eclipse.jetty.security.SecurityHandler;
 import org.eclipse.jetty.server.AbstractNetworkConnector;
 import org.eclipse.jetty.server.Connector;
-import org.eclipse.jetty.server.Handler;
 import org.eclipse.jetty.server.HttpConfiguration;
 import org.eclipse.jetty.server.HttpConnectionFactory;
 import org.eclipse.jetty.server.NetworkConnector;
 import org.eclipse.jetty.server.Server;
 import org.eclipse.jetty.server.ServerConnector;
-import org.eclipse.jetty.server.handler.HandlerList;
 import org.eclipse.jetty.util.MultiException;
 import org.eclipse.jetty.util.thread.QueuedThreadPool;
-import org.eclipse.jetty.webapp.WebAppContext;
 import org.eclipse.jetty.xml.XmlConfiguration;
 import org.jetbrains.annotations.Nullable;
 import org.xml.sax.SAXException;
@@ -134,13 +129,8 @@
             @Override public Boolean apply(String tok) {
                 return F.isEmpty(secretKey) || authenticate(tok);
             }
-<<<<<<< HEAD
-        }, log);        
-        
-=======
         }, ctx);
 
->>>>>>> 1e84d448
         String jettyPath = config().getJettyPath();
 
         final URL cfgUrl;
@@ -220,7 +210,6 @@
      */
     private boolean startJetty() throws IgniteCheckedException {
         try {
-        	
             httpSrv.start();
 
             if (httpSrv.isStarted()) {
@@ -244,7 +233,6 @@
                     log.debug("Caught multi exception: " + e);
 
                 failedToBind = true;
-<<<<<<< HEAD
 
                 for (Object obj : ((MultiException)e).getThrowables())
                     if (!(obj instanceof SocketException))
@@ -254,17 +242,6 @@
             if (e instanceof IOException && X.hasCause(e, SocketException.class))
                 failedToBind = true;
 
-=======
-
-                for (Object obj : ((MultiException)e).getThrowables())
-                    if (!(obj instanceof SocketException))
-                        failedToBind = false;
-            }
-
-            if (e instanceof IOException && X.hasCause(e, SocketException.class))
-                failedToBind = true;
-
->>>>>>> 1e84d448
             if (failedToBind) {
                 if (log.isDebugEnabled())
                     log.debug("Failed to bind HTTP server to configured port.");
@@ -291,7 +268,7 @@
             httpCfg.setSecureScheme("https");
             httpCfg.setSecurePort(8443);
             httpCfg.setSendServerVersion(true);
-            httpCfg.setSendDateHeader(true);           
+            httpCfg.setSendDateHeader(true);
 
             String srvPortStr = System.getProperty(IGNITE_JETTY_PORT, "8080");
 
@@ -305,14 +282,14 @@
                     "cannot be cast to integer: " + srvPortStr);
             }
 
-            httpSrv = new Server(new QueuedThreadPool(200, 8));
+            httpSrv = new Server(new QueuedThreadPool(200, 20));
 
             ServerConnector srvConn = new ServerConnector(httpSrv, new HttpConnectionFactory(httpCfg));
 
             srvConn.setHost(System.getProperty(IGNITE_JETTY_HOST, "localhost"));
             srvConn.setPort(srvPort);
-            srvConn.setIdleTimeout(60000L);
-            //-srvConn.setReuseAddress(true);
+            srvConn.setIdleTimeout(30000L);
+            srvConn.setReuseAddress(true);
 
             httpSrv.addConnector(srvConn);
 
@@ -346,39 +323,8 @@
         }
 
         assert httpSrv != null;
-        
-        //add@byron support custom rest cmd handler
-        
-        String warFile = "webapp"; 
-		if(ctx.config().getIgniteHome()!=null){
-			warFile = ctx.config().getIgniteHome()+File.separatorChar+"webapp"; 
-		}
-		WebAppContext context = new	WebAppContext(warFile, "/");
-		context.setAttribute("gridKernalContext", ctx);
-		context.setServer(httpSrv);
-		
-		context.setResourceBase(warFile);
-		
-		File workDir = new File(ctx.config().getWorkDirectory(),"webapp");
-		context.setTempDirectory(workDir); 
-		//-context.setClassLoader(Thread.currentThread().getContextClassLoader());  
-		
-
-		 // Create a handler list to store our static and servlet context handlers.
-		
-		Handler hnd = httpSrv.getHandler();
-		HandlerList handlers = new HandlerList();
-		if(hnd!=null) {
-			handlers.setHandlers(new Handler[] { jettyHnd, context, hnd });	
-		}
-		else {
-			handlers.setHandlers(new Handler[] { jettyHnd, context });	
-		}
-
-        //-httpSrv.setHandler(jettyHnd);
-        httpSrv.setHandler(handlers);
-        
-        //end@
+
+        httpSrv.setHandler(jettyHnd);
 
         override(getJettyConnector());
     }
