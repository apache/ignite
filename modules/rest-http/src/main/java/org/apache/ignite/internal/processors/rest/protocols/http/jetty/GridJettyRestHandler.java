--- conflicted
+++ resolved
@@ -50,10 +50,7 @@
 import org.apache.ignite.binary.BinaryObject;
 import org.apache.ignite.cache.CacheWriteSynchronizationMode;
 import org.apache.ignite.cluster.ClusterState;
-<<<<<<< HEAD
-=======
 import org.apache.ignite.internal.GridKernalContext;
->>>>>>> 1e84d448
 import org.apache.ignite.internal.processors.cache.CacheConfigurationOverride;
 import org.apache.ignite.internal.processors.rest.GridRestCommand;
 import org.apache.ignite.internal.processors.rest.GridRestProtocolHandler;
@@ -228,17 +225,10 @@
      * @param dfltVal Default value.
      * @return Boolean value from parameters map or {@code dfltVal} if null or not exists.
      */
-<<<<<<< HEAD
-    private static boolean booleanValue(String key, Map<String, Object> params, boolean dfltVal) {
-        assert key != null;
-
-        String val = (String)params.get(key);
-=======
     private static boolean booleanValue(String key, Map<String, String> params, boolean dfltVal) {
         assert key != null;
 
         String val = params.get(key);
->>>>>>> 1e84d448
 
         return val == null ? dfltVal : Boolean.parseBoolean(val);
     }
@@ -267,21 +257,13 @@
 
     private static <T extends Enum<T>> @Nullable T enumValue(
         String key,
-<<<<<<< HEAD
-        Map<String, Object> params,
-=======
         Map<String, String> params,
->>>>>>> 1e84d448
         Class<T> enumClass
     ) throws IgniteCheckedException {
         assert key != null;
         assert enumClass != null;
 
-<<<<<<< HEAD
-        String val = (String)params.get(key);
-=======
         String val = params.get(key);
->>>>>>> 1e84d448
 
         if (val == null)
             return null;
@@ -406,10 +388,10 @@
 
             req.setHandled(true);
         }
-        else if(target.equals("/")){  //modify@byron 
+        else {
             if (dfltPage == null) {
                 res.setStatus(HttpServletResponse.SC_NOT_FOUND);
-               
+
                 req.setHandled(true);
 
                 return;
@@ -421,11 +403,8 @@
 
             res.getWriter().write(dfltPage);
             res.getWriter().flush();
-            
+
             req.setHandled(true);
-        }
-        else{ //add@byron
-        	req.setHandled(false);
         }
     }
 
@@ -528,11 +507,7 @@
      */
     @Nullable private GridRestRequest createRequest(
         GridRestCommand cmd,
-<<<<<<< HEAD
-        Map<String, Object> params,
-=======
         Map<String, String> params,
->>>>>>> 1e84d448
         HttpServletRequest req
     ) throws IgniteCheckedException {
         GridRestRequest restReq;
