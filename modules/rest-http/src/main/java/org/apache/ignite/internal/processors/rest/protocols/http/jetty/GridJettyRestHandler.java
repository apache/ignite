<<<<<<< HEAD
/*
 * Licensed to the Apache Software Foundation (ASF) under one or more
 * contributor license agreements.  See the NOTICE file distributed with
 * this work for additional information regarding copyright ownership.
 * The ASF licenses this file to You under the Apache License, Version 2.0
 * (the "License"); you may not use this file except in compliance with
 * the License.  You may obtain a copy of the License at
 *
 *      http://www.apache.org/licenses/LICENSE-2.0
 *
 * Unless required by applicable law or agreed to in writing, software
 * distributed under the License is distributed on an "AS IS" BASIS,
 * WITHOUT WARRANTIES OR CONDITIONS OF ANY KIND, either express or implied.
 * See the License for the specific language governing permissions and
 * limitations under the License.
 */

package org.apache.ignite.internal.processors.rest.protocols.http.jetty;

import java.io.BufferedInputStream;
import java.io.ByteArrayOutputStream;
import java.io.IOException;
import java.io.InputStream;
import java.io.InputStreamReader;
import java.io.LineNumberReader;
import java.io.OutputStream;
import java.net.InetSocketAddress;
import java.nio.charset.StandardCharsets;
import java.security.cert.X509Certificate;
import java.sql.Date;
import java.sql.Time;
import java.sql.Timestamp;
import java.util.ArrayList;
import java.util.Collections;
import java.util.Iterator;
import java.util.LinkedList;
import java.util.List;
import java.util.Map;
import java.util.UUID;

import com.fasterxml.jackson.core.JsonProcessingException;
import com.fasterxml.jackson.databind.InjectableValues;
import com.fasterxml.jackson.databind.ObjectMapper;

import jakarta.servlet.ServletOutputStream;
import jakarta.servlet.ServletRequest;
import jakarta.servlet.http.HttpServletRequest;
import jakarta.servlet.http.HttpServletResponse;

import org.apache.ignite.IgniteCheckedException;
import org.apache.ignite.IgniteLogger;
import org.apache.ignite.IgniteSystemProperties;
import org.apache.ignite.binary.BinaryObject;
import org.apache.ignite.cache.CacheWriteSynchronizationMode;
import org.apache.ignite.cluster.ClusterState;
import org.apache.ignite.internal.GridKernalContext;
import org.apache.ignite.internal.processors.cache.CacheConfigurationOverride;
import org.apache.ignite.internal.processors.rest.GridRestCommand;
import org.apache.ignite.internal.processors.rest.GridRestProtocolHandler;
import org.apache.ignite.internal.processors.rest.GridRestResponse;
import org.apache.ignite.internal.processors.rest.request.DataStructuresRequest;
import org.apache.ignite.internal.processors.rest.request.GridRestBaselineRequest;
import org.apache.ignite.internal.processors.rest.request.GridRestCacheRequest;
import org.apache.ignite.internal.processors.rest.request.GridRestChangeStateRequest;
import org.apache.ignite.internal.processors.rest.request.GridRestClusterNameRequest;
import org.apache.ignite.internal.processors.rest.request.GridRestClusterStateRequest;
import org.apache.ignite.internal.processors.rest.request.GridRestLogRequest;
import org.apache.ignite.internal.processors.rest.request.GridRestNodeStateBeforeStartRequest;
import org.apache.ignite.internal.processors.rest.request.GridRestRequest;
import org.apache.ignite.internal.processors.rest.request.GridRestTaskRequest;
import org.apache.ignite.internal.processors.rest.request.GridRestTopologyRequest;
import org.apache.ignite.internal.processors.rest.request.GridRestWarmUpRequest;
import org.apache.ignite.internal.processors.rest.request.RestQueryRequest;
import org.apache.ignite.internal.processors.rest.request.RestUserActionRequest;
import org.apache.ignite.internal.util.typedef.C1;
import org.apache.ignite.internal.util.typedef.F;
import org.apache.ignite.internal.util.typedef.internal.U;
import org.apache.ignite.lang.IgniteBiTuple;
import org.apache.ignite.lang.IgniteClosure;
import org.apache.ignite.lang.IgniteUuid;
import org.apache.ignite.plugin.security.SecurityCredentials;
import org.eclipse.jetty.server.Request;
import org.eclipse.jetty.server.handler.AbstractHandler;
import org.jetbrains.annotations.Nullable;

import static java.lang.String.format;
import static org.apache.ignite.IgniteSystemProperties.IGNITE_REST_GETALL_AS_ARRAY;
import static org.apache.ignite.internal.client.GridClientCacheFlag.KEEP_BINARIES_MASK;
import static org.apache.ignite.internal.processors.rest.GridRestCommand.CACHE_CONTAINS_KEYS;
import static org.apache.ignite.internal.processors.rest.GridRestCommand.CACHE_GET_ALL;
import static org.apache.ignite.internal.processors.rest.GridRestCommand.CACHE_PUT_ALL;
import static org.apache.ignite.internal.processors.rest.GridRestCommand.CACHE_REMOVE_ALL;
import static org.apache.ignite.internal.processors.rest.GridRestCommand.CLUSTER_ACTIVATE;
import static org.apache.ignite.internal.processors.rest.GridRestCommand.CLUSTER_ACTIVE;
import static org.apache.ignite.internal.processors.rest.GridRestCommand.CLUSTER_CURRENT_STATE;
import static org.apache.ignite.internal.processors.rest.GridRestCommand.CLUSTER_STATE;
import static org.apache.ignite.internal.processors.rest.GridRestCommand.EXECUTE_SQL_QUERY;
import static org.apache.ignite.internal.processors.rest.GridRestResponse.STATUS_FAILED;

/**
 * Jetty REST handler. The following URL format is supported: {@code /ignite?cmd=cmdName&param1=abc&param2=123}
 */
public class GridJettyRestHandler extends AbstractHandler {
    /** Used to sent request charset. */
    private static final String CHARSET = StandardCharsets.UTF_8.name();

    /** */
    private static final String FAILED_TO_PARSE_FORMAT = "Failed to parse parameter of %s type [%s=%s]";

    /** */
    private static final String USER_PARAM = "user";

    /** */
    private static final String PWD_PARAM = "password";

    /** */
    private static final String CACHE_NAME_PARAM = "cacheName";

    /** */
    private static final String BACKUPS_PARAM = "backups";

    /** */
    private static final String CACHE_GROUP_PARAM = "cacheGroup";

    /** */
    private static final String DATA_REGION_PARAM = "dataRegion";

    /** */
    private static final String WRITE_SYNCHRONIZATION_MODE_PARAM = "writeSynchronizationMode";

    /** @deprecated Should be replaced with AUTHENTICATION + token in IGNITE 3.0 */
    private static final String IGNITE_LOGIN = "ignite.login";

    /** @deprecated Should be replaced with AUTHENTICATION + token in IGNITE 3.0 */
    private static final String IGNITE_PASSWORD = "ignite.password";

    /** */
    private static final String TEMPLATE_NAME_PARAM = "templateName";

    /** */
    private static final NullOutputStream NULL_OUTPUT_STREAM = new NullOutputStream();

    /** Logger. */
    private final IgniteLogger log;

    /** Authentication checker. */
    private final IgniteClosure<String, Boolean> authChecker;

    /** Request handlers. */
    private GridRestProtocolHandler hnd;

    /** Default page. */
    private volatile String dfltPage;

    /** Favicon. */
    private volatile byte[] favicon;

    /** Mapper from Java object to JSON. */
    private final ObjectMapper jsonMapper;
    
    private final String contextPath;
    
    public int index = 0;

    /** */
    private final boolean getAllAsArray = IgniteSystemProperties.getBoolean(IGNITE_REST_GETALL_AS_ARRAY);

    /**
     * Creates new HTTP requests handler.
     *
     * @param hnd Handler.
     * @param authChecker Authentication checking closure.
     * @param ctx Kernal context.
     */
    GridJettyRestHandler(GridRestProtocolHandler hnd, C1<String, Boolean> authChecker, GridKernalContext ctx) {
        assert hnd != null;
        assert ctx != null;

        this.hnd = hnd;
        this.authChecker = authChecker;
        this.log = ctx.log(getClass());
        this.jsonMapper = new GridJettyObjectMapper(ctx);
        this.contextPath = ctx.igniteInstanceName()==null || ctx.igniteInstanceName().isEmpty() ? null: "/"+ctx.igniteInstanceName();

        // Init default page and favicon.
        try {
            initDefaultPage();

            if (log.isDebugEnabled())
                log.debug("Initialized default page.");
        }
        catch (IOException e) {
            U.warn(log, "Failed to initialize default page: " + e.getMessage());
        }

        try {
            initFavicon();

            if (log.isDebugEnabled())
                log.debug(favicon != null ? "Initialized favicon, size: " + favicon.length : "Favicon is null.");
        }
        catch (IOException e) {
            U.warn(log, "Failed to initialize favicon: " + e.getMessage());
        }
    }

    /**
     * Retrieves long value from parameters map.
     *
     * @param key Key.
     * @param params Parameters map.
     * @param dfltVal Default value.
     * @return Long value from parameters map or {@code dfltVal} if null or not exists.
     * @throws IgniteCheckedException If parsing failed.
     */
    @Nullable private static Long longValue(String key, Map<String, String> params,
        Long dfltVal) throws IgniteCheckedException {
        assert key != null;

        String val = params.get(key);

        try {
            return val == null ? dfltVal : Long.valueOf(val);
        }
        catch (NumberFormatException ignore) {
            throw new IgniteCheckedException(format(FAILED_TO_PARSE_FORMAT, "Long", key, val));
        }
    }

    /**
     * Retrieves boolean value from parameters map.
     *
     * @param key Key.
     * @param params Parameters map.
     * @param dfltVal Default value.
     * @return Boolean value from parameters map or {@code dfltVal} if null or not exists.
     */
    private static boolean booleanValue(String key, Map<String, String> params, boolean dfltVal) {
        assert key != null;

        String val = params.get(key);

        return val == null ? dfltVal : Boolean.parseBoolean(val);
    }

    /**
     * Retrieves int value from parameters map.
     *
     * @param key Key.
     * @param params Parameters map.
     * @param dfltVal Default value.
     * @return Integer value from parameters map or {@code dfltVal} if null or not exists.
     * @throws IgniteCheckedException If parsing failed.
     */
    private static int intValue(String key, Map<String, String> params, int dfltVal) throws IgniteCheckedException {
        assert key != null;

        String val = params.get(key);

        try {
            return val == null ? dfltVal : Integer.parseInt(val);
        }
        catch (NumberFormatException ignore) {
            throw new IgniteCheckedException(format(FAILED_TO_PARSE_FORMAT, "Integer", key, val));
        }
    }

    private static <T extends Enum<T>> @Nullable T enumValue(
        String key,
        Map<String, String> params,
        Class<T> enumClass
    ) throws IgniteCheckedException {
        assert key != null;
        assert enumClass != null;

        String val = params.get(key);

        if (val == null)
            return null;

        try {
            return Enum.valueOf(enumClass, val);
        }
        catch (IllegalArgumentException e) {
            throw new IgniteCheckedException(format(FAILED_TO_PARSE_FORMAT, enumClass.getSimpleName(), key, val), e);
        }
    }

    /**
     * Retrieves UUID value from parameters map.
     *
     * @param key Key.
     * @param params Parameters map.
     * @return UUID value from parameters map or {@code null} if null or not exists.
     * @throws IgniteCheckedException If parsing failed.
     */
    @Nullable private static UUID uuidValue(String key, Map<String, String> params) throws IgniteCheckedException {
        assert key != null;

        String val = params.get(key);

        try {
            return val == null ? null : UUID.fromString(val);
        }
        catch (NumberFormatException ignore) {
            throw new IgniteCheckedException(format(FAILED_TO_PARSE_FORMAT, "UUID", key, val));
        }
    }

    /**
     * @throws IOException If failed.
     */
    private void initDefaultPage() throws IOException {
        assert dfltPage == null;

        InputStream in = getClass().getResourceAsStream("rest.html");

        if (in != null) {
            LineNumberReader rdr = new LineNumberReader(new InputStreamReader(in, CHARSET));

            try {
                StringBuilder buf = new StringBuilder(2048);

                for (String line = rdr.readLine(); line != null; line = rdr.readLine()) {
                    buf.append(line);

                    if (!line.endsWith(" "))
                        buf.append(' ');
                }

                dfltPage = buf.toString();
            }
            finally {
                U.closeQuiet(rdr);
            }
        }
    }

    /**
     * @throws IOException If failed.
     */
    private void initFavicon() throws IOException {
        assert favicon == null;

        InputStream in = getClass().getResourceAsStream("favicon.ico");

        if (in != null) {
            BufferedInputStream bis = new BufferedInputStream(in);

            ByteArrayOutputStream bos = new ByteArrayOutputStream();

            try {
                byte[] buf = new byte[2048];

                while (true) {
                    int n = bis.read(buf);

                    if (n == -1)
                        break;

                    bos.write(buf, 0, n);
                }

                favicon = bos.toByteArray();
            }
            finally {
                U.closeQuiet(bis);
            }
        }
    }

    /** {@inheritDoc} */
    @Override public void handle(String target, Request req, HttpServletRequest srvReq, HttpServletResponse res)
        throws IOException {
        if (log.isDebugEnabled())
            log.debug("Handling request [target=" + target + ", req=" + req + ", srvReq=" + srvReq + ']');

        
        if(this.contextPath!=null && index==0 && target.equals("/ignite")) {
        	 processRequest(target, srvReq, res);
             req.setHandled(true);
        }
        else if (this.contextPath!=null && target.startsWith(this.contextPath)) {        	
            processRequest(target, srvReq, res);
            req.setHandled(true);
           
        }       
        else if (this.contextPath==null && target.startsWith("/ignite")) {        	
            processRequest(target, srvReq, res);
            req.setHandled(true);
        }       
        else if (target.startsWith("/favicon.ico")) {
            if (favicon == null) {
                res.setStatus(HttpServletResponse.SC_NOT_FOUND);

                req.setHandled(true);

                return;
            }

            res.setStatus(HttpServletResponse.SC_OK);

            res.setContentType("image/x-icon");

            res.getOutputStream().write(favicon);
            res.getOutputStream().flush();

            req.setHandled(true);
        }
        else if(target.equals("/")){  //modify@byron 
            if (dfltPage == null) {
                res.setStatus(HttpServletResponse.SC_NOT_FOUND);
               
                req.setHandled(true);

                return;
            }

            res.setStatus(HttpServletResponse.SC_OK);

            res.setContentType("text/html");

            res.getWriter().write(dfltPage);
            res.getWriter().flush();
            
            req.setHandled(true);
        }
        else{ //add@byron
        	req.setHandled(false);
        }
    }

    /**
     * Process HTTP request.
     *
     * @param act Action.
     * @param req Http request.
     * @param res Http response.
     */
    private void processRequest(String act, HttpServletRequest req, HttpServletResponse res) {
        res.setContentType("application/json");
        res.setCharacterEncoding("UTF-8");

        GridRestCommand cmd = command(req);

        if (cmd == null) {
            res.setStatus(HttpServletResponse.SC_BAD_REQUEST);

            return;
        }

        if (!authChecker.apply(req.getHeader("X-Signature"))) {
            res.setStatus(HttpServletResponse.SC_UNAUTHORIZED);

            return;
        }

        GridRestResponse cmdRes;

        Map<String, String> params = parameters(req);

        try {
            GridRestRequest cmdReq = createRequest(cmd, params, req);

            if (log.isDebugEnabled())
                log.debug("Initialized command request: " + cmdReq);

            cmdRes = hnd.handle(cmdReq);

            if (cmdRes == null)
                throw new IllegalStateException("Received null result from handler: " + hnd);

            if (getAllAsArray && cmd == GridRestCommand.CACHE_GET_ALL) {
                List<Object> resKeyValue = new ArrayList<>();

                for (Map.Entry<Object, Object> me : ((Map<Object, Object>)cmdRes.getResponse()).entrySet())
                    resKeyValue.add(new IgniteBiTuple<>(me.getKey(), me.getValue()));

                cmdRes.setResponse(resKeyValue);
            }

            byte[] sesTok = cmdRes.sessionTokenBytes();

            if (sesTok != null)
                cmdRes.setSessionToken(U.byteArray2HexString(sesTok));

            res.setStatus(
                cmdRes.getSuccessStatus() == GridRestResponse.SERVICE_UNAVAILABLE
                    ? HttpServletResponse.SC_SERVICE_UNAVAILABLE
                    : HttpServletResponse.SC_OK
            );
        }
        catch (Throwable e) {
            res.setStatus(HttpServletResponse.SC_OK);

            U.error(log, "Failed to process HTTP request [action=" + act + ", req=" + req + ']', e);

            if (e instanceof Error)
                throw (Error)e;

            cmdRes = new GridRestResponse(STATUS_FAILED, e.getMessage());
        }

        try (ServletOutputStream os = res.getOutputStream()) {
            try {
                // Try serialize.
                jsonMapper.writeValue(NULL_OUTPUT_STREAM, cmdRes);

                jsonMapper.writeValue(os, cmdRes);
            }
            catch (JsonProcessingException e) {
                U.error(log, "Failed to convert response to JSON: " + cmdRes, e);

                jsonMapper.writeValue(os, new GridRestResponse(STATUS_FAILED, e.getMessage()));
            }

            if (log.isDebugEnabled())
                log.debug("Processed HTTP request [action=" + act + ", jsonRes=" + cmdRes + ", req=" + req + ']');
        }
        catch (IOException e) {
            U.error(log, "Failed to send HTTP response: " + cmdRes, e);
        }
    }

    /**
     * Creates REST request.
     *
     * @param cmd Command.
     * @param params Parameters.
     * @param req Servlet request.
     * @return REST request.
     * @throws IgniteCheckedException If creation failed.
     */
    @Nullable private GridRestRequest createRequest(
        GridRestCommand cmd,
        Map<String, String> params,
        HttpServletRequest req
    ) throws IgniteCheckedException {
        GridRestRequest restReq;

        switch (cmd) {
            case GET_OR_CREATE_CACHE: {
                GridRestCacheRequest restReq0 = new GridRestCacheRequest();

                restReq0.cacheName(params.get(CACHE_NAME_PARAM));

                String templateName = params.get(TEMPLATE_NAME_PARAM);

                if (!F.isEmpty(templateName))
                    restReq0.templateName(templateName);

                String backups = params.get(BACKUPS_PARAM);

                CacheConfigurationOverride cfg = new CacheConfigurationOverride();

                // Set cache backups.
                if (!F.isEmpty(backups)) {
                    try {
                        cfg.backups(Integer.parseInt(backups));
                    }
                    catch (NumberFormatException e) {
                        throw new IgniteCheckedException("Failed to parse number of cache backups: " + backups, e);
                    }
                }

                // Set cache group name.
                String cacheGrp = params.get(CACHE_GROUP_PARAM);

                if (!F.isEmpty(cacheGrp))
                    cfg.cacheGroup(cacheGrp);

                // Set cache data region name.
                String dataRegion = params.get(DATA_REGION_PARAM);

                if (!F.isEmpty(dataRegion))
                    cfg.dataRegion(dataRegion);

                // Set cache write mode.
                String wrtSyncMode = params.get(WRITE_SYNCHRONIZATION_MODE_PARAM);

                if (!F.isEmpty(wrtSyncMode)) {
                    try {
                        cfg.writeSynchronizationMode(CacheWriteSynchronizationMode.valueOf(wrtSyncMode));
                    }
                    catch (IllegalArgumentException e) {
                        throw new IgniteCheckedException("Failed to parse cache write synchronization mode: " + wrtSyncMode, e);
                    }
                }

                if (!cfg.isEmpty())
                    restReq0.configuration(cfg);

                restReq = restReq0;

                break;
            }

            case DESTROY_CACHE: {
                GridRestCacheRequest restReq0 = new GridRestCacheRequest();

                restReq0.cacheName(params.get(CACHE_NAME_PARAM));

                restReq = restReq0;

                break;
            }

            case ATOMIC_DECREMENT:
            case ATOMIC_INCREMENT: {
                DataStructuresRequest restReq0 = new DataStructuresRequest();

                restReq0.key(params.get("key"));
                restReq0.initial(longValue("init", params, null));
                restReq0.delta(longValue("delta", params, null));

                restReq = restReq0;

                break;
            }

            case CACHE_CONTAINS_KEY:
            case CACHE_CONTAINS_KEYS:
            case CACHE_GET:
            case CACHE_GET_ALL:
            case CACHE_GET_AND_PUT:
            case CACHE_GET_AND_REPLACE:
            case CACHE_PUT_IF_ABSENT:
            case CACHE_GET_AND_PUT_IF_ABSENT:
            case CACHE_PUT:
            case CACHE_PUT_ALL:
            case CACHE_REMOVE:
            case CACHE_REMOVE_VALUE:
            case CACHE_REPLACE_VALUE:
            case CACHE_GET_AND_REMOVE:
            case CACHE_REMOVE_ALL:
            case CACHE_CLEAR:
            case CACHE_ADD:
            case CACHE_CAS:
            case CACHE_METRICS:
            case CACHE_SIZE:
            case CACHE_UPDATE_TLL:
            case CACHE_METADATA:
            case CACHE_REPLACE:
            case CACHE_APPEND:
            case CACHE_PREPEND: {
                GridRestCacheRequest restReq0 = new GridRestCacheRequest();

                String cacheName = params.get(CACHE_NAME_PARAM);
                restReq0.cacheName(F.isEmpty(cacheName) ? null : cacheName);

                String keyType = params.get("keyType");
                String valType = params.get("valueType");

                Converter converter = new Converter(cacheName);

                restReq0.key(converter.convert(keyType, params.get("key")));
                restReq0.value(converter.convert(valType, params.get("val")));
                restReq0.value2(converter.convert(valType, params.get("val2")));

                Object val1 = converter.convert(valType, params.get("val1"));

                if (val1 != null)
                    restReq0.value(val1);

                // Cache operations via REST will use binary objects.
                restReq0.cacheFlags(intValue("cacheFlags", params, KEEP_BINARIES_MASK));
                restReq0.ttl(longValue("exp", params, null));

                if (cmd == CACHE_GET_ALL || cmd == CACHE_PUT_ALL || cmd == CACHE_REMOVE_ALL ||
                    cmd == CACHE_CONTAINS_KEYS) {
                    List<Object> keys = converter.values(keyType, "k", params);
                    List<Object> vals = converter.values(valType, "v", params);

                    if (keys.size() < vals.size())
                        throw new IgniteCheckedException("Number of keys must be greater or equals to number of values.");

                    Map<Object, Object> map = U.newHashMap(keys.size());

                    Iterator<Object> keyIt = keys.iterator();
                    Iterator<Object> valIt = vals.iterator();

                    while (keyIt.hasNext())
                        map.put(keyIt.next(), valIt.hasNext() ? valIt.next() : null);

                    restReq0.values(map);
                }

                restReq = restReq0;

                break;
            }

            case TOPOLOGY:
            case NODE: {
                GridRestTopologyRequest restReq0 = new GridRestTopologyRequest();

                restReq0.includeMetrics(Boolean.parseBoolean(params.get("mtr")));
                restReq0.includeAttributes(Boolean.parseBoolean(params.get("attr")));

                String caches = params.get("caches");
                restReq0.includeCaches(caches == null || Boolean.parseBoolean(caches));

                restReq0.nodeIp(params.get("ip"));

                restReq0.nodeId(uuidValue("id", params));

                restReq = restReq0;

                break;
            }

            case EXE:
            case RESULT:
            case NOOP: {
                GridRestTaskRequest restReq0 = new GridRestTaskRequest();

                restReq0.taskId(params.get("id"));
                restReq0.taskName(params.get("name"));

                restReq0.params(new Converter().values(null, "p", params));

                restReq0.async(Boolean.parseBoolean(params.get("async")));

                restReq0.timeout(longValue("timeout", params, 0L));

                restReq = restReq0;

                break;
            }

            case LOG: {
                GridRestLogRequest restReq0 = new GridRestLogRequest();

                restReq0.path(params.get("path"));

                restReq0.from(intValue("from", params, -1));
                restReq0.to(intValue("to", params, -1));

                restReq = restReq0;

                break;
            }

            case DATA_REGION_METRICS:            
            case NAME:
            case VERSION:
            case PROBE: {
                restReq = new GridRestRequest();

                break;
            }

            case CLUSTER_ACTIVE:
            case CLUSTER_INACTIVE:
            case CLUSTER_ACTIVATE:
            case CLUSTER_DEACTIVATE:
            case CLUSTER_CURRENT_STATE: {
                GridRestChangeStateRequest restReq0 = new GridRestChangeStateRequest();

                if (cmd == CLUSTER_CURRENT_STATE)
                    restReq0.reqCurrentState();
                else if (cmd == CLUSTER_ACTIVE || cmd == CLUSTER_ACTIVATE)
                    restReq0.active(true);
                else
                    restReq0.active(false);

                restReq0.forceDeactivation(booleanValue(GridRestClusterStateRequest.ARG_FORCE, params, false));

                restReq = restReq0;

                break;
            }

            case CLUSTER_STATE:
            case CLUSTER_SET_STATE: {
                GridRestClusterStateRequest restReq0 = new GridRestClusterStateRequest();

                if (cmd == CLUSTER_STATE)
                    restReq0.reqCurrentMode();
                else {
                    ClusterState newState = enumValue("state", params, ClusterState.class);

                    restReq0.state(newState);

                    restReq0.forceDeactivation(booleanValue(GridRestClusterStateRequest.ARG_FORCE, params, false));
                }

                restReq = restReq0;

                break;
            }

            case CLUSTER_NAME: {
                restReq = new GridRestClusterNameRequest();

                break;
            }

            case BASELINE_CURRENT_STATE:
            case BASELINE_SET:
            case BASELINE_ADD:
            case BASELINE_REMOVE: {
                GridRestBaselineRequest restReq0 = new GridRestBaselineRequest();

                restReq0.topologyVersion(longValue("topVer", params, null));
                restReq0.consistentIds(new Converter().values(null, "consistentId", params));

                restReq = restReq0;

                break;
            }

            case AUTHENTICATE: {
                restReq = new GridRestRequest();

                break;
            }

            case ADD_USER:
            case REMOVE_USER:
            case UPDATE_USER: {
                RestUserActionRequest restReq0 = new RestUserActionRequest();

                restReq0.user(params.get("user"));
                restReq0.password(params.get("password"));

                restReq = restReq0;

                break;
            }

            case EXECUTE_SQL_QUERY:
            case EXECUTE_SQL_FIELDS_QUERY: {
                RestQueryRequest restReq0 = new RestQueryRequest();

                String cacheName = params.get(CACHE_NAME_PARAM);

                restReq0.sqlQuery(params.get("qry"));

                restReq0.arguments(new Converter(cacheName).values(null, "arg", params).toArray());

                restReq0.typeName(params.get("type"));

                String pageSize = params.get("pageSize");

                if (pageSize != null)
                    restReq0.pageSize(Integer.parseInt(pageSize));

                String keepBinary = params.get("keepBinary");

                if (keepBinary != null)
                    restReq0.keepBinary(Boolean.parseBoolean(keepBinary));

                String distributedJoins = params.get("distributedJoins");

                if (distributedJoins != null)
                    restReq0.distributedJoins(Boolean.parseBoolean(distributedJoins));

                restReq0.cacheName(cacheName);

                if (cmd == EXECUTE_SQL_QUERY)
                    restReq0.queryType(RestQueryRequest.QueryType.SQL);
                else
                    restReq0.queryType(RestQueryRequest.QueryType.SQL_FIELDS);

                restReq = restReq0;

                break;
            }

            case EXECUTE_SCAN_QUERY: {
                RestQueryRequest restReq0 = new RestQueryRequest();

                restReq0.sqlQuery(params.get("qry"));

                String pageSize = params.get("pageSize");

                if (pageSize != null)
                    restReq0.pageSize(Integer.parseInt(pageSize));

                restReq0.cacheName(params.get(CACHE_NAME_PARAM));

                restReq0.className(params.get("className"));
                
                String keepBinary = params.get("keepBinary");

                if (keepBinary != null)
                    restReq0.keepBinary(Boolean.parseBoolean(keepBinary));

                restReq0.queryType(RestQueryRequest.QueryType.SCAN);

                restReq = restReq0;

                break;
            }

            case FETCH_SQL_QUERY: {
                RestQueryRequest restReq0 = new RestQueryRequest();

                String qryId = params.get("qryId");

                if (qryId != null)
                    restReq0.queryId(Long.parseLong(qryId));

                String pageSize = params.get("pageSize");

                if (pageSize != null)
                    restReq0.pageSize(Integer.parseInt(pageSize));

                restReq0.cacheName(params.get(CACHE_NAME_PARAM));

                restReq = restReq0;

                break;
            }

            case CLOSE_SQL_QUERY: {
                RestQueryRequest restReq0 = new RestQueryRequest();

                String qryId = params.get("qryId");

                if (qryId != null)
                    restReq0.queryId(Long.parseLong(qryId));

                restReq0.cacheName(params.get(CACHE_NAME_PARAM));

                restReq = restReq0;

                break;
            }

            case NODE_STATE_BEFORE_START: {
                restReq = new GridRestNodeStateBeforeStartRequest();

                break;
            }

            case WARM_UP: {
                GridRestWarmUpRequest restReq0 = new GridRestWarmUpRequest();

                restReq0.stopWarmUp(Boolean.parseBoolean(String.valueOf(params.get("stopWarmUp"))));

                restReq = restReq0;

                break;
            }

            default:
                throw new IgniteCheckedException("Invalid command: " + cmd);
        }

        restReq.address(new InetSocketAddress(req.getRemoteAddr(), req.getRemotePort()));

        restReq.command(cmd);

        Object certs = req.getAttribute("javax.servlet.request.X509Certificate");

        if (certs instanceof X509Certificate[])
            restReq.certificates((X509Certificate[])certs);

        // TODO: In IGNITE 3.0 we should check credentials only for AUTHENTICATE command.
        if (!credentials(params, IGNITE_LOGIN, IGNITE_PASSWORD, restReq))
            credentials(params, USER_PARAM, PWD_PARAM, restReq);

        String clientId = params.get("clientId");

        try {
            if (clientId != null)
                restReq.clientId(UUID.fromString(clientId));
        }
        catch (Exception ignored) {
            // Ignore invalid client id. Rest handler will process this logic.
        }

        String destId = params.get("destId");

        try {
            if (destId != null)
                restReq.destinationId(UUID.fromString(destId));
        }
        catch (IllegalArgumentException ignored) {
            // Don't fail - try to execute locally.
        }

        String sesTokStr = params.get("sessionToken");

        try {
            if (sesTokStr != null) {
                // Token is a UUID encoded as 16 bytes as HEX.
                byte[] bytes = U.hexString2ByteArray(sesTokStr);

                if (bytes.length == 16)
                    restReq.sessionToken(bytes);
            }
        }
        catch (IllegalArgumentException ignored) {
            // Ignore invalid session token.
        }

        return restReq;
    }

    /**
     * @param params Parameters.
     * @param userParam Parameter name to take user name.
     * @param pwdParam Parameter name to take password.
     * @param restReq Request to add credentials if any.
     * @return {@code true} If params contains credentials.
     */
    private boolean credentials(Map<String, String> params, String userParam, String pwdParam,
        GridRestRequest restReq) {
        boolean hasCreds = params.containsKey(userParam) || params.containsKey(pwdParam);

        if (hasCreds) {
            SecurityCredentials cred = new SecurityCredentials(params.get(userParam), params.get(pwdParam));

            restReq.credentials(cred);
        }

        return hasCreds;
    }

    /**
     * @param req Request.
     * @return Command.
     */
    @Nullable private GridRestCommand command(ServletRequest req) {
        String cmd = req.getParameter("cmd");

        return cmd == null ? null : GridRestCommand.fromKey(cmd.toLowerCase());
    }

    /**
     * Parses HTTP parameters in an appropriate format and return back map of values to predefined list of names.
     *
     * @param req Request.
     * @return Map of parsed parameters.
     */
    private Map<String, String> parameters(ServletRequest req) {
        Map<String, String[]> params = req.getParameterMap();

        if (F.isEmpty(params))
            return Collections.emptyMap();

        Map<String, String> map = U.newHashMap(params.size());

        for (Map.Entry<String, String[]> entry : params.entrySet())
            map.put(entry.getKey(), parameter(entry.getValue()));

        return map;
    }

    /**
     * @param obj Parameter object.
     * @return Parameter value.
     */
    @Nullable private String parameter(Object obj) {
        if (obj instanceof String)
            return (String)obj;

        if (obj instanceof String[] && ((String[])obj).length > 0)
            return ((String[])obj)[0];

        return null;
    }

    /**
     * Converter from string into specified type.
     */
    private class Converter {
        /** Cache name. */
        private final String cacheName;

        /**
         * @param cacheName Cache name.
         */
        private Converter(String cacheName) {
            this.cacheName = cacheName;
        }

        /** */
        private Converter() {
            this(null);
        }

        /**
         * Gets and converts values referenced by sequential keys, e.g. {@code key1...keyN}.
         *
         * @param type Optional value type.
         * @param keyPrefix Key prefix, e.g. {@code key} for {@code key1...keyN}.
         * @param params Parameters map.
         * @return Values.
         * @throws IgniteCheckedException If failed to convert.
         */
        private List<Object> values(String type, String keyPrefix,
            Map<String, String> params) throws IgniteCheckedException {
            assert keyPrefix != null;

            List<Object> vals = new LinkedList<>();

            for (int i = 1; ; i++) {
                String key = keyPrefix + i;

                if (params.containsKey(key))
                    vals.add(convert(type, params.get(key)));
                else
                    break;
            }

            return vals;
        }

        /**
         * @param type Optional value type.
         * @param str String to convert.
         * @return Converted value.
         * @throws IgniteCheckedException If failed to convert.
         */
        private Object convert(@Nullable String type, @Nullable String str) throws IgniteCheckedException {
            if (F.isEmpty(type) || str == null)
                return str;

            try {
                switch (type.toLowerCase()) {
                    case "boolean":
                    case "java.lang.boolean":
                        return Boolean.valueOf(str);

                    case "byte":
                    case "java.lang.byte":
                        return Byte.valueOf(str);

                    case "short":
                    case "java.lang.short":
                        return Short.valueOf(str);

                    case "int":
                    case "integer":
                    case "java.lang.integer":
                        return Integer.valueOf(str);

                    case "long":
                    case "java.lang.long":
                        return Long.valueOf(str);

                    case "float":
                    case "java.lang.float":
                        return Float.valueOf(str);

                    case "double":
                    case "java.lang.double":
                        return Double.valueOf(str);

                    case "date":
                    case "java.sql.date":
                        return Date.valueOf(str);

                    case "time":
                    case "java.sql.time":
                        return Time.valueOf(str);

                    case "timestamp":
                    case "java.sql.timestamp":
                        return Timestamp.valueOf(str);

                    case "uuid":
                    case "java.util.uuid":
                        return UUID.fromString(str);

                    case "igniteuuid":
                    case "org.apache.ignite.lang.igniteuuid":
                        return IgniteUuid.fromString(str);

                    case "string":
                    case "java.lang.string":
                        return str;
                }

                // Creating an object of the specified type, if its class is available.
                Class<?> cls = U.classForName(type, null);

                if (cls != null)
                    return jsonMapper.readValue(str, cls);

                // Creating a binary object if the type is not a class name or it cannot be loaded.
                InjectableValues.Std prop = new InjectableValues.Std()
                    .addValue(IgniteBinaryObjectJsonDeserializer.BINARY_TYPE_PROPERTY, type)
                    .addValue(IgniteBinaryObjectJsonDeserializer.CACHE_NAME_PROPERTY, cacheName);

                return jsonMapper.reader(prop).forType(BinaryObject.class).readValue(str);
            }
            catch (Throwable e) {
                throw new IgniteCheckedException("Failed to convert value to specified type [type=" + type +
                    ", val=" + str + ", reason=" + e.getClass().getName() + ": " + e.getMessage() + "]", e);
            }
        }
    }

    /**
     * Special stream to check JSON serialization.
     */
    private static class NullOutputStream extends OutputStream {
        /** {@inheritDoc} */
        @Override public void write(byte[] b, int off, int len) {
            // No-op.
        }

        /** {@inheritDoc} */
        @Override public void write(int b) {
            // No-op.
        }

        /** {@inheritDoc} */
        @Override public void write(byte[] b) {
            // No-op.
        }
    }
}
=======
/*
 * Licensed to the Apache Software Foundation (ASF) under one or more
 * contributor license agreements.  See the NOTICE file distributed with
 * this work for additional information regarding copyright ownership.
 * The ASF licenses this file to You under the Apache License, Version 2.0
 * (the "License"); you may not use this file except in compliance with
 * the License.  You may obtain a copy of the License at
 *
 *      http://www.apache.org/licenses/LICENSE-2.0
 *
 * Unless required by applicable law or agreed to in writing, software
 * distributed under the License is distributed on an "AS IS" BASIS,
 * WITHOUT WARRANTIES OR CONDITIONS OF ANY KIND, either express or implied.
 * See the License for the specific language governing permissions and
 * limitations under the License.
 */

package org.apache.ignite.internal.processors.rest.protocols.http.jetty;

import java.io.BufferedInputStream;
import java.io.ByteArrayOutputStream;
import java.io.IOException;
import java.io.InputStream;
import java.io.InputStreamReader;
import java.io.LineNumberReader;
import java.io.OutputStream;
import java.net.InetSocketAddress;
import java.nio.charset.StandardCharsets;
import java.security.cert.X509Certificate;
import java.sql.Date;
import java.sql.Time;
import java.sql.Timestamp;
import java.util.ArrayList;
import java.util.Collections;
import java.util.Iterator;
import java.util.LinkedList;
import java.util.List;
import java.util.Map;
import java.util.UUID;
import javax.servlet.ServletOutputStream;
import javax.servlet.ServletRequest;
import javax.servlet.http.HttpServletRequest;
import javax.servlet.http.HttpServletResponse;
import com.fasterxml.jackson.core.JsonProcessingException;
import com.fasterxml.jackson.databind.InjectableValues;
import com.fasterxml.jackson.databind.ObjectMapper;
import org.apache.ignite.IgniteCheckedException;
import org.apache.ignite.IgniteLogger;
import org.apache.ignite.IgniteSystemProperties;
import org.apache.ignite.binary.BinaryObject;
import org.apache.ignite.cache.CacheWriteSynchronizationMode;
import org.apache.ignite.cluster.ClusterState;
import org.apache.ignite.internal.GridKernalContext;
import org.apache.ignite.internal.jackson.IgniteBinaryObjectJsonDeserializer;
import org.apache.ignite.internal.jackson.IgniteObjectMapper;
import org.apache.ignite.internal.processors.cache.CacheConfigurationOverride;
import org.apache.ignite.internal.processors.rest.GridRestCommand;
import org.apache.ignite.internal.processors.rest.GridRestProtocolHandler;
import org.apache.ignite.internal.processors.rest.GridRestResponse;
import org.apache.ignite.internal.processors.rest.request.DataStructuresRequest;
import org.apache.ignite.internal.processors.rest.request.GridRestBaselineRequest;
import org.apache.ignite.internal.processors.rest.request.GridRestCacheRequest;
import org.apache.ignite.internal.processors.rest.request.GridRestChangeStateRequest;
import org.apache.ignite.internal.processors.rest.request.GridRestClusterNameRequest;
import org.apache.ignite.internal.processors.rest.request.GridRestClusterStateRequest;
import org.apache.ignite.internal.processors.rest.request.GridRestLogRequest;
import org.apache.ignite.internal.processors.rest.request.GridRestNodeStateBeforeStartRequest;
import org.apache.ignite.internal.processors.rest.request.GridRestRequest;
import org.apache.ignite.internal.processors.rest.request.GridRestTaskRequest;
import org.apache.ignite.internal.processors.rest.request.GridRestTopologyRequest;
import org.apache.ignite.internal.processors.rest.request.GridRestWarmUpRequest;
import org.apache.ignite.internal.processors.rest.request.RestQueryRequest;
import org.apache.ignite.internal.processors.rest.request.RestUserActionRequest;
import org.apache.ignite.internal.util.typedef.C1;
import org.apache.ignite.internal.util.typedef.F;
import org.apache.ignite.internal.util.typedef.internal.U;
import org.apache.ignite.lang.IgniteBiTuple;
import org.apache.ignite.lang.IgniteClosure;
import org.apache.ignite.lang.IgniteUuid;
import org.apache.ignite.plugin.security.SecurityCredentials;
import org.eclipse.jetty.server.Request;
import org.eclipse.jetty.server.handler.AbstractHandler;
import org.jetbrains.annotations.Nullable;

import static java.lang.String.format;
import static org.apache.ignite.IgniteSystemProperties.IGNITE_REST_GETALL_AS_ARRAY;
import static org.apache.ignite.internal.client.GridClientCacheFlag.KEEP_BINARIES_MASK;
import static org.apache.ignite.internal.processors.rest.GridRestCommand.CACHE_CONTAINS_KEYS;
import static org.apache.ignite.internal.processors.rest.GridRestCommand.CACHE_GET_ALL;
import static org.apache.ignite.internal.processors.rest.GridRestCommand.CACHE_PUT_ALL;
import static org.apache.ignite.internal.processors.rest.GridRestCommand.CACHE_REMOVE_ALL;
import static org.apache.ignite.internal.processors.rest.GridRestCommand.CLUSTER_ACTIVATE;
import static org.apache.ignite.internal.processors.rest.GridRestCommand.CLUSTER_ACTIVE;
import static org.apache.ignite.internal.processors.rest.GridRestCommand.CLUSTER_CURRENT_STATE;
import static org.apache.ignite.internal.processors.rest.GridRestCommand.CLUSTER_STATE;
import static org.apache.ignite.internal.processors.rest.GridRestCommand.EXECUTE_SQL_QUERY;
import static org.apache.ignite.internal.processors.rest.GridRestResponse.STATUS_FAILED;

/**
 * Jetty REST handler. The following URL format is supported: {@code /ignite?cmd=cmdName&param1=abc&param2=123}
 */
public class GridJettyRestHandler extends AbstractHandler {
    /** Used to sent request charset. */
    private static final String CHARSET = StandardCharsets.UTF_8.name();

    /** */
    private static final String FAILED_TO_PARSE_FORMAT = "Failed to parse parameter of %s type [%s=%s]";

    /** */
    private static final String USER_PARAM = "user";

    /** */
    private static final String PWD_PARAM = "password";

    /** */
    private static final String CACHE_NAME_PARAM = "cacheName";

    /** */
    private static final String BACKUPS_PARAM = "backups";

    /** */
    private static final String CACHE_GROUP_PARAM = "cacheGroup";

    /** */
    private static final String DATA_REGION_PARAM = "dataRegion";

    /** */
    private static final String WRITE_SYNCHRONIZATION_MODE_PARAM = "writeSynchronizationMode";

    /** @deprecated Should be replaced with AUTHENTICATION + token in IGNITE 3.0 */
    private static final String IGNITE_LOGIN = "ignite.login";

    /** @deprecated Should be replaced with AUTHENTICATION + token in IGNITE 3.0 */
    private static final String IGNITE_PASSWORD = "ignite.password";

    /** */
    private static final String TEMPLATE_NAME_PARAM = "templateName";

    /** */
    private static final NullOutputStream NULL_OUTPUT_STREAM = new NullOutputStream();

    /** Logger. */
    private final IgniteLogger log;

    /** Authentication checker. */
    private final IgniteClosure<String, Boolean> authChecker;

    /** Request handlers. */
    private GridRestProtocolHandler hnd;

    /** Default page. */
    private volatile String dfltPage;

    /** Favicon. */
    private volatile byte[] favicon;

    /** Mapper from Java object to JSON. */
    private final ObjectMapper jsonMapper;

    /** */
    private final boolean getAllAsArray = IgniteSystemProperties.getBoolean(IGNITE_REST_GETALL_AS_ARRAY);

    /**
     * Creates new HTTP requests handler.
     *
     * @param hnd Handler.
     * @param authChecker Authentication checking closure.
     * @param ctx Kernal context.
     */
    GridJettyRestHandler(GridRestProtocolHandler hnd, C1<String, Boolean> authChecker, GridKernalContext ctx) {
        assert hnd != null;
        assert ctx != null;

        this.hnd = hnd;
        this.authChecker = authChecker;
        this.log = ctx.log(getClass());
        this.jsonMapper = new IgniteObjectMapper(ctx);

        // Init default page and favicon.
        try {
            initDefaultPage();

            if (log.isDebugEnabled())
                log.debug("Initialized default page.");
        }
        catch (IOException e) {
            U.warn(log, "Failed to initialize default page: " + e.getMessage());
        }

        try {
            initFavicon();

            if (log.isDebugEnabled())
                log.debug(favicon != null ? "Initialized favicon, size: " + favicon.length : "Favicon is null.");
        }
        catch (IOException e) {
            U.warn(log, "Failed to initialize favicon: " + e.getMessage());
        }
    }

    /**
     * Retrieves long value from parameters map.
     *
     * @param key Key.
     * @param params Parameters map.
     * @param dfltVal Default value.
     * @return Long value from parameters map or {@code dfltVal} if null or not exists.
     * @throws IgniteCheckedException If parsing failed.
     */
    @Nullable private static Long longValue(String key, Map<String, String> params,
        Long dfltVal) throws IgniteCheckedException {
        assert key != null;

        String val = params.get(key);

        try {
            return val == null ? dfltVal : Long.valueOf(val);
        }
        catch (NumberFormatException ignore) {
            throw new IgniteCheckedException(format(FAILED_TO_PARSE_FORMAT, "Long", key, val));
        }
    }

    /**
     * Retrieves boolean value from parameters map.
     *
     * @param key Key.
     * @param params Parameters map.
     * @param dfltVal Default value.
     * @return Boolean value from parameters map or {@code dfltVal} if null or not exists.
     */
    private static boolean booleanValue(String key, Map<String, String> params, boolean dfltVal) {
        assert key != null;

        String val = params.get(key);

        return val == null ? dfltVal : Boolean.parseBoolean(val);
    }

    /**
     * Retrieves int value from parameters map.
     *
     * @param key Key.
     * @param params Parameters map.
     * @param dfltVal Default value.
     * @return Integer value from parameters map or {@code dfltVal} if null or not exists.
     * @throws IgniteCheckedException If parsing failed.
     */
    private static int intValue(String key, Map<String, String> params, int dfltVal) throws IgniteCheckedException {
        assert key != null;

        String val = params.get(key);

        try {
            return val == null ? dfltVal : Integer.parseInt(val);
        }
        catch (NumberFormatException ignore) {
            throw new IgniteCheckedException(format(FAILED_TO_PARSE_FORMAT, "Integer", key, val));
        }
    }

    /** */
    private static <T extends Enum<T>> @Nullable T enumValue(
        String key,
        Map<String, String> params,
        Class<T> enumClass
    ) throws IgniteCheckedException {
        assert key != null;
        assert enumClass != null;

        String val = params.get(key);

        if (val == null)
            return null;

        try {
            return Enum.valueOf(enumClass, val);
        }
        catch (IllegalArgumentException e) {
            throw new IgniteCheckedException(format(FAILED_TO_PARSE_FORMAT, enumClass.getSimpleName(), key, val), e);
        }
    }

    /**
     * Retrieves UUID value from parameters map.
     *
     * @param key Key.
     * @param params Parameters map.
     * @return UUID value from parameters map or {@code null} if null or not exists.
     * @throws IgniteCheckedException If parsing failed.
     */
    @Nullable private static UUID uuidValue(String key, Map<String, String> params) throws IgniteCheckedException {
        assert key != null;

        String val = params.get(key);

        try {
            return val == null ? null : UUID.fromString(val);
        }
        catch (NumberFormatException ignore) {
            throw new IgniteCheckedException(format(FAILED_TO_PARSE_FORMAT, "UUID", key, val));
        }
    }

    /**
     * @throws IOException If failed.
     */
    private void initDefaultPage() throws IOException {
        assert dfltPage == null;

        InputStream in = getClass().getResourceAsStream("rest.html");

        if (in != null) {
            LineNumberReader rdr = new LineNumberReader(new InputStreamReader(in, CHARSET));

            try {
                StringBuilder buf = new StringBuilder(2048);

                for (String line = rdr.readLine(); line != null; line = rdr.readLine()) {
                    buf.append(line);

                    if (!line.endsWith(" "))
                        buf.append(' ');
                }

                dfltPage = buf.toString();
            }
            finally {
                U.closeQuiet(rdr);
            }
        }
    }

    /**
     * @throws IOException If failed.
     */
    private void initFavicon() throws IOException {
        assert favicon == null;

        InputStream in = getClass().getResourceAsStream("favicon.ico");

        if (in != null) {
            BufferedInputStream bis = new BufferedInputStream(in);

            ByteArrayOutputStream bos = new ByteArrayOutputStream();

            try {
                byte[] buf = new byte[2048];

                while (true) {
                    int n = bis.read(buf);

                    if (n == -1)
                        break;

                    bos.write(buf, 0, n);
                }

                favicon = bos.toByteArray();
            }
            finally {
                U.closeQuiet(bis);
            }
        }
    }

    /** {@inheritDoc} */
    @Override public void handle(String target, Request req, HttpServletRequest srvReq, HttpServletResponse res)
        throws IOException {
        if (log.isDebugEnabled())
            log.debug("Handling request [target=" + target + ", req=" + req + ", srvReq=" + srvReq + ']');

        if (target.startsWith("/ignite")) {
            processRequest(target, srvReq, res);

            req.setHandled(true);
        }
        else if (target.startsWith("/favicon.ico")) {
            if (favicon == null) {
                res.setStatus(HttpServletResponse.SC_NOT_FOUND);

                req.setHandled(true);

                return;
            }

            res.setStatus(HttpServletResponse.SC_OK);

            res.setContentType("image/x-icon");

            res.getOutputStream().write(favicon);
            res.getOutputStream().flush();

            req.setHandled(true);
        }
        else {
            if (dfltPage == null) {
                res.setStatus(HttpServletResponse.SC_NOT_FOUND);

                req.setHandled(true);

                return;
            }

            res.setStatus(HttpServletResponse.SC_OK);

            res.setContentType("text/html");

            res.getWriter().write(dfltPage);
            res.getWriter().flush();

            req.setHandled(true);
        }
    }

    /**
     * Process HTTP request.
     *
     * @param act Action.
     * @param req Http request.
     * @param res Http response.
     */
    private void processRequest(String act, HttpServletRequest req, HttpServletResponse res) {
        res.setContentType("application/json");
        res.setCharacterEncoding("UTF-8");

        GridRestCommand cmd = command(req);

        if (cmd == null) {
            res.setStatus(HttpServletResponse.SC_BAD_REQUEST);

            return;
        }

        if (!authChecker.apply(req.getHeader("X-Signature"))) {
            res.setStatus(HttpServletResponse.SC_UNAUTHORIZED);

            return;
        }

        GridRestResponse cmdRes;

        Map<String, String> params = parameters(req);

        try {
            GridRestRequest cmdReq = createRequest(cmd, params, req);

            if (log.isDebugEnabled())
                log.debug("Initialized command request: " + cmdReq);

            cmdRes = hnd.handle(cmdReq);

            if (cmdRes == null)
                throw new IllegalStateException("Received null result from handler: " + hnd);

            if (getAllAsArray && cmd == GridRestCommand.CACHE_GET_ALL) {
                List<Object> resKeyVal = new ArrayList<>();

                for (Map.Entry<Object, Object> me : ((Map<Object, Object>)cmdRes.getResponse()).entrySet())
                    resKeyVal.add(new IgniteBiTuple<>(me.getKey(), me.getValue()));

                cmdRes.setResponse(resKeyVal);
            }

            byte[] sesTok = cmdRes.sessionTokenBytes();

            if (sesTok != null)
                cmdRes.setSessionToken(U.byteArray2HexString(sesTok));

            res.setStatus(
                cmdRes.getSuccessStatus() == GridRestResponse.SERVICE_UNAVAILABLE
                    ? HttpServletResponse.SC_SERVICE_UNAVAILABLE
                    : HttpServletResponse.SC_OK
            );
        }
        catch (Throwable e) {
            res.setStatus(HttpServletResponse.SC_OK);

            U.error(log, "Failed to process HTTP request [action=" + act + ", req=" + req + ']', e);

            if (e instanceof Error)
                throw (Error)e;

            cmdRes = new GridRestResponse(STATUS_FAILED, e.getMessage());
        }

        try (ServletOutputStream os = res.getOutputStream()) {
            try {
                // Try serialize.
                jsonMapper.writeValue(NULL_OUTPUT_STREAM, cmdRes);

                jsonMapper.writeValue(os, cmdRes);
            }
            catch (JsonProcessingException e) {
                U.error(log, "Failed to convert response to JSON: " + cmdRes, e);

                jsonMapper.writeValue(os, new GridRestResponse(STATUS_FAILED, e.getMessage()));
            }

            if (log.isDebugEnabled())
                log.debug("Processed HTTP request [action=" + act + ", jsonRes=" + cmdRes + ", req=" + req + ']');
        }
        catch (IOException e) {
            U.error(log, "Failed to send HTTP response: " + cmdRes, e);
        }
    }

    /**
     * Creates REST request.
     *
     * @param cmd Command.
     * @param params Parameters.
     * @param req Servlet request.
     * @return REST request.
     * @throws IgniteCheckedException If creation failed.
     */
    @Nullable private GridRestRequest createRequest(
        GridRestCommand cmd,
        Map<String, String> params,
        HttpServletRequest req
    ) throws IgniteCheckedException {
        GridRestRequest restReq;

        switch (cmd) {
            case GET_OR_CREATE_CACHE: {
                GridRestCacheRequest restReq0 = new GridRestCacheRequest();

                restReq0.cacheName(params.get(CACHE_NAME_PARAM));

                String templateName = params.get(TEMPLATE_NAME_PARAM);

                if (!F.isEmpty(templateName))
                    restReq0.templateName(templateName);

                String backups = params.get(BACKUPS_PARAM);

                CacheConfigurationOverride cfg = new CacheConfigurationOverride();

                // Set cache backups.
                if (!F.isEmpty(backups)) {
                    try {
                        cfg.backups(Integer.parseInt(backups));
                    }
                    catch (NumberFormatException e) {
                        throw new IgniteCheckedException("Failed to parse number of cache backups: " + backups, e);
                    }
                }

                // Set cache group name.
                String cacheGrp = params.get(CACHE_GROUP_PARAM);

                if (!F.isEmpty(cacheGrp))
                    cfg.cacheGroup(cacheGrp);

                // Set cache data region name.
                String dataRegion = params.get(DATA_REGION_PARAM);

                if (!F.isEmpty(dataRegion))
                    cfg.dataRegion(dataRegion);

                // Set cache write mode.
                String wrtSyncMode = params.get(WRITE_SYNCHRONIZATION_MODE_PARAM);

                if (!F.isEmpty(wrtSyncMode)) {
                    try {
                        cfg.writeSynchronizationMode(CacheWriteSynchronizationMode.valueOf(wrtSyncMode));
                    }
                    catch (IllegalArgumentException e) {
                        throw new IgniteCheckedException("Failed to parse cache write synchronization mode: " + wrtSyncMode, e);
                    }
                }

                if (!cfg.isEmpty())
                    restReq0.configuration(cfg);

                restReq = restReq0;

                break;
            }

            case DESTROY_CACHE: {
                GridRestCacheRequest restReq0 = new GridRestCacheRequest();

                restReq0.cacheName(params.get(CACHE_NAME_PARAM));

                restReq = restReq0;

                break;
            }

            case ATOMIC_DECREMENT:
            case ATOMIC_INCREMENT: {
                DataStructuresRequest restReq0 = new DataStructuresRequest();

                restReq0.key(params.get("key"));
                restReq0.initial(longValue("init", params, null));
                restReq0.delta(longValue("delta", params, null));

                restReq = restReq0;

                break;
            }

            case CACHE_CONTAINS_KEY:
            case CACHE_CONTAINS_KEYS:
            case CACHE_GET:
            case CACHE_GET_ALL:
            case CACHE_GET_AND_PUT:
            case CACHE_GET_AND_REPLACE:
            case CACHE_PUT_IF_ABSENT:
            case CACHE_GET_AND_PUT_IF_ABSENT:
            case CACHE_PUT:
            case CACHE_PUT_ALL:
            case CACHE_REMOVE:
            case CACHE_REMOVE_VALUE:
            case CACHE_REPLACE_VALUE:
            case CACHE_GET_AND_REMOVE:
            case CACHE_REMOVE_ALL:
            case CACHE_CLEAR:
            case CACHE_ADD:
            case CACHE_CAS:
            case CACHE_METRICS:
            case CACHE_SIZE:
            case CACHE_UPDATE_TLL:
            case CACHE_METADATA:
            case CACHE_REPLACE:
            case CACHE_APPEND:
            case CACHE_PREPEND: {
                GridRestCacheRequest restReq0 = new GridRestCacheRequest();

                String cacheName = params.get(CACHE_NAME_PARAM);
                restReq0.cacheName(F.isEmpty(cacheName) ? null : cacheName);

                String keyType = params.get("keyType");
                String valType = params.get("valueType");

                Converter converter = new Converter(cacheName);

                restReq0.key(converter.convert(keyType, params.get("key")));
                restReq0.value(converter.convert(valType, params.get("val")));
                restReq0.value2(converter.convert(valType, params.get("val2")));

                Object val1 = converter.convert(valType, params.get("val1"));

                if (val1 != null)
                    restReq0.value(val1);

                // Cache operations via REST will use binary objects.
                restReq0.cacheFlags(intValue("cacheFlags", params, KEEP_BINARIES_MASK));
                restReq0.ttl(longValue("exp", params, null));

                if (cmd == CACHE_GET_ALL || cmd == CACHE_PUT_ALL || cmd == CACHE_REMOVE_ALL ||
                    cmd == CACHE_CONTAINS_KEYS) {
                    List<Object> keys = converter.values(keyType, "k", params);
                    List<Object> vals = converter.values(valType, "v", params);

                    if (keys.size() < vals.size())
                        throw new IgniteCheckedException("Number of keys must be greater or equals to number of values.");

                    Map<Object, Object> map = U.newHashMap(keys.size());

                    Iterator<Object> keyIt = keys.iterator();
                    Iterator<Object> valIt = vals.iterator();

                    while (keyIt.hasNext())
                        map.put(keyIt.next(), valIt.hasNext() ? valIt.next() : null);

                    restReq0.values(map);
                }

                restReq = restReq0;

                break;
            }

            case TOPOLOGY:
            case NODE: {
                GridRestTopologyRequest restReq0 = new GridRestTopologyRequest();

                restReq0.includeMetrics(Boolean.parseBoolean(params.get("mtr")));
                restReq0.includeAttributes(Boolean.parseBoolean(params.get("attr")));

                String caches = params.get("caches");
                restReq0.includeCaches(caches == null || Boolean.parseBoolean(caches));

                restReq0.nodeIp(params.get("ip"));

                restReq0.nodeId(uuidValue("id", params));

                restReq = restReq0;

                break;
            }

            case EXE:
            case RESULT:
            case NOOP: {
                GridRestTaskRequest restReq0 = new GridRestTaskRequest();

                restReq0.taskId(params.get("id"));
                restReq0.taskName(params.get("name"));

                restReq0.params(new Converter().values(null, "p", params));

                restReq0.async(Boolean.parseBoolean(params.get("async")));

                restReq0.timeout(longValue("timeout", params, 0L));

                restReq = restReq0;

                break;
            }

            case LOG: {
                GridRestLogRequest restReq0 = new GridRestLogRequest();

                restReq0.path(params.get("path"));

                restReq0.from(intValue("from", params, -1));
                restReq0.to(intValue("to", params, -1));

                restReq = restReq0;

                break;
            }

            case DATA_REGION_METRICS:
            case NAME:
            case VERSION:
            case PROBE: {
                restReq = new GridRestRequest();

                break;
            }

            case CLUSTER_ACTIVE:
            case CLUSTER_INACTIVE:
            case CLUSTER_ACTIVATE:
            case CLUSTER_DEACTIVATE:
            case CLUSTER_CURRENT_STATE: {
                GridRestChangeStateRequest restReq0 = new GridRestChangeStateRequest();

                if (cmd == CLUSTER_CURRENT_STATE)
                    restReq0.reqCurrentState();
                else if (cmd == CLUSTER_ACTIVE || cmd == CLUSTER_ACTIVATE)
                    restReq0.active(true);
                else
                    restReq0.active(false);

                restReq0.forceDeactivation(booleanValue(GridRestClusterStateRequest.ARG_FORCE, params, false));

                restReq = restReq0;

                break;
            }

            case CLUSTER_STATE:
            case CLUSTER_SET_STATE: {
                GridRestClusterStateRequest restReq0 = new GridRestClusterStateRequest();

                if (cmd == CLUSTER_STATE)
                    restReq0.reqCurrentMode();
                else {
                    ClusterState newState = enumValue("state", params, ClusterState.class);

                    restReq0.state(newState);

                    restReq0.forceDeactivation(booleanValue(GridRestClusterStateRequest.ARG_FORCE, params, false));
                }

                restReq = restReq0;

                break;
            }

            case CLUSTER_NAME: {
                restReq = new GridRestClusterNameRequest();

                break;
            }

            case BASELINE_CURRENT_STATE:
            case BASELINE_SET:
            case BASELINE_ADD:
            case BASELINE_REMOVE: {
                GridRestBaselineRequest restReq0 = new GridRestBaselineRequest();

                restReq0.topologyVersion(longValue("topVer", params, null));
                restReq0.consistentIds(new Converter().values(null, "consistentId", params));

                restReq = restReq0;

                break;
            }

            case AUTHENTICATE: {
                restReq = new GridRestRequest();

                break;
            }

            case ADD_USER:
            case REMOVE_USER:
            case UPDATE_USER: {
                RestUserActionRequest restReq0 = new RestUserActionRequest();

                restReq0.user(params.get("user"));
                restReq0.password(params.get("password"));

                restReq = restReq0;

                break;
            }

            case EXECUTE_SQL_QUERY:
            case EXECUTE_SQL_FIELDS_QUERY: {
                RestQueryRequest restReq0 = new RestQueryRequest();

                String cacheName = params.get(CACHE_NAME_PARAM);

                restReq0.sqlQuery(params.get("qry"));

                restReq0.arguments(new Converter(cacheName).values(null, "arg", params).toArray());

                restReq0.typeName(params.get("type"));

                String pageSize = params.get("pageSize");

                if (pageSize != null)
                    restReq0.pageSize(Integer.parseInt(pageSize));

                String keepBinary = params.get("keepBinary");

                if (keepBinary != null)
                    restReq0.keepBinary(Boolean.parseBoolean(keepBinary));

                String distributedJoins = params.get("distributedJoins");

                if (distributedJoins != null)
                    restReq0.distributedJoins(Boolean.parseBoolean(distributedJoins));

                restReq0.cacheName(cacheName);

                if (cmd == EXECUTE_SQL_QUERY)
                    restReq0.queryType(RestQueryRequest.QueryType.SQL);
                else
                    restReq0.queryType(RestQueryRequest.QueryType.SQL_FIELDS);

                restReq = restReq0;

                break;
            }

            case EXECUTE_SCAN_QUERY: {
                RestQueryRequest restReq0 = new RestQueryRequest();

                restReq0.sqlQuery(params.get("qry"));

                String pageSize = params.get("pageSize");

                if (pageSize != null)
                    restReq0.pageSize(Integer.parseInt(pageSize));

                restReq0.cacheName(params.get(CACHE_NAME_PARAM));

                restReq0.className(params.get("className"));

                restReq0.queryType(RestQueryRequest.QueryType.SCAN);

                restReq = restReq0;

                break;
            }

            case FETCH_SQL_QUERY: {
                RestQueryRequest restReq0 = new RestQueryRequest();

                String qryId = params.get("qryId");

                if (qryId != null)
                    restReq0.queryId(Long.parseLong(qryId));

                String pageSize = params.get("pageSize");

                if (pageSize != null)
                    restReq0.pageSize(Integer.parseInt(pageSize));

                restReq0.cacheName(params.get(CACHE_NAME_PARAM));

                restReq = restReq0;

                break;
            }

            case CLOSE_SQL_QUERY: {
                RestQueryRequest restReq0 = new RestQueryRequest();

                String qryId = params.get("qryId");

                if (qryId != null)
                    restReq0.queryId(Long.parseLong(qryId));

                restReq0.cacheName(params.get(CACHE_NAME_PARAM));

                restReq = restReq0;

                break;
            }

            case NODE_STATE_BEFORE_START: {
                restReq = new GridRestNodeStateBeforeStartRequest();

                break;
            }

            case WARM_UP: {
                GridRestWarmUpRequest restReq0 = new GridRestWarmUpRequest();

                restReq0.stopWarmUp(Boolean.parseBoolean(String.valueOf(params.get("stopWarmUp"))));

                restReq = restReq0;

                break;
            }

            default:
                throw new IgniteCheckedException("Invalid command: " + cmd);
        }

        restReq.address(new InetSocketAddress(req.getRemoteAddr(), req.getRemotePort()));

        restReq.command(cmd);

        Object certs = req.getAttribute("javax.servlet.request.X509Certificate");

        if (certs instanceof X509Certificate[])
            restReq.certificates((X509Certificate[])certs);

        // TODO: In IGNITE 3.0 we should check credentials only for AUTHENTICATE command.
        if (!credentials(params, IGNITE_LOGIN, IGNITE_PASSWORD, restReq))
            credentials(params, USER_PARAM, PWD_PARAM, restReq);

        String clientId = params.get("clientId");

        try {
            if (clientId != null)
                restReq.clientId(UUID.fromString(clientId));
        }
        catch (Exception ignored) {
            // Ignore invalid client id. Rest handler will process this logic.
        }

        String destId = params.get("destId");

        try {
            if (destId != null)
                restReq.destinationId(UUID.fromString(destId));
        }
        catch (IllegalArgumentException ignored) {
            // Don't fail - try to execute locally.
        }

        String sesTokStr = params.get("sessionToken");

        try {
            if (sesTokStr != null) {
                // Token is a UUID encoded as 16 bytes as HEX.
                byte[] bytes = U.hexString2ByteArray(sesTokStr);

                if (bytes.length == 16)
                    restReq.sessionToken(bytes);
            }
        }
        catch (IllegalArgumentException ignored) {
            // Ignore invalid session token.
        }

        return restReq;
    }

    /**
     * @param params Parameters.
     * @param userParam Parameter name to take user name.
     * @param pwdParam Parameter name to take password.
     * @param restReq Request to add credentials if any.
     * @return {@code true} If params contains credentials.
     */
    private boolean credentials(Map<String, String> params, String userParam, String pwdParam,
        GridRestRequest restReq) {
        boolean hasCreds = params.containsKey(userParam) || params.containsKey(pwdParam);

        if (hasCreds) {
            SecurityCredentials cred = new SecurityCredentials(params.get(userParam), params.get(pwdParam));

            restReq.credentials(cred);
        }

        return hasCreds;
    }

    /**
     * @param req Request.
     * @return Command.
     */
    @Nullable private GridRestCommand command(ServletRequest req) {
        String cmd = req.getParameter("cmd");

        return cmd == null ? null : GridRestCommand.fromKey(cmd.toLowerCase());
    }

    /**
     * Parses HTTP parameters in an appropriate format and return back map of values to predefined list of names.
     *
     * @param req Request.
     * @return Map of parsed parameters.
     */
    private Map<String, String> parameters(ServletRequest req) {
        Map<String, String[]> params = req.getParameterMap();

        if (F.isEmpty(params))
            return Collections.emptyMap();

        Map<String, String> map = U.newHashMap(params.size());

        for (Map.Entry<String, String[]> entry : params.entrySet())
            map.put(entry.getKey(), parameter(entry.getValue()));

        return map;
    }

    /**
     * @param obj Parameter object.
     * @return Parameter value.
     */
    @Nullable private String parameter(Object obj) {
        if (obj instanceof String)
            return (String)obj;

        if (obj instanceof String[] && ((String[])obj).length > 0)
            return ((String[])obj)[0];

        return null;
    }

    /**
     * Converter from string into specified type.
     */
    private class Converter {
        /** Cache name. */
        private final String cacheName;

        /**
         * @param cacheName Cache name.
         */
        private Converter(String cacheName) {
            this.cacheName = cacheName;
        }

        /** */
        private Converter() {
            this(null);
        }

        /**
         * Gets and converts values referenced by sequential keys, e.g. {@code key1...keyN}.
         *
         * @param type Optional value type.
         * @param keyPrefix Key prefix, e.g. {@code key} for {@code key1...keyN}.
         * @param params Parameters map.
         * @return Values.
         * @throws IgniteCheckedException If failed to convert.
         */
        private List<Object> values(String type, String keyPrefix,
            Map<String, String> params) throws IgniteCheckedException {
            assert keyPrefix != null;

            List<Object> vals = new LinkedList<>();

            for (int i = 1; ; i++) {
                String key = keyPrefix + i;

                if (params.containsKey(key))
                    vals.add(convert(type, params.get(key)));
                else
                    break;
            }

            return vals;
        }

        /**
         * @param type Optional value type.
         * @param str String to convert.
         * @return Converted value.
         * @throws IgniteCheckedException If failed to convert.
         */
        private Object convert(@Nullable String type, @Nullable String str) throws IgniteCheckedException {
            if (F.isEmpty(type) || str == null)
                return str;

            try {
                switch (type.toLowerCase()) {
                    case "boolean":
                    case "java.lang.boolean":
                        return Boolean.valueOf(str);

                    case "byte":
                    case "java.lang.byte":
                        return Byte.valueOf(str);

                    case "short":
                    case "java.lang.short":
                        return Short.valueOf(str);

                    case "int":
                    case "integer":
                    case "java.lang.integer":
                        return Integer.valueOf(str);

                    case "long":
                    case "java.lang.long":
                        return Long.valueOf(str);

                    case "float":
                    case "java.lang.float":
                        return Float.valueOf(str);

                    case "double":
                    case "java.lang.double":
                        return Double.valueOf(str);

                    case "date":
                    case "java.sql.date":
                        return Date.valueOf(str);

                    case "time":
                    case "java.sql.time":
                        return Time.valueOf(str);

                    case "timestamp":
                    case "java.sql.timestamp":
                        return Timestamp.valueOf(str);

                    case "uuid":
                    case "java.util.uuid":
                        return UUID.fromString(str);

                    case "igniteuuid":
                    case "org.apache.ignite.lang.igniteuuid":
                        return IgniteUuid.fromString(str);

                    case "string":
                    case "java.lang.string":
                        return str;
                }

                // Creating an object of the specified type, if its class is available.
                Class<?> cls = U.classForName(type, null);

                if (cls != null)
                    return jsonMapper.readValue(str, cls);

                // Creating a binary object if the type is not a class name or it cannot be loaded.
                InjectableValues.Std prop = new InjectableValues.Std()
                    .addValue(IgniteBinaryObjectJsonDeserializer.BINARY_TYPE_PROPERTY, type)
                    .addValue(IgniteBinaryObjectJsonDeserializer.CACHE_NAME_PROPERTY, cacheName);

                return jsonMapper.reader(prop).forType(BinaryObject.class).readValue(str);
            }
            catch (Throwable e) {
                throw new IgniteCheckedException("Failed to convert value to specified type [type=" + type +
                    ", val=" + str + ", reason=" + e.getClass().getName() + ": " + e.getMessage() + "]", e);
            }
        }
    }

    /**
     * Special stream to check JSON serialization.
     */
    private static class NullOutputStream extends OutputStream {
        /** {@inheritDoc} */
        @Override public void write(byte[] b, int off, int len) {
            // No-op.
        }

        /** {@inheritDoc} */
        @Override public void write(int b) {
            // No-op.
        }

        /** {@inheritDoc} */
        @Override public void write(byte[] b) {
            // No-op.
        }
    }
}
>>>>>>> f06c1480
<|MERGE_RESOLUTION|>--- conflicted
+++ resolved
@@ -1,1223 +1,3 @@
-<<<<<<< HEAD
-/*
- * Licensed to the Apache Software Foundation (ASF) under one or more
- * contributor license agreements.  See the NOTICE file distributed with
- * this work for additional information regarding copyright ownership.
- * The ASF licenses this file to You under the Apache License, Version 2.0
- * (the "License"); you may not use this file except in compliance with
- * the License.  You may obtain a copy of the License at
- *
- *      http://www.apache.org/licenses/LICENSE-2.0
- *
- * Unless required by applicable law or agreed to in writing, software
- * distributed under the License is distributed on an "AS IS" BASIS,
- * WITHOUT WARRANTIES OR CONDITIONS OF ANY KIND, either express or implied.
- * See the License for the specific language governing permissions and
- * limitations under the License.
- */
-
-package org.apache.ignite.internal.processors.rest.protocols.http.jetty;
-
-import java.io.BufferedInputStream;
-import java.io.ByteArrayOutputStream;
-import java.io.IOException;
-import java.io.InputStream;
-import java.io.InputStreamReader;
-import java.io.LineNumberReader;
-import java.io.OutputStream;
-import java.net.InetSocketAddress;
-import java.nio.charset.StandardCharsets;
-import java.security.cert.X509Certificate;
-import java.sql.Date;
-import java.sql.Time;
-import java.sql.Timestamp;
-import java.util.ArrayList;
-import java.util.Collections;
-import java.util.Iterator;
-import java.util.LinkedList;
-import java.util.List;
-import java.util.Map;
-import java.util.UUID;
-
-import com.fasterxml.jackson.core.JsonProcessingException;
-import com.fasterxml.jackson.databind.InjectableValues;
-import com.fasterxml.jackson.databind.ObjectMapper;
-
-import jakarta.servlet.ServletOutputStream;
-import jakarta.servlet.ServletRequest;
-import jakarta.servlet.http.HttpServletRequest;
-import jakarta.servlet.http.HttpServletResponse;
-
-import org.apache.ignite.IgniteCheckedException;
-import org.apache.ignite.IgniteLogger;
-import org.apache.ignite.IgniteSystemProperties;
-import org.apache.ignite.binary.BinaryObject;
-import org.apache.ignite.cache.CacheWriteSynchronizationMode;
-import org.apache.ignite.cluster.ClusterState;
-import org.apache.ignite.internal.GridKernalContext;
-import org.apache.ignite.internal.processors.cache.CacheConfigurationOverride;
-import org.apache.ignite.internal.processors.rest.GridRestCommand;
-import org.apache.ignite.internal.processors.rest.GridRestProtocolHandler;
-import org.apache.ignite.internal.processors.rest.GridRestResponse;
-import org.apache.ignite.internal.processors.rest.request.DataStructuresRequest;
-import org.apache.ignite.internal.processors.rest.request.GridRestBaselineRequest;
-import org.apache.ignite.internal.processors.rest.request.GridRestCacheRequest;
-import org.apache.ignite.internal.processors.rest.request.GridRestChangeStateRequest;
-import org.apache.ignite.internal.processors.rest.request.GridRestClusterNameRequest;
-import org.apache.ignite.internal.processors.rest.request.GridRestClusterStateRequest;
-import org.apache.ignite.internal.processors.rest.request.GridRestLogRequest;
-import org.apache.ignite.internal.processors.rest.request.GridRestNodeStateBeforeStartRequest;
-import org.apache.ignite.internal.processors.rest.request.GridRestRequest;
-import org.apache.ignite.internal.processors.rest.request.GridRestTaskRequest;
-import org.apache.ignite.internal.processors.rest.request.GridRestTopologyRequest;
-import org.apache.ignite.internal.processors.rest.request.GridRestWarmUpRequest;
-import org.apache.ignite.internal.processors.rest.request.RestQueryRequest;
-import org.apache.ignite.internal.processors.rest.request.RestUserActionRequest;
-import org.apache.ignite.internal.util.typedef.C1;
-import org.apache.ignite.internal.util.typedef.F;
-import org.apache.ignite.internal.util.typedef.internal.U;
-import org.apache.ignite.lang.IgniteBiTuple;
-import org.apache.ignite.lang.IgniteClosure;
-import org.apache.ignite.lang.IgniteUuid;
-import org.apache.ignite.plugin.security.SecurityCredentials;
-import org.eclipse.jetty.server.Request;
-import org.eclipse.jetty.server.handler.AbstractHandler;
-import org.jetbrains.annotations.Nullable;
-
-import static java.lang.String.format;
-import static org.apache.ignite.IgniteSystemProperties.IGNITE_REST_GETALL_AS_ARRAY;
-import static org.apache.ignite.internal.client.GridClientCacheFlag.KEEP_BINARIES_MASK;
-import static org.apache.ignite.internal.processors.rest.GridRestCommand.CACHE_CONTAINS_KEYS;
-import static org.apache.ignite.internal.processors.rest.GridRestCommand.CACHE_GET_ALL;
-import static org.apache.ignite.internal.processors.rest.GridRestCommand.CACHE_PUT_ALL;
-import static org.apache.ignite.internal.processors.rest.GridRestCommand.CACHE_REMOVE_ALL;
-import static org.apache.ignite.internal.processors.rest.GridRestCommand.CLUSTER_ACTIVATE;
-import static org.apache.ignite.internal.processors.rest.GridRestCommand.CLUSTER_ACTIVE;
-import static org.apache.ignite.internal.processors.rest.GridRestCommand.CLUSTER_CURRENT_STATE;
-import static org.apache.ignite.internal.processors.rest.GridRestCommand.CLUSTER_STATE;
-import static org.apache.ignite.internal.processors.rest.GridRestCommand.EXECUTE_SQL_QUERY;
-import static org.apache.ignite.internal.processors.rest.GridRestResponse.STATUS_FAILED;
-
-/**
- * Jetty REST handler. The following URL format is supported: {@code /ignite?cmd=cmdName&param1=abc&param2=123}
- */
-public class GridJettyRestHandler extends AbstractHandler {
-    /** Used to sent request charset. */
-    private static final String CHARSET = StandardCharsets.UTF_8.name();
-
-    /** */
-    private static final String FAILED_TO_PARSE_FORMAT = "Failed to parse parameter of %s type [%s=%s]";
-
-    /** */
-    private static final String USER_PARAM = "user";
-
-    /** */
-    private static final String PWD_PARAM = "password";
-
-    /** */
-    private static final String CACHE_NAME_PARAM = "cacheName";
-
-    /** */
-    private static final String BACKUPS_PARAM = "backups";
-
-    /** */
-    private static final String CACHE_GROUP_PARAM = "cacheGroup";
-
-    /** */
-    private static final String DATA_REGION_PARAM = "dataRegion";
-
-    /** */
-    private static final String WRITE_SYNCHRONIZATION_MODE_PARAM = "writeSynchronizationMode";
-
-    /** @deprecated Should be replaced with AUTHENTICATION + token in IGNITE 3.0 */
-    private static final String IGNITE_LOGIN = "ignite.login";
-
-    /** @deprecated Should be replaced with AUTHENTICATION + token in IGNITE 3.0 */
-    private static final String IGNITE_PASSWORD = "ignite.password";
-
-    /** */
-    private static final String TEMPLATE_NAME_PARAM = "templateName";
-
-    /** */
-    private static final NullOutputStream NULL_OUTPUT_STREAM = new NullOutputStream();
-
-    /** Logger. */
-    private final IgniteLogger log;
-
-    /** Authentication checker. */
-    private final IgniteClosure<String, Boolean> authChecker;
-
-    /** Request handlers. */
-    private GridRestProtocolHandler hnd;
-
-    /** Default page. */
-    private volatile String dfltPage;
-
-    /** Favicon. */
-    private volatile byte[] favicon;
-
-    /** Mapper from Java object to JSON. */
-    private final ObjectMapper jsonMapper;
-    
-    private final String contextPath;
-    
-    public int index = 0;
-
-    /** */
-    private final boolean getAllAsArray = IgniteSystemProperties.getBoolean(IGNITE_REST_GETALL_AS_ARRAY);
-
-    /**
-     * Creates new HTTP requests handler.
-     *
-     * @param hnd Handler.
-     * @param authChecker Authentication checking closure.
-     * @param ctx Kernal context.
-     */
-    GridJettyRestHandler(GridRestProtocolHandler hnd, C1<String, Boolean> authChecker, GridKernalContext ctx) {
-        assert hnd != null;
-        assert ctx != null;
-
-        this.hnd = hnd;
-        this.authChecker = authChecker;
-        this.log = ctx.log(getClass());
-        this.jsonMapper = new GridJettyObjectMapper(ctx);
-        this.contextPath = ctx.igniteInstanceName()==null || ctx.igniteInstanceName().isEmpty() ? null: "/"+ctx.igniteInstanceName();
-
-        // Init default page and favicon.
-        try {
-            initDefaultPage();
-
-            if (log.isDebugEnabled())
-                log.debug("Initialized default page.");
-        }
-        catch (IOException e) {
-            U.warn(log, "Failed to initialize default page: " + e.getMessage());
-        }
-
-        try {
-            initFavicon();
-
-            if (log.isDebugEnabled())
-                log.debug(favicon != null ? "Initialized favicon, size: " + favicon.length : "Favicon is null.");
-        }
-        catch (IOException e) {
-            U.warn(log, "Failed to initialize favicon: " + e.getMessage());
-        }
-    }
-
-    /**
-     * Retrieves long value from parameters map.
-     *
-     * @param key Key.
-     * @param params Parameters map.
-     * @param dfltVal Default value.
-     * @return Long value from parameters map or {@code dfltVal} if null or not exists.
-     * @throws IgniteCheckedException If parsing failed.
-     */
-    @Nullable private static Long longValue(String key, Map<String, String> params,
-        Long dfltVal) throws IgniteCheckedException {
-        assert key != null;
-
-        String val = params.get(key);
-
-        try {
-            return val == null ? dfltVal : Long.valueOf(val);
-        }
-        catch (NumberFormatException ignore) {
-            throw new IgniteCheckedException(format(FAILED_TO_PARSE_FORMAT, "Long", key, val));
-        }
-    }
-
-    /**
-     * Retrieves boolean value from parameters map.
-     *
-     * @param key Key.
-     * @param params Parameters map.
-     * @param dfltVal Default value.
-     * @return Boolean value from parameters map or {@code dfltVal} if null or not exists.
-     */
-    private static boolean booleanValue(String key, Map<String, String> params, boolean dfltVal) {
-        assert key != null;
-
-        String val = params.get(key);
-
-        return val == null ? dfltVal : Boolean.parseBoolean(val);
-    }
-
-    /**
-     * Retrieves int value from parameters map.
-     *
-     * @param key Key.
-     * @param params Parameters map.
-     * @param dfltVal Default value.
-     * @return Integer value from parameters map or {@code dfltVal} if null or not exists.
-     * @throws IgniteCheckedException If parsing failed.
-     */
-    private static int intValue(String key, Map<String, String> params, int dfltVal) throws IgniteCheckedException {
-        assert key != null;
-
-        String val = params.get(key);
-
-        try {
-            return val == null ? dfltVal : Integer.parseInt(val);
-        }
-        catch (NumberFormatException ignore) {
-            throw new IgniteCheckedException(format(FAILED_TO_PARSE_FORMAT, "Integer", key, val));
-        }
-    }
-
-    private static <T extends Enum<T>> @Nullable T enumValue(
-        String key,
-        Map<String, String> params,
-        Class<T> enumClass
-    ) throws IgniteCheckedException {
-        assert key != null;
-        assert enumClass != null;
-
-        String val = params.get(key);
-
-        if (val == null)
-            return null;
-
-        try {
-            return Enum.valueOf(enumClass, val);
-        }
-        catch (IllegalArgumentException e) {
-            throw new IgniteCheckedException(format(FAILED_TO_PARSE_FORMAT, enumClass.getSimpleName(), key, val), e);
-        }
-    }
-
-    /**
-     * Retrieves UUID value from parameters map.
-     *
-     * @param key Key.
-     * @param params Parameters map.
-     * @return UUID value from parameters map or {@code null} if null or not exists.
-     * @throws IgniteCheckedException If parsing failed.
-     */
-    @Nullable private static UUID uuidValue(String key, Map<String, String> params) throws IgniteCheckedException {
-        assert key != null;
-
-        String val = params.get(key);
-
-        try {
-            return val == null ? null : UUID.fromString(val);
-        }
-        catch (NumberFormatException ignore) {
-            throw new IgniteCheckedException(format(FAILED_TO_PARSE_FORMAT, "UUID", key, val));
-        }
-    }
-
-    /**
-     * @throws IOException If failed.
-     */
-    private void initDefaultPage() throws IOException {
-        assert dfltPage == null;
-
-        InputStream in = getClass().getResourceAsStream("rest.html");
-
-        if (in != null) {
-            LineNumberReader rdr = new LineNumberReader(new InputStreamReader(in, CHARSET));
-
-            try {
-                StringBuilder buf = new StringBuilder(2048);
-
-                for (String line = rdr.readLine(); line != null; line = rdr.readLine()) {
-                    buf.append(line);
-
-                    if (!line.endsWith(" "))
-                        buf.append(' ');
-                }
-
-                dfltPage = buf.toString();
-            }
-            finally {
-                U.closeQuiet(rdr);
-            }
-        }
-    }
-
-    /**
-     * @throws IOException If failed.
-     */
-    private void initFavicon() throws IOException {
-        assert favicon == null;
-
-        InputStream in = getClass().getResourceAsStream("favicon.ico");
-
-        if (in != null) {
-            BufferedInputStream bis = new BufferedInputStream(in);
-
-            ByteArrayOutputStream bos = new ByteArrayOutputStream();
-
-            try {
-                byte[] buf = new byte[2048];
-
-                while (true) {
-                    int n = bis.read(buf);
-
-                    if (n == -1)
-                        break;
-
-                    bos.write(buf, 0, n);
-                }
-
-                favicon = bos.toByteArray();
-            }
-            finally {
-                U.closeQuiet(bis);
-            }
-        }
-    }
-
-    /** {@inheritDoc} */
-    @Override public void handle(String target, Request req, HttpServletRequest srvReq, HttpServletResponse res)
-        throws IOException {
-        if (log.isDebugEnabled())
-            log.debug("Handling request [target=" + target + ", req=" + req + ", srvReq=" + srvReq + ']');
-
-        
-        if(this.contextPath!=null && index==0 && target.equals("/ignite")) {
-        	 processRequest(target, srvReq, res);
-             req.setHandled(true);
-        }
-        else if (this.contextPath!=null && target.startsWith(this.contextPath)) {        	
-            processRequest(target, srvReq, res);
-            req.setHandled(true);
-           
-        }       
-        else if (this.contextPath==null && target.startsWith("/ignite")) {        	
-            processRequest(target, srvReq, res);
-            req.setHandled(true);
-        }       
-        else if (target.startsWith("/favicon.ico")) {
-            if (favicon == null) {
-                res.setStatus(HttpServletResponse.SC_NOT_FOUND);
-
-                req.setHandled(true);
-
-                return;
-            }
-
-            res.setStatus(HttpServletResponse.SC_OK);
-
-            res.setContentType("image/x-icon");
-
-            res.getOutputStream().write(favicon);
-            res.getOutputStream().flush();
-
-            req.setHandled(true);
-        }
-        else if(target.equals("/")){  //modify@byron 
-            if (dfltPage == null) {
-                res.setStatus(HttpServletResponse.SC_NOT_FOUND);
-               
-                req.setHandled(true);
-
-                return;
-            }
-
-            res.setStatus(HttpServletResponse.SC_OK);
-
-            res.setContentType("text/html");
-
-            res.getWriter().write(dfltPage);
-            res.getWriter().flush();
-            
-            req.setHandled(true);
-        }
-        else{ //add@byron
-        	req.setHandled(false);
-        }
-    }
-
-    /**
-     * Process HTTP request.
-     *
-     * @param act Action.
-     * @param req Http request.
-     * @param res Http response.
-     */
-    private void processRequest(String act, HttpServletRequest req, HttpServletResponse res) {
-        res.setContentType("application/json");
-        res.setCharacterEncoding("UTF-8");
-
-        GridRestCommand cmd = command(req);
-
-        if (cmd == null) {
-            res.setStatus(HttpServletResponse.SC_BAD_REQUEST);
-
-            return;
-        }
-
-        if (!authChecker.apply(req.getHeader("X-Signature"))) {
-            res.setStatus(HttpServletResponse.SC_UNAUTHORIZED);
-
-            return;
-        }
-
-        GridRestResponse cmdRes;
-
-        Map<String, String> params = parameters(req);
-
-        try {
-            GridRestRequest cmdReq = createRequest(cmd, params, req);
-
-            if (log.isDebugEnabled())
-                log.debug("Initialized command request: " + cmdReq);
-
-            cmdRes = hnd.handle(cmdReq);
-
-            if (cmdRes == null)
-                throw new IllegalStateException("Received null result from handler: " + hnd);
-
-            if (getAllAsArray && cmd == GridRestCommand.CACHE_GET_ALL) {
-                List<Object> resKeyValue = new ArrayList<>();
-
-                for (Map.Entry<Object, Object> me : ((Map<Object, Object>)cmdRes.getResponse()).entrySet())
-                    resKeyValue.add(new IgniteBiTuple<>(me.getKey(), me.getValue()));
-
-                cmdRes.setResponse(resKeyValue);
-            }
-
-            byte[] sesTok = cmdRes.sessionTokenBytes();
-
-            if (sesTok != null)
-                cmdRes.setSessionToken(U.byteArray2HexString(sesTok));
-
-            res.setStatus(
-                cmdRes.getSuccessStatus() == GridRestResponse.SERVICE_UNAVAILABLE
-                    ? HttpServletResponse.SC_SERVICE_UNAVAILABLE
-                    : HttpServletResponse.SC_OK
-            );
-        }
-        catch (Throwable e) {
-            res.setStatus(HttpServletResponse.SC_OK);
-
-            U.error(log, "Failed to process HTTP request [action=" + act + ", req=" + req + ']', e);
-
-            if (e instanceof Error)
-                throw (Error)e;
-
-            cmdRes = new GridRestResponse(STATUS_FAILED, e.getMessage());
-        }
-
-        try (ServletOutputStream os = res.getOutputStream()) {
-            try {
-                // Try serialize.
-                jsonMapper.writeValue(NULL_OUTPUT_STREAM, cmdRes);
-
-                jsonMapper.writeValue(os, cmdRes);
-            }
-            catch (JsonProcessingException e) {
-                U.error(log, "Failed to convert response to JSON: " + cmdRes, e);
-
-                jsonMapper.writeValue(os, new GridRestResponse(STATUS_FAILED, e.getMessage()));
-            }
-
-            if (log.isDebugEnabled())
-                log.debug("Processed HTTP request [action=" + act + ", jsonRes=" + cmdRes + ", req=" + req + ']');
-        }
-        catch (IOException e) {
-            U.error(log, "Failed to send HTTP response: " + cmdRes, e);
-        }
-    }
-
-    /**
-     * Creates REST request.
-     *
-     * @param cmd Command.
-     * @param params Parameters.
-     * @param req Servlet request.
-     * @return REST request.
-     * @throws IgniteCheckedException If creation failed.
-     */
-    @Nullable private GridRestRequest createRequest(
-        GridRestCommand cmd,
-        Map<String, String> params,
-        HttpServletRequest req
-    ) throws IgniteCheckedException {
-        GridRestRequest restReq;
-
-        switch (cmd) {
-            case GET_OR_CREATE_CACHE: {
-                GridRestCacheRequest restReq0 = new GridRestCacheRequest();
-
-                restReq0.cacheName(params.get(CACHE_NAME_PARAM));
-
-                String templateName = params.get(TEMPLATE_NAME_PARAM);
-
-                if (!F.isEmpty(templateName))
-                    restReq0.templateName(templateName);
-
-                String backups = params.get(BACKUPS_PARAM);
-
-                CacheConfigurationOverride cfg = new CacheConfigurationOverride();
-
-                // Set cache backups.
-                if (!F.isEmpty(backups)) {
-                    try {
-                        cfg.backups(Integer.parseInt(backups));
-                    }
-                    catch (NumberFormatException e) {
-                        throw new IgniteCheckedException("Failed to parse number of cache backups: " + backups, e);
-                    }
-                }
-
-                // Set cache group name.
-                String cacheGrp = params.get(CACHE_GROUP_PARAM);
-
-                if (!F.isEmpty(cacheGrp))
-                    cfg.cacheGroup(cacheGrp);
-
-                // Set cache data region name.
-                String dataRegion = params.get(DATA_REGION_PARAM);
-
-                if (!F.isEmpty(dataRegion))
-                    cfg.dataRegion(dataRegion);
-
-                // Set cache write mode.
-                String wrtSyncMode = params.get(WRITE_SYNCHRONIZATION_MODE_PARAM);
-
-                if (!F.isEmpty(wrtSyncMode)) {
-                    try {
-                        cfg.writeSynchronizationMode(CacheWriteSynchronizationMode.valueOf(wrtSyncMode));
-                    }
-                    catch (IllegalArgumentException e) {
-                        throw new IgniteCheckedException("Failed to parse cache write synchronization mode: " + wrtSyncMode, e);
-                    }
-                }
-
-                if (!cfg.isEmpty())
-                    restReq0.configuration(cfg);
-
-                restReq = restReq0;
-
-                break;
-            }
-
-            case DESTROY_CACHE: {
-                GridRestCacheRequest restReq0 = new GridRestCacheRequest();
-
-                restReq0.cacheName(params.get(CACHE_NAME_PARAM));
-
-                restReq = restReq0;
-
-                break;
-            }
-
-            case ATOMIC_DECREMENT:
-            case ATOMIC_INCREMENT: {
-                DataStructuresRequest restReq0 = new DataStructuresRequest();
-
-                restReq0.key(params.get("key"));
-                restReq0.initial(longValue("init", params, null));
-                restReq0.delta(longValue("delta", params, null));
-
-                restReq = restReq0;
-
-                break;
-            }
-
-            case CACHE_CONTAINS_KEY:
-            case CACHE_CONTAINS_KEYS:
-            case CACHE_GET:
-            case CACHE_GET_ALL:
-            case CACHE_GET_AND_PUT:
-            case CACHE_GET_AND_REPLACE:
-            case CACHE_PUT_IF_ABSENT:
-            case CACHE_GET_AND_PUT_IF_ABSENT:
-            case CACHE_PUT:
-            case CACHE_PUT_ALL:
-            case CACHE_REMOVE:
-            case CACHE_REMOVE_VALUE:
-            case CACHE_REPLACE_VALUE:
-            case CACHE_GET_AND_REMOVE:
-            case CACHE_REMOVE_ALL:
-            case CACHE_CLEAR:
-            case CACHE_ADD:
-            case CACHE_CAS:
-            case CACHE_METRICS:
-            case CACHE_SIZE:
-            case CACHE_UPDATE_TLL:
-            case CACHE_METADATA:
-            case CACHE_REPLACE:
-            case CACHE_APPEND:
-            case CACHE_PREPEND: {
-                GridRestCacheRequest restReq0 = new GridRestCacheRequest();
-
-                String cacheName = params.get(CACHE_NAME_PARAM);
-                restReq0.cacheName(F.isEmpty(cacheName) ? null : cacheName);
-
-                String keyType = params.get("keyType");
-                String valType = params.get("valueType");
-
-                Converter converter = new Converter(cacheName);
-
-                restReq0.key(converter.convert(keyType, params.get("key")));
-                restReq0.value(converter.convert(valType, params.get("val")));
-                restReq0.value2(converter.convert(valType, params.get("val2")));
-
-                Object val1 = converter.convert(valType, params.get("val1"));
-
-                if (val1 != null)
-                    restReq0.value(val1);
-
-                // Cache operations via REST will use binary objects.
-                restReq0.cacheFlags(intValue("cacheFlags", params, KEEP_BINARIES_MASK));
-                restReq0.ttl(longValue("exp", params, null));
-
-                if (cmd == CACHE_GET_ALL || cmd == CACHE_PUT_ALL || cmd == CACHE_REMOVE_ALL ||
-                    cmd == CACHE_CONTAINS_KEYS) {
-                    List<Object> keys = converter.values(keyType, "k", params);
-                    List<Object> vals = converter.values(valType, "v", params);
-
-                    if (keys.size() < vals.size())
-                        throw new IgniteCheckedException("Number of keys must be greater or equals to number of values.");
-
-                    Map<Object, Object> map = U.newHashMap(keys.size());
-
-                    Iterator<Object> keyIt = keys.iterator();
-                    Iterator<Object> valIt = vals.iterator();
-
-                    while (keyIt.hasNext())
-                        map.put(keyIt.next(), valIt.hasNext() ? valIt.next() : null);
-
-                    restReq0.values(map);
-                }
-
-                restReq = restReq0;
-
-                break;
-            }
-
-            case TOPOLOGY:
-            case NODE: {
-                GridRestTopologyRequest restReq0 = new GridRestTopologyRequest();
-
-                restReq0.includeMetrics(Boolean.parseBoolean(params.get("mtr")));
-                restReq0.includeAttributes(Boolean.parseBoolean(params.get("attr")));
-
-                String caches = params.get("caches");
-                restReq0.includeCaches(caches == null || Boolean.parseBoolean(caches));
-
-                restReq0.nodeIp(params.get("ip"));
-
-                restReq0.nodeId(uuidValue("id", params));
-
-                restReq = restReq0;
-
-                break;
-            }
-
-            case EXE:
-            case RESULT:
-            case NOOP: {
-                GridRestTaskRequest restReq0 = new GridRestTaskRequest();
-
-                restReq0.taskId(params.get("id"));
-                restReq0.taskName(params.get("name"));
-
-                restReq0.params(new Converter().values(null, "p", params));
-
-                restReq0.async(Boolean.parseBoolean(params.get("async")));
-
-                restReq0.timeout(longValue("timeout", params, 0L));
-
-                restReq = restReq0;
-
-                break;
-            }
-
-            case LOG: {
-                GridRestLogRequest restReq0 = new GridRestLogRequest();
-
-                restReq0.path(params.get("path"));
-
-                restReq0.from(intValue("from", params, -1));
-                restReq0.to(intValue("to", params, -1));
-
-                restReq = restReq0;
-
-                break;
-            }
-
-            case DATA_REGION_METRICS:            
-            case NAME:
-            case VERSION:
-            case PROBE: {
-                restReq = new GridRestRequest();
-
-                break;
-            }
-
-            case CLUSTER_ACTIVE:
-            case CLUSTER_INACTIVE:
-            case CLUSTER_ACTIVATE:
-            case CLUSTER_DEACTIVATE:
-            case CLUSTER_CURRENT_STATE: {
-                GridRestChangeStateRequest restReq0 = new GridRestChangeStateRequest();
-
-                if (cmd == CLUSTER_CURRENT_STATE)
-                    restReq0.reqCurrentState();
-                else if (cmd == CLUSTER_ACTIVE || cmd == CLUSTER_ACTIVATE)
-                    restReq0.active(true);
-                else
-                    restReq0.active(false);
-
-                restReq0.forceDeactivation(booleanValue(GridRestClusterStateRequest.ARG_FORCE, params, false));
-
-                restReq = restReq0;
-
-                break;
-            }
-
-            case CLUSTER_STATE:
-            case CLUSTER_SET_STATE: {
-                GridRestClusterStateRequest restReq0 = new GridRestClusterStateRequest();
-
-                if (cmd == CLUSTER_STATE)
-                    restReq0.reqCurrentMode();
-                else {
-                    ClusterState newState = enumValue("state", params, ClusterState.class);
-
-                    restReq0.state(newState);
-
-                    restReq0.forceDeactivation(booleanValue(GridRestClusterStateRequest.ARG_FORCE, params, false));
-                }
-
-                restReq = restReq0;
-
-                break;
-            }
-
-            case CLUSTER_NAME: {
-                restReq = new GridRestClusterNameRequest();
-
-                break;
-            }
-
-            case BASELINE_CURRENT_STATE:
-            case BASELINE_SET:
-            case BASELINE_ADD:
-            case BASELINE_REMOVE: {
-                GridRestBaselineRequest restReq0 = new GridRestBaselineRequest();
-
-                restReq0.topologyVersion(longValue("topVer", params, null));
-                restReq0.consistentIds(new Converter().values(null, "consistentId", params));
-
-                restReq = restReq0;
-
-                break;
-            }
-
-            case AUTHENTICATE: {
-                restReq = new GridRestRequest();
-
-                break;
-            }
-
-            case ADD_USER:
-            case REMOVE_USER:
-            case UPDATE_USER: {
-                RestUserActionRequest restReq0 = new RestUserActionRequest();
-
-                restReq0.user(params.get("user"));
-                restReq0.password(params.get("password"));
-
-                restReq = restReq0;
-
-                break;
-            }
-
-            case EXECUTE_SQL_QUERY:
-            case EXECUTE_SQL_FIELDS_QUERY: {
-                RestQueryRequest restReq0 = new RestQueryRequest();
-
-                String cacheName = params.get(CACHE_NAME_PARAM);
-
-                restReq0.sqlQuery(params.get("qry"));
-
-                restReq0.arguments(new Converter(cacheName).values(null, "arg", params).toArray());
-
-                restReq0.typeName(params.get("type"));
-
-                String pageSize = params.get("pageSize");
-
-                if (pageSize != null)
-                    restReq0.pageSize(Integer.parseInt(pageSize));
-
-                String keepBinary = params.get("keepBinary");
-
-                if (keepBinary != null)
-                    restReq0.keepBinary(Boolean.parseBoolean(keepBinary));
-
-                String distributedJoins = params.get("distributedJoins");
-
-                if (distributedJoins != null)
-                    restReq0.distributedJoins(Boolean.parseBoolean(distributedJoins));
-
-                restReq0.cacheName(cacheName);
-
-                if (cmd == EXECUTE_SQL_QUERY)
-                    restReq0.queryType(RestQueryRequest.QueryType.SQL);
-                else
-                    restReq0.queryType(RestQueryRequest.QueryType.SQL_FIELDS);
-
-                restReq = restReq0;
-
-                break;
-            }
-
-            case EXECUTE_SCAN_QUERY: {
-                RestQueryRequest restReq0 = new RestQueryRequest();
-
-                restReq0.sqlQuery(params.get("qry"));
-
-                String pageSize = params.get("pageSize");
-
-                if (pageSize != null)
-                    restReq0.pageSize(Integer.parseInt(pageSize));
-
-                restReq0.cacheName(params.get(CACHE_NAME_PARAM));
-
-                restReq0.className(params.get("className"));
-                
-                String keepBinary = params.get("keepBinary");
-
-                if (keepBinary != null)
-                    restReq0.keepBinary(Boolean.parseBoolean(keepBinary));
-
-                restReq0.queryType(RestQueryRequest.QueryType.SCAN);
-
-                restReq = restReq0;
-
-                break;
-            }
-
-            case FETCH_SQL_QUERY: {
-                RestQueryRequest restReq0 = new RestQueryRequest();
-
-                String qryId = params.get("qryId");
-
-                if (qryId != null)
-                    restReq0.queryId(Long.parseLong(qryId));
-
-                String pageSize = params.get("pageSize");
-
-                if (pageSize != null)
-                    restReq0.pageSize(Integer.parseInt(pageSize));
-
-                restReq0.cacheName(params.get(CACHE_NAME_PARAM));
-
-                restReq = restReq0;
-
-                break;
-            }
-
-            case CLOSE_SQL_QUERY: {
-                RestQueryRequest restReq0 = new RestQueryRequest();
-
-                String qryId = params.get("qryId");
-
-                if (qryId != null)
-                    restReq0.queryId(Long.parseLong(qryId));
-
-                restReq0.cacheName(params.get(CACHE_NAME_PARAM));
-
-                restReq = restReq0;
-
-                break;
-            }
-
-            case NODE_STATE_BEFORE_START: {
-                restReq = new GridRestNodeStateBeforeStartRequest();
-
-                break;
-            }
-
-            case WARM_UP: {
-                GridRestWarmUpRequest restReq0 = new GridRestWarmUpRequest();
-
-                restReq0.stopWarmUp(Boolean.parseBoolean(String.valueOf(params.get("stopWarmUp"))));
-
-                restReq = restReq0;
-
-                break;
-            }
-
-            default:
-                throw new IgniteCheckedException("Invalid command: " + cmd);
-        }
-
-        restReq.address(new InetSocketAddress(req.getRemoteAddr(), req.getRemotePort()));
-
-        restReq.command(cmd);
-
-        Object certs = req.getAttribute("javax.servlet.request.X509Certificate");
-
-        if (certs instanceof X509Certificate[])
-            restReq.certificates((X509Certificate[])certs);
-
-        // TODO: In IGNITE 3.0 we should check credentials only for AUTHENTICATE command.
-        if (!credentials(params, IGNITE_LOGIN, IGNITE_PASSWORD, restReq))
-            credentials(params, USER_PARAM, PWD_PARAM, restReq);
-
-        String clientId = params.get("clientId");
-
-        try {
-            if (clientId != null)
-                restReq.clientId(UUID.fromString(clientId));
-        }
-        catch (Exception ignored) {
-            // Ignore invalid client id. Rest handler will process this logic.
-        }
-
-        String destId = params.get("destId");
-
-        try {
-            if (destId != null)
-                restReq.destinationId(UUID.fromString(destId));
-        }
-        catch (IllegalArgumentException ignored) {
-            // Don't fail - try to execute locally.
-        }
-
-        String sesTokStr = params.get("sessionToken");
-
-        try {
-            if (sesTokStr != null) {
-                // Token is a UUID encoded as 16 bytes as HEX.
-                byte[] bytes = U.hexString2ByteArray(sesTokStr);
-
-                if (bytes.length == 16)
-                    restReq.sessionToken(bytes);
-            }
-        }
-        catch (IllegalArgumentException ignored) {
-            // Ignore invalid session token.
-        }
-
-        return restReq;
-    }
-
-    /**
-     * @param params Parameters.
-     * @param userParam Parameter name to take user name.
-     * @param pwdParam Parameter name to take password.
-     * @param restReq Request to add credentials if any.
-     * @return {@code true} If params contains credentials.
-     */
-    private boolean credentials(Map<String, String> params, String userParam, String pwdParam,
-        GridRestRequest restReq) {
-        boolean hasCreds = params.containsKey(userParam) || params.containsKey(pwdParam);
-
-        if (hasCreds) {
-            SecurityCredentials cred = new SecurityCredentials(params.get(userParam), params.get(pwdParam));
-
-            restReq.credentials(cred);
-        }
-
-        return hasCreds;
-    }
-
-    /**
-     * @param req Request.
-     * @return Command.
-     */
-    @Nullable private GridRestCommand command(ServletRequest req) {
-        String cmd = req.getParameter("cmd");
-
-        return cmd == null ? null : GridRestCommand.fromKey(cmd.toLowerCase());
-    }
-
-    /**
-     * Parses HTTP parameters in an appropriate format and return back map of values to predefined list of names.
-     *
-     * @param req Request.
-     * @return Map of parsed parameters.
-     */
-    private Map<String, String> parameters(ServletRequest req) {
-        Map<String, String[]> params = req.getParameterMap();
-
-        if (F.isEmpty(params))
-            return Collections.emptyMap();
-
-        Map<String, String> map = U.newHashMap(params.size());
-
-        for (Map.Entry<String, String[]> entry : params.entrySet())
-            map.put(entry.getKey(), parameter(entry.getValue()));
-
-        return map;
-    }
-
-    /**
-     * @param obj Parameter object.
-     * @return Parameter value.
-     */
-    @Nullable private String parameter(Object obj) {
-        if (obj instanceof String)
-            return (String)obj;
-
-        if (obj instanceof String[] && ((String[])obj).length > 0)
-            return ((String[])obj)[0];
-
-        return null;
-    }
-
-    /**
-     * Converter from string into specified type.
-     */
-    private class Converter {
-        /** Cache name. */
-        private final String cacheName;
-
-        /**
-         * @param cacheName Cache name.
-         */
-        private Converter(String cacheName) {
-            this.cacheName = cacheName;
-        }
-
-        /** */
-        private Converter() {
-            this(null);
-        }
-
-        /**
-         * Gets and converts values referenced by sequential keys, e.g. {@code key1...keyN}.
-         *
-         * @param type Optional value type.
-         * @param keyPrefix Key prefix, e.g. {@code key} for {@code key1...keyN}.
-         * @param params Parameters map.
-         * @return Values.
-         * @throws IgniteCheckedException If failed to convert.
-         */
-        private List<Object> values(String type, String keyPrefix,
-            Map<String, String> params) throws IgniteCheckedException {
-            assert keyPrefix != null;
-
-            List<Object> vals = new LinkedList<>();
-
-            for (int i = 1; ; i++) {
-                String key = keyPrefix + i;
-
-                if (params.containsKey(key))
-                    vals.add(convert(type, params.get(key)));
-                else
-                    break;
-            }
-
-            return vals;
-        }
-
-        /**
-         * @param type Optional value type.
-         * @param str String to convert.
-         * @return Converted value.
-         * @throws IgniteCheckedException If failed to convert.
-         */
-        private Object convert(@Nullable String type, @Nullable String str) throws IgniteCheckedException {
-            if (F.isEmpty(type) || str == null)
-                return str;
-
-            try {
-                switch (type.toLowerCase()) {
-                    case "boolean":
-                    case "java.lang.boolean":
-                        return Boolean.valueOf(str);
-
-                    case "byte":
-                    case "java.lang.byte":
-                        return Byte.valueOf(str);
-
-                    case "short":
-                    case "java.lang.short":
-                        return Short.valueOf(str);
-
-                    case "int":
-                    case "integer":
-                    case "java.lang.integer":
-                        return Integer.valueOf(str);
-
-                    case "long":
-                    case "java.lang.long":
-                        return Long.valueOf(str);
-
-                    case "float":
-                    case "java.lang.float":
-                        return Float.valueOf(str);
-
-                    case "double":
-                    case "java.lang.double":
-                        return Double.valueOf(str);
-
-                    case "date":
-                    case "java.sql.date":
-                        return Date.valueOf(str);
-
-                    case "time":
-                    case "java.sql.time":
-                        return Time.valueOf(str);
-
-                    case "timestamp":
-                    case "java.sql.timestamp":
-                        return Timestamp.valueOf(str);
-
-                    case "uuid":
-                    case "java.util.uuid":
-                        return UUID.fromString(str);
-
-                    case "igniteuuid":
-                    case "org.apache.ignite.lang.igniteuuid":
-                        return IgniteUuid.fromString(str);
-
-                    case "string":
-                    case "java.lang.string":
-                        return str;
-                }
-
-                // Creating an object of the specified type, if its class is available.
-                Class<?> cls = U.classForName(type, null);
-
-                if (cls != null)
-                    return jsonMapper.readValue(str, cls);
-
-                // Creating a binary object if the type is not a class name or it cannot be loaded.
-                InjectableValues.Std prop = new InjectableValues.Std()
-                    .addValue(IgniteBinaryObjectJsonDeserializer.BINARY_TYPE_PROPERTY, type)
-                    .addValue(IgniteBinaryObjectJsonDeserializer.CACHE_NAME_PROPERTY, cacheName);
-
-                return jsonMapper.reader(prop).forType(BinaryObject.class).readValue(str);
-            }
-            catch (Throwable e) {
-                throw new IgniteCheckedException("Failed to convert value to specified type [type=" + type +
-                    ", val=" + str + ", reason=" + e.getClass().getName() + ": " + e.getMessage() + "]", e);
-            }
-        }
-    }
-
-    /**
-     * Special stream to check JSON serialization.
-     */
-    private static class NullOutputStream extends OutputStream {
-        /** {@inheritDoc} */
-        @Override public void write(byte[] b, int off, int len) {
-            // No-op.
-        }
-
-        /** {@inheritDoc} */
-        @Override public void write(int b) {
-            // No-op.
-        }
-
-        /** {@inheritDoc} */
-        @Override public void write(byte[] b) {
-            // No-op.
-        }
-    }
-}
-=======
 /*
  * Licensed to the Apache Software Foundation (ASF) under one or more
  * contributor license agreements.  See the NOTICE file distributed with
@@ -1376,6 +156,10 @@
 
     /** Mapper from Java object to JSON. */
     private final ObjectMapper jsonMapper;
+    
+    private final String contextPath;
+    
+    public int index = 0;
 
     /** */
     private final boolean getAllAsArray = IgniteSystemProperties.getBoolean(IGNITE_REST_GETALL_AS_ARRAY);
@@ -1395,6 +179,7 @@
         this.authChecker = authChecker;
         this.log = ctx.log(getClass());
         this.jsonMapper = new IgniteObjectMapper(ctx);
+        this.contextPath = ctx.igniteInstanceName()==null || ctx.igniteInstanceName().isEmpty() ? null: "/"+ctx.igniteInstanceName();
 
         // Init default page and favicon.
         try {
@@ -1479,7 +264,6 @@
         }
     }
 
-    /** */
     private static <T extends Enum<T>> @Nullable T enumValue(
         String key,
         Map<String, String> params,
@@ -1590,11 +374,20 @@
         if (log.isDebugEnabled())
             log.debug("Handling request [target=" + target + ", req=" + req + ", srvReq=" + srvReq + ']');
 
-        if (target.startsWith("/ignite")) {
+        
+        if(this.contextPath!=null && index==0 && target.equals("/ignite")) {
+        	 processRequest(target, srvReq, res);
+             req.setHandled(true);
+        }
+        else if (this.contextPath!=null && target.startsWith(this.contextPath)) {        	
             processRequest(target, srvReq, res);
-
             req.setHandled(true);
-        }
+           
+        }       
+        else if (this.contextPath==null && target.startsWith("/ignite")) {        	
+            processRequest(target, srvReq, res);
+            req.setHandled(true);
+        }       
         else if (target.startsWith("/favicon.ico")) {
             if (favicon == null) {
                 res.setStatus(HttpServletResponse.SC_NOT_FOUND);
@@ -1613,10 +406,10 @@
 
             req.setHandled(true);
         }
-        else {
+        else if(target.equals("/")){  //modify@byron 
             if (dfltPage == null) {
                 res.setStatus(HttpServletResponse.SC_NOT_FOUND);
-
+               
                 req.setHandled(true);
 
                 return;
@@ -1628,8 +421,11 @@
 
             res.getWriter().write(dfltPage);
             res.getWriter().flush();
-
+            
             req.setHandled(true);
+        }
+        else{ //add@byron
+        	req.setHandled(false);
         }
     }
 
@@ -1674,12 +470,12 @@
                 throw new IllegalStateException("Received null result from handler: " + hnd);
 
             if (getAllAsArray && cmd == GridRestCommand.CACHE_GET_ALL) {
-                List<Object> resKeyVal = new ArrayList<>();
+                List<Object> resKeyValue = new ArrayList<>();
 
                 for (Map.Entry<Object, Object> me : ((Map<Object, Object>)cmdRes.getResponse()).entrySet())
-                    resKeyVal.add(new IgniteBiTuple<>(me.getKey(), me.getValue()));
-
-                cmdRes.setResponse(resKeyVal);
+                    resKeyValue.add(new IgniteBiTuple<>(me.getKey(), me.getValue()));
+
+                cmdRes.setResponse(resKeyValue);
             }
 
             byte[] sesTok = cmdRes.sessionTokenBytes();
@@ -1944,7 +740,7 @@
                 break;
             }
 
-            case DATA_REGION_METRICS:
+            case DATA_REGION_METRICS:            
             case NAME:
             case VERSION:
             case PROBE: {
@@ -2084,6 +880,11 @@
                 restReq0.cacheName(params.get(CACHE_NAME_PARAM));
 
                 restReq0.className(params.get("className"));
+                
+                String keepBinary = params.get("keepBinary");
+
+                if (keepBinary != null)
+                    restReq0.keepBinary(Boolean.parseBoolean(keepBinary));
 
                 restReq0.queryType(RestQueryRequest.QueryType.SCAN);
 
@@ -2413,5 +1214,4 @@
             // No-op.
         }
     }
-}
->>>>>>> f06c1480
+}