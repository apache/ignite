--- conflicted
+++ resolved
@@ -47,10 +47,6 @@
             <artifactId>ignite-core</artifactId>
         </dependency>
 
-<<<<<<< HEAD
-        
-       <!--  <dependency>
-=======
         <dependency>
             <groupId>${project.groupId}</groupId>
             <artifactId>ignite-json</artifactId>
@@ -63,11 +59,10 @@
         </dependency>
 
         <dependency>
->>>>>>> f06c1480
             <groupId>org.eclipse.jetty</groupId>
             <artifactId>jetty-continuation</artifactId>
             <version>${jetty.version}</version>
-        </dependency> -->
+        </dependency>
 
         <dependency>
             <groupId>org.eclipse.jetty</groupId>
@@ -101,27 +96,21 @@
         
         <dependency>
             <groupId>org.eclipse.jetty</groupId>
-            <artifactId>jetty-servlet</artifactId>
+            <artifactId>jetty-webapp</artifactId>
+            <version>${jetty.version}</version>
+        </dependency>
+        <!-- 
+        <dependency>
+            <groupId>org.eclipse.jetty</groupId>
+            <artifactId>jetty-plus</artifactId>
             <version>${jetty.version}</version>            
-        </dependency>
-        
+        </dependency> 
+        -->
         
         <dependency>
-            <groupId>org.eclipse.jetty</groupId>
-            <artifactId>jetty-webapp</artifactId>
-            <version>${jetty.version}</version>            
-        </dependency>
-        
-        <dependency>
-            <groupId>org.eclipse.jetty</groupId>
-            <artifactId>jetty-security</artifactId>
-            <version>${jetty.version}</version>            
-        </dependency>
-        
-        <dependency>
-            <groupId>org.eclipse.jetty</groupId>
-            <artifactId>jetty-annotations</artifactId>
-            <version>${jetty.version}</version>            
+            <groupId>javax.servlet</groupId>
+            <artifactId>javax.servlet-api</artifactId>
+            <version>3.1.0</version>
         </dependency>
         
 		<dependency>
@@ -140,34 +129,9 @@
 			<version>9.6</version>
 		</dependency>
         
-        <dependency>
-            <groupId>org.eclipse.jetty</groupId>
-            <artifactId>jetty-plus</artifactId>
-            <version>${jetty.version}</version>            
-        </dependency>        
+                
 
         <dependency>
-<<<<<<< HEAD
-            <groupId>com.fasterxml.jackson.core</groupId>
-            <artifactId>jackson-core</artifactId>
-            <version>${jackson.version}</version>
-        </dependency>
-
-        <dependency>
-            <groupId>com.fasterxml.jackson.core</groupId>
-            <artifactId>jackson-annotations</artifactId>
-            <version>${jackson.version}</version>
-        </dependency>
-
-        <dependency>
-            <groupId>com.fasterxml.jackson.core</groupId>
-            <artifactId>jackson-databind</artifactId>
-            <version>${jackson.version}</version>
-        </dependency>
-        
-        <dependency>
-=======
->>>>>>> f06c1480
             <groupId>org.slf4j</groupId>
             <artifactId>slf4j-api</artifactId>
             <version>${slf4j.version}</version>
