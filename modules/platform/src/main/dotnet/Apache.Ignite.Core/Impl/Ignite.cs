/*
 * Licensed to the Apache Software Foundation (ASF) under one or more
 * contributor license agreements.  See the NOTICE file distributed with
 * this work for additional information regarding copyright ownership.
 * The ASF licenses this file to You under the Apache License, Version 2.0
 * (the "License"); you may not use this file except in compliance with
 * the License.  You may obtain a copy of the License at
 *
 *      http://www.apache.org/licenses/LICENSE-2.0
 *
 * Unless required by applicable law or agreed to in writing, software
 * distributed under the License is distributed on an "AS IS" BASIS,
 * WITHOUT WARRANTIES OR CONDITIONS OF ANY KIND, either express or implied.
 * See the License for the specific language governing permissions and
 * limitations under the License.
 */

namespace Apache.Ignite.Core.Impl
{
    using System;
    using System.Collections.Concurrent;
    using System.Collections.Generic;
    using System.Diagnostics;
<<<<<<< HEAD
    using System.Diagnostics.CodeAnalysis;
=======
    using System.Linq;
>>>>>>> c5fd4a5b
    using Apache.Ignite.Core.Cache;
    using Apache.Ignite.Core.Cluster;
    using Apache.Ignite.Core.Compute;
    using Apache.Ignite.Core.Datastream;
    using Apache.Ignite.Core.Events;
    using Apache.Ignite.Core.Impl.Cache;
    using Apache.Ignite.Core.Impl.Cluster;
    using Apache.Ignite.Core.Impl.Common;
    using Apache.Ignite.Core.Impl.Datastream;
    using Apache.Ignite.Core.Impl.Handle;
    using Apache.Ignite.Core.Impl.Portable;
    using Apache.Ignite.Core.Impl.Transactions;
    using Apache.Ignite.Core.Impl.Unmanaged;
    using Apache.Ignite.Core.Lifecycle;
    using Apache.Ignite.Core.Messaging;
    using Apache.Ignite.Core.Portable;
    using Apache.Ignite.Core.Services;
    using Apache.Ignite.Core.Transactions;
    using UU = Apache.Ignite.Core.Impl.Unmanaged.UnmanagedUtils;

    /// <summary>
    /// Native Ignite wrapper.
    /// </summary>
    internal class Ignite : IIgnite, IClusterGroupEx, ICluster
    {
        /** */
        private readonly IgniteConfiguration _cfg;

        /** Grid name. */
        private readonly string _name;

        /** Unmanaged node. */
        private readonly IUnmanagedTarget _proc;

        /** Marshaller. */
        private readonly PortableMarshaller _marsh;

        /** Initial projection. */
        private readonly ClusterGroupImpl _prj;

        /** Portables. */
        private readonly PortablesImpl _portables;

        /** Cached proxy. */
        private readonly IgniteProxy _proxy;

        /** Lifecycle beans. */
        private readonly IList<LifecycleBeanHolder> _lifecycleBeans;

        /** Local node. */
        private IClusterNode _locNode;

        /** Transactions facade. */
        private readonly Lazy<TransactionsImpl> _transactions;

        /** Callbacks */
        private readonly UnmanagedCallbacks _cbs;

        /** Node info cache. */

        private readonly ConcurrentDictionary<Guid, ClusterNodeImpl> _nodes =
            new ConcurrentDictionary<Guid, ClusterNodeImpl>();

        /// <summary>
        /// Constructor.
        /// </summary>
        /// <param name="cfg">Configuration.</param>
        /// <param name="name">Grid name.</param>
        /// <param name="proc">Interop processor.</param>
        /// <param name="marsh">Marshaller.</param>
        /// <param name="lifecycleBeans">Lifecycle beans.</param>
        /// <param name="cbs">Callbacks.</param>
        public Ignite(IgniteConfiguration cfg, string name, IUnmanagedTarget proc, PortableMarshaller marsh,
            IList<LifecycleBeanHolder> lifecycleBeans, UnmanagedCallbacks cbs)
        {
            Debug.Assert(cfg != null);
            Debug.Assert(proc != null);
            Debug.Assert(marsh != null);
            Debug.Assert(lifecycleBeans != null);
            Debug.Assert(cbs != null);

            _cfg = cfg;
            _name = name;
            _proc = proc;
            _marsh = marsh;
            _lifecycleBeans = lifecycleBeans;
            _cbs = cbs;

            marsh.Ignite = this;

            _prj = new ClusterGroupImpl(proc, UU.ProcessorProjection(proc), marsh, this, null);

            _portables = new PortablesImpl(marsh);

            _proxy = new IgniteProxy(this);

            cbs.Initialize(this);

            // Grid is not completely started here, can't initialize interop transactions right away.
            _transactions = new Lazy<TransactionsImpl>(
                    () => new TransactionsImpl(UU.ProcessorTransactions(proc), marsh, GetLocalNode().Id));
        }

        /// <summary>
        /// On-start routine.
        /// </summary>
        internal void OnStart()
        {
            foreach (var lifecycleBean in _lifecycleBeans)
                lifecycleBean.OnStart(this);
        }

        /// <summary>
        /// Gets Ignite proxy.
        /// </summary>
        /// <returns>Proxy.</returns>
        public IgniteProxy Proxy
        {
            get { return _proxy; }
        }

        /** <inheritdoc /> */
        public string Name
        {
            get { return _name; }
        }

        /** <inheritdoc /> */

        public ICluster GetCluster()
        {
            return this;
        }

        /** <inheritdoc /> */
        IIgnite IClusterGroup.Ignite
        {
            get { return this; }
        }

        /** <inheritdoc /> */
        public IClusterGroup ForLocal()
        {
            return _prj.ForNodes(GetLocalNode());
        }

        /** <inheritdoc /> */
        public ICompute GetCompute()
        {
            return _prj.GetCompute();
        }

        /** <inheritdoc /> */
        public IClusterGroup ForNodes(IEnumerable<IClusterNode> nodes)
        {
            return ((IClusterGroup) _prj).ForNodes(nodes);
        }

        /** <inheritdoc /> */
        public IClusterGroup ForNodes(params IClusterNode[] nodes)
        {
            return _prj.ForNodes(nodes);
        }

        /** <inheritdoc /> */
        public IClusterGroup ForNodeIds(IEnumerable<Guid> ids)
        {
            return ((IClusterGroup) _prj).ForNodeIds(ids);
        }

        /** <inheritdoc /> */
        public IClusterGroup ForNodeIds(ICollection<Guid> ids)
        {
            return _prj.ForNodeIds(ids);
        }

        /** <inheritdoc /> */
        public IClusterGroup ForNodeIds(params Guid[] ids)
        {
            return _prj.ForNodeIds(ids);
        }

        /** <inheritdoc /> */
        public IClusterGroup ForPredicate(Func<IClusterNode, bool> p)
        {
            IgniteArgumentCheck.NotNull(p, "p");

            return _prj.ForPredicate(p);
        }

        /** <inheritdoc /> */
        public IClusterGroup ForAttribute(string name, string val)
        {
            return _prj.ForAttribute(name, val);
        }

        /** <inheritdoc /> */
        public IClusterGroup ForCacheNodes(string name)
        {
            return _prj.ForCacheNodes(name);
        }

        /** <inheritdoc /> */
        public IClusterGroup ForDataNodes(string name)
        {
            return _prj.ForDataNodes(name);
        }

        /** <inheritdoc /> */
        public IClusterGroup ForClientNodes(string name)
        {
            return _prj.ForClientNodes(name);
        }

        /** <inheritdoc /> */
        public IClusterGroup ForRemotes()
        {
            return _prj.ForRemotes();
        }

        /** <inheritdoc /> */
        public IClusterGroup ForHost(IClusterNode node)
        {
            IgniteArgumentCheck.NotNull(node, "node");

            return _prj.ForHost(node);
        }

        /** <inheritdoc /> */
        public IClusterGroup ForRandom()
        {
            return _prj.ForRandom();
        }

        /** <inheritdoc /> */
        public IClusterGroup ForOldest()
        {
            return _prj.ForOldest();
        }

        /** <inheritdoc /> */
        public IClusterGroup ForYoungest()
        {
            return _prj.ForYoungest();
        }

        /** <inheritdoc /> */
        public IClusterGroup ForDotNet()
        {
            return _prj.ForDotNet();
        }

        /** <inheritdoc /> */
        public ICollection<IClusterNode> GetNodes()
        {
            return _prj.GetNodes();
        }

        /** <inheritdoc /> */
        public IClusterNode GetNode(Guid id)
        {
            return _prj.GetNode(id);
        }

        /** <inheritdoc /> */
        public IClusterNode GetNode()
        {
            return _prj.GetNode();
        }

        /** <inheritdoc /> */
        public IClusterMetrics GetMetrics()
        {
            return _prj.GetMetrics();
        }

        /** <inheritdoc /> */
        [SuppressMessage("Microsoft.Usage", "CA1816:CallGCSuppressFinalizeCorrectly",
            Justification = "There is no finalizer.")]
        [SuppressMessage("Microsoft.Usage", "CA2213:DisposableFieldsShouldBeDisposed", MessageId = "_proxy",
            Justification = "Proxy does not need to be disposed.")]
        public void Dispose()
        {
            Ignition.Stop(Name, true);
        }

        /// <summary>
        /// Internal stop routine.
        /// </summary>
        /// <param name="cancel">Cancel flag.</param>
        internal unsafe void Stop(bool cancel)
        {
            UU.IgnitionStop(_proc.Context, Name, cancel);

            _cbs.Cleanup();

            foreach (var bean in _lifecycleBeans)
                bean.OnLifecycleEvent(LifecycleEventType.AfterNodeStop);
        }

        /** <inheritdoc /> */
        public ICache<TK, TV> GetCache<TK, TV>(string name)
        {
            return Cache<TK, TV>(UU.ProcessorCache(_proc, name));
        }

        /** <inheritdoc /> */
        public ICache<TK, TV> GetOrCreateCache<TK, TV>(string name)
        {
            return Cache<TK, TV>(UU.ProcessorGetOrCreateCache(_proc, name));
        }

        /** <inheritdoc /> */
        public ICache<TK, TV> CreateCache<TK, TV>(string name)
        {
            return Cache<TK, TV>(UU.ProcessorCreateCache(_proc, name));
        }

        /// <summary>
        /// Gets cache from specified native cache object.
        /// </summary>
        /// <param name="nativeCache">Native cache.</param>
        /// <param name="keepPortable">Portable flag.</param>
        /// <returns>
        /// New instance of cache wrapping specified native cache.
        /// </returns>
        public ICache<TK, TV> Cache<TK, TV>(IUnmanagedTarget nativeCache, bool keepPortable = false)
        {
            var cacheImpl = new CacheImpl<TK, TV>(this, nativeCache, _marsh, false, keepPortable, false, false);

            return new CacheProxyImpl<TK, TV>(cacheImpl);
        }

        /** <inheritdoc /> */
        public IClusterNode GetLocalNode()
        {
            return _locNode ?? (_locNode = GetNodes().FirstOrDefault(x => x.IsLocal));
        }

        /** <inheritdoc /> */
        public bool PingNode(Guid nodeId)
        {
            return _prj.PingNode(nodeId);
        }

        /** <inheritdoc /> */
        public long TopologyVersion
        {
            get { return _prj.TopologyVersion; }
        }

        /** <inheritdoc /> */
        public ICollection<IClusterNode> GetTopology(long ver)
        {
            return _prj.Topology(ver);
        }

        /** <inheritdoc /> */
        public void ResetMetrics()
        {
            UU.ProjectionResetMetrics(_prj.Target);
        }

        /** <inheritdoc /> */
        public IDataStreamer<TK, TV> GetDataStreamer<TK, TV>(string cacheName)
        {
            return new DataStreamerImpl<TK, TV>(UU.ProcessorDataStreamer(_proc, cacheName, false),
                _marsh, cacheName, false);
        }

        /** <inheritdoc /> */
        public IPortables GetPortables()
        {
            return _portables;
        }

        /** <inheritdoc /> */
        public ICacheAffinity GetAffinity(string cacheName)
        {
            return new CacheAffinityImpl(UU.ProcessorAffinity(_proc, cacheName), _marsh, false, this);
        }

        /** <inheritdoc /> */

        public ITransactions GetTransactions()
        {
            return _transactions.Value;
        }

        /** <inheritdoc /> */
        public IMessaging GetMessaging()
        {
            return _prj.GetMessaging();
        }

        /** <inheritdoc /> */
        public IEvents GetEvents()
        {
            return _prj.GetEvents();
        }

        /** <inheritdoc /> */
        public IServices GetServices()
        {
            return _prj.GetServices();
        }

        /// <summary>
        /// Gets internal projection.
        /// </summary>
        /// <returns>Projection.</returns>
        internal ClusterGroupImpl ClusterGroup
        {
            get { return _prj; }
        }

        /// <summary>
        /// Marshaller.
        /// </summary>
        internal PortableMarshaller Marshaller
        {
            get { return _marsh; }
        }

        /// <summary>
        /// Configuration.
        /// </summary>
        internal IgniteConfiguration Configuration
        {
            get { return _cfg; }
        }

        /// <summary>
        /// Put metadata to Grid.
        /// </summary>
        /// <param name="metas">Metadata.</param>
        internal void PutMetadata(IDictionary<int, IPortableMetadata> metas)
        {
            _prj.PutMetadata(metas);
        }

        /** <inheritDoc /> */
        public IPortableMetadata Metadata(int typeId)
        {
            return _prj.Metadata(typeId);
        }

        /// <summary>
        /// Handle registry.
        /// </summary>
        public HandleRegistry HandleRegistry
        {
            get { return _cbs.HandleRegistry; }
        }

        /// <summary>
        /// Updates the node information from stream.
        /// </summary>
        /// <param name="memPtr">Stream ptr.</param>
        public void UpdateNodeInfo(long memPtr)
        {
            var stream = IgniteManager.Memory.Get(memPtr).Stream();

            IPortableRawReader reader = Marshaller.StartUnmarshal(stream, false);

            var node = new ClusterNodeImpl(reader);

            node.Init(this);

            _nodes[node.Id] = node;
        }

        /// <summary>
        /// Gets the node from cache.
        /// </summary>
        /// <param name="id">Node id.</param>
        /// <returns>Cached node.</returns>
        public ClusterNodeImpl GetNode(Guid? id)
        {
            return id == null ? null : _nodes[id.Value];
        }

        /// <summary>
        /// Gets the interop processor.
        /// </summary>
        internal IUnmanagedTarget InteropProcessor
        {
            get { return _proc; }
        }
    }
}<|MERGE_RESOLUTION|>--- conflicted
+++ resolved
@@ -21,11 +21,8 @@
     using System.Collections.Concurrent;
     using System.Collections.Generic;
     using System.Diagnostics;
-<<<<<<< HEAD
     using System.Diagnostics.CodeAnalysis;
-=======
     using System.Linq;
->>>>>>> c5fd4a5b
     using Apache.Ignite.Core.Cache;
     using Apache.Ignite.Core.Cluster;
     using Apache.Ignite.Core.Compute;
