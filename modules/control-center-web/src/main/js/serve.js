/*
 * Licensed to the Apache Software Foundation (ASF) under one or more
 * contributor license agreements.  See the NOTICE file distributed with
 * this work for additional information regarding copyright ownership.
 * The ASF licenses this file to You under the Apache License, Version 2.0
 * (the "License"); you may not use this file except in compliance with
 * the License.  You may obtain a copy of the License at
 *
 *      http://www.apache.org/licenses/LICENSE-2.0
 *
 * Unless required by applicable law or agreed to in writing, software
 * distributed under the License is distributed on an "AS IS" BASIS,
 * WITHOUT WARRANTIES OR CONDITIONS OF ANY KIND, either express or implied.
 * See the License for the specific language governing permissions and
 * limitations under the License.
 */

'use strict';

const http = require('http'),
    https = require('https'),
    path = require('path');

/**
 * Event listener for HTTP server "error" event.
 */
const _onError = (port, error) => {
    if (error.syscall !== 'listen')
        throw error;

    var bind = typeof port === 'string' ? 'Pipe ' + port : 'Port ' + port;

    // Handle specific listen errors with friendly messages.
    switch (error.code) {
        case 'EACCES':
            console.error(bind + ' requires elevated privileges');
            process.exit(1);

            break;
        case 'EADDRINUSE':
            console.error(bind + ' is already in use');
            process.exit(1);

            break;
        default:
            throw error;
    }
};

/**
 * Event listener for HTTP server "listening" event.
 */
const _onListening = (addr) => {
    var bind = typeof addr === 'string' ? 'pipe ' + addr : 'port ' + addr.port;

    console.log('Start listening on ' + bind);
};

const igniteModules = (process.env.IGNITE_MODULES && path.relative(__dirname, process.env.IGNITE_MODULES)) || './ignite_modules';

const fireUp = require('fire-up').newInjector({
    basePath: __dirname,
    modules: [
        './serve/**/*.js',
        `${igniteModules}/**/*.js`
    ]
});

Promise.all([fireUp('settings'), fireUp('app'), fireUp('agent'), fireUp('http'), fireUp('io')])
    .then((values) => {
        const settings = values[0];
        const app = values[1];
        const agent = values[2];

        // Start rest server.
        const server = settings.server.SSLOptions
            ? https.createServer(settings.server.SSLOptions) : http.createServer();

        server.listen(settings.server.port);
        server.on('error', _onError.bind(null, settings.server.port));
        server.on('listening', _onListening.bind(null, server.address()));

<<<<<<< HEAD
        app.listen(server);
=======
        // Create HTTPS server if needed.
        if (settings.server.SSLOptions) {
            const httpsServer = https.createServer(settings.server.SSLOptions, app);

            const httpsPort = settings.server.SSLOptions.port;

            httpsServer.listen(httpsPort);
            httpsServer.on('error', _onError.bind(null, httpsPort));
            httpsServer.on('listening', _onListening.bind(null, httpsServer.address()));
        }
>>>>>>> 652d85f4

        // Start agent server.
        const agentServer = settings.agent.SSLOptions
            ? https.createServer(settings.agent.SSLOptions) : http.createServer();

        agentServer.listen(settings.agent.port);
        agentServer.on('error', _onError.bind(null, settings.agent.port));
        agentServer.on('listening', _onListening.bind(null, agentServer.address()));

        agent.listen(agentServer);

        // Used for automated test.
        if (process.send)
            process.send('running');
    }).catch((err) => {
        console.error(err);

        process.exit(1);
    });<|MERGE_RESOLUTION|>--- conflicted
+++ resolved
@@ -80,20 +80,7 @@
         server.on('error', _onError.bind(null, settings.server.port));
         server.on('listening', _onListening.bind(null, server.address()));
 
-<<<<<<< HEAD
         app.listen(server);
-=======
-        // Create HTTPS server if needed.
-        if (settings.server.SSLOptions) {
-            const httpsServer = https.createServer(settings.server.SSLOptions, app);
-
-            const httpsPort = settings.server.SSLOptions.port;
-
-            httpsServer.listen(httpsPort);
-            httpsServer.on('error', _onError.bind(null, httpsPort));
-            httpsServer.on('listening', _onListening.bind(null, httpsServer.address()));
-        }
->>>>>>> 652d85f4
 
         // Start agent server.
         const agentServer = settings.agent.SSLOptions
