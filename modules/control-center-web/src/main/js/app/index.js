/*
 * Licensed to the Apache Software Foundation (ASF) under one or more
 * contributor license agreements.  See the NOTICE file distributed with
 * this work for additional information regarding copyright ownership.
 * The ASF licenses this file to You under the Apache License, Version 2.0
 * (the "License"); you may not use this file except in compliance with
 * the License.  You may obtain a copy of the License at
 *
 *      http://www.apache.org/licenses/LICENSE-2.0
 *
 * Unless required by applicable law or agreed to in writing, software
 * distributed under the License is distributed on an "AS IS" BASIS,
 * WITHOUT WARRANTIES OR CONDITIONS OF ANY KIND, either express or implied.
 * See the License for the specific language governing permissions and
 * limitations under the License.
 */

import jQuery from 'jquery';
import _ from 'lodash';
import ace from 'ace';
import angular from 'angular';
import pdfMake from 'pdfmake';
import io from 'socket.io-client';

window._ = _;
window.io = io;
window.jQuery = jQuery;
window.ace = ace;
window.require = ace.require; // TODO Should be removed after full refactoring to directives.
window.angular = angular;
window.pdfMake = pdfMake;

import 'angular-socket-io';
import 'angular-ui-router';
import 'angular-ui-router-metatags';
import 'angular-animate';
import 'angular-sanitize';
import 'angular-ui-grid';
import 'angular-loading';
import 'angular-drag-and-drop-lists';
import 'angular-nvd3';
import 'angular-retina';
import 'angular-strap';
import 'angular-tree-control';
import 'angular-smart-table';

import 'bootstrap-carousel';
import 'file-saver';
import 'jszip';
import 'query-command-supported';

import 'public/stylesheets/style.css!';

import 'nvd3/build/nv.d3.css!';
import 'angular-tree-control/css/tree-control-attribute.css!';
import 'angular-tree-control/css/tree-control.css!';
import 'angular-ui-grid/ui-grid.css!';
import 'angular-loading/angular-loading.css!';
import 'angular-motion/dist/angular-motion.css!';

// import './decorator/select';

import './modules/form/form.module';
import './modules/JavaTypes/JavaTypes.provider';
import './modules/QueryNotebooks/QueryNotebooks.provider';

import './modules/states/signin.state';
import './modules/states/logout.state';
import './modules/states/password.state';
import './modules/states/configuration.state';
import './modules/states/sql.state';
import './modules/states/profile.state';
import './modules/states/admin.state';

// ignite:modules
import './modules/user/user.module';
import './modules/branding/branding.module';
import './modules/navbar/navbar.module';
import './modules/configuration/configuration.module';
import './modules/getting-started/GettingStarted.provider';
import './modules/dialog/dialog.module';
import './modules/Version/Version.provider';
import './modules/ace.module';
// endignite

// Directives.
import igniteLoading from './directives/loading/loading.directive';
import igniteInformation from './directives/information/information.directive';
import igniteUiAceTabs from './directives/ui-ace-tabs.directive';
import igniteUiAceXml from './directives/ui-ace-xml/ui-ace-xml.directive';
import igniteUiAceJava from './directives/ui-ace-java/ui-ace-java.directive';
import igniteUiAcePom from './directives/ui-ace-pom/ui-ace-pom.directive';
import igniteUiAceDocker from './directives/ui-ace-docker/ui-ace-docker.directive';
import igniteUiAcePojos from './directives/ui-ace-pojos/ui-ace-pojos.directive';
import igniteFormFieldJavaClass from './directives/form-field-java-class/form-field-java-class.directive';
import igniteBsAffixUpdate from './directives/bs-affix-update.directive';

// Services.
import cleanup from './services/cleanup/cleanup.service';
import GeneratorXml from './services/Generator/Xml.service';
import GeneratorJava from './services/Generator/Java.service';
import IgniteCountries from './services/Countries/Countries.service';
import AgentManager from './services/AgentManager.service';

// Providers

// Filters.
import hasPojo from './filters/hasPojo/hasPojo.filter';
import byName from './filters/byName/byName.filter';

angular
.module('ignite-console', [
    'ui.router',
    'ui.router.metatags',
    'ngRetina',
    'btford.socket-io',
    'ngAnimate',
    'ngSanitize',
    'mgcrea.ngStrap',
    // Base modules.
    'ignite-console.user',
    'ignite-console.branding',
    'ignite-console.Form',
    'ignite-console.JavaTypes',
    'ignite-console.QueryNotebooks',
    'ignite-console.ace',
    // States.
    'ignite-console.states.login',
    'ignite-console.states.logout',
    'ignite-console.states.password',
    'ignite-console.states.configuration',
    'ignite-console.states.sql',
    'ignite-console.states.profile',
    'ignite-console.states.admin',
    // Common modules.
    'ignite-console.dialog',
    'ignite-console.navbar',
    'ignite-console.configuration',
    'ignite-console.getting-started',
    'ignite-console.version'
])
// Directives.
.directive(...igniteLoading)
.directive(...igniteInformation)
.directive(...igniteUiAceTabs)
.directive(...igniteUiAceXml)
.directive(...igniteUiAceJava)
.directive(...igniteUiAcePom)
.directive(...igniteUiAceDocker)
.directive(...igniteUiAcePojos)
.directive(...igniteFormFieldJavaClass)
.directive(...igniteBsAffixUpdate)
// Services.
.service(...cleanup)
.service(...GeneratorXml)
.service(...GeneratorJava)
.service(...IgniteCountries)
.service(...AgentManager)
// Providers.
// Filters.
.filter(...hasPojo)
.filter(...byName)
.config(['$stateProvider', '$locationProvider', '$urlRouterProvider', ($stateProvider, $locationProvider, $urlRouterProvider) => {
    // Set up the states.
    $stateProvider
        .state('base', {
            url: '',
            abstract: true,
            templateUrl: '/base.html'
        })
        .state('settings', {
            url: '/settings',
            abstract: true,
            templateUrl: '/base.html'
        });

    $urlRouterProvider.when('/', '/signin');

    $locationProvider.html5Mode(true);
}])
.config(['UIRouterMetatagsProvider', (UIRouterMetatagsProvider) => {
    UIRouterMetatagsProvider
        .setTitleSuffix(' – Apache Ignite Web Console')
        .setDefaultDescription('The Apache Ignite Web Console is an interactive management tool and configuration wizard for Apache Ignite which walks you through the creation of configuration files. Try the tool now.');
}])
.run(['$rootScope', ($root) => {
    $root._ = _;
}])
<<<<<<< HEAD
.run(['$rootScope', '$state', 'Auth', 'User', 'AgentManager', ($root, $state, Auth, User, agentMgr) => {
=======
.run(['$rootScope', '$state', 'MetaTags', 'Auth', 'User', ($root, $state, $meta, Auth, User) => {
>>>>>>> 38ff57b6
    $root.$state = $state;

    $root.$meta = $meta;

    if (Auth.authorized) {
        User.read()
            .then((user) => $root.$broadcast('user', user))
            .then(() => agentMgr.init());
    }
}])
.run(['$rootScope', ($root) => {
    $root.$on('$stateChangeStart', () => {
        _.each(angular.element('.modal'), (m) => angular.element(m).scope().$hide());
    });
}]);<|MERGE_RESOLUTION|>--- conflicted
+++ resolved
@@ -186,11 +186,7 @@
 .run(['$rootScope', ($root) => {
     $root._ = _;
 }])
-<<<<<<< HEAD
-.run(['$rootScope', '$state', 'Auth', 'User', 'AgentManager', ($root, $state, Auth, User, agentMgr) => {
-=======
-.run(['$rootScope', '$state', 'MetaTags', 'Auth', 'User', ($root, $state, $meta, Auth, User) => {
->>>>>>> 38ff57b6
+.run(['$rootScope', '$state', 'MetaTags', 'Auth', 'User', 'AgentManager', ($root, $state, $meta, Auth, User, agentMgr) => {
     $root.$state = $state;
 
     $root.$meta = $meta;
