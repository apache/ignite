--- conflicted
+++ resolved
@@ -199,13 +199,8 @@
 
                 _.forEach(cache.domains, (domain) => {
                     if (!$common.isEmptyArray(domain.keyFields)) {
-<<<<<<< HEAD
                         if (JavaTypes.nonBuiltInClass(domain.keyType))
-                            addChildren(domain.keyType);
-=======
-                        if (!JavaTypes.isBuiltInClass(domain.keyType))
                             addClass(domain.keyType);
->>>>>>> 1dccb656
 
                         addClass(domain.valueType);
                     }
