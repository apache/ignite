/*
 * Licensed to the Apache Software Foundation (ASF) under one or more
 * contributor license agreements.  See the NOTICE file distributed with
 * this work for additional information regarding copyright ownership.
 * The ASF licenses this file to You under the Apache License, Version 2.0
 * (the "License"); you may not use this file except in compliance with
 * the License.  You may obtain a copy of the License at
 *
 *      http://www.apache.org/licenses/LICENSE-2.0
 *
 * Unless required by applicable law or agreed to in writing, software
 * distributed under the License is distributed on an "AS IS" BASIS,
 * WITHOUT WARRANTIES OR CONDITIONS OF ANY KIND, either express or implied.
 * See the License for the specific language governing permissions and
 * limitations under the License.
 */

var gulp = require('gulp');
var requireDir = require('require-dir');
var sequence = require('gulp-sequence');

// Require all tasks in gulpfile.js/tasks, including subfolders.
requireDir('./tasks', { recurse: true });

// Default no-arg task.
gulp.task('default', ['build']);

// Build + watch + connect task.
<<<<<<< HEAD
gulp.task('watch', function (cb) {
    return sequence('build', ['bundle:ignite:watch', 'bundle:legacy:watch', 'sass:watch', 'jade:watch', 'copy:watch'])(cb);
});

=======
gulp.task('watch', ['build', 'bundle:ignite:watch', 'bundle:legacy:watch', 'sass:watch', 'jade:watch', 'copy:watch', 'concat:watch', 'connect']);

>>>>>>> 81965820
<|MERGE_RESOLUTION|>--- conflicted
+++ resolved
@@ -1,37 +1,28 @@
-/*
- * Licensed to the Apache Software Foundation (ASF) under one or more
- * contributor license agreements.  See the NOTICE file distributed with
- * this work for additional information regarding copyright ownership.
- * The ASF licenses this file to You under the Apache License, Version 2.0
- * (the "License"); you may not use this file except in compliance with
- * the License.  You may obtain a copy of the License at
- *
- *      http://www.apache.org/licenses/LICENSE-2.0
- *
- * Unless required by applicable law or agreed to in writing, software
- * distributed under the License is distributed on an "AS IS" BASIS,
- * WITHOUT WARRANTIES OR CONDITIONS OF ANY KIND, either express or implied.
- * See the License for the specific language governing permissions and
- * limitations under the License.
- */
-
-var gulp = require('gulp');
-var requireDir = require('require-dir');
-var sequence = require('gulp-sequence');
-
-// Require all tasks in gulpfile.js/tasks, including subfolders.
-requireDir('./tasks', { recurse: true });
-
-// Default no-arg task.
-gulp.task('default', ['build']);
-
-// Build + watch + connect task.
-<<<<<<< HEAD
-gulp.task('watch', function (cb) {
-    return sequence('build', ['bundle:ignite:watch', 'bundle:legacy:watch', 'sass:watch', 'jade:watch', 'copy:watch'])(cb);
-});
-
-=======
-gulp.task('watch', ['build', 'bundle:ignite:watch', 'bundle:legacy:watch', 'sass:watch', 'jade:watch', 'copy:watch', 'concat:watch', 'connect']);
-
->>>>>>> 81965820
+/*
+ * Licensed to the Apache Software Foundation (ASF) under one or more
+ * contributor license agreements.  See the NOTICE file distributed with
+ * this work for additional information regarding copyright ownership.
+ * The ASF licenses this file to You under the Apache License, Version 2.0
+ * (the "License"); you may not use this file except in compliance with
+ * the License.  You may obtain a copy of the License at
+ *
+ *      http://www.apache.org/licenses/LICENSE-2.0
+ *
+ * Unless required by applicable law or agreed to in writing, software
+ * distributed under the License is distributed on an "AS IS" BASIS,
+ * WITHOUT WARRANTIES OR CONDITIONS OF ANY KIND, either express or implied.
+ * See the License for the specific language governing permissions and
+ * limitations under the License.
+ */
+
+var gulp = require('gulp');
+var requireDir = require('require-dir');
+
+// Require all tasks in gulpfile.js/tasks, including subfolders.
+requireDir('./tasks', { recurse: true });
+
+// Default no-arg task.
+gulp.task('default', ['build']);
+
+// Build + watch + connect task.
+gulp.task('watch', ['build', 'bundle:ignite:watch', 'bundle:legacy:watch', 'sass:watch', 'jade:watch', 'copy:watch', 'concat:watch', 'connect']);