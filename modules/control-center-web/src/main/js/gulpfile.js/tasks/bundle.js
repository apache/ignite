--- conflicted
+++ resolved
@@ -34,14 +34,6 @@
 	'./helpers/generator/**/*.js'
 ];
 
-var legacy_paths = [
-	'!./controllers/common-module.js',
-	'./controllers/*.js',
-	'./controllers/**/*.js',
-	'./helpers/generator/*.js',
-	'./helpers/generator/**/*.js'
-];
-
 
 var options = {
 	minify: true
@@ -49,16 +41,10 @@
 
 gulp.task('bundle', function(cb) {
 	return sequence('bundle:ignite', 'bundle:legacy', cb);
-<<<<<<< HEAD
 });
 
 // Package all external dependencies and ignite-console.
 gulp.task('bundle:ignite', ['eslint'], function() {
-=======
-})
-
-gulp.task('bundle:ignite', function() {
->>>>>>> 81965820
 	if (util.env.debug) {
 		delete options.minify;
 	}
@@ -70,7 +56,6 @@
 	return jspm.bundleSFX('app/index', 'build/app.min.js', options);
 });
 
-<<<<<<< HEAD
 // Package controllers and generators.
 gulp.task('bundle:legacy', function() {
 	return gulp.src(legacy_paths)
@@ -84,19 +69,4 @@
 
 gulp.task('bundle:legacy:watch', function() {
     return gulp.watch(legacy_paths, ['bundle:legacy']);
-=======
-gulp.task('bundle:legacy', function() {
-	return gulp.src(legacy_paths)
-		.pipe(concat('all.js'))
-		.pipe(gulp.dest('./build'))
-})
-
-gulp.task('bundle:ignite:watch', function() {
-	return gulp.watch(paths, ['bundle:ignite'])
-});
-
-
-gulp.task('bundle:legacy:watch', function() {
-    return gulp.watch(legacy_paths, ['bundle:legacy'])
->>>>>>> 81965820
 });