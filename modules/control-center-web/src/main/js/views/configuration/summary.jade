//-
    Licensed to the Apache Software Foundation (ASF) under one or more
    contributor license agreements.  See the NOTICE file distributed with
    this work for additional information regarding copyright ownership.
    The ASF licenses this file to You under the Apache License, Version 2.0
    (the "License"); you may not use this file except in compliance with
    the License.  You may obtain a copy of the License at

         http://www.apache.org/licenses/LICENSE-2.0

    Unless required by applicable law or agreed to in writing, software
    distributed under the License is distributed on an "AS IS" BASIS,
    WITHOUT WARRANTIES OR CONDITIONS OF ANY KIND, either express or implied.
    See the License for the specific language governing permissions and
    limitations under the License.

include ../includes/controls

mixin hard-link(ref, txt)
    a(style='color:#ec1c24' href=ref target='_blank') #{txt}

.docs-header
    h1 Configurations Summary
<<<<<<< HEAD
.docs-body(dw-loading='loadingSummaryScreen' dw-loading-options='{text: "Loading summary screen...", className: "page-loading-overlay"}' method='post' action='summary/download')
    ignite-callout
    hr
    .padding-dflt(ng-if='clusters.length == 0')
        | You have no clusters configured. Please configure them &nbsp;
        a(href='/configuration/clusters') here.
    +main-table('Clusters:', 'clusters', 'clusterName', 'selectItem(row)', '{{$index + 1}}) {{row.name}}')
    div(ng-show='selectedItem && tableVisibleRow(displayedRows, selectedItem)' role='tab')
        .padding-top-dflt(ng-if='clusters.length > 0' bs-affix)
            button.btn.btn-primary(id='download' ng-click='downloadConfiguration()' bs-tooltip data-title='Download configuration' data-placement='bottom') Download
            hr
        .panel-group(bs-collapse ng-init='panels.activePanels=[0,1]' ng-model='panels.activePanels' data-allow-multiple='true')
            .panel.panel-default
                .panel-heading(role='tab' bs-collapse-toggle)
                    i.fa(ng-class='panelExpanded(panels, "server") ? "fa-chevron-circle-up" : "fa-chevron-circle-down"')
                    label Server
                .panel-collapse(id='server' role='tabpanel' bs-collapse-target)
                    .summary-tabs(bs-tabs data-bs-active-pane="tabsServer.activeTab" ng-show='selectedItem' template='configuration/summary-tabs.html')
                        div(bs-pane title='XML')
                            ignite-ui-ace-xml(data-cluster='cluster')
                        div(bs-pane title='Java')
                            ignite-ui-ace-java(data-cluster='cluster')
                        div(bs-pane title='POM')
                            ignite-ui-ace-pom(data-cluster='cluster')
                        div(bs-pane title='Dockerfile')
                            ignite-ui-ace-docker(data-cluster='cluster')

            .panel.panel-default
                .panel-heading(role='tab' bs-collapse-toggle)
                    i.fa(ng-class='panelExpanded(panels, "client") ? "fa-chevron-circle-up" : "fa-chevron-circle-down"')
                    label Client
                .panel-collapse(id='client' role='tabpanel' bs-collapse-target)
                    div(ng-show='selectedItem')
                        .details-row(ng-repeat='field in clientFields')
                            +form-row-custom(['col-xs-4 col-sm-4 col-md-3'], ['col-xs-4 col-sm-4 col-md-3'], 'backupItem')
                        .summary-tabs(bs-tabs data-bs-active-pane="tabsClient.activeTab" template='configuration/summary-tabs.html')
                            div(bs-pane title='XML')
                                ignite-ui-ace-xml(data-cluster='cluster' data-cluster-cfg='backupItem.nearConfiguration')
                            div(bs-pane title='Java')
                                ignite-ui-ace-java(data-cluster='cluster' data-cluster-cfg='backupItem.nearConfiguration')
                            div(bs-pane title='POM')
                                ignite-ui-ace-pom(data-cluster='cluster')
                            div(bs-pane title='POJO' ng-show='pojoAvailable()')
                                ignite-ui-ace-pojos(data-cluster='cluster')
=======
.docs-body(ng-controller='summaryController')
    ignite-callout
        ignite-callout-cel(data-title='On This Screen')
            li Download XML Config
            li Download Java Code
            li Download Docker File
            li 
                a(bs-modal='moreInfo' data-placement='center' data-template-url='/templates/message.html') More info
                    
        ignite-callout-cel(data-title='Next Steps')
            li Deploy Ignite Servers
            li Connect Ignite Clients
            li Analyze with SQL
            
    div(dw-loading='loadingSummaryScreen' dw-loading-options='{text: "Loading summary screen...", className: "page-loading-overlay"}')
        div(ng-show='ui.ready')
            hr
            .padding-dflt(ng-if='clusters.length == 0')
                | You have no clusters configured. Please configure them &nbsp;
                a(href='/configuration/clusters') here.
            +main-table('Clusters:', 'clusters', 'clusterName', 'selectItem(row)', '{{$index + 1}}) {{row.name}}')
            div(ng-show='selectedItem && tableVisibleRow(displayedRows, selectedItem)' role='tab')
                .padding-top-dflt(ng-if='clusters.length > 0' bs-affix)
                    button.btn.btn-primary(id='download' ng-click='downloadConfiguration()' bs-tooltip data-title='Download configuration' data-placement='bottom') Download
                    hr
                .panel-group(bs-collapse ng-init='panels.activePanels=[0,1]' ng-model='panels.activePanels' data-allow-multiple='true')
                    .panel.panel-default
                        .panel-heading(role='tab' bs-collapse-toggle)
                            i.fa(ng-class='panelExpanded(panels, "server") ? "fa-chevron-circle-up" : "fa-chevron-circle-down"')
                            label Server
                        .panel-collapse(id='server' role='tabpanel' bs-collapse-target)
                            .summary-tabs(bs-tabs data-bs-active-pane="tabsServer.activeTab" ng-show='selectedItem' template='configuration/summary-tabs.html')
                                div(bs-pane title='XML')
                                    div(ui-ace='{onLoad: aceInit, mode: "xml"}' ng-model='xmlServer')
                                div(bs-pane title='Java')
                                    .details-row
                                        .col-xs-2.col-sm-2.col-md-1
                                            label Generate:
                                        .col-xs-4.col-sm-3.col-md-3
                                            button.select-toggle.form-control(ng-model='configServer.javaClassServer' bs-select bs-options='item.value as item.label for item in javaClassItems' data-sort='false')
                                    div(ui-ace='{onLoad: aceInit, mode: "java"}' ng-model='javaServer')
                                div(bs-pane title='POM')
                                    div(ui-ace='{onLoad: aceInit, mode: "xml"}' ng-model='pom')
                                div(bs-pane title='Dockerfile')
                                    .details-row
                                        p
                                            +hard-link('https://docs.docker.com/reference/builder', 'Docker')
                                            | &nbsp;file is a text file with instructions to create Docker image.<br/>
                                            | To build image you have to store following Docker file with your Ignite XML configuration to the same directory.<br>
                                            | Also you could use predefined&nbsp;
                                            +hard-link('https://ignite.apache.org/download.html#docker', 'Apache Ignite docker image')
                                            | . For more information about using Ignite with Docker please read&nbsp;
                                            +hard-link('http://apacheignite.readme.io/docs/docker-deployment', 'documentation')
                                            |.
                                        .col-xs-3.col-sm-2
                                            label(for='os') Operation System:
                                        .col-xs-5.col-sm-4
                                            input#os.form-control(type='text' ng-model='configServer.os' placeholder='debian:8' data-min-length='0' data-html='1' data-auto-select='true' bs-typeahead retain-selection bs-options='os for os in oss')
                                    div(ui-ace='{onLoad: aceInit, mode: "dockerfile"}' ng-model='dockerServer')
                    .panel.panel-default
                        .panel-heading(role='tab' bs-collapse-toggle)
                            i.fa(ng-class='panelExpanded(panels, "client") ? "fa-chevron-circle-up" : "fa-chevron-circle-down"')
                            label Client
                        .panel-collapse(id='client' role='tabpanel' bs-collapse-target)
                            div(ng-show='selectedItem')
                                .details-row(ng-repeat='field in clientFields')
                                    +form-row-custom(['col-xs-4 col-sm-4 col-md-3'], ['col-xs-4 col-sm-4 col-md-3'], 'backupItem')
                                .summary-tabs(bs-tabs data-bs-active-pane="tabsClient.activeTab" template='configuration/summary-tabs.html')
                                    div(bs-pane title='XML')
                                        div(ui-ace='{onLoad: aceInit, mode: "xml"}' ng-model='xmlClient')
                                    div(bs-pane title='Java')
                                        .details-row
                                            .col-xs-2.col-sm-2.col-md-1
                                                label Generate:
                                            .col-xs-4.col-sm-3.col-md-3
                                                button.select-toggle.form-control(ng-model='backupItem.javaClassClient' bs-select bs-options='item.value as item.label for item in javaClassItems' data-sort='false')
                                        div(ui-ace='{onLoad: aceInit, mode: "java"}' ng-model='javaClient')
                                    div(bs-pane title='POM')
                                        div(ui-ace='{onLoad: aceInit, mode: "xml"}' ng-model='pom')
                                    +pojos('Client')
>>>>>>> eb012e25
<|MERGE_RESOLUTION|>--- conflicted
+++ resolved
@@ -21,52 +21,6 @@
 
 .docs-header
     h1 Configurations Summary
-<<<<<<< HEAD
-.docs-body(dw-loading='loadingSummaryScreen' dw-loading-options='{text: "Loading summary screen...", className: "page-loading-overlay"}' method='post' action='summary/download')
-    ignite-callout
-    hr
-    .padding-dflt(ng-if='clusters.length == 0')
-        | You have no clusters configured. Please configure them &nbsp;
-        a(href='/configuration/clusters') here.
-    +main-table('Clusters:', 'clusters', 'clusterName', 'selectItem(row)', '{{$index + 1}}) {{row.name}}')
-    div(ng-show='selectedItem && tableVisibleRow(displayedRows, selectedItem)' role='tab')
-        .padding-top-dflt(ng-if='clusters.length > 0' bs-affix)
-            button.btn.btn-primary(id='download' ng-click='downloadConfiguration()' bs-tooltip data-title='Download configuration' data-placement='bottom') Download
-            hr
-        .panel-group(bs-collapse ng-init='panels.activePanels=[0,1]' ng-model='panels.activePanels' data-allow-multiple='true')
-            .panel.panel-default
-                .panel-heading(role='tab' bs-collapse-toggle)
-                    i.fa(ng-class='panelExpanded(panels, "server") ? "fa-chevron-circle-up" : "fa-chevron-circle-down"')
-                    label Server
-                .panel-collapse(id='server' role='tabpanel' bs-collapse-target)
-                    .summary-tabs(bs-tabs data-bs-active-pane="tabsServer.activeTab" ng-show='selectedItem' template='configuration/summary-tabs.html')
-                        div(bs-pane title='XML')
-                            ignite-ui-ace-xml(data-cluster='cluster')
-                        div(bs-pane title='Java')
-                            ignite-ui-ace-java(data-cluster='cluster')
-                        div(bs-pane title='POM')
-                            ignite-ui-ace-pom(data-cluster='cluster')
-                        div(bs-pane title='Dockerfile')
-                            ignite-ui-ace-docker(data-cluster='cluster')
-
-            .panel.panel-default
-                .panel-heading(role='tab' bs-collapse-toggle)
-                    i.fa(ng-class='panelExpanded(panels, "client") ? "fa-chevron-circle-up" : "fa-chevron-circle-down"')
-                    label Client
-                .panel-collapse(id='client' role='tabpanel' bs-collapse-target)
-                    div(ng-show='selectedItem')
-                        .details-row(ng-repeat='field in clientFields')
-                            +form-row-custom(['col-xs-4 col-sm-4 col-md-3'], ['col-xs-4 col-sm-4 col-md-3'], 'backupItem')
-                        .summary-tabs(bs-tabs data-bs-active-pane="tabsClient.activeTab" template='configuration/summary-tabs.html')
-                            div(bs-pane title='XML')
-                                ignite-ui-ace-xml(data-cluster='cluster' data-cluster-cfg='backupItem.nearConfiguration')
-                            div(bs-pane title='Java')
-                                ignite-ui-ace-java(data-cluster='cluster' data-cluster-cfg='backupItem.nearConfiguration')
-                            div(bs-pane title='POM')
-                                ignite-ui-ace-pom(data-cluster='cluster')
-                            div(bs-pane title='POJO' ng-show='pojoAvailable()')
-                                ignite-ui-ace-pojos(data-cluster='cluster')
-=======
 .docs-body(ng-controller='summaryController')
     ignite-callout
         ignite-callout-cel(data-title='On This Screen')
@@ -100,32 +54,14 @@
                         .panel-collapse(id='server' role='tabpanel' bs-collapse-target)
                             .summary-tabs(bs-tabs data-bs-active-pane="tabsServer.activeTab" ng-show='selectedItem' template='configuration/summary-tabs.html')
                                 div(bs-pane title='XML')
-                                    div(ui-ace='{onLoad: aceInit, mode: "xml"}' ng-model='xmlServer')
+                                    ignite-ui-ace-xml(data-cluster='cluster')
                                 div(bs-pane title='Java')
-                                    .details-row
-                                        .col-xs-2.col-sm-2.col-md-1
-                                            label Generate:
-                                        .col-xs-4.col-sm-3.col-md-3
-                                            button.select-toggle.form-control(ng-model='configServer.javaClassServer' bs-select bs-options='item.value as item.label for item in javaClassItems' data-sort='false')
-                                    div(ui-ace='{onLoad: aceInit, mode: "java"}' ng-model='javaServer')
+                                    ignite-ui-ace-java(data-cluster='cluster')
                                 div(bs-pane title='POM')
-                                    div(ui-ace='{onLoad: aceInit, mode: "xml"}' ng-model='pom')
+                                    ignite-ui-ace-pom(data-cluster='cluster')
                                 div(bs-pane title='Dockerfile')
-                                    .details-row
-                                        p
-                                            +hard-link('https://docs.docker.com/reference/builder', 'Docker')
-                                            | &nbsp;file is a text file with instructions to create Docker image.<br/>
-                                            | To build image you have to store following Docker file with your Ignite XML configuration to the same directory.<br>
-                                            | Also you could use predefined&nbsp;
-                                            +hard-link('https://ignite.apache.org/download.html#docker', 'Apache Ignite docker image')
-                                            | . For more information about using Ignite with Docker please read&nbsp;
-                                            +hard-link('http://apacheignite.readme.io/docs/docker-deployment', 'documentation')
-                                            |.
-                                        .col-xs-3.col-sm-2
-                                            label(for='os') Operation System:
-                                        .col-xs-5.col-sm-4
-                                            input#os.form-control(type='text' ng-model='configServer.os' placeholder='debian:8' data-min-length='0' data-html='1' data-auto-select='true' bs-typeahead retain-selection bs-options='os for os in oss')
-                                    div(ui-ace='{onLoad: aceInit, mode: "dockerfile"}' ng-model='dockerServer')
+                                    ignite-ui-ace-docker(data-cluster='cluster')
+
                     .panel.panel-default
                         .panel-heading(role='tab' bs-collapse-toggle)
                             i.fa(ng-class='panelExpanded(panels, "client") ? "fa-chevron-circle-up" : "fa-chevron-circle-down"')
@@ -136,15 +72,10 @@
                                     +form-row-custom(['col-xs-4 col-sm-4 col-md-3'], ['col-xs-4 col-sm-4 col-md-3'], 'backupItem')
                                 .summary-tabs(bs-tabs data-bs-active-pane="tabsClient.activeTab" template='configuration/summary-tabs.html')
                                     div(bs-pane title='XML')
-                                        div(ui-ace='{onLoad: aceInit, mode: "xml"}' ng-model='xmlClient')
+                                        ignite-ui-ace-xml(data-cluster='cluster' data-cluster-cfg='backupItem.nearConfiguration')
                                     div(bs-pane title='Java')
-                                        .details-row
-                                            .col-xs-2.col-sm-2.col-md-1
-                                                label Generate:
-                                            .col-xs-4.col-sm-3.col-md-3
-                                                button.select-toggle.form-control(ng-model='backupItem.javaClassClient' bs-select bs-options='item.value as item.label for item in javaClassItems' data-sort='false')
-                                        div(ui-ace='{onLoad: aceInit, mode: "java"}' ng-model='javaClient')
+                                        ignite-ui-ace-java(data-cluster='cluster' data-cluster-cfg='backupItem.nearConfiguration')
                                     div(bs-pane title='POM')
-                                        div(ui-ace='{onLoad: aceInit, mode: "xml"}' ng-model='pom')
-                                    +pojos('Client')
->>>>>>> eb012e25
+                                        ignite-ui-ace-pom(data-cluster='cluster')
+                                    div(bs-pane title='POJO' ng-show='pojoAvailable()')
+                                        ignite-ui-ace-pojos(data-cluster='cluster')