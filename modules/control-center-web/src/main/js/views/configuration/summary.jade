--- conflicted
+++ resolved
@@ -34,7 +34,6 @@
             li Deploy Ignite Servers
             li Connect Ignite Clients
             li Analyze with SQL
-<<<<<<< HEAD
 
     ignite-loading
 
@@ -44,7 +43,7 @@
             | You have no clusters configured. Please configure them &nbsp;
             a(href='/configuration/clusters') here.
 
-        +main-table('Clusters:', 'clusters', 'clusterName', 'selectItem(row)', '{{$index + 1}}) {{row.name}}')
+        +main-table('Clusters:', 'clusters', 'clusterName', 'selectItem(row)', '{{$index + 1}}) {{row.name}}', 'name')
 
         div(ng-show='selectedItem && tableVisibleRow(displayedRows, selectedItem)' role='tab')
             .padding-top-dflt(ng-if='clusters.length > 0' bs-affix)
@@ -81,73 +80,4 @@
                             div(bs-pane title='POM')
                                 ignite-ui-ace-pom(data-cluster='cluster')
                             div(bs-pane title='POJO' ng-show='cluster | hasPojo')
-                                ignite-ui-ace-pojos(data-cluster='cluster' ng-model='ctrl.data.metadatas')
-=======
-            
-    div(dw-loading='loadingSummaryScreen' dw-loading-options='{text: "Loading summary screen...", className: "page-loading-overlay"}')
-        div(ng-show='ui.ready')
-            hr
-            .padding-dflt(ng-if='clusters.length == 0')
-                | You have no clusters configured. Please configure them &nbsp;
-                a(href='/configuration/clusters') here.
-            +main-table('Clusters:', 'clusters', 'clusterName', 'selectItem(row)', '{{$index + 1}}) {{row.name}}', 'name')
-            div(ng-show='selectedItem && tableVisibleRow(displayedRows, selectedItem)' role='tab')
-                .padding-top-dflt(ng-if='clusters.length > 0' bs-affix)
-                    button.btn.btn-primary(id='download' ng-click='downloadConfiguration()' bs-tooltip data-title='Download configuration' data-placement='bottom') Download
-                    hr
-                .panel-group(bs-collapse ng-init='panels.activePanels=[0,1]' ng-model='panels.activePanels' data-allow-multiple='true')
-                    .panel.panel-default
-                        .panel-heading(role='tab' bs-collapse-toggle)
-                            i.fa(ng-class='panelExpanded(panels, "server") ? "fa-chevron-circle-up" : "fa-chevron-circle-down"')
-                            label Server
-                        .panel-collapse(id='server' role='tabpanel' bs-collapse-target)
-                            .summary-tabs(bs-tabs data-bs-active-pane="tabsServer.activeTab" ng-show='selectedItem' template='configuration/summary-tabs.html')
-                                div(bs-pane title='XML')
-                                    div(ui-ace='{onLoad: aceInit, mode: "xml"}' ng-model='xmlServer')
-                                div(bs-pane title='Java')
-                                    .details-row
-                                        .col-xs-2.col-sm-2.col-md-1
-                                            label Generate:
-                                        .col-xs-4.col-sm-3.col-md-3
-                                            button.select-toggle.form-control(ng-model='configServer.javaClassServer' bs-select bs-options='item.value as item.label for item in javaClassItems' data-sort='false')
-                                    div(ui-ace='{onLoad: aceInit, mode: "java"}' ng-model='javaServer')
-                                div(bs-pane title='POM')
-                                    div(ui-ace='{onLoad: aceInit, mode: "xml"}' ng-model='pom')
-                                div(bs-pane title='Dockerfile')
-                                    .details-row
-                                        p
-                                            +hard-link('https://docs.docker.com/reference/builder', 'Docker')
-                                            | &nbsp;file is a text file with instructions to create Docker image.<br/>
-                                            | To build image you have to store following Docker file with your Ignite XML configuration to the same directory.<br>
-                                            | Also you could use predefined&nbsp;
-                                            +hard-link('https://ignite.apache.org/download.html#docker', 'Apache Ignite docker image')
-                                            | . For more information about using Ignite with Docker please read&nbsp;
-                                            +hard-link('http://apacheignite.readme.io/docs/docker-deployment', 'documentation')
-                                            |.
-                                        .col-xs-3.col-sm-2
-                                            label(for='os') Operation System:
-                                        .col-xs-5.col-sm-4
-                                            input#os.form-control(type='text' ng-model='configServer.os' placeholder='debian:8' data-min-length='0' data-html='1' data-auto-select='true' bs-typeahead retain-selection bs-options='os for os in oss')
-                                    div(ui-ace='{onLoad: aceInit, mode: "dockerfile"}' ng-model='dockerServer')
-                    .panel.panel-default
-                        .panel-heading(role='tab' bs-collapse-toggle)
-                            i.fa(ng-class='panelExpanded(panels, "client") ? "fa-chevron-circle-up" : "fa-chevron-circle-down"')
-                            label Client
-                        .panel-collapse(id='client' role='tabpanel' bs-collapse-target)
-                            div(ng-show='selectedItem')
-                                .details-row(ng-repeat='field in clientFields')
-                                    +form-row-custom(['col-xs-4 col-sm-4 col-md-3'], ['col-xs-4 col-sm-4 col-md-3'], 'backupItem')
-                                .summary-tabs(bs-tabs data-bs-active-pane="tabsClient.activeTab" template='configuration/summary-tabs.html')
-                                    div(bs-pane title='XML')
-                                        div(ui-ace='{onLoad: aceInit, mode: "xml"}' ng-model='xmlClient')
-                                    div(bs-pane title='Java')
-                                        .details-row
-                                            .col-xs-2.col-sm-2.col-md-1
-                                                label Generate:
-                                            .col-xs-4.col-sm-3.col-md-3
-                                                button.select-toggle.form-control(ng-model='backupItem.javaClassClient' bs-select bs-options='item.value as item.label for item in javaClassItems' data-sort='false')
-                                        div(ui-ace='{onLoad: aceInit, mode: "java"}' ng-model='javaClient')
-                                    div(bs-pane title='POM')
-                                        div(ui-ace='{onLoad: aceInit, mode: "xml"}' ng-model='pom')
-                                    +pojos('Client')
->>>>>>> da50f0c6
+                                ignite-ui-ace-pojos(data-cluster='cluster' ng-model='ctrl.data.metadatas')