--- conflicted
+++ resolved
@@ -51,7 +51,6 @@
                             label Server
 
                         .panel-collapse(id='server' role='tabpanel' bs-collapse-target)
-<<<<<<< HEAD
                             ignite-ui-ace
                                 .summary-tabs(bs-tabs data-bs-active-pane="tabsServer.activeTab" template='configuration/summary-tabs.html')
                                     div(bs-pane title='XML')
@@ -62,17 +61,6 @@
                                         ignite-ui-ace-pom(data-cluster='cluster')
                                     div(bs-pane title='Dockerfile')
                                         ignite-ui-ace-docker(data-cluster='cluster' ng-model='ctrl.data.docker')
-=======
-                            .summary-tabs(bs-tabs data-bs-active-pane='tabsServer.activeTab' template='configuration/summary-tabs.html')
-                                div(bs-pane title='XML')
-                                    ignite-ui-ace-xml(data-cluster='cluster')
-                                div(bs-pane title='Java')
-                                    ignite-ui-ace-java(data-cluster='cluster')
-                                div(bs-pane title='POM')
-                                    ignite-ui-ace-pom(data-cluster='cluster')
-                                div(bs-pane title='Dockerfile')
-                                    ignite-ui-ace-docker(data-cluster='cluster' ng-model='ctrl.data.docker')
->>>>>>> a9dbe685
 
                     .panel.panel-default
                         .panel-heading(role='tab' bs-collapse-toggle)
@@ -143,7 +131,6 @@
                                                     data-placeholder='100000'
                                                 )
 
-<<<<<<< HEAD
                             ignite-ui-ace
                                 .summary-tabs(bs-tabs data-bs-active-pane="tabsClient.activeTab" template='configuration/summary-tabs.html')
                                     div(bs-pane title='XML')
@@ -153,15 +140,4 @@
                                     div(bs-pane title='POM')
                                         ignite-ui-ace-pom(data-cluster='cluster')
                                     div(bs-pane title='POJO' ng-show='cluster | hasPojo')
-                                        ignite-ui-ace-pojos(data-cluster='cluster' ng-model='ctrl.data.pojos')
-=======
-                            .summary-tabs(bs-tabs data-bs-active-pane='tabsClient.activeTab' template='configuration/summary-tabs.html')
-                                div(bs-pane title='XML')
-                                    ignite-ui-ace-xml(data-cluster='cluster' data-cluster-cfg='#{nearCfg}')
-                                div(bs-pane title='Java')
-                                    ignite-ui-ace-java(data-cluster='cluster' data-cluster-cfg='#{nearCfg}')
-                                div(bs-pane title='POM')
-                                    ignite-ui-ace-pom(data-cluster='cluster')
-                                div(bs-pane title='POJO' ng-show='cluster | hasPojo')
-                                    ignite-ui-ace-pojos(data-cluster='cluster' ng-model='ctrl.data.pojos')
->>>>>>> a9dbe685
+                                        ignite-ui-ace-pojos(data-cluster='cluster' ng-model='ctrl.data.pojos')