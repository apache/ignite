//-
    Licensed to the Apache Software Foundation (ASF) under one or more
    contributor license agreements.  See the NOTICE file distributed with
    this work for additional information regarding copyright ownership.
    The ASF licenses this file to You under the Apache License, Version 2.0
    (the "License"); you may not use this file except in compliance with
    the License.  You may obtain a copy of the License at

         http://www.apache.org/licenses/LICENSE-2.0

    Unless required by applicable law or agreed to in writing, software
    distributed under the License is distributed on an "AS IS" BASIS,
    WITHOUT WARRANTIES OR CONDITIONS OF ANY KIND, either express or implied.
    See the License for the specific language governing permissions and
    limitations under the License.

include ../includes/controls

.docs-header
    h1 Create and Configure Ignite Clusters
.docs-body(ng-controller='clustersController')
    ignite-callout
        ignite-callout-cel(data-title='On This Screen')
            li Configure Clusters
            li Link Clusters to Caches
            li 
                ignite-dialog More info
                    ignite-dialog-title Clusters screen
                    ignite-dialog-content 
                        | Manage your clusters on current screen.#[br]
                        | Generated clusters configuration available on #[a(ui-sref='base.configuration.summary') summary] screen.

        ignite-callout-cel(data-title='Next Steps')
            li Continue to #[a(ui-sref='base.configuration.caches') Caches]
            li Continue to #[a(ui-sref='base.configuration.summary') Summary]

    div(dw-loading='loadingClustersScreen' dw-loading-options='{text: "Loading clusters screen...", className: "page-loading-overlay"}')
        div(ng-show='ui.ready')
            hr
            +main-table('clusters', 'clusters', 'clusterName', 'selectItem(row)', '{{$index + 1}}) {{row.label}}', 'label')
            .padding-top-dflt(bs-affix)
                .panel-tip-container(data-placement='bottom' bs-tooltip='' data-title='Create new cluster')
                    button.btn.btn-primary(id='new-item' ng-click='createItem()') Add cluster
                +save-remove-buttons('cluster')
                hr
            form.form-horizontal(name='ui.inputForm' ng-show='backupItem && tableVisibleRow(displayedRows, selectedItem)' novalidate unsaved-warning-form)
                .panel-group(bs-collapse ng-model='panels.activePanels' data-allow-multiple='true' ng-click='triggerDigest = true')
                    +groups('general', 'backupItem')
                    div(ng-show='true')
                        +advanced-options
                        +groups('advanced', 'backupItem')
<<<<<<< HEAD
                        ignite-configuration-clusters-atomic
                        ignite-configuration-clusters-binary
                        ignite-configuration-clusters-communication
                        ignite-configuration-clusters-connector
                        ignite-configuration-clusters-deployment
                        ignite-configuration-clusters-discovery
                        ignite-configuration-clusters-events
                        ignite-configuration-clusters-igfs
                        ignite-configuration-clusters-marshaller
                        ignite-configuration-clusters-metrics
                        ignite-configuration-clusters-ssl
                        ignite-configuration-clusters-swap
                        ignite-configuration-clusters-time
                        ignite-configuration-clusters-thread
                        ignite-configuration-clusters-transactions
                +advanced-options
                .section(ng-show='ui.expanded')
                    +save-remove-buttons('cluster')
=======
                +advanced-options
>>>>>>> b120b052
<|MERGE_RESOLUTION|>--- conflicted
+++ resolved
@@ -49,7 +49,6 @@
                     div(ng-show='true')
                         +advanced-options
                         +groups('advanced', 'backupItem')
-<<<<<<< HEAD
                         ignite-configuration-clusters-atomic
                         ignite-configuration-clusters-binary
                         ignite-configuration-clusters-communication
@@ -65,9 +64,4 @@
                         ignite-configuration-clusters-time
                         ignite-configuration-clusters-thread
                         ignite-configuration-clusters-transactions
-                +advanced-options
-                .section(ng-show='ui.expanded')
-                    +save-remove-buttons('cluster')
-=======
-                +advanced-options
->>>>>>> b120b052
+                +advanced-options