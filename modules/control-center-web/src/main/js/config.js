System.config({
  defaultJSExtensions: true,
  transpiler: "babel",
  babelOptions: {
    "optional": [
      "runtime",
      "optimisation.modules.system"
    ]
  },
  paths: {
    "github:*": "jspm_packages/github/*",
    "npm:*": "jspm_packages/npm/*"
  },
  separateCSS: true,

  map: {
    "Blob": "github:eligrey/Blob.js@master",
    "FileSaver": "github:eligrey/FileSaver.js@master",
    "ace": "github:ajaxorg/ace-builds@1.2.2",
    "angular": "github:angular/bower-angular@1.4.8",
<<<<<<< HEAD
    "angular-ag-grid": "github:ceolter/ag-grid@2.3.5",
=======
>>>>>>> ec89735b
    "angular-animate": "github:angular/bower-angular-animate@1.4.8",
    "angular-drag-and-drop-lists": "github:marceljuenemann/angular-drag-and-drop-lists@1.3.0",
    "angular-grid": "github:ceolter/ag-grid@2.3.5",
    "angular-loading": "github:darthwade/angular-loading@0.1.4",
    "angular-motion": "github:mgcrea/angular-motion@0.4.3",
<<<<<<< HEAD
    "angular-nvd3": "github:krispo/angular-nvd3@1.0.3",
=======
    "angular-nvd3": "github:krispo/angular-nvd3@1.0.4",
>>>>>>> ec89735b
    "angular-sanitize": "github:angular/bower-angular-sanitize@1.4.8",
    "angular-smart-table": "github:lorenzofox3/Smart-Table@2.1.5",
    "angular-strap": "github:akuznetsov-gridgain/angular-strap@fix-1852-2.3.6",
    "angular-tree-control": "github:wix/angular-tree-control@0.2.22",
    "angular-ui-ace": "github:angular-ui/ui-ace@0.2.3",
    "angular-ui-router": "github:angular-ui/ui-router@0.2.15",
    "babel": "npm:babel-core@5.8.34",
    "babel-runtime": "npm:babel-runtime@5.8.34",
    "blob": "github:eligrey/Blob.js@master",
    "bootstrap": "github:twbs/bootstrap@3.3.5",
    "bootstrap-carousel": "github:twbs/bootstrap@3.3.5",
    "clean-css": "npm:clean-css@3.4.8",
    "core-js": "npm:core-js@1.2.6",
    "css": "github:systemjs/plugin-css@0.1.19",
    "file-saver": "github:eligrey/FileSaver.js@master",
    "font-awesome": "npm:font-awesome@4.4.0",
    "jquery": "github:components/jquery@2.1.4",
    "jszip": "github:Stuk/jszip@2.5.0",
    "lodash": "npm:lodash@3.10.1",
    "nvd3": "npm:nvd3@1.8.1",
    "query-command-supported": "github:zenorocha/document.queryCommandSupported@1.0.0",
    "spinjs": "github:fgnass/spin.js@2.3.2",
<<<<<<< HEAD
    "github:akuznetsov-gridgain/angular-strap@fix-1852-2.3.6": {
      "angular-animate": "github:angular/bower-angular-animate@1.4.8",
      "angular-motion": "github:mgcrea/angular-motion@0.4.3",
      "angular-sanitize": "github:angular/bower-angular-sanitize@1.4.8"
    },
    "github:angular-ui/ui-ace@0.2.3": {
      "ace": "github:ajaxorg/ace-builds@1.2.2"
=======
    "github:angular/bower-angular-animate@1.4.8": {
      "angular": "github:angular/bower-angular@1.4.8"
    },
    "github:angular/bower-angular-sanitize@1.4.8": {
      "angular": "github:angular/bower-angular@1.4.8"
>>>>>>> ec89735b
    },
    "github:angular-ui/ui-router@0.2.15": {
      "angular": "github:angular/bower-angular@1.4.8"
    },
    "github:angular/bower-angular-animate@1.4.8": {
      "angular": "github:angular/bower-angular@1.4.8"
    },
    "github:angular/bower-angular-sanitize@1.4.8": {
      "angular": "github:angular/bower-angular@1.4.8"
    },
    "github:angular/bower-angular@1.4.8": {
      "jquery": "github:components/jquery@2.1.4"
    },
<<<<<<< HEAD
    "github:darthwade/angular-loading@0.1.4": {
      "spinjs": "github:fgnass/spin.js@2.3.2"
    },
    "github:eligrey/FileSaver.js@master": {
      "blob": "github:eligrey/Blob.js@master"
=======
    "github:angular/bower-angular@1.4.8": {
      "jquery": "github:components/jquery@2.1.4"
>>>>>>> ec89735b
    },
    "github:jspm/nodelibs-assert@0.1.0": {
      "assert": "npm:assert@1.3.0"
    },
    "github:jspm/nodelibs-buffer@0.1.0": {
      "buffer": "npm:buffer@3.5.2"
    },
    "github:jspm/nodelibs-events@0.1.1": {
      "events": "npm:events@1.0.2"
    },
    "github:jspm/nodelibs-http@1.7.1": {
      "Base64": "npm:Base64@0.2.1",
      "events": "github:jspm/nodelibs-events@0.1.1",
      "inherits": "npm:inherits@2.0.1",
      "stream": "github:jspm/nodelibs-stream@0.1.0",
      "url": "github:jspm/nodelibs-url@0.1.0",
      "util": "github:jspm/nodelibs-util@0.1.0"
    },
    "github:jspm/nodelibs-https@0.1.0": {
      "https-browserify": "npm:https-browserify@0.0.0"
    },
    "github:jspm/nodelibs-os@0.1.0": {
      "os-browserify": "npm:os-browserify@0.1.2"
    },
    "github:jspm/nodelibs-path@0.1.0": {
      "path-browserify": "npm:path-browserify@0.0.0"
    },
    "github:jspm/nodelibs-process@0.1.2": {
      "process": "npm:process@0.11.2"
    },
    "github:jspm/nodelibs-stream@0.1.0": {
      "stream-browserify": "npm:stream-browserify@1.0.0"
    },
    "github:jspm/nodelibs-url@0.1.0": {
      "url": "npm:url@0.10.3"
    },
    "github:jspm/nodelibs-util@0.1.0": {
      "util": "npm:util@0.10.3"
    },
<<<<<<< HEAD
    "github:krispo/angular-nvd3@1.0.3": {
=======
    "github:jspm/nodelibs-vm@0.1.0": {
      "vm-browserify": "npm:vm-browserify@0.0.4"
    },
    "github:krispo/angular-nvd3@1.0.4": {
>>>>>>> ec89735b
      "angular": "github:angular/bower-angular@1.4.8",
      "d3": "npm:d3@3.5.9",
      "nvd3": "npm:nvd3@1.8.1"
    },
    "github:marceljuenemann/angular-drag-and-drop-lists@1.3.0": {
      "angular": "github:angular/bower-angular@1.4.8"
    },
    "github:mgcrea/angular-motion@0.4.3": {
      "angular": "github:angular/bower-angular@1.4.8",
      "css": "github:systemjs/plugin-css@0.1.19"
    },
    "github:twbs/bootstrap@3.3.5": {
      "jquery": "github:components/jquery@2.1.4"
    },
    "github:wix/angular-tree-control@0.2.22": {
      "angular": "github:angular/bower-angular@1.4.8"
    },
    "npm:amdefine@1.0.0": {
      "fs": "github:jspm/nodelibs-fs@0.1.2",
      "module": "github:jspm/nodelibs-module@0.1.0",
      "path": "github:jspm/nodelibs-path@0.1.0",
      "process": "github:jspm/nodelibs-process@0.1.2"
    },
<<<<<<< HEAD
=======
    "npm:asn1.js@4.1.0": {
      "assert": "github:jspm/nodelibs-assert@0.1.0",
      "bn.js": "npm:bn.js@4.3.0",
      "buffer": "github:jspm/nodelibs-buffer@0.1.0",
      "inherits": "npm:inherits@2.0.1",
      "minimalistic-assert": "npm:minimalistic-assert@1.0.0",
      "vm": "github:jspm/nodelibs-vm@0.1.0"
    },
>>>>>>> ec89735b
    "npm:assert@1.3.0": {
      "util": "npm:util@0.10.3"
    },
    "npm:babel-runtime@5.8.34": {
      "process": "github:jspm/nodelibs-process@0.1.2"
    },
<<<<<<< HEAD
=======
    "npm:browserify-aes@1.0.5": {
      "buffer": "github:jspm/nodelibs-buffer@0.1.0",
      "buffer-xor": "npm:buffer-xor@1.0.3",
      "cipher-base": "npm:cipher-base@1.0.2",
      "create-hash": "npm:create-hash@1.1.2",
      "crypto": "github:jspm/nodelibs-crypto@0.1.0",
      "evp_bytestokey": "npm:evp_bytestokey@1.0.0",
      "fs": "github:jspm/nodelibs-fs@0.1.2",
      "inherits": "npm:inherits@2.0.1",
      "systemjs-json": "github:systemjs/plugin-json@0.1.0"
    },
    "npm:browserify-cipher@1.0.0": {
      "browserify-aes": "npm:browserify-aes@1.0.5",
      "browserify-des": "npm:browserify-des@1.0.0",
      "buffer": "github:jspm/nodelibs-buffer@0.1.0",
      "crypto": "github:jspm/nodelibs-crypto@0.1.0",
      "evp_bytestokey": "npm:evp_bytestokey@1.0.0"
    },
    "npm:browserify-des@1.0.0": {
      "buffer": "github:jspm/nodelibs-buffer@0.1.0",
      "cipher-base": "npm:cipher-base@1.0.2",
      "crypto": "github:jspm/nodelibs-crypto@0.1.0",
      "des.js": "npm:des.js@1.0.0",
      "inherits": "npm:inherits@2.0.1"
    },
    "npm:browserify-rsa@4.0.0": {
      "bn.js": "npm:bn.js@4.3.0",
      "buffer": "github:jspm/nodelibs-buffer@0.1.0",
      "constants": "github:jspm/nodelibs-constants@0.1.0",
      "crypto": "github:jspm/nodelibs-crypto@0.1.0",
      "randombytes": "npm:randombytes@2.0.1"
    },
    "npm:browserify-sign@4.0.0": {
      "bn.js": "npm:bn.js@4.3.0",
      "browserify-rsa": "npm:browserify-rsa@4.0.0",
      "buffer": "github:jspm/nodelibs-buffer@0.1.0",
      "create-hash": "npm:create-hash@1.1.2",
      "create-hmac": "npm:create-hmac@1.1.4",
      "crypto": "github:jspm/nodelibs-crypto@0.1.0",
      "elliptic": "npm:elliptic@6.0.2",
      "inherits": "npm:inherits@2.0.1",
      "parse-asn1": "npm:parse-asn1@5.0.0",
      "stream": "github:jspm/nodelibs-stream@0.1.0"
    },
    "npm:buffer-xor@1.0.3": {
      "buffer": "github:jspm/nodelibs-buffer@0.1.0",
      "systemjs-json": "github:systemjs/plugin-json@0.1.0"
    },
>>>>>>> ec89735b
    "npm:buffer@3.5.2": {
      "base64-js": "npm:base64-js@0.0.8",
      "ieee754": "npm:ieee754@1.1.6",
      "is-array": "npm:is-array@1.0.1"
    },
    "npm:clean-css@3.4.8": {
      "buffer": "github:jspm/nodelibs-buffer@0.1.0",
      "commander": "npm:commander@2.8.1",
      "fs": "github:jspm/nodelibs-fs@0.1.2",
      "http": "github:jspm/nodelibs-http@1.7.1",
      "https": "github:jspm/nodelibs-https@0.1.0",
      "os": "github:jspm/nodelibs-os@0.1.0",
      "path": "github:jspm/nodelibs-path@0.1.0",
      "process": "github:jspm/nodelibs-process@0.1.2",
      "source-map": "npm:source-map@0.4.4",
      "url": "github:jspm/nodelibs-url@0.1.0",
      "util": "github:jspm/nodelibs-util@0.1.0"
    },
    "npm:commander@2.8.1": {
      "child_process": "github:jspm/nodelibs-child_process@0.1.0",
      "events": "github:jspm/nodelibs-events@0.1.1",
      "fs": "github:jspm/nodelibs-fs@0.1.2",
      "graceful-readlink": "npm:graceful-readlink@1.0.1",
      "path": "github:jspm/nodelibs-path@0.1.0",
      "process": "github:jspm/nodelibs-process@0.1.2"
    },
    "npm:core-js@1.2.6": {
      "fs": "github:jspm/nodelibs-fs@0.1.2",
      "path": "github:jspm/nodelibs-path@0.1.0",
      "process": "github:jspm/nodelibs-process@0.1.2",
      "systemjs-json": "github:systemjs/plugin-json@0.1.0"
    },
    "npm:core-util-is@1.0.2": {
      "buffer": "github:jspm/nodelibs-buffer@0.1.0"
    },
<<<<<<< HEAD
=======
    "npm:create-ecdh@4.0.0": {
      "bn.js": "npm:bn.js@4.3.0",
      "buffer": "github:jspm/nodelibs-buffer@0.1.0",
      "crypto": "github:jspm/nodelibs-crypto@0.1.0",
      "elliptic": "npm:elliptic@6.0.2"
    },
    "npm:create-hash@1.1.2": {
      "buffer": "github:jspm/nodelibs-buffer@0.1.0",
      "cipher-base": "npm:cipher-base@1.0.2",
      "crypto": "github:jspm/nodelibs-crypto@0.1.0",
      "fs": "github:jspm/nodelibs-fs@0.1.2",
      "inherits": "npm:inherits@2.0.1",
      "ripemd160": "npm:ripemd160@1.0.1",
      "sha.js": "npm:sha.js@2.4.4"
    },
    "npm:create-hmac@1.1.4": {
      "buffer": "github:jspm/nodelibs-buffer@0.1.0",
      "create-hash": "npm:create-hash@1.1.2",
      "crypto": "github:jspm/nodelibs-crypto@0.1.0",
      "inherits": "npm:inherits@2.0.1",
      "stream": "github:jspm/nodelibs-stream@0.1.0"
    },
    "npm:crypto-browserify@3.11.0": {
      "browserify-cipher": "npm:browserify-cipher@1.0.0",
      "browserify-sign": "npm:browserify-sign@4.0.0",
      "create-ecdh": "npm:create-ecdh@4.0.0",
      "create-hash": "npm:create-hash@1.1.2",
      "create-hmac": "npm:create-hmac@1.1.4",
      "diffie-hellman": "npm:diffie-hellman@5.0.0",
      "inherits": "npm:inherits@2.0.1",
      "pbkdf2": "npm:pbkdf2@3.0.4",
      "public-encrypt": "npm:public-encrypt@4.0.0",
      "randombytes": "npm:randombytes@2.0.1"
    },
    "npm:des.js@1.0.0": {
      "buffer": "github:jspm/nodelibs-buffer@0.1.0",
      "inherits": "npm:inherits@2.0.1",
      "minimalistic-assert": "npm:minimalistic-assert@1.0.0"
    },
    "npm:diffie-hellman@5.0.0": {
      "bn.js": "npm:bn.js@4.3.0",
      "buffer": "github:jspm/nodelibs-buffer@0.1.0",
      "crypto": "github:jspm/nodelibs-crypto@0.1.0",
      "miller-rabin": "npm:miller-rabin@4.0.0",
      "randombytes": "npm:randombytes@2.0.1",
      "systemjs-json": "github:systemjs/plugin-json@0.1.0"
    },
    "npm:elliptic@6.0.2": {
      "bn.js": "npm:bn.js@4.3.0",
      "brorand": "npm:brorand@1.0.5",
      "hash.js": "npm:hash.js@1.0.3",
      "inherits": "npm:inherits@2.0.1",
      "systemjs-json": "github:systemjs/plugin-json@0.1.0"
    },
    "npm:evp_bytestokey@1.0.0": {
      "buffer": "github:jspm/nodelibs-buffer@0.1.0",
      "create-hash": "npm:create-hash@1.1.2",
      "crypto": "github:jspm/nodelibs-crypto@0.1.0"
    },
>>>>>>> ec89735b
    "npm:font-awesome@4.4.0": {
      "css": "github:systemjs/plugin-css@0.1.19"
    },
    "npm:graceful-readlink@1.0.1": {
      "fs": "github:jspm/nodelibs-fs@0.1.2"
    },
    "npm:https-browserify@0.0.0": {
      "http": "github:jspm/nodelibs-http@1.7.1"
    },
    "npm:inherits@2.0.1": {
      "util": "github:jspm/nodelibs-util@0.1.0"
    },
    "npm:lodash@3.10.1": {
      "process": "github:jspm/nodelibs-process@0.1.2"
    },
<<<<<<< HEAD
=======
    "npm:miller-rabin@4.0.0": {
      "bn.js": "npm:bn.js@4.3.0",
      "brorand": "npm:brorand@1.0.5"
    },
>>>>>>> ec89735b
    "npm:nvd3@1.8.1": {
      "d3": "npm:d3@3.5.9"
    },
    "npm:os-browserify@0.1.2": {
      "os": "github:jspm/nodelibs-os@0.1.0"
    },
<<<<<<< HEAD
=======
    "npm:parse-asn1@5.0.0": {
      "asn1.js": "npm:asn1.js@4.1.0",
      "browserify-aes": "npm:browserify-aes@1.0.5",
      "buffer": "github:jspm/nodelibs-buffer@0.1.0",
      "create-hash": "npm:create-hash@1.1.2",
      "evp_bytestokey": "npm:evp_bytestokey@1.0.0",
      "pbkdf2": "npm:pbkdf2@3.0.4",
      "systemjs-json": "github:systemjs/plugin-json@0.1.0"
    },
>>>>>>> ec89735b
    "npm:path-browserify@0.0.0": {
      "process": "github:jspm/nodelibs-process@0.1.2"
    },
    "npm:process@0.11.2": {
      "assert": "github:jspm/nodelibs-assert@0.1.0"
    },
<<<<<<< HEAD
=======
    "npm:public-encrypt@4.0.0": {
      "bn.js": "npm:bn.js@4.3.0",
      "browserify-rsa": "npm:browserify-rsa@4.0.0",
      "buffer": "github:jspm/nodelibs-buffer@0.1.0",
      "create-hash": "npm:create-hash@1.1.2",
      "crypto": "github:jspm/nodelibs-crypto@0.1.0",
      "parse-asn1": "npm:parse-asn1@5.0.0",
      "randombytes": "npm:randombytes@2.0.1"
    },
>>>>>>> ec89735b
    "npm:punycode@1.3.2": {
      "process": "github:jspm/nodelibs-process@0.1.2"
    },
    "npm:readable-stream@1.1.13": {
      "buffer": "github:jspm/nodelibs-buffer@0.1.0",
      "core-util-is": "npm:core-util-is@1.0.2",
      "events": "github:jspm/nodelibs-events@0.1.1",
      "inherits": "npm:inherits@2.0.1",
      "isarray": "npm:isarray@0.0.1",
      "process": "github:jspm/nodelibs-process@0.1.2",
      "stream-browserify": "npm:stream-browserify@1.0.0",
      "string_decoder": "npm:string_decoder@0.10.31"
    },
    "npm:source-map@0.4.4": {
      "amdefine": "npm:amdefine@1.0.0",
      "process": "github:jspm/nodelibs-process@0.1.2"
    },
    "npm:stream-browserify@1.0.0": {
      "events": "github:jspm/nodelibs-events@0.1.1",
      "inherits": "npm:inherits@2.0.1",
      "readable-stream": "npm:readable-stream@1.1.13"
    },
    "npm:string_decoder@0.10.31": {
      "buffer": "github:jspm/nodelibs-buffer@0.1.0"
    },
    "npm:url@0.10.3": {
      "assert": "github:jspm/nodelibs-assert@0.1.0",
      "punycode": "npm:punycode@1.3.2",
      "querystring": "npm:querystring@0.2.0",
      "util": "github:jspm/nodelibs-util@0.1.0"
    },
    "npm:util@0.10.3": {
      "inherits": "npm:inherits@2.0.1",
      "process": "github:jspm/nodelibs-process@0.1.2"
    }
  }
});<|MERGE_RESOLUTION|>--- conflicted
+++ resolved
@@ -18,20 +18,13 @@
     "FileSaver": "github:eligrey/FileSaver.js@master",
     "ace": "github:ajaxorg/ace-builds@1.2.2",
     "angular": "github:angular/bower-angular@1.4.8",
-<<<<<<< HEAD
     "angular-ag-grid": "github:ceolter/ag-grid@2.3.5",
-=======
->>>>>>> ec89735b
     "angular-animate": "github:angular/bower-angular-animate@1.4.8",
     "angular-drag-and-drop-lists": "github:marceljuenemann/angular-drag-and-drop-lists@1.3.0",
     "angular-grid": "github:ceolter/ag-grid@2.3.5",
     "angular-loading": "github:darthwade/angular-loading@0.1.4",
     "angular-motion": "github:mgcrea/angular-motion@0.4.3",
-<<<<<<< HEAD
-    "angular-nvd3": "github:krispo/angular-nvd3@1.0.3",
-=======
     "angular-nvd3": "github:krispo/angular-nvd3@1.0.4",
->>>>>>> ec89735b
     "angular-sanitize": "github:angular/bower-angular-sanitize@1.4.8",
     "angular-smart-table": "github:lorenzofox3/Smart-Table@2.1.5",
     "angular-strap": "github:akuznetsov-gridgain/angular-strap@fix-1852-2.3.6",
@@ -42,7 +35,7 @@
     "babel-runtime": "npm:babel-runtime@5.8.34",
     "blob": "github:eligrey/Blob.js@master",
     "bootstrap": "github:twbs/bootstrap@3.3.5",
-    "bootstrap-carousel": "github:twbs/bootstrap@3.3.5",
+    "bootstrap-carousel": "github:twbs/bootstrap@3.3.6",
     "clean-css": "npm:clean-css@3.4.8",
     "core-js": "npm:core-js@1.2.6",
     "css": "github:systemjs/plugin-css@0.1.19",
@@ -54,7 +47,6 @@
     "nvd3": "npm:nvd3@1.8.1",
     "query-command-supported": "github:zenorocha/document.queryCommandSupported@1.0.0",
     "spinjs": "github:fgnass/spin.js@2.3.2",
-<<<<<<< HEAD
     "github:akuznetsov-gridgain/angular-strap@fix-1852-2.3.6": {
       "angular-animate": "github:angular/bower-angular-animate@1.4.8",
       "angular-motion": "github:mgcrea/angular-motion@0.4.3",
@@ -62,13 +54,6 @@
     },
     "github:angular-ui/ui-ace@0.2.3": {
       "ace": "github:ajaxorg/ace-builds@1.2.2"
-=======
-    "github:angular/bower-angular-animate@1.4.8": {
-      "angular": "github:angular/bower-angular@1.4.8"
-    },
-    "github:angular/bower-angular-sanitize@1.4.8": {
-      "angular": "github:angular/bower-angular@1.4.8"
->>>>>>> ec89735b
     },
     "github:angular-ui/ui-router@0.2.15": {
       "angular": "github:angular/bower-angular@1.4.8"
@@ -82,16 +67,11 @@
     "github:angular/bower-angular@1.4.8": {
       "jquery": "github:components/jquery@2.1.4"
     },
-<<<<<<< HEAD
     "github:darthwade/angular-loading@0.1.4": {
       "spinjs": "github:fgnass/spin.js@2.3.2"
     },
     "github:eligrey/FileSaver.js@master": {
       "blob": "github:eligrey/Blob.js@master"
-=======
-    "github:angular/bower-angular@1.4.8": {
-      "jquery": "github:components/jquery@2.1.4"
->>>>>>> ec89735b
     },
     "github:jspm/nodelibs-assert@0.1.0": {
       "assert": "npm:assert@1.3.0"
@@ -131,14 +111,7 @@
     "github:jspm/nodelibs-util@0.1.0": {
       "util": "npm:util@0.10.3"
     },
-<<<<<<< HEAD
-    "github:krispo/angular-nvd3@1.0.3": {
-=======
-    "github:jspm/nodelibs-vm@0.1.0": {
-      "vm-browserify": "npm:vm-browserify@0.0.4"
-    },
     "github:krispo/angular-nvd3@1.0.4": {
->>>>>>> ec89735b
       "angular": "github:angular/bower-angular@1.4.8",
       "d3": "npm:d3@3.5.9",
       "nvd3": "npm:nvd3@1.8.1"
@@ -153,6 +126,9 @@
     "github:twbs/bootstrap@3.3.5": {
       "jquery": "github:components/jquery@2.1.4"
     },
+    "github:twbs/bootstrap@3.3.6": {
+      "jquery": "github:components/jquery@2.1.4"
+    },
     "github:wix/angular-tree-control@0.2.22": {
       "angular": "github:angular/bower-angular@1.4.8"
     },
@@ -162,74 +138,12 @@
       "path": "github:jspm/nodelibs-path@0.1.0",
       "process": "github:jspm/nodelibs-process@0.1.2"
     },
-<<<<<<< HEAD
-=======
-    "npm:asn1.js@4.1.0": {
-      "assert": "github:jspm/nodelibs-assert@0.1.0",
-      "bn.js": "npm:bn.js@4.3.0",
-      "buffer": "github:jspm/nodelibs-buffer@0.1.0",
-      "inherits": "npm:inherits@2.0.1",
-      "minimalistic-assert": "npm:minimalistic-assert@1.0.0",
-      "vm": "github:jspm/nodelibs-vm@0.1.0"
-    },
->>>>>>> ec89735b
     "npm:assert@1.3.0": {
       "util": "npm:util@0.10.3"
     },
     "npm:babel-runtime@5.8.34": {
       "process": "github:jspm/nodelibs-process@0.1.2"
     },
-<<<<<<< HEAD
-=======
-    "npm:browserify-aes@1.0.5": {
-      "buffer": "github:jspm/nodelibs-buffer@0.1.0",
-      "buffer-xor": "npm:buffer-xor@1.0.3",
-      "cipher-base": "npm:cipher-base@1.0.2",
-      "create-hash": "npm:create-hash@1.1.2",
-      "crypto": "github:jspm/nodelibs-crypto@0.1.0",
-      "evp_bytestokey": "npm:evp_bytestokey@1.0.0",
-      "fs": "github:jspm/nodelibs-fs@0.1.2",
-      "inherits": "npm:inherits@2.0.1",
-      "systemjs-json": "github:systemjs/plugin-json@0.1.0"
-    },
-    "npm:browserify-cipher@1.0.0": {
-      "browserify-aes": "npm:browserify-aes@1.0.5",
-      "browserify-des": "npm:browserify-des@1.0.0",
-      "buffer": "github:jspm/nodelibs-buffer@0.1.0",
-      "crypto": "github:jspm/nodelibs-crypto@0.1.0",
-      "evp_bytestokey": "npm:evp_bytestokey@1.0.0"
-    },
-    "npm:browserify-des@1.0.0": {
-      "buffer": "github:jspm/nodelibs-buffer@0.1.0",
-      "cipher-base": "npm:cipher-base@1.0.2",
-      "crypto": "github:jspm/nodelibs-crypto@0.1.0",
-      "des.js": "npm:des.js@1.0.0",
-      "inherits": "npm:inherits@2.0.1"
-    },
-    "npm:browserify-rsa@4.0.0": {
-      "bn.js": "npm:bn.js@4.3.0",
-      "buffer": "github:jspm/nodelibs-buffer@0.1.0",
-      "constants": "github:jspm/nodelibs-constants@0.1.0",
-      "crypto": "github:jspm/nodelibs-crypto@0.1.0",
-      "randombytes": "npm:randombytes@2.0.1"
-    },
-    "npm:browserify-sign@4.0.0": {
-      "bn.js": "npm:bn.js@4.3.0",
-      "browserify-rsa": "npm:browserify-rsa@4.0.0",
-      "buffer": "github:jspm/nodelibs-buffer@0.1.0",
-      "create-hash": "npm:create-hash@1.1.2",
-      "create-hmac": "npm:create-hmac@1.1.4",
-      "crypto": "github:jspm/nodelibs-crypto@0.1.0",
-      "elliptic": "npm:elliptic@6.0.2",
-      "inherits": "npm:inherits@2.0.1",
-      "parse-asn1": "npm:parse-asn1@5.0.0",
-      "stream": "github:jspm/nodelibs-stream@0.1.0"
-    },
-    "npm:buffer-xor@1.0.3": {
-      "buffer": "github:jspm/nodelibs-buffer@0.1.0",
-      "systemjs-json": "github:systemjs/plugin-json@0.1.0"
-    },
->>>>>>> ec89735b
     "npm:buffer@3.5.2": {
       "base64-js": "npm:base64-js@0.0.8",
       "ieee754": "npm:ieee754@1.1.6",
@@ -265,68 +179,6 @@
     "npm:core-util-is@1.0.2": {
       "buffer": "github:jspm/nodelibs-buffer@0.1.0"
     },
-<<<<<<< HEAD
-=======
-    "npm:create-ecdh@4.0.0": {
-      "bn.js": "npm:bn.js@4.3.0",
-      "buffer": "github:jspm/nodelibs-buffer@0.1.0",
-      "crypto": "github:jspm/nodelibs-crypto@0.1.0",
-      "elliptic": "npm:elliptic@6.0.2"
-    },
-    "npm:create-hash@1.1.2": {
-      "buffer": "github:jspm/nodelibs-buffer@0.1.0",
-      "cipher-base": "npm:cipher-base@1.0.2",
-      "crypto": "github:jspm/nodelibs-crypto@0.1.0",
-      "fs": "github:jspm/nodelibs-fs@0.1.2",
-      "inherits": "npm:inherits@2.0.1",
-      "ripemd160": "npm:ripemd160@1.0.1",
-      "sha.js": "npm:sha.js@2.4.4"
-    },
-    "npm:create-hmac@1.1.4": {
-      "buffer": "github:jspm/nodelibs-buffer@0.1.0",
-      "create-hash": "npm:create-hash@1.1.2",
-      "crypto": "github:jspm/nodelibs-crypto@0.1.0",
-      "inherits": "npm:inherits@2.0.1",
-      "stream": "github:jspm/nodelibs-stream@0.1.0"
-    },
-    "npm:crypto-browserify@3.11.0": {
-      "browserify-cipher": "npm:browserify-cipher@1.0.0",
-      "browserify-sign": "npm:browserify-sign@4.0.0",
-      "create-ecdh": "npm:create-ecdh@4.0.0",
-      "create-hash": "npm:create-hash@1.1.2",
-      "create-hmac": "npm:create-hmac@1.1.4",
-      "diffie-hellman": "npm:diffie-hellman@5.0.0",
-      "inherits": "npm:inherits@2.0.1",
-      "pbkdf2": "npm:pbkdf2@3.0.4",
-      "public-encrypt": "npm:public-encrypt@4.0.0",
-      "randombytes": "npm:randombytes@2.0.1"
-    },
-    "npm:des.js@1.0.0": {
-      "buffer": "github:jspm/nodelibs-buffer@0.1.0",
-      "inherits": "npm:inherits@2.0.1",
-      "minimalistic-assert": "npm:minimalistic-assert@1.0.0"
-    },
-    "npm:diffie-hellman@5.0.0": {
-      "bn.js": "npm:bn.js@4.3.0",
-      "buffer": "github:jspm/nodelibs-buffer@0.1.0",
-      "crypto": "github:jspm/nodelibs-crypto@0.1.0",
-      "miller-rabin": "npm:miller-rabin@4.0.0",
-      "randombytes": "npm:randombytes@2.0.1",
-      "systemjs-json": "github:systemjs/plugin-json@0.1.0"
-    },
-    "npm:elliptic@6.0.2": {
-      "bn.js": "npm:bn.js@4.3.0",
-      "brorand": "npm:brorand@1.0.5",
-      "hash.js": "npm:hash.js@1.0.3",
-      "inherits": "npm:inherits@2.0.1",
-      "systemjs-json": "github:systemjs/plugin-json@0.1.0"
-    },
-    "npm:evp_bytestokey@1.0.0": {
-      "buffer": "github:jspm/nodelibs-buffer@0.1.0",
-      "create-hash": "npm:create-hash@1.1.2",
-      "crypto": "github:jspm/nodelibs-crypto@0.1.0"
-    },
->>>>>>> ec89735b
     "npm:font-awesome@4.4.0": {
       "css": "github:systemjs/plugin-css@0.1.19"
     },
@@ -342,49 +194,18 @@
     "npm:lodash@3.10.1": {
       "process": "github:jspm/nodelibs-process@0.1.2"
     },
-<<<<<<< HEAD
-=======
-    "npm:miller-rabin@4.0.0": {
-      "bn.js": "npm:bn.js@4.3.0",
-      "brorand": "npm:brorand@1.0.5"
-    },
->>>>>>> ec89735b
     "npm:nvd3@1.8.1": {
       "d3": "npm:d3@3.5.9"
     },
     "npm:os-browserify@0.1.2": {
       "os": "github:jspm/nodelibs-os@0.1.0"
     },
-<<<<<<< HEAD
-=======
-    "npm:parse-asn1@5.0.0": {
-      "asn1.js": "npm:asn1.js@4.1.0",
-      "browserify-aes": "npm:browserify-aes@1.0.5",
-      "buffer": "github:jspm/nodelibs-buffer@0.1.0",
-      "create-hash": "npm:create-hash@1.1.2",
-      "evp_bytestokey": "npm:evp_bytestokey@1.0.0",
-      "pbkdf2": "npm:pbkdf2@3.0.4",
-      "systemjs-json": "github:systemjs/plugin-json@0.1.0"
-    },
->>>>>>> ec89735b
     "npm:path-browserify@0.0.0": {
       "process": "github:jspm/nodelibs-process@0.1.2"
     },
     "npm:process@0.11.2": {
       "assert": "github:jspm/nodelibs-assert@0.1.0"
     },
-<<<<<<< HEAD
-=======
-    "npm:public-encrypt@4.0.0": {
-      "bn.js": "npm:bn.js@4.3.0",
-      "browserify-rsa": "npm:browserify-rsa@4.0.0",
-      "buffer": "github:jspm/nodelibs-buffer@0.1.0",
-      "create-hash": "npm:create-hash@1.1.2",
-      "crypto": "github:jspm/nodelibs-crypto@0.1.0",
-      "parse-asn1": "npm:parse-asn1@5.0.0",
-      "randombytes": "npm:randombytes@2.0.1"
-    },
->>>>>>> ec89735b
     "npm:punycode@1.3.2": {
       "process": "github:jspm/nodelibs-process@0.1.2"
     },
