System.config({
  defaultJSExtensions: true,
  transpiler: "babel",
  babelOptions: {
    "optional": [
      "runtime",
      "optimisation.modules.system"
    ]
  },
  paths: {
    "github:*": "jspm_packages/github/*",
    "npm:*": "jspm_packages/npm/*"
  },
  separateCSS: true,

  map: {
    "Blob": "github:eligrey/Blob.js@master",
    "FileSaver": "github:eligrey/FileSaver.js@master",
    "ace": "github:ajaxorg/ace-builds@1.2.2",
    "angular": "github:angular/bower-angular@1.4.8",
    "angular-ag-grid": "github:ceolter/ag-grid@2.3.5",
    "angular-animate": "github:angular/bower-angular-animate@1.4.8",
    "angular-drag-and-drop-lists": "github:marceljuenemann/angular-drag-and-drop-lists@1.3.0",
    "angular-grid": "github:ceolter/ag-grid@2.3.5",
    "angular-loading": "github:darthwade/angular-loading@0.1.4",
    "angular-motion": "github:mgcrea/angular-motion@0.4.3",
    "angular-nvd3": "github:krispo/angular-nvd3@1.0.5",
    "angular-sanitize": "github:angular/bower-angular-sanitize@1.4.8",
    "angular-smart-table": "github:lorenzofox3/Smart-Table@2.1.5",
    "angular-strap": "github:akuznetsov-gridgain/angular-strap@fix-1852-2.3.6",
    "angular-tree-control": "github:wix/angular-tree-control@0.2.22",
    "angular-ui-ace": "github:angular-ui/ui-ace@0.2.3",
    "angular-ui-grid": "github:angular-ui/bower-ui-grid@3.0.7",
    "angular-ui-router": "github:angular-ui/ui-router@0.2.15",
    "babel": "npm:babel-core@5.8.34",
    "babel-runtime": "npm:babel-runtime@5.8.34",
    "blob": "github:eligrey/Blob.js@master",
    "bootstrap": "github:twbs/bootstrap@3.3.6",
    "bootstrap-carousel": "github:twbs/bootstrap@3.3.6",
    "clean-css": "npm:clean-css@3.4.8",
    "core-js": "npm:core-js@1.2.6",
    "css": "github:systemjs/plugin-css@0.1.20",
    "file-saver": "github:eligrey/FileSaver.js@master",
    "font-awesome": "npm:font-awesome@4.5.0",
    "jade": "github:johnsoftek/plugin-jade@0.5.1",
    "jquery": "github:components/jquery@2.1.4",
    "json": "github:systemjs/plugin-json@0.1.0",
    "jszip": "github:Stuk/jszip@2.5.0",
    "lodash": "npm:lodash@3.10.1",
    "nvd3": "npm:nvd3@1.8.1",
    "pdfmake": "github:bpampuch/pdfmake@0.1.20",
    "query-command-supported": "github:zenorocha/document.queryCommandSupported@1.0.0",
    "spinjs": "github:fgnass/spin.js@2.3.2",
    "github:akuznetsov-gridgain/angular-strap@fix-1852-2.3.6": {
      "angular-animate": "github:angular/bower-angular-animate@1.4.8",
      "angular-motion": "github:mgcrea/angular-motion@0.4.3",
      "angular-sanitize": "github:angular/bower-angular-sanitize@1.4.8"
    },
    "github:angular-ui/bower-ui-grid@3.0.7": {
      "pdfmake": "github:bpampuch/pdfmake@0.1.20"
    },
    "github:angular-ui/ui-ace@0.2.3": {
      "ace": "github:ajaxorg/ace-builds@1.2.2"
    },
    "github:angular-ui/ui-router@0.2.15": {
      "angular": "github:angular/bower-angular@1.4.8"
    },
    "github:angular/bower-angular-animate@1.4.8": {
      "angular": "github:angular/bower-angular@1.4.8"
    },
    "github:angular/bower-angular-sanitize@1.4.8": {
      "angular": "github:angular/bower-angular@1.4.8"
    },
    "github:angular/bower-angular@1.4.8": {
      "jquery": "github:components/jquery@2.1.4"
    },
    "github:darthwade/angular-loading@0.1.4": {
      "spinjs": "github:fgnass/spin.js@2.3.2"
    },
    "github:eligrey/FileSaver.js@master": {
      "blob": "github:eligrey/Blob.js@master"
    },
    "github:johnsoftek/plugin-jade@0.5.1": {
      "jade-compiler": "npm:jade@1.11.0"
    },
    "github:jspm/nodelibs-assert@0.1.0": {
      "assert": "npm:assert@1.3.0"
    },
    "github:jspm/nodelibs-buffer@0.1.0": {
<<<<<<< HEAD
      "buffer": "npm:buffer@3.5.3"
=======
      "buffer": "npm:buffer@3.5.4"
>>>>>>> da50f0c6
    },
    "github:jspm/nodelibs-events@0.1.1": {
      "events": "npm:events@1.0.2"
    },
    "github:jspm/nodelibs-http@1.7.1": {
      "Base64": "npm:Base64@0.2.1",
      "events": "github:jspm/nodelibs-events@0.1.1",
      "inherits": "npm:inherits@2.0.1",
      "stream": "github:jspm/nodelibs-stream@0.1.0",
      "url": "github:jspm/nodelibs-url@0.1.0",
      "util": "github:jspm/nodelibs-util@0.1.0"
    },
    "github:jspm/nodelibs-https@0.1.0": {
      "https-browserify": "npm:https-browserify@0.0.0"
    },
    "github:jspm/nodelibs-os@0.1.0": {
      "os-browserify": "npm:os-browserify@0.1.2"
    },
    "github:jspm/nodelibs-path@0.1.0": {
      "path-browserify": "npm:path-browserify@0.0.0"
    },
    "github:jspm/nodelibs-process@0.1.2": {
      "process": "npm:process@0.11.2"
    },
    "github:jspm/nodelibs-stream@0.1.0": {
      "stream-browserify": "npm:stream-browserify@1.0.0"
    },
    "github:jspm/nodelibs-tty@0.1.0": {
      "tty-browserify": "npm:tty-browserify@0.0.0"
    },
    "github:jspm/nodelibs-url@0.1.0": {
      "url": "npm:url@0.10.3"
    },
    "github:jspm/nodelibs-util@0.1.0": {
      "util": "npm:util@0.10.3"
    },
    "github:jspm/nodelibs-vm@0.1.0": {
      "vm-browserify": "npm:vm-browserify@0.0.4"
    },
    "github:krispo/angular-nvd3@1.0.5": {
      "angular": "github:angular/bower-angular@1.4.8",
      "d3": "npm:d3@3.5.10",
      "nvd3": "npm:nvd3@1.8.1"
    },
    "github:marceljuenemann/angular-drag-and-drop-lists@1.3.0": {
      "angular": "github:angular/bower-angular@1.4.8"
    },
    "github:mgcrea/angular-motion@0.4.3": {
      "angular": "github:angular/bower-angular@1.4.8",
      "css": "github:systemjs/plugin-css@0.1.20"
    },
    "github:twbs/bootstrap@3.3.6": {
      "jquery": "github:components/jquery@2.1.4"
    },
    "github:wix/angular-tree-control@0.2.22": {
      "angular": "github:angular/bower-angular@1.4.8"
    },
    "npm:acorn-globals@1.0.9": {
      "acorn": "npm:acorn@2.6.4"
    },
    "npm:acorn@1.2.2": {
      "fs": "github:jspm/nodelibs-fs@0.1.2",
      "path": "github:jspm/nodelibs-path@0.1.0",
      "process": "github:jspm/nodelibs-process@0.1.2",
      "stream": "github:jspm/nodelibs-stream@0.1.0"
    },
    "npm:acorn@2.6.4": {
      "fs": "github:jspm/nodelibs-fs@0.1.2",
      "path": "github:jspm/nodelibs-path@0.1.0",
      "process": "github:jspm/nodelibs-process@0.1.2",
      "stream": "github:jspm/nodelibs-stream@0.1.0"
    },
    "npm:align-text@0.1.3": {
      "kind-of": "npm:kind-of@2.0.1",
      "longest": "npm:longest@1.0.1",
      "repeat-string": "npm:repeat-string@1.5.2"
    },
    "npm:amdefine@1.0.0": {
      "fs": "github:jspm/nodelibs-fs@0.1.2",
      "module": "github:jspm/nodelibs-module@0.1.0",
      "path": "github:jspm/nodelibs-path@0.1.0",
      "process": "github:jspm/nodelibs-process@0.1.2"
    },
    "npm:asap@1.0.0": {
      "process": "github:jspm/nodelibs-process@0.1.2"
    },
    "npm:assert@1.3.0": {
      "util": "npm:util@0.10.3"
    },
    "npm:async@0.2.10": {
      "process": "github:jspm/nodelibs-process@0.1.2"
    },
    "npm:babel-runtime@5.8.34": {
      "process": "github:jspm/nodelibs-process@0.1.2"
    },
<<<<<<< HEAD
    "npm:buffer@3.5.3": {
=======
    "npm:buffer@3.5.4": {
>>>>>>> da50f0c6
      "base64-js": "npm:base64-js@0.0.8",
      "child_process": "github:jspm/nodelibs-child_process@0.1.0",
      "fs": "github:jspm/nodelibs-fs@0.1.2",
      "ieee754": "npm:ieee754@1.1.6",
      "isarray": "npm:isarray@0.0.1",
      "process": "github:jspm/nodelibs-process@0.1.2"
    },
    "npm:center-align@0.1.2": {
      "align-text": "npm:align-text@0.1.3",
      "lazy-cache": "npm:lazy-cache@0.2.4"
    },
    "npm:clean-css@3.4.8": {
      "buffer": "github:jspm/nodelibs-buffer@0.1.0",
      "commander": "npm:commander@2.8.1",
      "fs": "github:jspm/nodelibs-fs@0.1.2",
      "http": "github:jspm/nodelibs-http@1.7.1",
      "https": "github:jspm/nodelibs-https@0.1.0",
      "os": "github:jspm/nodelibs-os@0.1.0",
      "path": "github:jspm/nodelibs-path@0.1.0",
      "process": "github:jspm/nodelibs-process@0.1.2",
      "source-map": "npm:source-map@0.4.4",
      "url": "github:jspm/nodelibs-url@0.1.0",
      "util": "github:jspm/nodelibs-util@0.1.0"
    },
    "npm:cliui@2.1.0": {
      "center-align": "npm:center-align@0.1.2",
      "right-align": "npm:right-align@0.1.3",
      "wordwrap": "npm:wordwrap@0.0.2"
    },
    "npm:commander@2.6.0": {
      "child_process": "github:jspm/nodelibs-child_process@0.1.0",
      "events": "github:jspm/nodelibs-events@0.1.1",
      "path": "github:jspm/nodelibs-path@0.1.0",
      "process": "github:jspm/nodelibs-process@0.1.2"
    },
    "npm:commander@2.8.1": {
      "child_process": "github:jspm/nodelibs-child_process@0.1.0",
      "events": "github:jspm/nodelibs-events@0.1.1",
      "fs": "github:jspm/nodelibs-fs@0.1.2",
      "graceful-readlink": "npm:graceful-readlink@1.0.1",
      "path": "github:jspm/nodelibs-path@0.1.0",
      "process": "github:jspm/nodelibs-process@0.1.2"
    },
    "npm:constantinople@3.0.2": {
      "acorn": "npm:acorn@2.6.4"
    },
    "npm:core-js@1.2.6": {
      "fs": "github:jspm/nodelibs-fs@0.1.2",
      "path": "github:jspm/nodelibs-path@0.1.0",
      "process": "github:jspm/nodelibs-process@0.1.2",
      "systemjs-json": "github:systemjs/plugin-json@0.1.0"
    },
    "npm:core-util-is@1.0.2": {
      "buffer": "github:jspm/nodelibs-buffer@0.1.0"
    },
    "npm:css@1.0.8": {
      "assert": "github:jspm/nodelibs-assert@0.1.0",
      "css-parse": "npm:css-parse@1.0.4",
      "css-stringify": "npm:css-stringify@1.0.5",
      "fs": "github:jspm/nodelibs-fs@0.1.2",
      "process": "github:jspm/nodelibs-process@0.1.2"
    },
    "npm:font-awesome@4.5.0": {
      "css": "github:systemjs/plugin-css@0.1.20"
    },
    "npm:graceful-readlink@1.0.1": {
      "fs": "github:jspm/nodelibs-fs@0.1.2"
    },
    "npm:https-browserify@0.0.0": {
      "http": "github:jspm/nodelibs-http@1.7.1"
    },
    "npm:inherits@2.0.1": {
      "util": "github:jspm/nodelibs-util@0.1.0"
    },
    "npm:is-buffer@1.1.0": {
      "buffer": "github:jspm/nodelibs-buffer@0.1.0"
    },
    "npm:jade@1.11.0": {
      "buffer": "github:jspm/nodelibs-buffer@0.1.0",
      "character-parser": "npm:character-parser@1.2.1",
      "clean-css": "npm:clean-css@3.4.8",
      "commander": "npm:commander@2.6.0",
      "constantinople": "npm:constantinople@3.0.2",
      "jstransformer": "npm:jstransformer@0.0.2",
      "mkdirp": "npm:mkdirp@0.5.1",
      "path": "github:jspm/nodelibs-path@0.1.0",
      "process": "github:jspm/nodelibs-process@0.1.2",
      "systemjs-json": "github:systemjs/plugin-json@0.1.0",
      "transformers": "npm:transformers@2.1.0",
      "uglify-js": "npm:uglify-js@2.6.1",
      "void-elements": "npm:void-elements@2.0.1",
      "with": "npm:with@4.0.3"
    },
    "npm:jstransformer@0.0.2": {
      "assert": "github:jspm/nodelibs-assert@0.1.0",
      "fs": "github:jspm/nodelibs-fs@0.1.2",
      "is-promise": "npm:is-promise@2.1.0",
      "promise": "npm:promise@6.1.0"
    },
    "npm:kind-of@2.0.1": {
      "buffer": "github:jspm/nodelibs-buffer@0.1.0",
      "is-buffer": "npm:is-buffer@1.1.0"
    },
    "npm:lodash@3.10.1": {
      "process": "github:jspm/nodelibs-process@0.1.2"
    },
    "npm:mkdirp@0.5.1": {
      "fs": "github:jspm/nodelibs-fs@0.1.2",
      "minimist": "npm:minimist@0.0.8",
      "path": "github:jspm/nodelibs-path@0.1.0",
      "process": "github:jspm/nodelibs-process@0.1.2"
    },
    "npm:nvd3@1.8.1": {
      "d3": "npm:d3@3.5.10"
    },
    "npm:optimist@0.3.7": {
      "path": "github:jspm/nodelibs-path@0.1.0",
      "process": "github:jspm/nodelibs-process@0.1.2",
      "wordwrap": "npm:wordwrap@0.0.2"
    },
    "npm:os-browserify@0.1.2": {
      "os": "github:jspm/nodelibs-os@0.1.0"
    },
    "npm:path-browserify@0.0.0": {
      "process": "github:jspm/nodelibs-process@0.1.2"
    },
    "npm:process@0.11.2": {
      "assert": "github:jspm/nodelibs-assert@0.1.0"
    },
    "npm:promise@2.0.0": {
      "is-promise": "npm:is-promise@1.0.1",
      "process": "github:jspm/nodelibs-process@0.1.2"
    },
    "npm:promise@6.1.0": {
      "asap": "npm:asap@1.0.0"
    },
    "npm:punycode@1.3.2": {
      "process": "github:jspm/nodelibs-process@0.1.2"
    },
    "npm:readable-stream@1.1.13": {
      "buffer": "github:jspm/nodelibs-buffer@0.1.0",
      "core-util-is": "npm:core-util-is@1.0.2",
      "events": "github:jspm/nodelibs-events@0.1.1",
      "inherits": "npm:inherits@2.0.1",
      "isarray": "npm:isarray@0.0.1",
      "process": "github:jspm/nodelibs-process@0.1.2",
      "stream-browserify": "npm:stream-browserify@1.0.0",
      "string_decoder": "npm:string_decoder@0.10.31"
    },
    "npm:right-align@0.1.3": {
      "align-text": "npm:align-text@0.1.3"
    },
    "npm:source-map@0.1.43": {
      "amdefine": "npm:amdefine@1.0.0",
      "fs": "github:jspm/nodelibs-fs@0.1.2",
      "path": "github:jspm/nodelibs-path@0.1.0",
      "process": "github:jspm/nodelibs-process@0.1.2"
    },
    "npm:source-map@0.4.4": {
      "amdefine": "npm:amdefine@1.0.0",
      "process": "github:jspm/nodelibs-process@0.1.2"
    },
    "npm:source-map@0.5.3": {
      "process": "github:jspm/nodelibs-process@0.1.2"
    },
    "npm:stream-browserify@1.0.0": {
      "events": "github:jspm/nodelibs-events@0.1.1",
      "inherits": "npm:inherits@2.0.1",
      "readable-stream": "npm:readable-stream@1.1.13"
    },
    "npm:string_decoder@0.10.31": {
      "buffer": "github:jspm/nodelibs-buffer@0.1.0"
    },
    "npm:transformers@2.1.0": {
      "css": "npm:css@1.0.8",
      "fs": "github:jspm/nodelibs-fs@0.1.2",
      "path": "github:jspm/nodelibs-path@0.1.0",
      "process": "github:jspm/nodelibs-process@0.1.2",
      "promise": "npm:promise@2.0.0",
      "uglify-js": "npm:uglify-js@2.2.5",
      "vm": "github:jspm/nodelibs-vm@0.1.0"
    },
    "npm:uglify-js@2.2.5": {
      "fs": "github:jspm/nodelibs-fs@0.1.2",
      "optimist": "npm:optimist@0.3.7",
      "path": "github:jspm/nodelibs-path@0.1.0",
      "process": "github:jspm/nodelibs-process@0.1.2",
      "source-map": "npm:source-map@0.1.43",
      "util": "github:jspm/nodelibs-util@0.1.0",
      "vm": "github:jspm/nodelibs-vm@0.1.0"
    },
    "npm:uglify-js@2.6.1": {
      "async": "npm:async@0.2.10",
      "fs": "github:jspm/nodelibs-fs@0.1.2",
      "path": "github:jspm/nodelibs-path@0.1.0",
      "process": "github:jspm/nodelibs-process@0.1.2",
      "source-map": "npm:source-map@0.5.3",
      "uglify-to-browserify": "npm:uglify-to-browserify@1.0.2",
      "yargs": "npm:yargs@3.10.0"
    },
    "npm:uglify-to-browserify@1.0.2": {
      "fs": "github:jspm/nodelibs-fs@0.1.2",
      "stream": "github:jspm/nodelibs-stream@0.1.0"
    },
    "npm:url@0.10.3": {
      "assert": "github:jspm/nodelibs-assert@0.1.0",
      "punycode": "npm:punycode@1.3.2",
      "querystring": "npm:querystring@0.2.0",
      "util": "github:jspm/nodelibs-util@0.1.0"
    },
    "npm:util@0.10.3": {
      "inherits": "npm:inherits@2.0.1",
      "process": "github:jspm/nodelibs-process@0.1.2"
    },
    "npm:vm-browserify@0.0.4": {
      "indexof": "npm:indexof@0.0.1"
    },
    "npm:void-elements@2.0.1": {
      "http": "github:jspm/nodelibs-http@1.7.1"
    },
    "npm:window-size@0.1.0": {
      "process": "github:jspm/nodelibs-process@0.1.2",
      "tty": "github:jspm/nodelibs-tty@0.1.0"
    },
    "npm:with@4.0.3": {
      "acorn": "npm:acorn@1.2.2",
      "acorn-globals": "npm:acorn-globals@1.0.9"
    },
    "npm:yargs@3.10.0": {
      "assert": "github:jspm/nodelibs-assert@0.1.0",
      "camelcase": "npm:camelcase@1.2.1",
      "cliui": "npm:cliui@2.1.0",
      "decamelize": "npm:decamelize@1.1.1",
      "fs": "github:jspm/nodelibs-fs@0.1.2",
      "path": "github:jspm/nodelibs-path@0.1.0",
      "process": "github:jspm/nodelibs-process@0.1.2",
      "window-size": "npm:window-size@0.1.0"
    }
  }
});<|MERGE_RESOLUTION|>--- conflicted
+++ resolved
@@ -87,11 +87,7 @@
       "assert": "npm:assert@1.3.0"
     },
     "github:jspm/nodelibs-buffer@0.1.0": {
-<<<<<<< HEAD
-      "buffer": "npm:buffer@3.5.3"
-=======
       "buffer": "npm:buffer@3.5.4"
->>>>>>> da50f0c6
     },
     "github:jspm/nodelibs-events@0.1.1": {
       "events": "npm:events@1.0.2"
@@ -187,11 +183,7 @@
     "npm:babel-runtime@5.8.34": {
       "process": "github:jspm/nodelibs-process@0.1.2"
     },
-<<<<<<< HEAD
-    "npm:buffer@3.5.3": {
-=======
     "npm:buffer@3.5.4": {
->>>>>>> da50f0c6
       "base64-js": "npm:base64-js@0.0.8",
       "child_process": "github:jspm/nodelibs-child_process@0.1.0",
       "fs": "github:jspm/nodelibs-fs@0.1.2",
