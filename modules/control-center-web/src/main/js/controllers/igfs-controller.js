/*
 * Licensed to the Apache Software Foundation (ASF) under one or more
 * contributor license agreements.  See the NOTICE file distributed with
 * this work for additional information regarding copyright ownership.
 * The ASF licenses this file to You under the Apache License, Version 2.0
 * (the "License"); you may not use this file except in compliance with
 * the License.  You may obtain a copy of the License at
 *
 *      http://www.apache.org/licenses/LICENSE-2.0
 *
 * Unless required by applicable law or agreed to in writing, software
 * distributed under the License is distributed on an "AS IS" BASIS,
 * WITHOUT WARRANTIES OR CONDITIONS OF ANY KIND, either express or implied.
 * See the License for the specific language governing permissions and
 * limitations under the License.
 */

// Controller for IGFS screen.
consoleModule.controller('igfsController', [
    '$scope', '$controller', '$filter', '$http', '$timeout', '$common', '$focus', '$confirm', '$message', '$clone', '$table', '$preview', '$loading', '$unsavedChangesGuard',
    function ($scope, $controller, $filter, $http, $timeout, $common, $focus, $confirm, $message, $clone, $table, $preview, $loading, $unsavedChangesGuard) {
            $unsavedChangesGuard.install($scope);

            // Initialize the super class and extend it.
            angular.extend(this, $controller('save-remove', {$scope: $scope}));

            $scope.ui = $common.formUI();

            $scope.showMoreInfo = $message.message;

            $scope.joinTip = $common.joinTip;
            $scope.getModel = $common.getModel;
            $scope.javaBuildInClasses = $common.javaBuildInClasses;
            $scope.compactJavaName = $common.compactJavaName;
            $scope.widthIsSufficient = $common.widthIsSufficient;
            $scope.saveBtnTipText = $common.saveBtnTipText;
            $scope.panelExpanded = $common.panelExpanded;

            $scope.tableVisibleRow = $table.tableVisibleRow;
            $scope.tableReset = $table.tableReset;
            $scope.tableNewItem = $table.tableNewItem;
            $scope.tableNewItemActive = $table.tableNewItemActive;
            $scope.tableEditing = $table.tableEditing;
            $scope.tableStartEdit = $table.tableStartEdit;
            $scope.tableRemove = function (item, field, index) {
                $table.tableRemove(item, field, index);
            };

            $scope.tableSimpleSave = $table.tableSimpleSave;
            $scope.tableSimpleSaveVisible = $table.tableSimpleSaveVisible;
            $scope.tableSimpleUp = $table.tableSimpleUp;
            $scope.tableSimpleDown = $table.tableSimpleDown;
            $scope.tableSimpleDownVisible = $table.tableSimpleDownVisible;

            $scope.tablePairSave = $table.tablePairSave;
            $scope.tablePairSaveVisible = $table.tablePairSaveVisible;

            var previews = [];

            $scope.previewInit = function (preview) {
                previews.push(preview);

                $preview.previewInit(preview);
            };

            $scope.previewChanged = $preview.previewChanged;

            $scope.hidePopover = $common.hidePopover;

            var showPopoverMessage = $common.showPopoverMessage;

            $scope.igfsModes = $common.mkOptions(['PRIMARY', 'PROXY', 'DUAL_SYNC', 'DUAL_ASYNC']);

            $scope.ipcTypes = $common.mkOptions(['SHMEM', 'TCP']);

            $scope.toggleExpanded = function () {
                $scope.ui.expanded = !$scope.ui.expanded;

                $common.hidePopover();
            };

            $scope.panels = {activePanels: [0]};

            $scope.general = [];
            $scope.advanced = [];
            $scope.igfss = [];
            $scope.clusters = [];

            $scope.preview = {
                general: {xml: '', java: '', allDefaults: true},
                ipc: {xml: '', java: '', allDefaults: true},
                fragmentizer: {xml: '', java: '', allDefaults: true},
                dualMode: {xml: '', java: '', allDefaults: true},
                secondaryFileSystem: {xml: '', java: '', allDefaults: true},
                misc: {xml: '', java: '', allDefaults: true}
            };

            $scope.tablePairValid = function (item, field, index) {
                var pairValue = $table.tablePairValue(field, index);

                var model = item[field.model];

                if ($common.isDefined(model)) {
                    var idx = _.findIndex(model, function (pair) {
                        return pair.path == pairValue.key
                    });

                    // Found duplicate.
                    if (idx >= 0 && idx != index)
                        return showPopoverMessage($scope.panels, 'misc', $table.tableFieldId(index, 'KeyPathMode'), 'Such path already exists!');
                }

                return true;
            };

            function selectFirstItem() {
                if ($scope.igfss.length > 0)
                    $scope.selectItem($scope.igfss[0]);
            }

            $loading.start('loadingIgfsScreen');

            // When landing on the page, get IGFSs and show them.
            $http.post('/api/v1/configuration/igfs/list')
                .success(function (data) {
                    $scope.spaces = data.spaces;
                    $scope.igfss = data.igfss;
                    $scope.clusters = data.clusters;

                    // Load page descriptor.
                    $http.get('/models/igfs.json')
                        .success(function (data) {
                            $scope.screenTip = data.screenTip;
                            $scope.moreInfo = data.moreInfo;
                            $scope.general = data.general;
                            $scope.advanced = data.advanced;

                            $scope.ui.addGroups(data.general, data.advanced);

                            if ($common.getQueryVariable('new'))
                                $scope.createItem($common.getQueryVariable('id'));
                            else {
                                var lastSelectedIgfs = angular.fromJson(sessionStorage.lastSelectedIgfs);

                                if (lastSelectedIgfs) {
                                    var idx = _.findIndex($scope.igfss, function (igfs) {
                                        return igfs._id == lastSelectedIgfs;
                                    });

                                    if (idx >= 0)
                                        $scope.selectItem($scope.igfss[idx]);
                                    else {
                                        sessionStorage.removeItem('lastSelectedIgfs');

                                        selectFirstItem();
                                    }

                                }
                                else
                                    selectFirstItem();
                            }

                            $scope.$watch('backupItem', function (val) {
                                if (val) {
                                    var srcItem = $scope.selectedItem ? $scope.selectedItem : prepareNewItem();

                                    $scope.ui.checkDirty(val, srcItem);

                                    var varName = $commonUtils.toJavaName('igfs', val.name);

                                    $scope.preview.general.xml = $generatorXml.igfsGeneral(val).asString();
                                    $scope.preview.general.java = $generatorJava.igfsGeneral(val, varName).asString();
                                    $scope.preview.general.allDefaults = $common.isEmptyString($scope.preview.general.xml);

                                    $scope.preview.ipc.xml = $generatorXml.igfsIPC(val).asString();
                                    $scope.preview.ipc.java = $generatorJava.igfsIPC(val, varName).asString();
                                    $scope.preview.ipc.allDefaults = $common.isEmptyString($scope.preview.ipc.xml);

                                    $scope.preview.fragmentizer.xml = $generatorXml.igfsFragmentizer(val).asString();
                                    $scope.preview.fragmentizer.java = $generatorJava.igfsFragmentizer(val, varName).asString();
                                    $scope.preview.fragmentizer.allDefaults = $common.isEmptyString($scope.preview.fragmentizer.xml);

                                    $scope.preview.dualMode.xml = $generatorXml.igfsDualMode(val).asString();
                                    $scope.preview.dualMode.java = $generatorJava.igfsDualMode(val, varName).asString();
                                    $scope.preview.dualMode.allDefaults = $common.isEmptyString($scope.preview.dualMode.xml);

                                    $scope.preview.secondaryFileSystem.xml = $generatorXml.igfsSecondFS(val).asString();
                                    $scope.preview.secondaryFileSystem.java = $generatorJava.igfsSecondFS(val, varName).asString();
                                    $scope.preview.secondaryFileSystem.allDefaults = $common.isEmptyString($scope.preview.secondaryFileSystem.xml);

                                    $scope.preview.misc.xml = $generatorXml.igfsMisc(val).asString();
                                    $scope.preview.misc.java = $generatorJava.igfsMisc(val, varName).asString();
                                    $scope.preview.misc.allDefaults = $common.isEmptyString($scope.preview.misc.xml);
                                }
                            }, true);
                        })
                        .error(function (errMsg) {
                            $common.showError(errMsg);
                        });
                })
                .error(function (errMsg) {
                    $common.showError(errMsg);
                })
                .finally(function () {
                    $scope.ui.ready = true;
                    $loading.finish('loadingIgfsScreen');
                });

            $scope.selectItem = function (item, backup) {
                function selectItem() {
                    $table.tableReset();

                    $scope.selectedItem = angular.copy(item);

                    try {
                        if (item)
                            sessionStorage.lastSelectedIgfs = angular.toJson(item._id);
                        else
                            sessionStorage.removeItem('lastSelectedIgfs');
                    }
                    catch (error) { }

                    _.forEach(previews, function(preview) {
                        preview.attractAttention = false;
                    });

                    if (backup)
                        $scope.backupItem = backup;
                    else if (item)
                        $scope.backupItem = angular.copy(item);
                    else
                        $scope.backupItem = undefined;
                }

                $common.confirmUnsavedChanges($scope.ui.isDirty(), selectItem);

                $scope.ui.formTitle = $common.isDefined($scope.backupItem) && $scope.backupItem._id ?
                    'Selected IGFS: ' + $scope.backupItem.name : 'New IGFS';
            };

            function prepareNewItem(id) {
                return {
                    space: $scope.spaces[0]._id,
                    ipcEndpointEnabled: true,
                    fragmentizerEnabled: true,
                    clusters: id && _.find($scope.clusters, {value: id}) ? [id] : []
                }
            }

            // Add new IGFS.
            $scope.createItem = function (id) {
                $table.tableReset();

                $timeout(function () {
                    $common.ensureActivePanel($scope.panels, 'general', 'igfsName');
                });

                $scope.selectItem(undefined, prepareNewItem(id));
            };

            // Check IGFS logical consistency.
            function validate(item) {
                if ($common.isEmptyString(item.name))
                    return showPopoverMessage($scope.panels, 'general', 'igfsName', 'Name should not be empty');

                if (!$common.isEmptyString(item.dualModePutExecutorService) &&
                    !$common.isValidJavaClass('Put executor service', item.dualModePutExecutorService, false, 'dualModePutExecutorService', false, $scope.panels, 'dualMode')) {
                    $scope.ui.expanded = true;

                    return false;
                }

                if (!item.secondaryFileSystemEnabled && (!item.defaultMode || item.defaultMode != 'PRIMARY')) {
                    $scope.ui.expanded = true;

                    showPopoverMessage($scope.panels, 'secondaryFileSystem', 'secondaryFileSystem-title', 'Secondary file system should be configured for not "PRIMARY" IGFS mode');

                    return false;
                }

                if (item.pathModes) {
                    for (var pathIx = 0; pathIx < item.pathModes.length; pathIx ++) {
                        if (!item.secondaryFileSystemEnabled && item.pathModes[pathIx].mode != 'PRIMARY') {
                            $scope.ui.expanded = true;

                            showPopoverMessage($scope.panels, 'misc', 'secondaryFileSystem-title', 'Secondary file system should be configured for not "PRIMARY" path mode');

                            return false;
                        }
                    }
                }

                return true;
            }

            // Save IGFS into database.
            function save(item) {
                $http.post('/api/v1/configuration/igfs/save', item)
                    .success(function (_id) {
                        $scope.ui.markPristine();

                        var idx = _.findIndex($scope.igfss, function (igfs) {
                            return igfs._id == _id;
                        });

                        if (idx >= 0)
                            angular.extend($scope.igfss[idx], item);
                        else {
                            item._id = _id;
                            $scope.igfss.push(item);
                        }

                        $scope.selectItem(item);

                        $common.showInfo('IGFS "' + item.name + '" saved.');
                    })
                    .error(function (errMsg) {
                        $common.showError(errMsg);
                    });
            }

            // Save IGFS.
            $scope.saveItem = function () {
                $table.tableReset();

                var item = $scope.backupItem;

                if (validate(item))
                    save(item);
            };

            // Save IGFS with new name.
            $scope.cloneItem = function () {
                $table.tableReset();

                if (validate($scope.backupItem))
                    $clone.confirm($scope.backupItem.name).then(function (newName) {
                        var item = angular.copy($scope.backupItem);

                        item._id = undefined;
                        item.name = newName;

                        save(item);
                    });
            };

            // Remove IGFS from db.
            $scope.removeItem = function () {
                $table.tableReset();

                var selectedItem = $scope.selectedItem;

                $confirm.confirm('Are you sure you want to remove IGFS: "' + selectedItem.name + '"?')
                    .then(function () {
                        var _id = selectedItem._id;

<<<<<<< HEAD
                            $http.post('/api/v1/configuration/igfs/remove', {_id: _id})
                                .success(function () {
                                    $common.showInfo('IGFS has been removed: ' + selectedItem.name);
=======
                        $http.post('igfs/remove', {_id: _id})
                            .success(function () {
                                $common.showInfo('IGFS has been removed: ' + selectedItem.name);
>>>>>>> f5da1605

                                var igfss = $scope.igfss;

                                var idx = _.findIndex(igfss, function (igfs) {
                                    return igfs._id == _id;
                                });

                                if (idx >= 0) {
                                    igfss.splice(idx, 1);

                                    if (igfss.length > 0)
                                        $scope.selectItem(igfss[0]);
                                    else
                                        $scope.selectItem(undefined, undefined);
                                }
                            })
                            .error(function (errMsg) {
                                $common.showError(errMsg);
                            });
                    });
            };

            // Remove all igfss from db.
            $scope.removeAllItems = function () {
                $table.tableReset();

                $confirm.confirm('Are you sure you want to remove all IGFS?')
                    .then(function () {
<<<<<<< HEAD
                            $http.post('/api/v1/configuration/igfs/remove/all')
                                .success(function () {
                                    $common.showInfo('All IGFS have been removed');
=======
                        $http.post('igfs/remove/all')
                            .success(function () {
                                $common.showInfo('All IGFS have been removed');
>>>>>>> f5da1605

                                $scope.igfss = [];

                                $scope.selectItem(undefined, undefined);
                            })
                            .error(function (errMsg) {
                                $common.showError(errMsg);
                            });
                    });
            };

            $scope.resetItem = function (group) {
                var resetTo = $scope.selectedItem;

                if (!$common.isDefined(resetTo))
                    resetTo = prepareNewItem();

                $common.resetItem($scope.backupItem, resetTo, $scope.general, group);
                $common.resetItem($scope.backupItem, resetTo, $scope.advanced, group);
            };

            $scope.resetAll = function() {
                $table.tableReset();

                $confirm.confirm('Are you sure you want to undo all changes for current IGFS?')
                    .then(function() {
                        $scope.backupItem = $scope.selectedItem ? angular.copy($scope.selectedItem) : prepareNewItem();
                    });
            };
        }]
);<|MERGE_RESOLUTION|>--- conflicted
+++ resolved
@@ -354,15 +354,9 @@
                     .then(function () {
                         var _id = selectedItem._id;
 
-<<<<<<< HEAD
                             $http.post('/api/v1/configuration/igfs/remove', {_id: _id})
                                 .success(function () {
                                     $common.showInfo('IGFS has been removed: ' + selectedItem.name);
-=======
-                        $http.post('igfs/remove', {_id: _id})
-                            .success(function () {
-                                $common.showInfo('IGFS has been removed: ' + selectedItem.name);
->>>>>>> f5da1605
 
                                 var igfss = $scope.igfss;
 
@@ -391,15 +385,9 @@
 
                 $confirm.confirm('Are you sure you want to remove all IGFS?')
                     .then(function () {
-<<<<<<< HEAD
                             $http.post('/api/v1/configuration/igfs/remove/all')
                                 .success(function () {
                                     $common.showInfo('All IGFS have been removed');
-=======
-                        $http.post('igfs/remove/all')
-                            .success(function () {
-                                $common.showInfo('All IGFS have been removed');
->>>>>>> f5da1605
 
                                 $scope.igfss = [];
 
