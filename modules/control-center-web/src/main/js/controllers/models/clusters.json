--- conflicted
+++ resolved
@@ -495,1442 +495,6 @@
           ]
         }
       ]
-<<<<<<< HEAD
-=======
-    },
-    {
-      "label": "Communication",
-      "group": "communication",
-      "tip": [
-        "Cluster communication network properties"
-      ],
-      "fields": [
-        {
-          "label": "Timeout",
-          "id": "networkTimeout",
-          "type": "number",
-          "model": "networkTimeout",
-          "placeholder": 5000,
-          "tip": [
-            "Maximum timeout in milliseconds for network requests"
-          ]
-        },
-        {
-          "label": "Send retry delay",
-          "id": "networkSendRetryDelay",
-          "type": "number",
-          "model": "networkSendRetryDelay",
-          "placeholder": 1000,
-          "tip": [
-            "Interval in milliseconds between message send retries"
-          ]
-        },
-        {
-          "label": "Send retry count",
-          "id": "networkSendRetryCount",
-          "type": "number",
-          "model": "networkSendRetryCount",
-          "placeholder": 3,
-          "tip": [
-            "Message send retries count"
-          ]
-        },
-        {
-          "label": "Discovery startup delay",
-          "id": "discoveryStartupDelay",
-          "type": "number",
-          "model": "discoveryStartupDelay",
-          "placeholder": 60000,
-          "tip": [
-            "This value is used to expire messages from waiting list whenever node discovery discrepancies happen"
-          ]
-        },
-        {
-          "label": "Communication listener",
-          "id": "comListener",
-          "type": "text",
-          "path": "communication",
-          "model": "listener",
-          "placeholder": "Enter fully qualified class name",
-          "tip": [
-            "Communication listener"
-          ]
-        },
-        {
-          "label": "Local IP address",
-          "id": "comLocalAddress",
-          "type": "text",
-          "path": "communication",
-          "model": "localAddress",
-          "placeholder": "228.1.2.4",
-          "tip": [
-            "Local host address for socket binding"
-          ]
-        },
-        {
-          "label": "Local port",
-          "id": "comLocalPort",
-          "type": "number",
-          "path": "communication",
-          "model": "localPort",
-          "min": 1024,
-          "max": 65535,
-          "placeholder": 47100,
-          "tip": [
-            "Local port for socket binding"
-          ]
-        },
-        {
-          "label": "Local port range",
-          "id": "comLocalPortRange",
-          "type": "number",
-          "path": "communication",
-          "model": "localPortRange",
-          "placeholder": 100,
-          "tip": [
-            "Local port range for local host ports"
-          ]
-        },
-        {
-          "label": "Shared memory port",
-          "id": "sharedMemoryPort",
-          "type": "number",
-          "path": "communication",
-          "model": "sharedMemoryPort",
-          "max": 65535,
-          "placeholder": 48100,
-          "tip": [
-            "Local port to accept shared memory connections"
-          ]
-        },
-        {
-          "label": "Direct buffer",
-          "id": "directBuffer",
-          "type": "check",
-          "path": "communication",
-          "model": "directBuffer",
-          "tip": [
-            "If value is true, then SPI will use ByteBuffer.allocateDirect(int) call",
-            "Otherwise, SPI will use ByteBuffer.allocate(int) call."
-          ]
-        },
-        {
-          "label": "Direct send buffer",
-          "id": "directSendBuffer",
-          "type": "check",
-          "path": "communication",
-          "model": "directSendBuffer",
-          "tip": [
-            "Flag defining whether direct send buffer should be used"
-          ]
-        },
-        {
-          "label": "Idle connection timeout",
-          "id": "idleConnectionTimeout",
-          "type": "number",
-          "path": "communication",
-          "model": "idleConnectionTimeout",
-          "placeholder": 30000,
-          "tip": [
-            "Maximum idle connection timeout upon which a connection to client will be closed"
-          ]
-        },
-        {
-          "label": "Connect timeout",
-          "id": "connectTimeout",
-          "type": "number",
-          "path": "communication",
-          "model": "connectTimeout",
-          "placeholder": 5000,
-          "tip": [
-            "Connect timeout used when establishing connection with remote nodes"
-          ]
-        },
-        {
-          "label": "Maximum connect timeout",
-          "id": "maxConnectTimeout",
-          "type": "number",
-          "path": "communication",
-          "model": "maxConnectTimeout",
-          "placeholder": 600000,
-          "tip": [
-            "Maximum connect timeout"
-          ]
-        },
-        {
-          "label": "Reconnect count",
-          "id": "comReconnectCount",
-          "type": "number",
-          "path": "communication",
-          "model": "reconnectCount",
-          "placeholder": 10,
-          "tip": [
-            "Maximum number of reconnect attempts used when establishing connection with remote nodes"
-          ]
-        },
-        {
-          "label": "Socket send buffer",
-          "id": "socketSendBuffer",
-          "type": "number",
-          "path": "communication",
-          "model": "socketSendBuffer",
-          "placeholder": 32768,
-          "tip": [
-            "Send buffer size for sockets created or accepted by this SPI"
-          ]
-        },
-        {
-          "label": "Socket receive buffer",
-          "id": "socketReceiveBuffer",
-          "type": "number",
-          "path": "communication",
-          "model": "socketReceiveBuffer",
-          "placeholder": 32768,
-          "tip": [
-            "Receive buffer size for sockets created or accepted by this SPI"
-          ]
-        },
-        {
-          "label": "Message queue limit",
-          "id": "messageQueueLimit",
-          "type": "number",
-          "path": "communication",
-          "model": "messageQueueLimit",
-          "placeholder": 1024,
-          "tip": [
-            "Message queue limit for incoming and outgoing messages"
-          ]
-        },
-        {
-          "label": "Slow client queue limit",
-          "type": "slowClientQueueLimit",
-          "path": "communication",
-          "model": "slowClientQueueLimit",
-          "tip": [
-            "Slow client queue limit"
-          ]
-        },
-        {
-          "label": "TCP_NODELAY option",
-          "id": "tcpNoDelay",
-          "type": "check",
-          "path": "communication",
-          "model": "tcpNoDelay",
-          "tip": [
-            "Value for TCP_NODELAY socket option"
-          ]
-        },
-        {
-          "label": "Ack send threshold",
-          "id": "ackSendThreshold",
-          "type": "number",
-          "path": "communication",
-          "model": "ackSendThreshold",
-          "placeholder": 16,
-          "tip": [
-            "Number of received messages per connection to node after which acknowledgment message is sent"
-          ]
-        },
-        {
-          "label": "Unacknowledged messages",
-          "id": "unacknowledgedMessagesBufferSize",
-          "type": "number",
-          "path": "communication",
-          "model": "unacknowledgedMessagesBufferSize",
-          "placeholder": 0,
-          "tip": [
-            "Maximum number of stored unacknowledged messages per connection to node"
-          ]
-        },
-        {
-          "label": "Socket write timeout",
-          "id": "socketWriteTimeout",
-          "type": "number",
-          "path": "communication",
-          "model": "socketWriteTimeout",
-          "placeholder": 2000,
-          "tip": [
-            "Socket write timeout"
-          ]
-        },
-        {
-          "label": "Selectors count",
-          "id": "selectorsCount",
-          "type": "number",
-          "path": "communication",
-          "model": "selectorsCount",
-          "placeholder": 4,
-          "tip": [
-            "Count of selectors te be used in TCP server"
-          ]
-        },
-        {
-          "label": "Address resolver",
-          "id": "comAddressResolver",
-          "type": "text",
-          "path": "communication",
-          "model": "addressResolver",
-          "placeholder": "Enter fully qualified class name",
-          "tip": [
-            "Address resolver"
-          ]
-        }
-      ]
-    },
-    {
-      "label": "Connector configuration",
-      "group": "connector",
-      "previewMinLines": 1,
-      "tip": [
-        "REST access configuration"
-      ],
-      "fields": [
-        {
-          "label": "Enabled",
-          "id": "restEnabled",
-          "type": "check",
-          "path": "connector",
-          "model": "enabled",
-          "tip": [
-            "Flag indicating whether to configure connector configuration"
-          ]
-        },
-        {
-          "label": "Jetty configuration path",
-          "id": "connectorJettyPath",
-          "type": "text",
-          "path": "connector",
-          "model": "jettyPath",
-          "disabled": "!backupItem.connector.enabled",
-          "tip": [
-            "Path, either absolute or relative to IGNITE_HOME, to Jetty XML configuration file",
-            "Jetty is used to support REST over HTTP protocol for accessing Ignite APIs remotely",
-            "If not provided, Jetty instance with default configuration will be started picking IgniteSystemProperties.IGNITE_JETTY_HOST and IgniteSystemProperties.IGNITE_JETTY_PORT as host and port respectively"
-          ]
-        },
-        {
-          "label": "TCP host",
-          "id": "connectorHost",
-          "type": "text",
-          "path": "connector",
-          "model": "host",
-          "disabled": "!backupItem.connector.enabled",
-          "placeholder": "IgniteConfiguration#getLocalHost()",
-          "tip": [
-            "Host for TCP binary protocol server",
-            "This can be either an IP address or a domain name",
-            "If not defined, system-wide local address will be used IgniteConfiguration#getLocalHost()",
-            "You can also use '0.0.0.0' value to bind to all locally-available IP addresses"
-          ]
-        },
-        {
-          "label": "TCP port",
-          "id": "connectorPort",
-          "type": "number",
-          "path": "connector",
-          "model": "port",
-          "disabled": "!backupItem.connector.enabled",
-          "placeholder": 11211,
-          "min": 1024,
-          "max": 65535,
-          "tip": [
-            "Port for TCP binary protocol server"
-          ]
-        },
-        {
-          "label": "TCP port range",
-          "id": "connectorPortRange",
-          "type": "number",
-          "path": "connector",
-          "model": "portRange",
-          "disabled": "!backupItem.connector.enabled",
-          "placeholder": 100,
-          "tip": [
-            "Number of ports for TCP binary protocol server to try if configured port is already in use"
-          ]
-        },
-        {
-          "label": "Idle timeout",
-          "id": "connectorIdleTimeout",
-          "type": "number",
-          "path": "connector",
-          "model": "idleTimeout",
-          "disabled": "!backupItem.connector.enabled",
-          "placeholder": 7000,
-          "tip": [
-            "Idle timeout for REST server",
-            "This setting is used to reject half-opened sockets",
-            "If no packets come within idle timeout, the connection is closed"
-          ]
-        },
-        {
-          "label": "Receive buffer size",
-          "id": "connectorReceiveBufferSize",
-          "type": "number",
-          "path": "connector",
-          "model": "receiveBufferSize",
-          "disabled": "!backupItem.connector.enabled",
-          "placeholder": 32768,
-          "tip": [
-            "REST TCP server receive buffer size"
-          ]
-        },
-        {
-          "label": "Send buffer size",
-          "id": "connectorSendBufferSize",
-          "type": "number",
-          "path": "connector",
-          "model": "sendBufferSize",
-          "disabled": "!backupItem.connector.enabled",
-          "placeholder": 32768,
-          "tip": [
-            "REST TCP server send buffer size"
-          ]
-        },
-        {
-          "label": "Send queue limit",
-          "id": "connectorSendQueueLimit",
-          "type": "number",
-          "path": "connector",
-          "model": "sendQueueLimit",
-          "disabled": "!backupItem.connector.enabled",
-          "placeholder": "unlimited",
-          "tip": [
-            "REST TCP server send queue limit",
-            "If the limit exceeds, all successive writes will block until the queue has enough capacity"
-          ]
-        },
-        {
-          "label": "Direct buffer",
-          "id": "connectorDirectBuffer",
-          "type": "check",
-          "path": "connector",
-          "model": "directBuffer",
-          "disabled": "!backupItem.connector.enabled",
-          "tip": [
-            "Flag indicating whether REST TCP server should use direct buffers",
-            "A direct buffer is a buffer that is allocated and accessed using native system calls, without using JVM heap",
-            "Enabling direct buffer may improve performance and avoid memory issues (long GC pauses due to huge buffer size)"
-          ]
-        },
-        {
-          "label": "TCP_NODELAY option",
-          "id": "connectorNoDelay",
-          "type": "check",
-          "path": "connector",
-          "model": "noDelay",
-          "disabled": "!backupItem.connector.enabled",
-          "tip": [
-            "Flag indicating whether TCP_NODELAY option should be set for accepted client connections",
-            "Setting this option reduces network latency and should be enabled in majority of cases",
-            "For more information, see Socket#setTcpNoDelay(boolean)"
-          ]
-        },
-        {
-          "label": "Selector count",
-          "id": "connectorSelectorCount",
-          "type": "number",
-          "path": "connector",
-          "model": "selectorCount",
-          "disabled": "!backupItem.connector.enabled",
-          "placeholder": "min(4, availableProcessors)",
-          "tip": [
-            "Number of selector threads in REST TCP server",
-            "Higher value for this parameter may increase throughput, but also increases context switching"
-          ]
-        },
-        {
-          "label": "Thread pool size",
-          "id": "connectorThreadPoolSize",
-          "type": "number",
-          "path": "connector",
-          "model": "threadPoolSize",
-          "disabled": "!backupItem.connector.enabled",
-          "placeholder": "max(8, availableProcessors) * 2",
-          "tip": [
-            "Thread pool size to use for processing of client messages (REST requests)"
-          ]
-        },
-        {
-          "label": "Message interceptor",
-          "id": "connectorMessageInterceptor",
-          "type": "text",
-          "path": "connector",
-          "model": "messageInterceptor",
-          "disabled": "!backupItem.connector.enabled",
-          "placeholder": "Enter fully qualified class name",
-          "tip": [
-            "Interceptor allows to transform all objects exchanged via REST protocol",
-            "For example if you use custom serialisation on client you can write interceptor to transform binary representations received from client to Java objects and later access them from java code directly"
-          ]
-        },
-        {
-          "label": "Secret key",
-          "id": "connectorSecretKey",
-          "type": "text",
-          "path": "connector",
-          "model": "secretKey",
-          "disabled": "!backupItem.connector.enabled",
-          "placeholder": "Specify to enable authentication",
-          "tip": [
-            "Secret key to authenticate REST requests"
-          ]
-        },
-        {
-          "label": "Enable SSL",
-          "id": "connectorSslEnabled",
-          "type": "check",
-          "path": "connector",
-          "model": "sslEnabled",
-          "disabled": "!backupItem.connector.enabled",
-          "tip": [
-            "Enables/disables SSL for REST TCP binary protocol"
-          ]
-        },
-        {
-          "label": "Enable SSL client auth",
-          "id": "connectorSslClientAuth",
-          "type": "check",
-          "path": "connector",
-          "model": "sslClientAuth",
-          "disabled": "!backupItem.connector.enabled || !backupItem.connector.sslEnabled",
-          "tip": [
-            "Flag indicating whether or not SSL client authentication is required"
-          ]
-        },
-        {
-          "label": "SSL factory",
-          "id": "connectorSslFactory",
-          "type": "text",
-          "path": "connector",
-          "model": "sslFactory",
-          "required": true,
-          "disabled": "!backupItem.connector.enabled || !backupItem.connector.sslEnabled",
-          "placeholder": "Enter fully qualified class name",
-          "tip": [
-            "Instance of Factory that will be used to create an instance of SSLContext for Secure Socket Layer on TCP binary protocol"
-          ]
-        }
-      ]
-    },
-    {
-      "label": "Class deployment",
-      "group": "deployment",
-      "previewMinLines": 1,
-      "tip": [
-        "Task and resources deployment in cluster"
-      ],
-      "fields": [
-        {
-          "label": "Deployment mode",
-          "id": "deploymentMode",
-          "type": "dropdown",
-          "model": "deploymentMode",
-          "placeholder": "SHARED",
-          "items": "deploymentModes",
-          "tip": [
-            "Task classes and resources sharing mode",
-            "The following deployment modes are supported:",
-            "<ul>",
-            "  <li>PRIVATE - in this mode deployed classes do not share resources</li>",
-            "  <li>ISOLATED - in this mode tasks or classes deployed within the same class loader will share the same instances of resources</li>",
-            "  <li>SHARED - same as ISOLATED, but now tasks from different master nodes with the same user version and same class loader will share the same class loader on remote nodes</li>",
-            "  <li>CONTINUOUS - same as SHARED deployment mode, but resources will not be undeployed even after all master nodes left grid</li>",
-            "</ul>"
-          ]
-        },
-        {
-          "label": "Enable peer class loading",
-          "id": "peerClassLoadingEnabled",
-          "type": "check",
-          "model": "peerClassLoadingEnabled",
-          "tip": [
-            "Enables/disables peer class loading"
-          ]
-        },
-        {
-          "label": "Missed resources cache size",
-          "id": "peerClassLoadingMissedResourcesCacheSize",
-          "type": "number",
-          "model": "peerClassLoadingMissedResourcesCacheSize",
-          "hide": "!backupItem.peerClassLoadingEnabled",
-          "placeholder": 100,
-          "tip": [
-            "If size greater than 0, missed resources will be cached and next resource request ignored",
-            "If size is 0, then request for the resource will be sent to the remote node every time this resource is requested"
-          ]
-        },
-        {
-          "label": "Pool size",
-          "id": "peerClassLoadingThreadPoolSize",
-          "type": "number",
-          "model": "peerClassLoadingThreadPoolSize",
-          "hide": "!backupItem.peerClassLoadingEnabled",
-          "placeholder": "availableProcessors",
-          "tip": [
-            "Thread pool size to use for peer class loading"
-          ]
-        },
-        {
-          "label": "Local class path exclude",
-          "id": "peerClassLoadingLocalClassPathExclude",
-          "type": "table-simple",
-          "ui": "table-simple",
-          "model": "peerClassLoadingLocalClassPathExclude",
-          "hide": "!backupItem.peerClassLoadingEnabled",
-          "focusId": "PeerClsPathExclude",
-          "addTip": "Add package name",
-          "removeTip": "Remove package name",
-          "tableTip": [
-            "List of packages from the system classpath that need to be peer-to-peer loaded from task originating node",
-            "'*' is supported at the end of the package name which means that all sub-packages and their classes are included like in Java package import clause"
-          ]
-        }
-      ]
-    },
-    {
-      "label": "Discovery",
-      "group": "discovery",
-      "tip": [
-        "Discovery properties configuration"
-      ],
-      "fields": [
-        {
-          "label": "Local address",
-          "id": "discoLocalAddress",
-          "type": "text",
-          "path": "discovery",
-          "model": "localAddress",
-          "placeholder": "228.1.2.4",
-          "tip": [
-            "Local address"
-          ]
-        },
-        {
-          "label": "Local port",
-          "id": "discoLocalPort",
-          "type": "number",
-          "path": "discovery",
-          "model": "localPort",
-          "min": 1024,
-          "max": 65535,
-          "placeholder": 47500,
-          "tip": [
-            "Local port which node uses"
-          ]
-        },
-        {
-          "label": "Local port range",
-          "id": "discoLocalPortRange",
-          "type": "number",
-          "path": "discovery",
-          "model": "localPortRange",
-          "placeholder": 100,
-          "tip": [
-            "Local port range"
-          ]
-        },
-        {
-          "label": "Address resolver",
-          "id": "discoAddressResolver",
-          "type": "text",
-          "path": "discovery",
-          "model": "addressResolver",
-          "placeholder": "Enter fully qualified class name",
-          "tip": [
-            "Class name of resolution between external and internal addresses provider"
-          ]
-        },
-        {
-          "label": "Socket timeout",
-          "id": "socketTimeout",
-          "type": "number",
-          "path": "discovery",
-          "model": "socketTimeout",
-          "placeholder": 5000,
-          "tip": [
-            "Socket operations timeout"
-          ]
-        },
-        {
-          "label": "Acknowledgement timeout",
-          "id": "ackTimeout",
-          "type": "number",
-          "path": "discovery",
-          "model": "ackTimeout",
-          "placeholder": 5000,
-          "tip": [
-            "Message acknowledgement timeout"
-          ]
-        },
-        {
-          "label": "Max acknowledgement timeout",
-          "id": "maxAckTimeout",
-          "type": "number",
-          "path": "discovery",
-          "model": "maxAckTimeout",
-          "placeholder": 600000,
-          "tip": [
-            "Maximum message acknowledgement timeout"
-          ]
-        },
-        {
-          "label": "Network timeout",
-          "id": "networkTimeout",
-          "type": "number",
-          "path": "discovery",
-          "model": "networkTimeout",
-          "placeholder": 5000,
-          "tip": [
-            "Network timeout"
-          ]
-        },
-        {
-          "label": "Join timeout",
-          "id": "joinTimeout",
-          "type": "number",
-          "path": "discovery",
-          "model": "joinTimeout",
-          "placeholder": 0,
-          "tip": [
-            "Join timeout"
-          ]
-        },
-        {
-          "label": "Thread priority",
-          "id": "threadPriority",
-          "type": "number",
-          "path": "discovery",
-          "model": "threadPriority",
-          "placeholder": 10,
-          "tip": [
-            "Thread priority for all threads started by SPI"
-          ]
-        },
-        {
-          "label": "Heartbeat frequency",
-          "id": "heartbeatFrequency",
-          "type": "number",
-          "path": "discovery",
-          "model": "heartbeatFrequency",
-          "placeholder": 2000,
-          "tip": [
-            "Heartbeat messages issuing frequency"
-          ]
-        },
-        {
-          "label": "Max heartbeats miss w/o init",
-          "id": "maxMissedHeartbeats",
-          "type": "number",
-          "path": "discovery",
-          "model": "maxMissedHeartbeats",
-          "placeholder": 1,
-          "tip": [
-            "Max heartbeats count node can miss without initiating status check"
-          ]
-        },
-        {
-          "label": "Max heartbeats miss w/o failing client node",
-          "id": "maxMissedClientHeartbeats",
-          "type": "number",
-          "path": "discovery",
-          "model": "maxMissedClientHeartbeats",
-          "placeholder": 5,
-          "tip": [
-            "Max heartbeats count node can miss without failing client node"
-          ]
-        },
-        {
-          "label": "Topology history",
-          "id": "topHistorySize",
-          "type": "number",
-          "path": "discovery",
-          "model": "topHistorySize",
-          "placeholder": 1000,
-          "tip": [
-            "Size of topology snapshots history"
-          ]
-        },
-        {
-          "label": "Discovery listener",
-          "id": "discoListener",
-          "type": "text",
-          "path": "discovery",
-          "model": "listener",
-          "placeholder": "Enter fully qualified class name",
-          "tip": [
-            "Grid discovery listener"
-          ]
-        },
-        {
-          "label": "Data exchange",
-          "id": "dataExchange",
-          "type": "text",
-          "path": "discovery",
-          "model": "dataExchange",
-          "placeholder": "Enter fully qualified class name",
-          "tip": [
-            "Class name of handler for initial data exchange between Ignite nodes"
-          ]
-        },
-        {
-          "label": "Metrics provider",
-          "id": "metricsProvider",
-          "type": "text",
-          "path": "discovery",
-          "model": "metricsProvider",
-          "placeholder": "Enter fully qualified class name",
-          "tip": [
-            "Class name of metric provider to discovery SPI"
-          ]
-        },
-        {
-          "label": "Reconnect count",
-          "id": "discoReconnectCount",
-          "type": "number",
-          "path": "discovery",
-          "model": "reconnectCount",
-          "placeholder": 10,
-          "tip": [
-            "Reconnect attempts count"
-          ]
-        },
-        {
-          "label": "Statistics frequency",
-          "id": "statisticsPrintFrequency",
-          "type": "number",
-          "path": "discovery",
-          "model": "statisticsPrintFrequency",
-          "placeholder": 0,
-          "tip": [
-            "Statistics print frequency"
-          ]
-        },
-        {
-          "label": "IP finder clean frequency",
-          "id": "ipFinderCleanFrequency",
-          "type": "number",
-          "path": "discovery",
-          "model": "ipFinderCleanFrequency",
-          "placeholder": 60000,
-          "tip": [
-            "IP finder clean frequency"
-          ]
-        },
-        {
-          "label": "Node authenticator",
-          "id": "authenticator",
-          "type": "text",
-          "path": "discovery",
-          "model": "authenticator",
-          "placeholder": "Enter fully qualified class name",
-          "tip": [
-            "Node authenticator"
-          ]
-        },
-        {
-          "label": "Force server mode",
-          "id": "forceServerMode",
-          "type": "check",
-          "path": "discovery",
-          "model": "forceServerMode",
-          "tip": [
-            "Force server mode"
-          ]
-        },
-        {
-          "label": "Client reconnect disabled",
-          "id": "clientReconnectDisabled",
-          "type": "check",
-          "path": "discovery",
-          "model": "clientReconnectDisabled",
-          "tip": [
-            "Client reconnect disabled"
-          ]
-        }
-      ]
-    },
-    {
-      "label": "Events",
-      "group": "events",
-      "tip": [
-        " Grid events are used for notification about what happens within the grid"
-      ],
-      "fields": [
-        {
-          "label": "Include type",
-          "id": "includeEventTypes",
-          "type": "dropdown-multiple",
-          "model": "includeEventTypes",
-          "placeholder": "Choose recorded event types",
-          "items": "events",
-          "tip": [
-            "Array of event types, which will be recorded by GridEventStorageManager#record(Event)",
-            "Note, that either the include event types or the exclude event types can be established"
-          ]
-        }
-      ]
-    },
-    {
-      "label": "IGFS",
-      "group": "igfs",
-      "tip": [
-        "IGFS (Ignite In-Memory File System) configurations"
-      ],
-      "fields": [
-        {
-          "label": "IGFS",
-          "id": "igfs",
-          "type": "dropdown-multiple",
-          "model": "igfss",
-          "placeholder": "Choose IGFS",
-          "placeholderEmpty": "No IGFS configured",
-          "items": "igfss",
-          "tip": [
-            "Select IGFS to start in cluster or add a new IGFS"
-          ],
-          "addLink": {
-            "ref": "/configuration/igfs?new"
-          }
-        }
-      ]
-    },
-    {
-      "label": "Marshaller",
-      "group": "marshaller",
-      "tip": [
-        "Marshaller allows to marshal or unmarshal objects in grid",
-        "It provides serialization/deserialization mechanism for all instances that are sent across networks or are otherwise serialized"
-      ],
-      "fields": [
-        {
-          "label": "Marshaller",
-          "id": "marshaller",
-          "type": "dropdown-details",
-          "settings": true,
-          "path": "marshaller",
-          "model": "kind",
-          "placeholder": "Choose marshaller",
-          "items": "marshallers",
-          "tip": [
-            "Instance of marshaller to use in grid",
-            "If not provided, BinaryMarshaller will be used"
-          ],
-          "details": {
-            "OptimizedMarshaller": {
-              "expanded": false,
-              "fields": [
-                {
-                  "label": "Streams pool size",
-                  "type": "number",
-                  "path": "marshaller.OptimizedMarshaller",
-                  "model": "poolSize",
-                  "placeholder": 0,
-                  "tip": [
-                    "Specifies size of cached object streams used by marshaller",
-                    "Object streams are cached for performance reason to avoid costly recreation for every serialization routine",
-                    "If 0 (default), pool is not used and each thread has its own cached object stream which it keeps reusing",
-                    "Since each stream has an internal buffer, creating a stream for each thread can lead to high memory consumption if many large messages are marshalled or unmarshalled concurrently",
-                    "Consider using pool in this case. This will limit number of streams that can be created and, therefore, decrease memory consumption",
-                    "NOTE: Using streams pool can decrease performance since streams will be shared between different threads which will lead to more frequent context switching"
-                  ]
-                },
-                {
-                  "label": "Require serializable",
-                  "type": "check",
-                  "path": "marshaller.OptimizedMarshaller",
-                  "model": "requireSerializable",
-                  "tip": [
-                    "Whether marshaller should require Serializable interface or not"
-                  ]
-                }
-              ]
-            }
-          }
-        },
-        {
-          "label": "Marshal local jobs",
-          "type": "check",
-          "model": "marshalLocalJobs",
-          "placeholder": "false",
-          "tip": [
-            "If this flag is enabled, jobs mapped to local node will be marshalled as if it was remote node"
-          ]
-        },
-        {
-          "label": "Keep alive time",
-          "type": "number",
-          "model": "marshallerCacheKeepAliveTime",
-          "placeholder": 10000,
-          "tip": [
-            "Keep alive time of thread pool that is in charge of processing marshaller messages"
-          ]
-        },
-        {
-          "label": "Pool size",
-          "type": "number",
-          "model": "marshallerCacheThreadPoolSize",
-          "placeholder": "max(8, availableProcessors) * 2",
-          "tip": [
-            "Default size of thread pool that is in charge of processing marshaller messages"
-          ]
-        }
-      ]
-    },
-    {
-      "label": "Metrics",
-      "group": "metrics",
-      "tip": [
-        "Cluster runtime metrics settings"
-      ],
-      "fields": [
-        {
-          "label": "Elapsed time",
-          "id": "metricsExpireTime",
-          "type": "number",
-          "model": "metricsExpireTime",
-          "placeholder": "Long.MAX_VALUE",
-          "min": 1,
-          "tip": [
-            "Time in milliseconds after which a certain metric value is considered expired"
-          ]
-        },
-        {
-          "label": "History size",
-          "id": "metricsHistorySize",
-          "type": "number",
-          "model": "metricsHistorySize",
-          "placeholder": 10000,
-          "min": 1,
-          "tip": [
-            "Number of metrics kept in history to compute totals and averages"
-          ]
-        },
-        {
-          "label": "Log frequency",
-          "id": "metricsLogFrequency",
-          "type": "number",
-          "model": "metricsLogFrequency",
-          "placeholder": 60000,
-          "tip": [
-            "Frequency of metrics log print out. To disable set to 0"
-          ]
-        },
-        {
-          "label": "Update frequency",
-          "id": "metricsUpdateFrequency",
-          "type": "number",
-          "model": "metricsUpdateFrequency",
-          "placeholder": 60000,
-          "tip": [
-            "Job metrics update frequency in milliseconds",
-            "<ul>",
-            "  <li>If set to -1 job metrics are never updated</li>",
-            "  <li>If set to 0 job metrics are updated on each job start and finish</li>",
-            "  <li>Positive value defines the actual update frequency</li>",
-            "</ul>"
-          ]
-        }
-      ]
-    },
-    {
-      "label": "SSL configuration",
-      "group": "sslConfiguration",
-      "tip": [
-        "Settings for SSL configuration"
-      ],
-      "fields": [
-        {
-          "label": "Enabled",
-          "id": "sslEnabled",
-          "type": "check",
-          "model": "sslEnabled",
-          "tip": [
-            "Flag indicating whether to configure SSL configuration"
-          ]
-        },
-        {
-          "label": "Algorithm to create a key manager",
-          "id": "keyAlgorithm",
-          "type": "typeahead",
-          "path": "sslContextFactory",
-          "model": "keyAlgorithm",
-          "placeholder": "SumX509",
-          "items": "sslKeyAlgorithms",
-          "hide": "!backupItem.sslEnabled",
-          "tip": [
-            "Sets key manager algorithm that will be used to create a key manager",
-            "Notice that in most cased default value suites well, however, on Android platform this value need to be set to X509"
-          ]
-        },
-        {
-          "label": "Key store file",
-          "id": "keyStoreFilePath",
-          "type": "text",
-          "path": "sslContextFactory",
-          "model": "keyStoreFilePath",
-          "required": true,
-          "hide": "!backupItem.sslEnabled",
-          "placeholder": "Path to the key store file",
-          "tip": [
-            "Path to the key store file",
-            "This is a mandatory parameter since ssl context could not be initialized without key manager"
-          ]
-        },
-        {
-          "label": "Key store type",
-          "id": "keyStoreType",
-          "type": "typeahead",
-          "path": "sslContextFactory",
-          "model": "keyStoreType",
-          "placeholder": "JKS",
-          "items": "sslStoreType",
-          "hide": "!backupItem.sslEnabled",
-          "tip": [
-            "Key store type used in context initialization"
-          ]
-        },
-        {
-          "label": "Protocol",
-          "id": "protocol",
-          "type": "typeahead",
-          "path": "sslContextFactory",
-          "model": "protocol",
-          "placeholder": "TSL",
-          "items": "sslProtocols",
-          "hide": "!backupItem.sslEnabled",
-          "tip": [
-            "Protocol for secure transport"
-          ]
-        },
-        {
-          "label": "Trust managers",
-          "type": "table-simple",
-          "ui": "table-simple",
-          "path": "sslContextFactory",
-          "model": "trustManagers",
-          "placeholder": "Trust manager",
-          "focusId": "trustManagers",
-          "addTip": "Add new trust manager.",
-          "removeTip": "Remove trust manager",
-          "hide": "!backupItem.sslEnabled",
-          "tableTip": [
-            "Pre-configured trust managers"
-          ]
-        },
-        {
-          "label": "Trust store file",
-          "id": "trustStoreFilePath",
-          "type": "text",
-          "path": "sslContextFactory",
-          "model": "trustStoreFilePath",
-          "hide": "!backupItem.sslEnabled || trustManagersConfigured()",
-          "placeholder": "Path to the trust store file",
-          "tip": [
-            "Path to the trust store file"
-          ]
-        },
-        {
-          "label": "Trust store type",
-          "id": "trustStoreType",
-          "type": "typeahead",
-          "path": "sslContextFactory",
-          "model": "trustStoreType",
-          "placeholder": "JKS",
-          "items": "sslStoreType",
-          "hide": "!backupItem.sslEnabled || trustManagersConfigured()",
-          "tip": [
-            "Trust store type used in context initialization"
-          ]
-        }
-      ]
-    },
-    {
-      "label": "Swap",
-      "group": "swap",
-      "tip": [
-        "Settings for overflow data to disk if it cannot fit in memory"
-      ],
-      "fields": [
-        {
-          "label": "Swap space SPI",
-          "id": "swapSpaceSpi",
-          "type": "dropdown-details",
-          "settings": true,
-          "path": "swapSpaceSpi",
-          "model": "kind",
-          "items": "swapSpaceSpis",
-          "placeholder": "Choose swap SPI",
-          "tip": [
-            "Provides a mechanism in grid for storing data on disk",
-            "Ignite cache uses swap space to overflow data to disk if it cannot fit in memory"
-          ],
-          "details": {
-            "FileSwapSpaceSpi": {
-              "fields": [
-                {
-                  "label": "Base directory",
-                  "type": "text",
-                  "path": "swapSpaceSpi.FileSwapSpaceSpi",
-                  "model": "baseDirectory",
-                  "placeholder": "swapspace",
-                  "tip": [
-                    "Base directory where to write files"
-                  ]
-                },
-                {
-                  "label": "Read stripe size",
-                  "type": "number",
-                  "path": "swapSpaceSpi.FileSwapSpaceSpi",
-                  "model": "readStripesNumber",
-                  "placeholder": "available CPU cores",
-                  "tip": [
-                    "Read stripe size defines number of file channels to be used concurrently"
-                  ]
-                },
-                {
-                  "label": "Maximum sparsity",
-                  "id": "maximumSparsity",
-                  "type": "number",
-                  "path": "swapSpaceSpi.FileSwapSpaceSpi",
-                  "model": "maximumSparsity",
-                  "max": 1,
-                  "step": 0.05,
-                  "placeholder": 0.5,
-                  "tip": [
-                    "This property defines maximum acceptable wasted file space to whole file size ratio",
-                    "When this ratio becomes higher than specified number compacting thread starts working"
-                  ]
-                },
-                {
-                  "label": "Max write queue size",
-                  "type": "number",
-                  "path": "swapSpaceSpi.FileSwapSpaceSpi",
-                  "model": "maxWriteQueueSize",
-                  "placeholder": "1024 * 1024",
-                  "tip": [
-                    "Max write queue size in bytes",
-                    "If there are more values are waiting for being written to disk then specified size, SPI will block on store operation"
-                  ]
-                },
-                {
-                  "label": "Write buffer size",
-                  "type": "number",
-                  "path": "swapSpaceSpi.FileSwapSpaceSpi",
-                  "model": "writeBufferSize",
-                  "placeholder": "Available CPU cores",
-                  "tip": [
-                    "Write buffer size in bytes",
-                    "Write to disk occurs only when this buffer is full"
-                  ]
-                }
-              ]
-            }
-          }
-        }
-      ]
-    },
-    {
-      "label": "Time configuration",
-      "group": "time",
-      "tip": [
-        "Time settings for CLOCK write ordering mode"
-      ],
-      "fields": [
-        {
-          "label": "Samples size",
-          "id": "clockSyncSamples",
-          "type": "number",
-          "model": "clockSyncSamples",
-          "placeholder": 8,
-          "tip": [
-            "Number of samples used to synchronize clocks between different nodes",
-            "Clock synchronization is used for cache version assignment in CLOCK order mode"
-          ]
-        },
-        {
-          "label": "Frequency",
-          "id": "clockSyncFrequency",
-          "type": "number",
-          "model": "clockSyncFrequency",
-          "placeholder": 120000,
-          "tip": [
-            "Frequency at which clock is synchronized between nodes, in milliseconds",
-            "Clock synchronization is used for cache version assignment in CLOCK order mode"
-          ]
-        },
-        {
-          "label": "Port base",
-          "id": "timeServerPortBase",
-          "type": "number",
-          "model": "timeServerPortBase",
-          "max": 65535,
-          "placeholder": 31100,
-          "tip": [
-            "Time server provides clock synchronization between nodes",
-            "Base UPD port number for grid time server. Time server will be started on one of free ports in range"
-          ]
-        },
-        {
-          "label": "Port range",
-          "id": "timeServerPortRange",
-          "type": "number",
-          "model": "timeServerPortRange",
-          "placeholder": 100,
-          "tip": [
-            "Time server port range"
-          ]
-        }
-      ]
-    },
-    {
-      "label": "Thread pools size",
-      "group": "pools",
-      "tip": [
-        "Settings for node thread pools"
-      ],
-      "fields": [
-        {
-          "label": "Public",
-          "id": "publicThreadPoolSize",
-          "type": "number",
-          "model": "publicThreadPoolSize",
-          "placeholder": "max(8, availableProcessors) * 2",
-          "tip": [
-            "Thread pool that is in charge of processing ComputeJob, GridJobs and user messages sent to node"
-          ]
-        },
-        {
-          "label": "System",
-          "id": "systemThreadPoolSize",
-          "type": "number",
-          "model": "systemThreadPoolSize",
-          "placeholder": "max(8, availableProcessors) * 2",
-          "tip": [
-            "Thread pool that is in charge of processing internal system messages"
-          ]
-        },
-        {
-          "label": "Management",
-          "id": "managementThreadPoolSize",
-          "type": "number",
-          "model": "managementThreadPoolSize",
-          "placeholder": 4,
-          "tip": [
-            "Thread pool that is in charge of processing internal and Visor ComputeJob, GridJobs"
-          ]
-        },
-        {
-          "label": "IGFS",
-          "id": "igfsThreadPoolSize",
-          "type": "number",
-          "model": "igfsThreadPoolSize",
-          "placeholder": "availableProcessors",
-          "tip": [
-            "Thread pool that is in charge of processing outgoing IGFS messages"
-          ]
-        },
-        {
-          "label": "Rebalance",
-          "id": "rebalanceThreadPoolSize",
-          "type": "number",
-          "model": "rebalanceThreadPoolSize",
-          "placeholder": 1,
-          "tip": [
-            "Max count of threads can be used at rebalancing"
-          ]
-        }
-      ]
-    },
-    {
-      "label": "Transactions",
-      "group": "transactions",
-      "tip": [
-        "Settings for transactions"
-      ],
-      "fields": [
-        {
-          "label": "Concurrency",
-          "id": "defaultTxConcurrency",
-          "type": "dropdown",
-          "path": "transactionConfiguration",
-          "model": "defaultTxConcurrency",
-          "placeholder": "PESSIMISTIC",
-          "items": "transactionConcurrency",
-          "tip": [
-            "Cache transaction concurrency to use when one is not explicitly specified"
-          ]
-        },
-        {
-          "label": "Isolation",
-          "id": "transactionIsolation",
-          "type": "dropdown",
-          "path": "transactionConfiguration",
-          "model": "defaultTxIsolation",
-          "placeholder": "REPEATABLE_READ",
-          "items": "transactionIsolation",
-          "tip": [
-            "Default transaction isolation"
-          ]
-        },
-        {
-          "label": "Default timeout",
-          "id": "defaultTxTimeout",
-          "type": "number",
-          "path": "transactionConfiguration",
-          "model": "defaultTxTimeout",
-          "placeholder": 0,
-          "tip": [
-            "Default transaction timeout"
-          ]
-        },
-        {
-          "label": "Pessimistic log cleanup delay",
-          "id": "pessimisticTxLogLinger",
-          "type": "number",
-          "path": "transactionConfiguration",
-          "model": "pessimisticTxLogLinger",
-          "placeholder": 10000,
-          "tip": [
-            "Delay, in milliseconds, after which pessimistic recovery entries will be cleaned up for failed node"
-          ]
-        },
-        {
-          "label": "Pessimistic log size",
-          "id": "pessimisticTxLogSize",
-          "type": "number",
-          "path": "transactionConfiguration",
-          "model": "pessimisticTxLogSize",
-          "placeholder": 0,
-          "tip": [
-            "Size of pessimistic transactions log stored on node in order to recover transaction commit if originating node has left grid before it has sent all messages to transaction nodes"
-          ]
-        },
-        {
-          "label": "Manager lookup",
-          "id": "txManagerLookupClassName",
-          "type": "text",
-          "path": "transactionConfiguration",
-          "model": "txManagerLookupClassName",
-          "placeholder": "Enter fully qualified class name",
-          "tip": [
-            "Class name of transaction manager finder for integration for JEE app servers"
-          ]
-        },
-        {
-          "label": "Enable serializable cache transactions",
-          "id": "txSerializableEnabled",
-          "type": "check",
-          "path": "transactionConfiguration",
-          "model": "txSerializableEnabled",
-          "hide": "true",
-          "tip": [
-            "Flag to enable/disable isolation level for cache transactions",
-            "Serializable level does carry certain overhead and if not used, should be disabled"
-          ]
-        }
-      ]
->>>>>>> b120b052
     }
   ]
 }