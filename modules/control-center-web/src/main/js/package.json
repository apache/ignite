--- conflicted
+++ resolved
@@ -53,7 +53,6 @@
     "ws": "~0.8.0"
   },
   "devDependencies": {
-<<<<<<< HEAD
     "jspm": "^0.16.14",
     "mocha": "~2.3.3",
     "morgan": "~1.6.1",
@@ -201,11 +200,5 @@
         "format": "global"
       }
     }
-=======
-    "morgan": "~1.6.1",
-    "supertest": "^1.1.0",
-    "mocha": "~2.3.4",
-    "should": "~7.1.1"
->>>>>>> 50c8fd96
   }
 }