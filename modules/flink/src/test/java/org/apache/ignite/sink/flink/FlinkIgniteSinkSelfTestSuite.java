--- conflicted
+++ resolved
@@ -19,18 +19,11 @@
 
 import junit.framework.JUnit4TestAdapter;
 import junit.framework.TestSuite;
-import org.junit.runner.RunWith;
-import org.junit.runners.AllTests;
 
 /**
  * Apache Flink sink tests.
  */
-<<<<<<< HEAD
-@RunWith(AllTests.class)
-public class FlinkIgniteSinkSelfTestSuite {
-=======
 public class FlinkIgniteSinkSelfTestSuite extends TestSuite {
->>>>>>> 5310d373
     /**
      * @return Test suite.
      */
