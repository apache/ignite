/* @java.file.header */

/*  _________        _____ __________________        _____
 *  __  ____/___________(_)______  /__  ____/______ ____(_)_______
 *  _  / __  __  ___/__  / _  __  / _  / __  _  __ `/__  / __  __ \
 *  / /_/ /  _  /    _  /  / /_/ /  / /_/ /  / /_/ / _  /  _  / / /
 *  \____/   /_/     /_/   \_,__/   \____/   \__,_/  /_/   /_/ /_/
 */

package org.gridgain.grid.kernal.processors.hadoop.jobtracker;

import org.gridgain.grid.hadoop.*;
import org.gridgain.grid.kernal.processors.hadoop.taskexecutor.external.*;
import org.gridgain.grid.util.tostring.*;
import org.gridgain.grid.util.typedef.internal.*;

import java.io.*;
import java.util.*;

import static org.gridgain.grid.hadoop.GridHadoopJobPhase.*;

/**
 * Hadoop job metadata. Internal object used for distributed job state tracking.
 */
public class GridHadoopJobMetadata implements Externalizable {
    /** Job ID. */
    private GridHadoopJobId jobId;

    /** Job info. */
    private GridHadoopJobInfo jobInfo;

    /** Map-reduce plan. */
    private GridHadoopMapReducePlan mrPlan;

    /** Pending splits for which mapper should be executed. */
    private Collection<GridHadoopInputSplit> pendingSplits;

    /** Pending reducers. */
    private Collection<Integer> pendingReducers;

    /** Task number map. */
    private Map<Object, Integer> taskNumMap = new HashMap<>();

    /** Next task number. */
    private int nextTaskNum;

    /** External execution flag. */
    private boolean externalExec;

    /** Reducers addresses. */
    @GridToStringInclude
    private Map<Integer, GridHadoopProcessDescriptor> reducersAddrs;

    /** Job phase. */
    private GridHadoopJobPhase phase = PHASE_MAP;

    /** Fail cause. */
    private Throwable failCause;

    /** Version. */
    private long ver;

    /**
     * Empty constructor required by {@link Externalizable}.
     */
    public GridHadoopJobMetadata() {
        // No-op.
    }

    /**
     * Constructor.
     *
     * @param jobId Job ID.
     * @param jobInfo Job info.
     */
    public GridHadoopJobMetadata(GridHadoopJobId jobId, GridHadoopJobInfo jobInfo) {
        this.jobId = jobId;
        this.jobInfo = jobInfo;
    }

    /**
     * Copy constructor.
     *
     * @param src Metadata to copy.
     */
    public GridHadoopJobMetadata(GridHadoopJobMetadata src) {
        // Make sure to preserve alphabetic order.
        externalExec = src.externalExec;
        failCause = src.failCause;
        jobId = src.jobId;
        jobInfo = src.jobInfo;
        mrPlan = src.mrPlan;
        pendingSplits = src.pendingSplits;
        pendingReducers = src.pendingReducers;
        phase = src.phase;
        reducersAddrs = src.reducersAddrs;
        taskNumMap = src.taskNumMap;
        ver = src.ver + 1;
    }

    /**
     * @param phase Job phase.
     */
    public void phase(GridHadoopJobPhase phase) {
        this.phase = phase;
    }

    /**
     * @return Job phase.
     */
    public GridHadoopJobPhase phase() {
        return phase;
    }

    /**
     * @return External execution flag.
     */
    public boolean externalExecution() {
        return externalExec;
    }

    /**
     * @param externalExec External execution flag.
     */
    public void externalExecution(boolean externalExec) {
        this.externalExec = externalExec;
    }

    /**
     * Gets reducers addresses for external execution.
     *
     * @return Reducers addresses.
     */
    public Map<Integer, GridHadoopProcessDescriptor> reducersAddresses() {
        return reducersAddrs;
    }

    /**
     * Sets reducers addresses for external execution.
     *
     * @param reducersAddrs Map of addresses.
     */
    public void reducersAddresses(Map<Integer, GridHadoopProcessDescriptor> reducersAddrs) {
        this.reducersAddrs = reducersAddrs;
    }

    /**
     * Sets collection of pending splits.
     *
     * @param pendingSplits Collection of pending splits.
     */
    public void pendingSplits(Collection<GridHadoopInputSplit> pendingSplits) {
        this.pendingSplits = pendingSplits;
    }

    /**
     * Gets collection of pending splits.
     *
     * @return Collection of pending splits.
     */
    public Collection<GridHadoopInputSplit> pendingSplits() {
        return pendingSplits;
    }

    /**
     * Sets collection of pending reducers.
     *
     * @param pendingReducers Collection of pending reducers.
     */
    public void pendingReducers(Collection<Integer> pendingReducers) {
        this.pendingReducers = pendingReducers;
    }

    /**
     * Gets collection of pending reducers.
     *
     * @return Collection of pending reducers.
     */
    public Collection<Integer> pendingReducers() {
        return pendingReducers;
    }

    /**
     * @return Job ID.
     */
    public GridHadoopJobId jobId() {
        return jobId;
    }

    /**
     * @param mrPlan Map-reduce plan.
     */
    public void mapReducePlan(GridHadoopMapReducePlan mrPlan) {
        this.mrPlan = mrPlan;

        // Initialize task numbers.
        for (UUID nodeId : mrPlan.mapperNodeIds()) {
            for (GridHadoopInputSplit split : mrPlan.mappers(nodeId))
                assignTaskNumber(split);

            // Combiner task.
            assignTaskNumber(nodeId);
        }

        for (UUID nodeId : mrPlan.reducerNodeIds()) {
            for (int rdc : mrPlan.reducers(nodeId))
                assignTaskNumber(rdc);
        }
    }

    /**
     * @return Map-reduce plan.
     */
    public GridHadoopMapReducePlan mapReducePlan() {
        return mrPlan;
    }

    /**
     * @return Job info.
     */
    public GridHadoopJobInfo jobInfo() {
        return jobInfo;
    }

    /**
     * @param failCause Fail cause.
     */
    public void failCause(Throwable failCause) {
        this.failCause = failCause;
    }

    /**
     * @return Fail cause.
     */
    public Throwable failCause() {
        return failCause;
    }

    /**
     * @return Version.
     */
    public long version() {
        return ver;
    }

    /**
     * @param src Task source.
     * @return Task number.
     */
    public int taskNumber(Object src) {
        Integer res = taskNumMap.get(src);

        if (res == null)
            throw new IllegalArgumentException("Failed to find task number for source [src=" + src +
                ", map=" + taskNumMap + ']');

        return res;
    }

    /**
     * Assigns next available task number to a task source if was not assigned yet.
     *
     * @param src Task source to assign number for.
     */
    private void assignTaskNumber(Object src) {
        Integer num = taskNumMap.get(src);

        if (num == null)
            taskNumMap.put(src, nextTaskNum++);
    }

    /** {@inheritDoc} */
    @Override public void writeExternal(ObjectOutput out) throws IOException {
        out.writeObject(jobId);
        out.writeObject(jobInfo);
        out.writeObject(mrPlan);
        out.writeObject(pendingSplits);
        out.writeObject(pendingReducers);
        out.writeObject(taskNumMap);
        out.writeInt(nextTaskNum);
        out.writeObject(phase);
        out.writeBoolean(externalExec);
        out.writeObject(failCause);
<<<<<<< HEAD
        out.writeObject(reducersAddrs);
=======
        out.writeLong(ver);
>>>>>>> 05e479b4
    }

    /** {@inheritDoc} */
    @Override public void readExternal(ObjectInput in) throws IOException, ClassNotFoundException {
        jobId = (GridHadoopJobId)in.readObject();
        jobInfo = (GridHadoopJobInfo)in.readObject();
        mrPlan = (GridHadoopMapReducePlan)in.readObject();
        pendingSplits = (Collection<GridHadoopInputSplit>)in.readObject();
        pendingReducers = (Collection<Integer>)in.readObject();
        taskNumMap = (Map<Object, Integer>)in.readObject();
        nextTaskNum = in.readInt();
        phase = (GridHadoopJobPhase)in.readObject();
        externalExec = in.readBoolean();
        failCause = (Throwable)in.readObject();
<<<<<<< HEAD
        reducersAddrs = (Map<Integer, GridHadoopProcessDescriptor>)in.readObject();
=======
        ver = in.readLong();
>>>>>>> 05e479b4
    }

    /** {@inheritDoc} */
    public String toString() {
        return S.toString(GridHadoopJobMetadata.class, this, "pendingMaps", pendingSplits.size(),
            "pendingReduces", pendingReducers.size());
    }
}<|MERGE_RESOLUTION|>--- conflicted
+++ resolved
@@ -281,11 +281,8 @@
         out.writeObject(phase);
         out.writeBoolean(externalExec);
         out.writeObject(failCause);
-<<<<<<< HEAD
+        out.writeLong(ver);
         out.writeObject(reducersAddrs);
-=======
-        out.writeLong(ver);
->>>>>>> 05e479b4
     }
 
     /** {@inheritDoc} */
@@ -300,11 +297,8 @@
         phase = (GridHadoopJobPhase)in.readObject();
         externalExec = in.readBoolean();
         failCause = (Throwable)in.readObject();
-<<<<<<< HEAD
+        ver = in.readLong();
         reducersAddrs = (Map<Integer, GridHadoopProcessDescriptor>)in.readObject();
-=======
-        ver = in.readLong();
->>>>>>> 05e479b4
     }
 
     /** {@inheritDoc} */
