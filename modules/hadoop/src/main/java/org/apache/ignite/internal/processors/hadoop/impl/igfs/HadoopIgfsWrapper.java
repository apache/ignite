/*
 * Licensed to the Apache Software Foundation (ASF) under one or more
 * contributor license agreements.  See the NOTICE file distributed with
 * this work for additional information regarding copyright ownership.
 * The ASF licenses this file to You under the Apache License, Version 2.0
 * (the "License"); you may not use this file except in compliance with
 * the License.  You may obtain a copy of the License at
 *
 *      http://www.apache.org/licenses/LICENSE-2.0
 *
 * Unless required by applicable law or agreed to in writing, software
 * distributed under the License is distributed on an "AS IS" BASIS,
 * WITHOUT WARRANTIES OR CONDITIONS OF ANY KIND, either express or implied.
 * See the License for the specific language governing permissions and
 * limitations under the License.
 */

package org.apache.ignite.internal.processors.hadoop.impl.igfs;

import java.io.IOException;
import java.util.Collection;
import java.util.List;
import java.util.Map;
<<<<<<< HEAD
import java.util.concurrent.atomic.AtomicBoolean;
import java.util.concurrent.atomic.AtomicReference;
=======
import java.util.concurrent.ConcurrentMap;
import java.util.concurrent.atomic.AtomicBoolean;
import java.util.concurrent.atomic.AtomicReference;
import java.util.concurrent.locks.LockSupport;
>>>>>>> 87b4f509
import org.apache.commons.logging.Log;
import org.apache.hadoop.conf.Configuration;
import org.apache.ignite.Ignite;
import org.apache.ignite.IgniteCheckedException;
import org.apache.ignite.IgniteException;
import org.apache.ignite.IgniteFileSystem;
import org.apache.ignite.IgniteIllegalStateException;
import org.apache.ignite.Ignition;
import org.apache.ignite.configuration.IgniteConfiguration;
import org.apache.ignite.igfs.IgfsBlockLocation;
import org.apache.ignite.igfs.IgfsFile;
import org.apache.ignite.igfs.IgfsPath;
import org.apache.ignite.igfs.IgfsPathSummary;
import org.apache.ignite.internal.IgnitionEx;
import org.apache.ignite.internal.processors.hadoop.igfs.HadoopIgfsEndpoint;
import org.apache.ignite.internal.processors.igfs.IgfsEx;
import org.apache.ignite.internal.processors.igfs.IgfsHandshakeResponse;
import org.apache.ignite.internal.processors.igfs.IgfsStatus;
import org.apache.ignite.internal.processors.resource.GridSpringResourceContext;
import org.apache.ignite.internal.util.typedef.F;
import org.apache.ignite.internal.util.typedef.G;
import org.apache.ignite.internal.util.typedef.X;
import org.apache.ignite.internal.util.typedef.internal.SB;
import org.apache.ignite.internal.util.typedef.internal.U;
import org.apache.ignite.lang.IgniteBiTuple;
import org.jetbrains.annotations.Nullable;
<<<<<<< HEAD
=======
import org.jsr166.ConcurrentHashMap8;
>>>>>>> 87b4f509

import static org.apache.ignite.IgniteState.STARTED;
import static org.apache.ignite.internal.processors.hadoop.igfs.HadoopIgfsEndpoint.LOCALHOST;
import static org.apache.ignite.internal.processors.hadoop.impl.igfs.HadoopIgfsUtils.PARAM_IGFS_ENDPOINT_IGNITE_CFG_PATH;
import static org.apache.ignite.internal.processors.hadoop.impl.igfs.HadoopIgfsUtils.PARAM_IGFS_ENDPOINT_NO_EMBED;
import static org.apache.ignite.internal.processors.hadoop.impl.igfs.HadoopIgfsUtils.PARAM_IGFS_ENDPOINT_NO_LOCAL_SHMEM;
import static org.apache.ignite.internal.processors.hadoop.impl.igfs.HadoopIgfsUtils.PARAM_IGFS_ENDPOINT_NO_LOCAL_TCP;
import static org.apache.ignite.internal.processors.hadoop.impl.igfs.HadoopIgfsUtils.PARAM_IGFS_ENDPOINT_NO_REMOTE_TCP;
import static org.apache.ignite.internal.processors.hadoop.impl.igfs.HadoopIgfsUtils.parameter;

/**
 * Wrapper for IGFS server.
 */
public class HadoopIgfsWrapper implements HadoopIgfs {
    /** Ignite client reference counters. */
    private static final int IDLE_STATE = -1;

    /** Ignite client reference counters. */
    private static final String DFLT_CLIENT_NODE_NAME = "hadoop-igfs-cli-node";

    /** Ignite client reference counters (node name, reference count). */
    private static ConcurrentMap<String, Integer> refCnts = new ConcurrentHashMap8<>();

    /** Delegate. */
    private final AtomicReference<Delegate> delegateRef = new AtomicReference<>();

    /** Authority. */
    private final String authority;

    /** Connection string. */
    private final HadoopIgfsEndpoint endpoint;

    /** Log directory. */
    private final String logDir;

    /** Configuration. */
    private final Configuration conf;

    /** Logger. */
    private final Log log;

    /** The user name this wrapper works on behalf of. */
    private final String userName;

    /**
     * Constructor.
     *
     * @param authority Authority (connection string).
     * @param logDir Log directory for server.
     * @param conf Configuration.
     * @param log Current logger.
     * @param user User name.
<<<<<<< HEAD
     * @throws IOException If failed.
=======
     * @throws IOException On error.
>>>>>>> 87b4f509
     */
    public HadoopIgfsWrapper(String authority, String logDir, Configuration conf, Log log, String user)
        throws IOException {
        try {
            this.authority = authority;
            this.endpoint = new HadoopIgfsEndpoint(authority);
            this.logDir = logDir;
            this.conf = conf;
            this.log = log;
            this.userName = user;
        }
        catch (IgniteCheckedException e) {
            throw new IOException("Failed to parse endpoint: " + authority, e);
        }
    }

    /** {@inheritDoc} */
    @Override public IgfsHandshakeResponse handshake(String logDir) throws IOException {
        return withReconnectHandling(new FileSystemClosure<IgfsHandshakeResponse>() {
            @Override public IgfsHandshakeResponse apply(HadoopIgfsEx hadoop,
                IgfsHandshakeResponse hndResp) {
                return hndResp;
            }
        });
    }

    /** {@inheritDoc} */
    @Override public void close(boolean force) {
        Delegate delegate = delegateRef.get();

        if (delegate != null && delegateRef.compareAndSet(delegate, null))
            delegate.close(force);
    }

    /** {@inheritDoc} */
    @Override public IgfsFile info(final IgfsPath path) throws IOException {
        return withReconnectHandling(new FileSystemClosure<IgfsFile>() {
            @Override public IgfsFile apply(HadoopIgfsEx hadoop, IgfsHandshakeResponse hndResp)
                throws IgniteCheckedException, IOException {
                return hadoop.info(path);
            }
        }, path);
    }

    /** {@inheritDoc} */
    @Override public IgfsFile update(final IgfsPath path, final Map<String, String> props) throws IOException {
        return withReconnectHandling(new FileSystemClosure<IgfsFile>() {
            @Override public IgfsFile apply(HadoopIgfsEx hadoop, IgfsHandshakeResponse hndResp)
                throws IgniteCheckedException, IOException {
                return hadoop.update(path, props);
            }
        }, path);
    }

    /** {@inheritDoc} */
    @Override public Boolean setTimes(final IgfsPath path, final long accessTime, final long modificationTime)
        throws IOException {
        return withReconnectHandling(new FileSystemClosure<Boolean>() {
            @Override public Boolean apply(HadoopIgfsEx hadoop, IgfsHandshakeResponse hndResp)
                throws IgniteCheckedException, IOException {
                return hadoop.setTimes(path, accessTime, modificationTime);
            }
        }, path);
    }

    /** {@inheritDoc} */
    @Override public Boolean rename(final IgfsPath src, final IgfsPath dest) throws IOException {
        return withReconnectHandling(new FileSystemClosure<Boolean>() {
            @Override public Boolean apply(HadoopIgfsEx hadoop, IgfsHandshakeResponse hndResp)
                throws IgniteCheckedException, IOException {
                return hadoop.rename(src, dest);
            }
        }, src);
    }

    /** {@inheritDoc} */
    @Override public Boolean delete(final IgfsPath path, final boolean recursive) throws IOException {
        return withReconnectHandling(new FileSystemClosure<Boolean>() {
            @Override public Boolean apply(HadoopIgfsEx hadoop, IgfsHandshakeResponse hndResp)
                throws IgniteCheckedException, IOException {
                return hadoop.delete(path, recursive);
            }
        }, path);
    }

    /** {@inheritDoc} */
    @Override public Collection<IgfsBlockLocation> affinity(final IgfsPath path, final long start,
        final long len) throws IOException {
        return withReconnectHandling(new FileSystemClosure<Collection<IgfsBlockLocation>>() {
            @Override public Collection<IgfsBlockLocation> apply(HadoopIgfsEx hadoop,
                IgfsHandshakeResponse hndResp) throws IgniteCheckedException, IOException {
                return hadoop.affinity(path, start, len);
            }
        }, path);
    }

    /** {@inheritDoc} */
    @Override public IgfsPathSummary contentSummary(final IgfsPath path) throws IOException {
        return withReconnectHandling(new FileSystemClosure<IgfsPathSummary>() {
            @Override public IgfsPathSummary apply(HadoopIgfsEx hadoop, IgfsHandshakeResponse hndResp)
                throws IgniteCheckedException, IOException {
                return hadoop.contentSummary(path);
            }
        }, path);
    }

    /** {@inheritDoc} */
    @Override public Boolean mkdirs(final IgfsPath path, final Map<String, String> props) throws IOException {
        return withReconnectHandling(new FileSystemClosure<Boolean>() {
            @Override public Boolean apply(HadoopIgfsEx hadoop, IgfsHandshakeResponse hndResp)
                throws IgniteCheckedException, IOException {
                return hadoop.mkdirs(path, props);
            }
        }, path);
    }

    /** {@inheritDoc} */
    @Override public Collection<IgfsFile> listFiles(final IgfsPath path) throws IOException {
        return withReconnectHandling(new FileSystemClosure<Collection<IgfsFile>>() {
            @Override public Collection<IgfsFile> apply(HadoopIgfsEx hadoop,
                IgfsHandshakeResponse hndResp) throws IgniteCheckedException, IOException {
                return hadoop.listFiles(path);
            }
        }, path);
    }

    /** {@inheritDoc} */
    @Override public Collection<IgfsPath> listPaths(final IgfsPath path) throws IOException {
        return withReconnectHandling(new FileSystemClosure<Collection<IgfsPath>>() {
            @Override public Collection<IgfsPath> apply(HadoopIgfsEx hadoop,
                IgfsHandshakeResponse hndResp) throws IgniteCheckedException, IOException {
                return hadoop.listPaths(path);
            }
        }, path);
    }

    /** {@inheritDoc} */
    @Override public IgfsStatus fsStatus() throws IOException {
        return withReconnectHandling(new FileSystemClosure<IgfsStatus>() {
            @Override public IgfsStatus apply(HadoopIgfsEx hadoop, IgfsHandshakeResponse hndResp)
                throws IgniteCheckedException, IOException {
                return hadoop.fsStatus();
            }
        });
    }

    /** {@inheritDoc} */
    @Override public HadoopIgfsStreamDelegate open(final IgfsPath path) throws IOException {
        return withReconnectHandling(new FileSystemClosure<HadoopIgfsStreamDelegate>() {
            @Override public HadoopIgfsStreamDelegate apply(HadoopIgfsEx hadoop,
                IgfsHandshakeResponse hndResp) throws IgniteCheckedException, IOException {
                return hadoop.open(path);
            }
        }, path);
    }

    /** {@inheritDoc} */
    @Override public HadoopIgfsStreamDelegate open(final IgfsPath path, final int seqReadsBeforePrefetch)
        throws IOException {
        return withReconnectHandling(new FileSystemClosure<HadoopIgfsStreamDelegate>() {
            @Override public HadoopIgfsStreamDelegate apply(HadoopIgfsEx hadoop,
                IgfsHandshakeResponse hndResp) throws IgniteCheckedException, IOException {
                return hadoop.open(path, seqReadsBeforePrefetch);
            }
        }, path);
    }

    /** {@inheritDoc} */
    @Override public HadoopIgfsStreamDelegate create(final IgfsPath path, final boolean overwrite,
        final boolean colocate, final int replication, final long blockSize, @Nullable final Map<String, String> props)
        throws IOException {
        return withReconnectHandling(new FileSystemClosure<HadoopIgfsStreamDelegate>() {
            @Override public HadoopIgfsStreamDelegate apply(HadoopIgfsEx hadoop,
                IgfsHandshakeResponse hndResp) throws IgniteCheckedException, IOException {
                return hadoop.create(path, overwrite, colocate, replication, blockSize, props);
            }
        }, path);
    }

    /** {@inheritDoc} */
    @Override public HadoopIgfsStreamDelegate append(final IgfsPath path, final boolean create,
        @Nullable final Map<String, String> props) throws IOException {
        return withReconnectHandling(new FileSystemClosure<HadoopIgfsStreamDelegate>() {
            @Override public HadoopIgfsStreamDelegate apply(HadoopIgfsEx hadoop,
                IgfsHandshakeResponse hndResp) throws IgniteCheckedException, IOException {
                return hadoop.append(path, create, props);
            }
        }, path);
    }

    /**
     * Execute closure which is not path-specific.
     *
     * @param clo Closure.
     * @return Result.
     * @throws IOException If failed.
     */
    private <T> T withReconnectHandling(FileSystemClosure<T> clo) throws IOException {
        return withReconnectHandling(clo, null);
    }

    /**
     * Execute closure.
     *
     * @param clo Closure.
     * @param path Path for exceptions.
     * @return Result.
     * @throws IOException If failed.
     */
    private <T> T withReconnectHandling(final FileSystemClosure<T> clo, @Nullable IgfsPath path)
        throws IOException {
        Exception err = null;

        for (int i = 0; i < 2; i++) {
            Delegate curDelegate = null;

            boolean close = false;
            boolean force = false;

            try {
                curDelegate = delegate();

                assert curDelegate != null;

                close = curDelegate.doomed;

                return clo.apply(curDelegate.hadoop, curDelegate.hndResp);
            }
            catch (HadoopIgfsCommunicationException e) {
                if (curDelegate != null && !curDelegate.doomed) {
                    // Try getting rid fo faulty delegate ASAP.
                    delegateRef.compareAndSet(curDelegate, null);

                    close = true;
                    force = true;
                }

                if (log.isDebugEnabled())
                    log.debug("Failed to send message to a server: " + e);

                err = e;
            }
            catch (IgniteCheckedException e) {
                throw HadoopIgfsUtils.cast(e, path != null ? path.toString() : null);
            }
            finally {
                if (close) {
                    assert curDelegate != null;

                    curDelegate.close(force);
                }
            }
        }

        List<Throwable> list = X.getThrowableList(err);

        Throwable cause = list.get(list.size() - 1);

        throw new IOException("Failed to communicate with IGFS: "
            + (cause.getMessage() == null ? cause.toString() : cause.getMessage()), err);
    }

    /**
     * Get delegate creating it if needed.
     *
     * @return Delegate.
<<<<<<< HEAD
     * @throws HadoopIgfsCommunicationException If delegate creation is failed.
=======
     * @throws HadoopIgfsCommunicationException On error.
>>>>>>> 87b4f509
     */
    private Delegate delegate() throws HadoopIgfsCommunicationException {
        // These fields will contain possible exceptions from shmem and TCP endpoints.
        Exception errShmem = null;
        Exception errTcp = null;
        Exception errClient = null;

        // 1. If delegate is set, return it immediately.
        Delegate curDelegate = delegateRef.get();

        if (curDelegate != null)
            return curDelegate;

        // 2. Guess that we are in the same VM.
        boolean skipInProc = parameter(conf, PARAM_IGFS_ENDPOINT_NO_EMBED, authority, false);

        if (!skipInProc) {
            HadoopIgfsEx hadoop = null;

            try {
                hadoop = HadoopIgfsInProcWithIgniteRefsCount.create(endpoint.igfs(), log, userName);

                if (hadoop != null)
                    curDelegate = new Delegate(hadoop, hadoop.handshake(logDir));
            }
            catch (IOException | IgniteCheckedException e) {
                if (e instanceof HadoopIgfsCommunicationException)
                    if (hadoop != null)
                        hadoop.close(true);

                if (log.isDebugEnabled())
                    log.debug("Failed to connect to in-process IGFS, fallback to IPC mode.", e);
            }
        }

        // 3. Try Ignite client
        String igniteCliCfgPath = parameter(conf, PARAM_IGFS_ENDPOINT_IGNITE_CFG_PATH, authority, null);

        if (curDelegate == null && !F.isEmpty(igniteCliCfgPath)) {

            try {
                IgniteBiTuple<IgniteConfiguration, GridSpringResourceContext> cfgPair =
                    IgnitionEx.loadConfiguration(igniteCliCfgPath);

                IgniteConfiguration cfg = cfgPair.get1();

                String nodeName = cfg.getGridName();

                if (nodeName == null) {
                    nodeName = DFLT_CLIENT_NODE_NAME;
                    cfg.setGridName(nodeName);
                }

                boolean createNode = needNewClient(nodeName);

                if (createNode) {
                    cfg.setClientMode(true);

                    Ignite ignite = null;

                    try {
                        ignite = Ignition.getOrStart(cfg);
                    }
                    catch (IgniteException e) {

                        // Try to get ignite instance if it is already started
                        try {
                            ignite = Ignition.ignite(nodeName);
                        }
                        catch (Exception supressedEx) {
                            e.addSuppressed(supressedEx);
                        }

                        if (ignite == null) {
                            if (!refCnts.remove(nodeName, IDLE_STATE))
                                log.warn("Hadoop IGFS client node must be IDLE: [name=" + nodeName + ']');

                            throw e;
                        }
                    }

                    if (ignite == null)
                        throw new HadoopIgfsCommunicationException("Cannot create Ignite client node. See the log");

                    if (!refCnts.replace(nodeName, IDLE_STATE, 0))
                        throw new IgniteException("Hadoop IGFS client node must be IDLE: [name=" + nodeName + ']');
                }

                HadoopIgfsEx hadoop = null;

                try {
                    hadoop = HadoopIgfsInProcWithIgniteRefsCount.create(endpoint.igfs(), log, userName, !createNode);

                    if (hadoop != null)
                        curDelegate = new Delegate(hadoop, hadoop.handshake(logDir));
                }
                catch (IOException | IgniteCheckedException e) {
                    if (e instanceof HadoopIgfsCommunicationException)
                        if (hadoop != null)
                            hadoop.close(true);

                    if (log.isDebugEnabled())
                        log.debug("Failed to connect to in-process IGFS, fallback to IPC mode.", e);
                }
            }
            catch (Exception e) {
                if (log.isDebugEnabled())
                    log.debug("Failed to connect to IGFS using Ignite client [host=" + endpoint.host() +
                        ", port=" + endpoint.port() + ", igniteCfg=" + igniteCliCfgPath + ']', e);

                errClient = e;
            }
        }

        // 4. Try connecting using shmem.
        boolean skipLocShmem = parameter(conf, PARAM_IGFS_ENDPOINT_NO_LOCAL_SHMEM, authority, false);

        if (curDelegate == null && !skipLocShmem && !U.isWindows()) {
            HadoopIgfsEx hadoop = null;

            try {
                hadoop = new HadoopIgfsOutProc(endpoint.port(), endpoint.igfs(), log, userName);

                curDelegate = new Delegate(hadoop, hadoop.handshake(logDir));
            }
            catch (IOException | IgniteCheckedException e) {
                if (e instanceof HadoopIgfsCommunicationException)
                    hadoop.close(true);

                if (log.isDebugEnabled())
                    log.debug("Failed to connect to IGFS using shared memory [port=" + endpoint.port() + ']', e);

                errShmem = e;
            }
        }

        // 5. Try local TCP connection.
        boolean skipLocTcp = parameter(conf, PARAM_IGFS_ENDPOINT_NO_LOCAL_TCP, authority, false);

        if (curDelegate == null && !skipLocTcp) {
            HadoopIgfsEx hadoop = null;

            try {
                hadoop = new HadoopIgfsOutProc(LOCALHOST, endpoint.port(), endpoint.igfs(),
                    log, userName);

                curDelegate = new Delegate(hadoop, hadoop.handshake(logDir));
            }
            catch (IOException | IgniteCheckedException e) {
                if (e instanceof HadoopIgfsCommunicationException)
                    hadoop.close(true);

                if (log.isDebugEnabled())
                    log.debug("Failed to connect to IGFS using TCP [host=" + endpoint.host() +
                        ", port=" + endpoint.port() + ']', e);

                errTcp = e;
            }
        }

<<<<<<< HEAD
        // 5. Try remote TCP connection.
=======
        // 6. Try remote TCP connection.
>>>>>>> 87b4f509
        boolean skipRemTcp = parameter(conf, PARAM_IGFS_ENDPOINT_NO_REMOTE_TCP, authority, false);

        if (curDelegate == null && !skipRemTcp && (skipLocTcp || !F.eq(LOCALHOST, endpoint.host()))) {
            HadoopIgfsEx hadoop = null;

            try {
                hadoop = new HadoopIgfsOutProc(endpoint.host(), endpoint.port(), endpoint.igfs(),
                    log, userName);

                curDelegate = new Delegate(hadoop, hadoop.handshake(logDir));
            }
            catch (IOException | IgniteCheckedException e) {
                if (e instanceof HadoopIgfsCommunicationException)
                    hadoop.close(true);

                if (log.isDebugEnabled())
                    log.debug("Failed to connect to IGFS using TCP [host=" + endpoint.host() +
                        ", port=" + endpoint.port() + ']', e);

                errTcp = e;
            }
        }

        // 6. Try Ignite client
        String igniteCliCfgPath = parameter(conf, PARAM_IGFS_ENDPOINT_IGNITE_CFG_PATH, authority, null);

        if (curDelegate == null && !F.isEmpty(igniteCliCfgPath)) {
            HadoopIgfsEx hadoop = null;

            boolean prevCliMode = Ignition.isClientMode();

            try {
                Ignite ignite0;

                boolean cliStarted0 = false;

                try {
                    Ignition.setClientMode(true);

                    ignite0 = Ignition.start(igniteCliCfgPath);

                    cliStarted0 = true;
                } catch (IgniteException e) {
                    IgniteBiTuple<IgniteConfiguration, GridSpringResourceContext> cfg =
                        IgnitionEx.loadConfiguration(igniteCliCfgPath);

                    // Try to get ignite instance if it is already started
                    ignite0 = Ignition.ignite(cfg.get1().getGridName());

                    if (ignite0 == null)
                        throw e;
                }
                finally {
                    Ignition.setClientMode(prevCliMode);
                }

                final Ignite ignite = ignite0;

                final boolean cliStarted = cliStarted0;

                if (ignite == null)
                    throw new HadoopIgfsCommunicationException("Cannot create Ignite client node. See the log");

                IgfsEx igfs = (IgfsEx)ignite.fileSystem(endpoint.igfs());

                if (igfs != null) {
                    try {
                        hadoop = new HadoopIgfsInProc(igfs, log, userName) {
                            @Override public void close(boolean force) {
                                if (cliStarted) {
                                    ignite.close();

                                    log.info("IGFS Ignite client is stopped.");
                                }
                            }
                        };

                        curDelegate = new Delegate(hadoop, hadoop.handshake(logDir));
                    }
                    catch (IOException | IgniteCheckedException e) {
                        if (e instanceof HadoopIgfsCommunicationException)
                            if (hadoop != null)
                                hadoop.close(true);

                        if (log.isDebugEnabled())
                            log.debug("Failed to connect to in-process IGFS, fallback to IPC mode.", e);
                    }
                }

                curDelegate = new Delegate(hadoop, hadoop.handshake(logDir));
            }
            catch (Exception e) {
                if (log.isDebugEnabled())
                    log.debug("Failed to connect to IGFS using Ignite client [host=" + endpoint.host() +
                        ", port=" + endpoint.port() + ", igniteCfg=" + igniteCliCfgPath + ']', e);

                errClient = e;
            }
        }

        if (curDelegate != null) {
            if (!delegateRef.compareAndSet(null, curDelegate))
                curDelegate.doomed = true;

            return curDelegate;
        }
        else {
            SB errMsg = new SB("Failed to connect to IGFS [endpoint=igfs://" + authority + ", attempts=[");

            if (errShmem != null)
                errMsg.a("[type=SHMEM, port=" + endpoint.port() + ", err=" + errShmem + "], ");

            if (errTcp != null)
                errMsg.a("[type=TCP, host=" + endpoint.host() + ", port=" + endpoint.port() + ", err=" + errTcp + "]] ");

            if (errClient != null)
                errMsg.a("[type=CLIENT, cfg=" + igniteCliCfgPath + ", err=" + errClient + "]] ");

            errMsg.a("(ensure that IGFS is running and have IPC endpoint enabled; ensure that " +
                "ignite-shmem-1.0.0.jar is in Hadoop classpath if you use shared memory endpoint).");

            throw new HadoopIgfsCommunicationException(errMsg.toString());
        }
    }

    /**
     * File system operation closure.
     */
    private static interface FileSystemClosure<T> {
        /**
         * Call closure body.
         *
         * @param hadoop RPC handler.
         * @param hndResp Handshake response.
         * @return Result.
         * @throws IgniteCheckedException If failed.
         * @throws IOException If failed.
         */
        public T apply(HadoopIgfsEx hadoop, IgfsHandshakeResponse hndResp) throws IgniteCheckedException, IOException;
    }

    /**
     * Delegate.
     */
    private static class Delegate {
        /** RPC handler. */
        private final HadoopIgfsEx hadoop;

        /** Handshake request. */
        private final IgfsHandshakeResponse hndResp;

        /** Close guard. */
        private final AtomicBoolean closeGuard = new AtomicBoolean();

        /** Whether this delegate must be closed at the end of the next invocation. */
        private boolean doomed;

        /**
         * Constructor.
         *
         * @param hadoop Hadoop.
         * @param hndResp Handshake response.
         */
        private Delegate(HadoopIgfsEx hadoop, IgfsHandshakeResponse hndResp) {
            this.hadoop = hadoop;
            this.hndResp = hndResp;
        }

        /**
         * Close underlying RPC handler.
         *
         * @param force Force flag.
         */
        private void close(boolean force) {
            if (closeGuard.compareAndSet(false, true))
                hadoop.close(force);
        }
    }

    /**
     * @param nodeName Ignite node name.
     *
     * @return {@code true} in the creation oof the new instance of ignite is necessary.
     * Otherwise returns {@code false}.
     */
    private static boolean needNewClient(String nodeName) {
        while (true) {
            Integer cnt = refCnts.get(nodeName);

            if (cnt == null) {
                cnt = refCnts.putIfAbsent(nodeName, IDLE_STATE);
                if (cnt == null)
                    return true;
            }
            else {
                if (cnt > 0 && refCnts.replace(nodeName, cnt, cnt + 1))
                    return false;
            }

            LockSupport.parkNanos(0L);
        }
    }


    /**
     *
     */
    private static class HadoopIgfsInProcWithIgniteRefsCount extends HadoopIgfsInProc {
        /**
         * Constructor.
         *
         * @param igfs Target IGFS.
         * @param log Log.
         * @param userName User name.
         * @throws IgniteCheckedException On error.
         */
        private HadoopIgfsInProcWithIgniteRefsCount(IgfsEx igfs, Log log, String userName)
            throws IgniteCheckedException {
            super(igfs, log, userName);
        }

        /**
         * Creates instance of the HadoopIgfsInProcWithIgniteRefsCount by IGFS name.
         *
         * @param igfsName Target IGFS name.
         * @param log Log.
         * @param userName User name.
         * @throws IgniteCheckedException On error.
         * @return HadoopIgfsInProcWithIgniteRefsCount instance. {@code null} if the IGFS not fount in the current VM.
         */
        public static HadoopIgfsInProcWithIgniteRefsCount create(String igfsName, Log log, String userName)
            throws IgniteCheckedException {
            return create(igfsName, log, userName, false);
        }

        /**
         * Creates instance of the HadoopIgfsInProcWithIgniteRefsCount by IGFS name.
         *
         * @param igfsName Target IGFS name.
         * @param log Log.
         * @param userName User name.
         * @param refAlreadyRegistered Reference counter has been updated.
         * @throws IgniteCheckedException On error.
         * @return HadoopIgfsInProcWithIgniteRefsCount instance. {@code null} if the IGFS not fount in the current VM.
         */
        public static HadoopIgfsInProcWithIgniteRefsCount create(String igfsName, Log log, String userName,
            boolean refAlreadyRegistered) throws IgniteCheckedException {
            for (Ignite ignite : Ignition.allGrids()) {
                if (Ignition.state(ignite.name()) == STARTED) {
                    try {
                        for (IgniteFileSystem fs : ignite.fileSystems()) {
                            if (F.eq(fs.name(), igfsName)) {

                                if (!refAlreadyRegistered && ignite.name() != null) {
                                    Integer cnt = refCnts.get(ignite.name());

                                    if (cnt != null) {
                                        while (true) {
                                            if (cnt == null)
                                                return null;
                                            else if (cnt >= 0 && refCnts.replace(ignite.name(), cnt, cnt + 1))
                                                break;

                                            LockSupport.parkNanos(0L);

                                            cnt = refCnts.get(ignite.name());
                                        }
                                    }
                                }

                                return new HadoopIgfsInProcWithIgniteRefsCount((IgfsEx)fs, log, userName);
                            }
                        }
                    }
                    catch (IgniteIllegalStateException ignore) {
                        // May happen if the grid state has changed:
                    }
                }
            }

            return null;
        }

        /** {@inheritDoc} */
        @Override public void close(boolean force) {
            super.close(force);

            String gridName = igfs.context().kernalContext().grid().name();

            Integer cnt = refCnts.get(gridName);

            if (cnt != null) {
                // The node was created by this HadoopIgfsWrapper.
                // The node must be stopped when there are not opened filesystems that are used one.
                while (!refCnts.replace(gridName, cnt, cnt - 1))
                    cnt = refCnts.get(gridName);

                if (refCnts.replace(gridName, 0, IDLE_STATE)) {
                    if (refCnts.remove(gridName, IDLE_STATE))
                        G.stop(gridName, false);
                    else
                        throw new IgniteException("Internal error: cannot remove ignite instance. Invalid state: " +
                            "[count=" + refCnts.get(gridName) + ']');
                }
            }
        }
    }
}<|MERGE_RESOLUTION|>--- conflicted
+++ resolved
@@ -21,15 +21,10 @@
 import java.util.Collection;
 import java.util.List;
 import java.util.Map;
-<<<<<<< HEAD
-import java.util.concurrent.atomic.AtomicBoolean;
-import java.util.concurrent.atomic.AtomicReference;
-=======
 import java.util.concurrent.ConcurrentMap;
 import java.util.concurrent.atomic.AtomicBoolean;
 import java.util.concurrent.atomic.AtomicReference;
 import java.util.concurrent.locks.LockSupport;
->>>>>>> 87b4f509
 import org.apache.commons.logging.Log;
 import org.apache.hadoop.conf.Configuration;
 import org.apache.ignite.Ignite;
@@ -56,10 +51,7 @@
 import org.apache.ignite.internal.util.typedef.internal.U;
 import org.apache.ignite.lang.IgniteBiTuple;
 import org.jetbrains.annotations.Nullable;
-<<<<<<< HEAD
-=======
 import org.jsr166.ConcurrentHashMap8;
->>>>>>> 87b4f509
 
 import static org.apache.ignite.IgniteState.STARTED;
 import static org.apache.ignite.internal.processors.hadoop.igfs.HadoopIgfsEndpoint.LOCALHOST;
@@ -112,11 +104,7 @@
      * @param conf Configuration.
      * @param log Current logger.
      * @param user User name.
-<<<<<<< HEAD
-     * @throws IOException If failed.
-=======
      * @throws IOException On error.
->>>>>>> 87b4f509
      */
     public HadoopIgfsWrapper(String authority, String logDir, Configuration conf, Log log, String user)
         throws IOException {
@@ -383,11 +371,7 @@
      * Get delegate creating it if needed.
      *
      * @return Delegate.
-<<<<<<< HEAD
-     * @throws HadoopIgfsCommunicationException If delegate creation is failed.
-=======
      * @throws HadoopIgfsCommunicationException On error.
->>>>>>> 87b4f509
      */
     private Delegate delegate() throws HadoopIgfsCommunicationException {
         // These fields will contain possible exceptions from shmem and TCP endpoints.
@@ -548,11 +532,7 @@
             }
         }
 
-<<<<<<< HEAD
-        // 5. Try remote TCP connection.
-=======
         // 6. Try remote TCP connection.
->>>>>>> 87b4f509
         boolean skipRemTcp = parameter(conf, PARAM_IGFS_ENDPOINT_NO_REMOTE_TCP, authority, false);
 
         if (curDelegate == null && !skipRemTcp && (skipLocTcp || !F.eq(LOCALHOST, endpoint.host()))) {
@@ -573,83 +553,6 @@
                         ", port=" + endpoint.port() + ']', e);
 
                 errTcp = e;
-            }
-        }
-
-        // 6. Try Ignite client
-        String igniteCliCfgPath = parameter(conf, PARAM_IGFS_ENDPOINT_IGNITE_CFG_PATH, authority, null);
-
-        if (curDelegate == null && !F.isEmpty(igniteCliCfgPath)) {
-            HadoopIgfsEx hadoop = null;
-
-            boolean prevCliMode = Ignition.isClientMode();
-
-            try {
-                Ignite ignite0;
-
-                boolean cliStarted0 = false;
-
-                try {
-                    Ignition.setClientMode(true);
-
-                    ignite0 = Ignition.start(igniteCliCfgPath);
-
-                    cliStarted0 = true;
-                } catch (IgniteException e) {
-                    IgniteBiTuple<IgniteConfiguration, GridSpringResourceContext> cfg =
-                        IgnitionEx.loadConfiguration(igniteCliCfgPath);
-
-                    // Try to get ignite instance if it is already started
-                    ignite0 = Ignition.ignite(cfg.get1().getGridName());
-
-                    if (ignite0 == null)
-                        throw e;
-                }
-                finally {
-                    Ignition.setClientMode(prevCliMode);
-                }
-
-                final Ignite ignite = ignite0;
-
-                final boolean cliStarted = cliStarted0;
-
-                if (ignite == null)
-                    throw new HadoopIgfsCommunicationException("Cannot create Ignite client node. See the log");
-
-                IgfsEx igfs = (IgfsEx)ignite.fileSystem(endpoint.igfs());
-
-                if (igfs != null) {
-                    try {
-                        hadoop = new HadoopIgfsInProc(igfs, log, userName) {
-                            @Override public void close(boolean force) {
-                                if (cliStarted) {
-                                    ignite.close();
-
-                                    log.info("IGFS Ignite client is stopped.");
-                                }
-                            }
-                        };
-
-                        curDelegate = new Delegate(hadoop, hadoop.handshake(logDir));
-                    }
-                    catch (IOException | IgniteCheckedException e) {
-                        if (e instanceof HadoopIgfsCommunicationException)
-                            if (hadoop != null)
-                                hadoop.close(true);
-
-                        if (log.isDebugEnabled())
-                            log.debug("Failed to connect to in-process IGFS, fallback to IPC mode.", e);
-                    }
-                }
-
-                curDelegate = new Delegate(hadoop, hadoop.handshake(logDir));
-            }
-            catch (Exception e) {
-                if (log.isDebugEnabled())
-                    log.debug("Failed to connect to IGFS using Ignite client [host=" + endpoint.host() +
-                        ", port=" + endpoint.port() + ", igniteCfg=" + igniteCliCfgPath + ']', e);
-
-                errClient = e;
             }
         }
 
