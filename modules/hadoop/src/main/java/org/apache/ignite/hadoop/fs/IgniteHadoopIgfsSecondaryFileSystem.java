/*
 * Licensed to the Apache Software Foundation (ASF) under one or more
 * contributor license agreements.  See the NOTICE file distributed with
 * this work for additional information regarding copyright ownership.
 * The ASF licenses this file to You under the Apache License, Version 2.0
 * (the "License"); you may not use this file except in compliance with
 * the License.  You may obtain a copy of the License at
 *
 *      http://www.apache.org/licenses/LICENSE-2.0
 *
 * Unless required by applicable law or agreed to in writing, software
 * distributed under the License is distributed on an "AS IS" BASIS,
 * WITHOUT WARRANTIES OR CONDITIONS OF ANY KIND, either express or implied.
 * See the License for the specific language governing permissions and
 * limitations under the License.
 */

package org.apache.ignite.hadoop.fs;

import org.apache.ignite.IgniteCheckedException;
import org.apache.ignite.IgniteException;
import org.apache.ignite.IgniteFileSystem;
<<<<<<< HEAD
import org.apache.ignite.cluster.ClusterNode;
=======
>>>>>>> 3f126853
import org.apache.ignite.igfs.IgfsBlockLocation;
import org.apache.ignite.igfs.IgfsFile;
import org.apache.ignite.igfs.IgfsPath;
import org.apache.ignite.igfs.IgfsUserContext;
import org.apache.ignite.igfs.secondary.IgfsSecondaryFileSystemPositionedReadable;
import org.apache.ignite.internal.GridKernalContext;
import org.apache.ignite.internal.IgniteEx;
import org.apache.ignite.internal.processors.hadoop.HadoopClassLoader;
import org.apache.ignite.internal.processors.hadoop.HadoopCommonUtils;
import org.apache.ignite.internal.processors.hadoop.HadoopPayloadAware;
import org.apache.ignite.internal.processors.hadoop.delegate.HadoopDelegateUtils;
import org.apache.ignite.internal.processors.hadoop.delegate.HadoopIgfsSecondaryFileSystemDelegate;
import org.apache.ignite.internal.processors.igfs.IgfsSecondaryFileSystemV2;
import org.apache.ignite.lang.IgniteOutClosure;
import org.apache.ignite.lifecycle.LifecycleAware;
import org.apache.ignite.resources.IgniteInstanceResource;
import org.jetbrains.annotations.Nullable;

import java.io.OutputStream;
import java.util.Collection;
import java.util.Map;
import java.util.concurrent.Callable;

/**
 * Secondary file system which delegates calls to Hadoop {@code org.apache.hadoop.fs.FileSystem}.
 * <p>
 * Target {@code FileSystem}'s are created on per-user basis using passed {@link HadoopFileSystemFactory}.
 */
public class IgniteHadoopIgfsSecondaryFileSystem implements IgfsSecondaryFileSystemV2, LifecycleAware,
    HadoopPayloadAware {
    /** The default user name. It is used if no user context is set. */
    private String dfltUsrName;

    /** Factory. */
    private HadoopFileSystemFactory factory;

    /** Kernal context. */
    private volatile GridKernalContext ctx;

    /** Target. */
    private volatile HadoopIgfsSecondaryFileSystemDelegate target;

    /**
     * Default constructor for Spring.
     */
    public IgniteHadoopIgfsSecondaryFileSystem() {
        // No-op.
    }

    /**
     * Simple constructor that is to be used by default.
     *
     * @param uri URI of file system.
     * @throws IgniteCheckedException In case of error.
     * @deprecated Use {@link #getFileSystemFactory()} instead.
     */
    @Deprecated
    public IgniteHadoopIgfsSecondaryFileSystem(String uri) throws IgniteCheckedException {
        this(uri, null, null);
    }

    /**
     * Constructor.
     *
     * @param uri URI of file system.
     * @param cfgPath Additional path to Hadoop configuration.
     * @throws IgniteCheckedException In case of error.
     * @deprecated Use {@link #getFileSystemFactory()} instead.
     */
    @Deprecated
    public IgniteHadoopIgfsSecondaryFileSystem(@Nullable String uri, @Nullable String cfgPath)
        throws IgniteCheckedException {
        this(uri, cfgPath, null);
    }

    /**
     * Constructor.
     *
     * @param uri URI of file system.
     * @param cfgPath Additional path to Hadoop configuration.
     * @param userName User name.
     * @throws IgniteCheckedException In case of error.
     * @deprecated Use {@link #getFileSystemFactory()} instead.
     */
    @Deprecated
    public IgniteHadoopIgfsSecondaryFileSystem(@Nullable String uri, @Nullable String cfgPath,
        @Nullable String userName) throws IgniteCheckedException {
        setDefaultUserName(userName);

        CachingHadoopFileSystemFactory fac = new CachingHadoopFileSystemFactory();

        fac.setUri(uri);

        if (cfgPath != null)
            fac.setConfigPaths(cfgPath);

        setFileSystemFactory(fac);
    }

    /**
     * Gets default user name.
     * <p>
     * Defines user name which will be used during file system invocation in case no user name is defined explicitly
     * through {@code FileSystem.get(URI, Configuration, String)}.
     * <p>
     * Also this name will be used if you manipulate {@link IgniteFileSystem} directly and do not set user name
     * explicitly using {@link IgfsUserContext#doAs(String, IgniteOutClosure)} or
     * {@link IgfsUserContext#doAs(String, Callable)} methods.
     * <p>
     * If not set value of system property {@code "user.name"} will be used. If this property is not set either,
     * {@code "anonymous"} will be used.
     *
     * @return Default user name.
     */
    @Nullable public String getDefaultUserName() {
        return dfltUsrName;
    }

    /**
     * Sets default user name. See {@link #getDefaultUserName()} for details.
     *
     * @param dfltUsrName Default user name.
     */
    public void setDefaultUserName(@Nullable String dfltUsrName) {
        this.dfltUsrName = dfltUsrName;
    }

    /**
     * Gets secondary file system factory.
     * <p>
     * This factory will be used whenever a call to a target {@code FileSystem} is required.
     * <p>
     * If not set, {@link CachingHadoopFileSystemFactory} will be used.
     *
     * @return Secondary file system factory.
     */
    public HadoopFileSystemFactory getFileSystemFactory() {
        return factory;
    }

    /**
     * Sets secondary file system factory. See {@link #getFileSystemFactory()} for details.
     *
     * @param factory Secondary file system factory.
     */
    public void setFileSystemFactory(HadoopFileSystemFactory factory) {
        this.factory = factory;
    }

    /** {@inheritDoc} */
    @Override public boolean exists(IgfsPath path) {
        return target.exists(path);
    }

    /** {@inheritDoc} */
    @Nullable @Override public IgfsFile update(IgfsPath path, Map<String, String> props) {
        return target.update(path, props);
    }

    /** {@inheritDoc} */
    @Override public void rename(IgfsPath src, IgfsPath dest) {
        target.rename(src, dest);
    }

    /** {@inheritDoc} */
    @Override public boolean delete(IgfsPath path, boolean recursive) {
        return target.delete(path, recursive);
    }

    /** {@inheritDoc} */
    @Override public void mkdirs(IgfsPath path) {
        target.mkdirs(path);
    }

    /** {@inheritDoc} */
    @Override public void mkdirs(IgfsPath path, @Nullable Map<String, String> props) {
        target.mkdirs(path, props);
    }

    /** {@inheritDoc} */
    @Override public Collection<IgfsPath> listPaths(IgfsPath path) {
        return target.listPaths(path);
    }

    /** {@inheritDoc} */
    @Override public Collection<IgfsFile> listFiles(IgfsPath path) {
        return target.listFiles(path);
    }

    /** {@inheritDoc} */
    @Override public IgfsSecondaryFileSystemPositionedReadable open(IgfsPath path, int bufSize) {
        return target.open(path, bufSize);
    }

    /** {@inheritDoc} */
    @Override public OutputStream create(IgfsPath path, boolean overwrite) {
        return target.create(path, overwrite);
    }

    /** {@inheritDoc} */
    @Override public OutputStream create(IgfsPath path, int bufSize, boolean overwrite, int replication,
        long blockSize, @Nullable Map<String, String> props) {
        return target.create(path, bufSize, overwrite, replication, blockSize, props);
    }

    /** {@inheritDoc} */
    @Override public OutputStream append(IgfsPath path, int bufSize, boolean create,
        @Nullable Map<String, String> props) {
        return target.append(path, bufSize, create, props);
    }

    /** {@inheritDoc} */
    @Override public IgfsFile info(final IgfsPath path) {
        return target.info(path);
    }

    /** {@inheritDoc} */
    @Override public long usedSpaceSize() {
        return target.usedSpaceSize();
    }

    /** {@inheritDoc} */
    @Override public void setTimes(IgfsPath path, long accessTime, long modificationTime) throws IgniteException {
        target.setTimes(path, accessTime, modificationTime);
    }

    /** {@inheritDoc} */
    @Override public Collection<IgfsBlockLocation> affinity(IgfsPath path, long start, long len,
<<<<<<< HEAD
        long maxLen, Collection<ClusterNode> nodes) throws IgniteException {
        return target.affinity(path, start, len, maxLen, nodes);
    }

    /** {@inheritDoc} */
    @Override public void setKernalContext(GridKernalContext ctx) {
        this.ctx = ctx;
=======
        long maxLen) throws IgniteException {
        return target.affinity(path, start, len, maxLen);
    }

    /**
     * @param ignite Ignite instance.
     */
    @IgniteInstanceResource
    public void setIgniteInstance(IgniteEx ignite) {
        ctx = ignite.context();
>>>>>>> 3f126853
    }

    /** {@inheritDoc} */
    @Override public void start() throws IgniteException {
        HadoopClassLoader ldr = ctx.hadoopHelper().commonClassLoader();

        ClassLoader oldLdr = HadoopCommonUtils.setContextClassLoader(ldr);

        try {
            target = HadoopDelegateUtils.secondaryFileSystemDelegate(ldr, this);

            target.start();
        }
        finally {
            HadoopCommonUtils.restoreContextClassLoader(oldLdr);
        }
    }

    /** {@inheritDoc} */
    @Override public void stop() throws IgniteException {
        if (target != null)
            target.stop();
    }

    /** {@inheritDoc} */
    @Override public HadoopFileSystemFactory getPayload() {
        return factory;
    }
}<|MERGE_RESOLUTION|>--- conflicted
+++ resolved
@@ -20,10 +20,6 @@
 import org.apache.ignite.IgniteCheckedException;
 import org.apache.ignite.IgniteException;
 import org.apache.ignite.IgniteFileSystem;
-<<<<<<< HEAD
-import org.apache.ignite.cluster.ClusterNode;
-=======
->>>>>>> 3f126853
 import org.apache.ignite.igfs.IgfsBlockLocation;
 import org.apache.ignite.igfs.IgfsFile;
 import org.apache.ignite.igfs.IgfsPath;
@@ -252,15 +248,6 @@
 
     /** {@inheritDoc} */
     @Override public Collection<IgfsBlockLocation> affinity(IgfsPath path, long start, long len,
-<<<<<<< HEAD
-        long maxLen, Collection<ClusterNode> nodes) throws IgniteException {
-        return target.affinity(path, start, len, maxLen, nodes);
-    }
-
-    /** {@inheritDoc} */
-    @Override public void setKernalContext(GridKernalContext ctx) {
-        this.ctx = ctx;
-=======
         long maxLen) throws IgniteException {
         return target.affinity(path, start, len, maxLen);
     }
@@ -271,7 +258,6 @@
     @IgniteInstanceResource
     public void setIgniteInstance(IgniteEx ignite) {
         ctx = ignite.context();
->>>>>>> 3f126853
     }
 
     /** {@inheritDoc} */
