/*
 * Licensed to the Apache Software Foundation (ASF) under one or more
 * contributor license agreements.  See the NOTICE file distributed with
 * this work for additional information regarding copyright ownership.
 * The ASF licenses this file to You under the Apache License, Version 2.0
 * (the "License"); you may not use this file except in compliance with
 * the License.  You may obtain a copy of the License at
 *
 *      http://www.apache.org/licenses/LICENSE-2.0
 *
 * Unless required by applicable law or agreed to in writing, software
 * distributed under the License is distributed on an "AS IS" BASIS,
 * WITHOUT WARRANTIES OR CONDITIONS OF ANY KIND, either express or implied.
 * See the License for the specific language governing permissions and
 * limitations under the License.
 */

package org.apache.ignite.internal.processors.hadoop.impl.igfs;

import java.io.Closeable;
import java.io.IOException;
import java.util.Collection;
import java.util.HashMap;
import java.util.Map;
import java.util.concurrent.Callable;
import java.util.concurrent.ConcurrentHashMap;
<<<<<<< HEAD
import java.util.concurrent.locks.Lock;
import java.util.concurrent.locks.ReentrantLock;
=======
>>>>>>> 1af43f34
import org.apache.commons.logging.Log;
import org.apache.ignite.Ignite;
import org.apache.ignite.IgniteCheckedException;
import org.apache.ignite.IgniteException;
import org.apache.ignite.IgniteFileSystem;
import org.apache.ignite.Ignition;
<<<<<<< HEAD
=======
import org.apache.ignite.configuration.IgniteConfiguration;
>>>>>>> 1af43f34
import org.apache.ignite.igfs.IgfsBlockLocation;
import org.apache.ignite.igfs.IgfsFile;
import org.apache.ignite.igfs.IgfsInputStream;
import org.apache.ignite.igfs.IgfsOutputStream;
import org.apache.ignite.igfs.IgfsPath;
import org.apache.ignite.igfs.IgfsPathSummary;
import org.apache.ignite.igfs.IgfsUserContext;
import org.apache.ignite.internal.IgniteInternalFuture;
import org.apache.ignite.internal.IgnitionEx;
import org.apache.ignite.internal.processors.igfs.IgfsEx;
import org.apache.ignite.internal.processors.igfs.IgfsHandshakeResponse;
import org.apache.ignite.internal.processors.igfs.IgfsStatus;
import org.apache.ignite.internal.processors.igfs.IgfsUtils;
import org.apache.ignite.internal.processors.resource.GridSpringResourceContext;
import org.apache.ignite.internal.util.future.GridFinishedFuture;
import org.apache.ignite.internal.util.typedef.F;
import org.apache.ignite.internal.util.typedef.G;
<<<<<<< HEAD
=======
import org.apache.ignite.internal.util.typedef.T2;
import org.apache.ignite.lang.IgniteBiTuple;
>>>>>>> 1af43f34
import org.apache.ignite.lang.IgniteOutClosure;
import org.jetbrains.annotations.Nullable;

import static org.apache.ignite.IgniteState.STARTED;

/**
 * Communication with grid in the same process.
 */
public class HadoopIgfsInProc implements HadoopIgfsEx {
    /** Ignite client reference counters (node name, reference count). */
    private static final Map<String, Integer> refCnts = new HashMap<>();

    /** Reference count monitor. */
<<<<<<< HEAD
    private static final Lock refCntsLock = new ReentrantLock();
=======
    private static final Object refCntsMon = new Object();
>>>>>>> 1af43f34

    /** Target IGFS. */
    protected final IgfsEx igfs;

    /** Buffer size. */
    private final int bufSize;

    /** Event listeners. */
    private final Map<HadoopIgfsStreamDelegate, HadoopIgfsStreamEventListener> lsnrs =
        new ConcurrentHashMap<>();

    /** Logger. */
    private final Log log;

    /** The user this Igfs works on behalf of. */
    private final String user;

    /**
     * Constructor.
     *
     * @param igfs Target IGFS.
     * @param log Log.
     * @param userName User name.
     */
    private HadoopIgfsInProc(IgfsEx igfs, Log log, String userName) {
        this.igfs = igfs;

        this.log = log;

        bufSize = igfs.configuration().getBlockSize() * 2;

        user = IgfsUtils.fixUserName(userName);
    }


    /**
     * Creates instance of the HadoopIgfsInProcWithIgniteRefsCount by IGFS name.
     *
     * @param igfsName Target IGFS name.
     * @param log Log.
     * @param userName User name.
     * @return HadoopIgfsInProcWithIgniteRefsCount instance. {@code null} if the IGFS not fount in the current VM.
     */
    public static HadoopIgfsInProc create(String igfsName, Log log, String userName) {
<<<<<<< HEAD

        for (Ignite ignite : Ignition.allGrids()) {
            HadoopIgfsInProc delegate = create(ignite, igfsName, log, userName);

            if (delegate != null)
                return delegate;
=======
        synchronized (refCntsMon) {
            for (Ignite ignite : Ignition.allGrids()) {
                HadoopIgfsInProc delegate = findIgfsAndCreate(ignite, igfsName, log, userName);

                if (delegate != null)
                    return delegate;
            }
>>>>>>> 1af43f34
        }

        return null;
    }

    /**
<<<<<<< HEAD
=======
     * Creates instance of the HadoopIgfsInProcWithIgniteRefsCount by IGFS name, ignite client node is created
     * if necessary.
     *
     * @param igniteCfgPath Path to ignite configuration.
     * @param igfsName Target IGFS name.
     * @param log Log.
     * @param userName User name.
     * @return HadoopIgfsInProcWithIgniteRefsCount instance. {@code null} if the IGFS not fount in the current VM.
     * @throws IgniteCheckedException On error.
     */
    public static HadoopIgfsInProc create(String igniteCfgPath, String igfsName, Log log, String userName)
        throws IgniteCheckedException {
        IgniteBiTuple<IgniteConfiguration, GridSpringResourceContext> cfgPair =
            IgnitionEx.loadConfiguration(igniteCfgPath);

        IgniteConfiguration cfg = cfgPair.get1();

        cfg.setClientMode(true);

        String nodeName = cfg.getGridName();

        synchronized (refCntsMon) {
            T2<Ignite, Boolean> startRes = IgnitionEx.getOrStart(cfg);

            boolean newNodeStarted = startRes.get2();

            if (startRes.get1() == null)
                throw new HadoopIgfsCommunicationException("Cannot create Ignite client node. See the log");

            if (newNodeStarted) {
                assert !refCnts.containsKey(nodeName) : "The ignite instance already exists in the ref count map";

                refCnts.put(nodeName, 0);
            }

            HadoopIgfsInProc hadoop = findIgfsAndCreate(startRes.get1(), igfsName, log, userName);

            if (hadoop == null) {
                if (newNodeStarted) {
                    refCnts.remove(nodeName);

                    Ignition.stop(nodeName, true);
                }

                throw new HadoopIgfsCommunicationException("Cannot find IGFS '" + igfsName + "' at the node '"
                    + nodeName + '\'');
            }

            return hadoop;
        }
    }

    /**
>>>>>>> 1af43f34
     * Creates instance of the HadoopIgfsInProcWithIgniteRefsCount by IGFS name.
     *
     * @param ignite Ignite instance.
     * @param igfsName Target IGFS name.
     * @param log Log.
     * @param userName User name.
     * @return HadoopIgfsInProcWithIgniteRefsCount instance. {@code null} if the IGFS not found
     *      in the specified ignite instance.
     */
<<<<<<< HEAD
    public static HadoopIgfsInProc create(Ignite ignite, String igfsName, Log log, String userName) {
        assert ignite != null;

        lockRefCount();

        try {
            if (Ignition.state(ignite.name()) == STARTED) {
                try {
                    for (IgniteFileSystem fs : ignite.fileSystems()) {
                        if (F.eq(fs.name(), igfsName)) {
                            Integer cnt = refCnts.get(ignite.name());

                            if (cnt != null)
                                refCnts.put(ignite.name(), cnt + 1);

                            return new HadoopIgfsInProc((IgfsEx)fs, log, userName);
                        }
                    }
                }
                catch (IllegalStateException ignore) {
                    // May happen if the grid state has changed:
                }
            }
        }
        finally {
            unlockRefCount();
        }

        return null;
    }

    /**
     * Register ignite node at the reference counter map.
     * @param nodeName Ignite node name.
     */
    public static void addManagedIgniteInstance(String nodeName) {
        assert !refCnts.containsKey(nodeName) : "The ignite instance already exists in the ref count map";

        refCnts.put(nodeName, 0);
=======
    private static HadoopIgfsInProc findIgfsAndCreate(Ignite ignite, String igfsName, Log log, String userName) {
        assert ignite != null;

        if (Ignition.state(ignite.name()) == STARTED) {
            try {
                for (IgniteFileSystem fs : ignite.fileSystems()) {
                    if (F.eq(fs.name(), igfsName)) {
                        Integer cnt = refCnts.get(ignite.name());

                        if (cnt != null)
                            refCnts.put(ignite.name(), cnt + 1);

                        return new HadoopIgfsInProc((IgfsEx)fs, log, userName);
                    }
                }
            }
            catch (IllegalStateException ignore) {
                // May happen if the grid state has changed:
            }
        }

        return null;
>>>>>>> 1af43f34
    }

    /** {@inheritDoc} */
    @Override public IgfsHandshakeResponse handshake(final String logDir) {
        return IgfsUserContext.doAs(user, new IgniteOutClosure<IgfsHandshakeResponse>() {
            @Override public IgfsHandshakeResponse apply() {
                igfs.clientLogDirectory(logDir);

                return new IgfsHandshakeResponse(igfs.name(), igfs.proxyPaths(), igfs.groupBlockSize(),
                    igfs.globalSampling());
                }
         });
    }

    /**
     * Call onClose for all listeners.
     */
    private void notifyListenersOnClose() {
        // Perform cleanup.
        for (HadoopIgfsStreamEventListener lsnr : lsnrs.values()) {
            try {
                lsnr.onClose();
            }
            catch (IgniteCheckedException e) {
                if (log.isDebugEnabled())
                    log.debug("Failed to notify stream event listener", e);
            }
        }
    }

    /** {@inheritDoc} */
    @Override public void close(boolean force) {
        notifyListenersOnClose();

        String gridName = igfs.context().kernalContext().grid().name();

<<<<<<< HEAD
        lockRefCount();

        try {
=======
        synchronized (refCntsMon) {
>>>>>>> 1af43f34
            Integer cnt = refCnts.get(gridName);

            if (cnt != null) {
                // The node was created by this HadoopIgfsWrapper.
                // The node must be stopped when there are not opened filesystems that are used one.
                if (cnt > 1)
                    refCnts.put(gridName, cnt - 1);
                else {
                    refCnts.remove(gridName);

                    G.stop(gridName, false);
                }
            }
        }
<<<<<<< HEAD
        finally {
            unlockRefCount();
        }
=======
>>>>>>> 1af43f34
    }

    /** {@inheritDoc} */
    @Override public IgfsFile info(final IgfsPath path) throws IgniteCheckedException {
        try {
            return IgfsUserContext.doAs(user, new IgniteOutClosure<IgfsFile>() {
                @Override public IgfsFile apply() {
                    return igfs.info(path);
                }
            });
        }
        catch (IgniteException e) {
            throw new IgniteCheckedException(e);
        }
        catch (IllegalStateException ignored) {
            throw new HadoopIgfsCommunicationException("Failed to get file info because Grid is stopping: " + path);
        }
    }

    /** {@inheritDoc} */
    @Override public IgfsFile update(final IgfsPath path, final Map<String, String> props) throws
        IgniteCheckedException {
        try {
            return IgfsUserContext.doAs(user, new IgniteOutClosure<IgfsFile>() {
                @Override public IgfsFile apply() {
                    return igfs.update(path, props);
                }
            });
        }
        catch (IgniteException e) {
            throw new IgniteCheckedException(e);
        }
        catch (IllegalStateException ignored) {
            throw new HadoopIgfsCommunicationException("Failed to update file because Grid is stopping: " + path);
        }
    }

    /** {@inheritDoc} */
    @Override public Boolean setTimes(final IgfsPath path, final long accessTime, final long modificationTime)
        throws IgniteCheckedException {
        try {
            IgfsUserContext.doAs(user, new IgniteOutClosure<Void>() {
                @Override public Void apply() {
                    igfs.setTimes(path, accessTime, modificationTime);

                    return null;
                }
            });

            return true;
        }
        catch (IgniteException e) {
            throw new IgniteCheckedException(e);
        }
        catch (IllegalStateException ignored) {
            throw new HadoopIgfsCommunicationException("Failed to set path times because Grid is stopping: " + path);
        }
    }

    /** {@inheritDoc} */
    @Override public Boolean rename(final IgfsPath src, final IgfsPath dest) throws IgniteCheckedException {
        try {
            IgfsUserContext.doAs(user, new IgniteOutClosure<Void>() {
                @Override public Void apply() {
                    igfs.rename(src, dest);

                    return null;
                }
            });

            return true;
        }
        catch (IgniteException e) {
            throw new IgniteCheckedException(e);
        }
        catch (IllegalStateException ignored) {
            throw new HadoopIgfsCommunicationException("Failed to rename path because Grid is stopping: " + src);
        }
    }

    /** {@inheritDoc} */
    @Override public Boolean delete(final IgfsPath path, final boolean recursive) throws IgniteCheckedException {
        try {
            return IgfsUserContext.doAs(user, new IgniteOutClosure<Boolean>() {
                @Override public Boolean apply() {
                    return igfs.delete(path, recursive);
                }
            });
        }
        catch (IgniteException e) {
            throw new IgniteCheckedException(e);
        }
        catch (IllegalStateException ignored) {
            throw new HadoopIgfsCommunicationException("Failed to delete path because Grid is stopping: " + path);
        }
    }

    /** {@inheritDoc} */
    @Override public IgfsStatus fsStatus() throws IgniteCheckedException {
        try {
            return IgfsUserContext.doAs(user, new Callable<IgfsStatus>() {
                @Override public IgfsStatus call() throws IgniteCheckedException {
                    return igfs.globalSpace();
                }
            });
        }
        catch (IllegalStateException ignored) {
            throw new HadoopIgfsCommunicationException("Failed to get file system status because Grid is stopping.");
        }
        catch (IgniteCheckedException | RuntimeException | Error e) {
            throw e;
        }
        catch (Exception ignored) {
            throw new AssertionError("Must never go there.");
        }
    }

    /** {@inheritDoc} */
    @Override public Collection<IgfsPath> listPaths(final IgfsPath path) throws IgniteCheckedException {
        try {
            return IgfsUserContext.doAs(user, new IgniteOutClosure<Collection<IgfsPath>>() {
                @Override public Collection<IgfsPath> apply() {
                    return igfs.listPaths(path);
                }
            });
        }
        catch (IgniteException e) {
            throw new IgniteCheckedException(e);
        }
        catch (IllegalStateException ignored) {
            throw new HadoopIgfsCommunicationException("Failed to list paths because Grid is stopping: " + path);
        }
    }

    /** {@inheritDoc} */
    @Override public Collection<IgfsFile> listFiles(final IgfsPath path) throws IgniteCheckedException {
        try {
            return IgfsUserContext.doAs(user, new IgniteOutClosure<Collection<IgfsFile>>() {
                @Override public Collection<IgfsFile> apply() {
                    return igfs.listFiles(path);
                }
            });
        }
        catch (IgniteException e) {
            throw new IgniteCheckedException(e);
        }
        catch (IllegalStateException ignored) {
            throw new HadoopIgfsCommunicationException("Failed to list files because Grid is stopping: " + path);
        }
    }

    /** {@inheritDoc} */
    @Override public Boolean mkdirs(final IgfsPath path, final Map<String, String> props)
        throws IgniteCheckedException {
        try {
            IgfsUserContext.doAs(user, new IgniteOutClosure<Void>() {
                @Override public Void apply() {
                    igfs.mkdirs(path, props);

                    return null;
                }
            });

            return true;
        }
        catch (IgniteException e) {
            throw new IgniteCheckedException(e);
        }
        catch (IllegalStateException ignored) {
            throw new HadoopIgfsCommunicationException("Failed to findIgfsAndCreate directory because Grid is stopping: " +
                path);
        }
    }

    /** {@inheritDoc} */
    @Override public IgfsPathSummary contentSummary(final IgfsPath path) throws IgniteCheckedException {
        try {
            return IgfsUserContext.doAs(user, new IgniteOutClosure<IgfsPathSummary>() {
                @Override public IgfsPathSummary apply() {
                    return igfs.summary(path);
                }
            });
        }
        catch (IgniteException e) {
            throw new IgniteCheckedException(e);
        }
        catch (IllegalStateException ignored) {
            throw new HadoopIgfsCommunicationException("Failed to get content summary because Grid is stopping: " +
                path);
        }
    }

    /** {@inheritDoc} */
    @Override public Collection<IgfsBlockLocation> affinity(final IgfsPath path, final long start, final long len)
        throws IgniteCheckedException {
        try {
            return IgfsUserContext.doAs(user, new IgniteOutClosure<Collection<IgfsBlockLocation>>() {
                @Override public Collection<IgfsBlockLocation> apply() {
                    return igfs.affinity(path, start, len);
                }
            });
        }
        catch (IgniteException e) {
            throw new IgniteCheckedException(e);
        }
        catch (IllegalStateException ignored) {
            throw new HadoopIgfsCommunicationException("Failed to get affinity because Grid is stopping: " + path);
        }
    }

    /** {@inheritDoc} */
    @Override public HadoopIgfsStreamDelegate open(final IgfsPath path) throws IgniteCheckedException {
        try {
            return IgfsUserContext.doAs(user, new IgniteOutClosure<HadoopIgfsStreamDelegate>() {
                @Override public HadoopIgfsStreamDelegate apply() {
                    IgfsInputStream stream = igfs.open(path, bufSize);

                    return new HadoopIgfsStreamDelegate(HadoopIgfsInProc.this, stream, stream.length());
                }
            });
        }
        catch (IgniteException e) {
            throw new IgniteCheckedException(e);
        }
        catch (IllegalStateException ignored) {
            throw new HadoopIgfsCommunicationException("Failed to open file because Grid is stopping: " + path);
        }
    }

    /** {@inheritDoc} */
    @Override public HadoopIgfsStreamDelegate open(final IgfsPath path, final int seqReadsBeforePrefetch)
        throws IgniteCheckedException {
        try {
            return IgfsUserContext.doAs(user, new IgniteOutClosure<HadoopIgfsStreamDelegate>() {
                @Override public HadoopIgfsStreamDelegate apply() {
                    IgfsInputStream stream = igfs.open(path, bufSize, seqReadsBeforePrefetch);

                    return new HadoopIgfsStreamDelegate(HadoopIgfsInProc.this, stream, stream.length());
                }
            });
        }
        catch (IgniteException e) {
            throw new IgniteCheckedException(e);
        }
        catch (IllegalStateException ignored) {
            throw new HadoopIgfsCommunicationException("Failed to open file because Grid is stopping: " + path);
        }
    }

    /** {@inheritDoc} */
    @Override public HadoopIgfsStreamDelegate create(final IgfsPath path, final boolean overwrite,
        final boolean colocate, final int replication, final long blockSize, final @Nullable Map<String, String> props)
        throws IgniteCheckedException {
        try {
            return IgfsUserContext.doAs(user, new IgniteOutClosure<HadoopIgfsStreamDelegate>() {
                @Override public HadoopIgfsStreamDelegate apply() {
                    IgfsOutputStream stream = igfs.create(path, bufSize, overwrite,
                        colocate ? igfs.nextAffinityKey() : null, replication, blockSize, props);

                    return new HadoopIgfsStreamDelegate(HadoopIgfsInProc.this, stream);
                }
            });
        }
        catch (IgniteException e) {
            throw new IgniteCheckedException(e);
        }
        catch (IllegalStateException ignored) {
            throw new HadoopIgfsCommunicationException("Failed to findIgfsAndCreate file because Grid is stopping: " + path);
        }
    }

    /** {@inheritDoc} */
    @Override public HadoopIgfsStreamDelegate append(final IgfsPath path, final boolean create,
        final @Nullable Map<String, String> props) throws IgniteCheckedException {
        try {
            return IgfsUserContext.doAs(user, new IgniteOutClosure<HadoopIgfsStreamDelegate>() {
                @Override public HadoopIgfsStreamDelegate apply() {
                    IgfsOutputStream stream = igfs.append(path, bufSize, create, props);

                    return new HadoopIgfsStreamDelegate(HadoopIgfsInProc.this, stream);
                }
            });
        }
        catch (IgniteException e) {
            throw new IgniteCheckedException(e);
        }
        catch (IllegalStateException ignored) {
            throw new HadoopIgfsCommunicationException("Failed to append file because Grid is stopping: " + path);
        }
    }

    /** {@inheritDoc} */
    @Override public IgniteInternalFuture<byte[]> readData(HadoopIgfsStreamDelegate delegate, long pos, int len,
        @Nullable byte[] outBuf, int outOff, int outLen) {
        IgfsInputStream stream = delegate.target();

        try {
            byte[] res = null;

            if (outBuf != null) {
                int outTailLen = outBuf.length - outOff;

                if (len <= outTailLen)
                    stream.readFully(pos, outBuf, outOff, len);
                else {
                    stream.readFully(pos, outBuf, outOff, outTailLen);

                    int remainderLen = len - outTailLen;

                    res = new byte[remainderLen];

                    stream.readFully(pos, res, 0, remainderLen);
                }
            } else {
                res = new byte[len];

                stream.readFully(pos, res, 0, len);
            }

            return new GridFinishedFuture<>(res);
        }
        catch (IllegalStateException | IOException e) {
            HadoopIgfsStreamEventListener lsnr = lsnrs.get(delegate);

            if (lsnr != null)
                lsnr.onError(e.getMessage());

            return new GridFinishedFuture<>(e);
        }
    }

    /** {@inheritDoc} */
    @Override public void writeData(HadoopIgfsStreamDelegate delegate, byte[] data, int off, int len)
        throws IOException {
        try {
            IgfsOutputStream stream = delegate.target();

            stream.write(data, off, len);
        }
        catch (IllegalStateException | IOException e) {
            HadoopIgfsStreamEventListener lsnr = lsnrs.get(delegate);

            if (lsnr != null)
                lsnr.onError(e.getMessage());

            if (e instanceof IllegalStateException)
                throw new IOException("Failed to write data to IGFS stream because Grid is stopping.", e);
            else
                throw e;
        }
    }

    /** {@inheritDoc} */
    @Override public void flush(HadoopIgfsStreamDelegate delegate) throws IOException {
        try {
            IgfsOutputStream stream = delegate.target();

            stream.flush();
        }
        catch (IllegalStateException | IOException e) {
            HadoopIgfsStreamEventListener lsnr = lsnrs.get(delegate);

            if (lsnr != null)
                lsnr.onError(e.getMessage());

            if (e instanceof IllegalStateException)
                throw new IOException("Failed to flush data to IGFS stream because Grid is stopping.", e);
            else
                throw e;
        }
    }

    /** {@inheritDoc} */
    @Override public void closeStream(HadoopIgfsStreamDelegate desc) throws IOException {
        Closeable closeable = desc.target();

        try {
            closeable.close();
        }
        catch (IllegalStateException e) {
            throw new IOException("Failed to close IGFS stream because Grid is stopping.", e);
        }
    }

    /** {@inheritDoc} */
    @Override public void addEventListener(HadoopIgfsStreamDelegate delegate,
        HadoopIgfsStreamEventListener lsnr) {
        HadoopIgfsStreamEventListener lsnr0 = lsnrs.put(delegate, lsnr);

        assert lsnr0 == null || lsnr0 == lsnr;

        if (log.isDebugEnabled())
            log.debug("Added stream event listener [delegate=" + delegate + ']');
    }

    /** {@inheritDoc} */
    @Override public void removeEventListener(HadoopIgfsStreamDelegate delegate) {
        HadoopIgfsStreamEventListener lsnr0 = lsnrs.remove(delegate);

        if (lsnr0 != null && log.isDebugEnabled())
            log.debug("Removed stream event listener [delegate=" + delegate + ']');
    }

    /** {@inheritDoc} */
    @Override public String user() {
        return user;
    }

    /** Lock reference count. */
    public static void lockRefCount() {
        refCntsLock.lock();
    }

    /** Unlock reference count. */
    public static void unlockRefCount() {
        refCntsLock.unlock();
    }
}<|MERGE_RESOLUTION|>--- conflicted
+++ resolved
@@ -24,21 +24,13 @@
 import java.util.Map;
 import java.util.concurrent.Callable;
 import java.util.concurrent.ConcurrentHashMap;
-<<<<<<< HEAD
-import java.util.concurrent.locks.Lock;
-import java.util.concurrent.locks.ReentrantLock;
-=======
->>>>>>> 1af43f34
 import org.apache.commons.logging.Log;
 import org.apache.ignite.Ignite;
 import org.apache.ignite.IgniteCheckedException;
 import org.apache.ignite.IgniteException;
 import org.apache.ignite.IgniteFileSystem;
 import org.apache.ignite.Ignition;
-<<<<<<< HEAD
-=======
 import org.apache.ignite.configuration.IgniteConfiguration;
->>>>>>> 1af43f34
 import org.apache.ignite.igfs.IgfsBlockLocation;
 import org.apache.ignite.igfs.IgfsFile;
 import org.apache.ignite.igfs.IgfsInputStream;
@@ -56,11 +48,8 @@
 import org.apache.ignite.internal.util.future.GridFinishedFuture;
 import org.apache.ignite.internal.util.typedef.F;
 import org.apache.ignite.internal.util.typedef.G;
-<<<<<<< HEAD
-=======
 import org.apache.ignite.internal.util.typedef.T2;
 import org.apache.ignite.lang.IgniteBiTuple;
->>>>>>> 1af43f34
 import org.apache.ignite.lang.IgniteOutClosure;
 import org.jetbrains.annotations.Nullable;
 
@@ -74,11 +63,7 @@
     private static final Map<String, Integer> refCnts = new HashMap<>();
 
     /** Reference count monitor. */
-<<<<<<< HEAD
-    private static final Lock refCntsLock = new ReentrantLock();
-=======
     private static final Object refCntsMon = new Object();
->>>>>>> 1af43f34
 
     /** Target IGFS. */
     protected final IgfsEx igfs;
@@ -123,14 +108,6 @@
      * @return HadoopIgfsInProcWithIgniteRefsCount instance. {@code null} if the IGFS not fount in the current VM.
      */
     public static HadoopIgfsInProc create(String igfsName, Log log, String userName) {
-<<<<<<< HEAD
-
-        for (Ignite ignite : Ignition.allGrids()) {
-            HadoopIgfsInProc delegate = create(ignite, igfsName, log, userName);
-
-            if (delegate != null)
-                return delegate;
-=======
         synchronized (refCntsMon) {
             for (Ignite ignite : Ignition.allGrids()) {
                 HadoopIgfsInProc delegate = findIgfsAndCreate(ignite, igfsName, log, userName);
@@ -138,15 +115,12 @@
                 if (delegate != null)
                     return delegate;
             }
->>>>>>> 1af43f34
         }
 
         return null;
     }
 
     /**
-<<<<<<< HEAD
-=======
      * Creates instance of the HadoopIgfsInProcWithIgniteRefsCount by IGFS name, ignite client node is created
      * if necessary.
      *
@@ -200,7 +174,6 @@
     }
 
     /**
->>>>>>> 1af43f34
      * Creates instance of the HadoopIgfsInProcWithIgniteRefsCount by IGFS name.
      *
      * @param ignite Ignite instance.
@@ -210,47 +183,6 @@
      * @return HadoopIgfsInProcWithIgniteRefsCount instance. {@code null} if the IGFS not found
      *      in the specified ignite instance.
      */
-<<<<<<< HEAD
-    public static HadoopIgfsInProc create(Ignite ignite, String igfsName, Log log, String userName) {
-        assert ignite != null;
-
-        lockRefCount();
-
-        try {
-            if (Ignition.state(ignite.name()) == STARTED) {
-                try {
-                    for (IgniteFileSystem fs : ignite.fileSystems()) {
-                        if (F.eq(fs.name(), igfsName)) {
-                            Integer cnt = refCnts.get(ignite.name());
-
-                            if (cnt != null)
-                                refCnts.put(ignite.name(), cnt + 1);
-
-                            return new HadoopIgfsInProc((IgfsEx)fs, log, userName);
-                        }
-                    }
-                }
-                catch (IllegalStateException ignore) {
-                    // May happen if the grid state has changed:
-                }
-            }
-        }
-        finally {
-            unlockRefCount();
-        }
-
-        return null;
-    }
-
-    /**
-     * Register ignite node at the reference counter map.
-     * @param nodeName Ignite node name.
-     */
-    public static void addManagedIgniteInstance(String nodeName) {
-        assert !refCnts.containsKey(nodeName) : "The ignite instance already exists in the ref count map";
-
-        refCnts.put(nodeName, 0);
-=======
     private static HadoopIgfsInProc findIgfsAndCreate(Ignite ignite, String igfsName, Log log, String userName) {
         assert ignite != null;
 
@@ -273,7 +205,6 @@
         }
 
         return null;
->>>>>>> 1af43f34
     }
 
     /** {@inheritDoc} */
@@ -310,13 +241,7 @@
 
         String gridName = igfs.context().kernalContext().grid().name();
 
-<<<<<<< HEAD
-        lockRefCount();
-
-        try {
-=======
         synchronized (refCntsMon) {
->>>>>>> 1af43f34
             Integer cnt = refCnts.get(gridName);
 
             if (cnt != null) {
@@ -331,12 +256,6 @@
                 }
             }
         }
-<<<<<<< HEAD
-        finally {
-            unlockRefCount();
-        }
-=======
->>>>>>> 1af43f34
     }
 
     /** {@inheritDoc} */
@@ -744,14 +663,4 @@
     @Override public String user() {
         return user;
     }
-
-    /** Lock reference count. */
-    public static void lockRefCount() {
-        refCntsLock.lock();
-    }
-
-    /** Unlock reference count. */
-    public static void unlockRefCount() {
-        refCntsLock.unlock();
-    }
 }