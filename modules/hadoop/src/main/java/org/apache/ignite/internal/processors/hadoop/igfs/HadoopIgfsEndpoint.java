/*
 * Licensed to the Apache Software Foundation (ASF) under one or more
 * contributor license agreements.  See the NOTICE file distributed with
 * this work for additional information regarding copyright ownership.
 * The ASF licenses this file to You under the Apache License, Version 2.0
 * (the "License"); you may not use this file except in compliance with
 * the License.  You may obtain a copy of the License at
 *
 *      http://www.apache.org/licenses/LICENSE-2.0
 *
 * Unless required by applicable law or agreed to in writing, software
 * distributed under the License is distributed on an "AS IS" BASIS,
 * WITHOUT WARRANTIES OR CONDITIONS OF ANY KIND, either express or implied.
 * See the License for the specific language governing permissions and
 * limitations under the License.
 */

package org.apache.ignite.internal.processors.hadoop.igfs;

import java.io.IOException;
import java.net.URI;
import java.net.URISyntaxException;
<<<<<<< HEAD
=======
import java.util.concurrent.atomic.AtomicBoolean;

>>>>>>> 1f743465
import org.apache.commons.logging.Log;
import org.apache.commons.logging.LogFactory;
import org.apache.ignite.IgniteCheckedException;
import org.apache.ignite.IgniteFileSystem;
import org.apache.ignite.hadoop.fs.v2.IgniteHadoopFileSystem;
import org.apache.ignite.igfs.IgfsIpcEndpointConfiguration;
import org.apache.ignite.internal.IgnitionEx;
import org.apache.ignite.internal.util.typedef.F;
import org.apache.ignite.internal.util.typedef.internal.S;
import org.apache.ignite.lang.IgniteBiTuple;
import org.jetbrains.annotations.Nullable;

/**
 * IGFS endpoint abstraction.
 */
public class HadoopIgfsEndpoint {
<<<<<<< HEAD
=======
    /** Guard ensuring that warning about grid name is printed only once. */
    private static final AtomicBoolean LOG_WARN_GUARD = new AtomicBoolean();

>>>>>>> 1f743465
    /** Logger. */
    private static final Log LOG = LogFactory.getLog(HadoopIgfsEndpoint.class);

    /** Localhost. */
    public static final String LOCALHOST = "127.0.0.1";

    /** IGFS name. */
    private final String igfsName;

    /** Host. */
    private final String host;

    /** Port. */
    private final int port;

    /**
     * Normalize IGFS URI.
     *
     * @param uri URI.
     * @return Normalized URI.
     * @throws IOException If failed.
     */
    public static URI normalize(URI uri) throws IOException {
        try {
            if (!F.eq(IgniteFileSystem.IGFS_SCHEME, uri.getScheme()))
                throw new IOException("Failed to normalize UIR because it has non IGFS scheme: " + uri);

            HadoopIgfsEndpoint endpoint = new HadoopIgfsEndpoint(uri.getAuthority());

            StringBuilder sb = new StringBuilder();

            if (endpoint.igfs() != null)
                sb.append(endpoint.igfs());

            return new URI(uri.getScheme(), sb.length() != 0 ? sb.toString() : null, endpoint.host(), endpoint.port(),
                uri.getPath(), uri.getQuery(), uri.getFragment());
        }
        catch (URISyntaxException | IgniteCheckedException e) {
            throw new IOException("Failed to normalize URI: " + uri, e);
        }
    }

    /**
     * Constructor.
     *
     * @param connStr Connection string.
     * @throws IgniteCheckedException If failed to parse connection string.
     */
    public HadoopIgfsEndpoint(@Nullable String connStr) throws IgniteCheckedException {
        if (connStr == null)
            connStr = "";

        String[] tokens = connStr.split("@", -1);

        IgniteBiTuple<String, Integer> hostPort;

        if (tokens.length == 1) {
            igfsName = null;

            hostPort = hostPort(connStr, connStr);
        }
        else if (tokens.length == 2) {
            String authStr = tokens[0];

            if (authStr.isEmpty())
                igfsName = null;
            else {
                String[] authTokens = authStr.split(":", -1);

                igfsName = F.isEmpty(authTokens[0]) ? null : authTokens[0];

<<<<<<< HEAD
                if (authTokens.length == 2)
                    LOG.warn("Grid name is not used but it is defined at connection string. " +
                        "This format is deprecated. [connStr=" + connStr + ']');
=======
                if (authTokens.length == 2) {
                    if (!LOG_WARN_GUARD.get() && LOG_WARN_GUARD.compareAndSet(false, true))
                        LOG.warn("Grid name in IGFS connection string is deprecated and will be ignored: " + connStr);
                }
>>>>>>> 1f743465
                else if (authTokens.length > 2)
                    throw new IgniteCheckedException("Invalid connection string format: " + connStr);
            }

            hostPort = hostPort(connStr, tokens[1]);
        }
        else
            throw new IgniteCheckedException("Invalid connection string format: " + connStr);

        host = hostPort.get1();

        assert hostPort.get2() != null;

        port = hostPort.get2();
    }

    /**
     * Parse host and port.
     *
     * @param connStr Full connection string.
     * @param hostPortStr Host/port connection string part.
     * @return Tuple with host and port.
     * @throws IgniteCheckedException If failed to parse connection string.
     */
    private IgniteBiTuple<String, Integer> hostPort(String connStr, String hostPortStr) throws IgniteCheckedException {
        String[] tokens = hostPortStr.split(":", -1);

        String host = tokens[0];

        if (F.isEmpty(host))
            host = LOCALHOST;

        int port;

        if (tokens.length == 1)
            port = IgfsIpcEndpointConfiguration.DFLT_PORT;
        else if (tokens.length == 2) {
            String portStr = tokens[1];

            try {
                port = Integer.valueOf(portStr);

                if (port < 0 || port > 65535)
                    throw new IgniteCheckedException("Invalid port number: " + connStr);
            }
            catch (NumberFormatException e) {
                throw new IgniteCheckedException("Invalid port number: " + connStr);
            }
        }
        else
            throw new IgniteCheckedException("Invalid connection string format: " + connStr);

        return F.t(host, port);
    }

    /**
     * @return IGFS name.
     */
    @Nullable public String igfs() {
        return igfsName;
    }

    /**
     * @return Host.
     */
    public String host() {
        return host;
    }

    /**
     * @return Host.
     */
    public boolean isLocal() {
        return F.eq(LOCALHOST, host);
    }

    /**
     * @return Port.
     */
    public int port() {
        return port;
    }

    /** {@inheritDoc} */
    @Override public String toString() {
        return S.toString(HadoopIgfsEndpoint.class, this);
    }
}<|MERGE_RESOLUTION|>--- conflicted
+++ resolved
@@ -20,18 +20,13 @@
 import java.io.IOException;
 import java.net.URI;
 import java.net.URISyntaxException;
-<<<<<<< HEAD
-=======
 import java.util.concurrent.atomic.AtomicBoolean;
 
->>>>>>> 1f743465
 import org.apache.commons.logging.Log;
 import org.apache.commons.logging.LogFactory;
 import org.apache.ignite.IgniteCheckedException;
 import org.apache.ignite.IgniteFileSystem;
-import org.apache.ignite.hadoop.fs.v2.IgniteHadoopFileSystem;
 import org.apache.ignite.igfs.IgfsIpcEndpointConfiguration;
-import org.apache.ignite.internal.IgnitionEx;
 import org.apache.ignite.internal.util.typedef.F;
 import org.apache.ignite.internal.util.typedef.internal.S;
 import org.apache.ignite.lang.IgniteBiTuple;
@@ -41,12 +36,9 @@
  * IGFS endpoint abstraction.
  */
 public class HadoopIgfsEndpoint {
-<<<<<<< HEAD
-=======
     /** Guard ensuring that warning about grid name is printed only once. */
     private static final AtomicBoolean LOG_WARN_GUARD = new AtomicBoolean();
 
->>>>>>> 1f743465
     /** Logger. */
     private static final Log LOG = LogFactory.getLog(HadoopIgfsEndpoint.class);
 
@@ -118,16 +110,10 @@
 
                 igfsName = F.isEmpty(authTokens[0]) ? null : authTokens[0];
 
-<<<<<<< HEAD
-                if (authTokens.length == 2)
-                    LOG.warn("Grid name is not used but it is defined at connection string. " +
-                        "This format is deprecated. [connStr=" + connStr + ']');
-=======
                 if (authTokens.length == 2) {
                     if (!LOG_WARN_GUARD.get() && LOG_WARN_GUARD.compareAndSet(false, true))
                         LOG.warn("Grid name in IGFS connection string is deprecated and will be ignored: " + connStr);
                 }
->>>>>>> 1f743465
                 else if (authTokens.length > 2)
                     throw new IgniteCheckedException("Invalid connection string format: " + connStr);
             }
