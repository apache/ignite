--- conflicted
+++ resolved
@@ -24,9 +24,7 @@
 import org.apache.commons.logging.LogFactory;
 import org.apache.ignite.IgniteCheckedException;
 import org.apache.ignite.IgniteFileSystem;
-import org.apache.ignite.hadoop.fs.v2.IgniteHadoopFileSystem;
 import org.apache.ignite.igfs.IgfsIpcEndpointConfiguration;
-import org.apache.ignite.internal.IgnitionEx;
 import org.apache.ignite.internal.util.typedef.F;
 import org.apache.ignite.internal.util.typedef.internal.S;
 import org.apache.ignite.lang.IgniteBiTuple;
@@ -108,12 +106,7 @@
                 igfsName = F.isEmpty(authTokens[0]) ? null : authTokens[0];
 
                 if (authTokens.length == 2)
-<<<<<<< HEAD
-                    LOG.warn("Grid name is not used but it is defined at connection string. " +
-                        "This format is deprecated. [connStr=" + connStr + ']');
-=======
                     LOG.warn("Grid name defined in connection string is deprecated and will be ignored: " + connStr);
->>>>>>> 888ab43b
                 else if (authTokens.length > 2)
                     throw new IgniteCheckedException("Invalid connection string format: " + connStr);
             }
