/*
 * Licensed to the Apache Software Foundation (ASF) under one or more
 * contributor license agreements.  See the NOTICE file distributed with
 * this work for additional information regarding copyright ownership.
 * The ASF licenses this file to You under the Apache License, Version 2.0
 * (the "License"); you may not use this file except in compliance with
 * the License.  You may obtain a copy of the License at
 *
 *      http://www.apache.org/licenses/LICENSE-2.0
 *
 * Unless required by applicable law or agreed to in writing, software
 * distributed under the License is distributed on an "AS IS" BASIS,
 * WITHOUT WARRANTIES OR CONDITIONS OF ANY KIND, either express or implied.
 * See the License for the specific language governing permissions and
 * limitations under the License.
 */

package org.apache.ignite.hadoop.fs.v2;

import org.apache.commons.logging.Log;
import org.apache.commons.logging.LogFactory;
import org.apache.hadoop.conf.Configuration;
import org.apache.hadoop.fs.AbstractFileSystem;
import org.apache.hadoop.fs.BlockLocation;
import org.apache.hadoop.fs.CreateFlag;
import org.apache.hadoop.fs.FSDataInputStream;
import org.apache.hadoop.fs.FSDataOutputStream;
import org.apache.hadoop.fs.FileChecksum;
import org.apache.hadoop.fs.FileStatus;
import org.apache.hadoop.fs.FsServerDefaults;
import org.apache.hadoop.fs.FsStatus;
import org.apache.hadoop.fs.InvalidPathException;
import org.apache.hadoop.fs.Options;
import org.apache.hadoop.fs.Path;
import org.apache.hadoop.fs.permission.FsPermission;
import org.apache.hadoop.util.DataChecksum;
import org.apache.hadoop.util.Progressable;
import org.apache.ignite.IgniteCheckedException;
import org.apache.ignite.igfs.IgfsBlockLocation;
import org.apache.ignite.igfs.IgfsFile;
import org.apache.ignite.igfs.IgfsMode;
import org.apache.ignite.igfs.IgfsPath;
import org.apache.ignite.internal.igfs.common.IgfsLogger;
import org.apache.ignite.internal.processors.hadoop.delegate.HadoopDelegateUtils;
import org.apache.ignite.internal.processors.hadoop.delegate.HadoopFileSystemFactoryDelegate;
import org.apache.ignite.internal.processors.hadoop.igfs.HadoopIgfsEndpoint;
<<<<<<< HEAD
import org.apache.ignite.internal.processors.hadoop.igfs.HadoopIgfsInputStream;
import org.apache.ignite.internal.processors.hadoop.igfs.HadoopIgfsOutputStream;
import org.apache.ignite.internal.processors.hadoop.igfs.HadoopIgfsStreamDelegate;
import org.apache.ignite.internal.processors.hadoop.igfs.HadoopIgfsWrapper;
=======
import org.apache.ignite.internal.processors.hadoop.impl.igfs.HadoopIgfsInputStream;
import org.apache.ignite.internal.processors.hadoop.impl.igfs.HadoopIgfsOutputStream;
import org.apache.ignite.internal.processors.hadoop.impl.igfs.HadoopIgfsProxyInputStream;
import org.apache.ignite.internal.processors.hadoop.impl.igfs.HadoopIgfsProxyOutputStream;
import org.apache.ignite.internal.processors.hadoop.impl.igfs.HadoopIgfsStreamDelegate;
import org.apache.ignite.internal.processors.hadoop.impl.igfs.HadoopIgfsWrapper;
>>>>>>> 2df39a80
import org.apache.ignite.internal.processors.igfs.IgfsHandshakeResponse;
import org.apache.ignite.internal.processors.igfs.IgfsModeResolver;
import org.apache.ignite.internal.processors.igfs.IgfsPaths;
import org.apache.ignite.internal.processors.igfs.IgfsStatus;
import org.apache.ignite.internal.processors.igfs.IgfsUtils;
import org.apache.ignite.internal.util.typedef.F;
import org.apache.ignite.internal.util.typedef.internal.A;
import org.apache.ignite.internal.util.typedef.internal.S;
import org.apache.ignite.internal.util.typedef.internal.U;
import org.jetbrains.annotations.Nullable;

import java.io.BufferedOutputStream;
import java.io.Closeable;
import java.io.File;
import java.io.FileNotFoundException;
import java.io.IOException;
import java.io.OutputStream;
import java.net.URI;
import java.net.URISyntaxException;
import java.util.ArrayList;
import java.util.Arrays;
import java.util.Collection;
import java.util.EnumSet;
import java.util.List;
import java.util.Map;
import java.util.concurrent.atomic.AtomicBoolean;

import static org.apache.ignite.configuration.FileSystemConfiguration.DFLT_IGFS_LOG_BATCH_SIZE;
import static org.apache.ignite.configuration.FileSystemConfiguration.DFLT_IGFS_LOG_DIR;
import static org.apache.ignite.hadoop.fs.v1.IgniteHadoopFileSystem.getFsHadoopUser;
<<<<<<< HEAD
import static org.apache.ignite.internal.processors.hadoop.fs.HadoopParameters.PARAM_IGFS_COLOCATED_WRITES;
import static org.apache.ignite.internal.processors.hadoop.fs.HadoopParameters.PARAM_IGFS_LOG_BATCH_SIZE;
import static org.apache.ignite.internal.processors.hadoop.fs.HadoopParameters.PARAM_IGFS_LOG_DIR;
import static org.apache.ignite.internal.processors.hadoop.fs.HadoopParameters.PARAM_IGFS_LOG_ENABLED;
import static org.apache.ignite.internal.processors.hadoop.fs.HadoopParameters.PARAM_IGFS_PREFER_LOCAL_WRITES;
import static org.apache.ignite.internal.processors.hadoop.fs.HadoopParameters.PARAM_IGFS_SEQ_READS_BEFORE_PREFETCH;
import static org.apache.ignite.internal.processors.hadoop.igfs.HadoopIgfsUtils.parameter;
=======
import static org.apache.ignite.igfs.IgfsMode.PROXY;
import static org.apache.ignite.internal.processors.hadoop.impl.fs.HadoopParameters.PARAM_IGFS_COLOCATED_WRITES;
import static org.apache.ignite.internal.processors.hadoop.impl.fs.HadoopParameters.PARAM_IGFS_LOG_BATCH_SIZE;
import static org.apache.ignite.internal.processors.hadoop.impl.fs.HadoopParameters.PARAM_IGFS_LOG_DIR;
import static org.apache.ignite.internal.processors.hadoop.impl.fs.HadoopParameters.PARAM_IGFS_LOG_ENABLED;
import static org.apache.ignite.internal.processors.hadoop.impl.fs.HadoopParameters.PARAM_IGFS_PREFER_LOCAL_WRITES;
import static org.apache.ignite.internal.processors.hadoop.impl.fs.HadoopParameters.PARAM_IGFS_SEQ_READS_BEFORE_PREFETCH;
import static org.apache.ignite.internal.processors.hadoop.impl.igfs.HadoopIgfsUtils.parameter;
>>>>>>> 2df39a80
import static org.apache.ignite.internal.processors.igfs.IgfsEx.IGFS_SCHEME;

/**
 * {@code IGFS} Hadoop 2.x file system driver over file system API. To use
 * {@code IGFS} as Hadoop file system, you should configure this class
 * in Hadoop's {@code core-site.xml} as follows:
 * <pre name="code" class="xml">
 *  &lt;property&gt;
 *      &lt;name&gt;fs.default.name&lt;/name&gt;
 *      &lt;value&gt;igfs://ipc&lt;/value&gt;
 *  &lt;/property&gt;
 *
 *  &lt;property&gt;
 *      &lt;name&gt;fs.igfs.impl&lt;/name&gt;
 *      &lt;value&gt;org.apache.ignite.hadoop.fs.v2.IgniteHadoopFileSystem&lt;/value&gt;
 *  &lt;/property&gt;
 * </pre>
 * You should also add Ignite JAR and all libraries to Hadoop classpath. To
 * do this, add following lines to {@code conf/hadoop-env.sh} script in Hadoop
 * distribution:
 * <pre name="code" class="bash">
 * export IGNITE_HOME=/path/to/Ignite/distribution
 * export HADOOP_CLASSPATH=$IGNITE_HOME/ignite*.jar
 *
 * for f in $IGNITE_HOME/libs/*.jar; do
 *  export HADOOP_CLASSPATH=$HADOOP_CLASSPATH:$f;
 * done
 * </pre>
 * <h1 class="header">Data vs Clients Nodes</h1>
 * Hadoop needs to use its FileSystem remotely from client nodes as well as directly on
 * data nodes. Client nodes are responsible for basic file system operations as well as
 * accessing data nodes remotely. Usually, client nodes are started together
 * with {@code job-submitter} or {@code job-scheduler} processes, while data nodes are usually
 * started together with Hadoop {@code task-tracker} processes.
 * <p>
 * For sample client and data node configuration refer to {@code config/hadoop/default-config-client.xml}
 * and {@code config/hadoop/default-config.xml} configuration files in Ignite installation.
 */
public class IgniteHadoopFileSystem extends AbstractFileSystem implements Closeable {
    /** Logger. */
    private static final Log LOG = LogFactory.getLog(IgniteHadoopFileSystem.class);

    /** Ensures that close routine is invoked at most once. */
    private final AtomicBoolean closeGuard = new AtomicBoolean();

    /** Grid remote client. */
    private HadoopIgfsWrapper rmtClient;

    /** The name of the user this File System created on behalf of. */
    private final String user;

    /** Working directory. */
    private IgfsPath workingDir;

    /** URI. */
    private final URI uri;

    /** Authority. */
    private String uriAuthority;

    /** Client logger. */
    private IgfsLogger clientLog;

    /** Server block size. */
    private long grpBlockSize;

    /** Default replication factor. */
    private short dfltReplication;

    /** Mode resolver. */
    private IgfsModeResolver modeRslvr;

<<<<<<< HEAD
=======
    /** The secondary file system factory. */
    private HadoopFileSystemFactoryDelegate factory;

>>>>>>> 2df39a80
    /** Whether custom sequential reads before prefetch value is provided. */
    private boolean seqReadsBeforePrefetchOverride;

    /** Custom-provided sequential reads before prefetch. */
    private int seqReadsBeforePrefetch;

    /** Flag that controls whether file writes should be colocated on data node. */
    private boolean colocateFileWrites;

    /** Prefer local writes. */
    private boolean preferLocFileWrites;

    /**
     * @param name URI for file system.
     * @param cfg Configuration.
     * @throws URISyntaxException if name has invalid syntax.
     * @throws IOException If initialization failed.
     */
    public IgniteHadoopFileSystem(URI name, Configuration cfg) throws URISyntaxException, IOException {
        super(HadoopIgfsEndpoint.normalize(name), IGFS_SCHEME, false, -1);

        uri = name;

        user = getFsHadoopUser();

        try {
            initialize(name, cfg);
        }
        catch (IOException e) {
            // Close client if exception occurred.
            if (rmtClient != null)
                rmtClient.close(false);

            throw e;
        }

        workingDir = new IgfsPath("/user/" + user);
    }

    /** {@inheritDoc} */
    @Override public void checkPath(Path path) {
        URI uri = path.toUri();

        if (uri.isAbsolute()) {
            if (!F.eq(uri.getScheme(), IGFS_SCHEME))
                throw new InvalidPathException("Wrong path scheme [expected=" + IGFS_SCHEME + ", actual=" +
                    uri.getAuthority() + ']');

            if (!F.eq(uri.getAuthority(), uriAuthority))
                throw new InvalidPathException("Wrong path authority [expected=" + uriAuthority + ", actual=" +
                    uri.getAuthority() + ']');
        }
    }

    /**
     * Public setter that can be used by direct users of FS or Visor.
     *
     * @param colocateFileWrites Whether all ongoing file writes should be colocated.
     */
    @SuppressWarnings("UnusedDeclaration")
    public void colocateFileWrites(boolean colocateFileWrites) {
        this.colocateFileWrites = colocateFileWrites;
    }

    /**
     * Enter busy state.
     *
     * @throws IOException If file system is stopped.
     */
    private void enterBusy() throws IOException {
        if (closeGuard.get())
            throw new IOException("File system is stopped.");
    }

    /**
     * Leave busy state.
     */
    private void leaveBusy() {
        // No-op.
    }

    /**
     * @param name URI passed to constructor.
     * @param cfg Configuration passed to constructor.
     * @throws IOException If initialization failed.
     */
    @SuppressWarnings("ConstantConditions")
    private void initialize(URI name, Configuration cfg) throws IOException {
        enterBusy();

        try {
            if (rmtClient != null)
                throw new IOException("File system is already initialized: " + rmtClient);

            A.notNull(name, "name");
            A.notNull(cfg, "cfg");

            if (!IGFS_SCHEME.equals(name.getScheme()))
                throw new IOException("Illegal file system URI [expected=" + IGFS_SCHEME +
                    "://[name]/[optional_path], actual=" + name + ']');

            uriAuthority = name.getAuthority();

            // Override sequential reads before prefetch if needed.
            seqReadsBeforePrefetch = parameter(cfg, PARAM_IGFS_SEQ_READS_BEFORE_PREFETCH, uriAuthority, 0);

            if (seqReadsBeforePrefetch > 0)
                seqReadsBeforePrefetchOverride = true;

            // In Ignite replication factor is controlled by data cache affinity.
            // We use replication factor to force the whole file to be stored on local node.
            dfltReplication = (short)cfg.getInt("dfs.replication", 3);

            // Get file colocation control flag.
            colocateFileWrites = parameter(cfg, PARAM_IGFS_COLOCATED_WRITES, uriAuthority, false);
            preferLocFileWrites = cfg.getBoolean(PARAM_IGFS_PREFER_LOCAL_WRITES, false);

            // Get log directory.
            String logDirCfg = parameter(cfg, PARAM_IGFS_LOG_DIR, uriAuthority, DFLT_IGFS_LOG_DIR);

            File logDirFile = U.resolveIgnitePath(logDirCfg);

            String logDir = logDirFile != null ? logDirFile.getAbsolutePath() : null;

            rmtClient = new HadoopIgfsWrapper(uriAuthority, logDir, cfg, LOG, user);

            // Handshake.
            IgfsHandshakeResponse handshake = rmtClient.handshake(logDir);

            grpBlockSize = handshake.blockSize();

            IgfsPaths paths = handshake.secondaryPaths();

            Boolean logEnabled = parameter(cfg, PARAM_IGFS_LOG_ENABLED, uriAuthority, false);

            if (handshake.sampling() != null ? handshake.sampling() : logEnabled) {
                // Initiate client logger.
                if (logDir == null)
                    throw new IOException("Failed to resolve log directory: " + logDirCfg);

                Integer batchSize = parameter(cfg, PARAM_IGFS_LOG_BATCH_SIZE, uriAuthority, DFLT_IGFS_LOG_BATCH_SIZE);

                clientLog = IgfsLogger.logger(uriAuthority, handshake.igfsName(), logDir, batchSize);
            }
            else
                clientLog = IgfsLogger.disabledLogger();

            try {
                modeRslvr = new IgfsModeResolver(paths.defaultMode(), paths.pathModes());
            }
            catch (IgniteCheckedException ice) {
                throw new IOException(ice);
            }
<<<<<<< HEAD
=======

            boolean initSecondary = paths.defaultMode() == PROXY;

            if (!initSecondary && paths.pathModes() != null) {
                for (T2<IgfsPath, IgfsMode> pathMode : paths.pathModes()) {
                    IgfsMode mode = pathMode.getValue();

                    if (mode == PROXY) {
                        initSecondary = true;

                        break;
                    }
                }
            }

            if (initSecondary) {
                try {
                    HadoopFileSystemFactory factory0 =
                        (HadoopFileSystemFactory) paths.getPayload(getClass().getClassLoader());

                    factory = HadoopDelegateUtils.fileSystemFactoryDelegate(getClass().getClassLoader(), factory0);
                }
                catch (IgniteCheckedException e) {
                    throw new IOException("Failed to get secondary file system factory.", e);
                }

                if (factory == null)
                    throw new IOException("Failed to get secondary file system factory (did you set " +
                        IgniteHadoopIgfsSecondaryFileSystem.class.getName() + " as \"secondaryFIleSystem\" in " +
                        FileSystemConfiguration.class.getName() + "?)");

                assert factory != null;

                factory.start();

                try {
                    FileSystem secFs = (FileSystem)factory.get(user);

                    secondaryUri = secFs.getUri();

                    A.ensure(secondaryUri != null, "Secondary file system uri should not be null.");
                }
                catch (IOException e) {
                    throw new IOException("Failed to connect to the secondary file system: " + secondaryUri, e);
                }
            }
>>>>>>> 2df39a80
        }
        finally {
            leaveBusy();
        }
    }

    /** {@inheritDoc} */
    @Override public void close() throws IOException {
        if (closeGuard.compareAndSet(false, true)) {
            if (rmtClient == null)
                return;

            rmtClient.close(false);

            if (clientLog.isLogEnabled())
                clientLog.close();

<<<<<<< HEAD
=======
            if (factory != null)
                factory.stop();

>>>>>>> 2df39a80
            // Reset initialized resources.
            rmtClient = null;
        }
    }

    /** {@inheritDoc} */
    @Override public URI getUri() {
        return uri;
    }

    /** {@inheritDoc} */
    @Override public int getUriDefaultPort() {
        return -1;
    }

    /** {@inheritDoc} */
    @Override public FsServerDefaults getServerDefaults() throws IOException {
        return new FsServerDefaults(grpBlockSize, (int)grpBlockSize, (int)grpBlockSize, dfltReplication, 64 * 1024,
            false, 0, DataChecksum.Type.NULL);
    }

    /** {@inheritDoc} */
    @Override public boolean setReplication(Path f, short replication) throws IOException {
        return false;
    }

    /** {@inheritDoc} */
    @Override public void setTimes(Path f, long mtime, long atime) throws IOException {
        if (mtime == -1 && atime == -1)
            return;

        rmtClient.setTimes(convert(f), atime, mtime);
    }

    /** {@inheritDoc} */
    @Override public FsStatus getFsStatus() throws IOException {
        IgfsStatus status = rmtClient.fsStatus();

        return new FsStatus(status.spaceTotal(), status.spaceUsed(), status.spaceTotal() - status.spaceUsed());
    }

    /** {@inheritDoc} */
    @Override public void setPermission(Path p, FsPermission perm) throws IOException {
        enterBusy();

        try {
            A.notNull(p, "p");

            if (rmtClient.update(convert(p), permission(perm)) == null)
                throw new IOException("Failed to set file permission (file not found?)" +
                    " [path=" + p + ", perm=" + perm + ']');
        }
        finally {
            leaveBusy();
        }
    }

    /** {@inheritDoc} */
    @Override public void setOwner(Path p, String usr, String grp) throws IOException {
        A.notNull(p, "p");
        A.notNull(usr, "username");
        A.notNull(grp, "grpName");

        enterBusy();

        try {
            if (rmtClient.update(convert(p), F.asMap(IgfsUtils.PROP_USER_NAME, usr,
                IgfsUtils.PROP_GROUP_NAME, grp)) == null) {
                throw new IOException("Failed to set file permission (file not found?)" +
                    " [path=" + p + ", username=" + usr + ", grpName=" + grp + ']');
            }
        }
        finally {
            leaveBusy();
        }
    }

    /** {@inheritDoc} */
    @Override public FSDataInputStream open(Path f, int bufSize) throws IOException {
        A.notNull(f, "f");

        enterBusy();

        try {
            IgfsPath path = convert(f);
            IgfsMode mode = modeRslvr.resolveMode(path);

            HadoopIgfsStreamDelegate stream = seqReadsBeforePrefetchOverride ?
                rmtClient.open(path, seqReadsBeforePrefetch) : rmtClient.open(path);

            long logId = -1;

            if (clientLog.isLogEnabled()) {
                logId = IgfsLogger.nextId();

                clientLog.logOpen(logId, path, mode, bufSize, stream.length());
            }

            if (LOG.isDebugEnabled())
                LOG.debug("Opening input stream [thread=" + Thread.currentThread().getName() + ", path=" + path +
                    ", bufSize=" + bufSize + ']');

            HadoopIgfsInputStream igfsIn = new HadoopIgfsInputStream(stream, stream.length(),
                bufSize, LOG, clientLog, logId);

            if (LOG.isDebugEnabled())
                LOG.debug("Opened input stream [path=" + path + ", delegate=" + stream + ']');

            return new FSDataInputStream(igfsIn);
        }
        finally {
            leaveBusy();
        }
    }

    /** {@inheritDoc} */
    @SuppressWarnings("deprecation")
    @Override public FSDataOutputStream createInternal(
        Path f,
        EnumSet<CreateFlag> flag,
        FsPermission perm,
        int bufSize,
        short replication,
        long blockSize,
        Progressable progress,
        Options.ChecksumOpt checksumOpt,
        boolean createParent
    ) throws IOException {
        A.notNull(f, "f");

        enterBusy();

        boolean overwrite = flag.contains(CreateFlag.OVERWRITE);
        boolean append = flag.contains(CreateFlag.APPEND);
        boolean create = flag.contains(CreateFlag.CREATE);

        OutputStream out = null;

        try {
            IgfsPath path = convert(f);
            IgfsMode mode = modeRslvr.resolveMode(path);

            if (LOG.isDebugEnabled())
                LOG.debug("Opening output stream in create [thread=" + Thread.currentThread().getName() + "path=" +
                    path + ", overwrite=" + overwrite + ", bufSize=" + bufSize + ']');

            Map<String, String> permMap = F.asMap(IgfsUtils.PROP_PERMISSION, toString(perm),
                IgfsUtils.PROP_PREFER_LOCAL_WRITES, Boolean.toString(preferLocFileWrites));

            // Create stream and close it in the 'finally' section if any sequential operation failed.
            HadoopIgfsStreamDelegate stream;

            long logId = -1;

            if (append) {
                stream = rmtClient.append(path, create, permMap);

                if (clientLog.isLogEnabled()) {
                    logId = IgfsLogger.nextId();

                    clientLog.logAppend(logId, path, mode, bufSize);
                }

                if (LOG.isDebugEnabled())
                    LOG.debug("Opened output stream in append [path=" + path + ", delegate=" + stream + ']');
            }
            else {
                stream = rmtClient.create(path, overwrite, colocateFileWrites, replication, blockSize,
                    permMap);

                if (clientLog.isLogEnabled()) {
                    logId = IgfsLogger.nextId();

                    clientLog.logCreate(logId, path, mode, overwrite, bufSize, replication, blockSize);
                }

                if (LOG.isDebugEnabled())
                    LOG.debug("Opened output stream in create [path=" + path + ", delegate=" + stream + ']');
            }

            assert stream != null;

            HadoopIgfsOutputStream igfsOut = new HadoopIgfsOutputStream(stream, LOG,
                clientLog, logId);

            bufSize = Math.max(64 * 1024, bufSize);

            out = new BufferedOutputStream(igfsOut, bufSize);

            FSDataOutputStream res = new FSDataOutputStream(out, null, 0);

            // Mark stream created successfully.
            out = null;

            return res;
        }
        finally {
            // Close if failed during stream creation.
            if (out != null)
                U.closeQuiet(out);

            leaveBusy();
        }
    }

    /** {@inheritDoc} */
    @Override public boolean supportsSymlinks() {
        return false;
    }

    /** {@inheritDoc} */
    @Override public void renameInternal(Path src, Path dst) throws IOException {
        A.notNull(src, "src");
        A.notNull(dst, "dst");

        enterBusy();

        try {
            IgfsPath srcPath = convert(src);
            IgfsPath dstPath = convert(dst);

            IgfsMode srcMode = modeRslvr.resolveMode(srcPath);

            if (clientLog.isLogEnabled())
                clientLog.logRename(srcPath, srcMode, dstPath);

            rmtClient.rename(srcPath, dstPath);
        }
        finally {
            leaveBusy();
        }
    }

    /** {@inheritDoc} */
    @Override public boolean delete(Path f, boolean recursive) throws IOException {
        A.notNull(f, "f");

        enterBusy();

        try {
            IgfsPath path = convert(f);

            IgfsMode mode = modeRslvr.resolveMode(path);

            boolean res = rmtClient.delete(path, recursive);

            if (clientLog.isLogEnabled())
                clientLog.logDelete(path, mode, recursive);

            return res;
        }
        finally {
            leaveBusy();
        }
    }

    /** {@inheritDoc} */
    @Override public void setVerifyChecksum(boolean verifyChecksum) throws IOException {
        // No-op.
    }

    /** {@inheritDoc} */
    @Override public FileChecksum getFileChecksum(Path f) throws IOException {
        return null;
    }

    /** {@inheritDoc} */
    @Override public FileStatus[] listStatus(Path f) throws IOException {
        A.notNull(f, "f");

        enterBusy();

        try {
            IgfsPath path = convert(f);
            IgfsMode mode = modeRslvr.resolveMode(path);

            Collection<IgfsFile> list = rmtClient.listFiles(path);

            if (list == null)
                throw new FileNotFoundException("File " + f + " does not exist.");

            List<IgfsFile> files = new ArrayList<>(list);

            FileStatus[] arr = new FileStatus[files.size()];

            for (int i = 0; i < arr.length; i++)
                arr[i] = convert(files.get(i));

            if (clientLog.isLogEnabled()) {
                String[] fileArr = new String[arr.length];

                for (int i = 0; i < arr.length; i++)
                    fileArr[i] = arr[i].getPath().toString();

                clientLog.logListDirectory(path, mode, fileArr);
            }

            return arr;
        }
        finally {
            leaveBusy();
        }
    }

    /** {@inheritDoc} */
    @Override public void mkdir(Path f, FsPermission perm, boolean createParent) throws IOException {
        A.notNull(f, "f");

        enterBusy();

        try {
            IgfsPath path = convert(f);
            IgfsMode mode = modeRslvr.resolveMode(path);

            rmtClient.mkdirs(path, permission(perm));

            if (clientLog.isLogEnabled())
                clientLog.logMakeDirectory(path, mode);
        }
        finally {
            leaveBusy();
        }
    }

    /** {@inheritDoc} */
    @Override public FileStatus getFileStatus(Path f) throws IOException {
        A.notNull(f, "f");

        enterBusy();

        try {
            IgfsFile info = rmtClient.info(convert(f));

            if (info == null)
                throw new FileNotFoundException("File not found: " + f);

            return convert(info);
        }
        finally {
            leaveBusy();
        }
    }

    /** {@inheritDoc} */
    @Override public BlockLocation[] getFileBlockLocations(Path path, long start, long len) throws IOException {
        A.notNull(path, "path");

        IgfsPath igfsPath = convert(path);

        enterBusy();

        try {
            long now = System.currentTimeMillis();

            List<IgfsBlockLocation> affinity = new ArrayList<>(
                rmtClient.affinity(igfsPath, start, len));

            BlockLocation[] arr = new BlockLocation[affinity.size()];

            for (int i = 0; i < arr.length; i++)
                arr[i] = convert(affinity.get(i));

            if (LOG.isDebugEnabled())
                LOG.debug("Fetched file locations [path=" + path + ", fetchTime=" +
                    (System.currentTimeMillis() - now) + ", locations=" + Arrays.asList(arr) + ']');

            return arr;
        }
        finally {
            leaveBusy();
        }
    }

    /**
     * Resolve path mode.
     *
     * @param path HDFS path.
     * @return Path mode.
     */
    public IgfsMode mode(Path path) {
        return modeRslvr.resolveMode(convert(path));
    }

    /**
     * Convert IGFS path into Hadoop path.
     *
     * @param path IGFS path.
     * @return Hadoop path.
     */
    private Path convert(IgfsPath path) {
        return new Path(IGFS_SCHEME, uriAuthority, path.toString());
    }

    /**
     * Convert Hadoop path into IGFS path.
     *
     * @param path Hadoop path.
     * @return IGFS path.
     */
    @Nullable private IgfsPath convert(Path path) {
        if (path == null)
            return null;

        return path.isAbsolute() ? new IgfsPath(path.toUri().getPath()) :
            new IgfsPath(workingDir, path.toUri().getPath());
    }

    /**
     * Convert IGFS affinity block location into Hadoop affinity block location.
     *
     * @param block IGFS affinity block location.
     * @return Hadoop affinity block location.
     */
    private BlockLocation convert(IgfsBlockLocation block) {
        Collection<String> names = block.names();
        Collection<String> hosts = block.hosts();

        return new BlockLocation(
            names.toArray(new String[names.size()]) /* hostname:portNumber of data nodes */,
            hosts.toArray(new String[hosts.size()]) /* hostnames of data nodes */,
            block.start(), block.length()
        ) {
            @Override public String toString() {
                try {
                    return "BlockLocation [offset=" + getOffset() + ", length=" + getLength() +
                        ", hosts=" + Arrays.asList(getHosts()) + ", names=" + Arrays.asList(getNames()) + ']';
                }
                catch (IOException e) {
                    throw new RuntimeException(e);
                }
            }
        };
    }

    /**
     * Convert IGFS file information into Hadoop file status.
     *
     * @param file IGFS file information.
     * @return Hadoop file status.
     */
    private FileStatus convert(IgfsFile file) {
        return new FileStatus(
            file.length(),
            file.isDirectory(),
            dfltReplication,
            file.groupBlockSize(),
            file.modificationTime(),
            file.accessTime(),
            permission(file),
            file.property(IgfsUtils.PROP_USER_NAME, user),
            file.property(IgfsUtils.PROP_GROUP_NAME, "users"),
            convert(file.path())) {
            @Override public String toString() {
                return "FileStatus [path=" + getPath() + ", isDir=" + isDirectory() + ", len=" + getLen() + "]";
            }
        };
    }

    /**
     * Convert Hadoop permission into IGFS file attribute.
     *
     * @param perm Hadoop permission.
     * @return IGFS attributes.
     */
    private Map<String, String> permission(FsPermission perm) {
        if (perm == null)
            perm = FsPermission.getDefault();

        return F.asMap(IgfsUtils.PROP_PERMISSION, toString(perm));
    }

    /**
     * @param perm Permission.
     * @return String.
     */
    private static String toString(FsPermission perm) {
        return String.format("%04o", perm.toShort());
    }

    /**
     * Convert IGFS file attributes into Hadoop permission.
     *
     * @param file File info.
     * @return Hadoop permission.
     */
    private FsPermission permission(IgfsFile file) {
        String perm = file.property(IgfsUtils.PROP_PERMISSION, null);

        if (perm == null)
            return FsPermission.getDefault();

        try {
            return new FsPermission((short)Integer.parseInt(perm, 8));
        }
        catch (NumberFormatException ignore) {
            return FsPermission.getDefault();
        }
    }

    /** {@inheritDoc} */
    @Override public String toString() {
        return S.toString(IgniteHadoopFileSystem.class, this);
    }

    /**
     * Returns the user name this File System is created on behalf of.
     * @return the user name
     */
    public String user() {
        return user;
    }
<<<<<<< HEAD
=======

    /**
     * Gets cached or creates a {@link FileSystem}.
     *
     * @return The secondary file system.
     */
    private FileSystem secondaryFileSystem() throws IOException{
        assert factory != null;

        return (FileSystem)factory.get(user);
    }
>>>>>>> 2df39a80
}<|MERGE_RESOLUTION|>--- conflicted
+++ resolved
@@ -27,6 +27,7 @@
 import org.apache.hadoop.fs.FSDataOutputStream;
 import org.apache.hadoop.fs.FileChecksum;
 import org.apache.hadoop.fs.FileStatus;
+import org.apache.hadoop.fs.FileSystem;
 import org.apache.hadoop.fs.FsServerDefaults;
 import org.apache.hadoop.fs.FsStatus;
 import org.apache.hadoop.fs.InvalidPathException;
@@ -36,6 +37,10 @@
 import org.apache.hadoop.util.DataChecksum;
 import org.apache.hadoop.util.Progressable;
 import org.apache.ignite.IgniteCheckedException;
+import org.apache.ignite.IgniteException;
+import org.apache.ignite.configuration.FileSystemConfiguration;
+import org.apache.ignite.hadoop.fs.HadoopFileSystemFactory;
+import org.apache.ignite.hadoop.fs.IgniteHadoopIgfsSecondaryFileSystem;
 import org.apache.ignite.igfs.IgfsBlockLocation;
 import org.apache.ignite.igfs.IgfsFile;
 import org.apache.ignite.igfs.IgfsMode;
@@ -44,25 +49,19 @@
 import org.apache.ignite.internal.processors.hadoop.delegate.HadoopDelegateUtils;
 import org.apache.ignite.internal.processors.hadoop.delegate.HadoopFileSystemFactoryDelegate;
 import org.apache.ignite.internal.processors.hadoop.igfs.HadoopIgfsEndpoint;
-<<<<<<< HEAD
-import org.apache.ignite.internal.processors.hadoop.igfs.HadoopIgfsInputStream;
-import org.apache.ignite.internal.processors.hadoop.igfs.HadoopIgfsOutputStream;
-import org.apache.ignite.internal.processors.hadoop.igfs.HadoopIgfsStreamDelegate;
-import org.apache.ignite.internal.processors.hadoop.igfs.HadoopIgfsWrapper;
-=======
 import org.apache.ignite.internal.processors.hadoop.impl.igfs.HadoopIgfsInputStream;
 import org.apache.ignite.internal.processors.hadoop.impl.igfs.HadoopIgfsOutputStream;
 import org.apache.ignite.internal.processors.hadoop.impl.igfs.HadoopIgfsProxyInputStream;
 import org.apache.ignite.internal.processors.hadoop.impl.igfs.HadoopIgfsProxyOutputStream;
 import org.apache.ignite.internal.processors.hadoop.impl.igfs.HadoopIgfsStreamDelegate;
 import org.apache.ignite.internal.processors.hadoop.impl.igfs.HadoopIgfsWrapper;
->>>>>>> 2df39a80
 import org.apache.ignite.internal.processors.igfs.IgfsHandshakeResponse;
 import org.apache.ignite.internal.processors.igfs.IgfsModeResolver;
 import org.apache.ignite.internal.processors.igfs.IgfsPaths;
 import org.apache.ignite.internal.processors.igfs.IgfsStatus;
 import org.apache.ignite.internal.processors.igfs.IgfsUtils;
 import org.apache.ignite.internal.util.typedef.F;
+import org.apache.ignite.internal.util.typedef.T2;
 import org.apache.ignite.internal.util.typedef.internal.A;
 import org.apache.ignite.internal.util.typedef.internal.S;
 import org.apache.ignite.internal.util.typedef.internal.U;
@@ -87,15 +86,6 @@
 import static org.apache.ignite.configuration.FileSystemConfiguration.DFLT_IGFS_LOG_BATCH_SIZE;
 import static org.apache.ignite.configuration.FileSystemConfiguration.DFLT_IGFS_LOG_DIR;
 import static org.apache.ignite.hadoop.fs.v1.IgniteHadoopFileSystem.getFsHadoopUser;
-<<<<<<< HEAD
-import static org.apache.ignite.internal.processors.hadoop.fs.HadoopParameters.PARAM_IGFS_COLOCATED_WRITES;
-import static org.apache.ignite.internal.processors.hadoop.fs.HadoopParameters.PARAM_IGFS_LOG_BATCH_SIZE;
-import static org.apache.ignite.internal.processors.hadoop.fs.HadoopParameters.PARAM_IGFS_LOG_DIR;
-import static org.apache.ignite.internal.processors.hadoop.fs.HadoopParameters.PARAM_IGFS_LOG_ENABLED;
-import static org.apache.ignite.internal.processors.hadoop.fs.HadoopParameters.PARAM_IGFS_PREFER_LOCAL_WRITES;
-import static org.apache.ignite.internal.processors.hadoop.fs.HadoopParameters.PARAM_IGFS_SEQ_READS_BEFORE_PREFETCH;
-import static org.apache.ignite.internal.processors.hadoop.igfs.HadoopIgfsUtils.parameter;
-=======
 import static org.apache.ignite.igfs.IgfsMode.PROXY;
 import static org.apache.ignite.internal.processors.hadoop.impl.fs.HadoopParameters.PARAM_IGFS_COLOCATED_WRITES;
 import static org.apache.ignite.internal.processors.hadoop.impl.fs.HadoopParameters.PARAM_IGFS_LOG_BATCH_SIZE;
@@ -104,7 +94,6 @@
 import static org.apache.ignite.internal.processors.hadoop.impl.fs.HadoopParameters.PARAM_IGFS_PREFER_LOCAL_WRITES;
 import static org.apache.ignite.internal.processors.hadoop.impl.fs.HadoopParameters.PARAM_IGFS_SEQ_READS_BEFORE_PREFETCH;
 import static org.apache.ignite.internal.processors.hadoop.impl.igfs.HadoopIgfsUtils.parameter;
->>>>>>> 2df39a80
 import static org.apache.ignite.internal.processors.igfs.IgfsEx.IGFS_SCHEME;
 
 /**
@@ -174,15 +163,15 @@
     /** Default replication factor. */
     private short dfltReplication;
 
+    /** Secondary URI string. */
+    private URI secondaryUri;
+
     /** Mode resolver. */
     private IgfsModeResolver modeRslvr;
 
-<<<<<<< HEAD
-=======
     /** The secondary file system factory. */
     private HadoopFileSystemFactoryDelegate factory;
 
->>>>>>> 2df39a80
     /** Whether custom sequential reads before prefetch value is provided. */
     private boolean seqReadsBeforePrefetchOverride;
 
@@ -336,8 +325,6 @@
             catch (IgniteCheckedException ice) {
                 throw new IOException(ice);
             }
-<<<<<<< HEAD
-=======
 
             boolean initSecondary = paths.defaultMode() == PROXY;
 
@@ -384,7 +371,6 @@
                     throw new IOException("Failed to connect to the secondary file system: " + secondaryUri, e);
                 }
             }
->>>>>>> 2df39a80
         }
         finally {
             leaveBusy();
@@ -402,12 +388,9 @@
             if (clientLog.isLogEnabled())
                 clientLog.close();
 
-<<<<<<< HEAD
-=======
             if (factory != null)
                 factory.stop();
 
->>>>>>> 2df39a80
             // Reset initialized resources.
             rmtClient = null;
         }
@@ -431,15 +414,19 @@
 
     /** {@inheritDoc} */
     @Override public boolean setReplication(Path f, short replication) throws IOException {
-        return false;
+        return mode(f) == PROXY && secondaryFileSystem().setReplication(f, replication);
     }
 
     /** {@inheritDoc} */
     @Override public void setTimes(Path f, long mtime, long atime) throws IOException {
-        if (mtime == -1 && atime == -1)
-            return;
-
-        rmtClient.setTimes(convert(f), atime, mtime);
+        if (mode(f) == PROXY)
+            secondaryFileSystem().setTimes(f, mtime, atime);
+        else {
+            if (mtime == -1 && atime == -1)
+                return;
+
+            rmtClient.setTimes(convert(f), atime, mtime);
+        }
     }
 
     /** {@inheritDoc} */
@@ -456,9 +443,13 @@
         try {
             A.notNull(p, "p");
 
-            if (rmtClient.update(convert(p), permission(perm)) == null)
-                throw new IOException("Failed to set file permission (file not found?)" +
-                    " [path=" + p + ", perm=" + perm + ']');
+            if (mode(p) == PROXY)
+                secondaryFileSystem().setPermission(toSecondary(p), perm);
+            else {
+                if (rmtClient.update(convert(p), permission(perm)) == null)
+                    throw new IOException("Failed to set file permission (file not found?)" +
+                        " [path=" + p + ", perm=" + perm + ']');
+            }
         }
         finally {
             leaveBusy();
@@ -474,7 +465,9 @@
         enterBusy();
 
         try {
-            if (rmtClient.update(convert(p), F.asMap(IgfsUtils.PROP_USER_NAME, usr,
+            if (mode(p) == PROXY)
+                secondaryFileSystem().setOwner(toSecondary(p), usr, grp);
+            else if (rmtClient.update(convert(p), F.asMap(IgfsUtils.PROP_USER_NAME, usr,
                 IgfsUtils.PROP_GROUP_NAME, grp)) == null) {
                 throw new IOException("Failed to set file permission (file not found?)" +
                     " [path=" + p + ", username=" + usr + ", grpName=" + grp + ']');
@@ -495,28 +488,48 @@
             IgfsPath path = convert(f);
             IgfsMode mode = modeRslvr.resolveMode(path);
 
-            HadoopIgfsStreamDelegate stream = seqReadsBeforePrefetchOverride ?
-                rmtClient.open(path, seqReadsBeforePrefetch) : rmtClient.open(path);
-
-            long logId = -1;
-
-            if (clientLog.isLogEnabled()) {
-                logId = IgfsLogger.nextId();
-
-                clientLog.logOpen(logId, path, mode, bufSize, stream.length());
-            }
-
-            if (LOG.isDebugEnabled())
-                LOG.debug("Opening input stream [thread=" + Thread.currentThread().getName() + ", path=" + path +
-                    ", bufSize=" + bufSize + ']');
-
-            HadoopIgfsInputStream igfsIn = new HadoopIgfsInputStream(stream, stream.length(),
-                bufSize, LOG, clientLog, logId);
-
-            if (LOG.isDebugEnabled())
-                LOG.debug("Opened input stream [path=" + path + ", delegate=" + stream + ']');
-
-            return new FSDataInputStream(igfsIn);
+            if (mode == PROXY) {
+                FSDataInputStream is = secondaryFileSystem().open(toSecondary(f), bufSize);
+
+                if (clientLog.isLogEnabled()) {
+                    // At this point we do not know file size, so we perform additional request to remote FS to get it.
+                    FileStatus status = secondaryFileSystem().getFileStatus(toSecondary(f));
+
+                    long size = status != null ? status.getLen() : -1;
+
+                    long logId = IgfsLogger.nextId();
+
+                    clientLog.logOpen(logId, path, PROXY, bufSize, size);
+
+                    return new FSDataInputStream(new HadoopIgfsProxyInputStream(is, clientLog, logId));
+                }
+                else
+                    return is;
+            }
+            else {
+                HadoopIgfsStreamDelegate stream = seqReadsBeforePrefetchOverride ?
+                    rmtClient.open(path, seqReadsBeforePrefetch) : rmtClient.open(path);
+
+                long logId = -1;
+
+                if (clientLog.isLogEnabled()) {
+                    logId = IgfsLogger.nextId();
+
+                    clientLog.logOpen(logId, path, mode, bufSize, stream.length());
+                }
+
+                if (LOG.isDebugEnabled())
+                    LOG.debug("Opening input stream [thread=" + Thread.currentThread().getName() + ", path=" + path +
+                        ", bufSize=" + bufSize + ']');
+
+                HadoopIgfsInputStream igfsIn = new HadoopIgfsInputStream(stream, stream.length(),
+                    bufSize, LOG, clientLog, logId);
+
+                if (LOG.isDebugEnabled())
+                    LOG.debug("Opened input stream [path=" + path + ", delegate=" + stream + ']');
+
+                return new FSDataInputStream(igfsIn);
+            }
         }
         finally {
             leaveBusy();
@@ -554,55 +567,74 @@
                 LOG.debug("Opening output stream in create [thread=" + Thread.currentThread().getName() + "path=" +
                     path + ", overwrite=" + overwrite + ", bufSize=" + bufSize + ']');
 
-            Map<String, String> permMap = F.asMap(IgfsUtils.PROP_PERMISSION, toString(perm),
-                IgfsUtils.PROP_PREFER_LOCAL_WRITES, Boolean.toString(preferLocFileWrites));
-
-            // Create stream and close it in the 'finally' section if any sequential operation failed.
-            HadoopIgfsStreamDelegate stream;
-
-            long logId = -1;
-
-            if (append) {
-                stream = rmtClient.append(path, create, permMap);
+            if (mode == PROXY) {
+                FSDataOutputStream os = secondaryFileSystem().create(toSecondary(f), perm, flag, bufSize,
+                    replication, blockSize, progress);
 
                 if (clientLog.isLogEnabled()) {
-                    logId = IgfsLogger.nextId();
-
-                    clientLog.logAppend(logId, path, mode, bufSize);
-                }
-
-                if (LOG.isDebugEnabled())
-                    LOG.debug("Opened output stream in append [path=" + path + ", delegate=" + stream + ']');
+                    long logId = IgfsLogger.nextId();
+
+                    if (append)
+                        clientLog.logAppend(logId, path, PROXY, bufSize); // Don't have stream ID.
+                    else
+                        clientLog.logCreate(logId, path, PROXY, overwrite, bufSize, replication, blockSize);
+
+                    return new FSDataOutputStream(new HadoopIgfsProxyOutputStream(os, clientLog, logId));
+                }
+                else
+                    return os;
             }
             else {
-                stream = rmtClient.create(path, overwrite, colocateFileWrites, replication, blockSize,
-                    permMap);
-
-                if (clientLog.isLogEnabled()) {
-                    logId = IgfsLogger.nextId();
-
-                    clientLog.logCreate(logId, path, mode, overwrite, bufSize, replication, blockSize);
-                }
-
-                if (LOG.isDebugEnabled())
-                    LOG.debug("Opened output stream in create [path=" + path + ", delegate=" + stream + ']');
-            }
-
-            assert stream != null;
-
-            HadoopIgfsOutputStream igfsOut = new HadoopIgfsOutputStream(stream, LOG,
-                clientLog, logId);
-
-            bufSize = Math.max(64 * 1024, bufSize);
-
-            out = new BufferedOutputStream(igfsOut, bufSize);
-
-            FSDataOutputStream res = new FSDataOutputStream(out, null, 0);
-
-            // Mark stream created successfully.
-            out = null;
-
-            return res;
+                Map<String, String> permMap = F.asMap(IgfsUtils.PROP_PERMISSION, toString(perm),
+                    IgfsUtils.PROP_PREFER_LOCAL_WRITES, Boolean.toString(preferLocFileWrites));
+
+                // Create stream and close it in the 'finally' section if any sequential operation failed.
+                HadoopIgfsStreamDelegate stream;
+
+                long logId = -1;
+
+                if (append) {
+                    stream = rmtClient.append(path, create, permMap);
+
+                    if (clientLog.isLogEnabled()) {
+                        logId = IgfsLogger.nextId();
+
+                        clientLog.logAppend(logId, path, mode, bufSize);
+                    }
+
+                    if (LOG.isDebugEnabled())
+                        LOG.debug("Opened output stream in append [path=" + path + ", delegate=" + stream + ']');
+                }
+                else {
+                    stream = rmtClient.create(path, overwrite, colocateFileWrites, replication, blockSize,
+                        permMap);
+
+                    if (clientLog.isLogEnabled()) {
+                        logId = IgfsLogger.nextId();
+
+                        clientLog.logCreate(logId, path, mode, overwrite, bufSize, replication, blockSize);
+                    }
+
+                    if (LOG.isDebugEnabled())
+                        LOG.debug("Opened output stream in create [path=" + path + ", delegate=" + stream + ']');
+                }
+
+                assert stream != null;
+
+                HadoopIgfsOutputStream igfsOut = new HadoopIgfsOutputStream(stream, LOG,
+                    clientLog, logId);
+
+                bufSize = Math.max(64 * 1024, bufSize);
+
+                out = new BufferedOutputStream(igfsOut, bufSize);
+
+                FSDataOutputStream res = new FSDataOutputStream(out, null, 0);
+
+                // Mark stream created successfully.
+                out = null;
+
+                return res;
+            }
         }
         finally {
             // Close if failed during stream creation.
@@ -634,7 +666,10 @@
             if (clientLog.isLogEnabled())
                 clientLog.logRename(srcPath, srcMode, dstPath);
 
-            rmtClient.rename(srcPath, dstPath);
+            if (srcMode == PROXY)
+                secondaryFileSystem().rename(toSecondary(src), toSecondary(dst));
+            else
+                rmtClient.rename(srcPath, dstPath);
         }
         finally {
             leaveBusy();
@@ -652,6 +687,13 @@
 
             IgfsMode mode = modeRslvr.resolveMode(path);
 
+            if (mode == PROXY) {
+                if (clientLog.isLogEnabled())
+                    clientLog.logDelete(path, PROXY, recursive);
+
+                return secondaryFileSystem().delete(toSecondary(f), recursive);
+            }
+
             boolean res = rmtClient.delete(path, recursive);
 
             if (clientLog.isLogEnabled())
@@ -666,11 +708,16 @@
 
     /** {@inheritDoc} */
     @Override public void setVerifyChecksum(boolean verifyChecksum) throws IOException {
-        // No-op.
+        // Checksum has effect for secondary FS only.
+        if (factory != null)
+            secondaryFileSystem().setVerifyChecksum(verifyChecksum);
     }
 
     /** {@inheritDoc} */
     @Override public FileChecksum getFileChecksum(Path f) throws IOException {
+        if (mode(f) == PROXY)
+            return secondaryFileSystem().getFileChecksum(f);
+
         return null;
     }
 
@@ -684,28 +731,50 @@
             IgfsPath path = convert(f);
             IgfsMode mode = modeRslvr.resolveMode(path);
 
-            Collection<IgfsFile> list = rmtClient.listFiles(path);
-
-            if (list == null)
-                throw new FileNotFoundException("File " + f + " does not exist.");
-
-            List<IgfsFile> files = new ArrayList<>(list);
-
-            FileStatus[] arr = new FileStatus[files.size()];
-
-            for (int i = 0; i < arr.length; i++)
-                arr[i] = convert(files.get(i));
-
-            if (clientLog.isLogEnabled()) {
-                String[] fileArr = new String[arr.length];
+            if (mode == PROXY) {
+                FileStatus[] arr = secondaryFileSystem().listStatus(toSecondary(f));
+
+                if (arr == null)
+                    throw new FileNotFoundException("File " + f + " does not exist.");
 
                 for (int i = 0; i < arr.length; i++)
-                    fileArr[i] = arr[i].getPath().toString();
-
-                clientLog.logListDirectory(path, mode, fileArr);
-            }
-
-            return arr;
+                    arr[i] = toPrimary(arr[i]);
+
+                if (clientLog.isLogEnabled()) {
+                    String[] fileArr = new String[arr.length];
+
+                    for (int i = 0; i < arr.length; i++)
+                        fileArr[i] = arr[i].getPath().toString();
+
+                    clientLog.logListDirectory(path, PROXY, fileArr);
+                }
+
+                return arr;
+            }
+            else {
+                Collection<IgfsFile> list = rmtClient.listFiles(path);
+
+                if (list == null)
+                    throw new FileNotFoundException("File " + f + " does not exist.");
+
+                List<IgfsFile> files = new ArrayList<>(list);
+
+                FileStatus[] arr = new FileStatus[files.size()];
+
+                for (int i = 0; i < arr.length; i++)
+                    arr[i] = convert(files.get(i));
+
+                if (clientLog.isLogEnabled()) {
+                    String[] fileArr = new String[arr.length];
+
+                    for (int i = 0; i < arr.length; i++)
+                        fileArr[i] = arr[i].getPath().toString();
+
+                    clientLog.logListDirectory(path, mode, fileArr);
+                }
+
+                return arr;
+            }
         }
         finally {
             leaveBusy();
@@ -722,10 +791,18 @@
             IgfsPath path = convert(f);
             IgfsMode mode = modeRslvr.resolveMode(path);
 
-            rmtClient.mkdirs(path, permission(perm));
-
-            if (clientLog.isLogEnabled())
-                clientLog.logMakeDirectory(path, mode);
+            if (mode == PROXY) {
+                if (clientLog.isLogEnabled())
+                    clientLog.logMakeDirectory(path, PROXY);
+
+                secondaryFileSystem().mkdirs(toSecondary(f), perm);
+            }
+            else {
+                rmtClient.mkdirs(path, permission(perm));
+
+                if (clientLog.isLogEnabled())
+                    clientLog.logMakeDirectory(path, mode);
+            }
         }
         finally {
             leaveBusy();
@@ -739,12 +816,16 @@
         enterBusy();
 
         try {
-            IgfsFile info = rmtClient.info(convert(f));
-
-            if (info == null)
-                throw new FileNotFoundException("File not found: " + f);
-
-            return convert(info);
+            if (mode(f) == PROXY)
+                return toPrimary(secondaryFileSystem().getFileStatus(toSecondary(f)));
+            else {
+                IgfsFile info = rmtClient.info(convert(f));
+
+                if (info == null)
+                    throw new FileNotFoundException("File not found: " + f);
+
+                return convert(info);
+            }
         }
         finally {
             leaveBusy();
@@ -760,21 +841,25 @@
         enterBusy();
 
         try {
-            long now = System.currentTimeMillis();
-
-            List<IgfsBlockLocation> affinity = new ArrayList<>(
-                rmtClient.affinity(igfsPath, start, len));
-
-            BlockLocation[] arr = new BlockLocation[affinity.size()];
-
-            for (int i = 0; i < arr.length; i++)
-                arr[i] = convert(affinity.get(i));
-
-            if (LOG.isDebugEnabled())
-                LOG.debug("Fetched file locations [path=" + path + ", fetchTime=" +
-                    (System.currentTimeMillis() - now) + ", locations=" + Arrays.asList(arr) + ']');
-
-            return arr;
+            if (modeRslvr.resolveMode(igfsPath) == PROXY)
+                return secondaryFileSystem().getFileBlockLocations(path, start, len);
+            else {
+                long now = System.currentTimeMillis();
+
+                List<IgfsBlockLocation> affinity = new ArrayList<>(
+                    rmtClient.affinity(igfsPath, start, len));
+
+                BlockLocation[] arr = new BlockLocation[affinity.size()];
+
+                for (int i = 0; i < arr.length; i++)
+                    arr[i] = convert(affinity.get(i));
+
+                if (LOG.isDebugEnabled())
+                    LOG.debug("Fetched file locations [path=" + path + ", fetchTime=" +
+                        (System.currentTimeMillis() - now) + ", locations=" + Arrays.asList(arr) + ']');
+
+                return arr;
+            }
         }
         finally {
             leaveBusy();
@@ -789,6 +874,67 @@
      */
     public IgfsMode mode(Path path) {
         return modeRslvr.resolveMode(convert(path));
+    }
+
+    /**
+     * Convert the given path to path acceptable by the primary file system.
+     *
+     * @param path Path.
+     * @return Primary file system path.
+     */
+    private Path toPrimary(Path path) {
+        return convertPath(path, getUri());
+    }
+
+    /**
+     * Convert the given path to path acceptable by the secondary file system.
+     *
+     * @param path Path.
+     * @return Secondary file system path.
+     */
+    private Path toSecondary(Path path) {
+        assert factory != null;
+        assert secondaryUri != null;
+
+        return convertPath(path, secondaryUri);
+    }
+
+    /**
+     * Convert path using the given new URI.
+     *
+     * @param path Old path.
+     * @param newUri New URI.
+     * @return New path.
+     */
+    private Path convertPath(Path path, URI newUri) {
+        assert newUri != null;
+
+        if (path != null) {
+            URI pathUri = path.toUri();
+
+            try {
+                return new Path(new URI(pathUri.getScheme() != null ? newUri.getScheme() : null,
+                    pathUri.getAuthority() != null ? newUri.getAuthority() : null, pathUri.getPath(), null, null));
+            }
+            catch (URISyntaxException e) {
+                throw new IgniteException("Failed to construct secondary file system path from the primary file " +
+                    "system path: " + path, e);
+            }
+        }
+        else
+            return null;
+    }
+
+    /**
+     * Convert a file status obtained from the secondary file system to a status of the primary file system.
+     *
+     * @param status Secondary file system status.
+     * @return Primary file system status.
+     */
+    private FileStatus toPrimary(FileStatus status) {
+        return status != null ? new FileStatus(status.getLen(), status.isDirectory(), status.getReplication(),
+            status.getBlockSize(), status.getModificationTime(), status.getAccessTime(), status.getPermission(),
+            status.getOwner(), status.getGroup(), toPrimary(status.getPath())) : null;
     }
 
     /**
@@ -919,8 +1065,6 @@
     public String user() {
         return user;
     }
-<<<<<<< HEAD
-=======
 
     /**
      * Gets cached or creates a {@link FileSystem}.
@@ -932,5 +1076,4 @@
 
         return (FileSystem)factory.get(user);
     }
->>>>>>> 2df39a80
 }