/*
 * Licensed to the Apache Software Foundation (ASF) under one or more
 * contributor license agreements.  See the NOTICE file distributed with
 * this work for additional information regarding copyright ownership.
 * The ASF licenses this file to You under the Apache License, Version 2.0
 * (the "License"); you may not use this file except in compliance with
 * the License.  You may obtain a copy of the License at
 *
 *      http://www.apache.org/licenses/LICENSE-2.0
 *
 * Unless required by applicable law or agreed to in writing, software
 * distributed under the License is distributed on an "AS IS" BASIS,
 * WITHOUT WARRANTIES OR CONDITIONS OF ANY KIND, either express or implied.
 * See the License for the specific language governing permissions and
 * limitations under the License.
 */

package org.apache.ignite.hadoop.fs.v2;

import org.apache.commons.logging.Log;
import org.apache.commons.logging.LogFactory;
import org.apache.hadoop.conf.Configuration;
import org.apache.hadoop.fs.AbstractFileSystem;
import org.apache.hadoop.fs.BlockLocation;
import org.apache.hadoop.fs.CreateFlag;
import org.apache.hadoop.fs.FSDataInputStream;
import org.apache.hadoop.fs.FSDataOutputStream;
import org.apache.hadoop.fs.FileChecksum;
import org.apache.hadoop.fs.FileStatus;
import org.apache.hadoop.fs.FsServerDefaults;
import org.apache.hadoop.fs.FsStatus;
import org.apache.hadoop.fs.InvalidPathException;
import org.apache.hadoop.fs.Options;
import org.apache.hadoop.fs.Path;
import org.apache.hadoop.fs.permission.FsPermission;
import org.apache.hadoop.util.DataChecksum;
import org.apache.hadoop.util.Progressable;
import org.apache.ignite.IgniteCheckedException;
import org.apache.ignite.igfs.IgfsBlockLocation;
import org.apache.ignite.igfs.IgfsFile;
import org.apache.ignite.igfs.IgfsMode;
import org.apache.ignite.igfs.IgfsPath;
import org.apache.ignite.internal.igfs.common.IgfsLogger;
import org.apache.ignite.internal.processors.hadoop.delegate.HadoopDelegateUtils;
import org.apache.ignite.internal.processors.hadoop.delegate.HadoopFileSystemFactoryDelegate;
import org.apache.ignite.internal.processors.hadoop.igfs.HadoopIgfsEndpoint;
<<<<<<< HEAD
import org.apache.ignite.internal.processors.hadoop.igfs.HadoopIgfsInputStream;
import org.apache.ignite.internal.processors.hadoop.igfs.HadoopIgfsOutputStream;
import org.apache.ignite.internal.processors.hadoop.igfs.HadoopIgfsStreamDelegate;
import org.apache.ignite.internal.processors.hadoop.igfs.HadoopIgfsWrapper;
=======
import org.apache.ignite.internal.processors.hadoop.impl.igfs.HadoopIgfsInputStream;
import org.apache.ignite.internal.processors.hadoop.impl.igfs.HadoopIgfsOutputStream;
import org.apache.ignite.internal.processors.hadoop.impl.igfs.HadoopIgfsProxyInputStream;
import org.apache.ignite.internal.processors.hadoop.impl.igfs.HadoopIgfsProxyOutputStream;
import org.apache.ignite.internal.processors.hadoop.impl.igfs.HadoopIgfsStreamDelegate;
import org.apache.ignite.internal.processors.hadoop.impl.igfs.HadoopIgfsWrapper;
>>>>>>> ab516da1
import org.apache.ignite.internal.processors.igfs.IgfsHandshakeResponse;
import org.apache.ignite.internal.processors.igfs.IgfsModeResolver;
import org.apache.ignite.internal.processors.igfs.IgfsPaths;
import org.apache.ignite.internal.processors.igfs.IgfsStatus;
import org.apache.ignite.internal.processors.igfs.IgfsUtils;
import org.apache.ignite.internal.util.typedef.F;
import org.apache.ignite.internal.util.typedef.internal.A;
import org.apache.ignite.internal.util.typedef.internal.S;
import org.apache.ignite.internal.util.typedef.internal.U;
import org.jetbrains.annotations.Nullable;

import java.io.BufferedOutputStream;
import java.io.Closeable;
import java.io.File;
import java.io.FileNotFoundException;
import java.io.IOException;
import java.io.OutputStream;
import java.net.URI;
import java.net.URISyntaxException;
import java.util.ArrayList;
import java.util.Arrays;
import java.util.Collection;
import java.util.EnumSet;
import java.util.List;
import java.util.Map;
import java.util.concurrent.atomic.AtomicBoolean;

import static org.apache.ignite.configuration.FileSystemConfiguration.DFLT_IGFS_LOG_BATCH_SIZE;
import static org.apache.ignite.configuration.FileSystemConfiguration.DFLT_IGFS_LOG_DIR;
import static org.apache.ignite.hadoop.fs.v1.IgniteHadoopFileSystem.getFsHadoopUser;
<<<<<<< HEAD
import static org.apache.ignite.internal.processors.hadoop.fs.HadoopParameters.PARAM_IGFS_COLOCATED_WRITES;
import static org.apache.ignite.internal.processors.hadoop.fs.HadoopParameters.PARAM_IGFS_LOG_BATCH_SIZE;
import static org.apache.ignite.internal.processors.hadoop.fs.HadoopParameters.PARAM_IGFS_LOG_DIR;
import static org.apache.ignite.internal.processors.hadoop.fs.HadoopParameters.PARAM_IGFS_LOG_ENABLED;
import static org.apache.ignite.internal.processors.hadoop.fs.HadoopParameters.PARAM_IGFS_PREFER_LOCAL_WRITES;
import static org.apache.ignite.internal.processors.hadoop.fs.HadoopParameters.PARAM_IGFS_SEQ_READS_BEFORE_PREFETCH;
import static org.apache.ignite.internal.processors.hadoop.igfs.HadoopIgfsUtils.parameter;
=======
import static org.apache.ignite.igfs.IgfsMode.PROXY;
import static org.apache.ignite.internal.processors.hadoop.impl.fs.HadoopParameters.PARAM_IGFS_COLOCATED_WRITES;
import static org.apache.ignite.internal.processors.hadoop.impl.fs.HadoopParameters.PARAM_IGFS_LOG_BATCH_SIZE;
import static org.apache.ignite.internal.processors.hadoop.impl.fs.HadoopParameters.PARAM_IGFS_LOG_DIR;
import static org.apache.ignite.internal.processors.hadoop.impl.fs.HadoopParameters.PARAM_IGFS_LOG_ENABLED;
import static org.apache.ignite.internal.processors.hadoop.impl.fs.HadoopParameters.PARAM_IGFS_PREFER_LOCAL_WRITES;
import static org.apache.ignite.internal.processors.hadoop.impl.fs.HadoopParameters.PARAM_IGFS_SEQ_READS_BEFORE_PREFETCH;
import static org.apache.ignite.internal.processors.hadoop.impl.igfs.HadoopIgfsUtils.parameter;
>>>>>>> ab516da1
import static org.apache.ignite.internal.processors.igfs.IgfsEx.IGFS_SCHEME;

/**
 * {@code IGFS} Hadoop 2.x file system driver over file system API. To use
 * {@code IGFS} as Hadoop file system, you should configure this class
 * in Hadoop's {@code core-site.xml} as follows:
 * <pre name="code" class="xml">
 *  &lt;property&gt;
 *      &lt;name&gt;fs.default.name&lt;/name&gt;
 *      &lt;value&gt;igfs://ipc&lt;/value&gt;
 *  &lt;/property&gt;
 *
 *  &lt;property&gt;
 *      &lt;name&gt;fs.igfs.impl&lt;/name&gt;
 *      &lt;value&gt;org.apache.ignite.hadoop.fs.v2.IgniteHadoopFileSystem&lt;/value&gt;
 *  &lt;/property&gt;
 * </pre>
 * You should also add Ignite JAR and all libraries to Hadoop classpath. To
 * do this, add following lines to {@code conf/hadoop-env.sh} script in Hadoop
 * distribution:
 * <pre name="code" class="bash">
 * export IGNITE_HOME=/path/to/Ignite/distribution
 * export HADOOP_CLASSPATH=$IGNITE_HOME/ignite*.jar
 *
 * for f in $IGNITE_HOME/libs/*.jar; do
 *  export HADOOP_CLASSPATH=$HADOOP_CLASSPATH:$f;
 * done
 * </pre>
 * <h1 class="header">Data vs Clients Nodes</h1>
 * Hadoop needs to use its FileSystem remotely from client nodes as well as directly on
 * data nodes. Client nodes are responsible for basic file system operations as well as
 * accessing data nodes remotely. Usually, client nodes are started together
 * with {@code job-submitter} or {@code job-scheduler} processes, while data nodes are usually
 * started together with Hadoop {@code task-tracker} processes.
 * <p>
 * For sample client and data node configuration refer to {@code config/hadoop/default-config-client.xml}
 * and {@code config/hadoop/default-config.xml} configuration files in Ignite installation.
 */
public class IgniteHadoopFileSystem extends AbstractFileSystem implements Closeable {
    /** Logger. */
    private static final Log LOG = LogFactory.getLog(IgniteHadoopFileSystem.class);

    /** Ensures that close routine is invoked at most once. */
    private final AtomicBoolean closeGuard = new AtomicBoolean();

    /** Grid remote client. */
    private HadoopIgfsWrapper rmtClient;

    /** The name of the user this File System created on behalf of. */
    private final String user;

    /** Working directory. */
    private IgfsPath workingDir;

    /** URI. */
    private final URI uri;

    /** Authority. */
    private String uriAuthority;

    /** Client logger. */
    private IgfsLogger clientLog;

    /** Server block size. */
    private long grpBlockSize;

    /** Default replication factor. */
    private short dfltReplication;

    /** Mode resolver. */
    private IgfsModeResolver modeRslvr;

<<<<<<< HEAD
=======
    /** The secondary file system factory. */
    private HadoopFileSystemFactoryDelegate factory;

>>>>>>> ab516da1
    /** Whether custom sequential reads before prefetch value is provided. */
    private boolean seqReadsBeforePrefetchOverride;

    /** Custom-provided sequential reads before prefetch. */
    private int seqReadsBeforePrefetch;

    /** Flag that controls whether file writes should be colocated on data node. */
    private boolean colocateFileWrites;

    /** Prefer local writes. */
    private boolean preferLocFileWrites;

    /**
     * @param name URI for file system.
     * @param cfg Configuration.
     * @throws URISyntaxException if name has invalid syntax.
     * @throws IOException If initialization failed.
     */
    public IgniteHadoopFileSystem(URI name, Configuration cfg) throws URISyntaxException, IOException {
        super(HadoopIgfsEndpoint.normalize(name), IGFS_SCHEME, false, -1);

        uri = name;

        user = getFsHadoopUser();

        try {
            initialize(name, cfg);
        }
        catch (IOException e) {
            // Close client if exception occurred.
            if (rmtClient != null)
                rmtClient.close(false);

            throw e;
        }

        workingDir = new IgfsPath("/user/" + user);
    }

    /** {@inheritDoc} */
    @Override public void checkPath(Path path) {
        URI uri = path.toUri();

        if (uri.isAbsolute()) {
            if (!F.eq(uri.getScheme(), IGFS_SCHEME))
                throw new InvalidPathException("Wrong path scheme [expected=" + IGFS_SCHEME + ", actual=" +
                    uri.getAuthority() + ']');

            if (!F.eq(uri.getAuthority(), uriAuthority))
                throw new InvalidPathException("Wrong path authority [expected=" + uriAuthority + ", actual=" +
                    uri.getAuthority() + ']');
        }
    }

    /**
     * Public setter that can be used by direct users of FS or Visor.
     *
     * @param colocateFileWrites Whether all ongoing file writes should be colocated.
     */
    @SuppressWarnings("UnusedDeclaration")
    public void colocateFileWrites(boolean colocateFileWrites) {
        this.colocateFileWrites = colocateFileWrites;
    }

    /**
     * Enter busy state.
     *
     * @throws IOException If file system is stopped.
     */
    private void enterBusy() throws IOException {
        if (closeGuard.get())
            throw new IOException("File system is stopped.");
    }

    /**
     * Leave busy state.
     */
    private void leaveBusy() {
        // No-op.
    }

    /**
     * @param name URI passed to constructor.
     * @param cfg Configuration passed to constructor.
     * @throws IOException If initialization failed.
     */
    @SuppressWarnings("ConstantConditions")
    private void initialize(URI name, Configuration cfg) throws IOException {
        enterBusy();

        try {
            if (rmtClient != null)
                throw new IOException("File system is already initialized: " + rmtClient);

            A.notNull(name, "name");
            A.notNull(cfg, "cfg");

            if (!IGFS_SCHEME.equals(name.getScheme()))
                throw new IOException("Illegal file system URI [expected=" + IGFS_SCHEME +
                    "://[name]/[optional_path], actual=" + name + ']');

            uriAuthority = name.getAuthority();

            // Override sequential reads before prefetch if needed.
            seqReadsBeforePrefetch = parameter(cfg, PARAM_IGFS_SEQ_READS_BEFORE_PREFETCH, uriAuthority, 0);

            if (seqReadsBeforePrefetch > 0)
                seqReadsBeforePrefetchOverride = true;

            // In Ignite replication factor is controlled by data cache affinity.
            // We use replication factor to force the whole file to be stored on local node.
            dfltReplication = (short)cfg.getInt("dfs.replication", 3);

            // Get file colocation control flag.
            colocateFileWrites = parameter(cfg, PARAM_IGFS_COLOCATED_WRITES, uriAuthority, false);
            preferLocFileWrites = cfg.getBoolean(PARAM_IGFS_PREFER_LOCAL_WRITES, false);

            // Get log directory.
            String logDirCfg = parameter(cfg, PARAM_IGFS_LOG_DIR, uriAuthority, DFLT_IGFS_LOG_DIR);

            File logDirFile = U.resolveIgnitePath(logDirCfg);

            String logDir = logDirFile != null ? logDirFile.getAbsolutePath() : null;

            rmtClient = new HadoopIgfsWrapper(uriAuthority, logDir, cfg, LOG, user);

            // Handshake.
            IgfsHandshakeResponse handshake = rmtClient.handshake(logDir);

            grpBlockSize = handshake.blockSize();

            IgfsPaths paths = handshake.secondaryPaths();

            Boolean logEnabled = parameter(cfg, PARAM_IGFS_LOG_ENABLED, uriAuthority, false);

            if (handshake.sampling() != null ? handshake.sampling() : logEnabled) {
                // Initiate client logger.
                if (logDir == null)
                    throw new IOException("Failed to resolve log directory: " + logDirCfg);

                Integer batchSize = parameter(cfg, PARAM_IGFS_LOG_BATCH_SIZE, uriAuthority, DFLT_IGFS_LOG_BATCH_SIZE);

                clientLog = IgfsLogger.logger(uriAuthority, handshake.igfsName(), logDir, batchSize);
            }
            else
                clientLog = IgfsLogger.disabledLogger();

            try {
                modeRslvr = new IgfsModeResolver(paths.defaultMode(), paths.pathModes());
            }
            catch (IgniteCheckedException ice) {
                throw new IOException(ice);
            }
<<<<<<< HEAD
=======

            boolean initSecondary = paths.defaultMode() == PROXY;

            if (!initSecondary && paths.pathModes() != null) {
                for (T2<IgfsPath, IgfsMode> pathMode : paths.pathModes()) {
                    IgfsMode mode = pathMode.getValue();

                    if (mode == PROXY) {
                        initSecondary = true;

                        break;
                    }
                }
            }

            if (initSecondary) {
                try {
                    HadoopFileSystemFactory factory0 =
                        (HadoopFileSystemFactory) paths.getPayload(getClass().getClassLoader());

                    factory = HadoopDelegateUtils.fileSystemFactoryDelegate(getClass().getClassLoader(), factory0);
                }
                catch (IgniteCheckedException e) {
                    throw new IOException("Failed to get secondary file system factory.", e);
                }

                if (factory == null)
                    throw new IOException("Failed to get secondary file system factory (did you set " +
                        IgniteHadoopIgfsSecondaryFileSystem.class.getName() + " as \"secondaryFIleSystem\" in " +
                        FileSystemConfiguration.class.getName() + "?)");

                assert factory != null;

                factory.start();

                try {
                    FileSystem secFs = (FileSystem)factory.get(user);

                    secondaryUri = secFs.getUri();

                    A.ensure(secondaryUri != null, "Secondary file system uri should not be null.");
                }
                catch (IOException e) {
                    throw new IOException("Failed to connect to the secondary file system: " + secondaryUri, e);
                }
            }
>>>>>>> ab516da1
        }
        finally {
            leaveBusy();
        }
    }

    /** {@inheritDoc} */
    @Override public void close() throws IOException {
        if (closeGuard.compareAndSet(false, true)) {
            if (rmtClient == null)
                return;

            rmtClient.close(false);

            if (clientLog.isLogEnabled())
                clientLog.close();

<<<<<<< HEAD
=======
            if (factory != null)
                factory.stop();

>>>>>>> ab516da1
            // Reset initialized resources.
            rmtClient = null;
        }
    }

    /** {@inheritDoc} */
    @Override public URI getUri() {
        return uri;
    }

    /** {@inheritDoc} */
    @Override public int getUriDefaultPort() {
        return -1;
    }

    /** {@inheritDoc} */
    @Override public FsServerDefaults getServerDefaults() throws IOException {
        return new FsServerDefaults(grpBlockSize, (int)grpBlockSize, (int)grpBlockSize, dfltReplication, 64 * 1024,
            false, 0, DataChecksum.Type.NULL);
    }

    /** {@inheritDoc} */
    @Override public boolean setReplication(Path f, short replication) throws IOException {
        return false;
    }

    /** {@inheritDoc} */
    @Override public void setTimes(Path f, long mtime, long atime) throws IOException {
        if (mtime == -1 && atime == -1)
            return;

        rmtClient.setTimes(convert(f), atime, mtime);
    }

    /** {@inheritDoc} */
    @Override public FsStatus getFsStatus() throws IOException {
        IgfsStatus status = rmtClient.fsStatus();

        return new FsStatus(status.spaceTotal(), status.spaceUsed(), status.spaceTotal() - status.spaceUsed());
    }

    /** {@inheritDoc} */
    @Override public void setPermission(Path p, FsPermission perm) throws IOException {
        enterBusy();

        try {
            A.notNull(p, "p");

            if (rmtClient.update(convert(p), permission(perm)) == null)
                throw new IOException("Failed to set file permission (file not found?)" +
                    " [path=" + p + ", perm=" + perm + ']');
        }
        finally {
            leaveBusy();
        }
    }

    /** {@inheritDoc} */
    @Override public void setOwner(Path p, String usr, String grp) throws IOException {
        A.notNull(p, "p");
        A.notNull(usr, "username");
        A.notNull(grp, "grpName");

        enterBusy();

        try {
            if (rmtClient.update(convert(p), F.asMap(IgfsUtils.PROP_USER_NAME, usr,
                IgfsUtils.PROP_GROUP_NAME, grp)) == null) {
                throw new IOException("Failed to set file permission (file not found?)" +
                    " [path=" + p + ", username=" + usr + ", grpName=" + grp + ']');
            }
        }
        finally {
            leaveBusy();
        }
    }

    /** {@inheritDoc} */
    @Override public FSDataInputStream open(Path f, int bufSize) throws IOException {
        A.notNull(f, "f");

        enterBusy();

        try {
            IgfsPath path = convert(f);
            IgfsMode mode = modeRslvr.resolveMode(path);

            HadoopIgfsStreamDelegate stream = seqReadsBeforePrefetchOverride ?
                rmtClient.open(path, seqReadsBeforePrefetch) : rmtClient.open(path);

            long logId = -1;

            if (clientLog.isLogEnabled()) {
                logId = IgfsLogger.nextId();

                clientLog.logOpen(logId, path, mode, bufSize, stream.length());
            }

            if (LOG.isDebugEnabled())
                LOG.debug("Opening input stream [thread=" + Thread.currentThread().getName() + ", path=" + path +
                    ", bufSize=" + bufSize + ']');

            HadoopIgfsInputStream igfsIn = new HadoopIgfsInputStream(stream, stream.length(),
                bufSize, LOG, clientLog, logId);

            if (LOG.isDebugEnabled())
                LOG.debug("Opened input stream [path=" + path + ", delegate=" + stream + ']');

            return new FSDataInputStream(igfsIn);
        }
        finally {
            leaveBusy();
        }
    }

    /** {@inheritDoc} */
    @SuppressWarnings("deprecation")
    @Override public FSDataOutputStream createInternal(
        Path f,
        EnumSet<CreateFlag> flag,
        FsPermission perm,
        int bufSize,
        short replication,
        long blockSize,
        Progressable progress,
        Options.ChecksumOpt checksumOpt,
        boolean createParent
    ) throws IOException {
        A.notNull(f, "f");

        enterBusy();

        boolean overwrite = flag.contains(CreateFlag.OVERWRITE);
        boolean append = flag.contains(CreateFlag.APPEND);
        boolean create = flag.contains(CreateFlag.CREATE);

        OutputStream out = null;

        try {
            IgfsPath path = convert(f);
            IgfsMode mode = modeRslvr.resolveMode(path);

            if (LOG.isDebugEnabled())
                LOG.debug("Opening output stream in create [thread=" + Thread.currentThread().getName() + "path=" +
                    path + ", overwrite=" + overwrite + ", bufSize=" + bufSize + ']');

            Map<String, String> permMap = F.asMap(IgfsUtils.PROP_PERMISSION, toString(perm),
                IgfsUtils.PROP_PREFER_LOCAL_WRITES, Boolean.toString(preferLocFileWrites));

            // Create stream and close it in the 'finally' section if any sequential operation failed.
            HadoopIgfsStreamDelegate stream;

            long logId = -1;

            if (append) {
                stream = rmtClient.append(path, create, permMap);

                if (clientLog.isLogEnabled()) {
                    logId = IgfsLogger.nextId();

                    clientLog.logAppend(logId, path, mode, bufSize);
                }

                if (LOG.isDebugEnabled())
                    LOG.debug("Opened output stream in append [path=" + path + ", delegate=" + stream + ']');
            }
            else {
                stream = rmtClient.create(path, overwrite, colocateFileWrites, replication, blockSize,
                    permMap);

                if (clientLog.isLogEnabled()) {
                    logId = IgfsLogger.nextId();

                    clientLog.logCreate(logId, path, mode, overwrite, bufSize, replication, blockSize);
                }

                if (LOG.isDebugEnabled())
                    LOG.debug("Opened output stream in create [path=" + path + ", delegate=" + stream + ']');
            }

            assert stream != null;

            HadoopIgfsOutputStream igfsOut = new HadoopIgfsOutputStream(stream, LOG,
                clientLog, logId);

            bufSize = Math.max(64 * 1024, bufSize);

            out = new BufferedOutputStream(igfsOut, bufSize);

            FSDataOutputStream res = new FSDataOutputStream(out, null, 0);

            // Mark stream created successfully.
            out = null;

            return res;
        }
        finally {
            // Close if failed during stream creation.
            if (out != null)
                U.closeQuiet(out);

            leaveBusy();
        }
    }

    /** {@inheritDoc} */
    @Override public boolean supportsSymlinks() {
        return false;
    }

    /** {@inheritDoc} */
    @Override public void renameInternal(Path src, Path dst) throws IOException {
        A.notNull(src, "src");
        A.notNull(dst, "dst");

        enterBusy();

        try {
            IgfsPath srcPath = convert(src);
            IgfsPath dstPath = convert(dst);

            IgfsMode srcMode = modeRslvr.resolveMode(srcPath);

            if (clientLog.isLogEnabled())
                clientLog.logRename(srcPath, srcMode, dstPath);

            rmtClient.rename(srcPath, dstPath);
        }
        finally {
            leaveBusy();
        }
    }

    /** {@inheritDoc} */
    @Override public boolean delete(Path f, boolean recursive) throws IOException {
        A.notNull(f, "f");

        enterBusy();

        try {
            IgfsPath path = convert(f);

            IgfsMode mode = modeRslvr.resolveMode(path);

            boolean res = rmtClient.delete(path, recursive);

            if (clientLog.isLogEnabled())
                clientLog.logDelete(path, mode, recursive);

            return res;
        }
        finally {
            leaveBusy();
        }
    }

    /** {@inheritDoc} */
    @Override public void setVerifyChecksum(boolean verifyChecksum) throws IOException {
        // No-op.
    }

    /** {@inheritDoc} */
    @Override public FileChecksum getFileChecksum(Path f) throws IOException {
        return null;
    }

    /** {@inheritDoc} */
    @Override public FileStatus[] listStatus(Path f) throws IOException {
        A.notNull(f, "f");

        enterBusy();

        try {
            IgfsPath path = convert(f);
            IgfsMode mode = modeRslvr.resolveMode(path);

            Collection<IgfsFile> list = rmtClient.listFiles(path);

            if (list == null)
                throw new FileNotFoundException("File " + f + " does not exist.");

            List<IgfsFile> files = new ArrayList<>(list);

            FileStatus[] arr = new FileStatus[files.size()];

            for (int i = 0; i < arr.length; i++)
                arr[i] = convert(files.get(i));

            if (clientLog.isLogEnabled()) {
                String[] fileArr = new String[arr.length];

                for (int i = 0; i < arr.length; i++)
                    fileArr[i] = arr[i].getPath().toString();

                clientLog.logListDirectory(path, mode, fileArr);
            }

            return arr;
        }
        finally {
            leaveBusy();
        }
    }

    /** {@inheritDoc} */
    @Override public void mkdir(Path f, FsPermission perm, boolean createParent) throws IOException {
        A.notNull(f, "f");

        enterBusy();

        try {
            IgfsPath path = convert(f);
            IgfsMode mode = modeRslvr.resolveMode(path);

            rmtClient.mkdirs(path, permission(perm));

            if (clientLog.isLogEnabled())
                clientLog.logMakeDirectory(path, mode);
        }
        finally {
            leaveBusy();
        }
    }

    /** {@inheritDoc} */
    @Override public FileStatus getFileStatus(Path f) throws IOException {
        A.notNull(f, "f");

        enterBusy();

        try {
            IgfsFile info = rmtClient.info(convert(f));

            if (info == null)
                throw new FileNotFoundException("File not found: " + f);

            return convert(info);
        }
        finally {
            leaveBusy();
        }
    }

    /** {@inheritDoc} */
    @Override public BlockLocation[] getFileBlockLocations(Path path, long start, long len) throws IOException {
        A.notNull(path, "path");

        IgfsPath igfsPath = convert(path);

        enterBusy();

        try {
            long now = System.currentTimeMillis();

            List<IgfsBlockLocation> affinity = new ArrayList<>(
                rmtClient.affinity(igfsPath, start, len));

            BlockLocation[] arr = new BlockLocation[affinity.size()];

            for (int i = 0; i < arr.length; i++)
                arr[i] = convert(affinity.get(i));

            if (LOG.isDebugEnabled())
                LOG.debug("Fetched file locations [path=" + path + ", fetchTime=" +
                    (System.currentTimeMillis() - now) + ", locations=" + Arrays.asList(arr) + ']');

            return arr;
        }
        finally {
            leaveBusy();
        }
    }

    /**
     * Resolve path mode.
     *
     * @param path HDFS path.
     * @return Path mode.
     */
    public IgfsMode mode(Path path) {
        return modeRslvr.resolveMode(convert(path));
    }

    /**
     * Convert IGFS path into Hadoop path.
     *
     * @param path IGFS path.
     * @return Hadoop path.
     */
    private Path convert(IgfsPath path) {
        return new Path(IGFS_SCHEME, uriAuthority, path.toString());
    }

    /**
     * Convert Hadoop path into IGFS path.
     *
     * @param path Hadoop path.
     * @return IGFS path.
     */
    @Nullable private IgfsPath convert(Path path) {
        if (path == null)
            return null;

        return path.isAbsolute() ? new IgfsPath(path.toUri().getPath()) :
            new IgfsPath(workingDir, path.toUri().getPath());
    }

    /**
     * Convert IGFS affinity block location into Hadoop affinity block location.
     *
     * @param block IGFS affinity block location.
     * @return Hadoop affinity block location.
     */
    private BlockLocation convert(IgfsBlockLocation block) {
        Collection<String> names = block.names();
        Collection<String> hosts = block.hosts();

        return new BlockLocation(
            names.toArray(new String[names.size()]) /* hostname:portNumber of data nodes */,
            hosts.toArray(new String[hosts.size()]) /* hostnames of data nodes */,
            block.start(), block.length()
        ) {
            @Override public String toString() {
                try {
                    return "BlockLocation [offset=" + getOffset() + ", length=" + getLength() +
                        ", hosts=" + Arrays.asList(getHosts()) + ", names=" + Arrays.asList(getNames()) + ']';
                }
                catch (IOException e) {
                    throw new RuntimeException(e);
                }
            }
        };
    }

    /**
     * Convert IGFS file information into Hadoop file status.
     *
     * @param file IGFS file information.
     * @return Hadoop file status.
     */
    private FileStatus convert(IgfsFile file) {
        return new FileStatus(
            file.length(),
            file.isDirectory(),
            dfltReplication,
            file.groupBlockSize(),
            file.modificationTime(),
            file.accessTime(),
            permission(file),
            file.property(IgfsUtils.PROP_USER_NAME, user),
            file.property(IgfsUtils.PROP_GROUP_NAME, "users"),
            convert(file.path())) {
            @Override public String toString() {
                return "FileStatus [path=" + getPath() + ", isDir=" + isDirectory() + ", len=" + getLen() + "]";
            }
        };
    }

    /**
     * Convert Hadoop permission into IGFS file attribute.
     *
     * @param perm Hadoop permission.
     * @return IGFS attributes.
     */
    private Map<String, String> permission(FsPermission perm) {
        if (perm == null)
            perm = FsPermission.getDefault();

        return F.asMap(IgfsUtils.PROP_PERMISSION, toString(perm));
    }

    /**
     * @param perm Permission.
     * @return String.
     */
    private static String toString(FsPermission perm) {
        return String.format("%04o", perm.toShort());
    }

    /**
     * Convert IGFS file attributes into Hadoop permission.
     *
     * @param file File info.
     * @return Hadoop permission.
     */
    private FsPermission permission(IgfsFile file) {
        String perm = file.property(IgfsUtils.PROP_PERMISSION, null);

        if (perm == null)
            return FsPermission.getDefault();

        try {
            return new FsPermission((short)Integer.parseInt(perm, 8));
        }
        catch (NumberFormatException ignore) {
            return FsPermission.getDefault();
        }
    }

    /** {@inheritDoc} */
    @Override public String toString() {
        return S.toString(IgniteHadoopFileSystem.class, this);
    }

    /**
     * Returns the user name this File System is created on behalf of.
     * @return the user name
     */
    public String user() {
        return user;
    }
<<<<<<< HEAD
=======

    /**
     * Gets cached or creates a {@link FileSystem}.
     *
     * @return The secondary file system.
     */
    private FileSystem secondaryFileSystem() throws IOException{
        assert factory != null;

        return (FileSystem)factory.get(user);
    }
>>>>>>> ab516da1
}<|MERGE_RESOLUTION|>--- conflicted
+++ resolved
@@ -41,22 +41,11 @@
 import org.apache.ignite.igfs.IgfsMode;
 import org.apache.ignite.igfs.IgfsPath;
 import org.apache.ignite.internal.igfs.common.IgfsLogger;
-import org.apache.ignite.internal.processors.hadoop.delegate.HadoopDelegateUtils;
-import org.apache.ignite.internal.processors.hadoop.delegate.HadoopFileSystemFactoryDelegate;
 import org.apache.ignite.internal.processors.hadoop.igfs.HadoopIgfsEndpoint;
-<<<<<<< HEAD
-import org.apache.ignite.internal.processors.hadoop.igfs.HadoopIgfsInputStream;
-import org.apache.ignite.internal.processors.hadoop.igfs.HadoopIgfsOutputStream;
-import org.apache.ignite.internal.processors.hadoop.igfs.HadoopIgfsStreamDelegate;
-import org.apache.ignite.internal.processors.hadoop.igfs.HadoopIgfsWrapper;
-=======
 import org.apache.ignite.internal.processors.hadoop.impl.igfs.HadoopIgfsInputStream;
 import org.apache.ignite.internal.processors.hadoop.impl.igfs.HadoopIgfsOutputStream;
-import org.apache.ignite.internal.processors.hadoop.impl.igfs.HadoopIgfsProxyInputStream;
-import org.apache.ignite.internal.processors.hadoop.impl.igfs.HadoopIgfsProxyOutputStream;
 import org.apache.ignite.internal.processors.hadoop.impl.igfs.HadoopIgfsStreamDelegate;
 import org.apache.ignite.internal.processors.hadoop.impl.igfs.HadoopIgfsWrapper;
->>>>>>> ab516da1
 import org.apache.ignite.internal.processors.igfs.IgfsHandshakeResponse;
 import org.apache.ignite.internal.processors.igfs.IgfsModeResolver;
 import org.apache.ignite.internal.processors.igfs.IgfsPaths;
@@ -87,16 +76,6 @@
 import static org.apache.ignite.configuration.FileSystemConfiguration.DFLT_IGFS_LOG_BATCH_SIZE;
 import static org.apache.ignite.configuration.FileSystemConfiguration.DFLT_IGFS_LOG_DIR;
 import static org.apache.ignite.hadoop.fs.v1.IgniteHadoopFileSystem.getFsHadoopUser;
-<<<<<<< HEAD
-import static org.apache.ignite.internal.processors.hadoop.fs.HadoopParameters.PARAM_IGFS_COLOCATED_WRITES;
-import static org.apache.ignite.internal.processors.hadoop.fs.HadoopParameters.PARAM_IGFS_LOG_BATCH_SIZE;
-import static org.apache.ignite.internal.processors.hadoop.fs.HadoopParameters.PARAM_IGFS_LOG_DIR;
-import static org.apache.ignite.internal.processors.hadoop.fs.HadoopParameters.PARAM_IGFS_LOG_ENABLED;
-import static org.apache.ignite.internal.processors.hadoop.fs.HadoopParameters.PARAM_IGFS_PREFER_LOCAL_WRITES;
-import static org.apache.ignite.internal.processors.hadoop.fs.HadoopParameters.PARAM_IGFS_SEQ_READS_BEFORE_PREFETCH;
-import static org.apache.ignite.internal.processors.hadoop.igfs.HadoopIgfsUtils.parameter;
-=======
-import static org.apache.ignite.igfs.IgfsMode.PROXY;
 import static org.apache.ignite.internal.processors.hadoop.impl.fs.HadoopParameters.PARAM_IGFS_COLOCATED_WRITES;
 import static org.apache.ignite.internal.processors.hadoop.impl.fs.HadoopParameters.PARAM_IGFS_LOG_BATCH_SIZE;
 import static org.apache.ignite.internal.processors.hadoop.impl.fs.HadoopParameters.PARAM_IGFS_LOG_DIR;
@@ -104,7 +83,6 @@
 import static org.apache.ignite.internal.processors.hadoop.impl.fs.HadoopParameters.PARAM_IGFS_PREFER_LOCAL_WRITES;
 import static org.apache.ignite.internal.processors.hadoop.impl.fs.HadoopParameters.PARAM_IGFS_SEQ_READS_BEFORE_PREFETCH;
 import static org.apache.ignite.internal.processors.hadoop.impl.igfs.HadoopIgfsUtils.parameter;
->>>>>>> ab516da1
 import static org.apache.ignite.internal.processors.igfs.IgfsEx.IGFS_SCHEME;
 
 /**
@@ -177,12 +155,6 @@
     /** Mode resolver. */
     private IgfsModeResolver modeRslvr;
 
-<<<<<<< HEAD
-=======
-    /** The secondary file system factory. */
-    private HadoopFileSystemFactoryDelegate factory;
-
->>>>>>> ab516da1
     /** Whether custom sequential reads before prefetch value is provided. */
     private boolean seqReadsBeforePrefetchOverride;
 
@@ -336,55 +308,6 @@
             catch (IgniteCheckedException ice) {
                 throw new IOException(ice);
             }
-<<<<<<< HEAD
-=======
-
-            boolean initSecondary = paths.defaultMode() == PROXY;
-
-            if (!initSecondary && paths.pathModes() != null) {
-                for (T2<IgfsPath, IgfsMode> pathMode : paths.pathModes()) {
-                    IgfsMode mode = pathMode.getValue();
-
-                    if (mode == PROXY) {
-                        initSecondary = true;
-
-                        break;
-                    }
-                }
-            }
-
-            if (initSecondary) {
-                try {
-                    HadoopFileSystemFactory factory0 =
-                        (HadoopFileSystemFactory) paths.getPayload(getClass().getClassLoader());
-
-                    factory = HadoopDelegateUtils.fileSystemFactoryDelegate(getClass().getClassLoader(), factory0);
-                }
-                catch (IgniteCheckedException e) {
-                    throw new IOException("Failed to get secondary file system factory.", e);
-                }
-
-                if (factory == null)
-                    throw new IOException("Failed to get secondary file system factory (did you set " +
-                        IgniteHadoopIgfsSecondaryFileSystem.class.getName() + " as \"secondaryFIleSystem\" in " +
-                        FileSystemConfiguration.class.getName() + "?)");
-
-                assert factory != null;
-
-                factory.start();
-
-                try {
-                    FileSystem secFs = (FileSystem)factory.get(user);
-
-                    secondaryUri = secFs.getUri();
-
-                    A.ensure(secondaryUri != null, "Secondary file system uri should not be null.");
-                }
-                catch (IOException e) {
-                    throw new IOException("Failed to connect to the secondary file system: " + secondaryUri, e);
-                }
-            }
->>>>>>> ab516da1
         }
         finally {
             leaveBusy();
@@ -402,12 +325,6 @@
             if (clientLog.isLogEnabled())
                 clientLog.close();
 
-<<<<<<< HEAD
-=======
-            if (factory != null)
-                factory.stop();
-
->>>>>>> ab516da1
             // Reset initialized resources.
             rmtClient = null;
         }
@@ -919,18 +836,4 @@
     public String user() {
         return user;
     }
-<<<<<<< HEAD
-=======
-
-    /**
-     * Gets cached or creates a {@link FileSystem}.
-     *
-     * @return The secondary file system.
-     */
-    private FileSystem secondaryFileSystem() throws IOException{
-        assert factory != null;
-
-        return (FileSystem)factory.get(user);
-    }
->>>>>>> ab516da1
 }