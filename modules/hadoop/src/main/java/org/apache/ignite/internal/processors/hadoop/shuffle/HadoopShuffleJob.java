--- conflicted
+++ resolved
@@ -70,11 +70,8 @@
 import java.util.zip.GZIPInputStream;
 
 import static org.apache.ignite.internal.processors.hadoop.HadoopJobProperty.PARTITION_HASHMAP_SIZE;
-<<<<<<< HEAD
 import static org.apache.ignite.internal.processors.hadoop.HadoopJobProperty.SHUFFLE_MSG_SIZE;
-=======
 import static org.apache.ignite.internal.processors.hadoop.HadoopJobProperty.SHUFFLE_JOB_THROTTLE;
->>>>>>> 214197cd
 import static org.apache.ignite.internal.processors.hadoop.HadoopJobProperty.SHUFFLE_REDUCER_NO_SORTING;
 import static org.apache.ignite.internal.processors.hadoop.HadoopJobProperty.SHUFFLE_MAPPER_STRIPE_OUTPUT;
 import static org.apache.ignite.internal.processors.hadoop.HadoopJobProperty.SHUFFLE_STRIPED_DIRECT;
@@ -160,7 +157,6 @@
     /** */
     private final IgniteLogger log;
 
-<<<<<<< HEAD
     /** Local mappers count. */
     private final int locMappersCnt;
 
@@ -187,10 +183,9 @@
 
     /** Mutex for internal synchronization. */
     private final Object mux = new Object();
-=======
+
     /** */
     private final long throttle;
->>>>>>> 214197cd
 
     /**
      * @param locReduceAddr Local reducer address.
@@ -230,7 +225,6 @@
 
         needPartitioner = totalReducerCnt > 1;
 
-<<<<<<< HEAD
         // Size of local map is always equal to total reducer number to allow index-based lookup.
         locMaps = new AtomicReferenceArray<>(totalReducerCnt);
 
@@ -245,12 +239,8 @@
 
         rmtMaps = new AtomicReferenceArray<>(rmtMapsSize);
         msgs = new HadoopShuffleMessage[rmtMapsSize];
-=======
-        maps = new AtomicReferenceArray<>(totalReducerCnt);
-        msgs = new HadoopShuffleMessage[totalReducerCnt];
 
         throttle = get(job.info(), SHUFFLE_JOB_THROTTLE, 0);
->>>>>>> 214197cd
     }
 
     /**
@@ -285,29 +275,20 @@
 
         this.io = io;
 
-<<<<<<< HEAD
         if (!stripeMappers) {
             if (!flushed) {
                 snd = new GridWorker(gridName, "hadoop-shuffle-" + job.id(), log) {
                     @Override protected void body() throws InterruptedException {
                         try {
                             while (!isCancelled()) {
+                                if (throttle > 0)
+                                    Thread.sleep(throttle);
+
                                 collectUpdatesAndSend(false);
                             }
                         }
                         catch (IgniteCheckedException e) {
                             throw new IllegalStateException(e);
-=======
-        if (!flushed) {
-            snd = new GridWorker(gridName, "hadoop-shuffle-" + job.id(), log) {
-                @Override protected void body() throws InterruptedException {
-                    try {
-                        while (!isCancelled()) {
-                            if (throttle > 0)
-                                Thread.sleep(throttle);
-
-                            collectUpdatesAndSend(false);
->>>>>>> 214197cd
                         }
                     }
                 };
