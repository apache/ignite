--- conflicted
+++ resolved
@@ -142,12 +142,9 @@
         this.locMappersCnt = locMappersCnt;
         this.log = log.getLogger(HadoopShuffleJob.class);
 
-<<<<<<< HEAD
         msgSize = get(job.info(), SHUFFLE_MSG_SIZE, DFLT_SHUFFLE_MSG_SIZE);
         stripeMappers = get(job.info(), SHUFFLE_STRIPE_MAPPER_OUTPUT, false);
 
-=======
->>>>>>> 603c8312
         locReducersCtx = new HadoopTaskContext[totalReducerCnt];
 
         if (!F.isEmpty(locReducers)) {
@@ -161,15 +158,11 @@
         needPartitioner = totalReducerCnt > 1;
 
         locMaps = new AtomicReferenceArray<>(totalReducerCnt);
-<<<<<<< HEAD
         rmtMaps = new AtomicReferenceArray<>(stripeMappers ? (totalReducerCnt * locMappersCnt) : totalReducerCnt);
-=======
-        rmtMaps = new AtomicReferenceArray<>(totalReducerCnt);
 
         msgs = new HadoopShuffleMessage[totalReducerCnt];
->>>>>>> 603c8312
-
-        msgs = new HadoopShuffleMessage[rmtMaps.length()];
+
+        msgs = new HadoopShuffleMessage[totalReducerCnt];
     }
 
     /**
@@ -339,12 +332,9 @@
      */
     private void collectUpdatesAndSend(boolean flush) throws IgniteCheckedException {
         for (int i = 0; i < rmtMaps.length(); i++) {
-<<<<<<< HEAD
             // TODO: Set reduced index properly.
             int rdcIdx = stripeMappers ? i % locMappersCnt : i;
 
-=======
->>>>>>> 603c8312
             HadoopMultimap map = rmtMaps.get(i);
 
             if (map == null)
@@ -602,14 +592,10 @@
      */
     private class PartitionedOutput implements HadoopTaskOutput {
         /** */
-<<<<<<< HEAD
         private final HadoopTaskOutput[] locAdders = new HadoopTaskOutput[locMaps.length()];
 
         /** */
         private final HadoopTaskOutput[] rmtAdders = new HadoopTaskOutput[rmtMaps.length()];
-=======
-        private final HadoopTaskOutput[] adders = new HadoopTaskOutput[totalReducerCnt];
->>>>>>> 603c8312
 
         /** */
         private HadoopPartitioner partitioner;
@@ -654,17 +640,10 @@
 
                 int idx = locMappersCnt * mapperIdx + part;
 
-<<<<<<< HEAD
                 out = rmtAdders[idx];
 
                 if (out == null)
                     rmtAdders[idx] = out = getOrCreateMap(rmtMaps, idx).startAdding(taskCtx);
-=======
-            if (out == null) {
-                boolean loc = locReducersCtx[part] != null;
-
-                adders[part] = out = getOrCreateMap(loc ? locMaps : rmtMaps, part).startAdding(taskCtx);
->>>>>>> 603c8312
             }
 
             out.write(key, val);
