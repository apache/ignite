--- conflicted
+++ resolved
@@ -140,11 +140,7 @@
     private final AtomicReferenceArray<HadoopMultimap> rmtMaps;
 
     /** */
-<<<<<<< HEAD
-    private volatile IgniteInClosure2X<T, Message> io;
-=======
     private volatile IgniteInClosure2X<T, HadoopMessage> io;
->>>>>>> bc33d19e
 
     /** */
     protected ConcurrentMap<Long, IgniteBiTuple<HadoopShuffleMessage, GridFutureAdapter<?>>> sentMsgs =
@@ -274,11 +270,7 @@
      * @param io IO Closure for sending messages.
      */
     @SuppressWarnings("BusyWait")
-<<<<<<< HEAD
-    public void startSending(String gridName, IgniteInClosure2X<T, Message> io) {
-=======
     public void startSending(String gridName, IgniteInClosure2X<T, HadoopMessage> io) {
->>>>>>> bc33d19e
         assert snd == null;
         assert io != null;
 
