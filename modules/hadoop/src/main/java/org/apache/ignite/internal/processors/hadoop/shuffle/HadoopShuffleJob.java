/*
 * Licensed to the Apache Software Foundation (ASF) under one or more
 * contributor license agreements.  See the NOTICE file distributed with
 * this work for additional information regarding copyright ownership.
 * The ASF licenses this file to You under the Apache License, Version 2.0
 * (the "License"); you may not use this file except in compliance with
 * the License.  You may obtain a copy of the License at
 *
 *      http://www.apache.org/licenses/LICENSE-2.0
 *
 * Unless required by applicable law or agreed to in writing, software
 * distributed under the License is distributed on an "AS IS" BASIS,
 * WITHOUT WARRANTIES OR CONDITIONS OF ANY KIND, either express or implied.
 * See the License for the specific language governing permissions and
 * limitations under the License.
 */

package org.apache.ignite.internal.processors.hadoop.shuffle;

import org.apache.ignite.IgniteCheckedException;
import org.apache.ignite.IgniteLogger;
import org.apache.ignite.internal.IgniteInternalFuture;
import org.apache.ignite.internal.IgniteInterruptedCheckedException;
import org.apache.ignite.internal.processors.hadoop.HadoopJob;
import org.apache.ignite.internal.processors.hadoop.HadoopPartitioner;
import org.apache.ignite.internal.processors.hadoop.HadoopTaskContext;
import org.apache.ignite.internal.processors.hadoop.HadoopTaskInfo;
import org.apache.ignite.internal.processors.hadoop.HadoopTaskInput;
import org.apache.ignite.internal.processors.hadoop.HadoopTaskOutput;
import org.apache.ignite.internal.processors.hadoop.HadoopTaskType;
import org.apache.ignite.internal.processors.hadoop.counter.HadoopPerformanceCounter;
import org.apache.ignite.internal.processors.hadoop.shuffle.collections.HadoopConcurrentHashMultimap;
import org.apache.ignite.internal.processors.hadoop.shuffle.collections.HadoopMultimap;
import org.apache.ignite.internal.processors.hadoop.shuffle.collections.HadoopSkipList;
import org.apache.ignite.internal.util.GridUnsafe;
import org.apache.ignite.internal.util.future.GridCompoundFuture;
import org.apache.ignite.internal.util.future.GridFinishedFuture;
import org.apache.ignite.internal.util.future.GridFutureAdapter;
import org.apache.ignite.internal.util.io.GridUnsafeDataInput;
import org.apache.ignite.internal.util.lang.GridClosureException;
import org.apache.ignite.internal.util.lang.IgniteInClosure2X;
import org.apache.ignite.internal.util.offheap.unsafe.GridUnsafeMemory;
import org.apache.ignite.internal.util.typedef.F;
import org.apache.ignite.internal.util.typedef.internal.U;
import org.apache.ignite.internal.util.worker.GridWorker;
import org.apache.ignite.lang.IgniteBiTuple;
import org.apache.ignite.lang.IgniteInClosure;
import org.apache.ignite.thread.IgniteThread;

import java.util.Iterator;
import java.util.concurrent.ConcurrentHashMap;
import java.util.concurrent.ConcurrentMap;
import java.util.concurrent.CountDownLatch;
import java.util.concurrent.atomic.AtomicReferenceArray;

import static org.apache.ignite.internal.processors.hadoop.HadoopJobProperty.PARTITION_HASHMAP_SIZE;
import static org.apache.ignite.internal.processors.hadoop.HadoopJobProperty.SHUFFLE_MSG_SIZE;
import static org.apache.ignite.internal.processors.hadoop.HadoopJobProperty.SHUFFLE_REDUCER_NO_SORTING;
import static org.apache.ignite.internal.processors.hadoop.HadoopJobProperty.get;

/**
 * Shuffle job.
 */
public class HadoopShuffleJob<T> implements AutoCloseable {
    /** */
    private static final int DFLT_SHUFFLE_MSG_SIZE = 128 * 1024;

    /** */
    private final HadoopJob job;

    /** */
    private final GridUnsafeMemory mem;

    /** */
    private final boolean needPartitioner;

    /** Task contexts for each reduce task. */
    private final HadoopTaskContext[] locReducersCtx;

    /** Reducers addresses. */
    private T[] reduceAddrs;

    /** Total reducer count. */
    private final int totalReducerCnt;

    /** Local reducers address. */
    private final T locReduceAddr;

    /** */
    private final HadoopShuffleMessage[] msgs;

    /** Maps for local reducers. */
    private final AtomicReferenceArray<HadoopMultimap> locMaps;

    /** Maps for remote reducers. */
    private final AtomicReferenceArray<HadoopMultimap> rmtMaps;

    /** */
    private volatile IgniteInClosure2X<T, HadoopShuffleMessage> io;

    /** */
    protected ConcurrentMap<Long, IgniteBiTuple<HadoopShuffleMessage, GridFutureAdapter<?>>> sentMsgs =
        new ConcurrentHashMap<>();

    /** */
    private volatile GridWorker snd;

    /** Latch for remote addresses waiting. */
    private final CountDownLatch ioInitLatch = new CountDownLatch(1);

    /** Finished flag. Set on flush or close. */
    private volatile boolean flushed;

    /** */
    private final IgniteLogger log;

<<<<<<< HEAD
    /** Local mappers count. */
    private final int locMappersCnt;
=======
    /** Message size. */
    private final int msgSize;
>>>>>>> 2cc438a2

    /**
     * @param locReduceAddr Local reducer address.
     * @param log Logger.
     * @param job Job.
     * @param mem Memory.
     * @param totalReducerCnt Amount of reducers in the Job.
     * @param locReducers Reducers will work on current node.
     * @throws IgniteCheckedException If error.
     */
    public HadoopShuffleJob(T locReduceAddr, IgniteLogger log, HadoopJob job, GridUnsafeMemory mem,
        int totalReducerCnt, int[] locReducers, int locMappersCnt) throws IgniteCheckedException {
        this.locReduceAddr = locReduceAddr;
        this.totalReducerCnt = totalReducerCnt;
        this.job = job;
        this.mem = mem;
        this.locMappersCnt = locMappersCnt;
        this.log = log.getLogger(HadoopShuffleJob.class);

        locReducersCtx = new HadoopTaskContext[totalReducerCnt];

        if (!F.isEmpty(locReducers)) {
            for (int rdc : locReducers) {
                HadoopTaskInfo taskInfo = new HadoopTaskInfo(HadoopTaskType.REDUCE, job.id(), rdc, 0, null);

                locReducersCtx[rdc] = job.getTaskContext(taskInfo);
            }
        }

        needPartitioner = totalReducerCnt > 1;

        locMaps = new AtomicReferenceArray<>(totalReducerCnt);
        rmtMaps = new AtomicReferenceArray<>(totalReducerCnt);

        msgs = new HadoopShuffleMessage[totalReducerCnt];

        msgSize = get(job.info(), SHUFFLE_MSG_SIZE, DFLT_SHUFFLE_MSG_SIZE);
    }

    /**
     * @param reduceAddrs Addresses of reducers.
     * @return {@code True} if addresses were initialized by this call.
     */
    public boolean initializeReduceAddresses(T[] reduceAddrs) {
        if (this.reduceAddrs == null) {
            this.reduceAddrs = reduceAddrs;

            return true;
        }

        return false;
    }

    /**
     * @return {@code True} if reducers addresses were initialized.
     */
    public boolean reducersInitialized() {
        return reduceAddrs != null;
    }

    /**
     * @param gridName Grid name.
     * @param io IO Closure for sending messages.
     */
    @SuppressWarnings("BusyWait")
    public void startSending(String gridName, IgniteInClosure2X<T, HadoopShuffleMessage> io) {
        assert snd == null;
        assert io != null;

        this.io = io;

        if (!flushed) {
            snd = new GridWorker(gridName, "hadoop-shuffle-" + job.id(), log) {
                @Override protected void body() throws InterruptedException {
                    try {
                        while (!isCancelled()) {
                            Thread.sleep(5);

                            collectUpdatesAndSend(false);
                        }
                    }
                    catch (IgniteCheckedException e) {
                        throw new IllegalStateException(e);
                    }
                }
            };

            new IgniteThread(snd).start();
        }

        ioInitLatch.countDown();
    }

    /**
     * @param maps Maps.
     * @param idx Index.
     * @return Map.
     */
    private HadoopMultimap getOrCreateMap(AtomicReferenceArray<HadoopMultimap> maps, int idx) {
        HadoopMultimap map = maps.get(idx);

        if (map == null) { // Create new map.
            map = get(job.info(), SHUFFLE_REDUCER_NO_SORTING, false) ?
                new HadoopConcurrentHashMultimap(job.info(), mem, get(job.info(), PARTITION_HASHMAP_SIZE, 8 * 1024)):
                new HadoopSkipList(job.info(), mem);

            if (!maps.compareAndSet(idx, null, map)) {
                map.close();

                return maps.get(idx);
            }
        }

        return map;
    }

    /**
     * @param msg Message.
     * @throws IgniteCheckedException Exception.
     */
    public void onShuffleMessage(HadoopShuffleMessage msg) throws IgniteCheckedException {
        assert msg.buffer() != null;
        assert msg.offset() > 0;

        HadoopTaskContext taskCtx = locReducersCtx[msg.reducer()];

        HadoopPerformanceCounter perfCntr = HadoopPerformanceCounter.getCounter(taskCtx.counters(), null);

        perfCntr.onShuffleMessage(msg.reducer(), U.currentTimeMillis());

        HadoopMultimap map = getOrCreateMap(locMaps, msg.reducer());

        // Add data from message to the map.
        try (HadoopMultimap.Adder adder = map.startAdding(taskCtx)) {
            final GridUnsafeDataInput dataInput = new GridUnsafeDataInput();
            final UnsafeValue val = new UnsafeValue(msg.buffer());

            msg.visit(new HadoopShuffleMessage.Visitor() {
                /** */
                private HadoopMultimap.Key key;

                @Override public void onKey(byte[] buf, int off, int len) throws IgniteCheckedException {
                    dataInput.bytes(buf, off, off + len);

                    key = adder.addKey(dataInput, key);
                }

                @Override public void onValue(byte[] buf, int off, int len) {
                    val.off = off;
                    val.size = len;

                    key.add(val);
                }
            });
        }
    }

    /**
     * @param ack Shuffle ack.
     */
    @SuppressWarnings("ConstantConditions")
    public void onShuffleAck(HadoopShuffleAck ack) {
        IgniteBiTuple<HadoopShuffleMessage, GridFutureAdapter<?>> tup = sentMsgs.get(ack.id());

        if (tup != null)
            tup.get2().onDone();
        else
            log.warning("Received shuffle ack for not registered shuffle id: " + ack);
    }

    /**
     * Unsafe value.
     */
    private static class UnsafeValue implements HadoopMultimap.Value {
        /** */
        private final byte[] buf;

        /** */
        private int off;

        /** */
        private int size;

        /**
         * @param buf Buffer.
         */
        private UnsafeValue(byte[] buf) {
            assert buf != null;

            this.buf = buf;
        }

        /** */
        @Override public int size() {
            return size;
        }

        /** */
        @Override public void copyTo(long ptr) {
            GridUnsafe.copyMemory(buf, GridUnsafe.BYTE_ARR_OFF + off, null, ptr, size);
        }
    }

    /**
     * Sends map updates to remote reducers.
     */
    private void collectUpdatesAndSend(boolean flush) throws IgniteCheckedException {
        for (int i = 0; i < rmtMaps.length(); i++) {
            HadoopMultimap map = rmtMaps.get(i);

            if (map == null)
                continue; // Skip empty map and local node.

            if (msgs[i] == null)
                msgs[i] = new HadoopShuffleMessage(job.id(), i, msgSize);

            final int idx = i;

            map.visit(false, new HadoopMultimap.Visitor() {
                /** */
                private long keyPtr;

                /** */
                private int keySize;

                /** */
                private boolean keyAdded;

                /** {@inheritDoc} */
                @Override public void onKey(long keyPtr, int keySize) {
                    this.keyPtr = keyPtr;
                    this.keySize = keySize;

                    keyAdded = false;
                }

                private boolean tryAdd(long valPtr, int valSize) {
                    HadoopShuffleMessage msg = msgs[idx];

                    if (!keyAdded) { // Add key and value.
                        int size = keySize + valSize;

                        if (!msg.available(size, false))
                            return false;

                        msg.addKey(keyPtr, keySize);
                        msg.addValue(valPtr, valSize);

                        keyAdded = true;

                        return true;
                    }

                    if (!msg.available(valSize, true))
                        return false;

                    msg.addValue(valPtr, valSize);

                    return true;
                }

                /** {@inheritDoc} */
                @Override public void onValue(long valPtr, int valSize) {
                    if (tryAdd(valPtr, valSize))
                        return;

                    send(idx, keySize + valSize);

                    keyAdded = false;

                    if (!tryAdd(valPtr, valSize))
                        throw new IllegalStateException();
                }
            });

            if (flush && msgs[i].offset() != 0)
                send(i, 0);
        }
    }

    /**
     * @param idx Index of message.
     * @param newBufMinSize Min new buffer size.
     */
    private void send(final int idx, int newBufMinSize) {
        final GridFutureAdapter<?> fut = new GridFutureAdapter<>();

        HadoopShuffleMessage msg = msgs[idx];

        final long msgId = msg.id();

        IgniteBiTuple<HadoopShuffleMessage, GridFutureAdapter<?>> old = sentMsgs.putIfAbsent(msgId,
            new IgniteBiTuple<HadoopShuffleMessage, GridFutureAdapter<?>>(msg, fut));

        assert old == null;

        try {
            io.apply(reduceAddrs[idx], msg);
        }
        catch (GridClosureException e) {
            fut.onDone(U.unwrap(e));
        }

        fut.listen(new IgniteInClosure<IgniteInternalFuture<?>>() {
            @Override public void apply(IgniteInternalFuture<?> f) {
                try {
                    f.get();

                    // Clean up the future from map only if there was no exception.
                    // Otherwise flush() should fail.
                    sentMsgs.remove(msgId);
                }
                catch (IgniteCheckedException e) {
                    log.error("Failed to send message.", e);
                }
            }
        });

        msgs[idx] = newBufMinSize == 0 ? null : new HadoopShuffleMessage(job.id(), idx,
            Math.max(msgSize, newBufMinSize));
    }

    /** {@inheritDoc} */
    @Override public void close() throws IgniteCheckedException {
        if (snd != null) {
            snd.cancel();

            try {
                snd.join();
            }
            catch (InterruptedException e) {
                throw new IgniteInterruptedCheckedException(e);
            }
        }

        close(locMaps);
        close(rmtMaps);
    }

    /**
     * @param maps Maps.
     */
    private void close(AtomicReferenceArray<HadoopMultimap> maps) {
        for (int i = 0; i < maps.length(); i++) {
            HadoopMultimap map = maps.get(i);

            if (map != null)
                map.close();
        }
    }

    /**
     * @return Future.
     */
    @SuppressWarnings("unchecked")
    public IgniteInternalFuture<?> flush() throws IgniteCheckedException {
        if (log.isDebugEnabled())
            log.debug("Flushing job " + job.id() + " on address " + locReduceAddr);

        flushed = true;

        if (totalReducerCnt == 0)
            return new GridFinishedFuture<>();

        U.await(ioInitLatch);

        GridWorker snd0 = snd;

        if (snd0 != null) {
            if (log.isDebugEnabled())
                log.debug("Cancelling sender thread.");

            snd0.cancel();

            try {
                snd0.join();

                if (log.isDebugEnabled())
                    log.debug("Finished waiting for sending thread to complete on shuffle job flush: " + job.id());
            }
            catch (InterruptedException e) {
                throw new IgniteInterruptedCheckedException(e);
            }
        }

        collectUpdatesAndSend(true); // With flush.

        if (log.isDebugEnabled())
            log.debug("Finished sending collected updates to remote reducers: " + job.id());

        GridCompoundFuture fut = new GridCompoundFuture<>();

        for (IgniteBiTuple<HadoopShuffleMessage, GridFutureAdapter<?>> tup : sentMsgs.values())
            fut.add(tup.get2());

        fut.markInitialized();

        if (log.isDebugEnabled())
            log.debug("Collected futures to compound futures for flush: " + sentMsgs.size());

        return fut;
    }

    /**
     * @param taskCtx Task context.
     * @return Output.
     * @throws IgniteCheckedException If failed.
     */
    public HadoopTaskOutput output(HadoopTaskContext taskCtx) throws IgniteCheckedException {
        switch (taskCtx.taskInfo().type()) {
            case MAP:
                assert !job.info().hasCombiner() : "The output creation is allowed if combiner has not been defined.";

            case COMBINE:
                return new PartitionedOutput(taskCtx);

            default:
                throw new IllegalStateException("Illegal type: " + taskCtx.taskInfo().type());
        }
    }

    /**
     * @param taskCtx Task context.
     * @return Input.
     * @throws IgniteCheckedException If failed.
     */
    @SuppressWarnings("unchecked")
    public HadoopTaskInput input(HadoopTaskContext taskCtx) throws IgniteCheckedException {
        switch (taskCtx.taskInfo().type()) {
            case REDUCE:
                int reducer = taskCtx.taskInfo().taskNumber();

                HadoopMultimap m = locMaps.get(reducer);

                if (m != null)
                    return m.input(taskCtx);

                return new HadoopTaskInput() { // Empty input.
                    @Override public boolean next() {
                        return false;
                    }

                    @Override public Object key() {
                        throw new IllegalStateException();
                    }

                    @Override public Iterator<?> values() {
                        throw new IllegalStateException();
                    }

                    @Override public void close() {
                        // No-op.
                    }
                };

            default:
                throw new IllegalStateException("Illegal type: " + taskCtx.taskInfo().type());
        }
    }

    /**
     * Partitioned output.
     */
    private class PartitionedOutput implements HadoopTaskOutput {
        /** */
        private final HadoopTaskOutput[] adders = new HadoopTaskOutput[totalReducerCnt];

        /** */
        private HadoopPartitioner partitioner;

        /** */
        private final HadoopTaskContext taskCtx;

        /**
         * Constructor.
         * @param taskCtx Task context.
         */
        private PartitionedOutput(HadoopTaskContext taskCtx) throws IgniteCheckedException {
            this.taskCtx = taskCtx;

            if (needPartitioner)
                partitioner = taskCtx.partitioner();
        }

        /** {@inheritDoc} */
        @Override public void write(Object key, Object val) throws IgniteCheckedException {
            int part = 0;

            if (partitioner != null) {
                part = partitioner.partition(key, val, adders.length);

                if (part < 0 || part >= adders.length)
                    throw new IgniteCheckedException("Invalid partition: " + part);
            }

            HadoopTaskOutput out = adders[part];

            if (out == null) {
                boolean loc = locReducersCtx[part] != null;

                adders[part] = out = getOrCreateMap(loc ? locMaps : rmtMaps, part).startAdding(taskCtx);
            }

            out.write(key, val);
        }

        /** {@inheritDoc} */
        @Override public void close() throws IgniteCheckedException {
            for (HadoopTaskOutput adder : adders) {
                if (adder != null)
                    adder.close();
            }
        }
    }
}<|MERGE_RESOLUTION|>--- conflicted
+++ resolved
@@ -114,13 +114,11 @@
     /** */
     private final IgniteLogger log;
 
-<<<<<<< HEAD
     /** Local mappers count. */
     private final int locMappersCnt;
-=======
+
     /** Message size. */
     private final int msgSize;
->>>>>>> 2cc438a2
 
     /**
      * @param locReduceAddr Local reducer address.
