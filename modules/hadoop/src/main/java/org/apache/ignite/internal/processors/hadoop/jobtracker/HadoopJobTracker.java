--- conflicted
+++ resolved
@@ -1581,14 +1581,10 @@
 
         /** {@inheritDoc} */
         @Override protected void update(HadoopJobMetadata meta, HadoopJobMetadata cp) {
-<<<<<<< HEAD
-            //assert meta.phase() == PHASE_CANCELLING || err != null: "Invalid phase for cancel: " + meta + ", err = " + err;
-=======
             final HadoopJobPhase currPhase = meta.phase();
 
             assert currPhase == PHASE_CANCELLING || currPhase == PHASE_COMPLETE
                     || err != null: "Invalid phase for cancel: " + currPhase;
->>>>>>> 222f9c13
 
             Collection<Integer> rdcCp = new HashSet<>(cp.pendingReducers());
 
