/*
 * Licensed to the Apache Software Foundation (ASF) under one or more
 * contributor license agreements.  See the NOTICE file distributed with
 * this work for additional information regarding copyright ownership.
 * The ASF licenses this file to You under the Apache License, Version 2.0
 * (the "License"); you may not use this file except in compliance with
 * the License.  You may obtain a copy of the License at
 *
 *      http://www.apache.org/licenses/LICENSE-2.0
 *
 * Unless required by applicable law or agreed to in writing, software
 * distributed under the License is distributed on an "AS IS" BASIS,
 * WITHOUT WARRANTIES OR CONDITIONS OF ANY KIND, either express or implied.
 * See the License for the specific language governing permissions and
 * limitations under the License.
 */

package org.apache.ignite.hadoop.fs.v1;

import org.apache.hadoop.conf.Configuration;
import org.apache.hadoop.fs.BlockLocation;
import org.apache.hadoop.fs.ContentSummary;
import org.apache.hadoop.fs.FSDataInputStream;
import org.apache.hadoop.fs.FSDataOutputStream;
import org.apache.hadoop.fs.FileStatus;
import org.apache.hadoop.fs.FileSystem;
import org.apache.hadoop.fs.InvalidPathException;
import org.apache.hadoop.fs.Path;
import org.apache.hadoop.fs.permission.FsPermission;
import org.apache.hadoop.hdfs.DFSUtil;
import org.apache.hadoop.security.UserGroupInformation;
import org.apache.hadoop.util.Progressable;
import org.apache.ignite.IgniteCheckedException;
import org.apache.ignite.igfs.IgfsBlockLocation;
import org.apache.ignite.igfs.IgfsException;
import org.apache.ignite.igfs.IgfsFile;
import org.apache.ignite.igfs.IgfsMode;
import org.apache.ignite.igfs.IgfsPath;
import org.apache.ignite.igfs.IgfsPathSummary;
import org.apache.ignite.internal.igfs.common.IgfsLogger;
<<<<<<< HEAD
import org.apache.ignite.internal.processors.hadoop.igfs.HadoopIgfsInputStream;
import org.apache.ignite.internal.processors.hadoop.igfs.HadoopIgfsOutputStream;
import org.apache.ignite.internal.processors.hadoop.igfs.HadoopIgfsStreamDelegate;
import org.apache.ignite.internal.processors.hadoop.igfs.HadoopIgfsWrapper;
=======
import org.apache.ignite.internal.processors.hadoop.delegate.HadoopDelegateUtils;
import org.apache.ignite.internal.processors.hadoop.delegate.HadoopFileSystemFactoryDelegate;
import org.apache.ignite.internal.processors.hadoop.impl.igfs.HadoopIgfsInputStream;
import org.apache.ignite.internal.processors.hadoop.impl.igfs.HadoopIgfsOutputStream;
import org.apache.ignite.internal.processors.hadoop.impl.igfs.HadoopIgfsProxyInputStream;
import org.apache.ignite.internal.processors.hadoop.impl.igfs.HadoopIgfsProxyOutputStream;
import org.apache.ignite.internal.processors.hadoop.impl.igfs.HadoopIgfsStreamDelegate;
import org.apache.ignite.internal.processors.hadoop.impl.igfs.HadoopIgfsWrapper;
>>>>>>> 2df39a80
import org.apache.ignite.internal.processors.igfs.IgfsHandshakeResponse;
import org.apache.ignite.internal.processors.igfs.IgfsModeResolver;
import org.apache.ignite.internal.processors.igfs.IgfsPaths;
import org.apache.ignite.internal.processors.igfs.IgfsUtils;
import org.apache.ignite.internal.util.typedef.F;
import org.apache.ignite.internal.util.typedef.X;
import org.apache.ignite.internal.util.typedef.internal.A;
import org.apache.ignite.internal.util.typedef.internal.S;
import org.apache.ignite.internal.util.typedef.internal.U;
import org.jetbrains.annotations.Nullable;

import java.io.BufferedOutputStream;
import java.io.File;
import java.io.FileNotFoundException;
import java.io.IOException;
import java.io.OutputStream;
import java.net.URI;
import java.util.ArrayList;
import java.util.Arrays;
import java.util.Collection;
import java.util.List;
import java.util.Map;
import java.util.concurrent.atomic.AtomicBoolean;

import static org.apache.ignite.configuration.FileSystemConfiguration.DFLT_IGFS_LOG_BATCH_SIZE;
import static org.apache.ignite.configuration.FileSystemConfiguration.DFLT_IGFS_LOG_DIR;
<<<<<<< HEAD
import static org.apache.ignite.internal.processors.hadoop.fs.HadoopParameters.PARAM_IGFS_COLOCATED_WRITES;
import static org.apache.ignite.internal.processors.hadoop.fs.HadoopParameters.PARAM_IGFS_LOG_BATCH_SIZE;
import static org.apache.ignite.internal.processors.hadoop.fs.HadoopParameters.PARAM_IGFS_LOG_DIR;
import static org.apache.ignite.internal.processors.hadoop.fs.HadoopParameters.PARAM_IGFS_LOG_ENABLED;
import static org.apache.ignite.internal.processors.hadoop.fs.HadoopParameters.PARAM_IGFS_PREFER_LOCAL_WRITES;
import static org.apache.ignite.internal.processors.hadoop.fs.HadoopParameters.PARAM_IGFS_SEQ_READS_BEFORE_PREFETCH;
import static org.apache.ignite.internal.processors.hadoop.igfs.HadoopIgfsUtils.parameter;
=======
import static org.apache.ignite.igfs.IgfsMode.PROXY;
import static org.apache.ignite.internal.processors.hadoop.impl.fs.HadoopParameters.PARAM_IGFS_COLOCATED_WRITES;
import static org.apache.ignite.internal.processors.hadoop.impl.fs.HadoopParameters.PARAM_IGFS_LOG_BATCH_SIZE;
import static org.apache.ignite.internal.processors.hadoop.impl.fs.HadoopParameters.PARAM_IGFS_LOG_DIR;
import static org.apache.ignite.internal.processors.hadoop.impl.fs.HadoopParameters.PARAM_IGFS_LOG_ENABLED;
import static org.apache.ignite.internal.processors.hadoop.impl.fs.HadoopParameters.PARAM_IGFS_PREFER_LOCAL_WRITES;
import static org.apache.ignite.internal.processors.hadoop.impl.fs.HadoopParameters.PARAM_IGFS_SEQ_READS_BEFORE_PREFETCH;
import static org.apache.ignite.internal.processors.hadoop.impl.igfs.HadoopIgfsUtils.parameter;
>>>>>>> 2df39a80
import static org.apache.ignite.internal.processors.igfs.IgfsEx.IGFS_SCHEME;

/**
 * {@code IGFS} Hadoop 1.x file system driver over file system API. To use
 * {@code IGFS} as Hadoop file system, you should configure this class
 * in Hadoop's {@code core-site.xml} as follows:
 * <pre name="code" class="xml">
 *  &lt;property&gt;
 *      &lt;name&gt;fs.default.name&lt;/name&gt;
 *      &lt;value&gt;igfs:///&lt;/value&gt;
 *  &lt;/property&gt;
 *
 *  &lt;property&gt;
 *      &lt;name&gt;fs.igfs.impl&lt;/name&gt;
 *      &lt;value&gt;org.apache.ignite.hadoop.fs.v1.IgniteHadoopFileSystem&lt;/value&gt;
 *  &lt;/property&gt;
 * </pre>
 * You should also add Ignite JAR and all libraries to Hadoop classpath. To
 * do this, add following lines to {@code conf/hadoop-env.sh} script in Hadoop
 * distribution:
 * <pre name="code" class="bash">
 * export IGNITE_HOME=/path/to/Ignite/distribution
 * export HADOOP_CLASSPATH=$IGNITE_HOME/ignite*.jar
 *
 * for f in $IGNITE_HOME/libs/*.jar; do
 *  export HADOOP_CLASSPATH=$HADOOP_CLASSPATH:$f;
 * done
 * </pre>
 * <h1 class="header">Data vs Clients Nodes</h1>
 * Hadoop needs to use its FileSystem remotely from client nodes as well as directly on
 * data nodes. Client nodes are responsible for basic file system operations as well as
 * accessing data nodes remotely. Usually, client nodes are started together
 * with {@code job-submitter} or {@code job-scheduler} processes, while data nodes are usually
 * started together with Hadoop {@code task-tracker} processes.
 * <p>
 * For sample client and data node configuration refer to {@code config/hadoop/default-config-client.xml}
 * and {@code config/hadoop/default-config.xml} configuration files in Ignite installation.
 */
public class IgniteHadoopFileSystem extends FileSystem {
    /** Empty array of file block locations. */
    private static final BlockLocation[] EMPTY_BLOCK_LOCATIONS = new BlockLocation[0];

    /** Ensures that close routine is invoked at most once. */
    private final AtomicBoolean closeGuard = new AtomicBoolean();

    /** Grid remote client. */
    private HadoopIgfsWrapper rmtClient;

    /** working directory. */
    private Path workingDir;

    /** Default replication factor. */
    private short dfltReplication;

    /** Base file system uri. */
    @SuppressWarnings("FieldAccessedSynchronizedAndUnsynchronized")
    private URI uri;

    /** Authority. */
    private String uriAuthority;

    /** Client logger. */
    private IgfsLogger clientLog;

    /** The user name this file system was created on behalf of. */
    private String user;

    /** IGFS mode resolver. */
    private IgfsModeResolver modeRslvr;

<<<<<<< HEAD
=======
    /** The secondary file system factory. */
    private HadoopFileSystemFactoryDelegate factory;

    /** Management connection flag. */
    private boolean mgmt;

>>>>>>> 2df39a80
    /** Whether custom sequential reads before prefetch value is provided. */
    private boolean seqReadsBeforePrefetchOverride;

    /** IGFS group block size. */
    private long igfsGrpBlockSize;

    /** Flag that controls whether file writes should be colocated. */
    private boolean colocateFileWrites;

    /** Prefer local writes. */
    private boolean preferLocFileWrites;

    /** Custom-provided sequential reads before prefetch. */
    private int seqReadsBeforePrefetch;

    /** {@inheritDoc} */
    @Override public URI getUri() {
        if (uri == null)
            throw new IllegalStateException("URI is null (was IgniteHadoopFileSystem properly initialized?).");

        return uri;
    }

    /**
     * Enter busy state.
     *
     * @throws IOException If file system is stopped.
     */
    private void enterBusy() throws IOException {
        if (closeGuard.get())
            throw new IOException("File system is stopped.");
    }

    /**
     * Leave busy state.
     */
    private void leaveBusy() {
        // No-op.
    }

    /**
     * Gets non-null user name as per the Hadoop file system viewpoint.
     * @return the user name, never null.
     */
    public static String getFsHadoopUser() throws IOException {
        UserGroupInformation currUgi = UserGroupInformation.getCurrentUser();

        String user = currUgi.getShortUserName();

        user = IgfsUtils.fixUserName(user);

        assert user != null;

        return user;
    }

    /**
     * Public setter that can be used by direct users of FS or Visor.
     *
     * @param colocateFileWrites Whether all ongoing file writes should be colocated.
     */
    @SuppressWarnings("UnusedDeclaration")
    public void colocateFileWrites(boolean colocateFileWrites) {
        this.colocateFileWrites = colocateFileWrites;
    }

    /** {@inheritDoc} */
    @SuppressWarnings("ConstantConditions")
    @Override public void initialize(URI name, Configuration cfg) throws IOException {
        enterBusy();

        try {
            if (rmtClient != null)
                throw new IOException("File system is already initialized: " + rmtClient);

            A.notNull(name, "name");
            A.notNull(cfg, "cfg");

            super.initialize(name, cfg);

            setConf(cfg);

            if (!IGFS_SCHEME.equals(name.getScheme()))
                throw new IOException("Illegal file system URI [expected=" + IGFS_SCHEME +
                    "://[name]/[optional_path], actual=" + name + ']');

            uri = name;

            uriAuthority = uri.getAuthority();

            user = getFsHadoopUser();

            // Override sequential reads before prefetch if needed.
            seqReadsBeforePrefetch = parameter(cfg, PARAM_IGFS_SEQ_READS_BEFORE_PREFETCH, uriAuthority, 0);

            if (seqReadsBeforePrefetch > 0)
                seqReadsBeforePrefetchOverride = true;

            // In Ignite replication factor is controlled by data cache affinity.
            // We use replication factor to force the whole file to be stored on local node.
            dfltReplication = (short)cfg.getInt("dfs.replication", 3);

            // Get file colocation control flag.
            colocateFileWrites = parameter(cfg, PARAM_IGFS_COLOCATED_WRITES, uriAuthority, false);
            preferLocFileWrites = cfg.getBoolean(PARAM_IGFS_PREFER_LOCAL_WRITES, false);

            // Get log directory.
            String logDirCfg = parameter(cfg, PARAM_IGFS_LOG_DIR, uriAuthority, DFLT_IGFS_LOG_DIR);

            File logDirFile = U.resolveIgnitePath(logDirCfg);

            String logDir = logDirFile != null ? logDirFile.getAbsolutePath() : null;

            rmtClient = new HadoopIgfsWrapper(uriAuthority, logDir, cfg, LOG, user);

            // Handshake.
            IgfsHandshakeResponse handshake = rmtClient.handshake(logDir);

            igfsGrpBlockSize = handshake.blockSize();

            IgfsPaths paths = handshake.secondaryPaths();

            // Initialize client logger.
            Boolean logEnabled = parameter(cfg, PARAM_IGFS_LOG_ENABLED, uriAuthority, false);

            if (handshake.sampling() != null ? handshake.sampling() : logEnabled) {
                // Initiate client logger.
                if (logDir == null)
                    throw new IOException("Failed to resolve log directory: " + logDirCfg);

                Integer batchSize = parameter(cfg, PARAM_IGFS_LOG_BATCH_SIZE, uriAuthority, DFLT_IGFS_LOG_BATCH_SIZE);

                clientLog = IgfsLogger.logger(uriAuthority, handshake.igfsName(), logDir, batchSize);
            }
            else
                clientLog = IgfsLogger.disabledLogger();

            try {
                modeRslvr = new IgfsModeResolver(paths.defaultMode(), paths.pathModes());
            }
            catch (IgniteCheckedException ice) {
                throw new IOException(ice);
            }

<<<<<<< HEAD
=======
            boolean initSecondary = paths.defaultMode() == PROXY;

            if (!initSecondary && paths.pathModes() != null && !paths.pathModes().isEmpty()) {
                for (T2<IgfsPath, IgfsMode> pathMode : paths.pathModes()) {
                    IgfsMode mode = pathMode.getValue();

                    if (mode == PROXY) {
                        initSecondary = true;

                        break;
                    }
                }
            }

            if (initSecondary) {
                try {
                    HadoopFileSystemFactory factory0 =
                        (HadoopFileSystemFactory)paths.getPayload(getClass().getClassLoader());

                    factory = HadoopDelegateUtils.fileSystemFactoryDelegate(getClass().getClassLoader(), factory0);
                }
                catch (IgniteCheckedException e) {
                    throw new IOException("Failed to get secondary file system factory.", e);
                }

                if (factory == null)
                    throw new IOException("Failed to get secondary file system factory (did you set " +
                        IgniteHadoopIgfsSecondaryFileSystem.class.getName() + " as \"secondaryFIleSystem\" in " +
                        FileSystemConfiguration.class.getName() + "?)");

                factory.start();

                try {
                    FileSystem secFs = (FileSystem)factory.get(user);

                    secondaryUri = secFs.getUri();

                    A.ensure(secondaryUri != null, "Secondary file system uri should not be null.");
                }
                catch (IOException e) {
                    if (!mgmt)
                        throw new IOException("Failed to connect to the secondary file system: " + secondaryUri, e);
                    else
                        LOG.warn("Visor failed to create secondary file system (operations on paths with PROXY mode " +
                            "will have no effect): " + e.getMessage());
                }
            }

>>>>>>> 2df39a80
            // set working directory to the home directory of the current Fs user:
            setWorkingDirectory(null);
        }
        finally {
            leaveBusy();
        }
    }

    /** {@inheritDoc} */
    @Override protected void checkPath(Path path) {
        URI uri = path.toUri();

        if (uri.isAbsolute()) {
            if (!F.eq(uri.getScheme(), IGFS_SCHEME))
                throw new InvalidPathException("Wrong path scheme [expected=" + IGFS_SCHEME + ", actual=" +
                    uri.getAuthority() + ']');

            if (!F.eq(uri.getAuthority(), uriAuthority))
                throw new InvalidPathException("Wrong path authority [expected=" + uriAuthority + ", actual=" +
                    uri.getAuthority() + ']');
        }
    }

    /** {@inheritDoc} */
    @SuppressWarnings("deprecation")
    @Override public short getDefaultReplication() {
        return dfltReplication;
    }

    /** {@inheritDoc} */
    @Override protected void finalize() throws Throwable {
        super.finalize();

        close();
    }

    /** {@inheritDoc} */
    @Override public void close() throws IOException {
        if (closeGuard.compareAndSet(false, true))
            close0();
    }

    /**
     * Closes file system.
     *
     * @throws IOException If failed.
     */
    private void close0() throws IOException {
        if (LOG.isDebugEnabled())
            LOG.debug("File system closed [uri=" + uri + ", endpoint=" + uriAuthority + ']');

        if (rmtClient == null)
            return;

        super.close();

        rmtClient.close(false);

        if (clientLog.isLogEnabled())
            clientLog.close();

<<<<<<< HEAD
=======
        if (factory != null)
            factory.stop();

>>>>>>> 2df39a80
        // Reset initialized resources.
        uri = null;
        rmtClient = null;
    }

    /** {@inheritDoc} */
    @Override public void setTimes(Path p, long mtime, long atime) throws IOException {
        enterBusy();

        try {
            A.notNull(p, "p");

            IgfsPath path = convert(p);

            rmtClient.setTimes(path, atime, mtime);
        }
        finally {
            leaveBusy();
        }
    }

    /** {@inheritDoc} */
    @Override public void setPermission(Path p, FsPermission perm) throws IOException {
        enterBusy();

        try {
            A.notNull(p, "p");

            if (rmtClient.update(convert(p), permission(perm)) == null) {
                throw new IOException("Failed to set file permission (file not found?)" +
                    " [path=" + p + ", perm=" + perm + ']');
            }
        }
        finally {
            leaveBusy();
        }
    }

    /** {@inheritDoc} */
    @Override public void setOwner(Path p, String username, String grpName) throws IOException {
        A.notNull(p, "p");
        A.notNull(username, "username");
        A.notNull(grpName, "grpName");

        enterBusy();

        try {
            if (rmtClient.update(convert(p), F.asMap(IgfsUtils.PROP_USER_NAME, username,
                IgfsUtils.PROP_GROUP_NAME, grpName)) == null) {
                throw new IOException("Failed to set file permission (file not found?)" +
                    " [path=" + p + ", userName=" + username + ", groupName=" + grpName + ']');
            }
        }
        finally {
            leaveBusy();
        }
    }

    /** {@inheritDoc} */
    @Override public FSDataInputStream open(Path f, int bufSize) throws IOException {
        A.notNull(f, "f");

        enterBusy();

        try {
            IgfsPath path = convert(f);
            IgfsMode mode = mode(path);

            HadoopIgfsStreamDelegate stream = seqReadsBeforePrefetchOverride ?
                rmtClient.open(path, seqReadsBeforePrefetch) : rmtClient.open(path);

            long logId = -1;

            if (clientLog.isLogEnabled()) {
                logId = IgfsLogger.nextId();

                clientLog.logOpen(logId, path, mode, bufSize, stream.length());
            }

            if (LOG.isDebugEnabled())
                LOG.debug("Opening input stream [thread=" + Thread.currentThread().getName() + ", path=" + path +
                    ", bufSize=" + bufSize + ']');

            HadoopIgfsInputStream igfsIn = new HadoopIgfsInputStream(stream, stream.length(),
                bufSize, LOG, clientLog, logId);

            if (LOG.isDebugEnabled())
                LOG.debug("Opened input stream [path=" + path + ", delegate=" + stream + ']');

            return new FSDataInputStream(igfsIn);
        }
        finally {
            leaveBusy();
        }
    }

    /** {@inheritDoc} */
    @SuppressWarnings("deprecation")
    @Override public FSDataOutputStream create(Path f, final FsPermission perm, boolean overwrite, int bufSize,
        short replication, long blockSize, Progressable progress) throws IOException {
        A.notNull(f, "f");

        enterBusy();

        OutputStream out = null;

        try {
            IgfsPath path = convert(f);
            IgfsMode mode = mode(path);

            if (LOG.isDebugEnabled())
                LOG.debug("Opening output stream in create [thread=" + Thread.currentThread().getName() + "path=" +
                    path + ", overwrite=" + overwrite + ", bufSize=" + bufSize + ']');

            Map<String,String> propMap = permission(perm);

            propMap.put(IgfsUtils.PROP_PREFER_LOCAL_WRITES, Boolean.toString(preferLocFileWrites));

            // Create stream and close it in the 'finally' section if any sequential operation failed.
            HadoopIgfsStreamDelegate stream = rmtClient.create(path, overwrite, colocateFileWrites,
                replication, blockSize, propMap);

            assert stream != null;

            long logId = -1;

            if (clientLog.isLogEnabled()) {
                logId = IgfsLogger.nextId();

                clientLog.logCreate(logId, path, mode, overwrite, bufSize, replication, blockSize);
            }

            if (LOG.isDebugEnabled())
                LOG.debug("Opened output stream in create [path=" + path + ", delegate=" + stream + ']');

            HadoopIgfsOutputStream igfsOut = new HadoopIgfsOutputStream(stream, LOG, clientLog,
                logId);

            bufSize = Math.max(64 * 1024, bufSize);

            out = new BufferedOutputStream(igfsOut, bufSize);

            FSDataOutputStream res = new FSDataOutputStream(out, null, 0);

            // Mark stream created successfully.
            out = null;

            return res;
        }
        finally {
            // Close if failed during stream creation.
            if (out != null)
                U.closeQuiet(out);

            leaveBusy();
        }
    }

    /** {@inheritDoc} */
    @SuppressWarnings("deprecation")
    @Override public FSDataOutputStream append(Path f, int bufSize, Progressable progress) throws IOException {
        A.notNull(f, "f");

        enterBusy();

        try {
            IgfsPath path = convert(f);
            IgfsMode mode = mode(path);

            if (LOG.isDebugEnabled())
                LOG.debug("Opening output stream in append [thread=" + Thread.currentThread().getName() +
                    ", path=" + path + ", bufSize=" + bufSize + ']');

            HadoopIgfsStreamDelegate stream = rmtClient.append(path, false, null);

            assert stream != null;

            long logId = -1;

            if (clientLog.isLogEnabled()) {
                logId = IgfsLogger.nextId();

                clientLog.logAppend(logId, path, mode, bufSize);
            }

            if (LOG.isDebugEnabled())
                LOG.debug("Opened output stream in append [path=" + path + ", delegate=" + stream + ']');

            HadoopIgfsOutputStream igfsOut = new HadoopIgfsOutputStream(stream, LOG, clientLog,
                logId);

            bufSize = Math.max(64 * 1024, bufSize);

            BufferedOutputStream out = new BufferedOutputStream(igfsOut, bufSize);

            return new FSDataOutputStream(out, null, 0);
        }
        finally {
            leaveBusy();
        }
    }

    /** {@inheritDoc} */
    @SuppressWarnings("unchecked")
    @Override public boolean rename(Path src, Path dst) throws IOException {
        A.notNull(src, "src");
        A.notNull(dst, "dst");

        enterBusy();

        try {
            IgfsPath srcPath = convert(src);
            IgfsPath dstPath = convert(dst);
            IgfsMode mode = mode(srcPath);

            if (clientLog.isLogEnabled())
                clientLog.logRename(srcPath, mode, dstPath);

            try {
                rmtClient.rename(srcPath, dstPath);
            }
            catch (IOException ioe) {
                // Log the exception before rethrowing since it may be ignored:
                LOG.warn("Failed to rename [srcPath=" + srcPath + ", dstPath=" + dstPath + ", mode=" + mode + ']',
                    ioe);

                throw ioe;
            }

            return true;
        }
        catch (IOException e) {
            // Intentionally ignore IGFS exceptions here to follow Hadoop contract.
            if (F.eq(IOException.class, e.getClass()) && (e.getCause() == null ||
                !X.hasCause(e.getCause(), IgfsException.class)))
                throw e;
            else
                return false;
        }
        finally {
            leaveBusy();
        }
    }

    /** {@inheritDoc} */
    @SuppressWarnings("deprecation")
    @Override public boolean delete(Path f) throws IOException {
        return delete(f, false);
    }

    /** {@inheritDoc} */
    @SuppressWarnings("unchecked")
    @Override public boolean delete(Path f, boolean recursive) throws IOException {
        A.notNull(f, "f");

        enterBusy();

        try {
            IgfsPath path = convert(f);
            IgfsMode mode = mode(path);

            // Will throw exception if delete failed.
            boolean res = rmtClient.delete(path, recursive);

            if (clientLog.isLogEnabled())
                clientLog.logDelete(path, mode, recursive);

            return res;
        }
        catch (IOException e) {
            // Intentionally ignore IGFS exceptions here to follow Hadoop contract.
            if (F.eq(IOException.class, e.getClass()) && (e.getCause() == null ||
                !X.hasCause(e.getCause(), IgfsException.class)))
                throw e;
            else
                return false;
        }
        finally {
            leaveBusy();
        }
    }

    /** {@inheritDoc} */
    @Override public FileStatus[] listStatus(Path f) throws IOException {
        A.notNull(f, "f");

        enterBusy();

        try {
            IgfsPath path = convert(f);
            IgfsMode mode = mode(path);

            Collection<IgfsFile> list = rmtClient.listFiles(path);

            if (list == null)
                throw new FileNotFoundException("File " + f + " does not exist.");

            List<IgfsFile> files = new ArrayList<>(list);

            FileStatus[] arr = new FileStatus[files.size()];

            for (int i = 0; i < arr.length; i++)
                arr[i] = convert(files.get(i));

            if (clientLog.isLogEnabled()) {
                String[] fileArr = new String[arr.length];

                for (int i = 0; i < arr.length; i++)
                    fileArr[i] = arr[i].getPath().toString();

                clientLog.logListDirectory(path, mode, fileArr);
            }

            return arr;
        }
        finally {
            leaveBusy();
        }
    }

    /** {@inheritDoc} */
    @Override public Path getHomeDirectory() {
        Path path = new Path("/user/" + user);

        return path.makeQualified(getUri(), null);
    }

    /** {@inheritDoc} */
    @Override public void setWorkingDirectory(Path newPath) {
        if (newPath == null) {

            workingDir = getHomeDirectory();
        }
        else {
            Path fixedNewPath = fixRelativePart(newPath);

            String res = fixedNewPath.toUri().getPath();

            if (!DFSUtil.isValidName(res))
                throw new IllegalArgumentException("Invalid DFS directory name " + res);

            workingDir = fixedNewPath;
        }
    }

    /** {@inheritDoc} */
    @Override public Path getWorkingDirectory() {
        return workingDir;
    }

    /** {@inheritDoc} */
    @SuppressWarnings("unchecked")
    @Override public boolean mkdirs(Path f, FsPermission perm) throws IOException {
        A.notNull(f, "f");

        enterBusy();

        try {
            IgfsPath path = convert(f);
            IgfsMode mode = mode(path);

            boolean mkdirRes = rmtClient.mkdirs(path, permission(perm));

            if (clientLog.isLogEnabled())
                clientLog.logMakeDirectory(path, mode);

            return mkdirRes;
        }
        catch (IOException e) {
            // Intentionally ignore IGFS exceptions here to follow Hadoop contract.
            if (F.eq(IOException.class, e.getClass()) && (e.getCause() == null ||
                !X.hasCause(e.getCause(), IgfsException.class)))
                throw e;
            else
                return false;
        }
        finally {
            leaveBusy();
        }
    }

    /** {@inheritDoc} */
    @Override public FileStatus getFileStatus(Path f) throws IOException {
        A.notNull(f, "f");

        enterBusy();

        try {
            IgfsFile info = rmtClient.info(convert(f));

            if (info == null)
                throw new FileNotFoundException("File not found: " + f);

            return convert(info);
        }
        finally {
            leaveBusy();
        }
    }

    /** {@inheritDoc} */
    @Override public ContentSummary getContentSummary(Path f) throws IOException {
        A.notNull(f, "f");

        enterBusy();

        try {
            IgfsPathSummary sum = rmtClient.contentSummary(convert(f));

            return new ContentSummary(sum.totalLength(), sum.filesCount(), sum.directoriesCount(),
                -1, sum.totalLength(), rmtClient.fsStatus().spaceTotal());
        }
        finally {
            leaveBusy();
        }
    }

    /** {@inheritDoc} */
    @Override public BlockLocation[] getFileBlockLocations(FileStatus status, long start, long len) throws IOException {
        A.notNull(status, "status");

        enterBusy();

        try {
            IgfsPath path = convert(status.getPath());

            long now = System.currentTimeMillis();

            List<IgfsBlockLocation> affinity = new ArrayList<>(rmtClient.affinity(path, start, len));

            BlockLocation[] arr = new BlockLocation[affinity.size()];

            for (int i = 0; i < arr.length; i++)
                arr[i] = convert(affinity.get(i));

            if (LOG.isDebugEnabled())
                LOG.debug("Fetched file locations [path=" + path + ", fetchTime=" +
                    (System.currentTimeMillis() - now) + ", locations=" + Arrays.asList(arr) + ']');

            return arr;
        }
        catch (FileNotFoundException ignored) {
            return EMPTY_BLOCK_LOCATIONS;
        }
        finally {
            leaveBusy();
        }
    }

    /** {@inheritDoc} */
    @SuppressWarnings("deprecation")
    @Override public long getDefaultBlockSize() {
        return igfsGrpBlockSize;
    }

    /**
     * Resolve path mode.
     *
     * @param path HDFS path.
     * @return Path mode.
     */
    public IgfsMode mode(Path path) {
        return mode(convert(path));
    }

    /**
     * Resolve path mode.
     *
     * @param path IGFS path.
     * @return Path mode.
     */
    public IgfsMode mode(IgfsPath path) {
        return modeRslvr.resolveMode(path);
    }

    /**
     * Convert IGFS path into Hadoop path.
     *
     * @param path IGFS path.
     * @return Hadoop path.
     */
    private Path convert(IgfsPath path) {
        return new Path(IGFS_SCHEME, uriAuthority, path.toString());
    }

    /**
     * Convert Hadoop path into IGFS path.
     *
     * @param path Hadoop path.
     * @return IGFS path.
     */
    @Nullable private IgfsPath convert(@Nullable Path path) {
        if (path == null)
            return null;

        return path.isAbsolute() ? new IgfsPath(path.toUri().getPath()) :
            new IgfsPath(convert(workingDir), path.toUri().getPath());
    }

    /**
     * Convert IGFS affinity block location into Hadoop affinity block location.
     *
     * @param block IGFS affinity block location.
     * @return Hadoop affinity block location.
     */
    private BlockLocation convert(IgfsBlockLocation block) {
        Collection<String> names = block.names();
        Collection<String> hosts = block.hosts();

        return new BlockLocation(
            names.toArray(new String[names.size()]) /* hostname:portNumber of data nodes */,
            hosts.toArray(new String[hosts.size()]) /* hostnames of data nodes */,
            block.start(), block.length()
        ) {
            @Override public String toString() {
                try {
                    return "BlockLocation [offset=" + getOffset() + ", length=" + getLength() +
                        ", hosts=" + Arrays.asList(getHosts()) + ", names=" + Arrays.asList(getNames()) + ']';
                }
                catch (IOException e) {
                    throw new RuntimeException(e);
                }
            }
        };
    }

    /**
     * Convert IGFS file information into Hadoop file status.
     *
     * @param file IGFS file information.
     * @return Hadoop file status.
     */
    @SuppressWarnings("deprecation")
    private FileStatus convert(IgfsFile file) {
        return new FileStatus(
            file.length(),
            file.isDirectory(),
            getDefaultReplication(),
            file.groupBlockSize(),
            file.modificationTime(),
            file.accessTime(),
            permission(file),
            file.property(IgfsUtils.PROP_USER_NAME, user),
            file.property(IgfsUtils.PROP_GROUP_NAME, "users"),
            convert(file.path())) {
            @Override public String toString() {
                return "FileStatus [path=" + getPath() + ", isDir=" + isDir() + ", len=" + getLen() +
                    ", mtime=" + getModificationTime() + ", atime=" + getAccessTime() + ']';
            }
        };
    }

    /**
     * Convert Hadoop permission into IGFS file attribute.
     *
     * @param perm Hadoop permission.
     * @return IGFS attributes.
     */
    private Map<String, String> permission(FsPermission perm) {
        if (perm == null)
            perm = FsPermission.getDefault();

        return F.asMap(IgfsUtils.PROP_PERMISSION, toString(perm));
    }

    /**
     * @param perm Permission.
     * @return String.
     */
    private static String toString(FsPermission perm) {
        return String.format("%04o", perm.toShort());
    }

    /**
     * Convert IGFS file attributes into Hadoop permission.
     *
     * @param file File info.
     * @return Hadoop permission.
     */
    private FsPermission permission(IgfsFile file) {
        String perm = file.property(IgfsUtils.PROP_PERMISSION, null);

        if (perm == null)
            return FsPermission.getDefault();

        try {
            return new FsPermission((short)Integer.parseInt(perm, 8));
        }
        catch (NumberFormatException ignore) {
            return FsPermission.getDefault();
        }
    }

    /** {@inheritDoc} */
    @Override public String toString() {
        return S.toString(IgniteHadoopFileSystem.class, this);
    }

    /**
     * Returns the user name this File System is created on behalf of.
     * @return the user name
     */
    public String user() {
        return user;
    }
<<<<<<< HEAD
=======

    /**
     * Gets cached or creates a {@link FileSystem}.
     *
     * @return The secondary file system.
     */
    private @Nullable FileSystem secondaryFileSystem() throws IOException{
        if (factory == null)
            return null;

        return (FileSystem)factory.get(user);
    }
>>>>>>> 2df39a80
}<|MERGE_RESOLUTION|>--- conflicted
+++ resolved
@@ -31,6 +31,10 @@
 import org.apache.hadoop.security.UserGroupInformation;
 import org.apache.hadoop.util.Progressable;
 import org.apache.ignite.IgniteCheckedException;
+import org.apache.ignite.IgniteException;
+import org.apache.ignite.configuration.FileSystemConfiguration;
+import org.apache.ignite.hadoop.fs.HadoopFileSystemFactory;
+import org.apache.ignite.hadoop.fs.IgniteHadoopIgfsSecondaryFileSystem;
 import org.apache.ignite.igfs.IgfsBlockLocation;
 import org.apache.ignite.igfs.IgfsException;
 import org.apache.ignite.igfs.IgfsFile;
@@ -38,12 +42,6 @@
 import org.apache.ignite.igfs.IgfsPath;
 import org.apache.ignite.igfs.IgfsPathSummary;
 import org.apache.ignite.internal.igfs.common.IgfsLogger;
-<<<<<<< HEAD
-import org.apache.ignite.internal.processors.hadoop.igfs.HadoopIgfsInputStream;
-import org.apache.ignite.internal.processors.hadoop.igfs.HadoopIgfsOutputStream;
-import org.apache.ignite.internal.processors.hadoop.igfs.HadoopIgfsStreamDelegate;
-import org.apache.ignite.internal.processors.hadoop.igfs.HadoopIgfsWrapper;
-=======
 import org.apache.ignite.internal.processors.hadoop.delegate.HadoopDelegateUtils;
 import org.apache.ignite.internal.processors.hadoop.delegate.HadoopFileSystemFactoryDelegate;
 import org.apache.ignite.internal.processors.hadoop.impl.igfs.HadoopIgfsInputStream;
@@ -52,12 +50,12 @@
 import org.apache.ignite.internal.processors.hadoop.impl.igfs.HadoopIgfsProxyOutputStream;
 import org.apache.ignite.internal.processors.hadoop.impl.igfs.HadoopIgfsStreamDelegate;
 import org.apache.ignite.internal.processors.hadoop.impl.igfs.HadoopIgfsWrapper;
->>>>>>> 2df39a80
 import org.apache.ignite.internal.processors.igfs.IgfsHandshakeResponse;
 import org.apache.ignite.internal.processors.igfs.IgfsModeResolver;
 import org.apache.ignite.internal.processors.igfs.IgfsPaths;
 import org.apache.ignite.internal.processors.igfs.IgfsUtils;
 import org.apache.ignite.internal.util.typedef.F;
+import org.apache.ignite.internal.util.typedef.T2;
 import org.apache.ignite.internal.util.typedef.X;
 import org.apache.ignite.internal.util.typedef.internal.A;
 import org.apache.ignite.internal.util.typedef.internal.S;
@@ -70,6 +68,7 @@
 import java.io.IOException;
 import java.io.OutputStream;
 import java.net.URI;
+import java.net.URISyntaxException;
 import java.util.ArrayList;
 import java.util.Arrays;
 import java.util.Collection;
@@ -79,15 +78,6 @@
 
 import static org.apache.ignite.configuration.FileSystemConfiguration.DFLT_IGFS_LOG_BATCH_SIZE;
 import static org.apache.ignite.configuration.FileSystemConfiguration.DFLT_IGFS_LOG_DIR;
-<<<<<<< HEAD
-import static org.apache.ignite.internal.processors.hadoop.fs.HadoopParameters.PARAM_IGFS_COLOCATED_WRITES;
-import static org.apache.ignite.internal.processors.hadoop.fs.HadoopParameters.PARAM_IGFS_LOG_BATCH_SIZE;
-import static org.apache.ignite.internal.processors.hadoop.fs.HadoopParameters.PARAM_IGFS_LOG_DIR;
-import static org.apache.ignite.internal.processors.hadoop.fs.HadoopParameters.PARAM_IGFS_LOG_ENABLED;
-import static org.apache.ignite.internal.processors.hadoop.fs.HadoopParameters.PARAM_IGFS_PREFER_LOCAL_WRITES;
-import static org.apache.ignite.internal.processors.hadoop.fs.HadoopParameters.PARAM_IGFS_SEQ_READS_BEFORE_PREFETCH;
-import static org.apache.ignite.internal.processors.hadoop.igfs.HadoopIgfsUtils.parameter;
-=======
 import static org.apache.ignite.igfs.IgfsMode.PROXY;
 import static org.apache.ignite.internal.processors.hadoop.impl.fs.HadoopParameters.PARAM_IGFS_COLOCATED_WRITES;
 import static org.apache.ignite.internal.processors.hadoop.impl.fs.HadoopParameters.PARAM_IGFS_LOG_BATCH_SIZE;
@@ -96,7 +86,6 @@
 import static org.apache.ignite.internal.processors.hadoop.impl.fs.HadoopParameters.PARAM_IGFS_PREFER_LOCAL_WRITES;
 import static org.apache.ignite.internal.processors.hadoop.impl.fs.HadoopParameters.PARAM_IGFS_SEQ_READS_BEFORE_PREFETCH;
 import static org.apache.ignite.internal.processors.hadoop.impl.igfs.HadoopIgfsUtils.parameter;
->>>>>>> 2df39a80
 import static org.apache.ignite.internal.processors.igfs.IgfsEx.IGFS_SCHEME;
 
 /**
@@ -136,8 +125,14 @@
  * and {@code config/hadoop/default-config.xml} configuration files in Ignite installation.
  */
 public class IgniteHadoopFileSystem extends FileSystem {
+    /** Internal property to indicate management connection. */
+    public static final String IGFS_MANAGEMENT = "fs.igfs.management.connection";
+
     /** Empty array of file block locations. */
     private static final BlockLocation[] EMPTY_BLOCK_LOCATIONS = new BlockLocation[0];
+
+    /** Empty array of file statuses. */
+    public static final FileStatus[] EMPTY_FILE_STATUS = new FileStatus[0];
 
     /** Ensures that close routine is invoked at most once. */
     private final AtomicBoolean closeGuard = new AtomicBoolean();
@@ -161,21 +156,21 @@
     /** Client logger. */
     private IgfsLogger clientLog;
 
+    /** Secondary URI string. */
+    private URI secondaryUri;
+
     /** The user name this file system was created on behalf of. */
     private String user;
 
     /** IGFS mode resolver. */
     private IgfsModeResolver modeRslvr;
 
-<<<<<<< HEAD
-=======
     /** The secondary file system factory. */
     private HadoopFileSystemFactoryDelegate factory;
 
     /** Management connection flag. */
     private boolean mgmt;
 
->>>>>>> 2df39a80
     /** Whether custom sequential reads before prefetch value is provided. */
     private boolean seqReadsBeforePrefetchOverride;
 
@@ -257,6 +252,8 @@
             super.initialize(name, cfg);
 
             setConf(cfg);
+
+            mgmt = cfg.getBoolean(IGFS_MANAGEMENT, false);
 
             if (!IGFS_SCHEME.equals(name.getScheme()))
                 throw new IOException("Illegal file system URI [expected=" + IGFS_SCHEME +
@@ -320,8 +317,6 @@
                 throw new IOException(ice);
             }
 
-<<<<<<< HEAD
-=======
             boolean initSecondary = paths.defaultMode() == PROXY;
 
             if (!initSecondary && paths.pathModes() != null && !paths.pathModes().isEmpty()) {
@@ -370,7 +365,6 @@
                 }
             }
 
->>>>>>> 2df39a80
             // set working directory to the home directory of the current Fs user:
             setWorkingDirectory(null);
         }
@@ -432,12 +426,9 @@
         if (clientLog.isLogEnabled())
             clientLog.close();
 
-<<<<<<< HEAD
-=======
         if (factory != null)
             factory.stop();
 
->>>>>>> 2df39a80
         // Reset initialized resources.
         uri = null;
         rmtClient = null;
@@ -450,9 +441,23 @@
         try {
             A.notNull(p, "p");
 
-            IgfsPath path = convert(p);
-
-            rmtClient.setTimes(path, atime, mtime);
+            if (mode(p) == PROXY) {
+                final FileSystem secondaryFs = secondaryFileSystem();
+
+                if (secondaryFs == null) {
+                    assert mgmt;
+
+                    // No-op for management connection.
+                    return;
+                }
+
+                secondaryFs.setTimes(toSecondary(p), mtime, atime);
+            }
+            else {
+                IgfsPath path = convert(p);
+
+                rmtClient.setTimes(path, atime, mtime);
+            }
         }
         finally {
             leaveBusy();
@@ -466,7 +471,19 @@
         try {
             A.notNull(p, "p");
 
-            if (rmtClient.update(convert(p), permission(perm)) == null) {
+            if (mode(p) == PROXY) {
+                final FileSystem secondaryFs = secondaryFileSystem();
+
+                if (secondaryFs == null) {
+                    assert mgmt;
+
+                    // No-op for management connection.
+                    return;
+                }
+
+                secondaryFs.setPermission(toSecondary(p), perm);
+            }
+            else if (rmtClient.update(convert(p), permission(perm)) == null) {
                 throw new IOException("Failed to set file permission (file not found?)" +
                     " [path=" + p + ", perm=" + perm + ']');
             }
@@ -485,7 +502,19 @@
         enterBusy();
 
         try {
-            if (rmtClient.update(convert(p), F.asMap(IgfsUtils.PROP_USER_NAME, username,
+            if (mode(p) == PROXY) {
+                final FileSystem secondaryFs = secondaryFileSystem();
+
+                if (secondaryFs == null) {
+                    assert mgmt;
+
+                    // No-op for management connection.
+                    return;
+                }
+
+                secondaryFs.setOwner(toSecondary(p), username, grpName);
+            }
+            else if (rmtClient.update(convert(p), F.asMap(IgfsUtils.PROP_USER_NAME, username,
                 IgfsUtils.PROP_GROUP_NAME, grpName)) == null) {
                 throw new IOException("Failed to set file permission (file not found?)" +
                     " [path=" + p + ", userName=" + username + ", groupName=" + grpName + ']');
@@ -506,28 +535,56 @@
             IgfsPath path = convert(f);
             IgfsMode mode = mode(path);
 
-            HadoopIgfsStreamDelegate stream = seqReadsBeforePrefetchOverride ?
-                rmtClient.open(path, seqReadsBeforePrefetch) : rmtClient.open(path);
-
-            long logId = -1;
-
-            if (clientLog.isLogEnabled()) {
-                logId = IgfsLogger.nextId();
-
-                clientLog.logOpen(logId, path, mode, bufSize, stream.length());
-            }
-
-            if (LOG.isDebugEnabled())
-                LOG.debug("Opening input stream [thread=" + Thread.currentThread().getName() + ", path=" + path +
-                    ", bufSize=" + bufSize + ']');
-
-            HadoopIgfsInputStream igfsIn = new HadoopIgfsInputStream(stream, stream.length(),
-                bufSize, LOG, clientLog, logId);
-
-            if (LOG.isDebugEnabled())
-                LOG.debug("Opened input stream [path=" + path + ", delegate=" + stream + ']');
-
-            return new FSDataInputStream(igfsIn);
+            if (mode == PROXY) {
+                final FileSystem secondaryFs = secondaryFileSystem();
+
+                if (secondaryFs == null) {
+                    assert mgmt;
+
+                    throw new IOException("Failed to open file (secondary file system is not initialized): " + f);
+                }
+
+                FSDataInputStream is = secondaryFs.open(toSecondary(f), bufSize);
+
+                if (clientLog.isLogEnabled()) {
+                    // At this point we do not know file size, so we perform additional request to remote FS to get it.
+                    FileStatus status = secondaryFs.getFileStatus(toSecondary(f));
+
+                    long size = status != null ? status.getLen() : -1;
+
+                    long logId = IgfsLogger.nextId();
+
+                    clientLog.logOpen(logId, path, PROXY, bufSize, size);
+
+                    return new FSDataInputStream(new HadoopIgfsProxyInputStream(is, clientLog, logId));
+                }
+                else
+                    return is;
+            }
+            else {
+                HadoopIgfsStreamDelegate stream = seqReadsBeforePrefetchOverride ?
+                    rmtClient.open(path, seqReadsBeforePrefetch) : rmtClient.open(path);
+
+                long logId = -1;
+
+                if (clientLog.isLogEnabled()) {
+                    logId = IgfsLogger.nextId();
+
+                    clientLog.logOpen(logId, path, mode, bufSize, stream.length());
+                }
+
+                if (LOG.isDebugEnabled())
+                    LOG.debug("Opening input stream [thread=" + Thread.currentThread().getName() + ", path=" + path +
+                        ", bufSize=" + bufSize + ']');
+
+                HadoopIgfsInputStream igfsIn = new HadoopIgfsInputStream(stream, stream.length(),
+                    bufSize, LOG, clientLog, logId);
+
+                if (LOG.isDebugEnabled())
+                    LOG.debug("Opened input stream [path=" + path + ", delegate=" + stream + ']');
+
+                return new FSDataInputStream(igfsIn);
+            }
         }
         finally {
             leaveBusy();
@@ -552,40 +609,64 @@
                 LOG.debug("Opening output stream in create [thread=" + Thread.currentThread().getName() + "path=" +
                     path + ", overwrite=" + overwrite + ", bufSize=" + bufSize + ']');
 
-            Map<String,String> propMap = permission(perm);
-
-            propMap.put(IgfsUtils.PROP_PREFER_LOCAL_WRITES, Boolean.toString(preferLocFileWrites));
-
-            // Create stream and close it in the 'finally' section if any sequential operation failed.
-            HadoopIgfsStreamDelegate stream = rmtClient.create(path, overwrite, colocateFileWrites,
-                replication, blockSize, propMap);
-
-            assert stream != null;
-
-            long logId = -1;
-
-            if (clientLog.isLogEnabled()) {
-                logId = IgfsLogger.nextId();
-
-                clientLog.logCreate(logId, path, mode, overwrite, bufSize, replication, blockSize);
-            }
-
-            if (LOG.isDebugEnabled())
-                LOG.debug("Opened output stream in create [path=" + path + ", delegate=" + stream + ']');
-
-            HadoopIgfsOutputStream igfsOut = new HadoopIgfsOutputStream(stream, LOG, clientLog,
-                logId);
-
-            bufSize = Math.max(64 * 1024, bufSize);
-
-            out = new BufferedOutputStream(igfsOut, bufSize);
-
-            FSDataOutputStream res = new FSDataOutputStream(out, null, 0);
-
-            // Mark stream created successfully.
-            out = null;
-
-            return res;
+            if (mode == PROXY) {
+                final FileSystem secondaryFs = secondaryFileSystem();
+
+                if (secondaryFs == null) {
+                    assert mgmt;
+
+                    throw new IOException("Failed to create file (secondary file system is not initialized): " + f);
+                }
+
+                FSDataOutputStream os =
+                    secondaryFs.create(toSecondary(f), perm, overwrite, bufSize, replication, blockSize, progress);
+
+                if (clientLog.isLogEnabled()) {
+                    long logId = IgfsLogger.nextId();
+
+                    clientLog.logCreate(logId, path, PROXY, overwrite, bufSize, replication, blockSize);
+
+                    return new FSDataOutputStream(new HadoopIgfsProxyOutputStream(os, clientLog, logId));
+                }
+                else
+                    return os;
+            }
+            else {
+                Map<String,String> propMap = permission(perm);
+
+                propMap.put(IgfsUtils.PROP_PREFER_LOCAL_WRITES, Boolean.toString(preferLocFileWrites));
+
+                // Create stream and close it in the 'finally' section if any sequential operation failed.
+                HadoopIgfsStreamDelegate stream = rmtClient.create(path, overwrite, colocateFileWrites,
+                    replication, blockSize, propMap);
+
+                assert stream != null;
+
+                long logId = -1;
+
+                if (clientLog.isLogEnabled()) {
+                    logId = IgfsLogger.nextId();
+
+                    clientLog.logCreate(logId, path, mode, overwrite, bufSize, replication, blockSize);
+                }
+
+                if (LOG.isDebugEnabled())
+                    LOG.debug("Opened output stream in create [path=" + path + ", delegate=" + stream + ']');
+
+                HadoopIgfsOutputStream igfsOut = new HadoopIgfsOutputStream(stream, LOG, clientLog,
+                    logId);
+
+                bufSize = Math.max(64 * 1024, bufSize);
+
+                out = new BufferedOutputStream(igfsOut, bufSize);
+
+                FSDataOutputStream res = new FSDataOutputStream(out, null, 0);
+
+                // Mark stream created successfully.
+                out = null;
+
+                return res;
+            }
         }
         finally {
             // Close if failed during stream creation.
@@ -611,29 +692,52 @@
                 LOG.debug("Opening output stream in append [thread=" + Thread.currentThread().getName() +
                     ", path=" + path + ", bufSize=" + bufSize + ']');
 
-            HadoopIgfsStreamDelegate stream = rmtClient.append(path, false, null);
-
-            assert stream != null;
-
-            long logId = -1;
-
-            if (clientLog.isLogEnabled()) {
-                logId = IgfsLogger.nextId();
-
-                clientLog.logAppend(logId, path, mode, bufSize);
-            }
-
-            if (LOG.isDebugEnabled())
-                LOG.debug("Opened output stream in append [path=" + path + ", delegate=" + stream + ']');
-
-            HadoopIgfsOutputStream igfsOut = new HadoopIgfsOutputStream(stream, LOG, clientLog,
-                logId);
-
-            bufSize = Math.max(64 * 1024, bufSize);
-
-            BufferedOutputStream out = new BufferedOutputStream(igfsOut, bufSize);
-
-            return new FSDataOutputStream(out, null, 0);
+            if (mode == PROXY) {
+                final FileSystem secondaryFs = secondaryFileSystem();
+
+                if (secondaryFs == null) {
+                    assert mgmt;
+
+                    throw new IOException("Failed to append file (secondary file system is not initialized): " + f);
+                }
+
+                FSDataOutputStream os = secondaryFs.append(toSecondary(f), bufSize, progress);
+
+                if (clientLog.isLogEnabled()) {
+                    long logId = IgfsLogger.nextId();
+
+                    clientLog.logAppend(logId, path, PROXY, bufSize); // Don't have stream ID.
+
+                    return new FSDataOutputStream(new HadoopIgfsProxyOutputStream(os, clientLog, logId));
+                }
+                else
+                    return os;
+            }
+            else {
+                HadoopIgfsStreamDelegate stream = rmtClient.append(path, false, null);
+
+                assert stream != null;
+
+                long logId = -1;
+
+                if (clientLog.isLogEnabled()) {
+                    logId = IgfsLogger.nextId();
+
+                    clientLog.logAppend(logId, path, mode, bufSize);
+                }
+
+                if (LOG.isDebugEnabled())
+                    LOG.debug("Opened output stream in append [path=" + path + ", delegate=" + stream + ']');
+
+                HadoopIgfsOutputStream igfsOut = new HadoopIgfsOutputStream(stream, LOG, clientLog,
+                    logId);
+
+                bufSize = Math.max(64 * 1024, bufSize);
+
+                BufferedOutputStream out = new BufferedOutputStream(igfsOut, bufSize);
+
+                return new FSDataOutputStream(out, null, 0);
+            }
         }
         finally {
             leaveBusy();
@@ -653,21 +757,37 @@
             IgfsPath dstPath = convert(dst);
             IgfsMode mode = mode(srcPath);
 
-            if (clientLog.isLogEnabled())
-                clientLog.logRename(srcPath, mode, dstPath);
-
-            try {
-                rmtClient.rename(srcPath, dstPath);
-            }
-            catch (IOException ioe) {
-                // Log the exception before rethrowing since it may be ignored:
-                LOG.warn("Failed to rename [srcPath=" + srcPath + ", dstPath=" + dstPath + ", mode=" + mode + ']',
-                    ioe);
-
-                throw ioe;
-            }
-
-            return true;
+            if (mode == PROXY) {
+                final FileSystem secondaryFs = secondaryFileSystem();
+
+                if (secondaryFs == null) {
+                    assert mgmt;
+
+                    return false;
+                }
+
+                if (clientLog.isLogEnabled())
+                    clientLog.logRename(srcPath, PROXY, dstPath);
+
+                return secondaryFs.rename(toSecondary(src), toSecondary(dst));
+            }
+            else {
+                if (clientLog.isLogEnabled())
+                    clientLog.logRename(srcPath, mode, dstPath);
+
+                try {
+                    rmtClient.rename(srcPath, dstPath);
+                }
+                catch (IOException ioe) {
+                    // Log the exception before rethrowing since it may be ignored:
+                    LOG.warn("Failed to rename [srcPath=" + srcPath + ", dstPath=" + dstPath + ", mode=" + mode + ']',
+                        ioe);
+
+                    throw ioe;
+                }
+
+                return true;
+            }
         }
         catch (IOException e) {
             // Intentionally ignore IGFS exceptions here to follow Hadoop contract.
@@ -699,13 +819,29 @@
             IgfsPath path = convert(f);
             IgfsMode mode = mode(path);
 
-            // Will throw exception if delete failed.
-            boolean res = rmtClient.delete(path, recursive);
-
-            if (clientLog.isLogEnabled())
-                clientLog.logDelete(path, mode, recursive);
-
-            return res;
+            if (mode == PROXY) {
+                final FileSystem secondaryFs = secondaryFileSystem();
+
+                if (secondaryFs == null) {
+                    assert mgmt;
+
+                    return false;
+                }
+
+                if (clientLog.isLogEnabled())
+                    clientLog.logDelete(path, PROXY, recursive);
+
+                return secondaryFs.delete(toSecondary(f), recursive);
+            }
+            else {
+                // Will throw exception if delete failed.
+                boolean res = rmtClient.delete(path, recursive);
+
+                if (clientLog.isLogEnabled())
+                    clientLog.logDelete(path, mode, recursive);
+
+                return res;
+            }
         }
         catch (IOException e) {
             // Intentionally ignore IGFS exceptions here to follow Hadoop contract.
@@ -730,28 +866,58 @@
             IgfsPath path = convert(f);
             IgfsMode mode = mode(path);
 
-            Collection<IgfsFile> list = rmtClient.listFiles(path);
-
-            if (list == null)
-                throw new FileNotFoundException("File " + f + " does not exist.");
-
-            List<IgfsFile> files = new ArrayList<>(list);
-
-            FileStatus[] arr = new FileStatus[files.size()];
-
-            for (int i = 0; i < arr.length; i++)
-                arr[i] = convert(files.get(i));
-
-            if (clientLog.isLogEnabled()) {
-                String[] fileArr = new String[arr.length];
+            if (mode == PROXY) {
+                final FileSystem secondaryFs = secondaryFileSystem();
+
+                if (secondaryFs == null) {
+                    assert mgmt;
+
+                    return EMPTY_FILE_STATUS;
+                }
+
+                FileStatus[] arr = secondaryFs.listStatus(toSecondary(f));
+
+                if (arr == null)
+                    throw new FileNotFoundException("File " + f + " does not exist.");
 
                 for (int i = 0; i < arr.length; i++)
-                    fileArr[i] = arr[i].getPath().toString();
-
-                clientLog.logListDirectory(path, mode, fileArr);
-            }
-
-            return arr;
+                    arr[i] = toPrimary(arr[i]);
+
+                if (clientLog.isLogEnabled()) {
+                    String[] fileArr = new String[arr.length];
+
+                    for (int i = 0; i < arr.length; i++)
+                        fileArr[i] = arr[i].getPath().toString();
+
+                    clientLog.logListDirectory(path, PROXY, fileArr);
+                }
+
+                return arr;
+            }
+            else {
+                Collection<IgfsFile> list = rmtClient.listFiles(path);
+
+                if (list == null)
+                    throw new FileNotFoundException("File " + f + " does not exist.");
+
+                List<IgfsFile> files = new ArrayList<>(list);
+
+                FileStatus[] arr = new FileStatus[files.size()];
+
+                for (int i = 0; i < arr.length; i++)
+                    arr[i] = convert(files.get(i));
+
+                if (clientLog.isLogEnabled()) {
+                    String[] fileArr = new String[arr.length];
+
+                    for (int i = 0; i < arr.length; i++)
+                        fileArr[i] = arr[i].getPath().toString();
+
+                    clientLog.logListDirectory(path, mode, fileArr);
+                }
+
+                return arr;
+            }
         }
         finally {
             leaveBusy();
@@ -767,19 +933,35 @@
 
     /** {@inheritDoc} */
     @Override public void setWorkingDirectory(Path newPath) {
-        if (newPath == null) {
-
-            workingDir = getHomeDirectory();
-        }
-        else {
-            Path fixedNewPath = fixRelativePart(newPath);
-
-            String res = fixedNewPath.toUri().getPath();
-
-            if (!DFSUtil.isValidName(res))
-                throw new IllegalArgumentException("Invalid DFS directory name " + res);
-
-            workingDir = fixedNewPath;
+        try {
+            if (newPath == null) {
+                Path homeDir = getHomeDirectory();
+
+                FileSystem secondaryFs  = secondaryFileSystem();
+
+                if (secondaryFs != null)
+                    secondaryFs.setWorkingDirectory(toSecondary(homeDir));
+
+                workingDir = homeDir;
+            }
+            else {
+                Path fixedNewPath = fixRelativePart(newPath);
+
+                String res = fixedNewPath.toUri().getPath();
+
+                if (!DFSUtil.isValidName(res))
+                    throw new IllegalArgumentException("Invalid DFS directory name " + res);
+
+                FileSystem secondaryFs  = secondaryFileSystem();
+
+                if (secondaryFs != null)
+                    secondaryFs.setWorkingDirectory(toSecondary(fixedNewPath));
+
+                workingDir = fixedNewPath;
+            }
+        }
+        catch (IOException e) {
+            throw new RuntimeException("Failed to obtain secondary file system instance.", e);
         }
     }
 
@@ -799,12 +981,28 @@
             IgfsPath path = convert(f);
             IgfsMode mode = mode(path);
 
-            boolean mkdirRes = rmtClient.mkdirs(path, permission(perm));
-
-            if (clientLog.isLogEnabled())
-                clientLog.logMakeDirectory(path, mode);
-
-            return mkdirRes;
+            if (mode == PROXY) {
+                final FileSystem secondaryFs = secondaryFileSystem();
+
+                if (secondaryFs == null) {
+                    assert mgmt;
+
+                    return false;
+                }
+
+                if (clientLog.isLogEnabled())
+                    clientLog.logMakeDirectory(path, PROXY);
+
+                return secondaryFs.mkdirs(toSecondary(f), perm);
+            }
+            else {
+                boolean mkdirRes = rmtClient.mkdirs(path, permission(perm));
+
+                if (clientLog.isLogEnabled())
+                    clientLog.logMakeDirectory(path, mode);
+
+                return mkdirRes;
+            }
         }
         catch (IOException e) {
             // Intentionally ignore IGFS exceptions here to follow Hadoop contract.
@@ -826,12 +1024,25 @@
         enterBusy();
 
         try {
-            IgfsFile info = rmtClient.info(convert(f));
-
-            if (info == null)
-                throw new FileNotFoundException("File not found: " + f);
-
-            return convert(info);
+            if (mode(f) == PROXY) {
+                final FileSystem secondaryFs = secondaryFileSystem();
+
+                if (secondaryFs == null) {
+                    assert mgmt;
+
+                    throw new IOException("Failed to get file status (secondary file system is not initialized): " + f);
+                }
+
+                return toPrimary(secondaryFs.getFileStatus(toSecondary(f)));
+            }
+            else {
+                IgfsFile info = rmtClient.info(convert(f));
+
+                if (info == null)
+                    throw new FileNotFoundException("File not found: " + f);
+
+                return convert(info);
+            }
         }
         finally {
             leaveBusy();
@@ -845,10 +1056,24 @@
         enterBusy();
 
         try {
-            IgfsPathSummary sum = rmtClient.contentSummary(convert(f));
-
-            return new ContentSummary(sum.totalLength(), sum.filesCount(), sum.directoriesCount(),
-                -1, sum.totalLength(), rmtClient.fsStatus().spaceTotal());
+            if (mode(f) == PROXY) {
+                final FileSystem secondaryFs = secondaryFileSystem();
+
+                if (secondaryFs == null) {
+                    assert mgmt;
+
+                    throw new IOException("Failed to get content summary (secondary file system is not initialized): " +
+                        f);
+                }
+
+                return secondaryFs.getContentSummary(toSecondary(f));
+            }
+            else {
+                IgfsPathSummary sum = rmtClient.contentSummary(convert(f));
+
+                return new ContentSummary(sum.totalLength(), sum.filesCount(), sum.directoriesCount(),
+                    -1, sum.totalLength(), rmtClient.fsStatus().spaceTotal());
+            }
         }
         finally {
             leaveBusy();
@@ -864,20 +1089,35 @@
         try {
             IgfsPath path = convert(status.getPath());
 
-            long now = System.currentTimeMillis();
-
-            List<IgfsBlockLocation> affinity = new ArrayList<>(rmtClient.affinity(path, start, len));
-
-            BlockLocation[] arr = new BlockLocation[affinity.size()];
-
-            for (int i = 0; i < arr.length; i++)
-                arr[i] = convert(affinity.get(i));
-
-            if (LOG.isDebugEnabled())
-                LOG.debug("Fetched file locations [path=" + path + ", fetchTime=" +
-                    (System.currentTimeMillis() - now) + ", locations=" + Arrays.asList(arr) + ']');
-
-            return arr;
+            if (mode(status.getPath()) == PROXY) {
+                final FileSystem secondaryFs = secondaryFileSystem();
+
+                if (secondaryFs == null) {
+                    assert mgmt;
+
+                    return EMPTY_BLOCK_LOCATIONS;
+                }
+
+                Path secPath = toSecondary(status.getPath());
+
+                return secondaryFs.getFileBlockLocations(secondaryFs.getFileStatus(secPath), start, len);
+            }
+            else {
+                long now = System.currentTimeMillis();
+
+                List<IgfsBlockLocation> affinity = new ArrayList<>(rmtClient.affinity(path, start, len));
+
+                BlockLocation[] arr = new BlockLocation[affinity.size()];
+
+                for (int i = 0; i < arr.length; i++)
+                    arr[i] = convert(affinity.get(i));
+
+                if (LOG.isDebugEnabled())
+                    LOG.debug("Fetched file locations [path=" + path + ", fetchTime=" +
+                        (System.currentTimeMillis() - now) + ", locations=" + Arrays.asList(arr) + ']');
+
+                return arr;
+            }
         }
         catch (FileNotFoundException ignored) {
             return EMPTY_BLOCK_LOCATIONS;
@@ -911,6 +1151,75 @@
      */
     public IgfsMode mode(IgfsPath path) {
         return modeRslvr.resolveMode(path);
+    }
+
+    /**
+     * @return {@code true} If secondary file system is initialized.
+     */
+    public boolean hasSecondaryFileSystem() {
+        return factory != null;
+    }
+
+    /**
+     * Convert the given path to path acceptable by the primary file system.
+     *
+     * @param path Path.
+     * @return Primary file system path.
+     */
+    private Path toPrimary(Path path) {
+        return convertPath(path, uri);
+    }
+
+    /**
+     * Convert the given path to path acceptable by the secondary file system.
+     *
+     * @param path Path.
+     * @return Secondary file system path.
+     */
+    private Path toSecondary(Path path) {
+        assert factory != null;
+        assert secondaryUri != null;
+
+        return convertPath(path, secondaryUri);
+    }
+
+    /**
+     * Convert path using the given new URI.
+     *
+     * @param path Old path.
+     * @param newUri New URI.
+     * @return New path.
+     */
+    private Path convertPath(Path path, URI newUri) {
+        assert newUri != null;
+
+        if (path != null) {
+            URI pathUri = path.toUri();
+
+            try {
+                return new Path(new URI(pathUri.getScheme() != null ? newUri.getScheme() : null,
+                    pathUri.getAuthority() != null ? newUri.getAuthority() : null, pathUri.getPath(), null, null));
+            }
+            catch (URISyntaxException e) {
+                throw new IgniteException("Failed to construct secondary file system path from the primary file " +
+                    "system path: " + path, e);
+            }
+        }
+        else
+            return null;
+    }
+
+    /**
+     * Convert a file status obtained from the secondary file system to a status of the primary file system.
+     *
+     * @param status Secondary file system status.
+     * @return Primary file system status.
+     */
+    @SuppressWarnings("deprecation")
+    private FileStatus toPrimary(FileStatus status) {
+        return status != null ? new FileStatus(status.getLen(), status.isDir(), status.getReplication(),
+            status.getBlockSize(), status.getModificationTime(), status.getAccessTime(), status.getPermission(),
+            status.getOwner(), status.getGroup(), toPrimary(status.getPath())) : null;
     }
 
     /**
@@ -1043,8 +1352,6 @@
     public String user() {
         return user;
     }
-<<<<<<< HEAD
-=======
 
     /**
      * Gets cached or creates a {@link FileSystem}.
@@ -1057,5 +1364,4 @@
 
         return (FileSystem)factory.get(user);
     }
->>>>>>> 2df39a80
 }