--- conflicted
+++ resolved
@@ -38,21 +38,10 @@
 import org.apache.ignite.igfs.IgfsPath;
 import org.apache.ignite.igfs.IgfsPathSummary;
 import org.apache.ignite.internal.igfs.common.IgfsLogger;
-<<<<<<< HEAD
-import org.apache.ignite.internal.processors.hadoop.igfs.HadoopIgfsInputStream;
-import org.apache.ignite.internal.processors.hadoop.igfs.HadoopIgfsOutputStream;
-import org.apache.ignite.internal.processors.hadoop.igfs.HadoopIgfsStreamDelegate;
-import org.apache.ignite.internal.processors.hadoop.igfs.HadoopIgfsWrapper;
-=======
-import org.apache.ignite.internal.processors.hadoop.delegate.HadoopDelegateUtils;
-import org.apache.ignite.internal.processors.hadoop.delegate.HadoopFileSystemFactoryDelegate;
 import org.apache.ignite.internal.processors.hadoop.impl.igfs.HadoopIgfsInputStream;
 import org.apache.ignite.internal.processors.hadoop.impl.igfs.HadoopIgfsOutputStream;
-import org.apache.ignite.internal.processors.hadoop.impl.igfs.HadoopIgfsProxyInputStream;
-import org.apache.ignite.internal.processors.hadoop.impl.igfs.HadoopIgfsProxyOutputStream;
 import org.apache.ignite.internal.processors.hadoop.impl.igfs.HadoopIgfsStreamDelegate;
 import org.apache.ignite.internal.processors.hadoop.impl.igfs.HadoopIgfsWrapper;
->>>>>>> ab516da1
 import org.apache.ignite.internal.processors.igfs.IgfsHandshakeResponse;
 import org.apache.ignite.internal.processors.igfs.IgfsModeResolver;
 import org.apache.ignite.internal.processors.igfs.IgfsPaths;
@@ -79,16 +68,6 @@
 
 import static org.apache.ignite.configuration.FileSystemConfiguration.DFLT_IGFS_LOG_BATCH_SIZE;
 import static org.apache.ignite.configuration.FileSystemConfiguration.DFLT_IGFS_LOG_DIR;
-<<<<<<< HEAD
-import static org.apache.ignite.internal.processors.hadoop.fs.HadoopParameters.PARAM_IGFS_COLOCATED_WRITES;
-import static org.apache.ignite.internal.processors.hadoop.fs.HadoopParameters.PARAM_IGFS_LOG_BATCH_SIZE;
-import static org.apache.ignite.internal.processors.hadoop.fs.HadoopParameters.PARAM_IGFS_LOG_DIR;
-import static org.apache.ignite.internal.processors.hadoop.fs.HadoopParameters.PARAM_IGFS_LOG_ENABLED;
-import static org.apache.ignite.internal.processors.hadoop.fs.HadoopParameters.PARAM_IGFS_PREFER_LOCAL_WRITES;
-import static org.apache.ignite.internal.processors.hadoop.fs.HadoopParameters.PARAM_IGFS_SEQ_READS_BEFORE_PREFETCH;
-import static org.apache.ignite.internal.processors.hadoop.igfs.HadoopIgfsUtils.parameter;
-=======
-import static org.apache.ignite.igfs.IgfsMode.PROXY;
 import static org.apache.ignite.internal.processors.hadoop.impl.fs.HadoopParameters.PARAM_IGFS_COLOCATED_WRITES;
 import static org.apache.ignite.internal.processors.hadoop.impl.fs.HadoopParameters.PARAM_IGFS_LOG_BATCH_SIZE;
 import static org.apache.ignite.internal.processors.hadoop.impl.fs.HadoopParameters.PARAM_IGFS_LOG_DIR;
@@ -96,7 +75,6 @@
 import static org.apache.ignite.internal.processors.hadoop.impl.fs.HadoopParameters.PARAM_IGFS_PREFER_LOCAL_WRITES;
 import static org.apache.ignite.internal.processors.hadoop.impl.fs.HadoopParameters.PARAM_IGFS_SEQ_READS_BEFORE_PREFETCH;
 import static org.apache.ignite.internal.processors.hadoop.impl.igfs.HadoopIgfsUtils.parameter;
->>>>>>> ab516da1
 import static org.apache.ignite.internal.processors.igfs.IgfsEx.IGFS_SCHEME;
 
 /**
@@ -167,15 +145,6 @@
     /** IGFS mode resolver. */
     private IgfsModeResolver modeRslvr;
 
-<<<<<<< HEAD
-=======
-    /** The secondary file system factory. */
-    private HadoopFileSystemFactoryDelegate factory;
-
-    /** Management connection flag. */
-    private boolean mgmt;
-
->>>>>>> ab516da1
     /** Whether custom sequential reads before prefetch value is provided. */
     private boolean seqReadsBeforePrefetchOverride;
 
@@ -320,57 +289,6 @@
                 throw new IOException(ice);
             }
 
-<<<<<<< HEAD
-=======
-            boolean initSecondary = paths.defaultMode() == PROXY;
-
-            if (!initSecondary && paths.pathModes() != null && !paths.pathModes().isEmpty()) {
-                for (T2<IgfsPath, IgfsMode> pathMode : paths.pathModes()) {
-                    IgfsMode mode = pathMode.getValue();
-
-                    if (mode == PROXY) {
-                        initSecondary = true;
-
-                        break;
-                    }
-                }
-            }
-
-            if (initSecondary) {
-                try {
-                    HadoopFileSystemFactory factory0 =
-                        (HadoopFileSystemFactory)paths.getPayload(getClass().getClassLoader());
-
-                    factory = HadoopDelegateUtils.fileSystemFactoryDelegate(getClass().getClassLoader(), factory0);
-                }
-                catch (IgniteCheckedException e) {
-                    throw new IOException("Failed to get secondary file system factory.", e);
-                }
-
-                if (factory == null)
-                    throw new IOException("Failed to get secondary file system factory (did you set " +
-                        IgniteHadoopIgfsSecondaryFileSystem.class.getName() + " as \"secondaryFIleSystem\" in " +
-                        FileSystemConfiguration.class.getName() + "?)");
-
-                factory.start();
-
-                try {
-                    FileSystem secFs = (FileSystem)factory.get(user);
-
-                    secondaryUri = secFs.getUri();
-
-                    A.ensure(secondaryUri != null, "Secondary file system uri should not be null.");
-                }
-                catch (IOException e) {
-                    if (!mgmt)
-                        throw new IOException("Failed to connect to the secondary file system: " + secondaryUri, e);
-                    else
-                        LOG.warn("Visor failed to create secondary file system (operations on paths with PROXY mode " +
-                            "will have no effect): " + e.getMessage());
-                }
-            }
-
->>>>>>> ab516da1
             // set working directory to the home directory of the current Fs user:
             setWorkingDirectory(null);
         }
@@ -432,12 +350,6 @@
         if (clientLog.isLogEnabled())
             clientLog.close();
 
-<<<<<<< HEAD
-=======
-        if (factory != null)
-            factory.stop();
-
->>>>>>> ab516da1
         // Reset initialized resources.
         uri = null;
         rmtClient = null;
@@ -767,10 +679,8 @@
 
     /** {@inheritDoc} */
     @Override public void setWorkingDirectory(Path newPath) {
-        if (newPath == null) {
-
+        if (newPath == null)
             workingDir = getHomeDirectory();
-        }
         else {
             Path fixedNewPath = fixRelativePart(newPath);
 
@@ -1043,19 +953,4 @@
     public String user() {
         return user;
     }
-<<<<<<< HEAD
-=======
-
-    /**
-     * Gets cached or creates a {@link FileSystem}.
-     *
-     * @return The secondary file system.
-     */
-    private @Nullable FileSystem secondaryFileSystem() throws IOException{
-        if (factory == null)
-            return null;
-
-        return (FileSystem)factory.get(user);
-    }
->>>>>>> ab516da1
 }