/*
 * Licensed to the Apache Software Foundation (ASF) under one or more
 * contributor license agreements.  See the NOTICE file distributed with
 * this work for additional information regarding copyright ownership.
 * The ASF licenses this file to You under the Apache License, Version 2.0
 * (the "License"); you may not use this file except in compliance with
 * the License.  You may obtain a copy of the License at
 *
 *      http://www.apache.org/licenses/LICENSE-2.0
 *
 * Unless required by applicable law or agreed to in writing, software
 * distributed under the License is distributed on an "AS IS" BASIS,
 * WITHOUT WARRANTIES OR CONDITIONS OF ANY KIND, either express or implied.
 * See the License for the specific language governing permissions and
 * limitations under the License.
 */

package org.apache.ignite.internal.processors.hadoop.shuffle;

import org.apache.ignite.IgniteCheckedException;
import org.apache.ignite.cluster.ClusterNode;
import org.apache.ignite.internal.GridTopic;
import org.apache.ignite.internal.IgniteInternalFuture;
import org.apache.ignite.internal.managers.communication.GridIoPolicy;
import org.apache.ignite.internal.managers.communication.GridMessageListener;
import org.apache.ignite.internal.processors.hadoop.HadoopComponent;
import org.apache.ignite.internal.processors.hadoop.HadoopContext;
import org.apache.ignite.internal.processors.hadoop.HadoopInputSplit;
import org.apache.ignite.internal.processors.hadoop.HadoopJobId;
import org.apache.ignite.internal.processors.hadoop.HadoopMapReducePlan;
import org.apache.ignite.internal.processors.hadoop.HadoopTaskContext;
import org.apache.ignite.internal.processors.hadoop.HadoopTaskInput;
import org.apache.ignite.internal.processors.hadoop.HadoopTaskOutput;
import org.apache.ignite.internal.processors.hadoop.message.HadoopMessage;
import org.apache.ignite.internal.util.future.GridFinishedFuture;
import org.apache.ignite.internal.util.lang.IgniteInClosure2X;
import org.apache.ignite.internal.util.offheap.unsafe.GridUnsafeMemory;
import org.apache.ignite.internal.util.typedef.F;
import org.apache.ignite.internal.util.typedef.internal.U;
import org.apache.ignite.lang.IgniteBiPredicate;
import org.apache.ignite.plugin.extensions.communication.Message;

<<<<<<< HEAD
import java.util.Collection;
=======
>>>>>>> 603c8312
import java.util.UUID;
import java.util.concurrent.ConcurrentHashMap;
import java.util.concurrent.ConcurrentMap;

/**
 * Shuffle.
 */
public class HadoopShuffle extends HadoopComponent {
    /** */
    private final ConcurrentMap<HadoopJobId, HadoopShuffleJob<UUID>> jobs = new ConcurrentHashMap<>();

    /** */
    protected final GridUnsafeMemory mem = new GridUnsafeMemory(0);

    /** {@inheritDoc} */
    @Override public void start(HadoopContext ctx) throws IgniteCheckedException {
        super.start(ctx);

        ctx.kernalContext().io().addMessageListener(GridTopic.TOPIC_HADOOP_MSG, new GridMessageListener() {
            @Override public void onMessage(UUID nodeId, Object msg) {
                onMessageReceived(nodeId, (HadoopMessage)msg);
            }
        });

        ctx.kernalContext().io().addUserMessageListener(GridTopic.TOPIC_HADOOP,
            new IgniteBiPredicate<UUID, Object>() {
                @Override public boolean apply(UUID nodeId, Object msg) {
                    return onMessageReceived(nodeId, (HadoopMessage)msg);
                }
            });
    }

    /**
     * Stops shuffle.
     *
     * @param cancel If should cancel all ongoing activities.
     */
    @Override public void stop(boolean cancel) {
        for (HadoopShuffleJob job : jobs.values()) {
            try {
                job.close();
            }
            catch (IgniteCheckedException e) {
                U.error(log, "Failed to close job.", e);
            }
        }

        jobs.clear();
    }

    /**
     * Creates new shuffle job.
     *
     * @param jobId Job ID.
     * @return Created shuffle job.
     * @throws IgniteCheckedException If job creation failed.
     */
    private HadoopShuffleJob<UUID> newJob(HadoopJobId jobId) throws IgniteCheckedException {
        HadoopMapReducePlan plan = ctx.jobTracker().plan(jobId);

        Collection<HadoopInputSplit> locMappers = plan.mappers(ctx.localNodeId());

        int locMappersCnt = locMappers != null ? locMappers.size() : 0;

        HadoopShuffleJob<UUID> job = new HadoopShuffleJob<>(ctx.localNodeId(), log,
            ctx.jobTracker().job(jobId, null), mem, plan.reducers(), plan.reducers(ctx.localNodeId()), locMappersCnt);

        UUID[] rdcAddrs = new UUID[plan.reducers()];

        for (int i = 0; i < rdcAddrs.length; i++) {
            UUID nodeId = plan.nodeForReducer(i);

            assert nodeId != null : "Plan is missing node for reducer [plan=" + plan + ", rdc=" + i + ']';

            rdcAddrs[i] = nodeId;
        }

        boolean init = job.initializeReduceAddresses(rdcAddrs);

        assert init;

        return job;
    }

    /**
     * @param nodeId Node ID to send message to.
     * @param msg Message to send.
     * @throws IgniteCheckedException If send failed.
     */
    private void send0(final UUID nodeId, final Object msg) throws IgniteCheckedException {
        ClusterNode node = ctx.kernalContext().discovery().node(nodeId);

        if (msg instanceof Message)
            ctx.kernalContext().io().send(node, GridTopic.TOPIC_HADOOP_MSG, (Message)msg, GridIoPolicy.PUBLIC_POOL);
        else
            ctx.kernalContext().io().sendUserMessage(F.asList(node), msg, GridTopic.TOPIC_HADOOP, false, 0);
    }

    /**
     * @param jobId Task info.
     * @return Shuffle job.
     */
    private HadoopShuffleJob<UUID> job(HadoopJobId jobId) throws IgniteCheckedException {
        HadoopShuffleJob<UUID> res = jobs.get(jobId);

        if (res == null) {
            res = newJob(jobId);

            HadoopShuffleJob<UUID> old = jobs.putIfAbsent(jobId, res);

            if (old != null) {
                res.close();

                res = old;
            }
            else if (res.reducersInitialized())
                startSending(res);
        }

        return res;
    }

    /**
     * Starts message sending thread.
     *
     * @param shuffleJob Job to start sending for.
     */
    private void startSending(HadoopShuffleJob<UUID> shuffleJob) {
        shuffleJob.startSending(ctx.kernalContext().gridName(),
            new IgniteInClosure2X<UUID, HadoopShuffleMessage>() {
                @Override public void applyx(UUID dest, HadoopShuffleMessage msg) throws IgniteCheckedException {
                    send0(dest, msg);
                }
            }
        );
    }

    /**
     * Message received callback.
     *
     * @param src Sender node ID.
     * @param msg Received message.
     * @return {@code True}.
     */
    public boolean onMessageReceived(UUID src, HadoopMessage msg) {
        if (msg instanceof HadoopShuffleMessage) {
            HadoopShuffleMessage m = (HadoopShuffleMessage)msg;

            try {
                job(m.jobId()).onShuffleMessage(m);
            }
            catch (IgniteCheckedException e) {
                U.error(log, "Message handling failed.", e);
            }

            try {
                // Reply with ack.
                send0(src, new HadoopShuffleAck(m.id(), m.jobId()));
            }
            catch (IgniteCheckedException e) {
                U.error(log, "Failed to reply back to shuffle message sender [snd=" + src + ", msg=" + msg + ']', e);
            }
        }
        else if (msg instanceof HadoopShuffleAck) {
            HadoopShuffleAck m = (HadoopShuffleAck)msg;

            try {
                job(m.jobId()).onShuffleAck(m);
            }
            catch (IgniteCheckedException e) {
                U.error(log, "Message handling failed.", e);
            }
        }
        else
            throw new IllegalStateException("Unknown message type received to Hadoop shuffle [src=" + src +
                ", msg=" + msg + ']');

        return true;
    }

    /**
     * @param taskCtx Task info.
     * @return Output.
     */
    public HadoopTaskOutput output(HadoopTaskContext taskCtx) throws IgniteCheckedException {
        return job(taskCtx.taskInfo().jobId()).output(taskCtx);
    }

    /**
     * @param taskCtx Task info.
     * @return Input.
     */
    public HadoopTaskInput input(HadoopTaskContext taskCtx) throws IgniteCheckedException {
        return job(taskCtx.taskInfo().jobId()).input(taskCtx);
    }

    /**
     * @param jobId Job id.
     */
    public void jobFinished(HadoopJobId jobId) {
        HadoopShuffleJob job = jobs.remove(jobId);

        if (job != null) {
            try {
                job.close();
            }
            catch (IgniteCheckedException e) {
                U.error(log, "Failed to close job: " + jobId, e);
            }
        }
    }

    /**
     * Flushes all the outputs for the given job to remote nodes.
     *
     * @param jobId Job ID.
     * @return Future.
     */
    public IgniteInternalFuture<?> flush(HadoopJobId jobId) {
        HadoopShuffleJob job = jobs.get(jobId);

        if (job == null)
            return new GridFinishedFuture<>();

        try {
            return job.flush();
        }
        catch (IgniteCheckedException e) {
            return new GridFinishedFuture<>(e);
        }
    }

    /**
     * @return Memory.
     */
    public GridUnsafeMemory memory() {
        return mem;
    }
}<|MERGE_RESOLUTION|>--- conflicted
+++ resolved
@@ -40,10 +40,6 @@
 import org.apache.ignite.lang.IgniteBiPredicate;
 import org.apache.ignite.plugin.extensions.communication.Message;
 
-<<<<<<< HEAD
-import java.util.Collection;
-=======
->>>>>>> 603c8312
 import java.util.UUID;
 import java.util.concurrent.ConcurrentHashMap;
 import java.util.concurrent.ConcurrentMap;
@@ -133,7 +129,7 @@
      * @param msg Message to send.
      * @throws IgniteCheckedException If send failed.
      */
-    private void send0(final UUID nodeId, final Object msg) throws IgniteCheckedException {
+    private void send0(UUID nodeId, Object msg) throws IgniteCheckedException {
         ClusterNode node = ctx.kernalContext().discovery().node(nodeId);
 
         if (msg instanceof Message)
