/*
 * Licensed to the Apache Software Foundation (ASF) under one or more
 * contributor license agreements.  See the NOTICE file distributed with
 * this work for additional information regarding copyright ownership.
 * The ASF licenses this file to You under the Apache License, Version 2.0
 * (the "License"); you may not use this file except in compliance with
 * the License.  You may obtain a copy of the License at
 *
 *      http://www.apache.org/licenses/LICENSE-2.0
 *
 * Unless required by applicable law or agreed to in writing, software
 * distributed under the License is distributed on an "AS IS" BASIS,
 * WITHOUT WARRANTIES OR CONDITIONS OF ANY KIND, either express or implied.
 * See the License for the specific language governing permissions and
 * limitations under the License.
 */

package org.apache.ignite.internal.processors.hadoop.shuffle;

import org.apache.ignite.IgniteCheckedException;
import org.apache.ignite.cluster.ClusterNode;
import org.apache.ignite.internal.GridTopic;
import org.apache.ignite.internal.IgniteInternalFuture;
import org.apache.ignite.internal.managers.communication.GridIoPolicy;
import org.apache.ignite.internal.managers.communication.GridMessageListener;
import org.apache.ignite.internal.processors.hadoop.HadoopComponent;
import org.apache.ignite.internal.processors.hadoop.HadoopContext;
import org.apache.ignite.internal.processors.hadoop.HadoopInputSplit;
import org.apache.ignite.internal.processors.hadoop.HadoopJobId;
import org.apache.ignite.internal.processors.hadoop.HadoopMapReducePlan;
import org.apache.ignite.internal.processors.hadoop.HadoopTaskContext;
import org.apache.ignite.internal.processors.hadoop.HadoopTaskInput;
import org.apache.ignite.internal.processors.hadoop.HadoopTaskOutput;
import org.apache.ignite.internal.processors.hadoop.message.HadoopMessage;
import org.apache.ignite.internal.util.future.GridFinishedFuture;
import org.apache.ignite.internal.util.lang.IgniteInClosure2X;
import org.apache.ignite.internal.util.offheap.unsafe.GridUnsafeMemory;
import org.apache.ignite.internal.util.typedef.F;
import org.apache.ignite.internal.util.typedef.internal.U;
import org.apache.ignite.lang.IgniteBiPredicate;
import org.apache.ignite.plugin.extensions.communication.Message;

import java.util.Collection;
import java.util.UUID;
import java.util.concurrent.ConcurrentHashMap;
import java.util.concurrent.ConcurrentMap;

/**
 * Shuffle.
 */
public class HadoopShuffle extends HadoopComponent {
    /** */
    private final ConcurrentMap<HadoopJobId, HadoopShuffleJob<UUID>> jobs = new ConcurrentHashMap<>();

    /** */
    protected final GridUnsafeMemory mem = new GridUnsafeMemory(0);

    /** Mutex for iternal synchronization. */
    private final Object mux = new Object();

    /** {@inheritDoc} */
    @Override public void start(HadoopContext ctx) throws IgniteCheckedException {
        super.start(ctx);

        ctx.kernalContext().io().addMessageListener(GridTopic.TOPIC_HADOOP_MSG, new GridMessageListener() {
            @Override public void onMessage(UUID nodeId, Object msg) {
                onMessageReceived(nodeId, (HadoopMessage)msg);
            }
        });

        ctx.kernalContext().io().addUserMessageListener(GridTopic.TOPIC_HADOOP,
            new IgniteBiPredicate<UUID, Object>() {
                @Override public boolean apply(UUID nodeId, Object msg) {
                    return onMessageReceived(nodeId, (HadoopMessage)msg);
                }
            });
    }

    /**
     * Stops shuffle.
     *
     * @param cancel If should cancel all ongoing activities.
     */
    @Override public void stop(boolean cancel) {
        for (HadoopShuffleJob job : jobs.values()) {
            try {
                job.close();
            }
            catch (IgniteCheckedException e) {
                U.error(log, "Failed to close job.", e);
            }
        }

        jobs.clear();
    }

    /**
     * Creates new shuffle job.
     *
     * @param jobId Job ID.
     * @return Created shuffle job.
     * @throws IgniteCheckedException If job creation failed.
     */
    private HadoopShuffleJob<UUID> newJob(HadoopJobId jobId) throws IgniteCheckedException {
        HadoopMapReducePlan plan = ctx.jobTracker().plan(jobId);

        HadoopShuffleJob<UUID> job = new HadoopShuffleJob<>(ctx.localNodeId(), log, ctx.jobTracker().job(jobId, null),
            mem, plan.reducers(), plan.reducers(ctx.localNodeId()), localMappersCount(plan), true);

        UUID[] rdcAddrs = new UUID[plan.reducers()];

        for (int i = 0; i < rdcAddrs.length; i++) {
            UUID nodeId = plan.nodeForReducer(i);

            assert nodeId != null : "Plan is missing node for reducer [plan=" + plan + ", rdc=" + i + ']';

            rdcAddrs[i] = nodeId;
        }

        boolean init = job.initializeReduceAddresses(rdcAddrs);

        assert init;

        return job;
    }

    /**
     * Get number of local mappers.
     *
     * @param plan Plan.
     * @return Number of local mappers.
     */
    private int localMappersCount(HadoopMapReducePlan plan) {
        Collection<HadoopInputSplit> locMappers = plan.mappers(ctx.localNodeId());

        return F.isEmpty(locMappers) ? 0 : locMappers.size();
    }

    /**
     * @param nodeId Node ID to send message to.
     * @param msg Message to send.
     * @throws IgniteCheckedException If send failed.
     */
    private void send0(UUID nodeId, Object msg) throws IgniteCheckedException {
        ClusterNode node = ctx.kernalContext().discovery().node(nodeId);

<<<<<<< HEAD
        ctx.kernalContext().io().sendUserMessage(F.asList(node), msg, GridTopic.TOPIC_HADOOP, false, 0, false);
=======
        if (msg instanceof Message)
            ctx.kernalContext().io().send(node, GridTopic.TOPIC_HADOOP_MSG, (Message)msg, GridIoPolicy.PUBLIC_POOL);
        else
            ctx.kernalContext().io().sendUserMessage(F.asList(node), msg, GridTopic.TOPIC_HADOOP, false, 0);
>>>>>>> 49237343
    }

    /**
     * @param jobId Task info.
     * @return Shuffle job.
     */
    private HadoopShuffleJob<UUID> job(HadoopJobId jobId) throws IgniteCheckedException {
        HadoopShuffleJob<UUID> res = jobs.get(jobId);

        if (res == null) {
            synchronized (mux) {
                res = jobs.get(jobId);

                if (res == null) {
                    res = newJob(jobId);

                    HadoopShuffleJob<UUID> old = jobs.putIfAbsent(jobId, res);

                    if (old != null) {
                        res.close();

                        res = old;
                    }
                    else if (res.reducersInitialized())
                        startSending(res);
                }
            }
        }

        return res;
    }

    /**
     * Starts message sending thread.
     *
     * @param shuffleJob Job to start sending for.
     */
    private void startSending(HadoopShuffleJob<UUID> shuffleJob) {
        shuffleJob.startSending(ctx.kernalContext().gridName(),
            new IgniteInClosure2X<UUID, HadoopMessage>() {
                @Override public void applyx(UUID dest, HadoopMessage msg) throws IgniteCheckedException {
                    send0(dest, msg);
                }
            }
        );
    }

    /**
     * Message received callback.
     *
     * @param src Sender node ID.
     * @param msg Received message.
     * @return {@code True}.
     */
    public boolean onMessageReceived(UUID src, HadoopMessage msg) {
        try {
            if (msg instanceof HadoopShuffleMessage) {
                HadoopShuffleMessage m = (HadoopShuffleMessage)msg;

                job(m.jobId()).onShuffleMessage(src, m);
            }
            else if (msg instanceof HadoopDirectShuffleMessage) {
                HadoopDirectShuffleMessage m = (HadoopDirectShuffleMessage)msg;

                job(m.jobId()).onDirectShuffleMessage(src, m);
            }
            else if (msg instanceof HadoopShuffleAck) {
                HadoopShuffleAck m = (HadoopShuffleAck)msg;

                job(m.jobId()).onShuffleAck(m);
            }
            else if (msg instanceof HadoopShuffleFinishRequest) {
                HadoopShuffleFinishRequest m = (HadoopShuffleFinishRequest)msg;

                job(m.jobId()).onShuffleFinishRequest(src, m);
            }
            else if (msg instanceof HadoopShuffleFinishResponse) {
                HadoopShuffleFinishResponse m = (HadoopShuffleFinishResponse)msg;

                job(m.jobId()).onShuffleFinishResponse(src);
            }
            else
                throw new IllegalStateException("Unknown message type received to Hadoop shuffle [src=" + src +
                    ", msg=" + msg + ']');
        }
        catch (IgniteCheckedException e) {
            U.error(log, "Message handling failed.", e);
        }

        return true;
    }

    /**
     * @param taskCtx Task info.
     * @return Output.
     */
    public HadoopTaskOutput output(HadoopTaskContext taskCtx) throws IgniteCheckedException {
        return job(taskCtx.taskInfo().jobId()).output(taskCtx);
    }

    /**
     * @param taskCtx Task info.
     * @return Input.
     */
    public HadoopTaskInput input(HadoopTaskContext taskCtx) throws IgniteCheckedException {
        return job(taskCtx.taskInfo().jobId()).input(taskCtx);
    }

    /**
     * @param jobId Job id.
     */
    public void jobFinished(HadoopJobId jobId) {
        HadoopShuffleJob job = jobs.remove(jobId);

        if (job != null) {
            try {
                job.close();
            }
            catch (IgniteCheckedException e) {
                U.error(log, "Failed to close job: " + jobId, e);
            }
        }
    }

    /**
     * Flushes all the outputs for the given job to remote nodes.
     *
     * @param jobId Job ID.
     * @return Future.
     */
    public IgniteInternalFuture<?> flush(HadoopJobId jobId) {
        HadoopShuffleJob job = jobs.get(jobId);

        if (job == null)
            return new GridFinishedFuture<>();

        try {
            return job.flush();
        }
        catch (IgniteCheckedException e) {
            return new GridFinishedFuture<>(e);
        }
    }

    /**
     * @return Memory.
     */
    public GridUnsafeMemory memory() {
        return mem;
    }
}<|MERGE_RESOLUTION|>--- conflicted
+++ resolved
@@ -144,14 +144,10 @@
     private void send0(UUID nodeId, Object msg) throws IgniteCheckedException {
         ClusterNode node = ctx.kernalContext().discovery().node(nodeId);
 
-<<<<<<< HEAD
-        ctx.kernalContext().io().sendUserMessage(F.asList(node), msg, GridTopic.TOPIC_HADOOP, false, 0, false);
-=======
         if (msg instanceof Message)
             ctx.kernalContext().io().send(node, GridTopic.TOPIC_HADOOP_MSG, (Message)msg, GridIoPolicy.PUBLIC_POOL);
         else
-            ctx.kernalContext().io().sendUserMessage(F.asList(node), msg, GridTopic.TOPIC_HADOOP, false, 0);
->>>>>>> 49237343
+            ctx.kernalContext().io().sendUserMessage(F.asList(node), msg, GridTopic.TOPIC_HADOOP, false, 0, false);
     }
 
     /**
