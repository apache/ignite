--- conflicted
+++ resolved
@@ -45,7 +45,6 @@
 import org.apache.ignite.internal.IgniteInternalFuture;
 import org.apache.ignite.internal.processors.hadoop.HadoopJobId;
 import org.apache.ignite.internal.processors.hadoop.HadoopJobProperty;
-import org.junit.Ignore;
 import org.junit.Test;
 
 import static org.apache.ignite.internal.processors.hadoop.impl.HadoopUtils.createJobInfo;
@@ -53,11 +52,6 @@
 /**
  * Implements TeraSort Hadoop sample as a unit test.
  */
-<<<<<<< HEAD
-@RunWith(JUnit4.class)
-@Ignore("https://issues.apache.org/jira/browse/IGNITE-9920")
-=======
->>>>>>> fed15911
 public class HadoopTeraSortTest extends HadoopAbstractSelfTest {
     /** Copy of Hadoop constant of package-private visibility. */
     public static final String PARTITION_FILENAME = getPartitionFileNameConstant();
@@ -294,6 +288,7 @@
      *
      * @return The class.
      */
+    @SuppressWarnings("unchecked")
     private Class<? extends Partitioner> getTeraSortTotalOrderPartitioner() {
         Class[] classes = TeraSort.class.getDeclaredClasses();
 
@@ -362,7 +357,6 @@
      *
      * @throws Exception If failed.
      */
-    @Ignore("https://issues.apache.org/jira/browse/IGNITE-9920")
     @Test
     public void testTeraSort() throws Exception {
         checkTeraSort(false);
@@ -373,7 +367,6 @@
      *
      * @throws Exception If failed.
      */
-    @Ignore("https://issues.apache.org/jira/browse/IGNITE-9920")
     @Test
     public void testTeraSortGzip() throws Exception {
         checkTeraSort(true);
