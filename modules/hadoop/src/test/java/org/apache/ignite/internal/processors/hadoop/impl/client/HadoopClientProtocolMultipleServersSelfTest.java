--- conflicted
+++ resolved
@@ -202,7 +202,6 @@
      */
     @SuppressWarnings({"ConstantConditions", "ThrowableResultOfMethodCallIgnored"})
     public void testSingleAddress() throws Exception {
-<<<<<<< HEAD
         try {
             // Don't use REST_PORT to test connection fails if the only this port is configured
             restPort = REST_PORT + 1;
@@ -222,20 +221,6 @@
 
             fs.close();
         }
-=======
-        // Don't use REST_PORT to test connection fails if the only this port is configured
-        restPort = REST_PORT + 1;
-
-        startGrids(gridCount());
-
-        GridTestUtils.assertThrowsAnyCause(log, new Callable<Object>() {
-                @Override public Object call() throws Exception {
-                    checkJobSubmit(configSingleAddress());
-                    return null;
-                }
-            },
-            GridServerUnreachableException.class, "Failed to connect to any of the servers in list");
->>>>>>> 08606bd4
     }
 
     /**
