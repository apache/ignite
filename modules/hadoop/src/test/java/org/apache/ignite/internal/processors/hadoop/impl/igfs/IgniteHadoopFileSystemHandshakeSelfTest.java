--- conflicted
+++ resolved
@@ -88,17 +88,58 @@
 
         tcp = true;
 
+        checkValid(IGFS_NAME + ":" + GRID_NAME + "@");
+        checkValid(IGFS_NAME + ":" + GRID_NAME + "@127.0.0.1");
+        checkValid(IGFS_NAME + ":" + GRID_NAME + "@127.0.0.1:" + DFLT_IPC_PORT);
+
         checkValid(IGFS_NAME + "@");
         checkValid(IGFS_NAME + "@127.0.0.1");
         checkValid(IGFS_NAME + "@127.0.0.1:" + DFLT_IPC_PORT);
 
+        checkValid(":" + GRID_NAME + "@");
+        checkValid(":" + GRID_NAME + "@127.0.0.1");
+        checkValid(":" + GRID_NAME + "@127.0.0.1:" + DFLT_IPC_PORT);
+
+        checkValid("");
+        checkValid("127.0.0.1");
+        checkValid("127.0.0.1:" + DFLT_IPC_PORT);
+
+        tcp = false; // Embedded mode:
+
+        checkValid(IGFS_NAME + ":" + GRID_NAME + "@");
+        checkValid(IGFS_NAME + ":" + GRID_NAME + "@" + HOST_PORT_UNUSED);
+
+        checkValid(IGFS_NAME + "@"); // Embedded mode fails, but remote tcp succeeds.
+        checkValid(IGFS_NAME + "@" + HOST_PORT_UNUSED);
+
+        checkValid(":" + GRID_NAME + "@"); // Embedded mode fails, but remote tcp succeeds.
+        checkInvalid(":" + GRID_NAME + "@" + HOST_PORT_UNUSED);
+
+        checkValid("@"); // Embedded mode fails, but remote tcp succeeds.
+        checkInvalid("@" + HOST_PORT_UNUSED);
+    }
+
+    /**
+     * Tests for Grid having {@code null} name and IGFS having normal name.
+     *
+     * @throws Exception If failed.
+     */
+    public void testHandshakeDefaultGrid() throws Exception {
+        startUp(true, false);
+
+        tcp = true;
+
+        checkValid(IGFS_NAME + ":" + GRID_NAME + "@");
+        checkValid(IGFS_NAME + ":" + GRID_NAME + "@127.0.0.1");
+        checkValid(IGFS_NAME + ":" + GRID_NAME + "@127.0.0.1:" + DFLT_IPC_PORT);
+
         checkValid(IGFS_NAME + "@");
         checkValid(IGFS_NAME + "@127.0.0.1");
         checkValid(IGFS_NAME + "@127.0.0.1:" + DFLT_IPC_PORT);
 
-        checkValid("@");
-        checkValid("@127.0.0.1");
-        checkValid("@127.0.0.1:" + DFLT_IPC_PORT);
+        checkValid(":" + GRID_NAME + "@");
+        checkValid(":" + GRID_NAME + "@127.0.0.1");
+        checkValid(":" + GRID_NAME + "@127.0.0.1:" + DFLT_IPC_PORT);
 
         checkValid("");
         checkValid("127.0.0.1");
@@ -106,42 +147,36 @@
 
         tcp = false; // Embedded mode:
 
+        checkValid(IGFS_NAME + ":" + GRID_NAME + "@");
+        checkValid(IGFS_NAME + ":" + GRID_NAME + "@" + HOST_PORT_UNUSED);
+
         checkValid(IGFS_NAME + "@");
         checkValid(IGFS_NAME + "@" + HOST_PORT_UNUSED);
 
-        checkValid(IGFS_NAME + "@"); // Embedded mode fails, but remote tcp succeeds.
-<<<<<<< HEAD
-=======
-        checkValid(IGFS_NAME + "@" + HOST_PORT_UNUSED);
->>>>>>> c594bf31
+        checkValid(":" + GRID_NAME + "@");
+        checkInvalid(":" + GRID_NAME + "@" + HOST_PORT_UNUSED);
 
         checkValid("@"); // Embedded mode fails, but remote tcp succeeds.
         checkInvalid("@" + HOST_PORT_UNUSED);
-
-        checkValid("@"); // Embedded mode fails, but remote tcp succeeds.
-        checkInvalid("@" + HOST_PORT_UNUSED);
-    }
-
-    /**
-     * Tests for Grid having {@code null} name and IGFS having normal name.
-     *
-     * @throws Exception If failed.
-     */
-    public void testHandshakeDefaultGrid() throws Exception {
-        startUp(true, false);
+    }
+
+    /**
+     * Tests for Grid having normal name and IGFS having {@code null} name.
+     *
+     * @throws Exception If failed.
+     */
+    public void testHandshakeDefaultIgfs() throws Exception {
+        startUp(false/*grid name*/, true/*default igfs*/);
 
         tcp = true;
 
-<<<<<<< HEAD
-=======
-        checkValid(IGFS_NAME + ":" + GRID_NAME + "@");
-        checkValid(IGFS_NAME + ":" + GRID_NAME + "@127.0.0.1");
-        checkValid(IGFS_NAME + ":" + GRID_NAME + "@127.0.0.1:" + DFLT_IPC_PORT);
-
->>>>>>> c594bf31
-        checkValid(IGFS_NAME + "@");
-        checkValid(IGFS_NAME + "@127.0.0.1");
-        checkValid(IGFS_NAME + "@127.0.0.1:" + DFLT_IPC_PORT);
+        checkInvalid(IGFS_NAME + ":" + GRID_NAME + "@");
+        checkInvalid(IGFS_NAME + ":" + GRID_NAME + "@127.0.0.1");
+        checkInvalid(IGFS_NAME + ":" + GRID_NAME + "@127.0.0.1:" + DFLT_IPC_PORT);
+
+        checkInvalid(IGFS_NAME + "@");
+        checkInvalid(IGFS_NAME + "@127.0.0.1");
+        checkInvalid(IGFS_NAME + "@127.0.0.1:" + DFLT_IPC_PORT);
 
         checkValid(":" + GRID_NAME + "@");
         checkValid(":" + GRID_NAME + "@127.0.0.1");
@@ -153,58 +188,16 @@
 
         tcp = false; // Embedded mode:
 
-        checkValid(IGFS_NAME + ":" + GRID_NAME + "@");
-        checkValid(IGFS_NAME + ":" + GRID_NAME + "@" + HOST_PORT_UNUSED);
-
-        checkValid(IGFS_NAME + "@");
-        checkValid(IGFS_NAME + "@" + HOST_PORT_UNUSED);
-
-        checkValid(":" + GRID_NAME + "@");
-        checkInvalid(":" + GRID_NAME + "@" + HOST_PORT_UNUSED);
-
-        checkValid("@"); // Embedded mode fails, but remote tcp succeeds.
-        checkInvalid("@" + HOST_PORT_UNUSED);
-    }
-
-    /**
-     * Tests for Grid having normal name and IGFS having {@code null} name.
-     *
-     * @throws Exception If failed.
-     */
-    public void testHandshakeDefaultIgfs() throws Exception {
-        startUp(false/*grid name*/, true/*default igfs*/);
-
-        tcp = true;
-
         checkInvalid(IGFS_NAME + ":" + GRID_NAME + "@");
-        checkInvalid(IGFS_NAME + ":" + GRID_NAME + "@127.0.0.1");
-        checkInvalid(IGFS_NAME + ":" + GRID_NAME + "@127.0.0.1:" + DFLT_IPC_PORT);
-
-        checkInvalid(IGFS_NAME + "@");
-        checkInvalid(IGFS_NAME + "@127.0.0.1");
-        checkInvalid(IGFS_NAME + "@127.0.0.1:" + DFLT_IPC_PORT);
-
-        checkValid("@");
-        checkValid("@127.0.0.1");
-        checkValid("@127.0.0.1:" + DFLT_IPC_PORT);
-
-        checkValid("");
-        checkValid("127.0.0.1");
-        checkValid("127.0.0.1:" + DFLT_IPC_PORT);
-
-        tcp = false; // Embedded mode:
+        checkInvalid(IGFS_NAME + ":" + GRID_NAME + "@" + HOST_PORT_UNUSED);
 
         checkInvalid(IGFS_NAME + "@");
         checkInvalid(IGFS_NAME + "@" + HOST_PORT_UNUSED);
 
-        checkInvalid(IGFS_NAME + "@");
-        checkInvalid(IGFS_NAME + "@" + HOST_PORT_UNUSED);
-
-<<<<<<< HEAD
-        checkValid("@");
-=======
+        checkValid(":" + GRID_NAME + "@");
+        checkValid(":" + GRID_NAME + "@" + HOST_PORT_UNUSED);
+
         checkValid("@"); // NB: in embedded mode this fails, but remote TCP still succeeds.
->>>>>>> c594bf31
         checkValid("@" + HOST_PORT_UNUSED);
     }
 
