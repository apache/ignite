/*
 * Licensed to the Apache Software Foundation (ASF) under one or more
 * contributor license agreements.  See the NOTICE file distributed with
 * this work for additional information regarding copyright ownership.
 * The ASF licenses this file to You under the Apache License, Version 2.0
 * (the "License"); you may not use this file except in compliance with
 * the License.  You may obtain a copy of the License at
 *
 *      http://www.apache.org/licenses/LICENSE-2.0
 *
 * Unless required by applicable law or agreed to in writing, software
 * distributed under the License is distributed on an "AS IS" BASIS,
 * WITHOUT WARRANTIES OR CONDITIONS OF ANY KIND, either express or implied.
 * See the License for the specific language governing permissions and
 * limitations under the License.
 */

package org.apache.ignite.testsuites;

import junit.framework.TestSuite;
import org.apache.commons.compress.archivers.tar.TarArchiveEntry;
import org.apache.commons.compress.archivers.tar.TarArchiveInputStream;
import org.apache.commons.compress.compressors.gzip.GzipCompressorInputStream;
import org.apache.ignite.IgniteSystemProperties;
import org.apache.ignite.client.hadoop.HadoopClientProtocolEmbeddedSelfTest;
import org.apache.ignite.client.hadoop.HadoopClientProtocolSelfTest;
import org.apache.ignite.hadoop.cache.HadoopTxConfigCacheTest;
import org.apache.ignite.hadoop.fs.KerberosHadoopFileSystemFactorySelfTest;
import org.apache.ignite.igfs.Hadoop1OverIgfsDualAsyncTest;
import org.apache.ignite.igfs.Hadoop1OverIgfsDualSyncTest;
import org.apache.ignite.igfs.HadoopFIleSystemFactorySelfTest;
import org.apache.ignite.igfs.HadoopIgfs20FileSystemLoopbackPrimarySelfTest;
import org.apache.ignite.igfs.HadoopIgfsDualAsyncSelfTest;
import org.apache.ignite.igfs.HadoopIgfsDualSyncSelfTest;
import org.apache.ignite.igfs.HadoopSecondaryFileSystemConfigurationTest;
import org.apache.ignite.igfs.IgfsEventsTestSuite;
import org.apache.ignite.igfs.IgniteHadoopFileSystemClientSelfTest;
import org.apache.ignite.igfs.IgniteHadoopFileSystemHandshakeSelfTest;
import org.apache.ignite.igfs.IgniteHadoopFileSystemLoggerSelfTest;
import org.apache.ignite.igfs.IgniteHadoopFileSystemLoggerStateSelfTest;
import org.apache.ignite.igfs.IgniteHadoopFileSystemLoopbackEmbeddedDualAsyncSelfTest;
import org.apache.ignite.igfs.IgniteHadoopFileSystemLoopbackEmbeddedDualSyncSelfTest;
import org.apache.ignite.igfs.IgniteHadoopFileSystemLoopbackEmbeddedPrimarySelfTest;
import org.apache.ignite.igfs.IgniteHadoopFileSystemLoopbackEmbeddedSecondarySelfTest;
import org.apache.ignite.igfs.IgniteHadoopFileSystemLoopbackExternalDualAsyncSelfTest;
import org.apache.ignite.igfs.IgniteHadoopFileSystemLoopbackExternalDualSyncSelfTest;
import org.apache.ignite.igfs.IgniteHadoopFileSystemLoopbackExternalPrimarySelfTest;
import org.apache.ignite.igfs.IgniteHadoopFileSystemLoopbackExternalSecondarySelfTest;
import org.apache.ignite.igfs.IgniteHadoopFileSystemSecondaryFileSystemInitializationSelfTest;
import org.apache.ignite.igfs.IgniteHadoopFileSystemSecondaryModeSelfTest;
import org.apache.ignite.internal.processors.hadoop.HadoopClassLoaderTest;
import org.apache.ignite.internal.processors.hadoop.HadoopCommandLineTest;
import org.apache.ignite.internal.processors.hadoop.HadoopDefaultMapReducePlannerSelfTest;
import org.apache.ignite.internal.processors.hadoop.HadoopFileSystemsTest;
import org.apache.ignite.internal.processors.hadoop.HadoopGroupingTest;
import org.apache.ignite.internal.processors.hadoop.HadoopJobTrackerSelfTest;
import org.apache.ignite.internal.processors.hadoop.HadoopMapReduceEmbeddedSelfTest;
import org.apache.ignite.internal.processors.hadoop.HadoopMapReduceErrorResilienceTest;
import org.apache.ignite.internal.processors.hadoop.HadoopMapReduceTest;
import org.apache.ignite.internal.processors.hadoop.HadoopNoHadoopMapReduceTest;
import org.apache.ignite.internal.processors.hadoop.HadoopSerializationWrapperSelfTest;
import org.apache.ignite.internal.processors.hadoop.HadoopSnappyFullMapReduceTest;
import org.apache.ignite.internal.processors.hadoop.HadoopSnappyTest;
import org.apache.ignite.internal.processors.hadoop.HadoopSortingTest;
import org.apache.ignite.internal.processors.hadoop.HadoopSplitWrapperSelfTest;
import org.apache.ignite.internal.processors.hadoop.HadoopTaskExecutionSelfTest;
import org.apache.ignite.internal.processors.hadoop.HadoopTasksV1Test;
import org.apache.ignite.internal.processors.hadoop.HadoopTasksV2Test;
import org.apache.ignite.internal.processors.hadoop.HadoopV2JobSelfTest;
import org.apache.ignite.internal.processors.hadoop.HadoopValidationSelfTest;
import org.apache.ignite.internal.processors.hadoop.shuffle.collections.HadoopConcurrentHashMultimapSelftest;
import org.apache.ignite.internal.processors.hadoop.shuffle.collections.HadoopHashMapSelfTest;
import org.apache.ignite.internal.processors.hadoop.shuffle.collections.HadoopSkipListSelfTest;
import org.apache.ignite.internal.processors.hadoop.shuffle.streams.HadoopDataStreamSelfTest;
import org.apache.ignite.internal.util.typedef.F;
import org.apache.ignite.internal.util.typedef.X;
import org.apache.ignite.internal.util.typedef.internal.U;

import java.io.BufferedInputStream;
import java.io.BufferedOutputStream;
import java.io.File;
import java.io.FileOutputStream;
import java.io.IOException;
import java.net.URL;
import java.net.URLConnection;
import java.nio.file.Files;
import java.nio.file.Path;
import java.nio.file.Paths;
import java.util.List;

import static org.apache.ignite.testframework.GridTestUtils.modeToPermissionSet;

/**
 * Test suite for Hadoop Map Reduce engine.
 */
public class IgniteHadoopTestSuite extends TestSuite {
    /**
     * @return Test suite.
     * @throws Exception Thrown in case of the failure.
     */
    public static TestSuite suite() throws Exception {
        downloadHadoop();
        downloadHive();

        final ClassLoader ldr = TestSuite.class.getClassLoader();

        TestSuite suite = new TestSuite("Ignite Hadoop MR Test Suite");

        suite.addTest(new TestSuite(ldr.loadClass(KerberosHadoopFileSystemFactorySelfTest.class.getName())));

        suite.addTest(new TestSuite(ldr.loadClass(HadoopSnappyTest.class.getName())));
        suite.addTest(new TestSuite(ldr.loadClass(HadoopSnappyFullMapReduceTest.class.getName())));

        suite.addTest(new TestSuite(ldr.loadClass(HadoopClassLoaderTest.class.getName())));

        suite.addTest(new TestSuite(ldr.loadClass(HadoopIgfs20FileSystemLoopbackPrimarySelfTest.class.getName())));

        suite.addTest(new TestSuite(ldr.loadClass(HadoopIgfsDualSyncSelfTest.class.getName())));
        suite.addTest(new TestSuite(ldr.loadClass(HadoopIgfsDualAsyncSelfTest.class.getName())));

        suite.addTest(new TestSuite(ldr.loadClass(Hadoop1OverIgfsDualSyncTest.class.getName())));
        suite.addTest(new TestSuite(ldr.loadClass(Hadoop1OverIgfsDualAsyncTest.class.getName())));

        suite.addTest(new TestSuite(ldr.loadClass(HadoopFIleSystemFactorySelfTest.class.getName())));

        suite.addTest(new TestSuite(ldr.loadClass(IgniteHadoopFileSystemLoopbackExternalPrimarySelfTest.class.getName())));
        suite.addTest(new TestSuite(ldr.loadClass(IgniteHadoopFileSystemLoopbackExternalSecondarySelfTest.class.getName())));
        suite.addTest(new TestSuite(ldr.loadClass(IgniteHadoopFileSystemLoopbackExternalDualSyncSelfTest.class.getName())));
        suite.addTest(new TestSuite(ldr.loadClass(IgniteHadoopFileSystemLoopbackExternalDualAsyncSelfTest.class.getName())));
        suite.addTest(new TestSuite(ldr.loadClass(IgniteHadoopFileSystemLoopbackEmbeddedPrimarySelfTest.class.getName())));
        suite.addTest(new TestSuite(ldr.loadClass(IgniteHadoopFileSystemLoopbackEmbeddedSecondarySelfTest.class.getName())));
        suite.addTest(new TestSuite(ldr.loadClass(IgniteHadoopFileSystemLoopbackEmbeddedDualSyncSelfTest.class.getName())));
        suite.addTest(new TestSuite(ldr.loadClass(IgniteHadoopFileSystemLoopbackEmbeddedDualAsyncSelfTest.class.getName())));

        suite.addTest(new TestSuite(ldr.loadClass(IgniteHadoopFileSystemSecondaryModeSelfTest.class.getName())));
        suite.addTest(new TestSuite(ldr.loadClass(IgniteHadoopFileSystemSecondaryFileSystemInitializationSelfTest.class.getName())));

        suite.addTest(new TestSuite(ldr.loadClass(IgniteHadoopFileSystemClientSelfTest.class.getName())));

        suite.addTest(new TestSuite(ldr.loadClass(IgniteHadoopFileSystemLoggerStateSelfTest.class.getName())));
        suite.addTest(new TestSuite(ldr.loadClass(IgniteHadoopFileSystemLoggerSelfTest.class.getName())));

        suite.addTest(new TestSuite(ldr.loadClass(IgniteHadoopFileSystemHandshakeSelfTest.class.getName())));

        suite.addTest(IgfsEventsTestSuite.suiteNoarchOnly());

        suite.addTest(new TestSuite(ldr.loadClass(HadoopFileSystemsTest.class.getName())));

        suite.addTest(new TestSuite(ldr.loadClass(HadoopValidationSelfTest.class.getName())));

        suite.addTest(new TestSuite(ldr.loadClass(HadoopDefaultMapReducePlannerSelfTest.class.getName())));
        suite.addTest(new TestSuite(ldr.loadClass(HadoopJobTrackerSelfTest.class.getName())));

        suite.addTest(new TestSuite(ldr.loadClass(HadoopHashMapSelfTest.class.getName())));
        suite.addTest(new TestSuite(ldr.loadClass(HadoopDataStreamSelfTest.class.getName())));
        suite.addTest(new TestSuite(ldr.loadClass(HadoopConcurrentHashMultimapSelftest.class.getName())));

        suite.addTest(new TestSuite(ldr.loadClass(HadoopSkipListSelfTest.class.getName())));

        suite.addTest(new TestSuite(ldr.loadClass(HadoopTaskExecutionSelfTest.class.getName())));

        suite.addTest(new TestSuite(ldr.loadClass(HadoopV2JobSelfTest.class.getName())));

        suite.addTest(new TestSuite(ldr.loadClass(HadoopSerializationWrapperSelfTest.class.getName())));
        suite.addTest(new TestSuite(ldr.loadClass(HadoopSplitWrapperSelfTest.class.getName())));

        suite.addTest(new TestSuite(ldr.loadClass(HadoopTasksV1Test.class.getName())));
        suite.addTest(new TestSuite(ldr.loadClass(HadoopTasksV2Test.class.getName())));

        suite.addTest(new TestSuite(ldr.loadClass(HadoopMapReduceTest.class.getName())));
<<<<<<< HEAD
        suite.addTest(new TestSuite(ldr.loadClass(HadoopMapReduceErrorResilienceTest.class.getName())));
=======
        suite.addTest(new TestSuite(ldr.loadClass(HadoopNoHadoopMapReduceTest.class.getName())));
>>>>>>> cc0dbd16

        suite.addTest(new TestSuite(ldr.loadClass(HadoopMapReduceEmbeddedSelfTest.class.getName())));

        suite.addTest(new TestSuite(ldr.loadClass(HadoopSortingTest.class.getName())));

//        suite.addTest(new TestSuite(ldr.loadClass(HadoopExternalTaskExecutionSelfTest.class.getName())));
//        suite.addTest(new TestSuite(ldr.loadClass(HadoopExternalCommunicationSelfTest.class.getName())));
//        suite.addTest(new TestSuite(ldr.loadClass(HadoopSortingExternalTest.class.getName())));

        suite.addTest(new TestSuite(ldr.loadClass(HadoopGroupingTest.class.getName())));

        suite.addTest(new TestSuite(ldr.loadClass(HadoopClientProtocolSelfTest.class.getName())));
        suite.addTest(new TestSuite(ldr.loadClass(HadoopClientProtocolEmbeddedSelfTest.class.getName())));

        suite.addTest(new TestSuite(ldr.loadClass(HadoopCommandLineTest.class.getName())));

        suite.addTest(new TestSuite(ldr.loadClass(HadoopSecondaryFileSystemConfigurationTest.class.getName())));

        suite.addTest(new TestSuite(ldr.loadClass(HadoopTxConfigCacheTest.class.getName())));

        return suite;
    }

    /**
     * @throws Exception If failed.
     */
    public static void downloadHive() throws Exception {
        String ver = IgniteSystemProperties.getString("hive.version", "1.2.1");

        X.println("Will use Hive version: " + ver);

        String downloadPath = "hive/hive-" + ver + "/apache-hive-" + ver + "-bin.tar.gz";

        download("Hive", "HIVE_HOME", downloadPath, "apache-hive-" + ver + "-bin");
    }

    /**
     * @throws Exception If failed.
     */
    public static void downloadHadoop() throws Exception {
        String ver = IgniteSystemProperties.getString("hadoop.version", "2.4.1");

        X.println("Will use Hadoop version: " + ver);

        String downloadPath = "hadoop/core/hadoop-" + ver + "/hadoop-" + ver + ".tar.gz";

        download("Hadoop", "HADOOP_HOME", downloadPath, "hadoop-" + ver);
    }

    /**
     *  Downloads and extracts an Apache product.
     *
     * @param appName Name of application for log messages.
     * @param homeVariable Pointer to home directory of the component.
     * @param downloadPath Relative download path of tar package.
     * @param destName Local directory name to install component.
     * @throws Exception If failed.
     */
    private static void download(String appName, String homeVariable, String downloadPath, String destName)
        throws Exception {
        String homeVal = IgniteSystemProperties.getString(homeVariable);

        if (!F.isEmpty(homeVal) && new File(homeVal).isDirectory()) {
            X.println(homeVariable + " is set to: " + homeVal);

            return;
        }

        List<String> urls = F.asList(
            "http://archive.apache.org/dist/",
            "http://apache-mirror.rbc.ru/pub/apache/",
            "http://www.eu.apache.org/dist/",
            "http://www.us.apache.org/dist/");

        String tmpPath = System.getProperty("java.io.tmpdir");

        X.println("tmp: " + tmpPath);

        final File install = new File(tmpPath + File.separatorChar + "__hadoop");

        final File home = new File(install, destName);

        X.println("Setting " + homeVariable + " to " + home.getAbsolutePath());

        System.setProperty(homeVariable, home.getAbsolutePath());

        final File successFile = new File(home, "__success");

        if (home.exists()) {
            if (successFile.exists()) {
                X.println(appName + " distribution already exists.");

                return;
            }

            X.println(appName + " distribution is invalid and it will be deleted.");

            if (!U.delete(home))
                throw new IOException("Failed to delete directory: " + home.getAbsolutePath());
        }

        for (String url : urls) {
            if (!(install.exists() || install.mkdirs()))
                throw new IOException("Failed to create directory: " + install.getAbsolutePath());

            URL u = new URL(url + downloadPath);

            X.println("Attempting to download from: " + u);

            try {
                URLConnection c = u.openConnection();

                c.connect();

                try (TarArchiveInputStream in = new TarArchiveInputStream(new GzipCompressorInputStream(
                    new BufferedInputStream(c.getInputStream(), 32 * 1024)))) {

                    TarArchiveEntry entry;

                    while ((entry = in.getNextTarEntry()) != null) {
                        File dest = new File(install, entry.getName());

                        if (entry.isDirectory()) {
                            if (!dest.mkdirs())
                                throw new IllegalStateException();
                        }
                        else if (entry.isSymbolicLink()) {
                            // Important: in Hadoop installation there are symlinks, we need to create them:
                            Path theLinkItself = Paths.get(install.getAbsolutePath(), entry.getName());

                            Path linkTarget = Paths.get(entry.getLinkName());

                            Files.createSymbolicLink(theLinkItself, linkTarget);
                        }
                        else {
                            File parent = dest.getParentFile();

                            if (!(parent.exists() || parent.mkdirs()))
                                throw new IllegalStateException();

                            X.print(" [" + dest);

                            try (BufferedOutputStream out = new BufferedOutputStream(new FileOutputStream(dest, false),
                                    128 * 1024)) {
                                U.copy(in, out);

                                out.flush();
                            }

                            Files.setPosixFilePermissions(dest.toPath(), modeToPermissionSet(entry.getMode()));

                            X.println("]");
                        }
                    }
                }

                if (successFile.createNewFile())
                    return;
            }
            catch (Exception e) {
                e.printStackTrace();

                U.delete(home);
            }
        }

        throw new IllegalStateException("Failed to install " + appName + ".");
    }
}<|MERGE_RESOLUTION|>--- conflicted
+++ resolved
@@ -168,11 +168,8 @@
         suite.addTest(new TestSuite(ldr.loadClass(HadoopTasksV2Test.class.getName())));
 
         suite.addTest(new TestSuite(ldr.loadClass(HadoopMapReduceTest.class.getName())));
-<<<<<<< HEAD
+        suite.addTest(new TestSuite(ldr.loadClass(HadoopNoHadoopMapReduceTest.class.getName())));
         suite.addTest(new TestSuite(ldr.loadClass(HadoopMapReduceErrorResilienceTest.class.getName())));
-=======
-        suite.addTest(new TestSuite(ldr.loadClass(HadoopNoHadoopMapReduceTest.class.getName())));
->>>>>>> cc0dbd16
 
         suite.addTest(new TestSuite(ldr.loadClass(HadoopMapReduceEmbeddedSelfTest.class.getName())));
 
