/*
 * Licensed to the Apache Software Foundation (ASF) under one or more
 * contributor license agreements.  See the NOTICE file distributed with
 * this work for additional information regarding copyright ownership.
 * The ASF licenses this file to You under the Apache License, Version 2.0
 * (the "License"); you may not use this file except in compliance with
 * the License.  You may obtain a copy of the License at
 *
 *      http://www.apache.org/licenses/LICENSE-2.0
 *
 * Unless required by applicable law or agreed to in writing, software
 * distributed under the License is distributed on an "AS IS" BASIS,
 * WITHOUT WARRANTIES OR CONDITIONS OF ANY KIND, either express or implied.
 * See the License for the specific language governing permissions and
 * limitations under the License.
 */

package org.apache.ignite.internal.processors.hadoop.impl;

import java.io.ByteArrayInputStream;
import java.io.ByteArrayOutputStream;
import java.util.Arrays;
import java.util.concurrent.ThreadLocalRandom;

import org.apache.hadoop.conf.Configuration;
import org.apache.hadoop.io.compress.CompressionInputStream;
import org.apache.hadoop.io.compress.CompressionOutputStream;
import org.apache.hadoop.io.compress.SnappyCodec;
import org.apache.hadoop.io.compress.snappy.SnappyCompressor;
import org.apache.hadoop.util.NativeCodeLoader;
import org.apache.ignite.internal.processors.hadoop.HadoopClassLoader;
import org.apache.ignite.internal.processors.hadoop.HadoopHelperImpl;
import org.apache.ignite.internal.util.typedef.internal.U;
import org.apache.ignite.testframework.junits.common.GridCommonAbstractTest;
import org.junit.Ignore;
import org.junit.Test;

/**
 * Tests isolated Hadoop Snappy codec usage.
 */
<<<<<<< HEAD
@RunWith(JUnit4.class)
@Ignore("https://issues.apache.org/jira/browse/IGNITE-9920")
=======
>>>>>>> fed15911
public class HadoopSnappyTest extends GridCommonAbstractTest {
    /** Length of data. */
    private static final int BYTE_SIZE = 1024 * 50;

    /**
     * Checks Snappy codec usage.
     *
     * @throws Exception On error.
     */
    @Ignore("https://issues.apache.org/jira/browse/IGNITE-9920")
    @Test
    public void testSnappy() throws Throwable {
        // Run Snappy test in default class loader:
        checkSnappy();

        // Run the same in several more class loaders simulating jobs and tasks:
        for (int i = 0; i < 2; i++) {
            ClassLoader hadoopClsLdr = new HadoopClassLoader(null, "cl-" + i, null, new HadoopHelperImpl());

            Class<?> cls = (Class)Class.forName(HadoopSnappyTest.class.getName(), true, hadoopClsLdr);

            assertEquals(hadoopClsLdr, cls.getClassLoader());

            U.invoke(cls, null, "checkSnappy");
        }
    }

    /**
     * Internal check routine.
     *
     * @throws Throwable If failed.
     */
    public static void checkSnappy() throws Throwable {
        try {
            byte[] expBytes = new byte[BYTE_SIZE];
            byte[] actualBytes = new byte[BYTE_SIZE];

            for (int i = 0; i < expBytes.length ; i++)
                expBytes[i] = (byte)ThreadLocalRandom.current().nextInt(16);

            SnappyCodec codec = new SnappyCodec();

            codec.setConf(new Configuration());

            ByteArrayOutputStream baos = new ByteArrayOutputStream();

            try (CompressionOutputStream cos = codec.createOutputStream(baos)) {
                cos.write(expBytes);
                cos.flush();
            }

            try (CompressionInputStream cis = codec.createInputStream(new ByteArrayInputStream(baos.toByteArray()))) {
                int read = cis.read(actualBytes, 0, actualBytes.length);

                assert read == actualBytes.length;
            }

            assert Arrays.equals(expBytes, actualBytes);
        }
        catch (Throwable e) {
            System.out.println("Snappy check failed:");
            System.out.println("### NativeCodeLoader.isNativeCodeLoaded:  " + NativeCodeLoader.isNativeCodeLoaded());
            System.out.println("### SnappyCompressor.isNativeCodeLoaded:  " + SnappyCompressor.isNativeCodeLoaded());

            throw e;
        }
    }
}<|MERGE_RESOLUTION|>--- conflicted
+++ resolved
@@ -32,17 +32,11 @@
 import org.apache.ignite.internal.processors.hadoop.HadoopHelperImpl;
 import org.apache.ignite.internal.util.typedef.internal.U;
 import org.apache.ignite.testframework.junits.common.GridCommonAbstractTest;
-import org.junit.Ignore;
 import org.junit.Test;
 
 /**
  * Tests isolated Hadoop Snappy codec usage.
  */
-<<<<<<< HEAD
-@RunWith(JUnit4.class)
-@Ignore("https://issues.apache.org/jira/browse/IGNITE-9920")
-=======
->>>>>>> fed15911
 public class HadoopSnappyTest extends GridCommonAbstractTest {
     /** Length of data. */
     private static final int BYTE_SIZE = 1024 * 50;
@@ -52,7 +46,6 @@
      *
      * @throws Exception On error.
      */
-    @Ignore("https://issues.apache.org/jira/browse/IGNITE-9920")
     @Test
     public void testSnappy() throws Throwable {
         // Run Snappy test in default class loader:
