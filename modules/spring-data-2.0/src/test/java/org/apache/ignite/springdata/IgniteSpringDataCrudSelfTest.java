--- conflicted
+++ resolved
@@ -273,11 +273,7 @@
     }
 
     /**
-<<<<<<< HEAD
-     * Delete unique record using lower case key word
-=======
      * Delete unique record using lower case key word.
->>>>>>> 1e84d448
      */
     @Test
     public void testDeleteQuery() {
