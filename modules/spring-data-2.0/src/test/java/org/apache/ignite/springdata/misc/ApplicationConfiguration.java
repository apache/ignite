/*
 * Licensed to the Apache Software Foundation (ASF) under one or more
 * contributor license agreements.  See the NOTICE file distributed with
 * this work for additional information regarding copyright ownership.
 * The ASF licenses this file to You under the Apache License, Version 2.0
 * (the "License"); you may not use this file except in compliance with
 * the License.  You may obtain a copy of the License at
 *
 *      http://www.apache.org/licenses/LICENSE-2.0
 *
 * Unless required by applicable law or agreed to in writing, software
 * distributed under the License is distributed on an "AS IS" BASIS,
 * WITHOUT WARRANTIES OR CONDITIONS OF ANY KIND, either express or implied.
 * See the License for the specific language governing permissions and
 * limitations under the License.
 */

package org.apache.ignite.springdata.misc;

import org.apache.ignite.Ignite;
import org.apache.ignite.Ignition;
import org.apache.ignite.configuration.CacheConfiguration;
import org.apache.ignite.configuration.IgniteConfiguration;
import org.apache.ignite.spi.discovery.tcp.TcpDiscoverySpi;
import org.apache.ignite.spi.discovery.tcp.ipfinder.vm.TcpDiscoveryVmIpFinder;
import org.apache.ignite.springdata20.repository.config.EnableIgniteRepositories;
import org.springframework.context.annotation.Bean;
import org.springframework.context.annotation.Configuration;

/**
 *
 */
@Configuration
@EnableIgniteRepositories
public class ApplicationConfiguration {
    /**
     * The bean with cache names
<<<<<<< HEAD
     */
    @Bean
    public CacheNamesBean cacheNames() {
        CacheNamesBean bean = new CacheNamesBean();

        bean.setPersonCacheName("PersonCache");

        return bean;
    }

    /**
     * Ignite instance bean.
=======
>>>>>>> 1e84d448
     */
    @Bean
    public CacheNamesBean cacheNames() {
        CacheNamesBean bean = new CacheNamesBean();

        bean.setPersonCacheName("PersonCache");

        return bean;
    }

    /**
     * Ignite instance bean.
     */
    @Bean
    public Ignite igniteInstance() {
        IgniteConfiguration cfg = new IgniteConfiguration()
            .setCacheConfiguration(
                new CacheConfiguration<Integer, Person>("PersonCache")
                    .setIndexedTypes(Integer.class, Person.class),
                new CacheConfiguration<PersonKey, Person>("PersonWithKeyCache")
            )
            .setDiscoverySpi(new TcpDiscoverySpi().setIpFinder(new TcpDiscoveryVmIpFinder(true)));

        return Ignition.start(cfg);
    }
}<|MERGE_RESOLUTION|>--- conflicted
+++ resolved
@@ -35,21 +35,6 @@
 public class ApplicationConfiguration {
     /**
      * The bean with cache names
-<<<<<<< HEAD
-     */
-    @Bean
-    public CacheNamesBean cacheNames() {
-        CacheNamesBean bean = new CacheNamesBean();
-
-        bean.setPersonCacheName("PersonCache");
-
-        return bean;
-    }
-
-    /**
-     * Ignite instance bean.
-=======
->>>>>>> 1e84d448
      */
     @Bean
     public CacheNamesBean cacheNames() {
