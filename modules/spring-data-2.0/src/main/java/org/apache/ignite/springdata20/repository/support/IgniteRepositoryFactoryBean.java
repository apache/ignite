--- conflicted
+++ resolved
@@ -72,11 +72,7 @@
             try {
                 IgniteConfiguration cfg = (IgniteConfiguration)ctx.getBean("igniteCfg");
 
-<<<<<<< HEAD
-                return new IgniteRepositoryFactory(cfg, ctx) ;
-=======
                 return new IgniteRepositoryFactory(cfg, ctx);
->>>>>>> 1e84d448
             }
             catch (BeansException ex2) {
                 try {
