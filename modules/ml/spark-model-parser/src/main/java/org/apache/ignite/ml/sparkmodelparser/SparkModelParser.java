--- conflicted
+++ resolved
@@ -135,8 +135,6 @@
             return parseDataWithMetadata(pathToMdlFile, pathToTreesMetadataFile, parsedSparkMdl);
         } else
             return parseData(pathToMdlFile, parsedSparkMdl);
-<<<<<<< HEAD
-=======
     }
 
     /**
@@ -161,7 +159,6 @@
                 throw new IllegalArgumentException("The metadata file contains incorrect model metadata. " +
                     "It should contain " + parsedSparkMdl.getMdlClsNameInSpark() + " model metadata.");
         }
->>>>>>> 11e2d3cc
     }
 
     /**
@@ -218,7 +215,7 @@
      * @return Instance of parsedSparkMdl model.
      */
     private static Model parseDataWithMetadata(String pathToMdl, String pathToMetaData,
-        SupportedSparkModels parsedSparkMdl) {
+                                          SupportedSparkModels parsedSparkMdl) {
         File mdlRsrc1 = IgniteUtils.resolveIgnitePath(pathToMdl);
         if (mdlRsrc1 == null)
             throw new IllegalArgumentException("Resource not found [resource_path=" + pathToMdl + "]");
