/*
 * Licensed to the Apache Software Foundation (ASF) under one or more
 * contributor license agreements.  See the NOTICE file distributed with
 * this work for additional information regarding copyright ownership.
 * The ASF licenses this file to You under the Apache License, Version 2.0
 * (the "License"); you may not use this file except in compliance with
 * the License.  You may obtain a copy of the License at
 *
 *      http://www.apache.org/licenses/LICENSE-2.0
 *
 * Unless required by applicable law or agreed to in writing, software
 * distributed under the License is distributed on an "AS IS" BASIS,
 * WITHOUT WARRANTIES OR CONDITIONS OF ANY KIND, either express or implied.
 * See the License for the specific language governing permissions and
 * limitations under the License.
 */

package org.apache.ignite.ml.tree.randomforest;

import java.util.ArrayList;
import java.util.HashMap;
import java.util.List;
import java.util.Map;
import org.apache.ignite.ml.composition.ModelOnFeaturesSubspace;
import org.apache.ignite.ml.composition.ModelsComposition;
import org.apache.ignite.ml.composition.predictionsaggregator.MeanValuePredictionsAggregator;
import org.apache.ignite.ml.math.Vector;
import org.apache.ignite.ml.tree.DecisionTreeConditionalNode;
import org.junit.Test;
import org.junit.runner.RunWith;
import org.junit.runners.Parameterized;

import static org.junit.Assert.assertEquals;
import static org.junit.Assert.assertTrue;

@RunWith(Parameterized.class)
public class RandomForestRegressionTrainerTest {
    /**
     * Number of parts to be tested.
     */
    private static final int[] partsToBeTested = new int[] {1, 2, 3, 4, 5, 7};

    /**
     * Number of partitions.
     */
    @Parameterized.Parameter
    public int parts;

    @Parameterized.Parameters(name = "Data divided on {0} partitions")
    public static Iterable<Integer[]> data() {
        List<Integer[]> res = new ArrayList<>();
        for (int part : partsToBeTested)
            res.add(new Integer[] {part});

        return res;
    }

    /** */
    @Test public void testFit() {
        int sampleSize = 1000;
        Map<Double, double[]> sample = new HashMap<>();
        for (int i = 0; i < sampleSize; i++) {
            double x1 = i;
            double x2 = x1 / 10.0;
            double x3 = x2 / 10.0;
            double x4 = x3 / 10.0;

            sample.put(x1 * x2 + x3 * x4, new double[] {x1, x2, x3, x4});
        }

        RandomForestRegressionTrainer trainer = new RandomForestRegressionTrainer(4, 3, 5, 0.3, 4, 0.1);
<<<<<<< HEAD
        ModelsComposition model = trainer.fit(sample, parts, (k, v) -> Vector.of(v), (k, v) -> k);
=======
        ModelsComposition model = trainer.fit(sample, parts, (k, v) -> v, (k, v) -> k);
        model.getModels().forEach(m -> {
            assertTrue(m instanceof ModelOnFeaturesSubspace);
            assertTrue(((ModelOnFeaturesSubspace) m).getMdl() instanceof DecisionTreeConditionalNode);
        });
>>>>>>> c0cc7d78

        assertTrue(model.getPredictionsAggregator() instanceof MeanValuePredictionsAggregator);
        assertEquals(5, model.getModels().size());
    }
}<|MERGE_RESOLUTION|>--- conflicted
+++ resolved
@@ -69,15 +69,11 @@
         }
 
         RandomForestRegressionTrainer trainer = new RandomForestRegressionTrainer(4, 3, 5, 0.3, 4, 0.1);
-<<<<<<< HEAD
         ModelsComposition model = trainer.fit(sample, parts, (k, v) -> Vector.of(v), (k, v) -> k);
-=======
-        ModelsComposition model = trainer.fit(sample, parts, (k, v) -> v, (k, v) -> k);
         model.getModels().forEach(m -> {
             assertTrue(m instanceof ModelOnFeaturesSubspace);
             assertTrue(((ModelOnFeaturesSubspace) m).getMdl() instanceof DecisionTreeConditionalNode);
         });
->>>>>>> c0cc7d78
 
         assertTrue(model.getPredictionsAggregator() instanceof MeanValuePredictionsAggregator);
         assertEquals(5, model.getModels().size());
