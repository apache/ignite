/*
 * Licensed to the Apache Software Foundation (ASF) under one or more
 * contributor license agreements.  See the NOTICE file distributed with
 * this work for additional information regarding copyright ownership.
 * The ASF licenses this file to You under the Apache License, Version 2.0
 * (the "License"); you may not use this file except in compliance with
 * the License.  You may obtain a copy of the License at
 *
 *      http://www.apache.org/licenses/LICENSE-2.0
 *
 * Unless required by applicable law or agreed to in writing, software
 * distributed under the License is distributed on an "AS IS" BASIS,
 * WITHOUT WARRANTIES OR CONDITIONS OF ANY KIND, either express or implied.
 * See the License for the specific language governing permissions and
 * limitations under the License.
 */

package org.apache.ignite.ml.environment;

import java.util.Map;
import java.util.Random;
import java.util.stream.Collectors;
import java.util.stream.IntStream;
import org.apache.ignite.ml.IgniteModel;
import org.apache.ignite.ml.TestUtils;
import org.apache.ignite.ml.dataset.Dataset;
import org.apache.ignite.ml.dataset.DatasetBuilder;
import org.apache.ignite.ml.dataset.PartitionDataBuilder;
import org.apache.ignite.ml.dataset.feature.FeatureMeta;
import org.apache.ignite.ml.dataset.primitive.builder.context.EmptyContextBuilder;
import org.apache.ignite.ml.dataset.primitive.context.EmptyContext;
import org.apache.ignite.ml.environment.logging.ConsoleLogger;
import org.apache.ignite.ml.environment.logging.MLLogger;
import org.apache.ignite.ml.environment.parallelism.DefaultParallelismStrategy;
import org.apache.ignite.ml.environment.parallelism.ParallelismStrategy;
import org.apache.ignite.ml.math.primitives.vector.Vector;
import org.apache.ignite.ml.math.primitives.vector.VectorUtils;
import org.apache.ignite.ml.preprocessing.Preprocessor;
import org.apache.ignite.ml.trainers.DatasetTrainer;
import org.apache.ignite.ml.tree.randomforest.RandomForestRegressionTrainer;
import org.apache.ignite.ml.tree.randomforest.data.FeaturesCountSelectionStrategies;
import org.junit.Test;

import static org.apache.ignite.ml.TestUtils.constantModel;
import static org.junit.Assert.assertEquals;

/**
 * Tests for {@link LearningEnvironment} that require to start the whole Ignite infrastructure. IMPL NOTE based on
 * RandomForestRegressionExample example.
 */
public class LearningEnvironmentTest {
    /** */
    @Test
    public void testBasic() {
        RandomForestRegressionTrainer trainer = new RandomForestRegressionTrainer(
            IntStream.range(0, 0).mapToObj(
                x -> new FeatureMeta("", 0, false)).collect(Collectors.toList())
        ).withAmountOfTrees(101)
            .withFeaturesCountSelectionStrgy(FeaturesCountSelectionStrategies.ONE_THIRD)
            .withMaxDepth(4)
            .withMinImpurityDelta(0.)
            .withSubSampleSize(0.3)
            .withSeed(0);

        LearningEnvironmentBuilder envBuilder = LearningEnvironmentBuilder.defaultBuilder()
            .withParallelismStrategyType(ParallelismStrategy.Type.ON_DEFAULT_POOL)
            .withLoggingFactoryDependency(part -> ConsoleLogger.factory(MLLogger.VerboseLevel.LOW));

        trainer.withEnvironmentBuilder(envBuilder);

        assertEquals(DefaultParallelismStrategy.class, trainer.learningEnvironment().parallelismStrategy().getClass());
        assertEquals(ConsoleLogger.class, trainer.learningEnvironment().logger().getClass());
    }

    /**
     * Test random number generator provided by  {@link LearningEnvironment}.
     * We test that:
     * 1. Correct random generator is returned for each partition.
     * 2. Its state is saved between compute calls (for this we do several iterations of compute).
     */
    @Test
    public void testRandomNumbersGenerator() {
        // We make such builders that provide as functions returning partition index * iteration as random number generator nextInt
        LearningEnvironmentBuilder envBuilder = TestUtils.testEnvBuilder().withRandomDependency(MockRandom::new);
        int partitions = 10;
        int iterations = 2;

        DatasetTrainer<IgniteModel<Object, Vector>, Void> trainer = new DatasetTrainer<IgniteModel<Object, Vector>, Void>() {
            /** {@inheritDoc} */
<<<<<<< HEAD
             @Override public <K, V> IgniteModel<Object, Vector> fitWithInitializedDeployingContext(
                 DatasetBuilder<K, V> datasetBuilder,
                 Preprocessor<K, V> preprocessor
             ) {
=======
            @Override public <K, V> IgniteModel<Object, Vector> fitWithInitializedDeployingContext(
                DatasetBuilder<K, V> datasetBuilder,
                Preprocessor<K, V> preprocessor
            ) {
>>>>>>> 9cf06362
                Dataset<EmptyContext, TestUtils.DataWrapper<Integer>> ds = datasetBuilder.build(envBuilder,
                    new EmptyContextBuilder<>(),
                    (PartitionDataBuilder<K, V, EmptyContext, TestUtils.DataWrapper<Integer>>)(env, upstreamData, upstreamDataSize, ctx) ->
                        TestUtils.DataWrapper.of(env.partition()),
                    envBuilder.buildForTrainer());

                Vector v = null;
                for (int iter = 0; iter < iterations; iter++) {
                    v = ds.compute(
                        (dw, env) -> VectorUtils.fill(-1, partitions).set(env.partition(), env.randomNumbersGenerator().nextInt()),
                        (v1, v2) -> zipOverridingEmpty(v1, v2, -1)
                    );
                }
                return constantModel(v);
            }

            /** {@inheritDoc} */
            @Override public boolean isUpdateable(IgniteModel<Object, Vector> mdl) {
                return false;
            }

            /** {@inheritDoc} */
            @Override protected <K, V> IgniteModel<Object, Vector> updateModel(IgniteModel<Object, Vector> mdl,
                DatasetBuilder<K, V> datasetBuilder, Preprocessor<K, V> preprocessor) {
                return null;
            }
        };
        trainer.withEnvironmentBuilder(envBuilder);
        IgniteModel<Object, Vector> mdl = trainer.fit(getCacheMock(partitions), partitions, null);

        Vector exp = VectorUtils.zeroes(partitions);
        for (int i = 0; i < partitions; i++)
            exp.set(i, i * iterations);

        Vector res = mdl.predict(null);
        assertEquals(exp, res);
    }

    /**
     * For given two vectors {@code v2, v2} produce vector {@code v} where each component of {@code v}
     * is produced from corresponding components {@code c1, c2} of {@code v1, v2} respectfully in following way
     * {@code c = c1 != empty ? c1 : c2}. For example, zipping [2, -1, -1], [-1, 3, -1] will result in [2, 3, -1].
     *
     * @param v1 First vector.
     * @param v2 Second vector.
     * @param empty Value treated as empty.
     * @return Result of zipping as described above.
     */
    private static Vector zipOverridingEmpty(Vector v1, Vector v2, double empty) {
        return v1 != null ? (v2 != null ? VectorUtils.zipWith(v1, v2, (d1, d2) -> d1 != empty ? d1 : d2) : v1) : v2;
    }

    /** Get cache mock */
    private Map<Integer, Integer> getCacheMock(int partsCnt) {
        return IntStream.range(0, partsCnt).boxed().collect(Collectors.toMap(x -> x, x -> x));
    }

    /** Mock random numbers generator. */
    private static class MockRandom extends Random {
        /** Serial version uuid. */
        private static final long serialVersionUID = -7738558243461112988L;

        /** Start value. */
        private int startVal;

        /** Iteration. */
        private int iter;

        /**
         * Constructs instance of this class with a specified start value.
         *
         * @param startVal Start value.
         */
        MockRandom(int startVal) {
            this.startVal = startVal;
            iter = 0;
        }

        /** {@inheritDoc} */
        @Override public int nextInt() {
            iter++;
            return startVal * iter;
        }
    }
}
<|MERGE_RESOLUTION|>--- conflicted
+++ resolved
@@ -87,17 +87,10 @@
 
         DatasetTrainer<IgniteModel<Object, Vector>, Void> trainer = new DatasetTrainer<IgniteModel<Object, Vector>, Void>() {
             /** {@inheritDoc} */
-<<<<<<< HEAD
-             @Override public <K, V> IgniteModel<Object, Vector> fitWithInitializedDeployingContext(
-                 DatasetBuilder<K, V> datasetBuilder,
-                 Preprocessor<K, V> preprocessor
-             ) {
-=======
             @Override public <K, V> IgniteModel<Object, Vector> fitWithInitializedDeployingContext(
                 DatasetBuilder<K, V> datasetBuilder,
                 Preprocessor<K, V> preprocessor
             ) {
->>>>>>> 9cf06362
                 Dataset<EmptyContext, TestUtils.DataWrapper<Integer>> ds = datasetBuilder.build(envBuilder,
                     new EmptyContextBuilder<>(),
                     (PartitionDataBuilder<K, V, EmptyContext, TestUtils.DataWrapper<Integer>>)(env, upstreamData, upstreamDataSize, ctx) ->
