/*
 * Licensed to the Apache Software Foundation (ASF) under one or more
 * contributor license agreements.  See the NOTICE file distributed with
 * this work for additional information regarding copyright ownership.
 * The ASF licenses this file to You under the Apache License, Version 2.0
 * (the "License"); you may not use this file except in compliance with
 * the License.  You may obtain a copy of the License at
 *
 *      http://www.apache.org/licenses/LICENSE-2.0
 *
 * Unless required by applicable law or agreed to in writing, software
 * distributed under the License is distributed on an "AS IS" BASIS,
 * WITHOUT WARRANTIES OR CONDITIONS OF ANY KIND, either express or implied.
 * See the License for the specific language governing permissions and
 * limitations under the License.
 */

package org.apache.ignite.ml.dataset.impl.cache.util;

import java.io.Serializable;
import java.util.Arrays;
import java.util.Collection;
import java.util.Collections;
import java.util.List;
import java.util.UUID;
import org.apache.ignite.Ignite;
import org.apache.ignite.IgniteAtomicLong;
import org.apache.ignite.IgniteCache;
import org.apache.ignite.Ignition;
import org.apache.ignite.cache.affinity.AffinityFunction;
import org.apache.ignite.cache.affinity.AffinityFunctionContext;
import org.apache.ignite.cluster.ClusterNode;
import org.apache.ignite.configuration.CacheConfiguration;
import org.apache.ignite.internal.util.IgniteUtils;
import org.apache.ignite.ml.TestUtils;
import org.apache.ignite.ml.dataset.UpstreamEntry;
<<<<<<< HEAD
import org.apache.ignite.ml.environment.LearningEnvironment;
=======
import org.apache.ignite.ml.dataset.UpstreamTransformerChain;
>>>>>>> 9e3bd7dd
import org.apache.ignite.testframework.junits.common.GridCommonAbstractTest;

/**
 * Tests for {@link ComputeUtils}.
 */
public class ComputeUtilsTest extends GridCommonAbstractTest {
    /** Number of nodes in grid. */
    private static final int NODE_COUNT = 10;

    /** Ignite instance. */
    private Ignite ignite;

    /** {@inheritDoc} */
    @Override protected void beforeTestsStarted() throws Exception {
        for (int i = 1; i <= NODE_COUNT; i++)
            startGrid(i);
    }

    /** {@inheritDoc} */
    @Override protected void afterTestsStopped() {
        stopAllGrids();
    }

    /** {@inheritDoc} */
    @Override protected void beforeTest() throws Exception {
        /* Grid instance. */
        ignite = grid(NODE_COUNT);
        ignite.configuration().setPeerClassLoadingEnabled(true);
        IgniteUtils.setCurrentIgniteName(ignite.configuration().getIgniteInstanceName());
    }

    /**
     * Tests that in case two caches maintain their partitions on different nodes, affinity call won't be completed.
     */
    public void testAffinityCallWithRetriesNegative() {
        ClusterNode node1 = grid(1).cluster().localNode();
        ClusterNode node2 = grid(2).cluster().localNode();

        String firstCacheName = "CACHE_1_" + UUID.randomUUID();
        String secondCacheName = "CACHE_2_" + UUID.randomUUID();

        CacheConfiguration<Integer, Integer> cacheConfiguration1 = new CacheConfiguration<>();
        cacheConfiguration1.setName(firstCacheName);
        cacheConfiguration1.setAffinity(new TestAffinityFunction(node1));
        IgniteCache<Integer, Integer> cache1 = ignite.createCache(cacheConfiguration1);

        CacheConfiguration<Integer, Integer> cacheConfiguration2 = new CacheConfiguration<>();
        cacheConfiguration2.setName(secondCacheName);
        cacheConfiguration2.setAffinity(new TestAffinityFunction(node2));
        IgniteCache<Integer, Integer> cache2 = ignite.createCache(cacheConfiguration2);

        try {
            try {
                ComputeUtils.affinityCallWithRetries(
                    ignite,
                    Arrays.asList(firstCacheName, secondCacheName),
                    part -> part,
                    0
                );
            }
            catch (IllegalStateException expectedException) {
                return;
            }

            fail("Missing IllegalStateException");
        }
        finally {
            cache1.destroy();
            cache2.destroy();
        }
    }

    /**
     * Test that in case two caches maintain their partitions on the same node, affinity call will be completed.
     */
    public void testAffinityCallWithRetriesPositive() {
        ClusterNode node = grid(1).cluster().localNode();

        String firstCacheName = "CACHE_1_" + UUID.randomUUID();
        String secondCacheName = "CACHE_2_" + UUID.randomUUID();

        CacheConfiguration<Integer, Integer> cacheConfiguration1 = new CacheConfiguration<>();
        cacheConfiguration1.setName(firstCacheName);
        cacheConfiguration1.setAffinity(new TestAffinityFunction(node));
        IgniteCache<Integer, Integer> cache1 = ignite.createCache(cacheConfiguration1);

        CacheConfiguration<Integer, Integer> cacheConfiguration2 = new CacheConfiguration<>();
        cacheConfiguration2.setName(secondCacheName);
        cacheConfiguration2.setAffinity(new TestAffinityFunction(node));
        IgniteCache<Integer, Integer> cache2 = ignite.createCache(cacheConfiguration2);

        try (IgniteAtomicLong cnt = ignite.atomicLong("COUNTER_" + UUID.randomUUID(), 0, true)) {

            ComputeUtils.affinityCallWithRetries(ignite, Arrays.asList(firstCacheName, secondCacheName), part -> {
                Ignite locIgnite = Ignition.localIgnite();

                assertEquals(node, locIgnite.cluster().localNode());

                cnt.incrementAndGet();

                return part;
            }, 0);

            assertEquals(1, cnt.get());
        }
        finally {
            cache1.destroy();
            cache2.destroy();
        }
    }

    /**
     * Tests {@code getData()} method.
     */
    public void testGetData() {
        ClusterNode node = grid(1).cluster().localNode();

        String upstreamCacheName = "CACHE_1_" + UUID.randomUUID();
        String datasetCacheName = "CACHE_2_" + UUID.randomUUID();

        CacheConfiguration<Integer, Integer> upstreamCacheConfiguration = new CacheConfiguration<>();
        upstreamCacheConfiguration.setName(upstreamCacheName);
        upstreamCacheConfiguration.setAffinity(new TestAffinityFunction(node));
        IgniteCache<Integer, Integer> upstreamCache = ignite.createCache(upstreamCacheConfiguration);

        CacheConfiguration<Integer, Integer> datasetCacheConfiguration = new CacheConfiguration<>();
        datasetCacheConfiguration.setName(datasetCacheName);
        datasetCacheConfiguration.setAffinity(new TestAffinityFunction(node));
        IgniteCache<Integer, Integer> datasetCache = ignite.createCache(datasetCacheConfiguration);

        upstreamCache.put(42, 42);
        datasetCache.put(0, 0);

        UUID datasetId = UUID.randomUUID();

        IgniteAtomicLong cnt = ignite.atomicLong("CNT_" + datasetId, 0, true);

        for (int i = 0; i < 10; i++) {
            Collection<TestPartitionData> data = ComputeUtils.affinityCallWithRetries(
                ignite,
                Arrays.asList(datasetCacheName, upstreamCacheName),
                part -> ComputeUtils.<Integer, Integer, Serializable, TestPartitionData>getData(
                    ignite,
                    upstreamCacheName,
                    (k, v) -> true,
                    UpstreamTransformerChain.empty(),
                    datasetCacheName,
                    datasetId,
                    0,
                    (env, upstream, upstreamSize, ctx) -> {
                        cnt.incrementAndGet();

                        assertEquals(1, upstreamSize);

                        UpstreamEntry<Integer, Integer> e = upstream.next();
                        return new TestPartitionData(e.getKey() + e.getValue());
                    },
                    TestUtils.testEnvBuilder()
                ),
                0
            );

            assertEquals(1, data.size());

            TestPartitionData dataElement = data.iterator().next();
            assertEquals(84, dataElement.val.intValue());
        }

        assertEquals(1, cnt.get());
    }

    /**
     * Tests {@code initContext()} method.
     */
    public void testInitContext() {
        ClusterNode node = grid(1).cluster().localNode();

        String upstreamCacheName = "CACHE_1_" + UUID.randomUUID();
        String datasetCacheName = "CACHE_2_" + UUID.randomUUID();

        CacheConfiguration<Integer, Integer> upstreamCacheConfiguration = new CacheConfiguration<>();
        upstreamCacheConfiguration.setName(upstreamCacheName);
        upstreamCacheConfiguration.setAffinity(new TestAffinityFunction(node));
        IgniteCache<Integer, Integer> upstreamCache = ignite.createCache(upstreamCacheConfiguration);

        CacheConfiguration<Integer, Integer> datasetCacheConfiguration = new CacheConfiguration<>();
        datasetCacheConfiguration.setName(datasetCacheName);
        datasetCacheConfiguration.setAffinity(new TestAffinityFunction(node));
        IgniteCache<Integer, Integer> datasetCache = ignite.createCache(datasetCacheConfiguration);

        upstreamCache.put(42, 42);

        ComputeUtils.<Integer, Integer, Integer>initContext(
            ignite,
            upstreamCacheName,
            (k, v) -> true,
            UpstreamTransformerChain.empty(),
            datasetCacheName,
            (env, upstream, upstreamSize) -> {

                assertEquals(1, upstreamSize);

                UpstreamEntry<Integer, Integer> e = upstream.next();
                return e.getKey() + e.getValue();
            },
            TestUtils.testEnvBuilder(),
            0
        );

        assertEquals(1, datasetCache.size());
        assertEquals(84, datasetCache.get(0).intValue());
    }

    /**
     * Test partition data.
     */
    private static class TestPartitionData implements AutoCloseable {
        /** Value. */
        private final Integer val;

        /**
         * Constructs a new instance of test partition data.
         *
         * @param val Value.
         */
        TestPartitionData(Integer val) {
            this.val = val;
        }

        /** {@inheritDoc} */
        @Override public void close() throws Exception {
            // Do nothing, GC will clean up.
        }
    }

    /**
     * Affinity function used in tests in this class. Defines one partition and assign it on the specified cluster node.
     */
    private static class TestAffinityFunction implements AffinityFunction {
        /** */
        private static final long serialVersionUID = -1353725303983563094L;

        /** Cluster node partition will be assigned on. */
        private final ClusterNode node;

        /**
         * Constructs a new instance of test affinity function.
         *
         * @param node Cluster node partition will be assigned on.
         */
        TestAffinityFunction(ClusterNode node) {
            this.node = node;
        }

        /** {@inheritDoc} */
        @Override public void reset() {
            // Do nothing.
        }

        /** {@inheritDoc} */
        @Override public int partitions() {
            return 1;
        }

        /** {@inheritDoc} */
        @Override public int partition(Object key) {
            return 0;
        }

        /** {@inheritDoc} */
        @Override public List<List<ClusterNode>> assignPartitions(AffinityFunctionContext affCtx) {
            return Collections.singletonList(Collections.singletonList(node));
        }

        /** {@inheritDoc} */
        @Override public void removeNode(UUID nodeId) {
            // Do nothing.
        }
    }
}<|MERGE_RESOLUTION|>--- conflicted
+++ resolved
@@ -34,11 +34,7 @@
 import org.apache.ignite.internal.util.IgniteUtils;
 import org.apache.ignite.ml.TestUtils;
 import org.apache.ignite.ml.dataset.UpstreamEntry;
-<<<<<<< HEAD
-import org.apache.ignite.ml.environment.LearningEnvironment;
-=======
-import org.apache.ignite.ml.dataset.UpstreamTransformerChain;
->>>>>>> 9e3bd7dd
+import org.apache.ignite.ml.dataset.UpstreamTransformerBuildersChain;
 import org.apache.ignite.testframework.junits.common.GridCommonAbstractTest;
 
 /**
@@ -184,7 +180,7 @@
                     ignite,
                     upstreamCacheName,
                     (k, v) -> true,
-                    UpstreamTransformerChain.empty(),
+                    UpstreamTransformerBuildersChain.empty(),
                     datasetCacheName,
                     datasetId,
                     0,
@@ -235,7 +231,7 @@
             ignite,
             upstreamCacheName,
             (k, v) -> true,
-            UpstreamTransformerChain.empty(),
+            UpstreamTransformerBuildersChain.empty(),
             datasetCacheName,
             (env, upstream, upstreamSize) -> {
 
