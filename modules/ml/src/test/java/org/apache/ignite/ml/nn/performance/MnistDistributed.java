/*
 * Licensed to the Apache Software Foundation (ASF) under one or more
 * contributor license agreements.  See the NOTICE file distributed with
 * this work for additional information regarding copyright ownership.
 * The ASF licenses this file to You under the Apache License, Version 2.0
 * (the "License"); you may not use this file except in compliance with
 * the License.  You may obtain a copy of the License at
 *
 *      http://www.apache.org/licenses/LICENSE-2.0
 *
 * Unless required by applicable law or agreed to in writing, software
 * distributed under the License is distributed on an "AS IS" BASIS,
 * WITHOUT WARRANTIES OR CONDITIONS OF ANY KIND, either express or implied.
 * See the License for the specific language governing permissions and
 * limitations under the License.
 */

package org.apache.ignite.ml.nn.performance;

import java.io.IOException;
import java.util.List;
import java.util.stream.Collectors;
import java.util.stream.Stream;
import org.apache.ignite.Ignite;
import org.apache.ignite.IgniteCache;
import org.apache.ignite.IgniteDataStreamer;
import org.apache.ignite.internal.util.typedef.X;
import org.apache.ignite.lang.IgniteBiTuple;
import org.apache.ignite.ml.math.Matrix;
import org.apache.ignite.ml.math.Tracer;
import org.apache.ignite.ml.math.Vector;
import org.apache.ignite.ml.math.VectorUtils;
import org.apache.ignite.ml.math.impls.vector.DenseLocalOnHeapVector;
import org.apache.ignite.ml.nn.Activators;
import org.apache.ignite.ml.nn.LabeledVectorsCache;
import org.apache.ignite.ml.nn.MLPGroupUpdateTrainerCacheInput;
import org.apache.ignite.ml.nn.MultilayerPerceptron;
import org.apache.ignite.ml.nn.architecture.MLPArchitecture;
import org.apache.ignite.ml.nn.trainers.distributed.MLPGroupUpdateTrainer;
<<<<<<< HEAD
import org.apache.ignite.ml.optimization.updatecalculators.RMSPropParameterUpdate;
import org.apache.ignite.ml.optimization.updatecalculators.RMSPropUpdateCalculator;
=======
>>>>>>> 89e7df04
import org.apache.ignite.ml.optimization.updatecalculators.RPropParameterUpdate;
import org.apache.ignite.ml.structures.LabeledVector;
import org.apache.ignite.ml.trainers.group.UpdatesStrategy;
import org.apache.ignite.ml.util.MnistUtils;
import org.apache.ignite.testframework.junits.common.GridCommonAbstractTest;

import static org.apache.ignite.ml.nn.performance.MnistMLPTestUtil.createDataset;
import static org.apache.ignite.ml.nn.performance.MnistMLPTestUtil.loadMnist;

/**
 * Various benchmarks for hand runs.
 */
public class MnistDistributed extends GridCommonAbstractTest {
    /** Count of nodes. */
    private static final int NODE_COUNT = 3;

    /** Features count in MNIST. */
    private static final int FEATURES_CNT = 28 * 28;

    /** Grid instance. */
    private Ignite ignite;

    /**
     * {@inheritDoc}
     */
    @Override protected void beforeTest() throws Exception {
        ignite = grid(NODE_COUNT);
    }

    /** {@inheritDoc} */
    @Override protected void beforeTestsStarted() throws Exception {
        for (int i = 1; i <= NODE_COUNT; i++)
            startGrid(i);
    }

    /** {@inheritDoc} */
    @Override protected void afterTestsStopped() throws Exception {
        stopAllGrids();
    }

    /** */
    public void testMNISTDistributed() throws IOException {
        int samplesCnt = 60_000;
        int hiddenNeuronsCnt = 100;

        IgniteBiTuple<Stream<DenseLocalOnHeapVector>, Stream<DenseLocalOnHeapVector>> trainingAndTest = loadMnist(samplesCnt);

        // Load training mnist part into a cache.
        Stream<DenseLocalOnHeapVector> trainingMnist = trainingAndTest.get1();
        List<DenseLocalOnHeapVector> trainingMnistLst = trainingMnist.collect(Collectors.toList());

        IgniteCache<Integer, LabeledVector<Vector, Vector>> labeledVectorsCache = LabeledVectorsCache.createNew(ignite);
        loadIntoCache(trainingMnistLst, labeledVectorsCache);

<<<<<<< HEAD
        RMSPropUpdateCalculator<MultilayerPerceptron> calculator = new RMSPropUpdateCalculator<>(0.95, 0.01, 1E-5);
        MLPGroupUpdateTrainer<RMSPropParameterUpdate> trainer = MLPGroupUpdateTrainer.getDefault(ignite).
            withMaxGlobalSteps(35).
            withSyncRate(2).
            withUpdateStrategy(new UpdatesStrategy<MultilayerPerceptron, RMSPropParameterUpdate>(calculator, RMSPropParameterUpdate::sumLocal, RMSPropParameterUpdate::avg));
=======
        MLPGroupUpdateTrainer<RPropParameterUpdate> trainer = MLPGroupUpdateTrainer.getDefault(ignite).
            withMaxGlobalSteps(35).
            withSyncPeriod(2);
>>>>>>> 89e7df04

        MLPArchitecture arch = new MLPArchitecture(FEATURES_CNT).
            withAddedLayer(hiddenNeuronsCnt, true, Activators.SIGMOID).
            withAddedLayer(10, false, Activators.SIGMOID);

        MultilayerPerceptron mdl = trainer.train(new MLPGroupUpdateTrainerCacheInput(arch, 9, labeledVectorsCache, 2000));

        IgniteBiTuple<Matrix, Matrix> testDs = createDataset(trainingAndTest.get2(), 10_000, FEATURES_CNT);

        Vector truth = testDs.get2().foldColumns(VectorUtils::vec2Num);
        Vector predicted = mdl.apply(testDs.get1()).foldColumns(VectorUtils::vec2Num);

        Tracer.showAscii(truth);
        Tracer.showAscii(predicted);

        X.println("Accuracy: " + VectorUtils.zipWith(predicted, truth, (x, y) -> x.equals(y) ? 1.0 : 0.0).sum() / truth.size() * 100 + "%.");
    }

    /**
     * Load MNIST into cache.
     *
     * @param trainingMnistLst List with mnist data.
     * @param labeledVectorsCache Cache to load MNIST into.
     */
    private void loadIntoCache(List<DenseLocalOnHeapVector> trainingMnistLst,
        IgniteCache<Integer, LabeledVector<Vector, Vector>> labeledVectorsCache) {
        String cacheName = labeledVectorsCache.getName();

        try (IgniteDataStreamer<Integer, LabeledVector<Vector, Vector>> streamer =
                 ignite.dataStreamer(cacheName)) {
            int sampleIdx = 0;

            streamer.perNodeBufferSize(10000);

            for (DenseLocalOnHeapVector vector : trainingMnistLst) {
                streamer.addData(sampleIdx, asLabeledVector(vector, FEATURES_CNT));

                if (sampleIdx % 5000 == 0)
                    X.println("Loaded " + sampleIdx + " samples.");

                sampleIdx++;
            }
        }
    }

    /**
     * Transform vector created by {@link MnistUtils} to {@link LabeledVector}.
     *
     * @param v Vector to transform.
     * @param featsCnt Count of features.
     * @return Vector created by {@link MnistUtils} transformed to {@link LabeledVector}.
     */
    private static LabeledVector<Vector, Vector> asLabeledVector(Vector v, int featsCnt) {
        Vector features = VectorUtils.copyPart(v, 0, featsCnt);
        Vector lb = VectorUtils.num2Vec((int)v.get(featsCnt), 10);

        return new LabeledVector<>(features, lb);
    }
}<|MERGE_RESOLUTION|>--- conflicted
+++ resolved
@@ -37,11 +37,6 @@
 import org.apache.ignite.ml.nn.MultilayerPerceptron;
 import org.apache.ignite.ml.nn.architecture.MLPArchitecture;
 import org.apache.ignite.ml.nn.trainers.distributed.MLPGroupUpdateTrainer;
-<<<<<<< HEAD
-import org.apache.ignite.ml.optimization.updatecalculators.RMSPropParameterUpdate;
-import org.apache.ignite.ml.optimization.updatecalculators.RMSPropUpdateCalculator;
-=======
->>>>>>> 89e7df04
 import org.apache.ignite.ml.optimization.updatecalculators.RPropParameterUpdate;
 import org.apache.ignite.ml.structures.LabeledVector;
 import org.apache.ignite.ml.trainers.group.UpdatesStrategy;
@@ -96,17 +91,9 @@
         IgniteCache<Integer, LabeledVector<Vector, Vector>> labeledVectorsCache = LabeledVectorsCache.createNew(ignite);
         loadIntoCache(trainingMnistLst, labeledVectorsCache);
 
-<<<<<<< HEAD
-        RMSPropUpdateCalculator<MultilayerPerceptron> calculator = new RMSPropUpdateCalculator<>(0.95, 0.01, 1E-5);
-        MLPGroupUpdateTrainer<RMSPropParameterUpdate> trainer = MLPGroupUpdateTrainer.getDefault(ignite).
-            withMaxGlobalSteps(35).
-            withSyncRate(2).
-            withUpdateStrategy(new UpdatesStrategy<MultilayerPerceptron, RMSPropParameterUpdate>(calculator, RMSPropParameterUpdate::sumLocal, RMSPropParameterUpdate::avg));
-=======
         MLPGroupUpdateTrainer<RPropParameterUpdate> trainer = MLPGroupUpdateTrainer.getDefault(ignite).
             withMaxGlobalSteps(35).
             withSyncPeriod(2);
->>>>>>> 89e7df04
 
         MLPArchitecture arch = new MLPArchitecture(FEATURES_CNT).
             withAddedLayer(hiddenNeuronsCnt, true, Activators.SIGMOID).
