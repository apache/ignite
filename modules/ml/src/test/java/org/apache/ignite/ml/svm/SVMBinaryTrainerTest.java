/*
 * Licensed to the Apache Software Foundation (ASF) under one or more
 * contributor license agreements.  See the NOTICE file distributed with
 * this work for additional information regarding copyright ownership.
 * The ASF licenses this file to You under the Apache License, Version 2.0
 * (the "License"); you may not use this file except in compliance with
 * the License.  You may obtain a copy of the License at
 *
 *      http://www.apache.org/licenses/LICENSE-2.0
 *
 * Unless required by applicable law or agreed to in writing, software
 * distributed under the License is distributed on an "AS IS" BASIS,
 * WITHOUT WARRANTIES OR CONDITIONS OF ANY KIND, either express or implied.
 * See the License for the specific language governing permissions and
 * limitations under the License.
 */

package org.apache.ignite.ml.svm;

import java.util.Arrays;
import java.util.HashMap;
import java.util.Map;
import java.util.concurrent.ThreadLocalRandom;
import org.apache.ignite.ml.TestUtils;
import org.apache.ignite.ml.dataset.impl.local.LocalDatasetBuilder;
import org.apache.ignite.ml.math.impls.vector.DenseLocalOnHeapVector;
import org.junit.Test;

/**
 * Tests for {@link SVMLinearBinaryClassificationTrainer}.
 */
public class SVMBinaryTrainerTest {
    /** Fixed size of Dataset. */
    private static final int AMOUNT_OF_OBSERVATIONS = 1000;

    /** Fixed size of columns in Dataset. */
    private static final int AMOUNT_OF_FEATURES = 2;

    /** Precision in test checks. */
    private static final double PRECISION = 1e-2;

    /**
     * Test trainer on classification model y = x.
     */
    @Test
    public void testTrainWithTheLinearlySeparableCase() {
        Map<Integer, double[]> data = new HashMap<>();

        ThreadLocalRandom rndX = ThreadLocalRandom.current();
        ThreadLocalRandom rndY = ThreadLocalRandom.current();

        for (int i = 0; i < AMOUNT_OF_OBSERVATIONS; i++) {
            double x = rndX.nextDouble(-1000, 1000);
            double y = rndY.nextDouble(-1000, 1000);
            double[] vec = new double[AMOUNT_OF_FEATURES + 1];
            vec[0] = y - x > 0 ? 1 : -1; // assign label.
            vec[1] = x;
            vec[2] = y;
            data.put(i, vec);
        }

<<<<<<< HEAD

        SVMLinearBinaryClassificationTrainer trainer = new SVMLinearBinaryClassificationTrainer();
=======
        SVMLinearBinaryClassificationTrainer<Integer, double[]> trainer = new SVMLinearBinaryClassificationTrainer<>();
>>>>>>> 18e6aba2

        SVMLinearBinaryClassificationModel mdl = trainer.fit(
            new LocalDatasetBuilder<>(data, 10),
            (k, v) -> Arrays.copyOfRange(v, 1, v.length),
            (k, v) -> v[0]
        );

        TestUtils.assertEquals(-1, mdl.apply(new DenseLocalOnHeapVector(new double[]{100, 10})), PRECISION);
        TestUtils.assertEquals(1, mdl.apply(new DenseLocalOnHeapVector(new double[]{10, 100})), PRECISION);
    }
}<|MERGE_RESOLUTION|>--- conflicted
+++ resolved
@@ -59,12 +59,7 @@
             data.put(i, vec);
         }
 
-<<<<<<< HEAD
-
         SVMLinearBinaryClassificationTrainer trainer = new SVMLinearBinaryClassificationTrainer();
-=======
-        SVMLinearBinaryClassificationTrainer<Integer, double[]> trainer = new SVMLinearBinaryClassificationTrainer<>();
->>>>>>> 18e6aba2
 
         SVMLinearBinaryClassificationModel mdl = trainer.fit(
             new LocalDatasetBuilder<>(data, 10),
