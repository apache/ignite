--- conflicted
+++ resolved
@@ -69,15 +69,11 @@
         }
 
         RandomForestClassifierTrainer trainer = new RandomForestClassifierTrainer(4, 3, 5, 0.3, 4, 0.1);
-<<<<<<< HEAD
         ModelsComposition model = trainer.fit(sample, parts, (k, v) -> Vector.of(k), (k, v) -> v);
-=======
-        ModelsComposition model = trainer.fit(sample, parts, (k, v) -> k, (k, v) -> v);
         model.getModels().forEach(m -> {
             assertTrue(m instanceof ModelOnFeaturesSubspace);
             assertTrue(((ModelOnFeaturesSubspace) m).getMdl() instanceof DecisionTreeConditionalNode);
         });
->>>>>>> c0cc7d78
 
         assertTrue(model.getPredictionsAggregator() instanceof OnMajorityPredictionsAggregator);
         assertEquals(5, model.getModels().size());
