--- conflicted
+++ resolved
@@ -22,14 +22,10 @@
 import org.apache.ignite.internal.util.IgniteUtils;
 import org.apache.ignite.ml.inference.InfModel;
 import org.apache.ignite.testframework.junits.common.GridCommonAbstractTest;
-import org.junit.Test;
-import org.junit.runner.RunWith;
-import org.junit.runners.JUnit4;
 
 /**
  * Tests for {@link IgniteDistributedInfModelBuilder} class.
  */
-@RunWith(JUnit4.class)
 public class IgniteDistributedInfModelBuilderTest extends GridCommonAbstractTest {
     /** Number of nodes in grid */
     private static final int NODE_COUNT = 3;
@@ -59,12 +55,7 @@
     }
 
     /** */
-<<<<<<< HEAD
-    @Test
-    public void testBuild() throws ExecutionException, InterruptedException {
-=======
     public void testBuild() {
->>>>>>> 5310d373
         AsyncInfModelBuilder mdlBuilder = new IgniteDistributedInfModelBuilder(ignite, 1, 1);
 
         InfModel<Integer, Future<Integer>> infMdl = mdlBuilder.build(
