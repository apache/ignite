--- conflicted
+++ resolved
@@ -273,15 +273,9 @@
 
         byRegion.keySet().forEach(k -> {
             LabeledVectorDouble sp = byRegion.get(k).get(0);
-<<<<<<< HEAD
-            Tracer.showAscii(sp.features());
-            System.out.println("Prediction: " + mdl.predict(sp.features()) + "label: " + sp.doubleLabel());
-            assert mdl.predict(sp.features()) == sp.doubleLabel();
-=======
             Tracer.showAscii(sp.vector());
             X.println("Predicted value and label [pred=" + mdl.predict(sp.vector()) + ", label=" + sp.doubleLabel() + "]");
             assert mdl.predict(sp.vector()) == sp.doubleLabel();
->>>>>>> 7d22bcd3
         });
     }
 
