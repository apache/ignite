/*
 * Licensed to the Apache Software Foundation (ASF) under one or more
 * contributor license agreements.  See the NOTICE file distributed with
 * this work for additional information regarding copyright ownership.
 * The ASF licenses this file to You under the Apache License, Version 2.0
 * (the "License"); you may not use this file except in compliance with
 * the License.  You may obtain a copy of the License at
 *
 *      http://www.apache.org/licenses/LICENSE-2.0
 *
 * Unless required by applicable law or agreed to in writing, software
 * distributed under the License is distributed on an "AS IS" BASIS,
 * WITHOUT WARRANTIES OR CONDITIONS OF ANY KIND, either express or implied.
 * See the License for the specific language governing permissions and
 * limitations under the License.
 */

package org.apache.ignite.ml.knn;

import java.util.ArrayList;
import java.util.Arrays;
import java.util.HashMap;
import java.util.List;
import java.util.Map;
import org.apache.ignite.ml.dataset.impl.local.LocalDatasetBuilder;
import org.apache.ignite.ml.knn.classification.NNStrategy;
import org.apache.ignite.ml.knn.regression.KNNRegressionModel;
import org.apache.ignite.ml.knn.regression.KNNRegressionTrainer;
import org.apache.ignite.ml.math.distances.EuclideanDistance;
import org.apache.ignite.ml.math.primitives.vector.Vector;
import org.apache.ignite.ml.math.primitives.vector.VectorUtils;
import org.apache.ignite.ml.math.primitives.vector.impl.DenseVector;
import org.junit.Assert;
import org.junit.Test;
import org.junit.runner.RunWith;
import org.junit.runners.Parameterized;

/**
 * Tests for {@link KNNRegressionTrainer}.
 */
@RunWith(Parameterized.class)
public class KNNRegressionTest {
    /** Number of parts to be tested. */
    private static final int[] partsToBeTested = new int[] {1, 2, 3, 4, 5, 7, 100};

    /** Number of partitions. */
    @Parameterized.Parameter
    public int parts;

    /** Parameters. */
    @Parameterized.Parameters(name = "Data divided on {0} partitions, training with batch size {1}")
    public static Iterable<Integer[]> data() {
        List<Integer[]> res = new ArrayList<>();

        for (int part : partsToBeTested)
            res.add(new Integer[] {part});

        return res;
    }

    /** */
    @Test
    public void testSimpleRegressionWithOneNeighbour() {
        Map<Integer, double[]> data = new HashMap<>();
        data.put(0, new double[] {11.0, 0, 0, 0, 0, 0});
        data.put(1, new double[] {12.0, 2.0, 0, 0, 0, 0});
        data.put(2, new double[] {13.0, 0, 3.0, 0, 0, 0});
        data.put(3, new double[] {14.0, 0, 0, 4.0, 0, 0});
        data.put(4, new double[] {15.0, 0, 0, 0, 5.0, 0});
        data.put(5, new double[] {16.0, 0, 0, 0, 0, 6.0});

        KNNRegressionTrainer trainer = new KNNRegressionTrainer();

        KNNRegressionModel knnMdl = (KNNRegressionModel) trainer.fit(
            new LocalDatasetBuilder<>(data, parts),
            (k, v) -> VectorUtils.of(Arrays.copyOfRange(v, 1, v.length)),
            (k, v) -> v[0]
        ).withK(1)
            .withDistanceMeasure(new EuclideanDistance())
            .withStrategy(NNStrategy.SIMPLE);

        Vector vector = new DenseVector(new double[] {0, 0, 0, 5.0, 0.0});
        System.out.println(knnMdl.apply(vector));
        Assert.assertEquals(15, knnMdl.apply(vector), 1E-12);
    }

    /** */
    @Test
    public void testLongly() {
<<<<<<< HEAD
        Map<Integer, double[]> data = new HashMap<>();
        data.put(0, new double[] {60323, 83.0, 234289, 2356, 1590, 107608, 1947});
        data.put(1, new double[] {61122, 88.5, 259426, 2325, 1456, 108632, 1948});
        data.put(2, new double[] {60171, 88.2, 258054, 3682, 1616, 109773, 1949});
        data.put(3, new double[] {61187, 89.5, 284599, 3351, 1650, 110929, 1950});
        data.put(4, new double[] {63221, 96.2, 328975, 2099, 3099, 112075, 1951});
        data.put(5, new double[] {63639, 98.1, 346999, 1932, 3594, 113270, 1952});
        data.put(6, new double[] {64989, 99.0, 365385, 1870, 3547, 115094, 1953});
        data.put(7, new double[] {63761, 100.0, 363112, 3578, 3350, 116219, 1954});
        data.put(8, new double[] {66019, 101.2, 397469, 2904, 3048, 117388, 1955});
        data.put(9, new double[] {68169, 108.4, 442769, 2936, 2798, 120445, 1957});
        data.put(10, new double[] {66513, 110.8, 444546, 4681, 2637, 121950, 1958});
        data.put(11, new double[] {68655, 112.6, 482704, 3813, 2552, 123366, 1959});
        data.put(12, new double[] {69564, 114.2, 502601, 3931, 2514, 125368, 1960});
        data.put(13, new double[] {69331, 115.7, 518173, 4806, 2572, 127852, 1961});
        data.put(14, new double[] {70551, 116.9, 554894, 4007, 2827, 130081, 1962});

        KNNRegressionTrainer trainer = new KNNRegressionTrainer();

        KNNRegressionModel knnMdl = (KNNRegressionModel) trainer.fit(
            new LocalDatasetBuilder<>(data, parts),
            (k, v) -> VectorUtils.of(Arrays.copyOfRange(v, 1, v.length)),
            (k, v) -> v[0]
        ).withK(3)
            .withDistanceMeasure(new EuclideanDistance())
            .withStrategy(NNStrategy.SIMPLE);

        Vector vector = new DenseVector(new double[] {104.6, 419180, 2822, 2857, 118734, 1956});
        System.out.println(knnMdl.apply(vector));
        Assert.assertEquals(67857, knnMdl.apply(vector), 2000);
=======
        testLongly(KNNStrategy.SIMPLE);
>>>>>>> cd5b32bb
    }

    /** */
    @Test
    public void testLonglyWithWeightedStrategy() {
        testLongly(KNNStrategy.WEIGHTED);
    }

    /** */
    private void testLongly(KNNStrategy stgy) {
        Map<Integer, double[]> data = new HashMap<>();
        data.put(0, new double[] {60323, 83.0, 234289, 2356, 1590, 107608, 1947});
        data.put(1, new double[] {61122, 88.5, 259426, 2325, 1456, 108632, 1948});
        data.put(2, new double[] {60171, 88.2, 258054, 3682, 1616, 109773, 1949});
        data.put(3, new double[] {61187, 89.5, 284599, 3351, 1650, 110929, 1950});
        data.put(4, new double[] {63221, 96.2, 328975, 2099, 3099, 112075, 1951});
        data.put(5, new double[] {63639, 98.1, 346999, 1932, 3594, 113270, 1952});
        data.put(6, new double[] {64989, 99.0, 365385, 1870, 3547, 115094, 1953});
        data.put(7, new double[] {63761, 100.0, 363112, 3578, 3350, 116219, 1954});
        data.put(8, new double[] {66019, 101.2, 397469, 2904, 3048, 117388, 1955});
        data.put(9, new double[] {68169, 108.4, 442769, 2936, 2798, 120445, 1957});
        data.put(10, new double[] {66513, 110.8, 444546, 4681, 2637, 121950, 1958});
        data.put(11, new double[] {68655, 112.6, 482704, 3813, 2552, 123366, 1959});
        data.put(12, new double[] {69564, 114.2, 502601, 3931, 2514, 125368, 1960});
        data.put(13, new double[] {69331, 115.7, 518173, 4806, 2572, 127852, 1961});
        data.put(14, new double[] {70551, 116.9, 554894, 4007, 2827, 130081, 1962});

        KNNRegressionTrainer trainer = new KNNRegressionTrainer();

        KNNRegressionModel knnMdl = (KNNRegressionModel) trainer.fit(
            new LocalDatasetBuilder<>(data, parts),
            (k, v) -> VectorUtils.of(Arrays.copyOfRange(v, 1, v.length)),
            (k, v) -> v[0]
        ).withK(3)
            .withDistanceMeasure(new EuclideanDistance())
<<<<<<< HEAD
            .withStrategy(NNStrategy.SIMPLE);
=======
            .withStrategy(stgy);
>>>>>>> cd5b32bb

        Vector vector = new DenseVector(new double[] {104.6, 419180, 2822, 2857, 118734, 1956});

        Assert.assertNotNull(knnMdl.apply(vector));

        Assert.assertEquals(67857, knnMdl.apply(vector), 2000);

        Assert.assertTrue(knnMdl.toString().contains(stgy.name()));
        Assert.assertTrue(knnMdl.toString(true).contains(stgy.name()));
        Assert.assertTrue(knnMdl.toString(false).contains(stgy.name()));
    }
}<|MERGE_RESOLUTION|>--- conflicted
+++ resolved
@@ -87,40 +87,7 @@
     /** */
     @Test
     public void testLongly() {
-<<<<<<< HEAD
-        Map<Integer, double[]> data = new HashMap<>();
-        data.put(0, new double[] {60323, 83.0, 234289, 2356, 1590, 107608, 1947});
-        data.put(1, new double[] {61122, 88.5, 259426, 2325, 1456, 108632, 1948});
-        data.put(2, new double[] {60171, 88.2, 258054, 3682, 1616, 109773, 1949});
-        data.put(3, new double[] {61187, 89.5, 284599, 3351, 1650, 110929, 1950});
-        data.put(4, new double[] {63221, 96.2, 328975, 2099, 3099, 112075, 1951});
-        data.put(5, new double[] {63639, 98.1, 346999, 1932, 3594, 113270, 1952});
-        data.put(6, new double[] {64989, 99.0, 365385, 1870, 3547, 115094, 1953});
-        data.put(7, new double[] {63761, 100.0, 363112, 3578, 3350, 116219, 1954});
-        data.put(8, new double[] {66019, 101.2, 397469, 2904, 3048, 117388, 1955});
-        data.put(9, new double[] {68169, 108.4, 442769, 2936, 2798, 120445, 1957});
-        data.put(10, new double[] {66513, 110.8, 444546, 4681, 2637, 121950, 1958});
-        data.put(11, new double[] {68655, 112.6, 482704, 3813, 2552, 123366, 1959});
-        data.put(12, new double[] {69564, 114.2, 502601, 3931, 2514, 125368, 1960});
-        data.put(13, new double[] {69331, 115.7, 518173, 4806, 2572, 127852, 1961});
-        data.put(14, new double[] {70551, 116.9, 554894, 4007, 2827, 130081, 1962});
-
-        KNNRegressionTrainer trainer = new KNNRegressionTrainer();
-
-        KNNRegressionModel knnMdl = (KNNRegressionModel) trainer.fit(
-            new LocalDatasetBuilder<>(data, parts),
-            (k, v) -> VectorUtils.of(Arrays.copyOfRange(v, 1, v.length)),
-            (k, v) -> v[0]
-        ).withK(3)
-            .withDistanceMeasure(new EuclideanDistance())
-            .withStrategy(NNStrategy.SIMPLE);
-
-        Vector vector = new DenseVector(new double[] {104.6, 419180, 2822, 2857, 118734, 1956});
-        System.out.println(knnMdl.apply(vector));
-        Assert.assertEquals(67857, knnMdl.apply(vector), 2000);
-=======
         testLongly(KNNStrategy.SIMPLE);
->>>>>>> cd5b32bb
     }
 
     /** */
@@ -156,11 +123,7 @@
             (k, v) -> v[0]
         ).withK(3)
             .withDistanceMeasure(new EuclideanDistance())
-<<<<<<< HEAD
             .withStrategy(NNStrategy.SIMPLE);
-=======
-            .withStrategy(stgy);
->>>>>>> cd5b32bb
 
         Vector vector = new DenseVector(new double[] {104.6, 419180, 2822, 2857, 118734, 1956});
 
