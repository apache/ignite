--- conflicted
+++ resolved
@@ -98,17 +98,10 @@
 
         final LabeledVector<Vector, Double> row = (LabeledVector<Vector, Double>)dataset.getRow(0);
 
-<<<<<<< HEAD
-        assertEquals(row.features().get(0), 1.0, 0);
-        assertEquals(row.label(), 1.0, 0);
-        dataset.setLabel(0, 2.0);
-        assertEquals(row.label(), 2.0, 0);
-=======
         assertEquals(1.0, row.features().get(0), 0);
         assertEquals(1.0, row.label(), 0);
         dataset.setLabel(0, 2.0);
         assertEquals(2.0, row.label(), 0);
->>>>>>> e04c0381
 
         assertEquals(0, new LabeledVectorSet().rowSize());
         assertEquals(1, new LabeledVectorSet(1, 2).rowSize());
