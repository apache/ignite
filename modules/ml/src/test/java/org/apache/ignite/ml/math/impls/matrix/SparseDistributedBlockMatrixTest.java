--- conflicted
+++ resolved
@@ -17,8 +17,6 @@
 
 package org.apache.ignite.ml.math.impls.matrix;
 
-<<<<<<< HEAD
-=======
 import java.io.ByteArrayInputStream;
 import java.io.ByteArrayOutputStream;
 import java.io.IOException;
@@ -26,7 +24,6 @@
 import java.io.ObjectOutputStream;
 import java.util.Collection;
 import java.util.Set;
->>>>>>> 1d906b33
 import org.apache.ignite.Ignite;
 import org.apache.ignite.IgniteCache;
 import org.apache.ignite.internal.util.IgniteUtils;
@@ -40,10 +37,6 @@
 import org.apache.ignite.testframework.junits.common.GridCommonAbstractTest;
 import org.apache.ignite.testframework.junits.common.GridCommonTest;
 
-import java.io.*;
-import java.util.Collection;
-import java.util.Set;
-
 import static org.apache.ignite.ml.math.impls.MathTestConstants.UNEXPECTED_VAL;
 
 /**
@@ -219,22 +212,12 @@
 
         cacheMatrix = new SparseBlockDistributedMatrix(rows, cols);
 
-<<<<<<< HEAD
-        cacheMatrix.set(rows-1, cols -1, 1);
-
-
-        Matrix newMatrix =  cacheMatrix.copy();
-        assert newMatrix.columnSize() == cols;
-        assert newMatrix.rowSize() == rows;
-        assert newMatrix.get(rows-1,cols-1) == 1;
-=======
         cacheMatrix.set(rows - 1, cols - 1, 1);
 
         Matrix newMatrix = cacheMatrix.copy();
         assert newMatrix.columnSize() == cols;
         assert newMatrix.rowSize() == rows;
         assert newMatrix.get(rows - 1, cols - 1) == 1;
->>>>>>> 1d906b33
 
     }
 
@@ -312,11 +295,7 @@
     /**
      * Simple test for two square matrices with size which is proportional to MAX_BLOCK_SIZE constant
      */
-<<<<<<< HEAD
-    public void testSquareMatrixTimesWithHomogeneousBlocks(){
-=======
     public void testSquareMatrixTimesWithHomogeneousBlocks() {
->>>>>>> 1d906b33
         int size = MatrixBlockEntry.MAX_BLOCK_SIZE * 3;
 
         squareMatrixTimesLogic(size);
@@ -412,26 +391,6 @@
             assertEquals(UNEXPECTED_VAL + " for " + i, res.get(i), calculatedRes.get(i), PRECISION);
     }
 
-    public void testMatrixVectorTimes(){
-        IgniteUtils.setCurrentIgniteName(ignite.configuration().getIgniteInstanceName());
-
-        SparseBlockDistributedMatrix a = new SparseBlockDistributedMatrix(new double[][] {{2.0, 4.0, 0.0}, {-2.0, 1.0, 3.0}, {-1.0, 0.0, 1.0}});
-        SparseBlockDistributedVector b = new SparseBlockDistributedVector(new double[] {1.0, 2.0, -1.0});
-        SparseBlockDistributedVector result = new SparseBlockDistributedVector(new double[] {10, -3.0, -2.0});
-
-
-        Vector calculatedResult = a.times(b);
-
-        for(int i = 0; i < calculatedResult.size(); i++)
-            assertEquals(UNEXPECTED_VAL + " for "+ i, result.get(i), calculatedResult.get(i), PRECISION);
-
-
-    }
-
-
-
-
-
     /** */
     private void initMtx(Matrix m) {
         for (int i = 0; i < m.rowSize(); i++)
@@ -440,11 +399,7 @@
     }
 
     /** Build key set for SparseBlockDistributedMatrix. */
-<<<<<<< HEAD
-    private Set<MatrixBlockKey> buildKeySet(SparseBlockDistributedMatrix m){
-=======
     private Set<MatrixBlockKey> buildKeySet(SparseBlockDistributedMatrix m) {
->>>>>>> 1d906b33
 
         BlockMatrixStorage storage = (BlockMatrixStorage)m.getStorage();
 
