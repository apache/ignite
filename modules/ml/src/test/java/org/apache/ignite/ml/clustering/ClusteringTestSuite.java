--- conflicted
+++ resolved
@@ -25,16 +25,11 @@
  */
 @RunWith(Suite.class)
 @Suite.SuiteClasses({
-<<<<<<< HEAD
-    KMeansDistributedClustererTest.class,
+    KMeansDistributedClustererTestSingleNode.class,
+    KMeansDistributedClustererTestMultiNode.class,
     KMeansLocalClustererTest.class,
     FuzzyCMeansDistributedClustererTest.class,
     FuzzyCMeansLocalClustererTest.class
-=======
-    KMeansDistributedClustererTestSingleNode.class,
-    KMeansDistributedClustererTestMultiNode.class,
-    KMeansLocalClustererTest.class
->>>>>>> 131d80d1
 })
 public class ClusteringTestSuite {
 }