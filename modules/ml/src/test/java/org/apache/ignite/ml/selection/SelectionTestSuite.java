/*
 * Licensed to the Apache Software Foundation (ASF) under one or more
 * contributor license agreements.  See the NOTICE file distributed with
 * this work for additional information regarding copyright ownership.
 * The ASF licenses this file to You under the Apache License, Version 2.0
 * (the "License"); you may not use this file except in compliance with
 * the License.  You may obtain a copy of the License at
 *
 *      http://www.apache.org/licenses/LICENSE-2.0
 *
 * Unless required by applicable law or agreed to in writing, software
 * distributed under the License is distributed on an "AS IS" BASIS,
 * WITHOUT WARRANTIES OR CONDITIONS OF ANY KIND, either express or implied.
 * See the License for the specific language governing permissions and
 * limitations under the License.
 */

package org.apache.ignite.ml.selection;

import org.apache.ignite.ml.selection.cv.CrossValidationTest;
import org.apache.ignite.ml.selection.paramgrid.ParameterSetGeneratorTest;
import org.apache.ignite.ml.selection.scoring.cursor.CacheBasedLabelPairCursorTest;
import org.apache.ignite.ml.selection.scoring.cursor.LocalLabelPairCursorTest;
import org.apache.ignite.ml.selection.scoring.evaluator.BinaryClassificationEvaluatorTest;
import org.apache.ignite.ml.selection.scoring.evaluator.EvaluatorTest;
import org.apache.ignite.ml.selection.scoring.metric.AccuracyTest;
import org.apache.ignite.ml.selection.scoring.metric.BinaryClassificationMetricsTest;
import org.apache.ignite.ml.selection.scoring.metric.BinaryClassificationMetricsValuesTest;
import org.apache.ignite.ml.selection.scoring.metric.FmeasureTest;
import org.apache.ignite.ml.selection.scoring.metric.PrecisionTest;
import org.apache.ignite.ml.selection.scoring.metric.RecallTest;
import org.apache.ignite.ml.selection.split.TrainTestDatasetSplitterTest;
import org.apache.ignite.ml.selection.split.mapper.SHA256UniformMapperTest;
import org.junit.runner.RunWith;
import org.junit.runners.Suite;

/**
 * Test suite for all tests located in org.apache.ignite.ml.selection.* package.
 */
@RunWith(Suite.class)
@Suite.SuiteClasses({
    CrossValidationTest.class,
    ParameterSetGeneratorTest.class,
    LocalLabelPairCursorTest.class,
    AccuracyTest.class,
    PrecisionTest.class,
    RecallTest.class,
    FmeasureTest.class,
    SHA256UniformMapperTest.class,
    TrainTestDatasetSplitterTest.class,
    EvaluatorTest.class,
    CacheBasedLabelPairCursorTest.class,
})
public class SelectionTestSuite {
<<<<<<< HEAD
=======
    /** */
    public static TestSuite suite() {
        TestSuite suite = new TestSuite(SelectionTestSuite.class.getSimpleName());

        suite.addTest(new JUnit4TestAdapter(CrossValidationTest.class));
        suite.addTest(new JUnit4TestAdapter(ParameterSetGeneratorTest.class));
        suite.addTest(new JUnit4TestAdapter(LocalLabelPairCursorTest.class));
        suite.addTest(new JUnit4TestAdapter(AccuracyTest.class));
        suite.addTest(new JUnit4TestAdapter(PrecisionTest.class));
        suite.addTest(new JUnit4TestAdapter(RecallTest.class));
        suite.addTest(new JUnit4TestAdapter(FmeasureTest.class));
        suite.addTest(new JUnit4TestAdapter(SHA256UniformMapperTest.class));
        suite.addTest(new JUnit4TestAdapter(TrainTestDatasetSplitterTest.class));
        suite.addTest(new JUnit4TestAdapter(EvaluatorTest.class));
        suite.addTest(new JUnit4TestAdapter(CacheBasedLabelPairCursorTest.class));
        suite.addTest(new JUnit4TestAdapter(BinaryClassificationMetricsTest.class));
        suite.addTest(new JUnit4TestAdapter(BinaryClassificationMetricsValuesTest.class));
        suite.addTest(new JUnit4TestAdapter(BinaryClassificationEvaluatorTest.class));


        return suite;
    }
>>>>>>> ca71fe9b
}<|MERGE_RESOLUTION|>--- conflicted
+++ resolved
@@ -17,6 +17,8 @@
 
 package org.apache.ignite.ml.selection;
 
+import junit.framework.JUnit4TestAdapter;
+import junit.framework.TestSuite;
 import org.apache.ignite.ml.selection.cv.CrossValidationTest;
 import org.apache.ignite.ml.selection.paramgrid.ParameterSetGeneratorTest;
 import org.apache.ignite.ml.selection.scoring.cursor.CacheBasedLabelPairCursorTest;
@@ -32,28 +34,13 @@
 import org.apache.ignite.ml.selection.split.TrainTestDatasetSplitterTest;
 import org.apache.ignite.ml.selection.split.mapper.SHA256UniformMapperTest;
 import org.junit.runner.RunWith;
-import org.junit.runners.Suite;
+import org.junit.runners.AllTests;
 
 /**
  * Test suite for all tests located in org.apache.ignite.ml.selection.* package.
  */
-@RunWith(Suite.class)
-@Suite.SuiteClasses({
-    CrossValidationTest.class,
-    ParameterSetGeneratorTest.class,
-    LocalLabelPairCursorTest.class,
-    AccuracyTest.class,
-    PrecisionTest.class,
-    RecallTest.class,
-    FmeasureTest.class,
-    SHA256UniformMapperTest.class,
-    TrainTestDatasetSplitterTest.class,
-    EvaluatorTest.class,
-    CacheBasedLabelPairCursorTest.class,
-})
+@RunWith(AllTests.class)
 public class SelectionTestSuite {
-<<<<<<< HEAD
-=======
     /** */
     public static TestSuite suite() {
         TestSuite suite = new TestSuite(SelectionTestSuite.class.getSimpleName());
@@ -76,5 +63,4 @@
 
         return suite;
     }
->>>>>>> ca71fe9b
 }