/*
 * Licensed to the Apache Software Foundation (ASF) under one or more
 * contributor license agreements.  See the NOTICE file distributed with
 * this work for additional information regarding copyright ownership.
 * The ASF licenses this file to You under the Apache License, Version 2.0
 * (the "License"); you may not use this file except in compliance with
 * the License.  You may obtain a copy of the License at
 *
 *      http://www.apache.org/licenses/LICENSE-2.0
 *
 * Unless required by applicable law or agreed to in writing, software
 * distributed under the License is distributed on an "AS IS" BASIS,
 * WITHOUT WARRANTIES OR CONDITIONS OF ANY KIND, either express or implied.
 * See the License for the specific language governing permissions and
 * limitations under the License.
 */

package org.apache.ignite.ml.math;

import org.apache.ignite.ml.math.impls.matrix.CacheMatrixTest;
import org.apache.ignite.ml.math.impls.matrix.SparseDistributedBlockMatrixTest;
import org.apache.ignite.ml.math.impls.matrix.SparseDistributedMatrixTest;
import org.apache.ignite.ml.math.impls.storage.matrix.SparseDistributedMatrixStorageTest;
import org.apache.ignite.ml.math.impls.storage.vector.SparseDistributedVectorStorageTest;
import org.apache.ignite.ml.math.impls.vector.CacheVectorTest;
import org.apache.ignite.ml.math.impls.vector.SparseBlockDistributedVectorTest;
import org.apache.ignite.ml.math.impls.vector.SparseDistributedVectorTest;
import org.junit.runner.RunWith;
import org.junit.runners.Suite;

/**
 * Test suite for all distributed tests located in org.apache.ignite.ml.math.impls.* package.
 */
@RunWith(Suite.class)
@Suite.SuiteClasses({
<<<<<<< HEAD
        CacheVectorTest.class,
        CacheMatrixTest.class,
        SparseDistributedMatrixStorageTest.class,
        SparseDistributedMatrixTest.class,
        SparseDistributedBlockMatrixTest.class,
        SparseDistributedVectorStorageTest.class,
        SparseDistributedVectorTest.class,
        SparseBlockDistributedVectorTest.class
=======
    CacheVectorTest.class,
    CacheMatrixTest.class,
    SparseDistributedMatrixStorageTest.class,
    SparseDistributedMatrixTest.class,
    SparseDistributedBlockMatrixTest.class,
    SparseDistributedVectorStorageTest.class,
    SparseDistributedVectorTest.class,
    SparseBlockDistributedVectorTest.class
>>>>>>> 1d906b33
})
public class MathImplDistributedTestSuite {
    // No-op.
}<|MERGE_RESOLUTION|>--- conflicted
+++ resolved
@@ -33,16 +33,6 @@
  */
 @RunWith(Suite.class)
 @Suite.SuiteClasses({
-<<<<<<< HEAD
-        CacheVectorTest.class,
-        CacheMatrixTest.class,
-        SparseDistributedMatrixStorageTest.class,
-        SparseDistributedMatrixTest.class,
-        SparseDistributedBlockMatrixTest.class,
-        SparseDistributedVectorStorageTest.class,
-        SparseDistributedVectorTest.class,
-        SparseBlockDistributedVectorTest.class
-=======
     CacheVectorTest.class,
     CacheMatrixTest.class,
     SparseDistributedMatrixStorageTest.class,
@@ -51,7 +41,6 @@
     SparseDistributedVectorStorageTest.class,
     SparseDistributedVectorTest.class,
     SparseBlockDistributedVectorTest.class
->>>>>>> 1d906b33
 })
 public class MathImplDistributedTestSuite {
     // No-op.
