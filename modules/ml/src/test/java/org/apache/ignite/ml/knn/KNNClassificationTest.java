--- conflicted
+++ resolved
@@ -61,15 +61,9 @@
     @Test
     public void testBinaryClassification() {
         Map<Integer, double[]> data = new HashMap<>();
-<<<<<<< HEAD
-        data.put(0, new double[] { 1.0,  1.0, 1.0});
-        data.put(1, new double[] { 1.0,  2.0, 1.0});
-        data.put(2, new double[] { 2.0,  1.0, 1.0});
-=======
         data.put(0, new double[] { 1.0, 1.0, 1.0});
         data.put(1, new double[] { 1.0, 2.0, 1.0});
         data.put(2, new double[] { 2.0, 1.0, 1.0});
->>>>>>> 1e84d448
         data.put(3, new double[] {-1.0, -1.0, 2.0});
         data.put(4, new double[] {-1.0, -2.0, 2.0});
         data.put(5, new double[] {-2.0, -1.0, 2.0});
