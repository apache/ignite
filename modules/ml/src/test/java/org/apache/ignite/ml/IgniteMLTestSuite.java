--- conflicted
+++ resolved
@@ -42,11 +42,8 @@
     LocalModelsTest.class,
     MLPTestSuite.class,
     TrainersGroupTestSuite.class,
-<<<<<<< HEAD
+    OptimizationTestSuite.class,
     GAGridTestSuite.class
-=======
-    OptimizationTestSuite.class
->>>>>>> 536009b4
 })
 public class IgniteMLTestSuite {
     // No-op.
