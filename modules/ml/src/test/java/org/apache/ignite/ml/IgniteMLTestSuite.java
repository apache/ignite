--- conflicted
+++ resolved
@@ -36,11 +36,6 @@
 import org.apache.ignite.ml.selection.SelectionTestSuite;
 import org.apache.ignite.ml.structures.StructuresTestSuite;
 import org.apache.ignite.ml.svm.SVMTestSuite;
-<<<<<<< HEAD
-import org.apache.ignite.ml.trainers.BaggingTest;
-import org.apache.ignite.ml.trainers.StackingTest;
-=======
->>>>>>> 48cb0f17
 import org.apache.ignite.ml.tree.DecisionTreeTestSuite;
 import org.junit.runner.RunWith;
 import org.junit.runners.AllTests;
@@ -49,33 +44,7 @@
  * Test suite for all module tests. IMPL NOTE tests in {@code org.apache.ignite.ml.tree.performance} are not
  * included here because these are intended only for manual execution.
  */
-<<<<<<< HEAD
-@RunWith(Suite.class)
-@Suite.SuiteClasses({
-    MathImplMainTestSuite.class,
-    RegressionsTestSuite.class,
-    SVMTestSuite.class,
-    ClusteringTestSuite.class,
-    DecisionTreeTestSuite.class,
-    KNNTestSuite.class,
-    MLPTestSuite.class,
-    DatasetTestSuite.class,
-    PipelineTestSuite.class,
-    PreprocessingTestSuite.class,
-    GAGridTestSuite.class,
-    SelectionTestSuite.class,
-    CompositionTestSuite.class,
-    EnvironmentTestSuite.class,
-    StructuresTestSuite.class,
-    CommonTestSuite.class,
-    InferenceTestSuite.class,
-    BaggingTest.class,
-    StackingTest.class,
-    MultiClassTestSuite.class
-})
-=======
 @RunWith(AllTests.class)
->>>>>>> 48cb0f17
 public class IgniteMLTestSuite {
     /** */
     public static TestSuite suite() {
