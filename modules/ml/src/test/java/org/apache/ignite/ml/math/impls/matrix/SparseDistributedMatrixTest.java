--- conflicted
+++ resolved
@@ -35,10 +35,6 @@
 import org.apache.ignite.ml.math.distributed.keys.RowColMatrixKey;
 import org.apache.ignite.ml.math.impls.MathTestConstants;
 import org.apache.ignite.ml.math.impls.storage.matrix.SparseDistributedMatrixStorage;
-<<<<<<< HEAD
-import org.apache.ignite.ml.math.impls.vector.SparseBlockDistributedVector;
-=======
->>>>>>> 1d906b33
 import org.apache.ignite.ml.math.impls.vector.SparseDistributedVector;
 import org.apache.ignite.testframework.junits.common.GridCommonAbstractTest;
 import org.apache.ignite.testframework.junits.common.GridCommonTest;
@@ -225,17 +221,9 @@
 
         Matrix copiedMtx = cacheMatrix.copy();
 
-<<<<<<< HEAD
-        for (int i = 0; i < cacheMatrix.rowSize(); i++) {
-            for (int j = 0; j < cacheMatrix.columnSize(); j++) {
-                assert copiedMtx.get(i,j) == cacheMatrix.get(i,j);
-            }
-        }
-=======
         for (int i = 0; i < cacheMatrix.rowSize(); i++)
             for (int j = 0; j < cacheMatrix.columnSize(); j++)
                 assert copiedMtx.get(i, j) == cacheMatrix.get(i, j);
->>>>>>> 1d906b33
     }
 
     /** */
