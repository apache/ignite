/*
 * Licensed to the Apache Software Foundation (ASF) under one or more
 * contributor license agreements.  See the NOTICE file distributed with
 * this work for additional information regarding copyright ownership.
 * The ASF licenses this file to You under the Apache License, Version 2.0
 * (the "License"); you may not use this file except in compliance with
 * the License.  You may obtain a copy of the License at
 *
 *      http://www.apache.org/licenses/LICENSE-2.0
 *
 * Unless required by applicable law or agreed to in writing, software
 * distributed under the License is distributed on an "AS IS" BASIS,
 * WITHOUT WARRANTIES OR CONDITIONS OF ANY KIND, either express or implied.
 * See the License for the specific language governing permissions and
 * limitations under the License.
 */

package org.apache.ignite.ml.nn;

import java.util.ArrayList;
import java.util.List;
import java.util.Random;
import java.util.stream.Collectors;
import java.util.stream.IntStream;
import org.apache.ignite.Ignite;
import org.apache.ignite.IgniteCache;
import org.apache.ignite.Ignition;
import org.apache.ignite.cache.affinity.Affinity;
import org.apache.ignite.lang.IgniteBiTuple;
import org.apache.ignite.ml.math.Matrix;
import org.apache.ignite.ml.math.Vector;
import org.apache.ignite.ml.math.functions.IgniteSupplier;
import org.apache.ignite.ml.math.impls.matrix.DenseLocalOnHeapMatrix;
import org.apache.ignite.ml.nn.architecture.MLPArchitecture;
import org.apache.ignite.ml.nn.initializers.MLPInitializer;
import org.apache.ignite.ml.nn.trainers.distributed.AbstractMLPGroupUpdateTrainerInput;
import org.apache.ignite.ml.nn.trainers.distributed.MLPGroupUpdateTrainer;
import org.apache.ignite.ml.structures.LabeledVector;
import org.apache.ignite.ml.util.Utils;

/**
 * Input for {@link MLPGroupUpdateTrainer} where batches are taken from cache of labeled vectors.
 */
public class MLPGroupUpdateTrainerCacheInput extends AbstractMLPGroupUpdateTrainerInput {
    /**
     * Cache of labeled vectors.
     */
    private final IgniteCache<Integer, LabeledVector<Vector, Vector>> cache;

    /**
     * Size of batch to return on each training iteration.
     */
    private final int batchSize;

    /**
     * Multilayer perceptron.
     */
    private final MultilayerPerceptron mlp;

    /**
     * Random number generator.
     */
<<<<<<< HEAD
    private Random rand;
=======
    private final Random rand;
>>>>>>> 89e7df04

    /**
     * Construct instance of this class with given parameters.
     *
     * @param arch Architecture of multilayer perceptron.
     * @param init Initializer of multilayer perceptron.
     * @param networksCnt Count of networks to be trained in parallel by {@link MLPGroupUpdateTrainer}.
     * @param cache Cache with labeled vectors.
     * @param batchSize Size of batch to return on each training iteration.
     * @param rand RNG.
     */
    public MLPGroupUpdateTrainerCacheInput(MLPArchitecture arch, MLPInitializer init,
        int networksCnt, IgniteCache<Integer, LabeledVector<Vector, Vector>> cache,
        int batchSize, Random rand) {
        super(networksCnt);

        this.batchSize = batchSize;
        this.cache = cache;
        this.mlp = new MultilayerPerceptron(arch, init);
        this.rand = rand;
<<<<<<< HEAD
=======
    }

    /**
     * Construct instance of this class with given parameters.
     *
     * @param arch Architecture of multilayer perceptron.
     * @param init Initializer of multilayer perceptron.
     * @param networksCnt Count of networks to be trained in parallel by {@link MLPGroupUpdateTrainer}.
     * @param cache Cache with labeled vectors.
     * @param batchSize Size of batch to return on each training iteration.
     */
    public MLPGroupUpdateTrainerCacheInput(MLPArchitecture arch, MLPInitializer init,
        int networksCnt, IgniteCache<Integer, LabeledVector<Vector, Vector>> cache,
        int batchSize) {
        this(arch, init, networksCnt, cache, batchSize, null);
>>>>>>> 89e7df04
    }

    /**
     * Construct instance of this class with given parameters.
     *
     * @param arch Architecture of multilayer perceptron.
     * @param init Initializer of multilayer perceptron.
     * @param networksCnt Count of networks to be trained in parallel by {@link MLPGroupUpdateTrainer}.
     * @param cache Cache with labeled vectors.
     * @param batchSize Size of batch to return on each training iteration.
     */
    public MLPGroupUpdateTrainerCacheInput(MLPArchitecture arch, MLPInitializer init,
        int networksCnt, IgniteCache<Integer, LabeledVector<Vector, Vector>> cache,
        int batchSize) {
        this(arch, init, networksCnt, cache, batchSize, new Random());
    }

        /**
         * Construct instance of this class with given parameters and default initializer.
         *
         * @param arch Architecture of multilayer perceptron.
         * @param networksCnt Count of networks to be trained in parallel by {@link MLPGroupUpdateTrainer}.
         * @param cache Cache with labeled vectors.
         * @param batchSize Size of batch to return on each training iteration.
         */
    public MLPGroupUpdateTrainerCacheInput(MLPArchitecture arch, int networksCnt,
        IgniteCache<Integer, LabeledVector<Vector, Vector>> cache,
        int batchSize) {
        this(arch, null, networksCnt, cache, batchSize);
    }

    /** {@inheritDoc} */
    @Override public IgniteSupplier<IgniteBiTuple<Matrix, Matrix>> batchSupplier() {
        String cName = cache.getName();
<<<<<<< HEAD
        int bs = batchSize;
        Random r = rand;
=======

        int bs = batchSize; // This line is for prohibiting of 'this' object be caught into serialization context of lambda.
        Random r = rand; // This line is for prohibiting of 'this' object be caught into serialization context of lambda.
>>>>>>> 89e7df04

        return () -> {
            Ignite ignite = Ignition.localIgnite();
            IgniteCache<Integer, LabeledVector<Vector, Vector>> cache = ignite.getOrCreateCache(cName);
            int total = cache.size();
            Affinity<Integer> affinity = ignite.affinity(cName);

            List<Integer> allKeys = IntStream.range(0, total).boxed().collect(Collectors.toList());
            List<Integer> keys = new ArrayList<>(affinity.mapKeysToNodes(allKeys).get(ignite.cluster().localNode()));

            int locKeysCnt = keys.size();

            int[] selected = Utils.selectKDistinct(locKeysCnt, Math.min(bs, locKeysCnt), r);

            // Get dimensions of vectors in cache. We suppose that every feature vector has
            // same dimension d 1 and every label has the same dimension d2.
            LabeledVector<Vector, Vector> dimEntry = cache.get(keys.get(selected[0]));

            Matrix inputs = new DenseLocalOnHeapMatrix(dimEntry.features().size(), bs);
            Matrix groundTruth = new DenseLocalOnHeapMatrix(dimEntry.label().size(), bs);

            for (int i = 0; i < selected.length; i++) {
                LabeledVector<Vector, Vector> labeled = cache.get(keys.get(selected[i]));

                inputs.assignColumn(i, labeled.features());
                groundTruth.assignColumn(i, labeled.label());
            }

            return new IgniteBiTuple<>(inputs, groundTruth);
        };
    }

    /** {@inheritDoc} */
    @Override public MultilayerPerceptron mdl() {
        return mlp;
    }
}<|MERGE_RESOLUTION|>--- conflicted
+++ resolved
@@ -60,11 +60,7 @@
     /**
      * Random number generator.
      */
-<<<<<<< HEAD
-    private Random rand;
-=======
     private final Random rand;
->>>>>>> 89e7df04
 
     /**
      * Construct instance of this class with given parameters.
@@ -85,8 +81,6 @@
         this.cache = cache;
         this.mlp = new MultilayerPerceptron(arch, init);
         this.rand = rand;
-<<<<<<< HEAD
-=======
     }
 
     /**
@@ -102,32 +96,16 @@
         int networksCnt, IgniteCache<Integer, LabeledVector<Vector, Vector>> cache,
         int batchSize) {
         this(arch, init, networksCnt, cache, batchSize, null);
->>>>>>> 89e7df04
     }
 
     /**
-     * Construct instance of this class with given parameters.
+     * Construct instance of this class with given parameters and default initializer.
      *
      * @param arch Architecture of multilayer perceptron.
-     * @param init Initializer of multilayer perceptron.
      * @param networksCnt Count of networks to be trained in parallel by {@link MLPGroupUpdateTrainer}.
      * @param cache Cache with labeled vectors.
      * @param batchSize Size of batch to return on each training iteration.
      */
-    public MLPGroupUpdateTrainerCacheInput(MLPArchitecture arch, MLPInitializer init,
-        int networksCnt, IgniteCache<Integer, LabeledVector<Vector, Vector>> cache,
-        int batchSize) {
-        this(arch, init, networksCnt, cache, batchSize, new Random());
-    }
-
-        /**
-         * Construct instance of this class with given parameters and default initializer.
-         *
-         * @param arch Architecture of multilayer perceptron.
-         * @param networksCnt Count of networks to be trained in parallel by {@link MLPGroupUpdateTrainer}.
-         * @param cache Cache with labeled vectors.
-         * @param batchSize Size of batch to return on each training iteration.
-         */
     public MLPGroupUpdateTrainerCacheInput(MLPArchitecture arch, int networksCnt,
         IgniteCache<Integer, LabeledVector<Vector, Vector>> cache,
         int batchSize) {
@@ -137,14 +115,9 @@
     /** {@inheritDoc} */
     @Override public IgniteSupplier<IgniteBiTuple<Matrix, Matrix>> batchSupplier() {
         String cName = cache.getName();
-<<<<<<< HEAD
-        int bs = batchSize;
-        Random r = rand;
-=======
 
         int bs = batchSize; // This line is for prohibiting of 'this' object be caught into serialization context of lambda.
         Random r = rand; // This line is for prohibiting of 'this' object be caught into serialization context of lambda.
->>>>>>> 89e7df04
 
         return () -> {
             Ignite ignite = Ignition.localIgnite();
