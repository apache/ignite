--- conflicted
+++ resolved
@@ -70,11 +70,7 @@
 
         double pNorm = Math.pow(foldMap(res.features(), Functions.PLUS, Functions.pow(p), 0d), 1.0 / p);
 
-<<<<<<< HEAD
-        if(pNorm == 0) pNorm = 1;
-=======
         if (pNorm == 0) pNorm = 1;
->>>>>>> 1e84d448
 
         for (int i = 0; i < res.size(); i++)
             res.set(i, res.get(i) / pNorm);
