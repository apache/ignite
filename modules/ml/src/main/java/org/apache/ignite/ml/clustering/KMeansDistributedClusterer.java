/*
 * Licensed to the Apache Software Foundation (ASF) under one or more
 * contributor license agreements.  See the NOTICE file distributed with
 * this work for additional information regarding copyright ownership.
 * The ASF licenses this file to You under the Apache License, Version 2.0
 * (the "License"); you may not use this file except in compliance with
 * the License.  You may obtain a copy of the License at
 *
 *      http://www.apache.org/licenses/LICENSE-2.0
 *
 * Unless required by applicable law or agreed to in writing, software
 * distributed under the License is distributed on an "AS IS" BASIS,
 * WITHOUT WARRANTIES OR CONDITIONS OF ANY KIND, either express or implied.
 * See the License for the specific language governing permissions and
 * limitations under the License.
 */

package org.apache.ignite.ml.clustering;

import org.apache.ignite.lang.IgniteBiTuple;
import org.apache.ignite.ml.math.DistanceMeasure;
import org.apache.ignite.ml.math.Vector;
import org.apache.ignite.ml.math.VectorUtils;
import org.apache.ignite.ml.math.distributed.CacheUtils;
import org.apache.ignite.ml.math.distributed.keys.impl.SparseMatrixKey;
import org.apache.ignite.ml.math.exceptions.ConvergenceException;
import org.apache.ignite.ml.math.exceptions.MathIllegalArgumentException;
import org.apache.ignite.ml.math.functions.Functions;
import org.apache.ignite.ml.math.functions.IgniteBiFunction;
import org.apache.ignite.ml.math.impls.matrix.DenseLocalOnHeapMatrix;
import org.apache.ignite.ml.math.impls.matrix.SparseDistributedMatrix;
import org.apache.ignite.ml.math.impls.storage.matrix.SparseDistributedMatrixStorage;
import org.apache.ignite.ml.math.util.MapUtil;
import org.apache.ignite.ml.math.util.MatrixUtil;

import javax.cache.Cache;
import java.util.*;
import java.util.concurrent.ConcurrentHashMap;
import java.util.stream.Collectors;

import static org.apache.ignite.ml.math.distributed.CacheUtils.distributedFold;
import static org.apache.ignite.ml.math.util.MatrixUtil.localCopyOf;

/**
 * Clustering algorithm based on Bahmani et al. paper and Apache Spark class with corresponding functionality.
 *
 * TODO: IGNITE-6059, add block matrix support.
 *
 * @see <a href="http://theory.stanford.edu/~sergei/papers/vldb12-kmpar.pdf">Scalable K-Means++(wikipedia)</a>
 */
public class KMeansDistributedClusterer extends BaseKMeansClusterer<SparseDistributedMatrix> {
    /** */
    private final int maxIterations;

    /** */
    private Random rnd;

    /** */
    private int initSteps;

    /** */
    private long seed;

    /** */
    private double epsilon = 1e-4;

    /** */
    public KMeansDistributedClusterer(DistanceMeasure measure, int initSteps, int maxIterations, Long seed) {
        super(measure);
        this.initSteps = initSteps;

        this.seed = seed != null ? seed : new Random().nextLong();

        this.maxIterations = maxIterations;
        rnd = new Random(this.seed);
    }

    /** */
    @Override public KMeansModel cluster(SparseDistributedMatrix points, int k) throws
        MathIllegalArgumentException, ConvergenceException {
        SparseDistributedMatrix pointsCp = (SparseDistributedMatrix)points.like(points.rowSize(), points.columnSize());

        String cacheName = ((SparseDistributedMatrixStorage)points.getStorage()).cacheName();

        // TODO: IGNITE-5825, this copy is very ineffective, just for POC. Immutability of data should be guaranteed by other methods
        // such as logical locks for example.
        pointsCp.assign(points);

        Vector[] centers = initClusterCenters(pointsCp, k);

        boolean converged = false;
        int iteration = 0;
        int dim = pointsCp.viewRow(0).size();
        UUID uid = pointsCp.getUUID();

        // Execute iterations of Lloyd's algorithm until converged
        while (iteration < maxIterations && !converged) {
            SumsAndCounts stats = getSumsAndCounts(centers, dim, uid, cacheName);

            converged = true;

            for (Integer ind : stats.sums.keySet()) {
                Vector massCenter = stats.sums.get(ind).times(1.0 / stats.counts.get(ind));

                if (converged && distance(massCenter, centers[ind]) > epsilon * epsilon)
                    converged = false;

                centers[ind] = massCenter;
            }

            iteration++;
        }

        pointsCp.destroy();

        return new KMeansModel(centers, getDistanceMeasure());
    }

    /** Initialize cluster centers. */
    private Vector[] initClusterCenters(SparseDistributedMatrix points, int k) {
        // Initialize empty centers and point costs.
        int ptsCnt = points.rowSize();

        String cacheName = ((SparseDistributedMatrixStorage)points.getStorage()).cacheName();

        // Initialize the first center to a random point.
        Vector sample = localCopyOf(points.viewRow(rnd.nextInt(ptsCnt)));

        List<Vector> centers = new ArrayList<>();
        List<Vector> newCenters = new ArrayList<>();
        newCenters.add(sample);
        centers.add(sample);

        final ConcurrentHashMap<Integer, Double> costs = new ConcurrentHashMap<>();

        // On each step, sample 2 * k points on average with probability proportional
        // to their squared distance from the centers. Note that only distances between points
        // and new centers are computed in each iteration.
        int step = 0;
        UUID uid = points.getUUID();

        while (step < initSteps) {
            // We assume here that costs can fit into memory of one node.
            ConcurrentHashMap<Integer, Double> newCosts = getNewCosts(points, newCenters, cacheName);

            // Merge costs with new costs.
            for (Integer ind : newCosts.keySet())
                costs.merge(ind, newCosts.get(ind), Math::min);

            double sumCosts = costs.values().stream().mapToDouble(Double::valueOf).sum();

            newCenters = getNewCenters(k, costs, uid, sumCosts, cacheName);
            centers.addAll(newCenters);

            step++;
        }

        List<Vector> distinctCenters = centers.stream().distinct().collect(Collectors.toList());

        if (distinctCenters.size() <= k)
            return distinctCenters.toArray(new Vector[] {});
        else {
            // Finally, we might have a set of more than k distinct candidate centers; weight each
            // candidate by the number of points in the dataset mapping to it and run a local k-means++
            // on the weighted centers to pick k of them
            ConcurrentHashMap<Integer, Integer> centerInd2Weight = weightCenters(uid, distinctCenters, cacheName);

            List<Double> weights = new ArrayList<>(centerInd2Weight.size());

            for (int i = 0; i < distinctCenters.size(); i++)
                weights.add(i, Double.valueOf(centerInd2Weight.getOrDefault(i, 0)));

            DenseLocalOnHeapMatrix dCenters = MatrixUtil.fromList(distinctCenters, true);

            return new KMeansLocalClusterer(getDistanceMeasure(), 30, seed).cluster(dCenters, k, weights).centers();
        }
    }

    /** */
    private List<Vector> getNewCenters(int k, ConcurrentHashMap<Integer, Double> costs, UUID uid,
        double sumCosts, String cacheName) {
        return distributedFold(cacheName,
            (IgniteBiFunction<Cache.Entry<SparseMatrixKey, Map<Integer, Double>>,
                List<Vector>,
                List<Vector>>)(vectorWithIndex, list) -> {
                Integer ind = vectorWithIndex.getKey().index();

                double prob = costs.get(ind) * 2.0 * k / sumCosts;

                if (new Random(seed ^ ind).nextDouble() < prob)
                    list.add(VectorUtils.fromMap(vectorWithIndex.getValue(), false));

                return list;
            },
            key -> key.dataStructureId().equals(uid),
            (list1, list2) -> {
                list1.addAll(list2);
                return list1;
            },
            ArrayList::new
        );
    }

    /** */
    private ConcurrentHashMap<Integer, Double> getNewCosts(SparseDistributedMatrix points, List<Vector> newCenters, String cacheName) {
        return distributedFold(cacheName,
            (IgniteBiFunction<Cache.Entry<SparseMatrixKey, ConcurrentHashMap<Integer, Double>>,
                ConcurrentHashMap<Integer, Double>,
                ConcurrentHashMap<Integer, Double>>)(vectorWithIndex, map) -> {
                for (Vector center : newCenters)
                    map.merge(vectorWithIndex.getKey().index(), distance(vectorWithIndex.getValue(), center), Functions.MIN);

                return map;
            },
            key -> key.dataStructureId().equals(points.getUUID()),
            (map1, map2) -> {
                map1.putAll(map2);
                return map1;
            }, ConcurrentHashMap::new);
    }

    /** */
    private ConcurrentHashMap<Integer, Integer> weightCenters(UUID uid, List<Vector> distinctCenters, String cacheName) {
        return distributedFold(cacheName,
            (IgniteBiFunction<Cache.Entry<SparseMatrixKey, Map<Integer, Double>>,
                ConcurrentHashMap<Integer, Integer>,
                ConcurrentHashMap<Integer, Integer>>)(vectorWithIndex, countMap) -> {
                Integer resInd = -1;
                Double resDist = Double.POSITIVE_INFINITY;

                int i = 0;
                for (Vector cent : distinctCenters) {
                    double curDist = distance(vectorWithIndex.getValue(), cent);

                    if (resDist > curDist) {
                        resDist = curDist;
                        resInd = i;
                    }

                    i++;
                }

                countMap.compute(resInd, (ind, v) -> v != null ? v + 1 : 1);
                return countMap;
            },
            key -> key.dataStructureId().equals(uid),
            (map1, map2) -> MapUtil.mergeMaps(map1, map2, (integer, integer2) -> integer2 + integer,
                ConcurrentHashMap::new),
            ConcurrentHashMap::new);
    }

    /** */
    private double distance(Map<Integer, Double> vecMap, Vector vector) {
        return distance(VectorUtils.fromMap(vecMap, false), vector);
    }

    /** */
    private SumsAndCounts getSumsAndCounts(Vector[] centers, int dim, UUID uid, String cacheName) {
        return CacheUtils.distributedFold(cacheName,
            (IgniteBiFunction<Cache.Entry<SparseMatrixKey, Map<Integer, Double>>, SumsAndCounts, SumsAndCounts>)(entry, counts) -> {
                Map<Integer, Double> vec = entry.getValue();

                IgniteBiTuple<Integer, Double> closest = findClosest(centers, VectorUtils.fromMap(vec, false));
                int bestCenterIdx = closest.get1();

                counts.totalCost += closest.get2();
                counts.sums.putIfAbsent(bestCenterIdx, VectorUtils.zeroes(dim));

                counts.sums.compute(bestCenterIdx,
                    (IgniteBiFunction<Integer, Vector, Vector>)(ind, v) -> v.plus(VectorUtils.fromMap(vec, false)));

                counts.counts.merge(bestCenterIdx, 1,
                    (IgniteBiFunction<Integer, Integer, Integer>)(i1, i2) -> i1 + i2);

                return counts;
            },
<<<<<<< HEAD
            key -> key.dataStructureId().equals(uid),
            SumsAndCounts::merge, new SumsAndCounts()
=======
            key -> key.matrixId().equals(uid),
            SumsAndCounts::merge, SumsAndCounts::new
>>>>>>> abf5190b
        );
    }

    /** Service class used for statistics. */
    private static class SumsAndCounts {
        /** */
        public double totalCost;

        /** */
        public ConcurrentHashMap<Integer, Vector> sums = new ConcurrentHashMap<>();

        /** Count of points closest to the center with a given index. */
        public ConcurrentHashMap<Integer, Integer> counts = new ConcurrentHashMap<>();

        /** Merge current */
        public SumsAndCounts merge(SumsAndCounts other) {
            this.totalCost += totalCost;
            MapUtil.mergeMaps(sums, other.sums, Vector::plus, ConcurrentHashMap::new);
            MapUtil.mergeMaps(counts, other.counts, (i1, i2) -> i1 + i2, ConcurrentHashMap::new);
            return this;
        }
    }

}<|MERGE_RESOLUTION|>--- conflicted
+++ resolved
@@ -177,7 +177,7 @@
     }
 
     /** */
-    private List<Vector> getNewCenters(int k, ConcurrentHashMap<Integer, Double> costs, UUID uid,
+    private List<Vector> getNewCenters(int k, ConcurrentHashMap<Integer, Double> costs, IgniteUuid uid,
         double sumCosts, String cacheName) {
         return distributedFold(cacheName,
             (IgniteBiFunction<Cache.Entry<SparseMatrixKey, Map<Integer, Double>>,
@@ -197,7 +197,7 @@
                 list1.addAll(list2);
                 return list1;
             },
-            ArrayList::new
+            new ArrayList<>()
         );
     }
 
@@ -216,11 +216,11 @@
             (map1, map2) -> {
                 map1.putAll(map2);
                 return map1;
-            }, ConcurrentHashMap::new);
-    }
-
-    /** */
-    private ConcurrentHashMap<Integer, Integer> weightCenters(UUID uid, List<Vector> distinctCenters, String cacheName) {
+            }, new ConcurrentHashMap<>());
+    }
+
+    /** */
+    private ConcurrentHashMap<Integer, Integer> weightCenters(IgniteUuid uid, List<Vector> distinctCenters, String cacheName) {
         return distributedFold(cacheName,
             (IgniteBiFunction<Cache.Entry<SparseMatrixKey, Map<Integer, Double>>,
                 ConcurrentHashMap<Integer, Integer>,
@@ -246,7 +246,7 @@
             key -> key.dataStructureId().equals(uid),
             (map1, map2) -> MapUtil.mergeMaps(map1, map2, (integer, integer2) -> integer2 + integer,
                 ConcurrentHashMap::new),
-            ConcurrentHashMap::new);
+            new ConcurrentHashMap<>());
     }
 
     /** */
@@ -255,7 +255,7 @@
     }
 
     /** */
-    private SumsAndCounts getSumsAndCounts(Vector[] centers, int dim, UUID uid, String cacheName) {
+    private SumsAndCounts getSumsAndCounts(Vector[] centers, int dim, IgniteUuid uid, String cacheName) {
         return CacheUtils.distributedFold(cacheName,
             (IgniteBiFunction<Cache.Entry<SparseMatrixKey, Map<Integer, Double>>, SumsAndCounts, SumsAndCounts>)(entry, counts) -> {
                 Map<Integer, Double> vec = entry.getValue();
@@ -274,13 +274,8 @@
 
                 return counts;
             },
-<<<<<<< HEAD
             key -> key.dataStructureId().equals(uid),
             SumsAndCounts::merge, new SumsAndCounts()
-=======
-            key -> key.matrixId().equals(uid),
-            SumsAndCounts::merge, SumsAndCounts::new
->>>>>>> abf5190b
         );
     }
 
