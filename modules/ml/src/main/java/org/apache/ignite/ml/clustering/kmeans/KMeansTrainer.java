/*
 * Licensed to the Apache Software Foundation (ASF) under one or more
 * contributor license agreements.  See the NOTICE file distributed with
 * this work for additional information regarding copyright ownership.
 * The ASF licenses this file to You under the Apache License, Version 2.0
 * (the "License"); you may not use this file except in compliance with
 * the License.  You may obtain a copy of the License at
 *
 *      http://www.apache.org/licenses/LICENSE-2.0
 *
 * Unless required by applicable law or agreed to in writing, software
 * distributed under the License is distributed on an "AS IS" BASIS,
 * WITHOUT WARRANTIES OR CONDITIONS OF ANY KIND, either express or implied.
 * See the License for the specific language governing permissions and
 * limitations under the License.
 */

package org.apache.ignite.ml.clustering.kmeans;

import java.util.ArrayList;
import java.util.Collections;
import java.util.HashSet;
import java.util.List;
import java.util.Optional;
import java.util.Random;
import java.util.Set;
import java.util.concurrent.ConcurrentHashMap;
import java.util.stream.Collectors;
import java.util.stream.Stream;
import org.apache.ignite.lang.IgniteBiTuple;
import org.apache.ignite.ml.composition.CompositionUtils;
import org.apache.ignite.ml.dataset.Dataset;
import org.apache.ignite.ml.dataset.DatasetBuilder;
import org.apache.ignite.ml.dataset.PartitionDataBuilder;
import org.apache.ignite.ml.dataset.primitive.context.EmptyContext;
import org.apache.ignite.ml.environment.LearningEnvironmentBuilder;
import org.apache.ignite.ml.math.distances.DistanceMeasure;
import org.apache.ignite.ml.math.distances.EuclideanDistance;
import org.apache.ignite.ml.math.functions.IgniteBiFunction;
import org.apache.ignite.ml.math.primitives.vector.Vector;
import org.apache.ignite.ml.math.primitives.vector.VectorUtils;
import org.apache.ignite.ml.math.primitives.vector.impl.DenseVector;
import org.apache.ignite.ml.math.util.MapUtil;
import org.apache.ignite.ml.structures.LabeledVector;
import org.apache.ignite.ml.structures.LabeledVectorSet;
import org.apache.ignite.ml.structures.partition.LabeledDatasetPartitionDataBuilderOnHeap;
import org.apache.ignite.ml.trainers.FeatureLabelExtractor;
import org.apache.ignite.ml.trainers.SingleLabelDatasetTrainer;

/**
 * The trainer for KMeans algorithm.
 */
public class KMeansTrainer extends SingleLabelDatasetTrainer<KMeansModel> {
    /** Amount of clusters. */
    private int k = 2;

    /** Amount of iterations. */
    private int maxIterations = 10;

    /** Delta of convergence. */
    private double epsilon = 1e-4;

    /** Distance measure. */
    private DistanceMeasure distance = new EuclideanDistance();

    /** {@inheritDoc} */
    @Override public <K, V> KMeansModel fit(DatasetBuilder<K, V> datasetBuilder,
        FeatureLabelExtractor<K, V, Double> extractor) {
        return updateModel(null, datasetBuilder, extractor);
    }

    /** {@inheritDoc} */
    @Override public KMeansTrainer withEnvironmentBuilder(LearningEnvironmentBuilder envBuilder) {
        return (KMeansTrainer)super.withEnvironmentBuilder(envBuilder);
    }

    /** {@inheritDoc} */
    @Override protected <K, V> KMeansModel updateModel(KMeansModel mdl, DatasetBuilder<K, V> datasetBuilder,
        FeatureLabelExtractor<K, V, Double> extractor) {
<<<<<<< HEAD

=======
>>>>>>> 2a5c3d39
        assert datasetBuilder != null;

        IgniteBiFunction<K, V, Vector> featureExtractor = CompositionUtils.asFeatureExtractor(extractor);
        IgniteBiFunction<K, V, Double> lbExtractor = CompositionUtils.asLabelExtractor(extractor);

        PartitionDataBuilder<K, V, EmptyContext, LabeledVectorSet<Double, LabeledVector>> partDataBuilder =
            new LabeledDatasetPartitionDataBuilderOnHeap<>(
                featureExtractor,
                lbExtractor
            );

        Vector[] centers;

        try (Dataset<EmptyContext, LabeledVectorSet<Double, LabeledVector>> dataset = datasetBuilder.build(
            envBuilder,
            (env, upstream, upstreamSize) -> new EmptyContext(),
            partDataBuilder
        )) {
            final Integer cols = dataset.compute(org.apache.ignite.ml.structures.Dataset::colSize, (a, b) -> {
                if (a == null)
                    return b == null ? 0 : b;
                if (b == null)
                    return a;
                return b;
            });

            if (cols == null)
                return getLastTrainedModelOrThrowEmptyDatasetException(mdl);

            centers = Optional.ofNullable(mdl)
                .map(KMeansModel::getCenters)
                .orElseGet(() -> initClusterCentersRandomly(dataset, k));

            boolean converged = false;
            int iteration = 0;

            while (iteration < maxIterations && !converged) {
                Vector[] newCentroids = new DenseVector[k];

                TotalCostAndCounts totalRes = calcDataForNewCentroids(centers, dataset, cols);

                converged = true;

                for (Integer ind : totalRes.sums.keySet()) {
                    Vector massCenter = totalRes.sums.get(ind).times(1.0 / totalRes.counts.get(ind));

                    if (converged && distance.compute(massCenter, centers[ind]) > epsilon * epsilon)
                        converged = false;

                    newCentroids[ind] = massCenter;
                }

                iteration++;
                for (int i = 0; i < centers.length; i++) {
                    if (newCentroids[i] != null)
                        centers[i] = newCentroids[i];
                }
            }
        }
        catch (Exception e) {
            throw new RuntimeException(e);
        }
        return new KMeansModel(centers, distance);
    }

    /** {@inheritDoc} */
    @Override public boolean isUpdateable(KMeansModel mdl) {
        return mdl.getCenters().length == k && mdl.distanceMeasure().equals(distance);
    }

    /**
     * Prepares the data to define new centroids on current iteration.
     *
     * @param centers Current centers on the current iteration.
     * @param dataset Dataset.
     * @param cols Amount of columns.
     * @return Helper data to calculate the new centroids.
     */
    private TotalCostAndCounts calcDataForNewCentroids(Vector[] centers,
        Dataset<EmptyContext, LabeledVectorSet<Double, LabeledVector>> dataset, int cols) {
        final Vector[] finalCenters = centers;

        return dataset.compute(data -> {
            TotalCostAndCounts res = new TotalCostAndCounts();

            for (int i = 0; i < data.rowSize(); i++) {
                final IgniteBiTuple<Integer, Double> closestCentroid = findClosestCentroid(finalCenters, data.getRow(i));

                int centroidIdx = closestCentroid.get1();

                data.setLabel(i, centroidIdx);

                res.totalCost += closestCentroid.get2();
                res.sums.putIfAbsent(centroidIdx, VectorUtils.zeroes(cols));

                int finalI = i;
                res.sums.compute(centroidIdx,
                    (IgniteBiFunction<Integer, Vector, Vector>)(ind, v) -> {
                        Vector features = data.getRow(finalI).features();
                        return v == null ? features : v.plus(features);
                    });

                res.counts.merge(centroidIdx, 1,
                    (IgniteBiFunction<Integer, Integer, Integer>)(i1, i2) -> i1 + i2);
            }
            return res;
        }, (a, b) -> {
            if (a == null)
                return b == null ? new TotalCostAndCounts() : b;
            if (b == null)
                return a;
            return a.merge(b);
        });
    }

    /**
     * Find the closest cluster center index and distance to it from a given point.
     *
     * @param centers Centers to look in.
     * @param pnt Point.
     */
    private IgniteBiTuple<Integer, Double> findClosestCentroid(Vector[] centers, LabeledVector pnt) {
        double bestDistance = Double.POSITIVE_INFINITY;
        int bestInd = 0;

        for (int i = 0; i < centers.length; i++) {
            double dist = distance.compute(centers[i], pnt.features());
            if (dist < bestDistance) {
                bestDistance = dist;
                bestInd = i;
            }
        }
        return new IgniteBiTuple<>(bestInd, bestDistance);
    }

    /**
     * K cluster centers are initialized randomly.
     *
     * @param dataset The dataset to pick up random centers.
     * @param k Amount of clusters.
     * @return K cluster centers.
     */
    private Vector[] initClusterCentersRandomly(Dataset<EmptyContext, LabeledVectorSet<Double, LabeledVector>> dataset,
        int k) {
        Vector[] initCenters = new DenseVector[k];

        // Gets k or less vectors from each partition.
        List<LabeledVector> rndPnts = dataset.compute(data -> {
            List<LabeledVector> rndPnt = new ArrayList<>();

            if (data.rowSize() != 0) {
                if (data.rowSize() > k) { // If it's enough rows in partition to pick k vectors.
                    final Random random = environment.randomNumbersGenerator();

                    for (int i = 0; i < k; i++) {
                        Set<Integer> uniqueIndices = new HashSet<>();
                        int nextIdx = random.nextInt(data.rowSize());
                        int maxRandomSearch = k; // It required to make the next cycle is finite.
                        int cntr = 0;

                        // Repeat nextIdx generation if it was picked earlier.
                        while (uniqueIndices.contains(nextIdx) && cntr < maxRandomSearch) {
                            nextIdx = random.nextInt(data.rowSize());
                            cntr++;
                        }
                        uniqueIndices.add(nextIdx);

                        rndPnt.add(data.getRow(nextIdx));
                    }
                }
                else // If it's not enough vectors to pick k vectors.
                    for (int i = 0; i < data.rowSize(); i++)
                        rndPnt.add(data.getRow(i));
            }
            return rndPnt;
        }, (a, b) -> {
            if (a == null)
                return b == null ? new ArrayList<>() : b;
            if (b == null)
                return a;
            return Stream.concat(a.stream(), b.stream()).collect(Collectors.toList());
        });

        // Shuffle them.
        Collections.shuffle(rndPnts);

        // Pick k vectors randomly.
        if (rndPnts.size() >= k) {
            for (int i = 0; i < k; i++) {
                final LabeledVector rndPnt = rndPnts.get(environment.randomNumbersGenerator().nextInt(rndPnts.size()));
                rndPnts.remove(rndPnt);
                initCenters[i] = rndPnt.features();
            }
        }
        else
            throw new RuntimeException("The KMeans Trainer required more than " + k + " vectors to find " + k + " clusters");

        return initCenters;
    }

    /** Service class used for statistics. */
    public static class TotalCostAndCounts {
        /** */
        double totalCost;

        /** */
        ConcurrentHashMap<Integer, Vector> sums = new ConcurrentHashMap<>();

        /** Count of points closest to the center with a given index. */
        ConcurrentHashMap<Integer, Integer> counts = new ConcurrentHashMap<>();

        /** Count of points closest to the center with a given index. */
        ConcurrentHashMap<Integer, ConcurrentHashMap<Double, Integer>> centroidStat = new ConcurrentHashMap<>();

        /** Merge current */
        TotalCostAndCounts merge(TotalCostAndCounts other) {
            this.totalCost += totalCost;
            this.sums = MapUtil.mergeMaps(sums, other.sums, Vector::plus, ConcurrentHashMap::new);
            this.counts = MapUtil.mergeMaps(counts, other.counts, (i1, i2) -> i1 + i2, ConcurrentHashMap::new);
            this.centroidStat = MapUtil.mergeMaps(centroidStat, other.centroidStat, (m1, m2) ->
                MapUtil.mergeMaps(m1, m2, (i1, i2) -> i1 + i2, ConcurrentHashMap::new), ConcurrentHashMap::new);
            return this;
        }

        /**
         * @return centroid statistics.
         */
        public ConcurrentHashMap<Integer, ConcurrentHashMap<Double, Integer>> getCentroidStat() {
            return centroidStat;
        }
    }

    /**
     * Gets the amount of clusters.
     *
     * @return The parameter value.
     */
    public int getAmountOfClusters() {
        return k;
    }

    /**
     * Set up the amount of clusters.
     *
     * @param k The parameter value.
     * @return Model with new amount of clusters parameter value.
     */
    public KMeansTrainer withAmountOfClusters(int k) {
        this.k = k;
        return this;
    }

    /**
     * Gets the max number of iterations before convergence.
     *
     * @return The parameter value.
     */
    public int getMaxIterations() {
        return maxIterations;
    }

    /**
     * Set up the max number of iterations before convergence.
     *
     * @param maxIterations The parameter value.
     * @return Model with new max number of iterations before convergence parameter value.
     */
    public KMeansTrainer withMaxIterations(int maxIterations) {
        this.maxIterations = maxIterations;
        return this;
    }

    /**
     * Gets the epsilon.
     *
     * @return The parameter value.
     */
    public double getEpsilon() {
        return epsilon;
    }

    /**
     * Set up the epsilon.
     *
     * @param epsilon The parameter value.
     * @return Model with new epsilon parameter value.
     */
    public KMeansTrainer withEpsilon(double epsilon) {
        this.epsilon = epsilon;
        return this;
    }

    /**
     * Gets the distance.
     *
     * @return The parameter value.
     */
    public DistanceMeasure getDistance() {
        return distance;
    }

    /**
     * Set up the distance.
     *
     * @param distance The parameter value.
     * @return Model with new distance parameter value.
     */
    public KMeansTrainer withDistance(DistanceMeasure distance) {
        this.distance = distance;
        return this;
    }
}<|MERGE_RESOLUTION|>--- conflicted
+++ resolved
@@ -77,10 +77,6 @@
     /** {@inheritDoc} */
     @Override protected <K, V> KMeansModel updateModel(KMeansModel mdl, DatasetBuilder<K, V> datasetBuilder,
         FeatureLabelExtractor<K, V, Double> extractor) {
-<<<<<<< HEAD
-
-=======
->>>>>>> 2a5c3d39
         assert datasetBuilder != null;
 
         IgniteBiFunction<K, V, Vector> featureExtractor = CompositionUtils.asFeatureExtractor(extractor);
