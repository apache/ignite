--- conflicted
+++ resolved
@@ -73,7 +73,6 @@
      */
     @Override public <K, V> KMeansModel fit(DatasetBuilder<K, V> datasetBuilder,
         IgniteBiFunction<K, V, Vector> featureExtractor, IgniteBiFunction<K, V, Double> lbExtractor) {
-<<<<<<< HEAD
 
         return updateModel(null, datasetBuilder, featureExtractor, lbExtractor);
     }
@@ -82,8 +81,6 @@
     @Override protected <K, V> KMeansModel updateModel(KMeansModel mdl, DatasetBuilder<K, V> datasetBuilder,
         IgniteBiFunction<K, V, Vector> featureExtractor, IgniteBiFunction<K, V, Double> lbExtractor) {
 
-=======
->>>>>>> 2108b3b8
         assert datasetBuilder != null;
 
         PartitionDataBuilder<K, V, EmptyContext, LabeledVectorSet<Double, LabeledVector>> partDataBuilder = new LabeledDatasetPartitionDataBuilderOnHeap<>(
@@ -97,20 +94,7 @@
             (upstream, upstreamSize) -> new EmptyContext(),
             partDataBuilder
         )) {
-<<<<<<< HEAD
-            final Integer cols = dataset.compute(org.apache.ignite.ml.structures.Dataset::colSize, (a, b) -> a == null ? b : a);
-            if (cols == null) {
-                if (mdl != null)
-                    return mdl;
-                else
-                    throw new IllegalArgumentException("Cannot train model on empty dataset");
-            }
-
-            centers = Optional.ofNullable(mdl)
-                .map(KMeansModel::centers)
-                .orElseGet(() -> initClusterCentersRandomly(dataset, k));
-=======
-            final int cols = dataset.compute(org.apache.ignite.ml.structures.Dataset::colSize, (a, b) -> {
+            final Integer cols = dataset.compute(org.apache.ignite.ml.structures.Dataset::colSize, (a, b) -> {
                 if (a == null)
                     return b == null ? 0 : b;
                 if (b == null)
@@ -118,8 +102,11 @@
                 return b;
             });
 
+            centers = Optional.ofNullable(mdl)
+                .map(KMeansModel::centers)
+                .orElseGet(() -> initClusterCentersRandomly(dataset, k));
+
             centers = initClusterCentersRandomly(dataset, k);
->>>>>>> 2108b3b8
 
             boolean converged = false;
             int iteration = 0;
@@ -185,14 +172,10 @@
 
                 int finalI = i;
                 res.sums.compute(centroidIdx,
-<<<<<<< HEAD
-                    (IgniteBiFunction<Integer, Vector, Vector>)(ind, v) -> v.plus(data.getRow(finalI).features()));
-=======
                     (IgniteBiFunction<Integer, Vector, Vector>)(ind, v) -> {
                         Vector features = data.getRow(finalI).features();
                         return v == null ? features : v.plus(features);
                     });
->>>>>>> 2108b3b8
 
                 res.counts.merge(centroidIdx, 1,
                     (IgniteBiFunction<Integer, Integer, Integer>)(i1, i2) -> i1 + i2);
@@ -236,10 +219,6 @@
      */
     private Vector[] initClusterCentersRandomly(Dataset<EmptyContext, LabeledVectorSet<Double, LabeledVector>> dataset,
         int k) {
-<<<<<<< HEAD
-
-=======
->>>>>>> 2108b3b8
         Vector[] initCenters = new DenseVector[k];
 
         // Gets k or less vectors from each partition.
@@ -265,8 +244,7 @@
 
                         rndPnt.add(data.getRow(nextIdx));
                     }
-                }
-                else // If it's not enough vectors to pick k vectors.
+                } else // If it's not enough vectors to pick k vectors.
                     for (int i = 0; i < data.rowSize(); i++)
                         rndPnt.add(data.getRow(i));
             }
