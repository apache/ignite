--- conflicted
+++ resolved
@@ -58,17 +58,7 @@
         this.cfg = cfg;
     }
 
-<<<<<<< HEAD
     /** {@inheritDoc} */
-=======
-    /**
-     * Map Jobs to nodes using data affinity.
-     *
-     * @param nodes Cluster Nodes
-     * @param chromosomeKeys Primary keys for respective chromosomes
-     * @return A map of nodes to jobs.
-     */
->>>>>>> d6827886
     @Override public Map map(List<ClusterNode> nodes, List<Long> chromosomeKeys) throws IgniteException {
 
         Map<ComputeJob, ClusterNode> map = new HashMap<>();
@@ -84,30 +74,13 @@
         return map;
     }
 
-<<<<<<< HEAD
     /** {@inheritDoc} */
-=======
-    /**
-     * We return TRUE if success, else Exection is thrown.
-     *
-     * @param list ComputeJobResult
-     * @return Boolean value; if operationa was successful return true, otherwise Exception
-     */
->>>>>>> d6827886
     @Override public Boolean reduce(List<ComputeJobResult> list) throws IgniteException {
         // TODO Auto-generated method stub
         return Boolean.TRUE;
     }
 
-<<<<<<< HEAD
     /** {@inheritDoc} */
-=======
-    /**
-     * @param res ComputeJobResult
-     * @param rcvd List of ComputeJobResult
-     * @return ComputeJobResultPolicy
-     */
->>>>>>> d6827886
     @Override public ComputeJobResultPolicy result(ComputeJobResult res, List<ComputeJobResult> rcvd) {
         IgniteException err = res.getException();
 
