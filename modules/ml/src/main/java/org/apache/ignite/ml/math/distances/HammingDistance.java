/*
 * Licensed to the Apache Software Foundation (ASF) under one or more
 * contributor license agreements.  See the NOTICE file distributed with
 * this work for additional information regarding copyright ownership.
 * The ASF licenses this file to You under the Apache License, Version 2.0
 * (the "License"); you may not use this file except in compliance with
 * the License.  You may obtain a copy of the License at
 *
 *      http://www.apache.org/licenses/LICENSE-2.0
 *
 * Unless required by applicable law or agreed to in writing, software
 * distributed under the License is distributed on an "AS IS" BASIS,
 * WITHOUT WARRANTIES OR CONDITIONS OF ANY KIND, either express or implied.
 * See the License for the specific language governing permissions and
 * limitations under the License.
 */
package org.apache.ignite.ml.math.distances;

<<<<<<< HEAD
import java.io.IOException;
import java.io.ObjectInput;
import java.io.ObjectOutput;
=======
>>>>>>> 1e84d448
import org.apache.ignite.ml.math.exceptions.math.CardinalityException;
import org.apache.ignite.ml.math.functions.Functions;
import org.apache.ignite.ml.math.functions.IgniteDoubleFunction;
import org.apache.ignite.ml.math.primitives.vector.Vector;
import org.apache.ignite.ml.math.util.MatrixUtil;

/**
 * Calculates the Hamming distance between two points.
 */
public class HammingDistance implements DistanceMeasure {
    /** Serializable version identifier. */
    private static final long serialVersionUID = 1771556549784040098L;

    /** {@inheritDoc} */
    @Override public double compute(Vector a, Vector b)
        throws CardinalityException {
        IgniteDoubleFunction<Double> fun = (value -> value == 0 ? 0.0 : 1.0);
<<<<<<< HEAD

        return MatrixUtil.localCopyOf(a).minus(b).foldMap(Functions.PLUS, fun, 0d);
    }

    /** {@inheritDoc} */
    @Override public double compute(Vector a, double[] b) throws CardinalityException {
        throw new UnsupportedOperationException("It's not supported yet");
    }
=======
>>>>>>> 1e84d448

        return MatrixUtil.localCopyOf(a).minus(b).foldMap(Functions.PLUS, fun, 0d);
    }

    /** {@inheritDoc} */
    @Override public boolean equals(Object obj) {
        if (this == obj)
            return true;

        return obj != null && getClass() == obj.getClass();
    }

    /** {@inheritDoc} */
    @Override public int hashCode() {
        return getClass().hashCode();
    }
}<|MERGE_RESOLUTION|>--- conflicted
+++ resolved
@@ -16,12 +16,6 @@
  */
 package org.apache.ignite.ml.math.distances;
 
-<<<<<<< HEAD
-import java.io.IOException;
-import java.io.ObjectInput;
-import java.io.ObjectOutput;
-=======
->>>>>>> 1e84d448
 import org.apache.ignite.ml.math.exceptions.math.CardinalityException;
 import org.apache.ignite.ml.math.functions.Functions;
 import org.apache.ignite.ml.math.functions.IgniteDoubleFunction;
@@ -39,17 +33,6 @@
     @Override public double compute(Vector a, Vector b)
         throws CardinalityException {
         IgniteDoubleFunction<Double> fun = (value -> value == 0 ? 0.0 : 1.0);
-<<<<<<< HEAD
-
-        return MatrixUtil.localCopyOf(a).minus(b).foldMap(Functions.PLUS, fun, 0d);
-    }
-
-    /** {@inheritDoc} */
-    @Override public double compute(Vector a, double[] b) throws CardinalityException {
-        throw new UnsupportedOperationException("It's not supported yet");
-    }
-=======
->>>>>>> 1e84d448
 
         return MatrixUtil.localCopyOf(a).minus(b).foldMap(Functions.PLUS, fun, 0d);
     }
