/*
 * Licensed to the Apache Software Foundation (ASF) under one or more
 * contributor license agreements.  See the NOTICE file distributed with
 * this work for additional information regarding copyright ownership.
 * The ASF licenses this file to You under the Apache License, Version 2.0
 * (the "License"); you may not use this file except in compliance with
 * the License.  You may obtain a copy of the License at
 *
 *      http://www.apache.org/licenses/LICENSE-2.0
 *
 * Unless required by applicable law or agreed to in writing, software
 * distributed under the License is distributed on an "AS IS" BASIS,
 * WITHOUT WARRANTIES OR CONDITIONS OF ANY KIND, either express or implied.
 * See the License for the specific language governing permissions and
 * limitations under the License.
 */

package org.apache.ignite.ml.math.impls.matrix;

import java.io.IOException;
import java.io.ObjectInput;
import java.io.ObjectOutput;
import java.util.Arrays;
import java.util.HashMap;
import java.util.Map;
import java.util.Random;
import java.util.Spliterator;
import java.util.function.Consumer;
import org.apache.ignite.lang.IgniteUuid;
import org.apache.ignite.ml.math.Blas;
import org.apache.ignite.ml.math.Matrix;
import org.apache.ignite.ml.math.MatrixStorage;
import org.apache.ignite.ml.math.Vector;
import org.apache.ignite.ml.math.decompositions.LUDecomposition;
import org.apache.ignite.ml.math.exceptions.CardinalityException;
import org.apache.ignite.ml.math.exceptions.ColumnIndexException;
import org.apache.ignite.ml.math.exceptions.RowIndexException;
import org.apache.ignite.ml.math.functions.Functions;
import org.apache.ignite.ml.math.functions.IgniteBiFunction;
import org.apache.ignite.ml.math.functions.IgniteDoubleFunction;
import org.apache.ignite.ml.math.functions.IgniteFunction;
import org.apache.ignite.ml.math.functions.IgniteTriFunction;
import org.apache.ignite.ml.math.functions.IntIntToDoubleFunction;
import org.apache.ignite.ml.math.impls.vector.DenseLocalOnHeapVector;
import org.apache.ignite.ml.math.impls.vector.MatrixVectorView;
import org.apache.ignite.ml.math.util.MatrixUtil;

/**
 * This class provides a helper implementation of the {@link Matrix}
 * interface to minimize the effort required to implement it.
 * Subclasses may override some of the implemented methods if a more
 * specific or optimized implementation is desirable.
 */
public abstract class AbstractMatrix implements Matrix {
    // Stochastic sparsity analysis.
    /** */
    private static final double Z95 = 1.959964;
    /** */
    private static final double Z80 = 1.281552;
    /** */
    private static final int MAX_SAMPLES = 500;
    /** */
    private static final int MIN_SAMPLES = 15;

    /** Cached minimum element. */
    private Element minElm;
    /** Cached maximum element. */
    private Element maxElm = null;

    /** Matrix storage implementation. */
    private MatrixStorage sto;

    /** Meta attributes storage. */
    private Map<String, Object> meta = new HashMap<>();

    /** Matrix's GUID. */
    private IgniteUuid guid = IgniteUuid.randomUuid();

    /**
     * @param sto Backing {@link MatrixStorage}.
     */
    public AbstractMatrix(MatrixStorage sto) {
        this.sto = sto;
    }

    /**
     *
     */
    public AbstractMatrix() {
        // No-op.
    }

    /**
     * @param sto Backing {@link MatrixStorage}.
     */
    protected void setStorage(MatrixStorage sto) {
        assert sto != null;

        this.sto = sto;
    }

    /**
     * @param row Row index in the matrix.
     * @param col Column index in the matrix.
     * @param v Value to set.
     */
    protected void storageSet(int row, int col, double v) {
        sto.set(row, col, v);

        // Reset cached values.
        minElm = maxElm = null;
    }

    /**
     * @param row Row index in the matrix.
     * @param col Column index in the matrix.
     */
    protected double storageGet(int row, int col) {
        return sto.get(row, col);
    }

    /** {@inheritDoc} */
    @Override public Element maxElement() {
        if (maxElm == null) {
            double max = Double.NEGATIVE_INFINITY;
            int row = 0, col = 0;

            int rows = rowSize();
            int cols = columnSize();

            for (int x = 0; x < rows; x++)
                for (int y = 0; y < cols; y++) {
                    double d = storageGet(x, y);

                    if (d > max) {
                        max = d;
                        row = x;
                        col = y;
                    }
                }

            maxElm = mkElement(row, col);
        }

        return maxElm;
    }

    /** {@inheritDoc} */
    @Override public Element minElement() {
        if (minElm == null) {
            double min = Double.MAX_VALUE;
            int row = 0, col = 0;

            int rows = rowSize();
            int cols = columnSize();

            for (int x = 0; x < rows; x++)
                for (int y = 0; y < cols; y++) {
                    double d = storageGet(x, y);

                    if (d < min) {
                        min = d;
                        row = x;
                        col = y;
                    }
                }

            minElm = mkElement(row, col);
        }

        return minElm;
    }

    /** {@inheritDoc} */
    @Override public double maxValue() {
        return maxElement().get();
    }

    /** {@inheritDoc} */
    @Override public double minValue() {
        return minElement().get();
    }

    /**
     * @param row Row index in the matrix.
     * @param col Column index in the matrix.
     */
    private Element mkElement(int row, int col) {
        return new Element() {
            /** {@inheritDoc} */
            @Override public double get() {
                return storageGet(row, col);
            }

            /** {@inheritDoc} */
            @Override public int row() {
                return row;
            }

            /** {@inheritDoc} */
            @Override public int column() {
                return col;
            }

            /** {@inheritDoc} */
            @Override public void set(double d) {
                storageSet(row, col, d);
            }
        };
    }

    /** {@inheritDoc} */
    @Override public Element getElement(int row, int col) {
        return mkElement(row, col);
    }

    /** {@inheritDoc} */
    @Override public Matrix swapRows(int row1, int row2) {
        checkRowIndex(row1);
        checkRowIndex(row2);

        int cols = columnSize();

        for (int y = 0; y < cols; y++) {
            double v = getX(row1, y);

            setX(row1, y, getX(row2, y));
            setX(row2, y, v);
        }

        return this;
    }

    /** {@inheritDoc} */
    @Override public Matrix swapColumns(int col1, int col2) {
        checkColumnIndex(col1);
        checkColumnIndex(col2);

        int rows = rowSize();

        for (int x = 0; x < rows; x++) {
            double v = getX(x, col1);

            setX(x, col1, getX(x, col2));
            setX(x, col2, v);
        }

        return this;
    }

    /** {@inheritDoc} */
    @Override public MatrixStorage getStorage() {
        return sto;
    }

    /** {@inheritDoc} */
    @Override public boolean isSequentialAccess() {
        return sto.isSequentialAccess();
    }

    /** {@inheritDoc} */
    @Override public boolean isDense() {
        return sto.isDense();
    }

    /** {@inheritDoc} */
    @Override public boolean isRandomAccess() {
        return sto.isRandomAccess();
    }

    /** {@inheritDoc} */
    @Override public boolean isDistributed() {
        return sto.isDistributed();
    }

    /** {@inheritDoc} */
    @Override public boolean isArrayBased() {
        return sto.isArrayBased();
    }

    /**
     * Check row index bounds.
     *
     * @param row Row index.
     */
    void checkRowIndex(int row) {
        if (row < 0 || row >= rowSize())
            throw new RowIndexException(row);
    }

    /**
     * Check column index bounds.
     *
     * @param col Column index.
     */
    void checkColumnIndex(int col) {
        if (col < 0 || col >= columnSize())
            throw new ColumnIndexException(col);
    }

    /**
     * Check column and row index bounds.
     *
     * @param row Row index.
     * @param col Column index.
     */
    private void checkIndex(int row, int col) {
        checkRowIndex(row);
        checkColumnIndex(col);
    }

    /** {@inheritDoc} */
    @Override public void writeExternal(ObjectOutput out) throws IOException {
        out.writeObject(sto);
        out.writeObject(meta);
        out.writeObject(guid);
    }

    /** {@inheritDoc} */
    @Override public Map<String, Object> getMetaStorage() {
        return meta;
    }

    /** {@inheritDoc} */
    @SuppressWarnings("unchecked")
    @Override public void readExternal(ObjectInput in) throws IOException, ClassNotFoundException {
        sto = (MatrixStorage)in.readObject();
        meta = (Map<String, Object>)in.readObject();
        guid = (IgniteUuid)in.readObject();
    }

    /** {@inheritDoc} */
    @Override public Matrix assign(double val) {
        if (sto.isArrayBased())
            Arrays.fill(sto.data(), val);
        else {
            int rows = rowSize();
            int cols = columnSize();

            for (int x = 0; x < rows; x++)
                for (int y = 0; y < cols; y++)
                    storageSet(x, y, val);
        }

        return this;
    }

    /** {@inheritDoc} */
    @Override public Matrix assign(IntIntToDoubleFunction fun) {
        int rows = rowSize();
        int cols = columnSize();

        for (int x = 0; x < rows; x++)
            for (int y = 0; y < cols; y++)
                storageSet(x, y, fun.apply(x, y));

        return this;
    }

    /** */
    private void checkCardinality(Matrix mtx) {
        checkCardinality(mtx.rowSize(), mtx.columnSize());
    }

    /** */
    private void checkCardinality(int rows, int cols) {
        if (rows != rowSize())
            throw new CardinalityException(rowSize(), rows);

        if (cols != columnSize())
            throw new CardinalityException(columnSize(), cols);
    }

    /** {@inheritDoc} */
    @Override public Matrix assign(double[][] vals) {
        checkCardinality(vals.length, vals[0].length);

        int rows = rowSize();
        int cols = columnSize();

        for (int x = 0; x < rows; x++)
            for (int y = 0; y < cols; y++)
                storageSet(x, y, vals[x][y]);

        return this;
    }

    /** {@inheritDoc} */
    @Override public Matrix assign(Matrix mtx) {
        checkCardinality(mtx);

        int rows = rowSize();
        int cols = columnSize();

        for (int x = 0; x < rows; x++)
            for (int y = 0; y < cols; y++)
                storageSet(x, y, mtx.getX(x, y));

        return this;
    }

    /** {@inheritDoc} */
    @Override public Matrix map(IgniteDoubleFunction<Double> fun) {
        int rows = rowSize();
        int cols = columnSize();

        for (int x = 0; x < rows; x++)
            for (int y = 0; y < cols; y++)
                storageSet(x, y, fun.apply(storageGet(x, y)));

        return this;
    }

    /** {@inheritDoc} */
    @Override public Matrix map(Matrix mtx, IgniteBiFunction<Double, Double, Double> fun) {
        checkCardinality(mtx);

        int rows = rowSize();
        int cols = columnSize();

        for (int x = 0; x < rows; x++)
            for (int y = 0; y < cols; y++)
                storageSet(x, y, fun.apply(storageGet(x, y), mtx.getX(x, y)));

        return this;
    }

    /** {@inheritDoc} */
    @Override public Spliterator<Double> allSpliterator() {
        return new Spliterator<Double>() {
            /** {@inheritDoc} */
            @Override public boolean tryAdvance(Consumer<? super Double> act) {
                int rLen = rowSize();
                int cLen = columnSize();

                for (int i = 0; i < rLen; i++)
                    for (int j = 0; j < cLen; j++)
                        act.accept(storageGet(i, j));

                return true;
            }

            /** {@inheritDoc} */
            @Override public Spliterator<Double> trySplit() {
                return null; // No Splitting.
            }

            /** {@inheritDoc} */
            @Override public long estimateSize() {
                return rowSize() * columnSize();
            }

            /** {@inheritDoc} */
            @Override public int characteristics() {
                return ORDERED | SIZED;
            }
        };
    }

    /** {@inheritDoc} */
    @Override public int nonZeroElements() {
        int cnt = 0;

        for (int i = 0; i < rowSize(); i++)
            for (int j = 0; j < rowSize(); j++)
                if (get(i, j) != 0.0)
                    cnt++;

        return cnt;
    }

    /** {@inheritDoc} */
    @Override public Spliterator<Double> nonZeroSpliterator() {
        return new Spliterator<Double>() {
            /** {@inheritDoc} */
            @Override public boolean tryAdvance(Consumer<? super Double> act) {
                int rLen = rowSize();
                int cLen = columnSize();

                for (int i = 0; i < rLen; i++)
                    for (int j = 0; j < cLen; j++) {
                        double val = storageGet(i, j);

                        if (val != 0.0)
                            act.accept(val);
                    }
                return true;
            }

            /** {@inheritDoc} */
            @Override public Spliterator<Double> trySplit() {
                return null; // No Splitting.
            }

            /** {@inheritDoc} */
            @Override public long estimateSize() {
                return nonZeroElements();
            }

            /** {@inheritDoc} */
            @Override public int characteristics() {
                return ORDERED | SIZED;
            }
        };
    }

    /** {@inheritDoc} */
    @Override public Matrix assignColumn(int col, Vector vec) {
        checkColumnIndex(col);

        int rows = rowSize();

        for (int x = 0; x < rows; x++)
            storageSet(x, col, vec.getX(x));

        return this;
    }

    /** {@inheritDoc} */
    @Override public Matrix assignRow(int row, Vector vec) {
        checkRowIndex(row);

        int cols = columnSize();

        if (cols != vec.size())
            throw new CardinalityException(cols, vec.size());

        // TODO: IGNITE-5777, use Blas for this.
        for (int y = 0; y < cols; y++)
            storageSet(row, y, vec.getX(y));

        return this;
    }

    /** {@inheritDoc} */
    @Override public Vector foldRows(IgniteFunction<Vector, Double> fun) {
        int rows = rowSize();

        Vector vec = likeVector(rows);

        for (int i = 0; i < rows; i++)
            vec.setX(i, fun.apply(viewRow(i)));

        return vec;
    }

    /** {@inheritDoc} */
    @Override public Vector foldColumns(IgniteFunction<Vector, Double> fun) {
        int cols = columnSize();

        Vector vec = likeVector(cols);

        for (int i = 0; i < cols; i++)
            vec.setX(i, fun.apply(viewColumn(i)));

        return vec;
    }

    /** {@inheritDoc} */
    @Override public <T> T foldMap(IgniteBiFunction<T, Double, T> foldFun, IgniteDoubleFunction<Double> mapFun,
        T zeroVal) {
        T res = zeroVal;

        int rows = rowSize();
        int cols = columnSize();

        for (int x = 0; x < rows; x++)
            for (int y = 0; y < cols; y++)
                res = foldFun.apply(res, mapFun.apply(storageGet(x, y)));

        return res;
    }

    /** {@inheritDoc} */
    @Override public int columnSize() {
        return sto.columnSize();
    }

    /** {@inheritDoc} */
    @Override public int rowSize() {
        return sto.rowSize();
    }

    /** {@inheritDoc} */
    @Override public double determinant() {
        //TODO: IGNITE-5799, This decomposition should be cached
        LUDecomposition dec = new LUDecomposition(this);
        double res = dec.determinant();
        dec.destroy();
        return res;
    }

    /** {@inheritDoc} */
    @Override public Matrix inverse() {
        if (rowSize() != columnSize())
            throw new CardinalityException(rowSize(), columnSize());

        //TODO: IGNITE-5799, This decomposition should be cached
        LUDecomposition dec = new LUDecomposition(this);

        Matrix res = dec.solve(likeIdentity());
        dec.destroy();

        return res;
    }

    /** */
    protected Matrix likeIdentity() {
        int n = rowSize();
        Matrix res = like(n, n);

        for (int i = 0; i < n; i++)
            res.setX(i, i, 1.0);

        return res;
    }

    /** {@inheritDoc} */
    @Override public Matrix divide(double d) {
        int rows = rowSize();
        int cols = columnSize();

        for (int x = 0; x < rows; x++)
            for (int y = 0; y < cols; y++)
                setX(x, y, getX(x, y) / d);

        return this;
    }

    /** {@inheritDoc} */
    @Override public double get(int row, int col) {
        checkIndex(row, col);

        return storageGet(row, col);
    }

    /** {@inheritDoc} */
    @Override public double getX(int row, int col) {
        return storageGet(row, col);
    }

    /** {@inheritDoc} */
    @Override public Matrix minus(Matrix mtx) {
        int rows = rowSize();
        int cols = columnSize();

        checkCardinality(rows, cols);

        Matrix res = like(rows, cols);

        for (int x = 0; x < rows; x++)
            for (int y = 0; y < cols; y++)
                res.setX(x, y, getX(x, y) - mtx.getX(x, y));

        return res;
    }

    /** {@inheritDoc} */
    @Override public Matrix plus(double x) {
        Matrix cp = copy();

        cp.map(Functions.plus(x));

        return cp;
    }

    /** {@inheritDoc} */
    @Override public Matrix plus(Matrix mtx) {
        int rows = rowSize();
        int cols = columnSize();

        checkCardinality(rows, cols);

        Matrix res = like(rows, cols);

        for (int x = 0; x < rows; x++)
            for (int y = 0; y < cols; y++)
                res.setX(x, y, getX(x, y) + mtx.getX(x, y));

        return res;

    }

    /** {@inheritDoc} */
    @Override public IgniteUuid guid() {
        return guid;
    }

    /** {@inheritDoc} */
    @Override public Matrix set(int row, int col, double val) {
        checkIndex(row, col);

        storageSet(row, col, val);

        return this;
    }

    /** {@inheritDoc} */
    @Override public Matrix setRow(int row, double[] data) {
        checkRowIndex(row);

        int cols = columnSize();

        if (cols != data.length)
            throw new CardinalityException(cols, data.length);
        // TODO: IGNITE-5777, use Blas for this.
        for (int y = 0; y < cols; y++)
            setX(row, y, data[y]);

        return this;
    }

    /** {@inheritDoc} */
    @Override public Vector getRow(int row) {
        checkRowIndex(row);

        Vector res = new DenseLocalOnHeapVector(columnSize());

        for (int i = 0; i < columnSize(); i++)
            res.setX(i, getX(row, i));

        return res;
    }

    /** {@inheritDoc} */
    @Override public Matrix setColumn(int col, double[] data) {
        checkColumnIndex(col);

        int rows = rowSize();

        if (rows != data.length)
            throw new CardinalityException(rows, data.length);

        for (int x = 0; x < rows; x++)
            setX(x, col, data[x]);

        return this;
    }

    /** {@inheritDoc} */
    @Override public Vector getCol(int col) {
        checkColumnIndex(col);
<<<<<<< HEAD
        Vector res;
        if(isDistributed()) res = MatrixUtil.likeVector(this, rowSize());
        else res = new DenseLocalOnHeapVector(rowSize());
=======

        Vector res;

        if (isDistributed())
            res = MatrixUtil.likeVector(this, rowSize());
        else
            res = new DenseLocalOnHeapVector(rowSize());
>>>>>>> 1d906b33

        for (int i = 0; i < rowSize(); i++)
            res.setX(i, getX(i, col));

        return res;
    }

    /** {@inheritDoc} */
    @Override public Matrix setX(int row, int col, double val) {
        storageSet(row, col, val);

        return this;
    }

    /** {@inheritDoc} */
    @Override public double maxAbsRowSumNorm() {
        double max = 0.0;

        int rows = rowSize();
        int cols = columnSize();

        for (int x = 0; x < rows; x++) {
            double sum = 0;

            for (int y = 0; y < cols; y++)
                sum += Math.abs(getX(x, y));

            if (sum > max)
                max = sum;
        }

        return max;
    }

    /** {@inheritDoc} */
    @Override public Matrix times(double x) {
        Matrix cp = copy();

        cp.map(Functions.mult(x));

        return cp;
    }

    /** {@inheritDoc} */
    @Override public Vector times(Vector vec) {
        int cols = columnSize();

        if (cols != vec.size())
            throw new CardinalityException(cols, vec.size());

        int rows = rowSize();

        Vector res = likeVector(rows);

        Blas.gemv(1, this, vec, 0, res);

        return res;
    }

    /** {@inheritDoc} */
    @Override public Matrix times(Matrix mtx) {
        int cols = columnSize();

        if (cols != mtx.rowSize())
            throw new CardinalityException(cols, mtx.rowSize());

        Matrix res = like(rowSize(), mtx.columnSize());

        Blas.gemm(1, this, mtx, 0, res);

        return res;
    }

    /** {@inheritDoc} */
    @Override public double sum() {
        int rows = rowSize();
        int cols = columnSize();

        double sum = 0.0;

        for (int x = 0; x < rows; x++)
            for (int y = 0; y < cols; y++)
                sum += getX(x, y);

        return sum;
    }

    /** {@inheritDoc} */
    @Override public Matrix transpose() {
        int rows = rowSize();
        int cols = columnSize();

        Matrix mtx = like(cols, rows);

        for (int x = 0; x < rows; x++)
            for (int y = 0; y < cols; y++)
                mtx.setX(y, x, getX(x, y));

        return mtx;
    }

    /** {@inheritDoc} */
    @Override public boolean density(double threshold) {
        assert threshold >= 0.0 && threshold <= 1.0;

        int n = MIN_SAMPLES;
        int rows = rowSize();
        int cols = columnSize();

        double mean = 0.0;
        double pq = threshold * (1 - threshold);

        Random rnd = new Random();

        for (int i = 0; i < MIN_SAMPLES; i++)
            if (getX(rnd.nextInt(rows), rnd.nextInt(cols)) != 0.0)
                mean++;

        mean /= MIN_SAMPLES;

        double iv = Z80 * Math.sqrt(pq / n);

        if (mean < threshold - iv)
            return false; // Sparse.
        else if (mean > threshold + iv)
            return true; // Dense.

        while (n < MAX_SAMPLES) {
            // Determine upper bound we may need for 'n' to likely relinquish the uncertainty.
            // Here, we use confidence interval formula but solved for 'n'.
            double ivX = Math.max(Math.abs(threshold - mean), 1e-11);

            double stdErr = ivX / Z80;
            double nX = Math.min(Math.max((int)Math.ceil(pq / (stdErr * stdErr)), n), MAX_SAMPLES) - n;

            if (nX < 1.0) // IMPL NOTE this can happen with threshold 1.0
                nX = 1.0;

            double meanNext = 0.0;

            for (int i = 0; i < nX; i++)
                if (getX(rnd.nextInt(rows), rnd.nextInt(cols)) != 0.0)
                    meanNext++;

            mean = (n * mean + meanNext) / (n + nX);

            n += nX;

            // Are we good now?
            iv = Z80 * Math.sqrt(pq / n);

            if (mean < threshold - iv)
                return false; // Sparse.
            else if (mean > threshold + iv)
                return true; // Dense.
        }

        return mean > threshold; // Dense if mean > threshold.
    }

    /** {@inheritDoc} */
    @Override public Matrix viewPart(int[] off, int[] size) {
        return new MatrixView(this, off[0], off[1], size[0], size[1]);
    }

    /** {@inheritDoc} */
    @Override public Matrix viewPart(int rowOff, int rows, int colOff, int cols) {
        return viewPart(new int[] {rowOff, colOff}, new int[] {rows, cols});
    }

    /** {@inheritDoc} */
    @Override public Vector viewRow(int row) {
        return new MatrixVectorView(this, row, 0, 0, 1);
    }

    /** {@inheritDoc} */
    @Override public Vector viewColumn(int col) {
        return new MatrixVectorView(this, 0, col, 1, 0);
    }

    /** {@inheritDoc} */
    @Override public Vector viewDiagonal() {
        return new MatrixVectorView(this, 0, 0, 1, 1);
    }

    /** {@inheritDoc} */
    @Override public void destroy() {
        getStorage().destroy();
    }

    /** {@inheritDoc} */
    @Override public Matrix copy() {
        Matrix cp = like(rowSize(), columnSize());

        cp.assign(this);

        return cp;
    }

    /** {@inheritDoc} */
    @Override public int hashCode() {
        int res = 1;

        res = res * 37 + guid.hashCode();
        res = res * 37 + sto.hashCode();
        res = res * 37 + meta.hashCode();

        return res;
    }

    /**
     * {@inheritDoc}
     *
     * We ignore guid's for comparisons.
     */
    @Override public boolean equals(Object o) {
        if (this == o)
            return true;

        if (o == null || getClass() != o.getClass())
            return false;

        AbstractMatrix that = (AbstractMatrix)o;

        MatrixStorage sto = getStorage();

        return (sto != null ? sto.equals(that.getStorage()) : that.getStorage() == null);
    }

    /** {@inheritDoc} */
    @Override public void compute(int row, int col, IgniteTriFunction<Integer, Integer, Double, Double> f) {
        setX(row, col, f.apply(row, col, getX(row, col)));
    }

<<<<<<< HEAD

    protected int getMaxAmountOfColumns(double[][] data) {
        int maxAmountOfColumns = 0;

        for (int i = 0; i < data.length; i++)
            maxAmountOfColumns = Math.max(maxAmountOfColumns, data[i].length);

        return maxAmountOfColumns;
=======
    /**
     * Return max amount of columns in 2d array.
     *
     * TODO: why this in this class, mb some util class?
     *
     * @param data Data.
     */
    protected int getMaxAmountOfColumns(double[][] data) {
        int maxAmountOfCols = 0;

        for (int i = 0; i < data.length; i++)
            maxAmountOfCols = Math.max(maxAmountOfCols, data[i].length);

        return maxAmountOfCols;
>>>>>>> 1d906b33
    }
}<|MERGE_RESOLUTION|>--- conflicted
+++ resolved
@@ -740,11 +740,6 @@
     /** {@inheritDoc} */
     @Override public Vector getCol(int col) {
         checkColumnIndex(col);
-<<<<<<< HEAD
-        Vector res;
-        if(isDistributed()) res = MatrixUtil.likeVector(this, rowSize());
-        else res = new DenseLocalOnHeapVector(rowSize());
-=======
 
         Vector res;
 
@@ -752,7 +747,6 @@
             res = MatrixUtil.likeVector(this, rowSize());
         else
             res = new DenseLocalOnHeapVector(rowSize());
->>>>>>> 1d906b33
 
         for (int i = 0; i < rowSize(); i++)
             res.setX(i, getX(i, col));
@@ -987,16 +981,6 @@
         setX(row, col, f.apply(row, col, getX(row, col)));
     }
 
-<<<<<<< HEAD
-
-    protected int getMaxAmountOfColumns(double[][] data) {
-        int maxAmountOfColumns = 0;
-
-        for (int i = 0; i < data.length; i++)
-            maxAmountOfColumns = Math.max(maxAmountOfColumns, data[i].length);
-
-        return maxAmountOfColumns;
-=======
     /**
      * Return max amount of columns in 2d array.
      *
@@ -1011,6 +995,5 @@
             maxAmountOfCols = Math.max(maxAmountOfCols, data[i].length);
 
         return maxAmountOfCols;
->>>>>>> 1d906b33
     }
 }