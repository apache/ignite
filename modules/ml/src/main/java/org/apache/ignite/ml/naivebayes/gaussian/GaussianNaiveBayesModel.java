/*
 * Licensed to the Apache Software Foundation (ASF) under one or more
 * contributor license agreements.  See the NOTICE file distributed with
 * this work for additional information regarding copyright ownership.
 * The ASF licenses this file to You under the Apache License, Version 2.0
 * (the "License"); you may not use this file except in compliance with
 * the License.  You may obtain a copy of the License at
 *
 *      http://www.apache.org/licenses/LICENSE-2.0
 *
 * Unless required by applicable law or agreed to in writing, software
 * distributed under the License is distributed on an "AS IS" BASIS,
 * WITHOUT WARRANTIES OR CONDITIONS OF ANY KIND, either express or implied.
 * See the License for the specific language governing permissions and
 * limitations under the License.
 */

package org.apache.ignite.ml.naivebayes.gaussian;

import java.io.Serializable;
import java.util.Collection;
import org.apache.ignite.ml.Exportable;
import org.apache.ignite.ml.Exporter;
import org.apache.ignite.ml.IgniteModel;
import org.apache.ignite.ml.math.primitives.vector.Vector;

/**
 * Simple naive Bayes model which predicts result value {@code y} belongs to a class {@code C_k, k in [0..K]} as {@code
 * p(C_k,y) = p(C_k)*p(y_1,C_k) *...*p(y_n,C_k) / p(y)}. Return the number of the most possible class.
 */
public class GaussianNaiveBayesModel implements IgniteModel<Vector, Double>, Exportable<GaussianNaiveBayesModel>, Serializable {
    /** */
    private static final long serialVersionUID = -127386523291350345L;

    /** Means of features for all classes. kth row contains means for labels[k] class. */
    private final double[][] means;

    /** Variances of features for all classes. kth row contains variances for labels[k] class */
    private final double[][] variances;

    /** Prior probabilities of each class */
    private final double[] classProbabilities;

    /** Labels. */
    private final double[] labels;
<<<<<<< HEAD
    /** Feature ids which should be skipped. By defaut all features are processed. */
    private final Collection<Integer> featureIdsToSkip;
=======

>>>>>>> 3e757254
    /** Feature sum, squared sum and count per label. */
    private final GaussianNaiveBayesSumsHolder sumsHolder;

    /**
     * @param means Means of features for all classes.
     * @param variances Variances of features for all classes.
     * @param classProbabilities Probabilities for all classes.
     * @param labels Labels.
     * @param featureIdsToSkip Feature ids which should be skip.
     * @param sumsHolder Feature sum, squared sum and count sum per label. This data is used for future model updating.
     */
    public GaussianNaiveBayesModel(double[][] means, double[][] variances,
        double[] classProbabilities, double[] labels, Collection<Integer> featureIdsToSkip,
        GaussianNaiveBayesSumsHolder sumsHolder) {
        this.means = means;
        this.variances = variances;
        this.classProbabilities = classProbabilities;
        this.labels = labels;
        this.featureIdsToSkip = featureIdsToSkip;
        this.sumsHolder = sumsHolder;
    }

    /** {@inheritDoc} */
    @Override public <P> void saveModel(Exporter<GaussianNaiveBayesModel, P> exporter, P path) {
        exporter.save(this, path);
    }

    /** Returns a number of class to which the input belongs. */
    @Override public Double predict(Vector vector) {
        double[] probapilityPowers = probabilityPowers(vector);

        int max = 0;
        for (int i = 0; i < probapilityPowers.length; i++) {
            probapilityPowers[i] += Math.log(classProbabilities[i]);

            if (probapilityPowers[i] > probapilityPowers[max]) {
                max = i;
            }
        }
        return labels[max];
    }

    /**
     * Returns an array where the index correapons a label, and value corresponds probalility to be this label. The
     * prior probabilities are not count.
     */
    public double[] probabilityPowers(Vector vector) {
        double[] probapilityPowers = new double[classProbabilities.length];

        for (int i = 0; i < classProbabilities.length; i++) {
            int index = 0;
            for (int j = 0; j < vector.size(); j++) {
                if (featureIdsToSkip.contains(j))
                    continue;
                double x = vector.get(j);
                double parobability = gauss(x, means[i][index], variances[i][index]);
                probapilityPowers[i] += (parobability > 0 ? Math.log(parobability) : .0);
                ++index;
            }
        }
        return probapilityPowers;
    }

    /** */
    public double[][] getMeans() {
        return means;
    }

    /** */
    public double[][] getVariances() {
        return variances;
    }

    /** */
    public double[] getClassProbabilities() {
        return classProbabilities;
    }

    /** */
    public double[] getLabels() {
        return labels;
    }

    /** */
    public GaussianNaiveBayesSumsHolder getSumsHolder() {
        return sumsHolder;
    }

    /** Gauss distribution */
    private static double gauss(double x, double mean, double variance) {
        return Math.exp(-1. * Math.pow(x - mean, 2) / (2. * variance)) / Math.sqrt(2. * Math.PI * variance);
    }
}<|MERGE_RESOLUTION|>--- conflicted
+++ resolved
@@ -43,12 +43,9 @@
 
     /** Labels. */
     private final double[] labels;
-<<<<<<< HEAD
+
     /** Feature ids which should be skipped. By defaut all features are processed. */
     private final Collection<Integer> featureIdsToSkip;
-=======
-
->>>>>>> 3e757254
     /** Feature sum, squared sum and count per label. */
     private final GaussianNaiveBayesSumsHolder sumsHolder;
 
