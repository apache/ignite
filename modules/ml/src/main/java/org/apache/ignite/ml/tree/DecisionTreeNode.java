--- conflicted
+++ resolved
@@ -26,19 +26,6 @@
  * Base interface for decision tree nodes.
  */
 @JsonTypeInfo( use = JsonTypeInfo.Id.NAME, include = JsonTypeInfo.As.PROPERTY, property = "type")
-<<<<<<< HEAD
-@JsonSubTypes(
-        {
-                @JsonSubTypes.Type(value = DecisionTreeLeafNode.class, name = "leaf"),
-                @JsonSubTypes.Type(value = DecisionTreeConditionalNode.class, name = "conditional"),
-        })
-public abstract class DecisionTreeNode implements IgniteModel<Vector, Double> {
-        /**
-         * Empty constructor for serialization needs.
-         */
-        protected DecisionTreeNode() {
-        }
-=======
 @JsonSubTypes({
     @JsonSubTypes.Type(value = DecisionTreeLeafNode.class, name = "leaf"),
     @JsonSubTypes.Type(value = DecisionTreeConditionalNode.class, name = "conditional"),
@@ -49,5 +36,4 @@
      */
     protected DecisionTreeNode() {
     }
->>>>>>> 9cf06362
 }