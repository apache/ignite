/*
 * Licensed to the Apache Software Foundation (ASF) under one or more
 * contributor license agreements.  See the NOTICE file distributed with
 * this work for additional information regarding copyright ownership.
 * The ASF licenses this file to You under the Apache License, Version 2.0
 * (the "License"); you may not use this file except in compliance with
 * the License.  You may obtain a copy of the License at
 *
 *      http://www.apache.org/licenses/LICENSE-2.0
 *
 * Unless required by applicable law or agreed to in writing, software
 * distributed under the License is distributed on an "AS IS" BASIS,
 * WITHOUT WARRANTIES OR CONDITIONS OF ANY KIND, either express or implied.
 * See the License for the specific language governing permissions and
 * limitations under the License.
 */

package org.apache.ignite.ml.util;

/**
 * The names of popular datasets used in examples.
 */
public enum MLSandboxDatasets {
    /** The full Iris dataset from Machine Learning Repository. */
    IRIS("modules/ml/src/main/resources/datasets/iris.txt", false, "\t"),

    /** The Titanic dataset from Kaggle competition. */
    TITANIC("modules/ml/src/main/resources/datasets/titanic.csv", true, ";"),

    /** The 1st and 2nd classes from the Iris dataset. */
    TWO_CLASSED_IRIS("modules/ml/src/main/resources/datasets/two_classed_iris.csv", false, "\t"),

    /** The dataset is about different computers' properties based on https://archive.ics.uci.edu/ml/datasets/Computer+Hardware. */
    CLEARED_MACHINES("modules/ml/src/main/resources/datasets/cleared_machines.csv", false, ";"),

    /**
     * The health data is related to death rate based on; doctor availability, hospital availability,
     * annual per capita income, and population density people per square mile.
     */
    MORTALITY_DATA("modules/ml/src/main/resources/datasets/mortalitydata.csv", false, ";"),

    /**
     * The preprocessed Glass dataset from the Machine Learning Repository https://archive.ics.uci.edu/ml/datasets/Glass+Identification
     * There are 3 classes with labels: 1 {building_windows_float_processed}, 3 {vehicle_windows_float_processed}, 7 {headlamps}.
     * Feature names: 'Na-Sodium', 'Mg-Magnesium', 'Al-Aluminum', 'Ba-Barium', 'Fe-Iron'.
     */
    GLASS_IDENTIFICATION("modules/ml/src/main/resources/datasets/glass_identification.csv", false, ";"),

    /** The Wine recognition data. Could be found <a href="https://archive.ics.uci.edu/ml/machine-learning-databases/wine/">here</a>. */
    WINE_RECOGNITION("modules/ml/src/main/resources/datasets/wine.txt", false, ","),

    /** The Boston house-prices dataset. Could be found <a href="https://archive.ics.uci.edu/ml/machine-learning-databases/housing/">here</a>. */
    BOSTON_HOUSE_PRICES("modules/ml/src/main/resources/datasets/boston_housing_dataset.txt", false, ","),

    /** Example from book Barber D. Bayesian reasoning and machine learning. Chapter 10. */
<<<<<<< HEAD
    ENGLISH_VS_SCOTTISH("modules/ml/src/main/resources/datasets/english_vs_scottish_binary_dataset.csv", false, ","),

    /** A dataset with discrete and continious features. */
    MIXED_DATASET("modules/ml/src/main/resources/datasets/mixed_dataset.csv", true, ",");
=======
    ENGLISH_VS_SCOTTISH("modules/ml/src/main/resources/datasets/english_vs_scottish_binary_dataset.csv", true, ","),

    /** Wholesale customers dataset. Could be found <a href="https://archive.ics.uci.edu/ml/datasets/Wholesale+customers">here</a>. */
    WHOLESALE_CUSTOMERS("modules/ml/src/main/resources/datasets/wholesale_customers.csv", true, ","),

    /** Fraud detection problem [part of whole dataset]. Could be found <a href="https://www.kaggle.com/mlg-ulb/creditcardfraud/">here</a>. */
    FRAUD_DETECTION("modules/ml/src/main/resources/datasets/fraud_detection.csv", false, ",");
>>>>>>> 8246f51c

    /** Filename. */
    private final String filename;

    /** The csv file has header. */
    private final boolean hasHeader;

    /** The separator between words. */
    private final String separator;

    /**
     * @param filename Filename.
     * @param hasHeader The csv file has header.
     * @param separator The special sign to separate the line on words.
     */
    MLSandboxDatasets(final String filename, boolean hasHeader, String separator) {
        this.filename = filename;
        this.hasHeader = hasHeader;
        this.separator = separator;
    }

    /** */
    public String getFileName() { return filename; }

    /** */
    public boolean hasHeader() {
        return hasHeader;
    }

    /** */
    public String getSeparator() {
        return separator;
    }
}<|MERGE_RESOLUTION|>--- conflicted
+++ resolved
@@ -53,20 +53,16 @@
     BOSTON_HOUSE_PRICES("modules/ml/src/main/resources/datasets/boston_housing_dataset.txt", false, ","),
 
     /** Example from book Barber D. Bayesian reasoning and machine learning. Chapter 10. */
-<<<<<<< HEAD
-    ENGLISH_VS_SCOTTISH("modules/ml/src/main/resources/datasets/english_vs_scottish_binary_dataset.csv", false, ","),
-
-    /** A dataset with discrete and continious features. */
-    MIXED_DATASET("modules/ml/src/main/resources/datasets/mixed_dataset.csv", true, ",");
-=======
     ENGLISH_VS_SCOTTISH("modules/ml/src/main/resources/datasets/english_vs_scottish_binary_dataset.csv", true, ","),
 
     /** Wholesale customers dataset. Could be found <a href="https://archive.ics.uci.edu/ml/datasets/Wholesale+customers">here</a>. */
     WHOLESALE_CUSTOMERS("modules/ml/src/main/resources/datasets/wholesale_customers.csv", true, ","),
 
     /** Fraud detection problem [part of whole dataset]. Could be found <a href="https://www.kaggle.com/mlg-ulb/creditcardfraud/">here</a>. */
-    FRAUD_DETECTION("modules/ml/src/main/resources/datasets/fraud_detection.csv", false, ",");
->>>>>>> 8246f51c
+    FRAUD_DETECTION("modules/ml/src/main/resources/datasets/fraud_detection.csv", false, ","),
+
+    /** A dataset with discrete and continious features. */
+    MIXED_DATASET("modules/ml/src/main/resources/datasets/mixed_dataset.csv", true, ",");
 
     /** Filename. */
     private final String filename;
