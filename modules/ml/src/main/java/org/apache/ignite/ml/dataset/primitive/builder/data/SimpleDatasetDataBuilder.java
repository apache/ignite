/*
 * Licensed to the Apache Software Foundation (ASF) under one or more
 * contributor license agreements.  See the NOTICE file distributed with
 * this work for additional information regarding copyright ownership.
 * The ASF licenses this file to You under the Apache License, Version 2.0
 * (the "License"); you may not use this file except in compliance with
 * the License.  You may obtain a copy of the License at
 *
 *      http://www.apache.org/licenses/LICENSE-2.0
 *
 * Unless required by applicable law or agreed to in writing, software
 * distributed under the License is distributed on an "AS IS" BASIS,
 * WITHOUT WARRANTIES OR CONDITIONS OF ANY KIND, either express or implied.
 * See the License for the specific language governing permissions and
 * limitations under the License.
 */

package org.apache.ignite.ml.dataset.primitive.builder.data;

import java.io.Serializable;
import java.util.Iterator;
import org.apache.ignite.ml.dataset.PartitionDataBuilder;
import org.apache.ignite.ml.dataset.UpstreamEntry;
import org.apache.ignite.ml.dataset.primitive.data.SimpleDatasetData;
import org.apache.ignite.ml.environment.LearningEnvironment;
import org.apache.ignite.ml.math.exceptions.preprocessing.NonDoubleVectorException;
import org.apache.ignite.ml.math.primitives.vector.Vector;
import org.apache.ignite.ml.preprocessing.Preprocessor;

/**
 * A partition {@code data} builder that makes {@link SimpleDatasetData}.
 *
 * @param <K> Type of a key in <tt>upstream</tt> data.
 * @param <V> Type of a value in <tt>upstream</tt> data.
 * @param <C> Type of a partition <tt>context</tt>.
 * @param <CO> Type of a coordinate for vectorizer.
 */
public class SimpleDatasetDataBuilder<K, V, C extends Serializable, CO extends Serializable>
    implements PartitionDataBuilder<K, V, C, SimpleDatasetData> {
    /** */
    private static final long serialVersionUID = 756800193212149975L;

    /** Function that extracts features from an {@code upstream} data. */
    private final Preprocessor<K, V> preprocessor;

    /**
     * Construct a new instance of partition {@code data} builder that makes {@link SimpleDatasetData}.
     *
     * @param preprocessor Function that extracts features from an {@code upstream} data.
     */
    public SimpleDatasetDataBuilder(Preprocessor<K, V> preprocessor) {
        this.preprocessor = preprocessor;
    }

    /** {@inheritDoc} */
    @Override public SimpleDatasetData build(
        LearningEnvironment env,
        Iterator<UpstreamEntry<K, V>> upstreamData, long upstreamDataSize, C ctx) {
        // Prepares the matrix of features in flat column-major format.
        int cols = -1;
        double[] features = null;

        int ptr = 0;
        while (upstreamData.hasNext()) {
            UpstreamEntry<K, V> entry = upstreamData.next();
            Vector row = preprocessor.apply(entry.getKey(), entry.getValue()).features();
<<<<<<< HEAD
            if(row.isNumeric()) {
=======
            if (row.isNumeric()) {
>>>>>>> 1e84d448
                if (cols < 0) {
                    cols = row.size();
                    features = new double[Math.toIntExact(upstreamDataSize * cols)];
                } else
                    assert row.size() == cols : "Feature extractor must return exactly " + cols + " features";

                for (int i = 0; i < cols; i++)
                    features[Math.toIntExact(i * upstreamDataSize + ptr)] = row.get(i);

                ptr++;
            } else
                throw new NonDoubleVectorException(row);
        }

        return new SimpleDatasetData(features, Math.toIntExact(upstreamDataSize));
    }
}<|MERGE_RESOLUTION|>--- conflicted
+++ resolved
@@ -64,11 +64,7 @@
         while (upstreamData.hasNext()) {
             UpstreamEntry<K, V> entry = upstreamData.next();
             Vector row = preprocessor.apply(entry.getKey(), entry.getValue()).features();
-<<<<<<< HEAD
-            if(row.isNumeric()) {
-=======
             if (row.isNumeric()) {
->>>>>>> 1e84d448
                 if (cols < 0) {
                     cols = row.size();
                     features = new double[Math.toIntExact(upstreamDataSize * cols)];
