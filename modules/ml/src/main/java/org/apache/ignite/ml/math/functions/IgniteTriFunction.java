/*
 * Licensed to the Apache Software Foundation (ASF) under one or more
 * contributor license agreements.  See the NOTICE file distributed with
 * this work for additional information regarding copyright ownership.
 * The ASF licenses this file to You under the Apache License, Version 2.0
 * (the "License"); you may not use this file except in compliance with
 * the License.  You may obtain a copy of the License at
 *
 *      http://www.apache.org/licenses/LICENSE-2.0
 *
 * Unless required by applicable law or agreed to in writing, software
 * distributed under the License is distributed on an "AS IS" BASIS,
 * WITHOUT WARRANTIES OR CONDITIONS OF ANY KIND, either express or implied.
 * See the License for the specific language governing permissions and
 * limitations under the License.
 */

package org.apache.ignite.ml.math.functions;

import java.io.Serializable;
import java.util.Objects;
import java.util.function.Function;

/** Serializable TriFunction (A, B, C) -> R. */
@FunctionalInterface
public interface IgniteTriFunction<A, B, C, R> extends Serializable {
    /** */
    R apply(A a, B b, C c);
<<<<<<< HEAD
=======

    /** */
    default <V> IgniteTriFunction<A, B, C, V> andThen(Function<? super R, ? extends V> after) {
        Objects.requireNonNull(after);

        return (A a, B b, C c) -> after.apply(apply(a, b, c));
    }
>>>>>>> e4f19215
}<|MERGE_RESOLUTION|>--- conflicted
+++ resolved
@@ -26,8 +26,6 @@
 public interface IgniteTriFunction<A, B, C, R> extends Serializable {
     /** */
     R apply(A a, B b, C c);
-<<<<<<< HEAD
-=======
 
     /** */
     default <V> IgniteTriFunction<A, B, C, V> andThen(Function<? super R, ? extends V> after) {
@@ -35,5 +33,4 @@
 
         return (A a, B b, C c) -> after.apply(apply(a, b, c));
     }
->>>>>>> e4f19215
 }