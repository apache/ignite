--- conflicted
+++ resolved
@@ -17,6 +17,8 @@
 
 package org.apache.ignite.ml.dataset.impl.cache;
 
+import java.io.Serializable;
+import java.util.UUID;
 import org.apache.ignite.Ignite;
 import org.apache.ignite.IgniteCache;
 import org.apache.ignite.cache.affinity.AffinityFunction;
@@ -31,9 +33,6 @@
 import org.apache.ignite.ml.environment.LearningEnvironment;
 import org.apache.ignite.ml.environment.LearningEnvironmentBuilder;
 
-import java.io.Serializable;
-import java.util.UUID;
-
 /**
  * A dataset builder that makes {@link CacheBasedDataset}. Encapsulate logic of building cache based dataset such as
  * allocation required data structures and initialization of {@code context} part of partitions.
@@ -120,11 +119,7 @@
         IgniteBiPredicate<K, V> filter,
         UpstreamTransformerBuilder transformerBuilder,
         Boolean isKeepBinary,
-<<<<<<< HEAD
-        int retries){
-=======
         int retries) {
->>>>>>> 1e84d448
         this.ignite = ignite;
         this.upstreamCache = upstreamCache;
         this.filter = filter;
@@ -188,11 +183,7 @@
      *
      * @param isKeepBinary Is keep binary.
      */
-<<<<<<< HEAD
-    public CacheBasedDatasetBuilder<K, V> withKeepBinary(boolean isKeepBinary){
-=======
     public CacheBasedDatasetBuilder<K, V> withKeepBinary(boolean isKeepBinary) {
->>>>>>> 1e84d448
         return new CacheBasedDatasetBuilder<>(ignite, upstreamCache, filter, transformerBuilder, isKeepBinary, retries);
     }
 
