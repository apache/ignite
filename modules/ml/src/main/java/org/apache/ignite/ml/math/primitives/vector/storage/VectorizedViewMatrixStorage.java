--- conflicted
+++ resolved
@@ -194,11 +194,7 @@
 
     /** {@inheritDoc} */
     @Override public void setRaw(int i, Serializable v) {
-<<<<<<< HEAD
-        if(!(v instanceof Number))
-=======
         if (!(v instanceof Number))
->>>>>>> 1e84d448
             throw new IllegalStateException("Matrices don't support non-Number values");
 
         parent.set(row + i * rowStride, col + i * colStride, ((Number) v).doubleValue());
