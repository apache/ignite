/*
 * Licensed to the Apache Software Foundation (ASF) under one or more
 * contributor license agreements.  See the NOTICE file distributed with
 * this work for additional information regarding copyright ownership.
 * The ASF licenses this file to You under the Apache License, Version 2.0
 * (the "License"); you may not use this file except in compliance with
 * the License.  You may obtain a copy of the License at
 *
 *      http://www.apache.org/licenses/LICENSE-2.0
 *
 * Unless required by applicable law or agreed to in writing, software
 * distributed under the License is distributed on an "AS IS" BASIS,
 * WITHOUT WARRANTIES OR CONDITIONS OF ANY KIND, either express or implied.
 * See the License for the specific language governing permissions and
 * limitations under the License.
 */

package org.apache.ignite.ml.environment.parallelism;

import java.util.concurrent.ExecutionException;
import java.util.concurrent.TimeUnit;
import java.util.concurrent.TimeoutException;
import org.apache.ignite.ml.math.functions.IgniteSupplier;
import org.jetbrains.annotations.NotNull;

/**
 * All tasks should be processed in one thread.
 */
public class NoParallelismStrategy implements ParallelismStrategy {
    /** Instance. */
    public static final ParallelismStrategy INSTANCE = new NoParallelismStrategy();

    /** */
    private NoParallelismStrategy() {

    }

    /** {@inheritDoc} */
    @Override public int getParallelism() {
        return 1;
    }

    /** {@inheritDoc} */
<<<<<<< HEAD
    @Override public <T>  Promise<T> submit(IgniteSupplier<T> task) {
=======
    @Override public <T> Promise<T> submit(IgniteSupplier<T> task) {
>>>>>>> 1e84d448
        return new Stub<>(task.get());
    }

    /**
     * Stub for Future interface implementation.
     *
     * @param <T> Type of result.
     */
    public static class Stub<T> implements Promise<T> {

        /** Result. */
        private T res;

        /**
         * Create an instance of Stub
         *
         * @param res Execution result.
         */
        public Stub(T res) {
            this.res = res;
        }

        /** {@inheritDoc} */
        @Override public boolean cancel(boolean mayInterruptIfRunning) {
            return false;
        }

        /** {@inheritDoc} */
        @Override public boolean isCancelled() {
            return false;
        }

        /** {@inheritDoc} */
        @Override public boolean isDone() {
            return true;
        }

        /** {@inheritDoc} */
        @Override public T get() throws InterruptedException, ExecutionException {
            return res;
        }

        /** {@inheritDoc} */
        @Override public T get(long timeout,
            @NotNull TimeUnit unit) throws InterruptedException, ExecutionException, TimeoutException {

            return res;
        }
    }
}<|MERGE_RESOLUTION|>--- conflicted
+++ resolved
@@ -41,11 +41,7 @@
     }
 
     /** {@inheritDoc} */
-<<<<<<< HEAD
-    @Override public <T>  Promise<T> submit(IgniteSupplier<T> task) {
-=======
     @Override public <T> Promise<T> submit(IgniteSupplier<T> task) {
->>>>>>> 1e84d448
         return new Stub<>(task.get());
     }
 
