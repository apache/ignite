--- conflicted
+++ resolved
@@ -36,7 +36,7 @@
     /**
      * Models.
      */
-    private final List<Model<double[], Double>> models;
+    private final List<Model<Vector, Double>> models;
 
     /**
      * Constructs a new instance of composition of models.
@@ -44,7 +44,7 @@
      * @param models Basic models.
      * @param predictionsAggregator Predictions aggregator.
      */
-    public ModelsComposition(List<? extends Model<double[], Double>> models, PredictionsAggregator predictionsAggregator) {
+    public ModelsComposition(List<? extends Model<Vector, Double>> models, PredictionsAggregator predictionsAggregator) {
         this.predictionsAggregator = predictionsAggregator;
         this.models = Collections.unmodifiableList(models);
     }
@@ -74,61 +74,7 @@
     /**
      * Returns containing models.
      */
-    public List<Model<double[], Double>> getModels() {
+    public List<Model<Vector, Double>> getModels() {
         return models;
     }
-
-<<<<<<< HEAD
-=======
-    /**
-     * Model trained on a features subspace with mapping from original features space to subspace.
-     */
-    public static class ModelOnFeaturesSubspace implements Model<Vector, Double> {
-        /**
-         * Features mapping to subspace.
-         */
-        private final Map<Integer, Integer> featuresMapping;
-        /**
-         * Trained model of features subspace.
-         */
-        private final Model<Vector, Double> mdl;
-
-        /**
-         * Constructs new instance of ModelOnFeaturesSubspace.
-         *
-         * @param featuresMapping Features mapping to subspace.
-         * @param mdl Learned model.
-         */
-        ModelOnFeaturesSubspace(Map<Integer, Integer> featuresMapping, Model<Vector, Double> mdl) {
-            this.featuresMapping = Collections.unmodifiableMap(featuresMapping);
-            this.mdl = mdl;
-        }
-
-        /**
-         * Projects features vector to subspace in according to mapping and apply model to it.
-         *
-         * @param features Features vector.
-         * @return Estimation.
-         */
-        @Override public Double apply(Vector features) {
-            double[] newFeatures = new double[featuresMapping.size()];
-            featuresMapping.forEach((localId, featureVectorId) -> newFeatures[localId] = features.get(featureVectorId));
-            return mdl.apply(new DenseLocalOnHeapVector(newFeatures));
-        }
-
-        /**
-         * Returns features mapping.
-         */
-        public Map<Integer, Integer> getFeaturesMapping() {
-            return featuresMapping;
-        }
-
-        /**
-         * Returns model.
-         */
-        public Model<Vector, Double> getMdl() {
-            return mdl;
-        }
-    }
->>>>>>> 4c295f8f
 }