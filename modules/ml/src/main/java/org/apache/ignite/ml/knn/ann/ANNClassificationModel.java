/*
 * Licensed to the Apache Software Foundation (ASF) under one or more
 * contributor license agreements.  See the NOTICE file distributed with
 * this work for additional information regarding copyright ownership.
 * The ASF licenses this file to You under the Apache License, Version 2.0
 * (the "License"); you may not use this file except in compliance with
 * the License.  You may obtain a copy of the License at
 *
 *      http://www.apache.org/licenses/LICENSE-2.0
 *
 * Unless required by applicable law or agreed to in writing, software
 * distributed under the License is distributed on an "AS IS" BASIS,
 * WITHOUT WARRANTIES OR CONDITIONS OF ANY KIND, either express or implied.
 * See the License for the specific language governing permissions and
 * limitations under the License.
 */

package org.apache.ignite.ml.knn.ann;

import java.util.Arrays;
import java.util.HashMap;
import java.util.Iterator;
import java.util.List;
import java.util.Map;
import java.util.Set;
import java.util.TreeMap;
import org.apache.ignite.ml.Exporter;
import org.apache.ignite.ml.knn.NNClassificationModel;
import org.apache.ignite.ml.math.primitives.vector.Vector;
import org.apache.ignite.ml.structures.LabeledVector;
import org.apache.ignite.ml.structures.LabeledVectorSet;
import org.apache.ignite.ml.util.ModelTrace;
import org.jetbrains.annotations.NotNull;

/**
 * ANN model to predict labels in multi-class classification task.
 */
<<<<<<< HEAD
public final class ANNClassificationModel extends NNClassificationModel  {
=======
public final class ANNClassificationModel extends NNClassificationModel {
>>>>>>> 1e84d448
    /** */
    private static final long serialVersionUID = -127312378991350345L;

    /** The labeled set of candidates. */
    private final LabeledVectorSet<LabeledVector> candidates;

    /** Centroid statistics. */
    private final ANNClassificationTrainer.CentroidStat centroindsStat;

    /**
     * Build the model based on a candidates set.
     * @param centers The candidates set.
     * @param centroindsStat The stat about centroids.
     */
    public ANNClassificationModel(LabeledVectorSet<LabeledVector> centers,
        ANNClassificationTrainer.CentroidStat centroindsStat) {
       this.candidates = centers;
       this.centroindsStat = centroindsStat;
    }

    /** */
    public LabeledVectorSet<LabeledVector> getCandidates() {
        return candidates;
    }

    /** */
    public ANNClassificationTrainer.CentroidStat getCentroindsStat() {
        return centroindsStat;
    }

    /** {@inheritDoc} */
    @Override public Double predict(Vector v) {
            List<LabeledVector> neighbors = findKNearestNeighbors(v);
            return classify(neighbors, v, weighted);
    }

    /** */
    @Override public <P> void saveModel(Exporter<KNNModelFormat, P> exporter, P path) {
        ANNModelFormat mdlData = new ANNModelFormat(k, distanceMeasure, weighted, candidates, centroindsStat);
        exporter.save(mdlData, path);
    }

    /**
     * The main idea is calculation all distance pairs between given vector and all centroids in candidates set, sorting
     * them and finding k vectors with min distance with the given vector.
     *
     * @param v The given vector.
     * @return K-nearest neighbors.
     */
    private List<LabeledVector> findKNearestNeighbors(Vector v) {
        return Arrays.asList(getKClosestVectors(getDistances(v)));
    }

    /**
     * Iterates along entries in distance map and fill the resulting k-element array.
     * @param distanceIdxPairs The distance map.
     * @return K-nearest neighbors.
     */
    @NotNull private LabeledVector[] getKClosestVectors(
        TreeMap<Double, Set<Integer>> distanceIdxPairs) {
        LabeledVector[] res;

        if (candidates.rowSize() <= k) {
            res = new LabeledVector[candidates.rowSize()];
            for (int i = 0; i < candidates.rowSize(); i++)
                res[i] = candidates.getRow(i);
        }
        else {
            res = new LabeledVector[k];
            int i = 0;
            final Iterator<Double> iter = distanceIdxPairs.keySet().iterator();
            while (i < k) {
                double key = iter.next();
                Set<Integer> idxs = distanceIdxPairs.get(key);
                for (Integer idx : idxs) {
                    res[i] = candidates.getRow(idx);
                    i++;
                    if (i >= k)
                        break; // go to next while-loop iteration
                }
            }
        }

        return res;
    }

    /**
     * Computes distances between given vector and each vector in training dataset.
     *
     * @param v The given vector.
     * @return Key - distanceMeasure from given features before features with idx stored in value. Value is presented
     * with Set because there can be a few vectors with the same distance.
     */
    @NotNull private TreeMap<Double, Set<Integer>> getDistances(Vector v) {
        TreeMap<Double, Set<Integer>> distanceIdxPairs = new TreeMap<>();

        for (int i = 0; i < candidates.rowSize(); i++) {

            LabeledVector labeledVector = candidates.getRow(i);
            if (labeledVector != null) {
                double distance = distanceMeasure.compute(v, labeledVector.features());
                putDistanceIdxPair(distanceIdxPairs, i, distance);
            }
        }
        return distanceIdxPairs;
    }

    /** */
    private double classify(List<LabeledVector> neighbors, Vector v, boolean weighted) {
        Map<Double, Double> clsVotes = new HashMap<>();

        for (LabeledVector neighbor : neighbors) {
            TreeMap<Double, Double> probableClsLb = ((ProbableLabel)neighbor.label()).clsLbls;

            double distance = distanceMeasure.compute(v, neighbor.features());

            // we predict class label, not the probability vector (it need here another math with counting of votes)
            probableClsLb.forEach((label, probability) -> {
                double cnt = clsVotes.containsKey(label) ? clsVotes.get(label) : 0;
                clsVotes.put(label, cnt + probability * getClassVoteForVector(weighted, distance));
            });
        }
        return getClassWithMaxVotes(clsVotes);
    }

    /** {@inheritDoc} */
    @Override public int hashCode() {
        int res = 1;

        res = res * 37 + k;
        res = res * 37 + distanceMeasure.hashCode();
        res = res * 37 + Boolean.hashCode(weighted);
        res = res * 37 + candidates.hashCode();

        return res;
    }

    /** {@inheritDoc} */
    @Override public boolean equals(Object obj) {
        if (this == obj)
            return true;

        if (obj == null || getClass() != obj.getClass())
            return false;

        ANNClassificationModel that = (ANNClassificationModel)obj;

        return k == that.k
            && distanceMeasure.equals(that.distanceMeasure)
            && weighted == that.weighted
            && candidates.equals(that.candidates);
    }

    /** {@inheritDoc} */
    @Override public String toString() {
        return toString(false);
    }

    /** {@inheritDoc} */
    @Override public String toString(boolean pretty) {
        return ModelTrace.builder("KNNClassificationModel", pretty)
            .addField("k", String.valueOf(k))
            .addField("measure", distanceMeasure.getClass().getSimpleName())
            .addField("weighted", String.valueOf(weighted))
            .addField("amount of candidates", String.valueOf(candidates.rowSize()))
            .toString();
    }
}<|MERGE_RESOLUTION|>--- conflicted
+++ resolved
@@ -35,11 +35,7 @@
 /**
  * ANN model to predict labels in multi-class classification task.
  */
-<<<<<<< HEAD
-public final class ANNClassificationModel extends NNClassificationModel  {
-=======
 public final class ANNClassificationModel extends NNClassificationModel {
->>>>>>> 1e84d448
     /** */
     private static final long serialVersionUID = -127312378991350345L;
 
