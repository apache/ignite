--- conflicted
+++ resolved
@@ -68,13 +68,7 @@
         sto = new HashMap<>();
     }
 
-<<<<<<< HEAD
-    /** {@inheritDoc} */
-=======
-    /**
-     * @return Matrix elements storage mode.
-     */
->>>>>>> e2282416
+    /** {@inheritDoc} */
     @Override public int storageMode() {
         return stoMode;
     }
