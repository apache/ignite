/*
 * Licensed to the Apache Software Foundation (ASF) under one or more
 * contributor license agreements.  See the NOTICE file distributed with
 * this work for additional information regarding copyright ownership.
 * The ASF licenses this file to You under the Apache License, Version 2.0
 * (the "License"); you may not use this file except in compliance with
 * the License.  You may obtain a copy of the License at
 *
 *      http://www.apache.org/licenses/LICENSE-2.0
 *
 * Unless required by applicable law or agreed to in writing, software
 * distributed under the License is distributed on an "AS IS" BASIS,
 * WITHOUT WARRANTIES OR CONDITIONS OF ANY KIND, either express or implied.
 * See the License for the specific language governing permissions and
 * limitations under the License.
 */

package org.apache.ignite.ml.math.impls.matrix;

import org.apache.ignite.Ignite;
import org.apache.ignite.IgniteCache;
import org.apache.ignite.Ignition;
import org.apache.ignite.cache.affinity.Affinity;
import org.apache.ignite.cluster.ClusterNode;
import org.apache.ignite.internal.util.lang.IgnitePair;
import org.apache.ignite.ml.math.Matrix;
import org.apache.ignite.ml.math.StorageConstants;
import org.apache.ignite.ml.math.Vector;
import org.apache.ignite.ml.math.distributed.CacheUtils;
import org.apache.ignite.ml.math.distributed.keys.impl.MatrixBlockKey;
import org.apache.ignite.ml.math.distributed.keys.impl.VectorBlockKey;
import org.apache.ignite.ml.math.exceptions.CardinalityException;
import org.apache.ignite.ml.math.functions.IgniteDoubleFunction;
import org.apache.ignite.ml.math.impls.storage.matrix.BlockMatrixStorage;
import org.apache.ignite.ml.math.impls.storage.matrix.BlockVectorStorage;
import org.apache.ignite.ml.math.impls.vector.SparseBlockDistributedVector;
import org.apache.ignite.ml.math.impls.vector.SparseDistributedVector;
import org.apache.ignite.ml.math.impls.vector.VectorBlockEntry;
<<<<<<< HEAD

import java.util.Collection;
import java.util.List;
import java.util.Map;
import java.util.UUID;
=======
>>>>>>> 1d906b33

/**
 * Sparse block distributed matrix. This matrix represented by blocks 32x32 {@link MatrixBlockEntry}.
 *
 * Using separate cache with keys {@link MatrixBlockKey} and values {@link MatrixBlockEntry}.
 */
public class SparseBlockDistributedMatrix extends AbstractMatrix implements StorageConstants {
    /**
     *
     */
    public SparseBlockDistributedMatrix() {
        // No-op.
    }

    /**
     * @param rows Amount of rows in the matrix.
     * @param cols Amount of columns in the matrix.
     */
    public SparseBlockDistributedMatrix(int rows, int cols) {
        assert rows > 0;
        assert cols > 0;

        setStorage(new BlockMatrixStorage(rows, cols));
    }

    /**
     * @param data Data to fill the matrix
     */
    public SparseBlockDistributedMatrix(double[][] data) {
        assert data.length > 0;
<<<<<<< HEAD
=======

>>>>>>> 1d906b33
        setStorage(new BlockMatrixStorage(data.length, getMaxAmountOfColumns(data)));

        for (int i = 0; i < data.length; i++)
            for (int j = 0; j < data[i].length; j++)
<<<<<<< HEAD
                storage().set(i,j,data[i][j]);
=======
                storage().set(i, j, data[i][j]);
>>>>>>> 1d906b33
    }

    /**
     * Return the same matrix with updates values (broken contract).
     *
     * @param d Value to divide to.
     */
    @Override public Matrix divide(double d) {
        return mapOverValues(v -> v / d);
    }

    /**
     * Return the same matrix with updates values (broken contract).
     *
     * @param x Value to add.
     */
    @Override public Matrix plus(double x) {
        return mapOverValues(v -> v + x);
    }

    /**
     * Return the same matrix with updates values (broken contract).
     *
     * @param x Value to multiply.
     */
    @Override public Matrix times(double x) {
        return mapOverValues(v -> v * x);
    }

    /**
     * {@inheritDoc}
     */
    @SuppressWarnings({"unchecked"})
    @Override public Matrix times(final Matrix mtx) {
        if (mtx == null)
            throw new IllegalArgumentException("The matrix should be not null.");

        if (columnSize() != mtx.rowSize())
            throw new CardinalityException(columnSize(), mtx.rowSize());

        SparseBlockDistributedMatrix matrixA = this;
        SparseBlockDistributedMatrix matrixB = (SparseBlockDistributedMatrix)mtx;

        String cacheName = this.storage().cacheName();
        SparseBlockDistributedMatrix matrixC = new SparseBlockDistributedMatrix(matrixA.rowSize(), matrixB.columnSize());

        CacheUtils.bcast(cacheName, () -> {
            Ignite ignite = Ignition.localIgnite();
            Affinity<MatrixBlockKey> affinity = ignite.affinity(cacheName);

            IgniteCache<MatrixBlockKey, MatrixBlockEntry> cache = ignite.getOrCreateCache(cacheName);
            ClusterNode locNode = ignite.cluster().localNode();

            BlockMatrixStorage storageC = matrixC.storage();

            Map<ClusterNode, Collection<MatrixBlockKey>> keysCToNodes = affinity.mapKeysToNodes(storageC.getAllKeys());
            Collection<MatrixBlockKey> locKeys = keysCToNodes.get(locNode);

            if (locKeys == null)
                return;

            // compute Cij locally on each node
            // TODO: IGNITE:5114, exec in parallel
            locKeys.forEach(key -> {
                long newBlockIdRow = key.blockRowId();
                long newBlockIdCol = key.blockColId();

                IgnitePair<Long> newBlockId = new IgnitePair<>(newBlockIdRow, newBlockIdCol);

                MatrixBlockEntry blockC = null;

                List<MatrixBlockEntry> aRow = matrixA.storage().getRowForBlock(newBlockId);
                List<MatrixBlockEntry> bCol = matrixB.storage().getColForBlock(newBlockId);

                for (int i = 0; i < aRow.size(); i++) {
                    MatrixBlockEntry blockA = aRow.get(i);
                    MatrixBlockEntry blockB = bCol.get(i);

                    MatrixBlockEntry tmpBlock = new MatrixBlockEntry(blockA.times(blockB));

                    blockC = blockC == null ? tmpBlock : new MatrixBlockEntry(blockC.plus(tmpBlock));
                }

                cache.put(storageC.getCacheKey(newBlockIdRow, newBlockIdCol), blockC);
            });
        });

        return matrixC;
    }

<<<<<<< HEAD



=======
>>>>>>> 1d906b33
    /**
     * {@inheritDoc}
     */
    @SuppressWarnings({"unchecked"})
    @Override public Vector times(final Vector vec) {
        if (vec == null)
            throw new IllegalArgumentException("The vector should be not null.");

        if (columnSize() != vec.size())
            throw new CardinalityException(columnSize(), vec.size());

        SparseBlockDistributedMatrix matrixA = this;
<<<<<<< HEAD
        SparseBlockDistributedVector vectorB = (SparseBlockDistributedVector) vec;

=======
        SparseBlockDistributedVector vectorB = (SparseBlockDistributedVector)vec;
>>>>>>> 1d906b33

        String cacheName = this.storage().cacheName();
        SparseBlockDistributedVector vectorC = new SparseBlockDistributedVector(matrixA.rowSize());

        CacheUtils.bcast(cacheName, () -> {
            Ignite ignite = Ignition.localIgnite();
            Affinity<VectorBlockKey> affinity = ignite.affinity(cacheName);

            IgniteCache<VectorBlockKey, VectorBlockEntry> cache = ignite.getOrCreateCache(cacheName);
            ClusterNode locNode = ignite.cluster().localNode();

            BlockVectorStorage storageC = vectorC.storage();

            Map<ClusterNode, Collection<VectorBlockKey>> keysCToNodes = affinity.mapKeysToNodes(storageC.getAllKeys());
            Collection<VectorBlockKey> locKeys = keysCToNodes.get(locNode);

            if (locKeys == null)
                return;

            // compute Cij locally on each node
            // TODO: IGNITE:5114, exec in parallel
            locKeys.forEach(key -> {
                long newBlockId = key.blockId();

<<<<<<< HEAD

=======
>>>>>>> 1d906b33
                IgnitePair<Long> newBlockIdForMtx = new IgnitePair<>(newBlockId, 0L);

                VectorBlockEntry blockC = null;

                List<MatrixBlockEntry> aRow = matrixA.storage().getRowForBlock(newBlockIdForMtx);
                List<VectorBlockEntry> bCol = vectorB.storage().getColForBlock(newBlockId);

                for (int i = 0; i < aRow.size(); i++) {
                    MatrixBlockEntry blockA = aRow.get(i);
                    VectorBlockEntry blockB = bCol.get(i);

                    VectorBlockEntry tmpBlock = new VectorBlockEntry(blockA.times(blockB));

                    blockC = blockC == null ? tmpBlock : new VectorBlockEntry(blockC.plus(tmpBlock));
                }

                cache.put(storageC.getCacheKey(newBlockId), blockC);
            });
        });
        return vectorC;
    }

<<<<<<< HEAD


/*    @SuppressWarnings({"unchecked"})
    @Override public Vector times(final Vector vec) {
        if (vec == null)
            throw new IllegalArgumentException("The vector should be not null.");

        if (columnSize() != vec.size())
            throw new CardinalityException(columnSize(), vec.size());

        SparseBlockDistributedMatrix matrixA = this;
        SparseBlockDistributedVector vectorB = (SparseBlockDistributedVector) vec;

        String cacheName = this.storage().cacheName();

        int rows = this.rowSize();

        SparseDistributedVector vectorC = (SparseDistributedVector) likeVector(rows);

        CacheUtils.bcast(cacheName, () -> {
            Ignite ignite = Ignition.localIgnite();
            Affinity affinity = ignite.affinity(cacheName);

            ClusterNode locNode = ignite.cluster().localNode();

            SparseDistributedVectorStorage storageC = vectorC.storage();

            Map<ClusterNode, Collection<RowColMatrixKey>> keysCToNodes = affinity.mapKeysToNodes(storageC.getAllKeys());
            Collection<RowColMatrixKey> locKeys = keysCToNodes.get(locNode);

            if (locKeys == null)
                return;

            locKeys.forEach(key -> {
                int idx = key.index();
                Vector Aik = matrixA.getRow(idx);
                vectorC.set(idx, Aik.times(vectorB).sum());
            });

        });

        return vectorC;
    }*/

=======
>>>>>>> 1d906b33
    /** {@inheritDoc} */
    @Override public Vector getCol(int col) {
        checkColumnIndex(col);

        Vector res = new SparseDistributedVector(rowSize());

        for (int i = 0; i < rowSize(); i++)
<<<<<<< HEAD
            res.setX(i, getX(i,col));
=======
            res.setX(i, getX(i, col));
>>>>>>> 1d906b33
        return res;
    }

    /** {@inheritDoc} */
    @Override public Vector getRow(int row) {
        checkRowIndex(row);

        Vector res = new SparseDistributedVector(columnSize());

        for (int i = 0; i < columnSize(); i++)
<<<<<<< HEAD
            res.setX(i, getX(row,i));
        return res;
    }
=======
            res.setX(i, getX(row, i));
        return res;
    }

>>>>>>> 1d906b33
    /** {@inheritDoc} */
    @Override public Matrix assign(double val) {
        return mapOverValues(v -> val);
    }

    /** {@inheritDoc} */
    @Override public Matrix map(IgniteDoubleFunction<Double> fun) {
        return mapOverValues(fun);
    }

    /** {@inheritDoc} */
    @Override public double sum() {
        return CacheUtils.sparseSum(getUUID(), this.storage().cacheName());
    }

    /** {@inheritDoc} */
    @Override public double maxValue() {
        return CacheUtils.sparseMax(getUUID(), this.storage().cacheName());
    }

    /** {@inheritDoc} */
    @Override public double minValue() {
        return CacheUtils.sparseMin(getUUID(), this.storage().cacheName());
    }

    /** {@inheritDoc} */
    @Override public Matrix copy() {
        Matrix cp = like(rowSize(), columnSize());

        cp.assign(this);

        return cp;
    }

    /** {@inheritDoc} */
    @Override public Matrix like(int rows, int cols) {
        return new SparseBlockDistributedMatrix(rows, cols);
    }

    /** {@inheritDoc} */
    @Override public Vector likeVector(int crd) {
        return new SparseBlockDistributedVector(crd);
    }

    /** */
    private UUID getUUID() {
        return ((BlockMatrixStorage)getStorage()).getUUID();
    }

    /**
     * @param mapper Mapping function.
     * @return Matrix with mapped values.
     */
    private Matrix mapOverValues(IgniteDoubleFunction<Double> mapper) {
        CacheUtils.sparseMap(getUUID(), mapper, this.storage().cacheName());

        return this;
    }

    /**
     *
     */
    private BlockMatrixStorage storage() {
        return (BlockMatrixStorage)getStorage();
    }
}<|MERGE_RESOLUTION|>--- conflicted
+++ resolved
@@ -17,6 +17,10 @@
 
 package org.apache.ignite.ml.math.impls.matrix;
 
+import java.util.Collection;
+import java.util.List;
+import java.util.Map;
+import java.util.UUID;
 import org.apache.ignite.Ignite;
 import org.apache.ignite.IgniteCache;
 import org.apache.ignite.Ignition;
@@ -36,14 +40,6 @@
 import org.apache.ignite.ml.math.impls.vector.SparseBlockDistributedVector;
 import org.apache.ignite.ml.math.impls.vector.SparseDistributedVector;
 import org.apache.ignite.ml.math.impls.vector.VectorBlockEntry;
-<<<<<<< HEAD
-
-import java.util.Collection;
-import java.util.List;
-import java.util.Map;
-import java.util.UUID;
-=======
->>>>>>> 1d906b33
 
 /**
  * Sparse block distributed matrix. This matrix represented by blocks 32x32 {@link MatrixBlockEntry}.
@@ -74,19 +70,12 @@
      */
     public SparseBlockDistributedMatrix(double[][] data) {
         assert data.length > 0;
-<<<<<<< HEAD
-=======
-
->>>>>>> 1d906b33
+
         setStorage(new BlockMatrixStorage(data.length, getMaxAmountOfColumns(data)));
 
         for (int i = 0; i < data.length; i++)
             for (int j = 0; j < data[i].length; j++)
-<<<<<<< HEAD
-                storage().set(i,j,data[i][j]);
-=======
                 storage().set(i, j, data[i][j]);
->>>>>>> 1d906b33
     }
 
     /**
@@ -177,12 +166,6 @@
         return matrixC;
     }
 
-<<<<<<< HEAD
-
-
-
-=======
->>>>>>> 1d906b33
     /**
      * {@inheritDoc}
      */
@@ -195,12 +178,7 @@
             throw new CardinalityException(columnSize(), vec.size());
 
         SparseBlockDistributedMatrix matrixA = this;
-<<<<<<< HEAD
-        SparseBlockDistributedVector vectorB = (SparseBlockDistributedVector) vec;
-
-=======
         SparseBlockDistributedVector vectorB = (SparseBlockDistributedVector)vec;
->>>>>>> 1d906b33
 
         String cacheName = this.storage().cacheName();
         SparseBlockDistributedVector vectorC = new SparseBlockDistributedVector(matrixA.rowSize());
@@ -225,10 +203,6 @@
             locKeys.forEach(key -> {
                 long newBlockId = key.blockId();
 
-<<<<<<< HEAD
-
-=======
->>>>>>> 1d906b33
                 IgnitePair<Long> newBlockIdForMtx = new IgnitePair<>(newBlockId, 0L);
 
                 VectorBlockEntry blockC = null;
@@ -251,53 +225,6 @@
         return vectorC;
     }
 
-<<<<<<< HEAD
-
-
-/*    @SuppressWarnings({"unchecked"})
-    @Override public Vector times(final Vector vec) {
-        if (vec == null)
-            throw new IllegalArgumentException("The vector should be not null.");
-
-        if (columnSize() != vec.size())
-            throw new CardinalityException(columnSize(), vec.size());
-
-        SparseBlockDistributedMatrix matrixA = this;
-        SparseBlockDistributedVector vectorB = (SparseBlockDistributedVector) vec;
-
-        String cacheName = this.storage().cacheName();
-
-        int rows = this.rowSize();
-
-        SparseDistributedVector vectorC = (SparseDistributedVector) likeVector(rows);
-
-        CacheUtils.bcast(cacheName, () -> {
-            Ignite ignite = Ignition.localIgnite();
-            Affinity affinity = ignite.affinity(cacheName);
-
-            ClusterNode locNode = ignite.cluster().localNode();
-
-            SparseDistributedVectorStorage storageC = vectorC.storage();
-
-            Map<ClusterNode, Collection<RowColMatrixKey>> keysCToNodes = affinity.mapKeysToNodes(storageC.getAllKeys());
-            Collection<RowColMatrixKey> locKeys = keysCToNodes.get(locNode);
-
-            if (locKeys == null)
-                return;
-
-            locKeys.forEach(key -> {
-                int idx = key.index();
-                Vector Aik = matrixA.getRow(idx);
-                vectorC.set(idx, Aik.times(vectorB).sum());
-            });
-
-        });
-
-        return vectorC;
-    }*/
-
-=======
->>>>>>> 1d906b33
     /** {@inheritDoc} */
     @Override public Vector getCol(int col) {
         checkColumnIndex(col);
@@ -305,11 +232,7 @@
         Vector res = new SparseDistributedVector(rowSize());
 
         for (int i = 0; i < rowSize(); i++)
-<<<<<<< HEAD
-            res.setX(i, getX(i,col));
-=======
             res.setX(i, getX(i, col));
->>>>>>> 1d906b33
         return res;
     }
 
@@ -320,16 +243,10 @@
         Vector res = new SparseDistributedVector(columnSize());
 
         for (int i = 0; i < columnSize(); i++)
-<<<<<<< HEAD
-            res.setX(i, getX(row,i));
-        return res;
-    }
-=======
             res.setX(i, getX(row, i));
         return res;
     }
 
->>>>>>> 1d906b33
     /** {@inheritDoc} */
     @Override public Matrix assign(double val) {
         return mapOverValues(v -> val);
