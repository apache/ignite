/*
 * Licensed to the Apache Software Foundation (ASF) under one or more
 * contributor license agreements.  See the NOTICE file distributed with
 * this work for additional information regarding copyright ownership.
 * The ASF licenses this file to You under the Apache License, Version 2.0
 * (the "License"); you may not use this file except in compliance with
 * the License.  You may obtain a copy of the License at
 *
 *      http://www.apache.org/licenses/LICENSE-2.0
 *
 * Unless required by applicable law or agreed to in writing, software
 * distributed under the License is distributed on an "AS IS" BASIS,
 * WITHOUT WARRANTIES OR CONDITIONS OF ANY KIND, either express or implied.
 * See the License for the specific language governing permissions and
 * limitations under the License.
 */

package org.apache.ignite.ml.math.functions;

import java.io.Serializable;
import java.util.Objects;
import java.util.function.Function;

/**
 * Serializable function.
 *
 * @see java.util.function.Function
 */
public interface IgniteFunction<T, R> extends Function<T,R>, Serializable {
    /**
     * {@link IgniteFunction} returning specified constant.
     *
     * @param r Constant to return.
     * @param <T> Type of input.
     * @param <R> Type of output.
     * @return {@link IgniteFunction} returning specified constant.
     */
    // TODO: IGNITE-10653 Maybe we should add toString description to identity and constant.
    public static <T, R> IgniteFunction<T, R> constant(R r) {
        return (IgniteFunction<T, R>)t -> r;
    }

<<<<<<< HEAD
    default <V> IgniteFunction<T, V> andThenClosed(IgniteFunction<? super R, ? extends V> after) {
        Objects.requireNonNull(after);
        return (T t) -> after.apply(apply(t));
    }

=======
>>>>>>> 48cb0f17
    /**
     * Identity function.
     *
     * @param <T> Type of input and output.
     * @return Identity function.
     */
    public static <T> IgniteFunction<T, T> identity() {
        return (IgniteFunction<T, T>)t -> t;
    }
}<|MERGE_RESOLUTION|>--- conflicted
+++ resolved
@@ -26,7 +26,7 @@
  *
  * @see java.util.function.Function
  */
-public interface IgniteFunction<T, R> extends Function<T,R>, Serializable {
+public interface IgniteFunction<T, R> extends Function<T, R>, Serializable {
     /**
      * {@link IgniteFunction} returning specified constant.
      *
@@ -40,14 +40,11 @@
         return (IgniteFunction<T, R>)t -> r;
     }
 
-<<<<<<< HEAD
     default <V> IgniteFunction<T, V> andThenClosed(IgniteFunction<? super R, ? extends V> after) {
         Objects.requireNonNull(after);
         return (T t) -> after.apply(apply(t));
     }
 
-=======
->>>>>>> 48cb0f17
     /**
      * Identity function.
      *
