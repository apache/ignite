/*
 * Licensed to the Apache Software Foundation (ASF) under one or more
 * contributor license agreements.  See the NOTICE file distributed with
 * this work for additional information regarding copyright ownership.
 * The ASF licenses this file to You under the Apache License, Version 2.0
 * (the "License"); you may not use this file except in compliance with
 * the License.  You may obtain a copy of the License at
 *
 *      http://www.apache.org/licenses/LICENSE-2.0
 *
 * Unless required by applicable law or agreed to in writing, software
 * distributed under the License is distributed on an "AS IS" BASIS,
 * WITHOUT WARRANTIES OR CONDITIONS OF ANY KIND, either express or implied.
 * See the License for the specific language governing permissions and
 * limitations under the License.
 */

package org.apache.ignite.ml.naivebayes.gaussian;

import java.util.ArrayList;
import java.util.Arrays;
import java.util.Collection;
import java.util.List;
import org.apache.ignite.ml.dataset.Dataset;
import org.apache.ignite.ml.dataset.DatasetBuilder;
import org.apache.ignite.ml.dataset.UpstreamEntry;
import org.apache.ignite.ml.dataset.primitive.context.EmptyContext;
import org.apache.ignite.ml.environment.LearningEnvironmentBuilder;
import org.apache.ignite.ml.math.primitives.vector.Vector;
import org.apache.ignite.ml.preprocessing.Preprocessor;
import org.apache.ignite.ml.structures.LabeledVector;
import org.apache.ignite.ml.trainers.SingleLabelDatasetTrainer;

import static java.util.Collections.emptyList;

/**
 * Trainer for the naive Bayes classification model. The trainer calculates prior probabilities from the input dataset.
 * Prior probabilities can be also set by {@code setPriorProbabilities} or {@code withEquiprobableClasses}. If {@code
 * equiprobableClasses} is set, the probabilities of all classes will be {@code 1/k}, where {@code k} is classes count.
 */
public class GaussianNaiveBayesTrainer extends SingleLabelDatasetTrainer<GaussianNaiveBayesModel> {
    /** Preset prior probabilities. */
    private double[] priorProbabilities;

    /** Sets equivalent probability for all classes. */
    private boolean equiprobableClasses;

    /** Feature ids which should be skipped. By defaut all features are processed. */
    private Collection<Integer> featureIdsToSkip = emptyList();

    /** {@inheritDoc} */
    @Override public <K, V> GaussianNaiveBayesModel fit(DatasetBuilder<K, V> datasetBuilder,
                                                        Preprocessor<K, V> extractor) {
        return updateModel(null, datasetBuilder, extractor);
    }

    /** {@inheritDoc} */
    @Override public boolean isUpdateable(GaussianNaiveBayesModel mdl) {
        return true;
    }

    /** {@inheritDoc} */
    @Override public GaussianNaiveBayesTrainer withEnvironmentBuilder(LearningEnvironmentBuilder envBuilder) {
        return (GaussianNaiveBayesTrainer)super.withEnvironmentBuilder(envBuilder);
    }

    /** {@inheritDoc} */
<<<<<<< HEAD
    @Override protected <K, V> GaussianNaiveBayesModel updateModel(GaussianNaiveBayesModel mdl,
        DatasetBuilder<K, V> datasetBuilder, IgniteBiFunction<K, V, Vector> featureExtractor,
        IgniteBiFunction<K, V, Double> lbExtractor) {
        return super.updateModel(mdl, datasetBuilder, featureExtractor, lbExtractor);
    }

    /** {@inheritDoc} */
=======
>>>>>>> 8246f51c
    @Override protected <K, V> GaussianNaiveBayesModel updateModel(GaussianNaiveBayesModel mdl,
                                                                   DatasetBuilder<K, V> datasetBuilder, Preprocessor<K, V> extractor) {
        assert datasetBuilder != null;

        try (Dataset<EmptyContext, GaussianNaiveBayesSumsHolder> dataset = datasetBuilder.build(
            envBuilder,
            (env, upstream, upstreamSize) -> new EmptyContext(),
            (env, upstream, upstreamSize, ctx) -> {


                GaussianNaiveBayesSumsHolder res = new GaussianNaiveBayesSumsHolder();
                while (upstream.hasNext()) {
                    UpstreamEntry<K, V> entity = upstream.next();

                    LabeledVector lv = extractor.apply(entity.getKey(), entity.getValue());
                    Vector features = lv.features();
                    Double label = (Double) lv.label();

                    double[] toMeans;
                    double[] sqSum;

                    if (!res.featureSumsPerLbl.containsKey(label)) {
                        toMeans = new double[features.size()];
                        Arrays.fill(toMeans, 0.);
                        res.featureSumsPerLbl.put(label, toMeans);
                    }
                    if (!res.featureSquaredSumsPerLbl.containsKey(label)) {
                        sqSum = new double[features.size()];
                        res.featureSquaredSumsPerLbl.put(label, sqSum);
                    }
                    if (!res.featureCountersPerLbl.containsKey(label))
                        res.featureCountersPerLbl.put(label, 0);

                    res.featureCountersPerLbl.put(label, res.featureCountersPerLbl.get(label) + 1);

                    toMeans = res.featureSumsPerLbl.get(label);
                    sqSum = res.featureSquaredSumsPerLbl.get(label);
                    int index = 0;
                    for (int j = 0; j < features.size(); j++) {
                        if (featureIdsToSkip.contains(j))
                            continue;
                        double x = features.get(index);
                        toMeans[index] += x;
                        sqSum[index] += x * x;
                        ++index;
                    }
                }
                return res;
            }
        )) {
            GaussianNaiveBayesSumsHolder sumsHolder = dataset.compute(t -> t, (a, b) -> {
                if (a == null)
                    return b;
                if (b == null)
                    return a;
                return a.merge(b);
            });
            if (mdl != null && mdl.getSumsHolder() != null)
                sumsHolder = sumsHolder.merge(mdl.getSumsHolder());

            List<Double> sortedLabels = new ArrayList<>(sumsHolder.featureCountersPerLbl.keySet());
            sortedLabels.sort(Double::compareTo);
            assert !sortedLabels.isEmpty() : "The dataset should contain at least one feature";

            int labelCount = sortedLabels.size();
            int featureCount = sumsHolder.featureSumsPerLbl.get(sortedLabels.get(0)).length;

            double[][] means = new double[labelCount][featureCount];
            double[][] variances = new double[labelCount][featureCount];
            double[] classProbabilities = new double[labelCount];
            double[] labels = new double[labelCount];

            long datasetSize = sumsHolder.featureCountersPerLbl.values().stream().mapToInt(i -> i).sum();

            int lbl = 0;
            for (Double label : sortedLabels) {
                int count = sumsHolder.featureCountersPerLbl.get(label);
                double[] sum = sumsHolder.featureSumsPerLbl.get(label);
                double[] sqSum = sumsHolder.featureSquaredSumsPerLbl.get(label);

                int index = 0;
                for (int i = 0; i < featureCount; i++) {
                    if (featureIdsToSkip.contains(i))
                        continue;
                    means[lbl][index] = sum[index] / count;
                    variances[lbl][i] = (sqSum[index] - sum[index] * sum[index] / count) / count;
                    ++index;
                }

                if (equiprobableClasses)
                    classProbabilities[lbl] = 1. / labelCount;

                else if (priorProbabilities != null) {
                    assert classProbabilities.length == priorProbabilities.length;
                    classProbabilities[lbl] = priorProbabilities[lbl];
                }
                else
                    classProbabilities[lbl] = (double)count / datasetSize;

                labels[lbl] = label;
                ++lbl;
            }

            return new GaussianNaiveBayesModel(means, variances, classProbabilities, labels, featureIdsToSkip, sumsHolder);
        }
        catch (Exception e) {
            throw new RuntimeException(e);
        }

    }

    /** Sets equal probability for all classes. */
    public GaussianNaiveBayesTrainer withEquiprobableClasses() {
        resetSettings();
        equiprobableClasses = true;
        return this;
    }

    /** Sets prior probabilities. */
    public GaussianNaiveBayesTrainer setPriorProbabilities(double[] priorProbabilities) {
        resetSettings();
        this.priorProbabilities = priorProbabilities.clone();
        return this;
    }

    /** Sets feature ids to skip. */
    public GaussianNaiveBayesTrainer setFeatureIdsToSkip(Collection<Integer> featureIdsToSkip) {
        this.featureIdsToSkip = featureIdsToSkip;
        return this;
    }

    /** */
    public Collection<Integer> getFeatureIdsToSkip() {
        return featureIdsToSkip;
    }

    /** Sets default settings. */
    public GaussianNaiveBayesTrainer resetSettings() {
        equiprobableClasses = false;
        priorProbabilities = null;
        featureIdsToSkip = emptyList();
        return this;
    }

}<|MERGE_RESOLUTION|>--- conflicted
+++ resolved
@@ -65,16 +65,13 @@
     }
 
     /** {@inheritDoc} */
-<<<<<<< HEAD
-    @Override protected <K, V> GaussianNaiveBayesModel updateModel(GaussianNaiveBayesModel mdl,
+    @Override public <K, V> GaussianNaiveBayesModel updateModel(GaussianNaiveBayesModel mdl,
         DatasetBuilder<K, V> datasetBuilder, IgniteBiFunction<K, V, Vector> featureExtractor,
         IgniteBiFunction<K, V, Double> lbExtractor) {
         return super.updateModel(mdl, datasetBuilder, featureExtractor, lbExtractor);
     }
 
     /** {@inheritDoc} */
-=======
->>>>>>> 8246f51c
     @Override protected <K, V> GaussianNaiveBayesModel updateModel(GaussianNaiveBayesModel mdl,
                                                                    DatasetBuilder<K, V> datasetBuilder, Preprocessor<K, V> extractor) {
         assert datasetBuilder != null;
