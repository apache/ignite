/*
 * Licensed to the Apache Software Foundation (ASF) under one or more
 * contributor license agreements.  See the NOTICE file distributed with
 * this work for additional information regarding copyright ownership.
 * The ASF licenses this file to You under the Apache License, Version 2.0
 * (the "License"); you may not use this file except in compliance with
 * the License.  You may obtain a copy of the License at
 *
 *      http://www.apache.org/licenses/LICENSE-2.0
 *
 * Unless required by applicable law or agreed to in writing, software
 * distributed under the License is distributed on an "AS IS" BASIS,
 * WITHOUT WARRANTIES OR CONDITIONS OF ANY KIND, either express or implied.
 * See the License for the specific language governing permissions and
 * limitations under the License.
 */

package org.apache.ignite.ml.math.impls.storage.matrix;

import java.io.IOException;
import java.io.ObjectInput;
import java.io.ObjectOutput;
import java.util.HashSet;
import java.util.LinkedList;
import java.util.List;
import java.util.Set;
import org.apache.ignite.IgniteCache;
import org.apache.ignite.Ignition;
import org.apache.ignite.cache.CacheAtomicityMode;
import org.apache.ignite.cache.CacheMode;
import org.apache.ignite.cache.CachePeekMode;
import org.apache.ignite.cache.CacheWriteSynchronizationMode;
import org.apache.ignite.configuration.CacheConfiguration;
import org.apache.ignite.internal.util.lang.IgnitePair;
import org.apache.ignite.internal.util.typedef.internal.U;
import org.apache.ignite.lang.IgniteUuid;
import org.apache.ignite.ml.math.MatrixStorage;
import org.apache.ignite.ml.math.StorageConstants;
import org.apache.ignite.ml.math.distributed.CacheUtils;
import org.apache.ignite.ml.math.distributed.DistributedStorage;
import org.apache.ignite.ml.math.distributed.keys.impl.BlockMatrixKey;
import org.apache.ignite.ml.math.impls.matrix.BlockEntry;
import org.apache.ignite.ml.math.impls.matrix.SparseBlockDistributedMatrix;

import static org.apache.ignite.ml.math.impls.matrix.BlockEntry.MAX_BLOCK_SIZE;

/**
 * Storage for {@link SparseBlockDistributedMatrix}.
 */
public class BlockMatrixStorage extends CacheUtils implements MatrixStorage, StorageConstants, DistributedStorage<BlockMatrixKey> {
    /** Cache name used for all instances of {@link BlockMatrixStorage}. */
    private static final String CACHE_NAME = "ML_BLOCK_SPARSE_MATRICES_CONTAINER";
    /** */
    private int blocksInCol;
    /** */
    private int blocksInRow;
    /** Amount of rows in the matrix. */
    private int rows;
    /** Amount of columns in the matrix. */
    private int cols;
    /** Matrix uuid. */
    private IgniteUuid uuid;
    /** Block size about 8 KB of data. */
    private int maxBlockEdge = MAX_BLOCK_SIZE;

    /** Actual distributed storage. */
    private IgniteCache<
        BlockMatrixKey /* Matrix block number with uuid. */,
        BlockEntry /* Block of matrix, local sparse matrix. */
        > cache = null;

    /**
     *
     */
    public BlockMatrixStorage() {
        // No-op.
    }

    /**
     * @param rows Amount of rows in the matrix.
     * @param cols Amount of columns in the matrix.
     */
    public BlockMatrixStorage(int rows, int cols) {
        assert rows > 0;
        assert cols > 0;

        this.rows = rows;
        this.cols = cols;

        this.blocksInRow = rows % maxBlockEdge == 0 ? rows / maxBlockEdge : rows / maxBlockEdge + 1;
        this.blocksInCol = cols % maxBlockEdge == 0 ? cols / maxBlockEdge : cols / maxBlockEdge + 1;

        cache = newCache();

        uuid = IgniteUuid.randomUuid();
    }

    /**
     *
     */
    public IgniteCache<BlockMatrixKey, BlockEntry> cache() {
        return cache;
    }

    /** {@inheritDoc} */
    @Override public double get(int x, int y) {
        return matrixGet(x, y);
    }

    /** {@inheritDoc} */
    @Override public void set(int x, int y, double v) {
        matrixSet(x, y, v);
    }

    /** {@inheritDoc} */
    @Override public int columnSize() {
        return cols;
    }

    /** {@inheritDoc} */
    @Override public int rowSize() {
        return rows;
    }

    /** {@inheritDoc} */
    @Override public int storageMode() {
        return UNKNOWN_STORAGE_MODE;
    }

    /** {@inheritDoc} */
    @Override public int accessMode() {
        return RANDOM_ACCESS_MODE;
    }

    /**
     * @return Blocks in column.
     */
    public int blocksInCol() {
        return blocksInCol;
    }

    /**
     * @return Blocks in row.
     */
    public int blocksInRow() {
        return blocksInRow;
    }

    /** {@inheritDoc} */
    @Override public void writeExternal(ObjectOutput out) throws IOException {
        out.writeInt(rows);
        out.writeInt(cols);
        out.writeInt(blocksInRow);
        out.writeInt(blocksInCol);
        U.writeGridUuid(out, uuid);
        out.writeUTF(cache.getName());
    }

    /** {@inheritDoc} */
    @Override public void readExternal(ObjectInput in) throws IOException, ClassNotFoundException {
        rows = in.readInt();
        cols = in.readInt();
        blocksInRow = in.readInt();
        blocksInCol = in.readInt();
        uuid = U.readGridUuid(in);
        cache = ignite().getOrCreateCache(in.readUTF());
    }

    /** {@inheritDoc} */
    @Override public boolean isSequentialAccess() {
        return false;
    }

    /** {@inheritDoc} */
    @Override public boolean isDense() {
        return false;
    }

    /** {@inheritDoc} */
    @Override public boolean isRandomAccess() {
        return true;
    }

    /** {@inheritDoc} */
    @Override public boolean isDistributed() {
        return true;
    }

    /** {@inheritDoc} */
    @Override public boolean isArrayBased() {
        return false;
    }

    /** Delete all data from cache. */
    @Override public void destroy() {
        cache.clearAll(getAllKeys());
    }

    /**
     * Get storage UUID.
     *
     * @return storage UUID.
     */
    public IgniteUuid getUUID() {
        return uuid;
    }

    /**
     * Build the cache key for the given blocks id.
     *
     * NB: NOT cell indices.
     */
    public BlockMatrixKey getCacheKey(long blockIdRow, long blockIdCol) {
        return new BlockMatrixKey(blockIdRow, blockIdCol, uuid, getAffinityKey(blockIdRow, blockIdCol));
    }

    /**
     * Build the cache key for the given blocks id.
     *
     * NB: NOT cell indices.
     */
    public BlockMatrixKey getCacheKey(IgnitePair<Long> blockId) {
        return new BlockMatrixKey(blockId.get1(), blockId.get2(), uuid, getAffinityKey(blockId.get1(), blockId.get2()));
    }

    /** {@inheritDoc} */
    @Override public Set<BlockMatrixKey> getAllKeys() {
        IgnitePair<Long> maxBlockId = getBlockId(rows, cols);

        Set<BlockMatrixKey> keyset = new HashSet<>();

        for(int i = 0; i <= maxBlockId.get1(); i++)
            for(int j = 0; j <= maxBlockId.get2(); j++)
                keyset.add(getCacheKey(i,j));

        return keyset;
    }

    /** {@inheritDoc} */
    @Override public String cacheName() {
        return CACHE_NAME;
    }

    /**
     * Get rows for current block.
     *
     * @param blockId block id.
     * @return The list of block entries.
     */
    public List<BlockEntry> getRowForBlock(IgnitePair<Long> blockId) {
        List<BlockEntry> res = new LinkedList<>();

        for (int i = 0; i < blocksInCol; i++)
            res.add(getEntryById(new IgnitePair<>((long) i, blockId.get2())));

        return res;
    }

    /**
     * Get cols for current block.
     *
     * @param blockId block id.
     * @return The list of block entries.
     */
    public List<BlockEntry> getColForBlock(IgnitePair<Long> blockId) {
        List<BlockEntry> res = new LinkedList<>();

        for (int i = 0; i < blocksInRow; i++)
            res.add(getEntryById(new IgnitePair<>(blockId.get1(), (long) i)));

        return res;
    }

<<<<<<< HEAD
=======
    /** */
    public IgnitePair<Long> getBlockId(int x, int y) {
        return new IgnitePair<>((long)x / maxBlockEdge, (long)y / maxBlockEdge);
    }

    /** {@inheritDoc} */
    @Override public int hashCode() {
        int res = blocksInCol;

        res = 31 * res + blocksInRow;
        res = 31 * res + rows;
        res = 31 * res + cols;
        res = 31 * res + uuid.hashCode();
        res = 31 * res + maxBlockEdge;
        res = 31 * res + cache.getName().hashCode();

        return res;
    }

    /** {@inheritDoc} */
    @Override public boolean equals(Object o) {
        if (this == o)
            return true;
        if (o == null || getClass() != o.getClass())
            return false;

        BlockMatrixStorage that = (BlockMatrixStorage)o;

        return blocksInCol == that.blocksInCol && blocksInRow == that.blocksInRow && rows == that.rows
            && cols == that.cols && maxBlockEdge == that.maxBlockEdge && uuid.equals(that.uuid)
            && cache.getName().equals(that.cache.getName());

    }

>>>>>>> 106f57b8
    /**
     *
     */
    private BlockEntry getEntryById(IgnitePair<Long> blockId) {
        BlockMatrixKey key = getCacheKey(blockId.get1(), blockId.get2());

        BlockEntry entry = cache.localPeek(key);
        entry = entry != null ? entry : cache.get(key);

        if (entry == null) {

            int colSize = blockId.get1() == (blocksInCol - 1) ? rows % maxBlockEdge : maxBlockEdge;
            int rowSize = blockId.get2() == (blocksInRow -1 ) ? cols % maxBlockEdge : maxBlockEdge;

            entry = new BlockEntry(rowSize, colSize);
        }

        return entry;
    }

    /**
     * TODO: IGNITE-5646, WIP
     *
     * Get affinity key for the given id.
     */
    private IgniteUuid getAffinityKey(long blockIdRow, long blockIdCol) {
        return null;
    }

    /**
     * Distributed matrix set.
     *
     * @param a Row or column index.
     * @param b Row or column index.
     * @param v New value to set.
     */
    private void matrixSet(int a, int b, double v) {
        IgnitePair<Long> blockId = getBlockId(a, b);
        // Remote set on the primary node (where given row or column is stored locally).
        ignite().compute(groupForKey(CACHE_NAME, blockId)).run(() -> {
            IgniteCache<BlockMatrixKey, BlockEntry> cache = Ignition.localIgnite().getOrCreateCache(CACHE_NAME);

            BlockMatrixKey key = getCacheKey(blockId.get1(), blockId.get2());

            // Local get.
            BlockEntry block = cache.localPeek(key, CachePeekMode.PRIMARY);

            if (block == null)
                block = cache.get(key); //Remote entry get.

            if (block == null)
                block = initBlockFor(a, b);

            block.set(a % block.rowSize(), b % block.columnSize(), v);

            // Local put.
            cache.put(key, block);
        });
    }

    /** */
    private BlockEntry initBlockFor(int x, int y) {
        int blockRows = 0;
        int blockCols = 0;

        if(rows >= maxBlockEdge)
            blockRows = rows - x >= maxBlockEdge ? maxBlockEdge : rows - x;
        else
            blockRows =  rows;

        if(cols >= maxBlockEdge)
            blockCols = cols - y >= maxBlockEdge ? maxBlockEdge : cols - y;
        else
            blockCols = cols;

        return new BlockEntry(blockRows, blockCols);
    }

    /**
     * Distributed matrix get.
     *
     * @param a Row or column index.
     * @param b Row or column index.
     * @return Matrix value at (a, b) index.
     */
    private double matrixGet(int a, int b) {
        // Remote get from the primary node (where given row or column is stored locally).
        return ignite().compute(groupForKey(CACHE_NAME, getBlockId(a, b))).call(() -> {
            IgniteCache<BlockMatrixKey, BlockEntry> cache = Ignition.localIgnite().getOrCreateCache(CACHE_NAME);

            BlockMatrixKey key = getCacheKey(getBlockId(a, b));

            // Local get.
            BlockEntry block = cache.localPeek(key, CachePeekMode.PRIMARY);

            if (block == null)
                block = cache.get(key);

            return block == null ? 0.0 : block.get(a % block.rowSize(), b % block.columnSize());
        });
    }

    /**
     * Create new ML cache if needed.
     */
    private IgniteCache<BlockMatrixKey, BlockEntry> newCache() {
        CacheConfiguration<BlockMatrixKey, BlockEntry> cfg = new CacheConfiguration<>();

        // Write to primary.
        cfg.setWriteSynchronizationMode(CacheWriteSynchronizationMode.PRIMARY_SYNC);

        // Atomic transactions only.
        cfg.setAtomicityMode(CacheAtomicityMode.ATOMIC);

        // No eviction.
        cfg.setEvictionPolicy(null);

        // No copying of values.
        cfg.setCopyOnRead(false);

        // Cache is partitioned.
        cfg.setCacheMode(CacheMode.PARTITIONED);

        // Random cache name.
        cfg.setName(CACHE_NAME);

        return Ignition.localIgnite().getOrCreateCache(cfg);
    }
}<|MERGE_RESOLUTION|>--- conflicted
+++ resolved
@@ -271,8 +271,6 @@
         return res;
     }
 
-<<<<<<< HEAD
-=======
     /** */
     public IgnitePair<Long> getBlockId(int x, int y) {
         return new IgnitePair<>((long)x / maxBlockEdge, (long)y / maxBlockEdge);
@@ -307,7 +305,6 @@
 
     }
 
->>>>>>> 106f57b8
     /**
      *
      */
