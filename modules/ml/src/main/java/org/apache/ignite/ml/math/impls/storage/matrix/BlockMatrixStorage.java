--- conflicted
+++ resolved
@@ -306,22 +306,12 @@
         BlockEntry entry = cache.localPeek(key);
         entry = entry != null ? entry : cache.get(key);
 
-<<<<<<< HEAD
-        if (entry == null) { // ERROR - we shouldn't go here and creates block from scratch
-            long colId = blockId == 0 ? 0 : blockId + 1;
-=======
         if (entry == null) {
->>>>>>> 94dd19d3
 
             int colSize = blockId.get1() == (blocksInCol - 1) ? rows % maxBlockEdge : maxBlockEdge;
             int rowSize = blockId.get2() == (blocksInRow -1 ) ? cols % maxBlockEdge : maxBlockEdge;
 
-<<<<<<< HEAD
-            entry = new BlockEntry(isLastRow && rows % maxBlockEdge != 0 ? rows % maxBlockEdge : maxBlockEdge, isLastCol && cols % maxBlockEdge != 0 ? cols % maxBlockEdge : maxBlockEdge);
-            System.out.println("Empty block without sto is created");
-=======
             entry = new BlockEntry(rowSize, colSize);
->>>>>>> 94dd19d3
         }
 
         return entry;
@@ -344,21 +334,12 @@
      * @param v New value to set.
      */
     private void matrixSet(int a, int b, double v) {
-<<<<<<< HEAD
-
-        long id = getBlockId(a, b);
-        // Remote set on the primary node (where given row or column is stored locally).
-        ignite().compute(getClusterGroupForGivenKey(CACHE_NAME, id)).run(() -> {
-=======
         IgnitePair<Long> blockId = getBlockId(a, b);
         // Remote set on the primary node (where given row or column is stored locally).
         ignite().compute(groupForKey(CACHE_NAME, blockId)).run(() -> {
->>>>>>> 94dd19d3
             IgniteCache<BlockMatrixKey, BlockEntry> cache = Ignition.localIgnite().getOrCreateCache(CACHE_NAME);
 
             BlockMatrixKey key = getCacheKey(blockId.get1(), blockId.get2());
-
-            //System.out.println("Igni " + Ignition.localIgnite().name());
 
             // Local get.
             BlockEntry block = cache.localPeek(key, CachePeekMode.PRIMARY);
@@ -370,81 +351,19 @@
                 block = initBlockFor(a, b);
 
             block.set(a % block.rowSize(), b % block.columnSize(), v);
-            System.out.println("Set v="+v + " by (" + a + "," + b + ") to block with id=" + getBlockId(a,b) + " mtx " + this.getUUID());
 
             // Local put.
             cache.put(key, block);
-
-
         });
     }
 
     /** */
-<<<<<<< HEAD
-    private long getBlockId(int x, int y) {
-
-        long blockId = 0;
-
-
-        for (int i = 1; i <= blocksInCol; i++) {
-            if(x - (i * maxBlockEdge - 1) > 0){
-                blockId+=blocksInRow; // skip row before the end and move on next row
-            } else {
-                for (int j = 1; j <= blocksInRow; j++) {
-                    if(y - (j*maxBlockEdge - 1) > 0) {
-                        blockId++;
-                    } else {
-                        return blockId;
-                    }
-                }
-            }
-        }
-
-        return blockId;
-
-
-      /*  blockId += (y / maxBlockEdge);//+ ((y) % maxBlockEdge > 0 ? 1 : 0);
-
-        blockId += (x / maxBlockEdge) * (blocksInRow - 1);//+ ((x) % maxBlockEdge > 0 ? 1 : 0);
-        return blockId;*/
-
-              /*  (y / maxBlockEdge) *
-                blockShift(cols)
-                + (x / maxBlockEdge);*/
-=======
     public IgnitePair<Long> getBlockId(int x, int y) {
         return new IgnitePair<>((long)x / maxBlockEdge, (long)y / maxBlockEdge);
->>>>>>> 94dd19d3
     }
 
     /** */
     private BlockEntry initBlockFor(int x, int y) {
-<<<<<<< HEAD
-
-        int blockRows = 0;
-        int blockCols = 0;
-
-        if(rows >= maxBlockEdge){
-            blockRows = rows - x >= maxBlockEdge ? maxBlockEdge : rows - x;
-        } else {
-            blockRows =  rows;
-        }
-
-        if(cols >= maxBlockEdge){
-            blockCols = cols - y >= maxBlockEdge ? maxBlockEdge : cols - y;
-        } else {
-            blockCols = cols;
-        }
-
-        System.out.println("Block ("+blockRows + "," + blockCols + ")++");
-        return new BlockEntry(blockRows, blockCols);
-    }
-
-    /** */
-    private int blockShift(int i) {
-        return //(i) / maxBlockEdge +
-                ((i) % maxBlockEdge > 0 ? 1 : 0);
-=======
         int blockRows = 0;
         int blockCols = 0;
 
@@ -459,7 +378,6 @@
             blockCols = cols;
 
         return new BlockEntry(blockRows, blockCols);
->>>>>>> 94dd19d3
     }
 
     /**
@@ -471,7 +389,7 @@
      */
     private double matrixGet(int a, int b) {
         // Remote get from the primary node (where given row or column is stored locally).
-        return ignite().compute(getClusterGroupForGivenKey(CACHE_NAME, getBlockId(a, b))).call(() -> {
+        return ignite().compute(groupForKey(CACHE_NAME, getBlockId(a, b))).call(() -> {
             IgniteCache<BlockMatrixKey, BlockEntry> cache = Ignition.localIgnite().getOrCreateCache(CACHE_NAME);
 
             BlockMatrixKey key = getCacheKey(getBlockId(a, b));
@@ -498,9 +416,6 @@
         // Atomic transactions only.
         cfg.setAtomicityMode(CacheAtomicityMode.ATOMIC);
 
-
-        cfg.setBackups(0);
-
         // No eviction.
         cfg.setEvictionPolicy(null);
 
