--- conflicted
+++ resolved
@@ -32,7 +32,6 @@
 import org.apache.ignite.cache.CacheWriteSynchronizationMode;
 import org.apache.ignite.configuration.CacheConfiguration;
 import org.apache.ignite.internal.util.lang.IgnitePair;
-import org.apache.ignite.internal.util.typedef.internal.A;
 import org.apache.ignite.internal.util.typedef.internal.U;
 import org.apache.ignite.lang.IgniteUuid;
 import org.apache.ignite.ml.math.MatrixStorage;
@@ -40,11 +39,9 @@
 import org.apache.ignite.ml.math.distributed.CacheUtils;
 import org.apache.ignite.ml.math.distributed.DistributedStorage;
 import org.apache.ignite.ml.math.distributed.keys.impl.MatrixBlockKey;
-import org.apache.ignite.ml.math.exceptions.UnsupportedOperationException;
-import org.apache.ignite.ml.math.functions.IgniteDoubleFunction;
 import org.apache.ignite.ml.math.impls.matrix.MatrixBlockEntry;
 import org.apache.ignite.ml.math.impls.matrix.SparseBlockDistributedMatrix;
-import org.apache.ignite.ml.math.impls.vector.VectorBlockEntry;
+
 
 import static org.apache.ignite.ml.math.impls.matrix.MatrixBlockEntry.MAX_BLOCK_SIZE;
 
@@ -214,11 +211,7 @@
     }
 
     /** {@inheritDoc} */
-<<<<<<< HEAD
     @Override public Set<MatrixBlockKey> getAllKeys() {
-=======
-    @Override public Set<BlockMatrixKey> getAllKeys() {
->>>>>>> 3132a18a
         int maxRowIdx = rows - 1;
         int maxColIdx = cols - 1;
         IgnitePair<Long> maxBlockId = getBlockId(maxRowIdx, maxColIdx);
@@ -305,11 +298,7 @@
     private MatrixBlockEntry getEntryById(IgnitePair<Long> blockId) {
         MatrixBlockKey key = getCacheKey(blockId.get1(), blockId.get2());
 
-<<<<<<< HEAD
         MatrixBlockEntry entry = cache.localPeek(key, CachePeekMode.PRIMARY);
-=======
-        BlockEntry entry = cache.localPeek(key, CachePeekMode.PRIMARY);
->>>>>>> 3132a18a
         entry = entry != null ? entry : cache.get(key);
 
         if (entry == null)
@@ -317,7 +306,6 @@
 
         return entry;
     }
-<<<<<<< HEAD
 
     /**
      * Builds empty BlockEntry with sizes based on blockId and BlockMatrixStorage fields' values
@@ -336,26 +324,6 @@
         else
             rowSize = blockId.get1() != (blocksInRow - 1) ? maxBlockEdge : rowMod;
 
-=======
-
-    /**
-     * Builds empty BlockEntry with sizes based on blockId and BlockMatrixStorage fields' values
-     * @param blockId blockId
-     * @return Empty BlockEntry
-     */
-    private BlockEntry getEmptyBlockEntry(IgnitePair<Long> blockId) {
-        BlockEntry entry;
-        int rowMod = rows % maxBlockEdge;
-        int colMod = cols % maxBlockEdge;
-
-        int rowSize;
-
-        if(rowMod == 0)
-            rowSize = maxBlockEdge;
-        else
-            rowSize = blockId.get1() != (blocksInRow - 1) ? maxBlockEdge : rowMod;
-
->>>>>>> 3132a18a
 
         int colSize;
 
@@ -364,11 +332,7 @@
         else
             colSize = blockId.get2() != (blocksInCol - 1) ? maxBlockEdge : colMod;
 
-<<<<<<< HEAD
         entry = new MatrixBlockEntry(rowSize, colSize);
-=======
-        entry = new BlockEntry(rowSize, colSize);
->>>>>>> 3132a18a
         return entry;
     }
 
@@ -397,11 +361,7 @@
             MatrixBlockKey key = getCacheKey(blockId.get1(), blockId.get2());
 
             // Local get.
-<<<<<<< HEAD
             MatrixBlockEntry block = getEntryById(blockId);
-=======
-            BlockEntry block = getEntryById(blockId);
->>>>>>> 3132a18a
 
             block.set(a % block.rowSize(), b % block.columnSize(), v);
 
