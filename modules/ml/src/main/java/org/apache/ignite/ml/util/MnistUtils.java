--- conflicted
+++ resolved
@@ -41,11 +41,7 @@
      * @param rnd Random numbers generatror.
      * @param cnt Count of samples to read.
      * @return Stream of MNIST samples.
-<<<<<<< HEAD
-     * @throws IOException in case of exception.
-=======
      * @throws IOException In case of exception.
->>>>>>> e4f19215
      */
     public static Stream<DenseLocalOnHeapVector> mnist(String imagesPath, String labelsPath, Random rnd, int cnt)
         throws IOException {
@@ -88,13 +84,8 @@
      * @param labelsPath Path to the file with labels.
      * @param outPath Path to output path.
      * @param rnd Random numbers generator.
-<<<<<<< HEAD
-     * @param count Count of samples to read.
-     * @throws IOException in case of exception.
-=======
      * @param cnt Count of samples to read.
      * @throws IOException In case of exception.
->>>>>>> e4f19215
      */
     public static void asLIBSVM(String imagesPath, String labelsPath, String outPath, Random rnd, int cnt)
         throws IOException {
@@ -125,11 +116,7 @@
      * Utility method for reading 4 bytes from input stream.
      *
      * @param is Input stream.
-<<<<<<< HEAD
-     * @throws IOException in case of exception.
-=======
      * @throws IOException In case of exception.
->>>>>>> e4f19215
      */
     private static int read4Bytes(FileInputStream is) throws IOException {
         return (is.read() << 24) | (is.read() << 16) | (is.read() << 8) | (is.read());
