/*
 * Licensed to the Apache Software Foundation (ASF) under one or more
 * contributor license agreements.  See the NOTICE file distributed with
 * this work for additional information regarding copyright ownership.
 * The ASF licenses this file to You under the Apache License, Version 2.0
 * (the "License"); you may not use this file except in compliance with
 * the License.  You may obtain a copy of the License at
 *
 *      http://www.apache.org/licenses/LICENSE-2.0
 *
 * Unless required by applicable law or agreed to in writing, software
 * distributed under the License is distributed on an "AS IS" BASIS,
 * WITHOUT WARRANTIES OR CONDITIONS OF ANY KIND, either express or implied.
 * See the License for the specific language governing permissions and
 * limitations under the License.
 */

package org.apache.ignite.ml.clustering.kmeans;

import java.io.File;
import java.io.IOException;
import java.nio.file.Path;
import java.util.ArrayList;
import java.util.Arrays;
import java.util.Collections;
import java.util.List;
import java.util.UUID;
import java.util.stream.Collectors;
import com.fasterxml.jackson.annotation.JsonCreator;
import com.fasterxml.jackson.databind.ObjectMapper;
import com.fasterxml.jackson.databind.SerializationFeature;
import org.apache.ignite.ml.Exportable;
import org.apache.ignite.ml.Exporter;
import org.apache.ignite.ml.environment.deploy.DeployableObject;
import org.apache.ignite.ml.inference.json.JSONModel;
import org.apache.ignite.ml.inference.json.JSONWritable;
import org.apache.ignite.ml.math.Tracer;
import org.apache.ignite.ml.math.distances.DistanceMeasure;
import org.apache.ignite.ml.math.distances.EuclideanDistance;
import org.apache.ignite.ml.math.primitives.vector.Vector;
import org.apache.ignite.ml.math.primitives.vector.VectorUtils;
import org.apache.ignite.ml.math.primitives.vector.impl.DenseVector;
import org.apache.ignite.ml.util.ModelTrace;

/**
 * This class encapsulates result of clusterization by KMeans algorithm.
 */
public final class KMeansModel implements ClusterizationModel<Vector, Integer>, Exportable<KMeansModelFormat>,
    JSONWritable, DeployableObject {
    /** Centers of clusters. */
    private Vector[] centers;

    /** Distance measure. */
    private DistanceMeasure distanceMeasure = new EuclideanDistance();

    /**
     * Construct KMeans model with given centers and distanceMeasure measure.
     *
     * @param centers Centers.
     * @param distanceMeasure Distance measure.
     */
    public KMeansModel(Vector[] centers, DistanceMeasure distanceMeasure) {
        this.centers = centers;
        this.distanceMeasure = distanceMeasure;
    }

    /** {@inheritDoc} */
    private KMeansModel() {

    }

    /** Distance measure. */
    public DistanceMeasure distanceMeasure() {
        return distanceMeasure;
    }

    /** {@inheritDoc} */
    @Override public int amountOfClusters() {
        return centers.length;
    }

    /**
     * Set up the centroids.
     *
     * @param centers The parameter value.
     * @return Model with new centers parameter value.
     */
    public KMeansModel withCentroids(Vector[] centers) {
        this.centers = centers;
        return this;
    }

    /**
     * Set up the distance measure.
     *
     * @param distanceMeasure The parameter value.
     * @return Model with new distance measure parameter value.
     */
    public KMeansModel withDistanceMeasure(DistanceMeasure distanceMeasure) {
        this.distanceMeasure = distanceMeasure;
        return this;
    }

    /** {@inheritDoc} */
    @Override public Vector[] centers() {
        return Arrays.copyOf(centers, centers.length);
    }

    /** {@inheritDoc} */
    @Override public Integer predict(Vector vec) {
        int res = -1;
        double minDist = Double.POSITIVE_INFINITY;

        for (int i = 0; i < centers.length; i++) {
            double curDist = distanceMeasure.compute(centers[i], vec);
            if (curDist < minDist) {
                minDist = curDist;
                res = i;
            }
        }

        return res;
    }

    /** {@inheritDoc} */
    @Override public <P> void saveModel(Exporter<KMeansModelFormat, P> exporter, P path) {
        KMeansModelFormat mdlData = new KMeansModelFormat(centers, distanceMeasure);

        exporter.save(mdlData, path);
    }

    /** {@inheritDoc} */
    @Override public int hashCode() {
        int res = 1;

        res = res * 37 + distanceMeasure.hashCode();
        res = res * 37 + Arrays.hashCode(centers);

        return res;
    }

    /** {@inheritDoc} */
    @Override public boolean equals(Object obj) {
        if (this == obj)
            return true;

        if (obj == null || getClass() != obj.getClass())
            return false;

        KMeansModel that = (KMeansModel)obj;

        return distanceMeasure.equals(that.distanceMeasure) && Arrays.deepEquals(centers, that.centers);
    }

    /** {@inheritDoc} */
    @Override public String toString() {
        return toString(false);
    }

    /** {@inheritDoc} */
    @Override public String toString(boolean pretty) {
        List<String> centersList = Arrays.stream(centers).map(x -> Tracer.asAscii(x, "%.4f", false))
            .collect(Collectors.toList());

        return ModelTrace.builder("KMeansModel", pretty)
            .addField("distance measure", distanceMeasure.toString())
            .addField("centroids", centersList)
            .toString();
    }

    /** {@inheritDoc} */
    @Override public List<Object> getDependencies() {
        return Collections.singletonList(distanceMeasure);
    }

    /** Loads KMeansModel from JSON file. */
    public static KMeansModel fromJSON(Path path) {
        ObjectMapper mapper = new ObjectMapper().configure(SerializationFeature.FAIL_ON_EMPTY_BEANS, false);

<<<<<<< HEAD
            KMeansJSONExportModel exportModel;
            try {
                exportModel = mapper
                        .readValue(new File(path.toAbsolutePath().toString()), KMeansJSONExportModel.class);

                return exportModel.convert();
            } catch (IOException e) {
                e.printStackTrace();
            }
=======
        KMeansJSONExportModel exportModel;
        try {
            exportModel = mapper
                .readValue(new File(path.toAbsolutePath().toString()), KMeansJSONExportModel.class);

            return exportModel.convert();
        }
        catch (IOException e) {
            e.printStackTrace();
        }

>>>>>>> 9cf06362
        return null;
    }

    // TODO: https://github.com/apache/spark/blob/master/mllib/src/main/scala/org/apache/spark/mllib/pmml/export/KMeansPMMLModelExport.scala
    /** {@inheritDoc} */
    @Override public void toJSON(Path path) {
<<<<<<< HEAD
            ObjectMapper mapper = new ObjectMapper();

            try {
                KMeansJSONExportModel exportModel = new KMeansJSONExportModel(
                    System.currentTimeMillis(),
                    "ann_" + UUID.randomUUID().toString(),
                    KMeansModel.class.getSimpleName()
                );
                List<double[]> listOfCenters = new ArrayList<>();
                for (int i = 0; i < centers.length; i++) {
                    listOfCenters.add(centers[i].asArray());
                }

                exportModel.mdlCenters = listOfCenters;
                exportModel.distanceMeasure = distanceMeasure;

                File file = new File(path.toAbsolutePath().toString());
                mapper.writeValue(file, exportModel);
            } catch (IOException e) {
                e.printStackTrace();
            }
=======
        ObjectMapper mapper = new ObjectMapper();

        try {
            KMeansJSONExportModel exportModel = new KMeansJSONExportModel(
                System.currentTimeMillis(),
                "ann_" + UUID.randomUUID().toString(),
                KMeansModel.class.getSimpleName()
            );
            List<double[]> listOfCenters = new ArrayList<>();
            for (int i = 0; i < centers.length; i++) {
                listOfCenters.add(centers[i].asArray());
            }

            exportModel.mdlCenters = listOfCenters;
            exportModel.distanceMeasure = distanceMeasure;

            File file = new File(path.toAbsolutePath().toString());
            mapper.writeValue(file, exportModel);
        }
        catch (IOException e) {
            e.printStackTrace();
        }
>>>>>>> 9cf06362
    }

    /** */
    public static class KMeansJSONExportModel extends JSONModel {
        /** Centers of clusters. */
        public List<double[]> mdlCenters;

        /** Distance measure. */
        public DistanceMeasure distanceMeasure;

        /** */
        public KMeansJSONExportModel(Long timestamp, String uid, String modelClass) {
            super(timestamp, uid, modelClass);
        }

        /** */
        @JsonCreator
        public KMeansJSONExportModel() {
        }

        /** {@inheritDoc} */
        @Override public KMeansModel convert() {
            KMeansModel mdl = new KMeansModel();
            Vector[] centers = new DenseVector[mdlCenters.size()];
            for (int i = 0; i < mdlCenters.size(); i++) {
                centers[i] = VectorUtils.of(mdlCenters.get(i));
            }

            DistanceMeasure distanceMeasure = this.distanceMeasure;

            mdl.withCentroids(centers);
            mdl.withDistanceMeasure(distanceMeasure);
            return mdl;
        }
    }
}<|MERGE_RESOLUTION|>--- conflicted
+++ resolved
@@ -177,17 +177,6 @@
     public static KMeansModel fromJSON(Path path) {
         ObjectMapper mapper = new ObjectMapper().configure(SerializationFeature.FAIL_ON_EMPTY_BEANS, false);
 
-<<<<<<< HEAD
-            KMeansJSONExportModel exportModel;
-            try {
-                exportModel = mapper
-                        .readValue(new File(path.toAbsolutePath().toString()), KMeansJSONExportModel.class);
-
-                return exportModel.convert();
-            } catch (IOException e) {
-                e.printStackTrace();
-            }
-=======
         KMeansJSONExportModel exportModel;
         try {
             exportModel = mapper
@@ -199,36 +188,12 @@
             e.printStackTrace();
         }
 
->>>>>>> 9cf06362
         return null;
     }
 
     // TODO: https://github.com/apache/spark/blob/master/mllib/src/main/scala/org/apache/spark/mllib/pmml/export/KMeansPMMLModelExport.scala
     /** {@inheritDoc} */
     @Override public void toJSON(Path path) {
-<<<<<<< HEAD
-            ObjectMapper mapper = new ObjectMapper();
-
-            try {
-                KMeansJSONExportModel exportModel = new KMeansJSONExportModel(
-                    System.currentTimeMillis(),
-                    "ann_" + UUID.randomUUID().toString(),
-                    KMeansModel.class.getSimpleName()
-                );
-                List<double[]> listOfCenters = new ArrayList<>();
-                for (int i = 0; i < centers.length; i++) {
-                    listOfCenters.add(centers[i].asArray());
-                }
-
-                exportModel.mdlCenters = listOfCenters;
-                exportModel.distanceMeasure = distanceMeasure;
-
-                File file = new File(path.toAbsolutePath().toString());
-                mapper.writeValue(file, exportModel);
-            } catch (IOException e) {
-                e.printStackTrace();
-            }
-=======
         ObjectMapper mapper = new ObjectMapper();
 
         try {
@@ -251,7 +216,6 @@
         catch (IOException e) {
             e.printStackTrace();
         }
->>>>>>> 9cf06362
     }
 
     /** */
