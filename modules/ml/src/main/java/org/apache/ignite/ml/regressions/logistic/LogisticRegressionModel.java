/*
 * Licensed to the Apache Software Foundation (ASF) under one or more
 * contributor license agreements.  See the NOTICE file distributed with
 * this work for additional information regarding copyright ownership.
 * The ASF licenses this file to You under the Apache License, Version 2.0
 * (the "License"); you may not use this file except in compliance with
 * the License.  You may obtain a copy of the License at
 *
 *      http://www.apache.org/licenses/LICENSE-2.0
 *
 * Unless required by applicable law or agreed to in writing, software
 * distributed under the License is distributed on an "AS IS" BASIS,
 * WITHOUT WARRANTIES OR CONDITIONS OF ANY KIND, either express or implied.
 * See the License for the specific language governing permissions and
 * limitations under the License.
 */

package org.apache.ignite.ml.regressions.logistic;

import java.io.File;
import java.io.IOException;
import java.nio.file.Path;
import java.util.Arrays;
import java.util.Objects;
import java.util.UUID;
import com.fasterxml.jackson.annotation.JsonCreator;
import com.fasterxml.jackson.databind.ObjectMapper;
import org.apache.ignite.ml.Exportable;
import org.apache.ignite.ml.Exporter;
import org.apache.ignite.ml.IgniteModel;
import org.apache.ignite.ml.inference.json.JSONModel;
import org.apache.ignite.ml.inference.json.JSONWritable;
import org.apache.ignite.ml.math.primitives.vector.Vector;
import org.apache.ignite.ml.math.primitives.vector.VectorUtils;

/**
 * Logistic regression (logit model) is a generalized linear model used for binomial regression.
 */
public final class LogisticRegressionModel implements IgniteModel<Vector, Double>, Exportable<LogisticRegressionModel>,
    JSONWritable {
    /** */
    private static final long serialVersionUID = -133984600091550776L;

    /** Multiplier of the objects's vector required to make prediction. */
    private Vector weights;

    /** Intercept of the linear regression model. */
    private double intercept;

    /** Output label format. 0 and 1 for false value and raw sigmoid regression value otherwise. */
    private boolean isKeepingRawLabels;

    /** Threshold to assign '1' label to the observation if raw value more than this threshold. */
    private double threshold = 0.5;

    /** */
    private LogisticRegressionModel() {
    }

    /** */
    public LogisticRegressionModel(Vector weights, double intercept) {
        this.weights = weights;
        this.intercept = intercept;
    }

    /**
     * Set up the output label format.
     *
     * @param isKeepingRawLabels The parameter value.
     * @return Model with new isKeepingRawLabels parameter value.
     */
    public LogisticRegressionModel withRawLabels(boolean isKeepingRawLabels) {
        this.isKeepingRawLabels = isKeepingRawLabels;
        return this;
    }

    /**
     * Set up the threshold.
     *
     * @param threshold The parameter value.
     * @return Model with new threshold parameter value.
     */
    public LogisticRegressionModel withThreshold(double threshold) {
        this.threshold = threshold;
        return this;
    }

    /**
     * Set up the weights.
     *
     * @param weights The parameter value.
     * @return Model with new weights parameter value.
     */
    public LogisticRegressionModel withWeights(Vector weights) {
        this.weights = weights;
        return this;
    }

    /**
     * Set up the intercept.
     *
     * @param intercept The parameter value.
     * @return Model with new intercept parameter value.
     */
    public LogisticRegressionModel withIntercept(double intercept) {
        this.intercept = intercept;
        return this;
    }

    /**
     * Gets the output label format mode.
     *
     * @return The parameter value.
     */
    public boolean isKeepingRawLabels() {
        return isKeepingRawLabels;
    }

    /**
     * Gets the threshold.
     *
     * @return The parameter value.
     */
    public double threshold() {
        return threshold;
    }

    /**
     * Gets the weights.
     *
     * @return The parameter value.
     */
    public Vector weights() {
        return weights;
    }

    /**
     * Gets the intercept.
     *
     * @return The parameter value.
     */
    public double intercept() {
        return intercept;
    }

    /** {@inheritDoc} */
    @Override public Double predict(Vector input) {

        final double res = sigmoid(input.dot(weights) + intercept);

        if (isKeepingRawLabels)
            return res;
        else
            return res - threshold > 0 ? 1.0 : 0;
    }

    /**
     * Sigmoid function.
     * @param z The regression value.
     * @return The result.
     */
    private static double sigmoid(double z) {
        return 1.0 / (1.0 + Math.exp(-z));
    }

    /** {@inheritDoc} */
    @Override public <P> void saveModel(Exporter<LogisticRegressionModel, P> exporter, P path) {
        exporter.save(this, path);
    }

    /** {@inheritDoc} */
    @Override public boolean equals(Object o) {
        if (this == o)
            return true;
        if (o == null || getClass() != o.getClass())
            return false;

        LogisticRegressionModel mdl = (LogisticRegressionModel)o;

        return Double.compare(mdl.intercept, intercept) == 0
            && Double.compare(mdl.threshold, threshold) == 0
            && Boolean.compare(mdl.isKeepingRawLabels, isKeepingRawLabels) == 0
            && Objects.equals(weights, mdl.weights);
    }

    /** {@inheritDoc} */
    @Override public int hashCode() {
        return Objects.hash(weights, intercept, isKeepingRawLabels, threshold);
    }

    /** {@inheritDoc} */
    @Override public String toString() {
        if (weights.size() < 20) {
            StringBuilder builder = new StringBuilder();

            for (int i = 0; i < weights.size(); i++) {
                double nextItem = i == weights.size() - 1 ? intercept : weights.get(i + 1);

                builder.append(String.format("%.4f", Math.abs(weights.get(i))))
                    .append("*x")
                    .append(i)
                    .append(nextItem > 0 ? " + " : " - ");
            }

            builder.append(String.format("%.4f", Math.abs(intercept)));
            return builder.toString();
        }

        return "LogisticRegressionModel [" +
            "weights=" + weights +
            ", intercept=" + intercept +
            ']';
    }

    /** {@inheritDoc} */
    @Override public String toString(boolean pretty) {
        return toString();
    }

    /** Loads KMeansModel from JSON file. */
    public static LogisticRegressionModel fromJSON(Path path) {
<<<<<<< HEAD
            ObjectMapper mapper = new ObjectMapper();

            LogisticRegressionJSONExportModel logisticRegressionJSONExportModel;
            try {
                logisticRegressionJSONExportModel = mapper
                        .readValue(new File(path.toAbsolutePath().toString()), LogisticRegressionJSONExportModel.class);

                return logisticRegressionJSONExportModel.convert();
            } catch (IOException e) {
                e.printStackTrace();
            }
=======
        ObjectMapper mapper = new ObjectMapper();

        LogisticRegressionJSONExportModel logisticRegressionJSONExportModel;
        try {
            logisticRegressionJSONExportModel = mapper
                .readValue(new File(path.toAbsolutePath().toString()), LogisticRegressionJSONExportModel.class);

            return logisticRegressionJSONExportModel.convert();
        }
        catch (IOException e) {
            e.printStackTrace();
        }

>>>>>>> 9cf06362
        return null;
    }

    /** {@inheritDoc} */
    @Override public void toJSON(Path path) {
<<<<<<< HEAD
            ObjectMapper mapper = new ObjectMapper();

            try {
                LogisticRegressionJSONExportModel exportModel = new LogisticRegressionJSONExportModel(
                    System.currentTimeMillis(),
                    "logReg_" + UUID.randomUUID().toString(),
                    LogisticRegressionModel.class.getSimpleName());
                exportModel.intercept = intercept;
                exportModel.isKeepingRawLabels = isKeepingRawLabels;
                exportModel.threshold = threshold;
                exportModel.weights = weights.asArray();

                File file = new File(path.toAbsolutePath().toString());
                mapper.writeValue(file, exportModel);
            } catch (IOException e) {
                e.printStackTrace();
            }
=======
        ObjectMapper mapper = new ObjectMapper();

        try {
            LogisticRegressionJSONExportModel exportModel = new LogisticRegressionJSONExportModel(
                System.currentTimeMillis(),
                "logReg_" + UUID.randomUUID().toString(),
                LogisticRegressionModel.class.getSimpleName());
            exportModel.intercept = intercept;
            exportModel.isKeepingRawLabels = isKeepingRawLabels;
            exportModel.threshold = threshold;
            exportModel.weights = weights.asArray();

            File file = new File(path.toAbsolutePath().toString());
            mapper.writeValue(file, exportModel);
        }
        catch (IOException e) {
            e.printStackTrace();
        }
>>>>>>> 9cf06362

    }

    /** */
    public static class LogisticRegressionJSONExportModel extends JSONModel {
        /**
         * Multiplier of the objects's vector required to make prediction.
         */
        public double[] weights;

        /**
         * Intercept of the linear regression model.
         */
        public double intercept;

        /**
         * Output label format. 0 and 1 for false value and raw sigmoid regression value otherwise.
         */
        public boolean isKeepingRawLabels;

        /**
         * Threshold to assign '1' label to the observation if raw value more than this threshold.
         */
        public double threshold = 0.5;

        /** */
        public LogisticRegressionJSONExportModel(Long timestamp, String uid, String modelClass) {
            super(timestamp, uid, modelClass);
        }

        /** */
        @JsonCreator
        public LogisticRegressionJSONExportModel() {
        }

        /** {@inheritDoc} */
        @Override public String toString() {
            return "LogisticRegressionJSONExportModel{" +
                    "weights=" + Arrays.toString(weights) +
                    ", intercept=" + intercept +
                    ", isKeepingRawLabels=" + isKeepingRawLabels +
                    ", threshold=" + threshold +
                    '}';
        }

        /** {@inheritDoc} */
        @Override public LogisticRegressionModel convert() {
            LogisticRegressionModel logRegMdl = new LogisticRegressionModel();
            logRegMdl.withWeights(VectorUtils.of(weights));
            logRegMdl.withIntercept(intercept);
            logRegMdl.withRawLabels(isKeepingRawLabels);
            logRegMdl.withThreshold(threshold);

            return logRegMdl;
        }
    }
}


<|MERGE_RESOLUTION|>--- conflicted
+++ resolved
@@ -219,19 +219,6 @@
 
     /** Loads KMeansModel from JSON file. */
     public static LogisticRegressionModel fromJSON(Path path) {
-<<<<<<< HEAD
-            ObjectMapper mapper = new ObjectMapper();
-
-            LogisticRegressionJSONExportModel logisticRegressionJSONExportModel;
-            try {
-                logisticRegressionJSONExportModel = mapper
-                        .readValue(new File(path.toAbsolutePath().toString()), LogisticRegressionJSONExportModel.class);
-
-                return logisticRegressionJSONExportModel.convert();
-            } catch (IOException e) {
-                e.printStackTrace();
-            }
-=======
         ObjectMapper mapper = new ObjectMapper();
 
         LogisticRegressionJSONExportModel logisticRegressionJSONExportModel;
@@ -245,31 +232,11 @@
             e.printStackTrace();
         }
 
->>>>>>> 9cf06362
         return null;
     }
 
     /** {@inheritDoc} */
     @Override public void toJSON(Path path) {
-<<<<<<< HEAD
-            ObjectMapper mapper = new ObjectMapper();
-
-            try {
-                LogisticRegressionJSONExportModel exportModel = new LogisticRegressionJSONExportModel(
-                    System.currentTimeMillis(),
-                    "logReg_" + UUID.randomUUID().toString(),
-                    LogisticRegressionModel.class.getSimpleName());
-                exportModel.intercept = intercept;
-                exportModel.isKeepingRawLabels = isKeepingRawLabels;
-                exportModel.threshold = threshold;
-                exportModel.weights = weights.asArray();
-
-                File file = new File(path.toAbsolutePath().toString());
-                mapper.writeValue(file, exportModel);
-            } catch (IOException e) {
-                e.printStackTrace();
-            }
-=======
         ObjectMapper mapper = new ObjectMapper();
 
         try {
@@ -288,7 +255,6 @@
         catch (IOException e) {
             e.printStackTrace();
         }
->>>>>>> 9cf06362
 
     }
 
