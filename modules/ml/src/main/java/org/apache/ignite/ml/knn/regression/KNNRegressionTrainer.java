/*
 * Licensed to the Apache Software Foundation (ASF) under one or more
 * contributor license agreements.  See the NOTICE file distributed with
 * this work for additional information regarding copyright ownership.
 * The ASF licenses this file to You under the Apache License, Version 2.0
 * (the "License"); you may not use this file except in compliance with
 * the License.  You may obtain a copy of the License at
 *
 *      http://www.apache.org/licenses/LICENSE-2.0
 *
 * Unless required by applicable law or agreed to in writing, software
 * distributed under the License is distributed on an "AS IS" BASIS,
 * WITHOUT WARRANTIES OR CONDITIONS OF ANY KIND, either express or implied.
 * See the License for the specific language governing permissions and
 * limitations under the License.
 */

package org.apache.ignite.ml.knn.regression;

import org.apache.ignite.ml.dataset.DatasetBuilder;
import org.apache.ignite.ml.knn.KNNUtils;
import org.apache.ignite.ml.math.functions.IgniteBiFunction;
import org.apache.ignite.ml.math.primitives.vector.Vector;
import org.apache.ignite.ml.trainers.SingleLabelDatasetTrainer;

/**
 * kNN algorithm trainer to solve regression task.
 */
public class KNNRegressionTrainer extends SingleLabelDatasetTrainer<KNNRegressionModel> {
    /**
     * Trains model based on the specified data.
     *
     * @param datasetBuilder Dataset builder.
     * @param featureExtractor Feature extractor.
     * @param lbExtractor Label extractor.
     * @return Model.
     */
    public <K, V> KNNRegressionModel fit(DatasetBuilder<K, V> datasetBuilder,
        IgniteBiFunction<K, V, Vector> featureExtractor, IgniteBiFunction<K, V, Double> lbExtractor) {

        return updateModel(null, datasetBuilder, featureExtractor, lbExtractor);
    }

    /** {@inheritDoc} */
<<<<<<< HEAD
    @Override protected <K, V> KNNRegressionModel updateModel(
=======
    @Override public <K, V> KNNRegressionModel updateModel(
>>>>>>> 87510597
        KNNRegressionModel mdl,
        DatasetBuilder<K, V> datasetBuilder,
        IgniteBiFunction<K, V, Vector> featureExtractor,
        IgniteBiFunction<K, V, Double> lbExtractor) {

        KNNRegressionModel res = new KNNRegressionModel(KNNUtils.buildDataset(envBuilder, datasetBuilder,
            featureExtractor, lbExtractor));
        if (mdl != null)
            res.copyStateFrom(mdl);
        return res;
    }

    /** {@inheritDoc} */
    @Override protected boolean checkState(KNNRegressionModel mdl) {
        return true;
    }
}<|MERGE_RESOLUTION|>--- conflicted
+++ resolved
@@ -42,11 +42,7 @@
     }
 
     /** {@inheritDoc} */
-<<<<<<< HEAD
-    @Override protected <K, V> KNNRegressionModel updateModel(
-=======
     @Override public <K, V> KNNRegressionModel updateModel(
->>>>>>> 87510597
         KNNRegressionModel mdl,
         DatasetBuilder<K, V> datasetBuilder,
         IgniteBiFunction<K, V, Vector> featureExtractor,
