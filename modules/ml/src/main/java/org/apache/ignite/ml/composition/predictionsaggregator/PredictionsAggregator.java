--- conflicted
+++ resolved
@@ -25,20 +25,11 @@
  * Predictions aggregator interface.
  */
 @JsonTypeInfo( use = JsonTypeInfo.Id.NAME, include = JsonTypeInfo.As.PROPERTY, property = "type")
-<<<<<<< HEAD
-@JsonSubTypes(
-        {
-                @JsonSubTypes.Type(value = MeanValuePredictionsAggregator.class, name = "MeanValuePredictionsAggregator"),
-                @JsonSubTypes.Type(value = OnMajorityPredictionsAggregator.class, name = "OnMajorityPredictionsAggregator"),
-                @JsonSubTypes.Type(value = WeightedPredictionsAggregator.class, name = "WeightedPredictionsAggregator"),
-        })
-=======
 @JsonSubTypes({
     @JsonSubTypes.Type(value = MeanValuePredictionsAggregator.class, name = "MeanValuePredictionsAggregator"),
     @JsonSubTypes.Type(value = OnMajorityPredictionsAggregator.class, name = "OnMajorityPredictionsAggregator"),
     @JsonSubTypes.Type(value = WeightedPredictionsAggregator.class, name = "WeightedPredictionsAggregator"),
 })
->>>>>>> 9cf06362
 public interface PredictionsAggregator extends IgniteFunction<double[], Double> {
     /**
      * Represents aggregator as String.
