<?xml version="1.0" encoding="UTF-8"?>

<!--
  Licensed to the Apache Software Foundation (ASF) under one or more
  contributor license agreements.  See the NOTICE file distributed with
  this work for additional information regarding copyright ownership.
  The ASF licenses this file to You under the Apache License, Version 2.0
  (the "License"); you may not use this file except in compliance with
  the License.  You may obtain a copy of the License at

       http://www.apache.org/licenses/LICENSE-2.0

  Unless required by applicable law or agreed to in writing, software
  distributed under the License is distributed on an "AS IS" BASIS,
  WITHOUT WARRANTIES OR CONDITIONS OF ANY KIND, either express or implied.
  See the License for the specific language governing permissions and
  limitations under the License.
-->
<!--
    POM file.
-->
<project xmlns="http://maven.apache.org/POM/4.0.0" xmlns:xsi="http://www.w3.org/2001/XMLSchema-instance"
         xsi:schemaLocation="http://maven.apache.org/POM/4.0.0 http://maven.apache.org/xsd/maven-4.0.0.xsd">
    <modelVersion>4.0.0</modelVersion>
    <properties>
        <commons.math.version>3.6.1</commons.math.version>
    </properties>

    <parent>
        <artifactId>ignite-parent-internal</artifactId>
        <groupId>org.apache.ignite</groupId>
        <version>${revision}</version>
        <relativePath>../../parent-internal</relativePath>
    </parent>

    <artifactId>ignite-ml</artifactId>
<<<<<<< HEAD
    <version>${revision}</version>
    <url>http://ignite.apache.org</url>

    <build>
        <plugins>
            <plugin>
                <artifactId>maven-dependency-plugin</artifactId>
                <executions>
                    <execution>
                        <id>copy-libs</id>
                        <phase>package</phase>
                        <goals>
                            <goal>copy-dependencies</goal>
                        </goals>
                        <configuration>
                            <excludeTransitive>false</excludeTransitive>
                        </configuration>
                    </execution>
                </executions>
            </plugin>

            <plugin>
                <groupId>org.apache.maven.plugins</groupId>
                <artifactId>maven-deploy-plugin</artifactId>
                <version>2.8.2</version>
                <configuration>
                    <skip>false</skip>
                </configuration>
            </plugin>
        </plugins>
    </build>
=======

    <url>http://ignite.apache.org</url>
>>>>>>> 9cf06362

    <dependencies>
        <dependency>
            <groupId>${project.groupId}</groupId>
            <artifactId>ignite-core</artifactId>
        </dependency>

        <dependency>
            <groupId>${project.groupId}</groupId>
            <artifactId>ignite-core</artifactId>
            <type>test-jar</type>
            <scope>test</scope>
        </dependency>

        <dependency>
            <groupId>${project.groupId}</groupId>
            <artifactId>ignite-tools</artifactId>
<<<<<<< HEAD
            <version>${project.version}</version>
=======
>>>>>>> 9cf06362
            <scope>test</scope>
        </dependency>

        <dependency>
            <groupId>${project.groupId}</groupId>
            <artifactId>ignite-indexing</artifactId>
            <scope>test</scope>
        </dependency>

        <dependency>
            <groupId>com.h2database</groupId>
            <artifactId>h2</artifactId>
            <version>${h2.version}</version>
        </dependency>

        <dependency>
            <groupId>it.unimi.dsi</groupId>
            <artifactId>fastutil</artifactId>
            <version>7.0.12</version>
        </dependency>

        <dependency>
            <!-- IMPL NOTE this is to write math benchmarks results, IGN-6530 -->
            <groupId>com.dropbox.core</groupId>
            <artifactId>dropbox-core-sdk</artifactId>
            <version>2.1.1</version>
            <scope>test</scope>
        </dependency>

        <dependency>
            <groupId>log4j</groupId>
            <artifactId>log4j</artifactId>
            <scope>test</scope>
        </dependency>

        <dependency>
            <groupId>org.springframework</groupId>
            <artifactId>spring-context</artifactId>
            <version>${spring.version}</version>
        </dependency>

        <dependency>
            <groupId>com.github.fommil.netlib</groupId>
            <artifactId>core</artifactId>
            <version>${netlibjava.version}</version>
        </dependency>

        <dependency>
            <groupId>org.apache.commons</groupId>
            <artifactId>commons-rng-core</artifactId>
            <version>1.0</version>
        </dependency>

        <dependency>
            <groupId>org.apache.commons</groupId>
            <artifactId>commons-rng-simple</artifactId>
            <version>1.0</version>
        </dependency>

        <dependency>
            <groupId>com.zaxxer</groupId>
            <artifactId>SparseBitSet</artifactId>
            <version>1.0</version>
        </dependency>

        <dependency>
            <groupId>org.mockito</groupId>
            <artifactId>mockito-core</artifactId>
            <version>${mockito.version}</version>
            <scope>test</scope>
        </dependency>

        <dependency>
            <groupId>org.apache.commons</groupId>
            <artifactId>commons-math3</artifactId>
            <version>${commons.math.version}</version>
        </dependency>

        <dependency>
            <groupId>org.slf4j</groupId>
            <artifactId>slf4j-api</artifactId>
            <version>${slf4j.version}</version>
        </dependency>
        <dependency>
            <groupId>com.fasterxml.jackson.core</groupId>
            <artifactId>jackson-databind</artifactId>
            <version>${jackson.version}</version>
        </dependency>
        <dependency>
            <groupId>com.fasterxml.jackson.core</groupId>
            <artifactId>jackson-databind</artifactId>
            <version>${jackson.version}</version>
        </dependency>
    </dependencies>

    <build>
        <plugins>
            <plugin>
                <artifactId>maven-dependency-plugin</artifactId>
                <executions>
                    <execution>
                        <id>copy-libs</id>
                        <phase>package</phase>
                        <goals>
                            <goal>copy-dependencies</goal>
                        </goals>
                        <configuration>
                            <excludeTransitive>false</excludeTransitive>
                        </configuration>
                    </execution>
                </executions>
            </plugin>

            <plugin>
                <groupId>org.apache.maven.plugins</groupId>
                <artifactId>maven-deploy-plugin</artifactId>
                <version>2.8.2</version>
                <configuration>
                    <skip>false</skip>
                </configuration>
            </plugin>
        </plugins>
    </build>

    <profiles>
        <profile>
            <id>lgpl</id>
            <dependencies>
                <dependency>
                    <groupId>com.github.fommil.netlib</groupId>
                    <artifactId>all</artifactId>
                    <version>${netlibjava.version}</version>
                    <type>pom</type>
                </dependency>
            </dependencies>
        </profile>
    </profiles>
</project><|MERGE_RESOLUTION|>--- conflicted
+++ resolved
@@ -34,42 +34,8 @@
     </parent>
 
     <artifactId>ignite-ml</artifactId>
-<<<<<<< HEAD
-    <version>${revision}</version>
-    <url>http://ignite.apache.org</url>
-
-    <build>
-        <plugins>
-            <plugin>
-                <artifactId>maven-dependency-plugin</artifactId>
-                <executions>
-                    <execution>
-                        <id>copy-libs</id>
-                        <phase>package</phase>
-                        <goals>
-                            <goal>copy-dependencies</goal>
-                        </goals>
-                        <configuration>
-                            <excludeTransitive>false</excludeTransitive>
-                        </configuration>
-                    </execution>
-                </executions>
-            </plugin>
-
-            <plugin>
-                <groupId>org.apache.maven.plugins</groupId>
-                <artifactId>maven-deploy-plugin</artifactId>
-                <version>2.8.2</version>
-                <configuration>
-                    <skip>false</skip>
-                </configuration>
-            </plugin>
-        </plugins>
-    </build>
-=======
 
     <url>http://ignite.apache.org</url>
->>>>>>> 9cf06362
 
     <dependencies>
         <dependency>
@@ -87,10 +53,6 @@
         <dependency>
             <groupId>${project.groupId}</groupId>
             <artifactId>ignite-tools</artifactId>
-<<<<<<< HEAD
-            <version>${project.version}</version>
-=======
->>>>>>> 9cf06362
             <scope>test</scope>
         </dependency>
 
@@ -179,11 +141,6 @@
             <artifactId>jackson-databind</artifactId>
             <version>${jackson.version}</version>
         </dependency>
-        <dependency>
-            <groupId>com.fasterxml.jackson.core</groupId>
-            <artifactId>jackson-databind</artifactId>
-            <version>${jackson.version}</version>
-        </dependency>
     </dependencies>
 
     <build>
