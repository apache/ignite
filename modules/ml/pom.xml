--- conflicted
+++ resolved
@@ -102,11 +102,7 @@
         <dependency>
             <groupId>org.mockito</groupId>
             <artifactId>mockito-all</artifactId>
-<<<<<<< HEAD
-            <version>1.9.5</version>
-=======
             <version>${mockito.version}</version>
->>>>>>> c917327b
             <scope>test</scope>
         </dependency>
     </dependencies>
