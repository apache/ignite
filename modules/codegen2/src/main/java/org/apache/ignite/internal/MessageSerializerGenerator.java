--- conflicted
+++ resolved
@@ -352,13 +352,6 @@
             else if (sameType(type, "org.apache.ignite.internal.processors.affinity.AffinityTopologyVersion"))
                 returnFalseIfWriteFailed(write, "writer.writeAffinityTopologyVersion", getExpr);
 
-<<<<<<< HEAD
-            else if (assignableFrom(type, type("org.apache.ignite.internal.processors.cache.KeyCacheObject")))
-                returnFalseIfWriteFailed(write, "writer.writeKeyCacheObject", getExpr);
-
-            else if (assignableFrom(type, type("org.apache.ignite.internal.processors.cache.CacheObject")))
-                returnFalseIfWriteFailed(write, "writer.writeCacheObject", getExpr);
-=======
             else if (assignableFrom(erasedType(type), type(Map.class.getName()))) {
                 List<? extends TypeMirror> typeArgs = ((DeclaredType)type).getTypeArguments();
 
@@ -370,7 +363,12 @@
                     "MessageCollectionItemType." + messageCollectionItemType(typeArgs.get(0)),
                     "MessageCollectionItemType." + messageCollectionItemType(typeArgs.get(1)));
             }
->>>>>>> e1823750
+
+            else if (assignableFrom(type, type("org.apache.ignite.internal.processors.cache.KeyCacheObject")))
+                returnFalseIfWriteFailed(write, "writer.writeKeyCacheObject", getExpr);
+
+            else if (assignableFrom(type, type("org.apache.ignite.internal.processors.cache.CacheObject")))
+                returnFalseIfWriteFailed(write, "writer.writeCacheObject", getExpr);
 
             else if (assignableFrom(type, type(MESSAGE_INTERFACE)))
                 returnFalseIfWriteFailed(write, "writer.writeMessage", getExpr);
@@ -485,13 +483,6 @@
             else if (sameType(type, "org.apache.ignite.internal.processors.affinity.AffinityTopologyVersion"))
                 returnFalseIfReadFailed(name, "reader.readAffinityTopologyVersion");
 
-<<<<<<< HEAD
-            else if (assignableFrom(type, type("org.apache.ignite.internal.processors.cache.KeyCacheObject")))
-                returnFalseIfReadFailed(name, "reader.readKeyCacheObject");
-
-            else if (assignableFrom(type, type("org.apache.ignite.internal.processors.cache.CacheObject")))
-                returnFalseIfReadFailed(name, "reader.readCacheObject");
-=======
             else if (assignableFrom(erasedType(type), type(Map.class.getName()))) {
                 List<? extends TypeMirror> typeArgs = ((DeclaredType)type).getTypeArguments();
 
@@ -501,7 +492,12 @@
                     "MessageCollectionItemType." + messageCollectionItemType(typeArgs.get(0)),
                     "MessageCollectionItemType." + messageCollectionItemType(typeArgs.get(1)), "false");
             }
->>>>>>> e1823750
+
+            else if (assignableFrom(type, type("org.apache.ignite.internal.processors.cache.KeyCacheObject")))
+                returnFalseIfReadFailed(name, "reader.readKeyCacheObject");
+
+            else if (assignableFrom(type, type("org.apache.ignite.internal.processors.cache.CacheObject")))
+                returnFalseIfReadFailed(name, "reader.readCacheObject");
 
             else if (assignableFrom(type, type(MESSAGE_INTERFACE)))
                 returnFalseIfReadFailed(name, "reader.readMessage");
