--- conflicted
+++ resolved
@@ -240,14 +240,12 @@
      * @param opt Case option.
      */
     private void processField(VariableElement field, int opt) throws Exception {
-<<<<<<< HEAD
+        if (assignableFrom(field.asType(), type(Throwable.class.getName())))
+            throw new UnsupportedOperationException("You should use ErrorMessage for serialization of throwables.");
+
         if (enumType(erasedType(field.asType())))
             throw new IllegalArgumentException("Unsupported enum type: " + field.asType() +
                     ". The enum must be wrapped into a Message (see, for example, TransactionIsolationMessage).");
-=======
-        if (assignableFrom(field.asType(), type(Throwable.class.getName())))
-            throw new UnsupportedOperationException("You should use ErrorMessage for serialization of throwables.");
->>>>>>> 6de2ff33
 
         writeField(field, opt);
         readField(field, opt);
