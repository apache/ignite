--- conflicted
+++ resolved
@@ -31,13 +31,6 @@
     </parent>
 
     <artifactId>ignite-yarn</artifactId>
-<<<<<<< HEAD
-<<<<<<< HEAD
-    <version>${revision}</version>
-=======
->>>>>>> upstream/master
-=======
->>>>>>> 9cf06362
     <url>http://ignite.apache.org</url>
 
     <properties>
@@ -98,13 +91,6 @@
         <dependency>
             <groupId>${project.groupId}</groupId>
             <artifactId>ignite-tools</artifactId>
-<<<<<<< HEAD
-<<<<<<< HEAD
-            <version>${project.version}</version>
-=======
->>>>>>> upstream/master
-=======
->>>>>>> 9cf06362
             <scope>test</scope>
         </dependency>
 
