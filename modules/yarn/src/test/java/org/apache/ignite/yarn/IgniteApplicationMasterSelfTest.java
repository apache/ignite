/*
 * Licensed to the Apache Software Foundation (ASF) under one or more
 * contributor license agreements.  See the NOTICE file distributed with
 * this work for additional information regarding copyright ownership.
 * The ASF licenses this file to You under the Apache License, Version 2.0
 * (the "License"); you may not use this file except in compliance with
 * the License.  You may obtain a copy of the License at
 *
 *      http://www.apache.org/licenses/LICENSE-2.0
 *
 * Unless required by applicable law or agreed to in writing, software
 * distributed under the License is distributed on an "AS IS" BASIS,
 * WITHOUT WARRANTIES OR CONDITIONS OF ANY KIND, either express or implied.
 * See the License for the specific language governing permissions and
 * limitations under the License.
 */

package org.apache.ignite.yarn;

import java.io.FileNotFoundException;
import java.io.IOException;
import java.net.URI;
import java.nio.ByteBuffer;
import java.util.ArrayList;
import java.util.Collection;
import java.util.Collections;
import java.util.List;
import java.util.Map;
import java.util.concurrent.ThreadLocalRandom;
import java.util.regex.Pattern;
import org.apache.hadoop.fs.FSDataInputStream;
import org.apache.hadoop.fs.FSDataOutputStream;
import org.apache.hadoop.fs.FileStatus;
import org.apache.hadoop.fs.FileSystem;
import org.apache.hadoop.fs.Path;
import org.apache.hadoop.fs.permission.FsPermission;
import org.apache.hadoop.util.Progressable;
import org.apache.hadoop.yarn.api.protocolrecords.RegisterApplicationMasterResponse;
import org.apache.hadoop.yarn.api.records.ApplicationAttemptId;
import org.apache.hadoop.yarn.api.records.ApplicationId;
import org.apache.hadoop.yarn.api.records.Container;
import org.apache.hadoop.yarn.api.records.ContainerId;
import org.apache.hadoop.yarn.api.records.ContainerLaunchContext;
import org.apache.hadoop.yarn.api.records.ContainerStatus;
import org.apache.hadoop.yarn.api.records.FinalApplicationStatus;
import org.apache.hadoop.yarn.api.records.NodeId;
import org.apache.hadoop.yarn.api.records.Priority;
import org.apache.hadoop.yarn.api.records.Resource;
import org.apache.hadoop.yarn.client.api.AMRMClient;
import org.apache.hadoop.yarn.client.api.NMClient;
import org.apache.hadoop.yarn.client.api.async.AMRMClientAsync;
import org.apache.hadoop.yarn.exceptions.YarnException;
import org.junit.Before;
import org.junit.Test;
<<<<<<< HEAD
=======
import org.junit.runner.RunWith;
import org.junit.runners.JUnit4;
>>>>>>> 5310d373

import static org.junit.Assert.assertEquals;

/**
 * Application master tests.
 */
<<<<<<< HEAD
=======
@RunWith(JUnit4.class)
>>>>>>> 5310d373
public class IgniteApplicationMasterSelfTest {
    /** */
    private ApplicationMaster appMaster;

    /** */
    private ClusterProperties props;

    /** */
    private RMMock rmMock = new RMMock();

    /**
     * @throws Exception If failed.
     */
    @Before
    public void setUp() throws Exception {
        props = new ClusterProperties();
        appMaster = new ApplicationMaster("test", props);

        appMaster.setSchedulerTimeout(10000);

        rmMock.clear();
    }

    /**
     * @throws Exception If failed.
     */
    @Test
    public void testContainerAllocate() throws Exception {
        appMaster.setRmClient(rmMock);
        appMaster.setNmClient(new NMMock());

        props.cpusPerNode(2);
        props.memoryPerNode(1024);
        props.instances(3);

        Thread thread = runAppMaster(appMaster);

        List<AMRMClient.ContainerRequest> contRequests = collectRequests(rmMock, 2, 1000);

        interruptedThread(thread);

        assertEquals(3, contRequests.size());

        for (AMRMClient.ContainerRequest req : contRequests) {
            assertEquals(2, req.getCapability().getVirtualCores());
            assertEquals(1024, req.getCapability().getMemory());
        }
    }

    /**
     * Tests whether memory overhead is allocated within container memory.
     *
     * @throws Exception If failed.
     */
    @Test
    public void testMemoryOverHeadAllocation() throws Exception {
        appMaster.setRmClient(rmMock);
        appMaster.setNmClient(new NMMock());

        props.cpusPerNode(2);
        props.memoryPerNode(1024);
        props.memoryOverHeadPerNode(512);
        props.instances(3);

        Thread thread = runAppMaster(appMaster);

        List<AMRMClient.ContainerRequest> contRequests = collectRequests(rmMock, 1, 1000);

        interruptedThread(thread);

        assertEquals(3, contRequests.size());

        for (AMRMClient.ContainerRequest req : contRequests) {
            assertEquals(2, req.getCapability().getVirtualCores());
            assertEquals(1024 + 512, req.getCapability().getMemory());
        }
    }

    /**
     * Tests whether memory overhead prevents from allocating container.
     *
     * @throws Exception If failed.
     */
     public void testMemoryOverHeadPreventAllocation() throws Exception {
        rmMock.availableRes(new MockResource(1024, 2));
        appMaster.setRmClient(rmMock);
        appMaster.setNmClient(new NMMock());

        props.cpusPerNode(2);
        props.memoryPerNode(1024);
        props.memoryOverHeadPerNode(512);
        props.instances(3);

        Thread thread = runAppMaster(appMaster);

        List<AMRMClient.ContainerRequest> contRequests = collectRequests(rmMock, 1, 1000);

        interruptedThread(thread);

        assertEquals(0, contRequests.size());
     }

    /**
     * @throws Exception If failed.
     */
    @Test
    public void testClusterResource() throws Exception {
        rmMock.availableRes(new MockResource(1024, 2));

        appMaster.setRmClient(rmMock);
        appMaster.setNmClient(new NMMock());

        props.cpusPerNode(8);
        props.memoryPerNode(10240);
        props.instances(3);

        Thread thread = runAppMaster(appMaster);

        List<AMRMClient.ContainerRequest> contRequests = collectRequests(rmMock, 1, 1000);

        interruptedThread(thread);

        assertEquals(0, contRequests.size());
    }

    /**
     * @throws Exception If failed.
     */
    @Test
    public void testClusterAllocatedResource() throws Exception {
        rmMock.availableRes(new MockResource(1024, 2));

        appMaster.setRmClient(rmMock);
        appMaster.setNmClient(new NMMock());

        appMaster.setFs(new MockFileSystem());

        props.cpusPerNode(8);
        props.memoryPerNode(5000);
        props.instances(3);

        // Check that container resources
        appMaster.onContainersAllocated(Collections.singletonList(createContainer("simple", 5, 2000)));
        assertEquals(0, appMaster.getContainers().size());

        appMaster.onContainersAllocated(Collections.singletonList(createContainer("simple", 10, 2000)));
        assertEquals(0, appMaster.getContainers().size());

        appMaster.onContainersAllocated(Collections.singletonList(createContainer("simple", 1, 7000)));
        assertEquals(0, appMaster.getContainers().size());

        appMaster.onContainersAllocated(Collections.singletonList(createContainer("simple", 8, 5000)));
        assertEquals(1, appMaster.getContainers().size());

        appMaster.onContainersAllocated(Collections.singletonList(createContainer("simple", 10, 7000)));
        assertEquals(2, appMaster.getContainers().size());
    }

    /**
     * @throws Exception If failed.
     */
    @Test
    public void testStartReleaseContainer() throws Exception {
        rmMock.availableRes(new MockResource(1024, 2));

        NMMock nmClient = new NMMock();

        appMaster.setRmClient(rmMock);
        appMaster.setNmClient(nmClient);

        appMaster.setFs(new MockFileSystem());

        props.cpusPerNode(8);
        props.memoryPerNode(5000);
        props.instances(3);

        // Check that container resources
        appMaster.onContainersAllocated(Collections.singletonList(createContainer("simple", 5, 2000)));
        assertEquals(1, rmMock.releasedResources().size());

        appMaster.onContainersAllocated(Collections.singletonList(createContainer("simple", 5, 7000)));
        assertEquals(2, rmMock.releasedResources().size());

        appMaster.onContainersAllocated(Collections.singletonList(createContainer("simple", 9, 2000)));
        assertEquals(3, rmMock.releasedResources().size());

        appMaster.onContainersAllocated(Collections.singletonList(createContainer("simple", 8, 5000)));
        assertEquals(3, rmMock.releasedResources().size());
        assertEquals(1, nmClient.startedContainer().size());
    }


    /**
     * @throws Exception If failed.
     */
    @Test
    public void testHostnameConstraint() throws Exception {
        rmMock.availableRes(new MockResource(1024, 2));

        NMMock nmClient = new NMMock();

        appMaster.setRmClient(rmMock);
        appMaster.setNmClient(nmClient);

        appMaster.setFs(new MockFileSystem());

        props.cpusPerNode(8);
        props.memoryPerNode(5000);
        props.instances(3);
        props.hostnameConstraint(Pattern.compile("ignoreHost"));

        // Check that container resources
        appMaster.onContainersAllocated(Collections.singletonList(createContainer("simple", 8, 5000)));
        assertEquals(0, rmMock.releasedResources().size());
        assertEquals(1, nmClient.startedContainer().size());

        appMaster.onContainersAllocated(Collections.singletonList(createContainer("ignoreHost", 8, 5000)));
        assertEquals(1, rmMock.releasedResources().size());
        assertEquals(1, nmClient.startedContainer().size());
    }

    /**
     * @throws Exception If failed.
     */
    @Test
    public void testContainerEnvironment() throws Exception {
        props.memoryPerNode(1001);
        props.memoryOverHeadPerNode(2002);

        // Properties are used to initialize AM container environment
        Map<String, String> result = props.toEnvs();
        assertEquals(1001, (int) Double.parseDouble(result.get(ClusterProperties.IGNITE_MEMORY_PER_NODE)));
        assertEquals(2002, (int) Double.parseDouble(result.get(ClusterProperties.IGNITE_MEMORY_OVERHEAD_PER_NODE)));
    }

    /**
     * @param host Host.
     * @param cpu Cpu count.
     * @param mem Memory.
     * @return Container.
     */
    private Container createContainer(String host, int cpu, int mem) {
        return Container.newInstance(
            ContainerId.newContainerId(ApplicationAttemptId.newInstance(ApplicationId.newInstance(0l, 0), 0),
                ThreadLocalRandom.current().nextLong()),
            NodeId.newInstance(host, 0),
            "example.com",
            new MockResource(mem, cpu),
            Priority.newInstance(0),
            null
        );
    }

    /**
     * @param rmMock RM mock.
     * @param expectedCnt Expected cnt.
     * @param timeOut Timeout.
     * @return Requests.
     */
    private List<AMRMClient.ContainerRequest> collectRequests(RMMock rmMock, int expectedCnt, int timeOut) {
        long startTime = System.currentTimeMillis();

        List<AMRMClient.ContainerRequest> requests = rmMock.requests();

        while (requests.size() < expectedCnt
           && (System.currentTimeMillis() - startTime) < timeOut)
            requests = rmMock.requests();

        return requests;
    }

    /**
     * Runs appMaster other thread.
     *
     * @param appMaster Application master.
     * @return Thread.
     */
    private static Thread runAppMaster(final ApplicationMaster appMaster) {
        Thread thread = new Thread(new Runnable() {
            @Override public void run() {
                try {
                    appMaster.run();
                }
                catch (Exception e) {
                    throw new RuntimeException(e);
                }
            }
        });

        thread.start();

        return thread;
    }

    /**
     * Interrupt thread and join.
     *
     * @param thread Thread.
     */
    private static void interruptedThread(Thread thread) throws InterruptedException {
        thread.interrupt();

        thread.join();
    }

    /**
     * Resource manager mock.
     */
    private static class RMMock extends AMRMClientAsync {
        /** */
        private List<AMRMClient.ContainerRequest> contRequests = new ArrayList<>();

        /** */
        private List<ContainerId> releasedConts = new ArrayList<>();

        /** */
        private Resource availableRes;

        /** */
        public RMMock() {
            super(0, null);
        }

        /**
         * @return Requests.
         */
        public List<AMRMClient.ContainerRequest> requests() {
            return contRequests;
        }

        /**
         * @return Released resources.
         */
        public List<ContainerId> releasedResources() {
            return releasedConts;
        }

        /**
         * Sets resource.
         *
         * @param availableRes Available resource.
         */
        public void availableRes(Resource availableRes) {
            this.availableRes = availableRes;
        }

        /**
         * Clear internal state.
         */
        public void clear() {
            contRequests.clear();
            releasedConts.clear();
            availableRes = null;
        }

        /** {@inheritDoc} */
        @Override public List<? extends Collection> getMatchingRequests(Priority priority, String resourceName,
            Resource capability) {
            return null;
        }

        /** {@inheritDoc} */
        @Override public RegisterApplicationMasterResponse registerApplicationMaster(String appHostName,
            int appHostPort, String appTrackingUrl) throws YarnException, IOException {
            return null;
        }

        /** {@inheritDoc} */
        @Override public void unregisterApplicationMaster(FinalApplicationStatus appStatus, String appMessage,
            String appTrackingUrl) throws YarnException, IOException {
            // No-op.
        }

        /** {@inheritDoc} */
        @Override public void addContainerRequest(AMRMClient.ContainerRequest req) {
            contRequests.add(req);
        }

        /** {@inheritDoc} */
        @Override public void removeContainerRequest(AMRMClient.ContainerRequest req) {
            // No-op.
        }

        /** {@inheritDoc} */
        @Override public void releaseAssignedContainer(ContainerId containerId) {
            releasedConts.add(containerId);
        }

        /** {@inheritDoc} */
        @Override public Resource getAvailableResources() {
            return availableRes;
        }

        /** {@inheritDoc} */
        @Override public int getClusterNodeCount() {
            return 0;
        }

        /**
         * Update application's blacklist with addition or removal resources.
         *
         * @param blacklistAdditions list of resources which should be added to the
         *        application blacklist
         * @param blacklistRemovals list of resources which should be removed from the
         *        application blacklist
         */
        @Override public void updateBlacklist(List blacklistAdditions, List blacklistRemovals) {
            // No-op.
        }
    }

    /**
     * Network manager mock.
     */
    public static class NMMock extends NMClient {
        /** */
        private List<ContainerLaunchContext> startedContainer = new ArrayList<>();

        /** */
        public NMMock() {
            super("name");
        }

        /**
         * @return Started containers.
         */
        public List<ContainerLaunchContext> startedContainer() {
            return startedContainer;
        }

        /** {@inheritDoc} */
        @Override public Map<String, ByteBuffer> startContainer(Container container,
            ContainerLaunchContext containerLaunchContext) throws YarnException, IOException {

            startedContainer.add(containerLaunchContext);

            return null;
        }

        /** {@inheritDoc} */
        @Override public void stopContainer(ContainerId containerId, NodeId nodeId) throws YarnException, IOException {
            // No-op.
        }

        /** {@inheritDoc} */
        @Override public ContainerStatus getContainerStatus(ContainerId containerId, NodeId nodeId)
            throws YarnException, IOException {
            return null;
        }

        /** {@inheritDoc} */
        @Override public void cleanupRunningContainersOnStop(boolean enabled) {
            // No-op.
        }
    }

    /**
     * Resource.
     */
    public static class MockResource extends Resource {
        /** Memory. */
        private int mem;

        /** CPU. */
        private int cpu;

        /**
         * @param mem Memory.
         * @param cpu CPU.
         */
        public MockResource(int mem, int cpu) {
            this.mem = mem;
            this.cpu = cpu;
        }

        /** {@inheritDoc} */
        @Override public int getMemory() {
            return mem;
        }

        /** {@inheritDoc} */
        @Override public void setMemory(int memory) {
            this.mem = memory;
        }

        /** {@inheritDoc} */
        @Override public int getVirtualCores() {
            return cpu;
        }

        /** {@inheritDoc} */
        @Override public void setVirtualCores(int vCores) {
            this.cpu = vCores;
        }

        /** {@inheritDoc} */
        @Override public int compareTo(Resource resource) {
            return 0;
        }
    }

    /**
     * Mock file system.
     */
    public static class MockFileSystem extends FileSystem {
        /** */
        public MockFileSystem() {
        }

        /** {@inheritDoc} */
        @Override public Path makeQualified(Path path) {
            return new Path("/test/path");
        }

        /** {@inheritDoc} */
        @Override public FileStatus getFileStatus(Path f) throws IOException {
            return new FileStatus();
        }

        /** {@inheritDoc} */
        @Override public boolean mkdirs(Path f, FsPermission permission) throws IOException {
            return false;
        }

        /** {@inheritDoc} */
        @Override public Path getWorkingDirectory() {
            return null;
        }

        /** {@inheritDoc} */
        @Override public void setWorkingDirectory(Path new_dir) {
            // No-op.
        }

        /** {@inheritDoc} */
        @Override public FileStatus[] listStatus(Path f) throws FileNotFoundException, IOException {
            return new FileStatus[0];
        }

        /** {@inheritDoc} */
        @Override public boolean delete(Path f, boolean recursive) throws IOException {
            return false;
        }

        /** {@inheritDoc} */
        @Override public boolean rename(Path src, Path dst) throws IOException {
            return false;
        }

        /** {@inheritDoc} */
        @Override public FSDataOutputStream append(Path f, int bufferSize, Progressable progress) throws IOException {
            return null;
        }

        /** {@inheritDoc} */
        @Override public FSDataOutputStream create(Path f, FsPermission permission, boolean overwrite, int bufferSize,
            short replication, long blockSize, Progressable progress) throws IOException {
            return null;
        }

        /** {@inheritDoc} */
        @Override public FSDataInputStream open(Path f, int bufferSize) throws IOException {
            return null;
        }

        /** {@inheritDoc} */
        @Override public URI getUri() {
            return null;
        }
    }
}<|MERGE_RESOLUTION|>--- conflicted
+++ resolved
@@ -52,21 +52,15 @@
 import org.apache.hadoop.yarn.exceptions.YarnException;
 import org.junit.Before;
 import org.junit.Test;
-<<<<<<< HEAD
-=======
 import org.junit.runner.RunWith;
 import org.junit.runners.JUnit4;
->>>>>>> 5310d373
 
 import static org.junit.Assert.assertEquals;
 
 /**
  * Application master tests.
  */
-<<<<<<< HEAD
-=======
 @RunWith(JUnit4.class)
->>>>>>> 5310d373
 public class IgniteApplicationMasterSelfTest {
     /** */
     private ApplicationMaster appMaster;
