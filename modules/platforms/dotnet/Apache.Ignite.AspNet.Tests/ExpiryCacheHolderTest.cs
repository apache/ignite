--- conflicted
+++ resolved
@@ -526,11 +526,12 @@
                 throw new NotImplementedException();
             }
 
-<<<<<<< HEAD
+            public void EnableStatistics(bool enabled)
+            {
+                throw new NotImplementedException();
+            }
+
             public void ClearStatistics()
-=======
-            public void EnableStatistics(bool enabled)
->>>>>>> b0e923e4
             {
                 throw new NotImplementedException();
             }
