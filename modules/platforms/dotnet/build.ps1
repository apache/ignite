<#

  Licensed to the Apache Software Foundation (ASF) under one or more
  contributor license agreements.  See the NOTICE file distributed with
  this work for additional information regarding copyright ownership.
  The ASF licenses this file to You under the Apache License, Version 2.0
  (the "License"); you may not use this file except in compliance with
  the License.  You may obtain a copy of the License at

       http://www.apache.org/licenses/LICENSE-2.0

  Unless required by applicable law or agreed to in writing, software
  distributed under the License is distributed on an "AS IS" BASIS,
  WITHOUT WARRANTIES OR CONDITIONS OF ANY KIND, either express or implied.
  See the License for the specific language governing permissions and
  limitations under the License.

 #>

 <#

.SYNOPSIS
Apache Ignite.NET build script.

.DESCRIPTION
Builds all parts of Apache Ignite.NET: Java, .NET, NuGet. Copies results to 'bin' and 'nupkg' folders.

Requirements:
* PowerShell 3
* JDK 8+
* MAVEN_HOME environment variable or mvn.bat in PATH

.PARAMETER skipJava
Skip Java build.

.PARAMETER skipDotNet
Skip .NET build.

.PARAMETER skipDotNetCore
Skip .NET Core build.

.PARAMETER skipNuGet
Skip NuGet packaging.

.PARAMETER skipCodeAnalysis
Skip code analysis.

.PARAMETER clean
Perform a clean rebuild.

.PARAMETER platform
Build platform ("Any CPU", "x86", "x64").

.PARAMETER configuration
Build configuration ("Release", "Debug").

.PARAMETER mavenOpts
Custom Maven options, default is "-U -P-lgpl,-scala,-examples,-test,-benchmarks -Dmaven.javadoc.skip=true".

.PARAMETER jarDirs
Java jar files source folders, default is "modules\indexing\target,modules\core\target,modules\spring\target"

.PARAMETER asmDirs
.NET assembly directories to copy pre-build binaries from. Default is "", which means no copy.

.PARAMETER nugetPath
Path to nuget.exe.

.PARAMETER version
NuGet version override (normally inferred from assembly version).

.EXAMPLE
.\build.ps1 -clean  
# Full rebuild of Java, .NET and NuGet packages.

.EXAMPLE
.\build.ps1 -skipJava -skipCodeAnalysis -skipNuGet -configuration Debug -platform x64
# Quick build of .NET code only.

#>

param (
    [switch]$skipJava,
	[switch]$skipDotNet,
    [switch]$skipDotNetCore,
    [switch]$skipNuGet,
    [switch]$skipCodeAnalysis,  
    [switch]$clean,
    [ValidateSet("Any CPU", "x64", "x86")]
    [string]$platform="Any CPU",
    [ValidateSet("Release", "Debug")]
    [string]$configuration="Release",
    [string]$mavenOpts="-U -P-lgpl,-scala,-all-scala,-spark-2.4,-examples,-test,-benchmarks -Dmaven.javadoc.skip=true",
	[string]$jarDirs="modules\indexing\target,modules\core\target,modules\spring\target",
    [string]$asmDirs="",
    [string]$nugetPath="",
	[string]$version=""
 )

# 0) Functions
function Make-Dir([string]$dirPath) {
    New-Item -Path $dirPath -ItemType "directory" -Force
    Remove-Item -Force -Recurse $dirPath\*.*
}

function Exec([string]$command) {
    try {
        iex "& $command"
    } catch {
        echo "Command failed: $command"
        throw
        exit -1
    }
}

# 1) Build Java (Maven)
# Detect Ignite root directory
cd $PSScriptRoot\..

while (!((Test-Path bin) -and (Test-Path examples) -and ((Test-Path modules) -or (Test-Path platforms)))) { 
	cd .. 
	if ((Get-Location).Drive.Root -eq (Get-Location).Path) {
		break
	}
}

echo "Ignite home detected at '$pwd'."

if (!$skipJava) {
    # Detect Maven
    $mv = "mvn"
    if ((Get-Command $mv -ErrorAction SilentlyContinue) -eq $null) { 
        $mvHome = ($env:MAVEN_HOME, $env:M2_HOME, $env:M3_HOME, $env:MVN_HOME -ne $null)[0]

        if ($mvHome -eq $null) {
            echo "Maven not found. Make sure to update PATH variable or set MAVEN_HOME, M2_HOME, M3_HOME, or MVN_HOME."
            exit -1
        }

        $mv = "`"" + (join-path $mvHome "bin\mvn.bat") + "`""
        echo "Maven detected at $mv."
    }

    # Install Maven Wrapper
    Exec "$mv --% -N io.takari:maven:wrapper -Dmaven=3.5.2"
    $mv = If ($IsLinux) { "./mvnw" } else { ".\mvnw.cmd" }

    # Run Maven
    echo "Starting Java (Maven) build..."
    
    $mvnTargets = if ($clean)  { "clean package" } else { "package" }
    Exec "$mv --% $mvnTargets -DskipTests $mavenOpts"
}
else {
    echo "Java (Maven) build skipped."
}

# Copy (relevant) jars
$libsDir = "$PSScriptRoot\bin\libs"
Make-Dir($libsDir)

Get-ChildItem $jarDirs.Split(',') *.jar -recurse `
   -include "ignite-core*","ignite-indexing*","ignite-shmem*","ignite-spring*","lucene*","h2*","cache-api*","commons-*","spring*" `
   -exclude "*-sources*","*-javadoc*","*-tests*" `
   | ? { $_.FullName -inotmatch '[\\/]optional[\\/]' } `
   | % { Copy-Item -Force $_ $libsDir }
   
# Restore directory
cd $PSScriptRoot


# 2) Build .NET

# Detect NuGet
$ng = if ($nugetPath) { $nugetPath } else { "nuget" }

if ((Get-Command $ng -ErrorAction SilentlyContinue) -eq $null) { 
	$ng = If ($IsLinux) { "mono $PSScriptRoot/nuget.exe" } else { "$PSScriptRoot\nuget.exe" }    

	if (-not (Test-Path $ng)) {
		echo "Downloading NuGet..."
<<<<<<< HEAD
		(New-Object System.Net.WebClient).DownloadFile("https://dist.nuget.org/win-x86-commandline/latest/nuget.exe", "$PSScriptRoot/nuget.exe")    
=======
		(New-Object System.Net.WebClient).DownloadFile("https://dist.nuget.org/win-x86-commandline/v5.3.1/nuget.exe", "$PSScriptRoot/nuget.exe")    
>>>>>>> 1e84d448
	}
}

echo "Using NuGet from: $ng"

if (!$skipDotNet) {
    $msBuild = "msbuild"

    if ((Get-Command $msBuild -ErrorAction SilentlyContinue) -eq $null)
    {
        # Detect MSBuild 4.0+
        for ($i = 20; $i -ge 4; $i--) {
            $regKey = "HKLM:\software\Microsoft\MSBuild\ToolsVersions\$i.0"
            if (Test-Path $regKey)
            {
                break
            }
        }

        if (!(Test-Path $regKey))
        {
            echo "Failed to detect MSBuild path, exiting."
            exit -1
        }

        $msBuild = (Join-Path -path (Get-ItemProperty $regKey)."MSBuildToolsPath" -childpath "msbuild.exe")
        $msBuild = "`"$msBuild`""  # Put in quotes and escape to handle whitespace in path
    }
    
    echo "MSBuild detected at '$msBuild'."

	# Restore NuGet packages
	echo "Restoring NuGet..."
	Exec "$ng restore Apache.Ignite.sln"

	# Build
	$targets = if ($clean) {"Clean;Rebuild"} else {"Build"}
	$codeAnalysis = if ($skipCodeAnalysis) {"/p:RunCodeAnalysis=false"} else {""}
	$msBuildCommand = "$msBuild Apache.Ignite.sln /target:$targets /p:Configuration=$configuration /p:Platform=`"$platform`" $codeAnalysis /p:UseSharedCompilation=false"
	echo "Starting MsBuild: '$msBuildCommand'"
	Exec $msBuildCommand   
}

if(!$skipDotNetCore) {
    
    # Build core
    $targetSolution =  ".\Apache.Ignite\Apache.Ignite.DotNetCore.csproj"
    if ($clean) {
        $cleanCommand = "dotnet clean $targetSolution -c $configuration"
        echo "Starting dotnet clean: '$cleanCommand'"
        Exec $cleanCommand
    }

    $publishCommand = "dotnet publish $targetSolution -c $configuration"
	echo "Starting dotnet publish: '$publishCommand'"
	Exec $publishCommand    
}

if ($asmDirs) {
    Get-ChildItem $asmDirs.Split(',') | % `
    {
        $projName = [System.IO.Path]::GetFileNameWithoutExtension($_.Name)

        if ($_.Name.EndsWith(".exe.config")) {
            $projName = [System.IO.Path]::GetFileNameWithoutExtension($projName)
        }

        if ($projName.StartsWith("Apache.Ignite")) {
            $target = [IO.Path]::Combine($projName, "bin", $configuration)
            New-Item -Path $target -ItemType "directory" -Force

            echo "Copying '$_' to '$target'"
            Copy-Item -Force $_.FullName $target
        }
    }    
}

# Copy binaries
Make-Dir("bin")

Get-ChildItem *.csproj -Recurse | where Name -NotLike "*Examples*" `
                     | where Name -NotLike "*Tests*" `
                     | where Name -NotLike "*DotNetCore*" `
<<<<<<< HEAD
                     | where Name -NotLike "*Benchmarks*" | % {
=======
                     | where Name -NotLike "*Benchmark*" | % {
>>>>>>> 1e84d448
    $projDir = split-path -parent $_.FullName 
    $dir = [IO.Path]::Combine($projDir, "bin", $configuration, "*")
    echo "Copying files to bin from '$dir'"
    Copy-Item -Force -Recurse $dir bin
}


# 3) Pack NuGet
if (!$skipNuGet) {
    # Check parameters
    if (($platform -ne "Any CPU") -or ($configuration -ne "Release")) {
        echo "NuGet can only package 'Release' 'Any CPU' builds; you have specified '$configuration' '$platform'."
        exit -1
    }

    $nupkgDir = "nupkg"
    Make-Dir($nupkgDir)

    # Detect version
    $ver = if ($version) { $version } else { (gi Apache.Ignite.Core\bin\Release\Apache.Ignite.Core.dll).VersionInfo.ProductVersion }

    # Find all nuspec files and run 'nuget pack' either directly, or on corresponding csproj files (if present)
    Get-ChildItem *.nuspec -Recurse  `
        | % { 
            Exec "$ng pack $_ -Prop Configuration=Release -Prop Platform=AnyCPU -Version $ver -OutputDirectory $nupkgDir"
        }

    echo "NuGet packages created in '$pwd\$nupkgDir'."
}<|MERGE_RESOLUTION|>--- conflicted
+++ resolved
@@ -179,11 +179,7 @@
 
 	if (-not (Test-Path $ng)) {
 		echo "Downloading NuGet..."
-<<<<<<< HEAD
-		(New-Object System.Net.WebClient).DownloadFile("https://dist.nuget.org/win-x86-commandline/latest/nuget.exe", "$PSScriptRoot/nuget.exe")    
-=======
 		(New-Object System.Net.WebClient).DownloadFile("https://dist.nuget.org/win-x86-commandline/v5.3.1/nuget.exe", "$PSScriptRoot/nuget.exe")    
->>>>>>> 1e84d448
 	}
 }
 
@@ -267,11 +263,7 @@
 Get-ChildItem *.csproj -Recurse | where Name -NotLike "*Examples*" `
                      | where Name -NotLike "*Tests*" `
                      | where Name -NotLike "*DotNetCore*" `
-<<<<<<< HEAD
-                     | where Name -NotLike "*Benchmarks*" | % {
-=======
                      | where Name -NotLike "*Benchmark*" | % {
->>>>>>> 1e84d448
     $projDir = split-path -parent $_.FullName 
     $dir = [IO.Path]::Combine($projDir, "bin", $configuration, "*")
     echo "Copying files to bin from '$dir'"
