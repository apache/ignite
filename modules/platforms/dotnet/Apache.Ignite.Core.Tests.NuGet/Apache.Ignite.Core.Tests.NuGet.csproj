--- conflicted
+++ resolved
@@ -90,7 +90,11 @@
       <HintPath>packages\Apache.Ignite.NLog.1.8.0\lib\net40\Apache.Ignite.NLog.dll</HintPath>
       <Private>True</Private>
     </Reference>
-<<<<<<< HEAD
+    <Reference Include="Apache.Ignite.Log4Net">
+      <SpecificVersion>False</SpecificVersion>
+      <HintPath>packages\Apache.Ignite.Log4Net.1.8.0\lib\net40\Apache.Ignite.Log4Net.dll</HintPath>
+      <Private>True</Private>
+    </Reference>
     <Reference Include="Apache.Ignite.EntityFramework">
       <SpecificVersion>False</SpecificVersion>
       <HintPath>packages\Apache.Ignite.EntityFramework.1.8.0\lib\net40\Apache.Ignite.EntityFramework.dll</HintPath>
@@ -104,11 +108,6 @@
     <Reference Include="EntityFramework, Version=6.0.0.0, Culture=neutral, PublicKeyToken=b77a5c561934e089, processorArchitecture=MSIL">
       <HintPath>packages\EntityFramework.6.1.0\lib\net40\EntityFramework.dll</HintPath>
       <SpecificVersion>False</SpecificVersion>
-=======
-    <Reference Include="Apache.Ignite.Log4Net">
-      <SpecificVersion>False</SpecificVersion>
-      <HintPath>packages\Apache.Ignite.Log4Net.1.8.0\lib\net40\Apache.Ignite.Log4Net.dll</HintPath>
->>>>>>> a01927a9
       <Private>True</Private>
     </Reference>
     <Reference Include="NLog, Version=4.0.0.0, Culture=neutral, PublicKeyToken=5120e14c03d0593c, processorArchitecture=MSIL">
