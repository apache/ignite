--- conflicted
+++ resolved
@@ -70,8 +70,6 @@
         /** */
         private const int OpWithExecutor = 10;
 
-<<<<<<< HEAD
-=======
         /** */
         private const int OpAffinityCallPartition = 11;
 
@@ -84,7 +82,6 @@
         /** */
         private const int OpAffinityRun = 14;
 
->>>>>>> 1e84d448
         /** Underlying projection. */
         private readonly ClusterGroupImpl _prj;
 
