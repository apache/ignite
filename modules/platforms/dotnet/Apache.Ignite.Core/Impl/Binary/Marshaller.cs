--- conflicted
+++ resolved
@@ -408,7 +408,7 @@
             return _typeNameToDesc.TryGetValue(typeName, out desc)
                 ? (IBinaryTypeDescriptor) desc
                 : new BinarySurrogateTypeDescriptor(_cfg,
-                    GetTypeId(typeName, _cfg.DefaultIdMapper), typeName);
+                    GetTypeId(typeName, _cfg.IdMapper), typeName);
         }
 
         /// <summary>
@@ -472,13 +472,8 @@
         {
             Debug.Assert(type != null);
 
-<<<<<<< HEAD
             var typeName = GetTypeName(type);
-            var typeId = GetTypeId(typeName, _cfg.DefaultIdMapper);
-=======
-            var typeName = BinaryUtils.GetTypeName(type);
-            var typeId = BinaryUtils.TypeId(typeName, _cfg.NameMapper, _cfg.IdMapper);
->>>>>>> dd4a5c42
+            var typeId = GetTypeId(typeName, _cfg.IdMapper);
 
             var registered = _ignite != null && _ignite.BinaryProcessor.RegisterType(typeId, type);
 
@@ -552,11 +547,7 @@
         private void AddUserType(BinaryConfiguration cfg, BinaryTypeConfiguration typeCfg, TypeResolver typeResolver)
         {
             // Get converter/mapper/serializer.
-<<<<<<< HEAD
-            IBinaryNameMapper nameMapper = typeCfg.NameMapper ?? _cfg.DefaultNameMapper ?? GetDefaultNameMapper();
-=======
-            IBinaryNameMapper nameMapper = typeCfg.NameMapper ?? _cfg.NameMapper;
->>>>>>> dd4a5c42
+            IBinaryNameMapper nameMapper = typeCfg.NameMapper ?? _cfg.NameMapper ?? GetDefaultNameMapper();
 
             IBinaryIdMapper idMapper = typeCfg.IdMapper ?? _cfg.IdMapper;
 
@@ -708,7 +699,7 @@
             var type = typeof(T);
 
             serializer = serializer ?? new BinarySystemTypeSerializer<T>(ctor);
-                            
+
             // System types always use simple name mapper.
             var typeName = type.Name;
 
@@ -795,7 +786,7 @@
         /// </summary>
         private string GetTypeName(string fullTypeName, IBinaryNameMapper mapper = null)
         {
-            mapper = mapper ?? _cfg.DefaultNameMapper ?? GetDefaultNameMapper();
+            mapper = mapper ?? _cfg.NameMapper ?? GetDefaultNameMapper();
 
             var typeName = mapper.GetTypeName(fullTypeName);
 
