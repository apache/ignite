--- conflicted
+++ resolved
@@ -347,7 +347,6 @@
         public IBinaryTypeHandler GetBinaryTypeHandler(IBinaryTypeDescriptor desc)
         {
             var holder = GetBinaryTypeHolder(desc);
-<<<<<<< HEAD
 
             if (holder != null)
             {
@@ -376,36 +375,6 @@
             
             lock (this)
             {
-=======
-
-            if (holder != null)
-            {
-                ICollection<int> ids = holder.GetFieldIds();
-
-                bool newType = ids.Count == 0 && !holder.IsSaved;
-
-                return new BinaryTypeHashsetHandler(ids, newType);
-            }
-
-            return null;
-        }
-
-        /// <summary>
-        /// Gets the binary type holder.
-        /// </summary>
-        /// <param name="desc">Descriptor.</param>
-        /// <returns>Holder</returns>
-        private BinaryTypeHolder GetBinaryTypeHolder(IBinaryTypeDescriptor desc)
-        {
-            BinaryTypeHolder holder;
-            if (_metas.TryGetValue(desc.TypeId, out holder))
-            {
-                return holder;
-            }
-            
-            lock (this)
-            {
->>>>>>> 1e84d448
                 if (!_metas.TryGetValue(desc.TypeId, out holder))
                 {
                     var metas0 = new Dictionary<int, BinaryTypeHolder>(_metas);
