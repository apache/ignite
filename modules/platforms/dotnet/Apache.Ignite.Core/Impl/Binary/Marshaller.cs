/*
 * Licensed to the Apache Software Foundation (ASF) under one or more
 * contributor license agreements.  See the NOTICE file distributed with
 * this work for additional information regarding copyright ownership.
 * The ASF licenses this file to You under the Apache License, Version 2.0
 * (the "License"); you may not use this file except in compliance with
 * the License.  You may obtain a copy of the License at
 *
 *      http://www.apache.org/licenses/LICENSE-2.0
 *
 * Unless required by applicable law or agreed to in writing, software
 * distributed under the License is distributed on an "AS IS" BASIS,
 * WITHOUT WARRANTIES OR CONDITIONS OF ANY KIND, either express or implied.
 * See the License for the specific language governing permissions and
 * limitations under the License.
 */

namespace Apache.Ignite.Core.Impl.Binary
{
    using System;
    using System.Collections.Generic;
    using System.Diagnostics;
    using System.Linq;
    using System.Runtime.Serialization;
    using Apache.Ignite.Core.Binary;
    using Apache.Ignite.Core.Cache.Affinity;
    using Apache.Ignite.Core.Common;
    using Apache.Ignite.Core.Impl.Binary.IO;
    using Apache.Ignite.Core.Impl.Binary.Metadata;
    using Apache.Ignite.Core.Impl.Cache;
    using Apache.Ignite.Core.Impl.Cache.Query.Continuous;
    using Apache.Ignite.Core.Impl.Common;
    using Apache.Ignite.Core.Impl.Compute;
    using Apache.Ignite.Core.Impl.Compute.Closure;
    using Apache.Ignite.Core.Impl.Datastream;
    using Apache.Ignite.Core.Impl.Messaging;
    using Apache.Ignite.Core.Log;

    /// <summary>
    /// Marshaller implementation.
    /// </summary>
    internal class Marshaller
    {
        /** Binary configuration. */
        private readonly BinaryConfiguration _cfg;

        /** Type to descriptor map. */
        private readonly CopyOnWriteConcurrentDictionary<Type, BinaryFullTypeDescriptor> _typeToDesc =
            new CopyOnWriteConcurrentDictionary<Type, BinaryFullTypeDescriptor>();

        /** Type name to descriptor map. */
        private readonly CopyOnWriteConcurrentDictionary<string, BinaryFullTypeDescriptor> _typeNameToDesc =
            new CopyOnWriteConcurrentDictionary<string, BinaryFullTypeDescriptor>();

        /** ID to descriptor map. */
        private readonly CopyOnWriteConcurrentDictionary<long, BinaryFullTypeDescriptor> _idToDesc =
            new CopyOnWriteConcurrentDictionary<long, BinaryFullTypeDescriptor>();

        /** Cached binary types. */
        private volatile IDictionary<int, BinaryTypeHolder> _metas = new Dictionary<int, BinaryTypeHolder>();

        /** */
        private volatile Ignite _ignite;

        /** */
        private readonly ILogger _log;

        /// <summary>
        /// Constructor.
        /// </summary>
        /// <param name="cfg">Configuration.</param>
        /// <param name="log"></param>
        public Marshaller(BinaryConfiguration cfg, ILogger log = null)
        {
            _cfg = cfg ?? new BinaryConfiguration();

            _log = log;

            CompactFooter = _cfg.CompactFooter;

            if (_cfg.TypeConfigurations == null)
                _cfg.TypeConfigurations = new List<BinaryTypeConfiguration>();

            foreach (BinaryTypeConfiguration typeCfg in _cfg.TypeConfigurations)
            {
                if (string.IsNullOrEmpty(typeCfg.TypeName))
                    throw new BinaryObjectException("Type name cannot be null or empty: " + typeCfg);
            }

            // Define system types. They use internal reflective stuff, so configuration doesn't affect them.
            AddSystemTypes();

            // 2. Define user types.
            var typeResolver = new TypeResolver();

            ICollection<BinaryTypeConfiguration> typeCfgs = _cfg.TypeConfigurations;

            if (typeCfgs != null)
                foreach (BinaryTypeConfiguration typeCfg in typeCfgs)
                    AddUserType(cfg, typeCfg, typeResolver);

            var typeNames = _cfg.Types;

            if (typeNames != null)
                foreach (string typeName in typeNames)
                    AddUserType(cfg, new BinaryTypeConfiguration(typeName), typeResolver);
        }

        /// <summary>
        /// Gets or sets the backing grid.
        /// </summary>
        public Ignite Ignite
        {
            get { return _ignite; }
            set
            {
                Debug.Assert(value != null);

                _ignite = value;
            }
        }

        /// <summary>
        /// Gets the compact footer flag.
        /// </summary>
        public bool CompactFooter { get; set; }

        /// <summary>
        /// Gets or sets a value indicating whether type registration is disabled.
        /// This may be desirable for static system marshallers where everything is written in unregistered mode.
        /// </summary>
        public bool RegistrationDisabled { get; set; }

        /// <summary>
        /// Marshal object.
        /// </summary>
        /// <param name="val">Value.</param>
        /// <returns>Serialized data as byte array.</returns>
        public byte[] Marshal<T>(T val)
        {
            using (var stream = new BinaryHeapStream(128))
            {
                Marshal(val, stream);

                return stream.GetArrayCopy();
            }
        }

        /// <summary>
        /// Marshals an object.
        /// </summary>
        /// <param name="val">Value.</param>
        /// <param name="stream">Output stream.</param>
        private void Marshal<T>(T val, IBinaryStream stream)
        {
            BinaryWriter writer = StartMarshal(stream);

            writer.Write(val);

            FinishMarshal(writer);
        }

        /// <summary>
        /// Start marshal session.
        /// </summary>
        /// <param name="stream">Stream.</param>
        /// <returns>Writer.</returns>
        public BinaryWriter StartMarshal(IBinaryStream stream)
        {
            return new BinaryWriter(this, stream);
        }

        /// <summary>
        /// Finish marshal session.
        /// </summary>
        /// <param name="writer">Writer.</param>
        /// <returns>Dictionary with metadata.</returns>
        public void FinishMarshal(BinaryWriter writer)
        {
            var metas = writer.GetBinaryTypes();

            var ignite = Ignite;

            if (ignite != null && metas != null && metas.Count > 0)
            {
                ignite.BinaryProcessor.PutBinaryTypes(metas);
            }
        }

        /// <summary>
        /// Unmarshal object.
        /// </summary>
        /// <typeparam name="T"></typeparam>
        /// <param name="data">Data array.</param>
        /// <param name="keepBinary">Whether to keep binarizable as binary.</param>
        /// <returns>
        /// Object.
        /// </returns>
        public T Unmarshal<T>(byte[] data, bool keepBinary)
        {
            using (var stream = new BinaryHeapStream(data))
            {
                return Unmarshal<T>(stream, keepBinary);
            }
        }

        /// <summary>
        /// Unmarshal object.
        /// </summary>
        /// <param name="data">Data array.</param>
        /// <param name="mode">The mode.</param>
        /// <returns>
        /// Object.
        /// </returns>
        public T Unmarshal<T>(byte[] data, BinaryMode mode = BinaryMode.Deserialize)
        {
            using (var stream = new BinaryHeapStream(data))
            {
                return Unmarshal<T>(stream, mode);
            }
        }

        /// <summary>
        /// Unmarshal object.
        /// </summary>
        /// <param name="stream">Stream over underlying byte array with correct position.</param>
        /// <param name="keepBinary">Whether to keep binary objects in binary form.</param>
        /// <returns>
        /// Object.
        /// </returns>
        public T Unmarshal<T>(IBinaryStream stream, bool keepBinary)
        {
            return Unmarshal<T>(stream, keepBinary ? BinaryMode.KeepBinary : BinaryMode.Deserialize, null);
        }

        /// <summary>
        /// Unmarshal object.
        /// </summary>
        /// <param name="stream">Stream over underlying byte array with correct position.</param>
        /// <param name="mode">The mode.</param>
        /// <returns>
        /// Object.
        /// </returns>
        public T Unmarshal<T>(IBinaryStream stream, BinaryMode mode = BinaryMode.Deserialize)
        {
            return Unmarshal<T>(stream, mode, null);
        }

        /// <summary>
        /// Unmarshal object.
        /// </summary>
        /// <param name="stream">Stream over underlying byte array with correct position.</param>
        /// <param name="mode">The mode.</param>
        /// <param name="builder">Builder.</param>
        /// <returns>
        /// Object.
        /// </returns>
        public T Unmarshal<T>(IBinaryStream stream, BinaryMode mode, BinaryObjectBuilder builder)
        {
            return new BinaryReader(this, stream, mode, builder).Deserialize<T>();
        }

        /// <summary>
        /// Start unmarshal session.
        /// </summary>
        /// <param name="stream">Stream.</param>
        /// <param name="keepBinary">Whether to keep binarizable as binary.</param>
        /// <returns>
        /// Reader.
        /// </returns>
        public BinaryReader StartUnmarshal(IBinaryStream stream, bool keepBinary)
        {
            return new BinaryReader(this, stream, keepBinary ? BinaryMode.KeepBinary : BinaryMode.Deserialize, null);
        }

        /// <summary>
        /// Start unmarshal session.
        /// </summary>
        /// <param name="stream">Stream.</param>
        /// <param name="mode">The mode.</param>
        /// <returns>Reader.</returns>
        public BinaryReader StartUnmarshal(IBinaryStream stream, BinaryMode mode = BinaryMode.Deserialize)
        {
            return new BinaryReader(this, stream, mode, null);
        }
        
        /// <summary>
        /// Gets metadata for the given type ID.
        /// </summary>
        /// <param name="typeId">Type ID.</param>
        /// <returns>Metadata or null.</returns>
        public IBinaryType GetBinaryType(int typeId)
        {
            if (Ignite != null)
            {
                IBinaryType meta = Ignite.BinaryProcessor.GetBinaryType(typeId);

                if (meta != null)
                    return meta;
            }

            return BinaryType.Empty;
        }

        /// <summary>
        /// Puts the binary type metadata to Ignite.
        /// </summary>
        /// <param name="desc">Descriptor.</param>
        public void PutBinaryType(IBinaryTypeDescriptor desc)
        {
            Debug.Assert(desc != null);

            GetBinaryTypeHandler(desc);  // ensure that handler exists

            if (Ignite != null)
            {
                ICollection<BinaryType> metas = new[] {new BinaryType(desc)};
                Ignite.BinaryProcessor.PutBinaryTypes(metas);
            }
        }

        /// <summary>
        /// Gets binary type handler for the given type ID.
        /// </summary>
        /// <param name="desc">Type descriptor.</param>
        /// <returns>Binary type handler.</returns>
        public IBinaryTypeHandler GetBinaryTypeHandler(IBinaryTypeDescriptor desc)
        {
            BinaryTypeHolder holder;

            if (!_metas.TryGetValue(desc.TypeId, out holder))
            {
                lock (this)
                {
                    if (!_metas.TryGetValue(desc.TypeId, out holder))
                    {
                        IDictionary<int, BinaryTypeHolder> metas0 =
                            new Dictionary<int, BinaryTypeHolder>(_metas);

                        holder = new BinaryTypeHolder(desc.TypeId, desc.TypeName, desc.AffinityKeyFieldName, desc.IsEnum);

                        metas0[desc.TypeId] = holder;

                        _metas = metas0;
                    }
                }
            }

            if (holder != null)
            {
                ICollection<int> ids = holder.GetFieldIds();

                bool newType = ids.Count == 0 && !holder.Saved();

                return new BinaryTypeHashsetHandler(ids, newType);
            }

            return null;
        }

        /// <summary>
        /// Callback invoked when metadata has been sent to the server and acknowledged by it.
        /// </summary>
        /// <param name="newMetas">Binary types.</param>
        public void OnBinaryTypesSent(IEnumerable<BinaryType> newMetas)
        {
            foreach (var meta in newMetas)
            {
                var mergeInfo = new Dictionary<int, Tuple<string, BinaryField>>(meta.GetFieldsMap().Count);

                foreach (var fieldMeta in meta.GetFieldsMap())
                {
                    int fieldId = BinaryUtils.FieldId(meta.TypeId, fieldMeta.Key, null, null);

                    mergeInfo[fieldId] = new Tuple<string, BinaryField>(fieldMeta.Key, fieldMeta.Value);
                }

                _metas[meta.TypeId].Merge(mergeInfo);
            }
        }

        /// <summary>
        /// Gets descriptor for type.
        /// </summary>
        /// <param name="type">Type.</param>
        /// <returns>
        /// Descriptor.
        /// </returns>
        public IBinaryTypeDescriptor GetDescriptor(Type type)
        {
            BinaryFullTypeDescriptor desc;

            if (!_typeToDesc.TryGetValue(type, out desc) || !desc.IsRegistered)
                desc = RegisterType(type, desc);

            return desc;
        }

        /// <summary>
        /// Gets descriptor for type name.
        /// </summary>
        /// <param name="typeName">Type name.</param>
        /// <returns>Descriptor.</returns>
        public IBinaryTypeDescriptor GetDescriptor(string typeName)
        {
            BinaryFullTypeDescriptor desc;

            return _typeNameToDesc.TryGetValue(typeName, out desc)
                ? (IBinaryTypeDescriptor) desc
                : new BinarySurrogateTypeDescriptor(_cfg,
                    GetTypeId(typeName, _cfg.IdMapper), typeName);
        }

        /// <summary>
        /// Gets descriptor for a type id.
        /// </summary>
        /// <param name="userType">User type flag.</param>
        /// <param name="typeId">Type id.</param>
        /// <param name="requiresType">
        /// If set to true, resulting descriptor must have Type property populated.
        /// <para />
        /// When working in binary mode, we don't need Type. And there is no Type at all in some cases.
        /// So we should not attempt to call BinaryProcessor right away.
        /// Only when we really deserialize the value, requiresType is set to true
        /// and we attempt to resolve the type by all means.
        /// </param>
        /// <returns>
        /// Descriptor.
        /// </returns>
        public IBinaryTypeDescriptor GetDescriptor(bool userType, int typeId, bool requiresType = false)
        {
            BinaryFullTypeDescriptor desc;

            var typeKey = BinaryUtils.TypeKey(userType, typeId);

            if (_idToDesc.TryGetValue(typeKey, out desc) && (!requiresType || desc.Type != null))
                return desc;

            if (!userType)
                return null;

            if (requiresType)
            {
                // Check marshaller context for dynamically registered type.
                var type = _ignite == null ? null : _ignite.BinaryProcessor.GetType(typeId);

                if (type != null)
                    return AddUserType(type, typeId, GetTypeName(type), true, desc);
            }

            var meta = GetBinaryType(typeId);

            if (meta != BinaryType.Empty)
            {
                desc = new BinaryFullTypeDescriptor(null, meta.TypeId, meta.TypeName, true, null, null, null, false,
                    meta.AffinityKeyFieldName, meta.IsEnum);

                _idToDesc.GetOrAdd(typeKey, _ => desc);

                return desc;
            }

            return new BinarySurrogateTypeDescriptor(_cfg, typeId, null);
        }

        /// <summary>
        /// Registers the type.
        /// </summary>
        /// <param name="type">The type.</param>
        /// <param name="desc">Existing descriptor.</param>
        private BinaryFullTypeDescriptor RegisterType(Type type, BinaryFullTypeDescriptor desc)
        {
            Debug.Assert(type != null);

            var typeName = GetTypeName(type);
            var typeId = GetTypeId(typeName, _cfg.IdMapper);

            var registered = _ignite != null && _ignite.BinaryProcessor.RegisterType(typeId, type);

            return AddUserType(type, typeId, typeName, registered, desc);
        }

        /// <summary>
        /// Add user type.
        /// </summary>
        /// <param name="type">The type.</param>
        /// <param name="typeId">The type id.</param>
        /// <param name="typeName">Name of the type.</param>
        /// <param name="registered">Registered flag.</param>
        /// <param name="desc">Existing descriptor.</param>
        /// <returns>Descriptor.</returns>
        private BinaryFullTypeDescriptor AddUserType(Type type, int typeId, string typeName, bool registered,
            BinaryFullTypeDescriptor desc)
        {
            Debug.Assert(type != null);
            Debug.Assert(typeName != null);

            var ser = GetSerializer(_cfg, null, type, typeId, null, null, _log);

            desc = desc == null
                ? new BinaryFullTypeDescriptor(type, typeId, typeName, true, _cfg.NameMapper,
                    _cfg.IdMapper, ser, false, null, type.IsEnum, registered)
                : new BinaryFullTypeDescriptor(desc, type, ser, registered);

            if (RegistrationDisabled)
                return desc;

            var typeKey = BinaryUtils.TypeKey(true, typeId);

            var desc0 = _idToDesc.GetOrAdd(typeKey, x => desc);
            if (desc0.Type != null && desc0.Type.FullName != type.FullName)
                ThrowConflictingTypeError(type, desc0.Type, typeId);

            desc0 = _typeNameToDesc.GetOrAdd(typeName, x => desc);
            if (desc0.Type != null && desc0.Type.FullName != type.FullName)
                ThrowConflictingTypeError(type, desc0.Type, typeId);

            _typeToDesc.Set(type, desc);

            return desc;
        }

        /// <summary>
        /// Throws the conflicting type error.
        /// </summary>
        private static void ThrowConflictingTypeError(object type1, object type2, int typeId)
        {
            throw new BinaryObjectException(string.Format("Conflicting type IDs [type1='{0}', " +
                                                          "type2='{1}', typeId={2}]", type1, type2, typeId));
        }

        /// <summary>
        /// Add user type.
        /// </summary>
        /// <param name="cfg">The binary configuration.</param>
        /// <param name="typeCfg">Type configuration.</param>
        /// <param name="typeResolver">The type resolver.</param>
        /// <exception cref="BinaryObjectException"></exception>
        private void AddUserType(BinaryConfiguration cfg, BinaryTypeConfiguration typeCfg, TypeResolver typeResolver)
        {
            // Get converter/mapper/serializer.
            IBinaryNameMapper nameMapper = typeCfg.NameMapper ?? _cfg.NameMapper ?? GetDefaultNameMapper();

            IBinaryIdMapper idMapper = typeCfg.IdMapper ?? _cfg.IdMapper;

            bool keepDeserialized = typeCfg.KeepDeserialized ?? _cfg.KeepDeserialized;

            // Try resolving type.
            Type type = typeResolver.ResolveType(typeCfg.TypeName);

            if (type != null)
            {
                ValidateUserType(type);

                if (typeCfg.IsEnum != type.IsEnum)
                {
                    throw new BinaryObjectException(
                        string.Format(
                            "Invalid IsEnum flag in binary type configuration. " +
                            "Configuration value: IsEnum={0}, actual type: IsEnum={1}",
                            typeCfg.IsEnum, type.IsEnum));
                }

                // Type is found.
                var typeName = GetTypeName(type, nameMapper);
                int typeId = GetTypeId(typeName, idMapper);
                var affKeyFld = typeCfg.AffinityKeyFieldName ?? GetAffinityKeyFieldNameFromAttribute(type);
                var serializer = GetSerializer(cfg, typeCfg, type, typeId, nameMapper, idMapper, _log);

                AddType(type, typeId, typeName, true, keepDeserialized, nameMapper, idMapper, serializer,
                    affKeyFld, type.IsEnum);
            }
            else
            {
                // Type is not found.
                string typeName = GetTypeName(typeCfg.TypeName, nameMapper);

                int typeId = GetTypeId(typeName, idMapper);

                AddType(null, typeId, typeName, true, keepDeserialized, nameMapper, idMapper, null,
                    typeCfg.AffinityKeyFieldName, typeCfg.IsEnum);
            }
        }

        /// <summary>
        /// Gets the serializer.
        /// </summary>
        private static IBinarySerializerInternal GetSerializer(BinaryConfiguration cfg, 
            BinaryTypeConfiguration typeCfg, Type type, int typeId, IBinaryNameMapper nameMapper,
            IBinaryIdMapper idMapper, ILogger log)
        {
            var serializer = (typeCfg != null ? typeCfg.Serializer : null) ??
                             (cfg != null ? cfg.Serializer : null);

            if (serializer == null)
            {
                if (type.GetInterfaces().Contains(typeof(IBinarizable)))
                    return BinarizableSerializer.Instance;

                if (type.GetInterfaces().Contains(typeof(ISerializable)))
                {
                    LogSerializableWarning(type, log);

                    return new SerializableSerializer(type);
                }

                serializer = new BinaryReflectiveSerializer();
            }

            var refSerializer = serializer as BinaryReflectiveSerializer;

            return refSerializer != null
                ? refSerializer.Register(type, typeId, nameMapper, idMapper)
                : new UserSerializerProxy(serializer);
        }

        /// <summary>
        /// Gets the affinity key field name from attribute.
        /// </summary>
        private static string GetAffinityKeyFieldNameFromAttribute(Type type)
        {
            var res = type.GetMembers()
                .Where(x => x.GetCustomAttributes(false).OfType<AffinityKeyMappedAttribute>().Any())
                .Select(x => x.Name).ToArray();

            if (res.Length > 1)
            {
                throw new BinaryObjectException(string.Format("Multiple '{0}' attributes found on type '{1}'. " +
                    "There can be only one affinity field.", typeof (AffinityKeyMappedAttribute).Name, type));
            }

            return res.SingleOrDefault();
        }

        /// <summary>
        /// Add type.
        /// </summary>
        /// <param name="type">Type.</param>
        /// <param name="typeId">Type ID.</param>
        /// <param name="typeName">Type name.</param>
        /// <param name="userType">User type flag.</param>
        /// <param name="keepDeserialized">Whether to cache deserialized value in IBinaryObject</param>
        /// <param name="nameMapper">Name mapper.</param>
        /// <param name="idMapper">ID mapper.</param>
        /// <param name="serializer">Serializer.</param>
        /// <param name="affKeyFieldName">Affinity key field name.</param>
        /// <param name="isEnum">Enum flag.</param>
        private void AddType(Type type, int typeId, string typeName, bool userType,
            bool keepDeserialized, IBinaryNameMapper nameMapper, IBinaryIdMapper idMapper,
            IBinarySerializerInternal serializer, string affKeyFieldName, bool isEnum)
        {
            long typeKey = BinaryUtils.TypeKey(userType, typeId);

            BinaryFullTypeDescriptor conflictingType;

            if (_idToDesc.TryGetValue(typeKey, out conflictingType))
            {
                var type1 = conflictingType.Type != null
                    ? conflictingType.Type.AssemblyQualifiedName
                    : conflictingType.TypeName;

                var type2 = type != null ? type.AssemblyQualifiedName : typeName;

                ThrowConflictingTypeError(type1, type2, typeId);
            }

            if (userType && _typeNameToDesc.ContainsKey(typeName))
                throw new BinaryObjectException("Conflicting type name: " + typeName);

            var descriptor = new BinaryFullTypeDescriptor(type, typeId, typeName, userType, nameMapper, idMapper, 
                serializer, keepDeserialized, affKeyFieldName, isEnum);

            if (type != null)
                _typeToDesc.GetOrAdd(type, x => descriptor);

            if (userType)
                _typeNameToDesc.GetOrAdd(typeName, x => descriptor);

            _idToDesc.GetOrAdd(typeKey, _ => descriptor);
        }

        /// <summary>
        /// Adds a predefined system type.
        /// </summary>
        private void AddSystemType<T>(int typeId, Func<BinaryReader, T> ctor, string affKeyFldName = null,
            IBinarySerializerInternal serializer = null)
            where T : IBinaryWriteAware
        {
            var type = typeof(T);

            serializer = serializer ?? new BinarySystemTypeSerializer<T>(ctor);

            // System types always use simple name mapper.
            var typeName = type.Name;

            if (typeId == 0)
            {
                typeId = BinaryUtils.GetStringHashCode(typeName);
            }

<<<<<<< HEAD
            AddType(type, typeId, typeName, false, false, null, null, serializer, affKeyFldName, false, null);
=======
            AddType(type, typeId, BinaryUtils.GetTypeName(type), false, false, null, null, serializer, affKeyFldName,
                false);
>>>>>>> 428f66d3
        }

        /// <summary>
        /// Adds predefined system types.
        /// </summary>
        private void AddSystemTypes()
        {
            AddSystemType(BinaryUtils.TypeNativeJobHolder, r => new ComputeJobHolder(r));
            AddSystemType(BinaryUtils.TypeComputeJobWrapper, r => new ComputeJobWrapper(r));
            AddSystemType(BinaryUtils.TypeIgniteProxy, r => new IgniteProxy());
            AddSystemType(BinaryUtils.TypeComputeOutFuncJob, r => new ComputeOutFuncJob(r));
            AddSystemType(BinaryUtils.TypeComputeOutFuncWrapper, r => new ComputeOutFuncWrapper(r));
            AddSystemType(BinaryUtils.TypeComputeFuncWrapper, r => new ComputeFuncWrapper(r));
            AddSystemType(BinaryUtils.TypeComputeFuncJob, r => new ComputeFuncJob(r));
            AddSystemType(BinaryUtils.TypeComputeActionJob, r => new ComputeActionJob(r));
            AddSystemType(BinaryUtils.TypeContinuousQueryRemoteFilterHolder, r => new ContinuousQueryFilterHolder(r));
            AddSystemType(BinaryUtils.TypeCacheEntryProcessorHolder, r => new CacheEntryProcessorHolder(r));
            AddSystemType(BinaryUtils.TypeCacheEntryPredicateHolder, r => new CacheEntryFilterHolder(r));
            AddSystemType(BinaryUtils.TypeMessageListenerHolder, r => new MessageListenerHolder(r));
            AddSystemType(BinaryUtils.TypeStreamReceiverHolder, r => new StreamReceiverHolder(r));
            AddSystemType(0, r => new AffinityKey(r), "affKey");
            AddSystemType(BinaryUtils.TypePlatformJavaObjectFactoryProxy, r => new PlatformJavaObjectFactoryProxy());
            AddSystemType(0, r => new ObjectInfoHolder(r));
            AddSystemType(BinaryUtils.TypeIgniteUuid, r => new IgniteGuid(r));
        }

        /// <summary>
        /// Logs the warning about ISerializable pitfalls.
        /// </summary>
        private static void LogSerializableWarning(Type type, ILogger log)
        {
            if (log == null)
                return;

            log.GetLogger(typeof(Marshaller).Name)
                .Warn("Type '{0}' implements '{1}'. It will be written in Ignite binary format, however, " +
                      "the following limitations apply: " +
                      "DateTime fields would not work in SQL; " +
                      "sbyte, ushort, uint, ulong fields would not work in DML.", type, typeof(ISerializable));
        }

        /// <summary>
        /// Validates binary type.
        /// </summary>
        // ReSharper disable once UnusedParameter.Local
        private static void ValidateUserType(Type type)
        {
            Debug.Assert(type != null);

            if (type.IsGenericTypeDefinition)
            {
                throw new BinaryObjectException(
                    "Open generic types (Type.IsGenericTypeDefinition == true) are not allowed " +
                    "in BinaryConfiguration: " + type.AssemblyQualifiedName);
            }

            if (type.IsAbstract)
            {
                throw new BinaryObjectException(
                    "Abstract types and interfaces are not allowed in BinaryConfiguration: " +
                    type.AssemblyQualifiedName);
            }
        }

        /// <summary>
        /// Gets the name of the type.
        /// </summary>
        private string GetTypeName(Type type, IBinaryNameMapper mapper = null)
        {
            return GetTypeName(type.AssemblyQualifiedName, mapper);
        }

        /// <summary>
        /// Gets the name of the type.
        /// </summary>
        private string GetTypeName(string fullTypeName, IBinaryNameMapper mapper = null)
        {
            mapper = mapper ?? _cfg.NameMapper ?? GetDefaultNameMapper();

            var typeName = mapper.GetTypeName(fullTypeName);

            if (typeName == null)
            {
                throw new BinaryObjectException("IBinaryNameMapper returned null name for type [typeName=" +
                                                fullTypeName + ", mapper=" + mapper + "]");
            }

            return typeName;
        }

        /// <summary>
        /// Resolve type ID.
        /// </summary>
        /// <param name="typeName">Type name.</param>
        /// <param name="idMapper">ID mapper.</param>
        private static int GetTypeId(string typeName, IBinaryIdMapper idMapper)
        {
            Debug.Assert(typeName != null);

            int id = 0;

            if (idMapper != null)
            {
                try
                {
                    id = idMapper.GetTypeId(typeName);
                }
                catch (Exception e)
                {
                    throw new BinaryObjectException("Failed to resolve type ID due to ID mapper exception " +
                                                    "[typeName=" + typeName + ", idMapper=" + idMapper + ']', e);
                }
            }

            if (id == 0)
            {
                id = BinaryUtils.GetStringHashCode(typeName);
            }

            return id;
        }

        /// <summary>
        /// Gets the default name mapper.
        /// </summary>
        private static IBinaryNameMapper GetDefaultNameMapper()
        {
            return BinaryBasicNameMapper.FullNameInstance;
        }
    }
}<|MERGE_RESOLUTION|>--- conflicted
+++ resolved
@@ -698,12 +698,7 @@
                 typeId = BinaryUtils.GetStringHashCode(typeName);
             }
 
-<<<<<<< HEAD
-            AddType(type, typeId, typeName, false, false, null, null, serializer, affKeyFldName, false, null);
-=======
-            AddType(type, typeId, BinaryUtils.GetTypeName(type), false, false, null, null, serializer, affKeyFldName,
-                false);
->>>>>>> 428f66d3
+            AddType(type, typeId, typeName, false, false, null, null, serializer, affKeyFldName, false);
         }
 
         /// <summary>
