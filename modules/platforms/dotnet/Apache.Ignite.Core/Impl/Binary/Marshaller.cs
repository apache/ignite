--- conflicted
+++ resolved
@@ -78,7 +78,6 @@
         public Marshaller(BinaryConfiguration cfg, ILogger log = null)
         {
             _cfg = cfg ?? new BinaryConfiguration();
-            ForceTimestamp = _cfg.ForceTimestamp;
 
             _log = log;
 
@@ -711,14 +710,10 @@
                     return new SerializableSerializer(type);
                 }
 
-<<<<<<< HEAD
-                serializer = new BinaryReflectiveSerializer() {ForceTimestamp = cfg.ForceTimestamp};
-=======
                 serializer = new BinaryReflectiveSerializer
                 {
                     ForceTimestamp = cfg != null && cfg.ForceTimestamp
                 };
->>>>>>> 685c1b70
             }
 
             var refSerializer = serializer as BinaryReflectiveSerializer;
@@ -966,10 +961,5 @@
         {
             return BinaryBasicNameMapper.FullNameInstance;
         }
-
-        /// <summary>
-        /// Gets force timestamp flag value.
-        /// </summary>
-        public bool ForceTimestamp { get; }
     }
 }