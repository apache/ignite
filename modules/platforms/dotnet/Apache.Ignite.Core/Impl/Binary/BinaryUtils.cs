--- conflicted
+++ resolved
@@ -1181,11 +1181,7 @@
          * <param name="factory">Factory delegate.</param>
          * <returns>Dictionary.</returns>
          */
-<<<<<<< HEAD
-        public static IDictionary ReadDictionary(BinaryReader ctx, DictionaryFactory factory)
-=======
         public static IDictionary ReadDictionary(BinaryReader ctx, Func<int, IDictionary> factory)
->>>>>>> 9db05f5f
         {
             IBinaryStream stream = ctx.Stream;
 
