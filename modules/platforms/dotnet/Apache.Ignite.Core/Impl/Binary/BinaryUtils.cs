/*
 * Licensed to the Apache Software Foundation (ASF) under one or more
 * contributor license agreements.  See the NOTICE file distributed with
 * this work for additional information regarding copyright ownership.
 * The ASF licenses this file to You under the Apache License, Version 2.0
 * (the "License"); you may not use this file except in compliance with
 * the License.  You may obtain a copy of the License at
 *
 *      http://www.apache.org/licenses/LICENSE-2.0
 *
 * Unless required by applicable law or agreed to in writing, software
 * distributed under the License is distributed on an "AS IS" BASIS,
 * WITHOUT WARRANTIES OR CONDITIONS OF ANY KIND, either express or implied.
 * See the License for the specific language governing permissions and
 * limitations under the License.
 */

namespace Apache.Ignite.Core.Impl.Binary
{
    using System;
    using System.Collections;
    using System.Collections.Generic;
    using System.Diagnostics;
    using System.Diagnostics.CodeAnalysis;
    using System.Globalization;
    using System.IO;
    using System.Linq;
    using System.Reflection;
    using System.Runtime.InteropServices;
    using System.Text;
    using Apache.Ignite.Core.Binary;
    using Apache.Ignite.Core.Impl.Binary.IO;
    using Apache.Ignite.Core.Impl.Common;

    /**
     * <summary>Utilities for binary serialization.</summary>
     */
    internal static class BinaryUtils
    {
        /** Header of NULL object. */
        public const byte HdrNull = 101;

        /** Header of object handle. */
        public const byte HdrHnd = 102;

        /** Header of object in fully serialized form. */
        public const byte HdrFull = 103;

        /** Protocol versnion. */
        public const byte ProtoVer = 1;

        /** Type: object. */
        public const byte TypeObject = HdrFull;

        /** Type: unsigned byte. */
        public const byte TypeByte = 1;

        /** Type: short. */
        public const byte TypeShort = 2;

        /** Type: int. */
        public const byte TypeInt = 3;

        /** Type: long. */
        public const byte TypeLong = 4;

        /** Type: float. */
        public const byte TypeFloat = 5;

        /** Type: double. */
        public const byte TypeDouble = 6;

        /** Type: char. */
        public const byte TypeChar = 7;

        /** Type: boolean. */
        public const byte TypeBool = 8;
        
        /** Type: decimal. */
        public const byte TypeDecimal = 30;

        /** Type: string. */
        public const byte TypeString = 9;

        /** Type: GUID. */
        public const byte TypeGuid = 10;

        /** Type: date. */
        public const byte TypeTimestamp = 33;

        /** Type: unsigned byte array. */
        public const byte TypeArrayByte = 12;

        /** Type: short array. */
        public const byte TypeArrayShort = 13;

        /** Type: int array. */
        public const byte TypeArrayInt = 14;

        /** Type: long array. */
        public const byte TypeArrayLong = 15;

        /** Type: float array. */
        public const byte TypeArrayFloat = 16;

        /** Type: double array. */
        public const byte TypeArrayDouble = 17;

        /** Type: char array. */
        public const byte TypeArrayChar = 18;

        /** Type: boolean array. */
        public const byte TypeArrayBool = 19;

        /** Type: decimal array. */
        public const byte TypeArrayDecimal = 31;

        /** Type: string array. */
        public const byte TypeArrayString = 20;

        /** Type: GUID array. */
        public const byte TypeArrayGuid = 21;

        /** Type: date array. */
        public const byte TypeArrayTimestamp = 34;

        /** Type: object array. */
        public const byte TypeArray = 23;

        /** Type: collection. */
        public const byte TypeCollection = 24;

        /** Type: map. */
        public const byte TypeDictionary = 25;
        
        /** Type: binary object. */
        public const byte TypeBinary = 27;

        /** Type: enum. */
        public const byte TypeEnum = 28;

        /** Type: enum array. */
        public const byte TypeArrayEnum = 29;
        
        /** Type: native job holder. */
        public const byte TypeNativeJobHolder = 77;

        /** Type: Ignite proxy. */
        public const byte TypeIgniteProxy = 74;

        /** Type: function wrapper. */
        public const byte TypeComputeOutFuncJob = 80;

        /** Type: function wrapper. */
        public const byte TypeComputeFuncJob = 81;

        /** Type: continuous query remote filter. */
        public const byte TypeContinuousQueryRemoteFilterHolder = 82;

        /** Type: Compute out func wrapper. */
        public const byte TypeComputeOutFuncWrapper = 83;

        /** Type: Compute func wrapper. */
        public const byte TypeComputeFuncWrapper = 85;

        /** Type: Compute job wrapper. */
        public const byte TypeComputeJobWrapper = 86;

        /** Type: Serializable wrapper. */
        public const byte TypeSerializableHolder = 87;

        /** Type: DateTime wrapper. */
        public const byte TypeDateTimeHolder = 93;

        /** Type: action wrapper. */
        public const byte TypeComputeActionJob = 88;

        /** Type: entry processor holder. */
        public const byte TypeCacheEntryProcessorHolder = 89;

        /** Type: entry predicate holder. */
        public const byte TypeCacheEntryPredicateHolder = 90;
        
        /** Type: message filter holder. */
        public const byte TypeMessageListenerHolder = 92;

        /** Type: stream receiver holder. */
        public const byte TypeStreamReceiverHolder = 94;

        /** Type: platform object proxy. */
        public const byte TypePlatformJavaObjectFactoryProxy = 99;

        /** Collection: custom. */
        public const byte CollectionCustom = 0;

        /** Collection: array list. */
        public const byte CollectionArrayList = 1;

        /** Collection: linked list. */
        public const byte CollectionLinkedList = 2;
        
        /** Map: custom. */
        public const byte MapCustom = 0;

        /** Map: hash map. */
        public const byte MapHashMap = 1;
        
        /** Byte "0". */
        public const byte ByteZero = 0;

        /** Byte "1". */
        public const byte ByteOne = 1;

        /** Indicates object array. */
        public const int ObjTypeId = -1;

        /** Length of array size. */
        public const int LengthArraySize = 4;

        /** Int type. */
        public static readonly Type TypInt = typeof(int);

        /** Collection type. */
        public static readonly Type TypCollection = typeof(ICollection);

        /** Dictionary type. */
        public static readonly Type TypDictionary = typeof(IDictionary);

        /** Ticks for Java epoch. */
        private static readonly long JavaDateTicks = new DateTime(1970, 1, 1, 0, 0, 0, 0, DateTimeKind.Utc).Ticks;
        
        /** Bindig flags for static search. */
        private const BindingFlags BindFlagsStatic = BindingFlags.Static | BindingFlags.Public | BindingFlags.NonPublic;

        /** Default poratble marshaller. */
        private static readonly Marshaller Marsh = new Marshaller(null);

        /** Method: ReadArray. */
        public static readonly MethodInfo MtdhReadArray =
            typeof(BinaryUtils).GetMethod("ReadArray", BindFlagsStatic);

        /** Cached UTF8 encoding. */
        private static readonly Encoding Utf8 = Encoding.UTF8;

        /** Cached generic array read funcs. */
        private static readonly CopyOnWriteConcurrentDictionary<Type, Func<BinaryReader, bool, object>>
            ArrayReaders = new CopyOnWriteConcurrentDictionary<Type, Func<BinaryReader, bool, object>>();

        /** Flag indicating whether Guid struct is sequential in current runtime. */
        private static readonly bool IsGuidSequential = GetIsGuidSequential();

        /** Guid writer. */
        public static readonly Action<Guid, IBinaryStream> WriteGuid = IsGuidSequential
            ? (Action<Guid, IBinaryStream>)WriteGuidFast : WriteGuidSlow;

        /** Guid reader. */
        public static readonly Func<IBinaryStream, Guid?> ReadGuid = IsGuidSequential
            ? (Func<IBinaryStream, Guid?>)ReadGuidFast : ReadGuidSlow;

        /** String mode environment variable. */
        public const string IgniteBinaryMarshallerUseStringSerializationVer2 =
            "IGNITE_BINARY_MARSHALLER_USE_STRING_SERIALIZATION_VER_2";

        /** String mode. */
        public static readonly bool UseStringSerializationVer2 =
            (Environment.GetEnvironmentVariable(IgniteBinaryMarshallerUseStringSerializationVer2) ?? "false") == "true";

        /// <summary>
        /// Default marshaller.
        /// </summary>
        public static Marshaller Marshaller
        {
            get { return Marsh; }
        }

        /**
         * <summary>Write boolean array.</summary>
         * <param name="vals">Value.</param>
         * <param name="stream">Output stream.</param>
         */
        public static void WriteBooleanArray(bool[] vals, IBinaryStream stream)
        {
            stream.WriteInt(vals.Length);

            stream.WriteBoolArray(vals);
        }

        /**
         * <summary>Read boolean array.</summary>
         * <param name="stream">Output stream.</param>
         * <returns>Value.</returns>
         */
        public static bool[] ReadBooleanArray(IBinaryStream stream)
        {
            int len = stream.ReadInt();

            return stream.ReadBoolArray(len);
        }

        /**
         * <summary>Write byte array.</summary>
         * <param name="vals">Value.</param>
         * <param name="stream">Output stream.</param>
         * <returns>Length of written data.</returns>
         */
        public static void WriteByteArray(byte[] vals, IBinaryStream stream)
        {
            stream.WriteInt(vals.Length);

            stream.WriteByteArray(vals);
        }

        /**
         * <summary>Read byte array.</summary>
         * <param name="stream">Output stream.</param>
         * <returns>Value.</returns>
         */
        public static byte[] ReadByteArray(IBinaryStream stream)
        {
            return stream.ReadByteArray(stream.ReadInt());
        }

        /**
         * <summary>Read byte array.</summary>
         * <param name="stream">Output stream.</param>
         * <returns>Value.</returns>
         */
        public static unsafe sbyte[] ReadSbyteArray(IBinaryStream stream)
        {
            int len = stream.ReadInt();

            sbyte[] res = new sbyte[len];

            fixed (sbyte* res0 = res)
            {
                stream.Read((byte*) res0, len);
            }

            return res;
        }

        /**
         * <summary>Read byte array.</summary>
         * <param name="data">Data.</param>
         * <param name="pos">Position.</param>
         * <returns>Value.</returns>
         */
        public static byte[] ReadByteArray(byte[] data, int pos) {
            int len = ReadInt(data, pos);

            pos += 4;

            byte[] res = new byte[len];

            Buffer.BlockCopy(data, pos, res, 0, len);

            return res;
        }

        /**
         * <summary>Write short array.</summary>
         * <param name="vals">Value.</param>
         * <param name="stream">Output stream.</param>
         */
        public static void WriteShortArray(short[] vals, IBinaryStream stream)
        {
            stream.WriteInt(vals.Length);

            stream.WriteShortArray(vals);
        }

        /**
         * <summary>Read short array.</summary>
         * <param name="stream">Stream.</param>
         * <returns>Value.</returns>
         */
        public static unsafe ushort[] ReadUshortArray(IBinaryStream stream)
        {
            int len = stream.ReadInt();

            ushort[] res = new ushort[len];

            fixed (ushort* res0 = res)
            {
                stream.Read((byte*) res0, len * 2);
            }

            return res;
        }

        /**
         * <summary>Read short array.</summary>
         * <param name="stream">Stream.</param>
         * <returns>Value.</returns>
         */
        public static short[] ReadShortArray(IBinaryStream stream)
        {
            return stream.ReadShortArray(stream.ReadInt());
        }

        /**
         * <summary>Read int value.</summary>
         * <param name="data">Data array.</param>
         * <param name="pos">Position.</param>
         * <returns>Value.</returns>
         */
        public static int ReadInt(byte[] data, int pos) {
            int val = data[pos];

            val |= data[pos + 1] << 8;
            val |= data[pos + 2] << 16;
            val |= data[pos + 3] << 24;

            return val;
        }

        /**
         * <summary>Read long value.</summary>
         * <param name="data">Data array.</param>
         * <param name="pos">Position.</param>
         * <returns>Value.</returns>
         */
        public static long ReadLong(byte[] data, int pos) {
            long val = (long)(data[pos]) << 0;

            val |= (long)(data[pos + 1]) << 8;
            val |= (long)(data[pos + 2]) << 16;
            val |= (long)(data[pos + 3]) << 24;
            val |= (long)(data[pos + 4]) << 32;
            val |= (long)(data[pos + 5]) << 40;
            val |= (long)(data[pos + 6]) << 48;
            val |= (long)(data[pos + 7]) << 56;

            return val;
        }

        /**
         * <summary>Write int array.</summary>
         * <param name="vals">Value.</param>
         * <param name="stream">Output stream.</param>
         */
        public static void WriteIntArray(int[] vals, IBinaryStream stream)
        {
            stream.WriteInt(vals.Length);

            stream.WriteIntArray(vals);
        }

        /**
         * <summary>Read int array.</summary>
         * <param name="stream">Stream.</param>
         * <returns>Value.</returns>
         */
        public static int[] ReadIntArray(IBinaryStream stream)
        {
            return stream.ReadIntArray(stream.ReadInt());
        }

        /**
         * <summary>Read int array.</summary>
         * <param name="stream">Stream.</param>
         * <returns>Value.</returns>
         */
        public static unsafe uint[] ReadUintArray(IBinaryStream stream)
        {
            int len = stream.ReadInt();

            uint[] res = new uint[len];

            fixed (uint* res0 = res)
            {
                stream.Read((byte*) res0, len * 4);
            }

            return res;
        }

        /**
         * <summary>Write long array.</summary>
         * <param name="vals">Value.</param>
         * <param name="stream">Output stream.</param>
         */
        public static void WriteLongArray(long[] vals, IBinaryStream stream)
        {
            stream.WriteInt(vals.Length);

            stream.WriteLongArray(vals);
        }

        /**
         * <summary>Read long array.</summary>
         * <param name="stream">Stream.</param>
         * <returns>Value.</returns>
         */
        public static long[] ReadLongArray(IBinaryStream stream)
        {
            return stream.ReadLongArray(stream.ReadInt());
        }

        /**
         * <summary>Read ulong array.</summary>
         * <param name="stream">Stream.</param>
         * <returns>Value.</returns>
         */
        public static unsafe ulong[] ReadUlongArray(IBinaryStream stream)
        {
            int len = stream.ReadInt();

            ulong[] res = new ulong[len];

            fixed (ulong* res0 = res)
            {
                stream.Read((byte*) res0, len * 8);
            }

            return res;
        }

        /**
         * <summary>Write char array.</summary>
         * <param name="vals">Value.</param>
         * <param name="stream">Output stream.</param>
         */
        public static void WriteCharArray(char[] vals, IBinaryStream stream)
        {
            stream.WriteInt(vals.Length);

            stream.WriteCharArray(vals);
        }

        /**
         * <summary>Read char array.</summary>
         * <param name="stream">Stream.</param>
         * <returns>Value.</returns>
         */
        public static char[] ReadCharArray(IBinaryStream stream)
        {
            int len = stream.ReadInt();

            return stream.ReadCharArray(len);
        }

        /**
         * <summary>Write float array.</summary>
         * <param name="vals">Value.</param>
         * <param name="stream">Output stream.</param>
         */
        public static void WriteFloatArray(float[] vals, IBinaryStream stream)
        {
            stream.WriteInt(vals.Length);

            stream.WriteFloatArray(vals);
        }

        /**
         * <summary>Read float array.</summary>
         * <param name="stream">Stream.</param>
         * <returns>Value.</returns>
         */
        public static float[] ReadFloatArray(IBinaryStream stream)
        {
            int len = stream.ReadInt();

            return stream.ReadFloatArray(len);
        }

        /**
         * <summary>Write double array.</summary>
         * <param name="vals">Value.</param>
         * <param name="stream">Output stream.</param>
         */
        public static void WriteDoubleArray(double[] vals, IBinaryStream stream)
        {
            stream.WriteInt(vals.Length);

            stream.WriteDoubleArray(vals);
        }

        /**
         * <summary>Read double array.</summary>
         * <param name="stream">Stream.</param>
         * <returns>Value.</returns>
         */
        public static double[] ReadDoubleArray(IBinaryStream stream)
        {
            int len = stream.ReadInt();

            return stream.ReadDoubleArray(len);
        }

        /**
         * <summary>Write date.</summary>
         * <param name="val">Date.</param>
         * <param name="stream">Stream.</param>
         */
        public static void WriteTimestamp(DateTime val, IBinaryStream stream)
        {
            long high;
            int low;

            ToJavaDate(val, out high, out low);

            stream.WriteLong(high);
            stream.WriteInt(low);
        }

        /**
         * <summary>Read date.</summary>
         * <param name="stream">Stream.</param>
         * <returns>Date</returns>
         */
        public static DateTime? ReadTimestamp(IBinaryStream stream)
        {
            long high = stream.ReadLong();
            int low = stream.ReadInt();

            return new DateTime(JavaDateTicks + high * TimeSpan.TicksPerMillisecond + low / 100, DateTimeKind.Utc);
        }
        
        /// <summary>
        /// Write nullable date array.
        /// </summary>
        /// <param name="vals">Values.</param>
        /// <param name="stream">Stream.</param>
        public static void WriteTimestampArray(DateTime?[] vals, IBinaryStream stream)
        {
            stream.WriteInt(vals.Length);

            foreach (DateTime? val in vals)
            {
                if (val.HasValue)
                {
                    stream.WriteByte(TypeTimestamp);

                    WriteTimestamp(val.Value, stream);
                }
                else
                    stream.WriteByte(HdrNull);
            }
        }
        
        /**
         * <summary>Write string in UTF8 encoding.</summary>
         * <param name="val">String.</param>
         * <param name="stream">Stream.</param>
         */
        public static unsafe void WriteString(string val, IBinaryStream stream)
        {
            int charCnt = val.Length;

            fixed (char* chars = val)
            {
                int byteCnt = GetUtf8ByteCount(chars, charCnt);

                stream.WriteInt(byteCnt);

                stream.WriteString(chars, charCnt, byteCnt, Utf8);
            }
        }

        /// <summary>
        /// Converts string to UTF8 bytes.
        /// </summary>
        /// <param name="chars">Chars.</param>
        /// <param name="charCnt">Chars count.</param>
        /// <param name="byteCnt">Bytes count.</param>
        /// <param name="enc">Encoding.</param>
        /// <param name="data">Data.</param>
        /// <returns>Amount of bytes written.</returns>
        public static unsafe int StringToUtf8Bytes(char* chars, int charCnt, int byteCnt, Encoding enc, byte* data)
        {
            if (!UseStringSerializationVer2)
                return enc.GetBytes(chars, charCnt, data, byteCnt);

            int strLen = charCnt;
            // ReSharper disable TooWideLocalVariableScope (keep code similar to Java part)
            int c, cnt;
            // ReSharper restore TooWideLocalVariableScope

            int position = 0;

            for (cnt = 0; cnt < strLen; cnt++)
            {
                c = *(chars + cnt);

                if (c >= 0x0001 && c <= 0x007F)
                    *(data + position++) = (byte)c;
                else if (c > 0x07FF)
                {
                    *(data + position++) = (byte)(0xE0 | ((c >> 12) & 0x0F));
                    *(data + position++) = (byte)(0x80 | ((c >> 6) & 0x3F));
                    *(data + position++) = (byte)(0x80 | (c & 0x3F));
                }
                else
                {
                    *(data + position++) = (byte)(0xC0 | ((c >> 6) & 0x1F));
                    *(data + position++) = (byte)(0x80 | (c & 0x3F));
                }
            }

            return position;
        }

        /// <summary>
        /// Gets the UTF8 byte count.
        /// </summary>
        /// <param name="chars">The chars.</param>
        /// <param name="strLen">Length of the string.</param>
        /// <returns>UTF byte count.</returns>
        private static unsafe int GetUtf8ByteCount(char* chars, int strLen)
        {
            int utfLen = 0;
            int cnt;
            for (cnt = 0; cnt < strLen; cnt++)
            {
                var c = *(chars + cnt);

                // ASCII
                if (c >= 0x0001 && c <= 0x007F)
                    utfLen++;
                // Special symbols (surrogates)
                else if (c > 0x07FF)
                    utfLen += 3;
                // The rest of the symbols.
                else
                    utfLen += 2;
            }
            return utfLen;
        }

        /// <summary>
        /// Converts UTF8 bytes to string.
        /// </summary>
        /// <param name="arr">The bytes.</param>
        /// <returns>Resulting string.</returns>
        public static string Utf8BytesToString(byte[] arr)
        {
            if (!UseStringSerializationVer2)
                return Utf8.GetString(arr);

            int len = arr.Length, off = 0;
            int c, charArrCnt = 0, total = len;
            // ReSharper disable TooWideLocalVariableScope (keep code similar to Java part)
            int c2, c3;
            // ReSharper restore TooWideLocalVariableScope
            char[] res = new char[len];

            // try reading ascii
            while (off < total)
            {
                c = arr[off] & 0xff;

                if (c > 127)
                    break;

                off++;

                res[charArrCnt++] = (char)c;
            }

            // read other
            while (off < total)
            {
                c = arr[off] & 0xff;

                switch (c >> 4)
                {
                    case 0:
                    case 1:
                    case 2:
                    case 3:
                    case 4:
                    case 5:
                    case 6:
                    case 7:
                        /* 0xxxxxxx*/
                        off++;

                        res[charArrCnt++] = (char)c;

                        break;
                    case 12:
                    case 13:
                        /* 110x xxxx   10xx xxxx*/
                        off += 2;

                        if (off > total)
                            throw new BinaryObjectException("Malformed input: partial character at end");

                        c2 = arr[off - 1];

                        if ((c2 & 0xC0) != 0x80)
                            throw new BinaryObjectException("Malformed input around byte: " + off);

                        res[charArrCnt++] = (char)(((c & 0x1F) << 6) | (c2 & 0x3F));

                        break;
                    case 14:
                        /* 1110 xxxx  10xx xxxx  10xx xxxx */
                        off += 3;

                        if (off > total)
                            throw new BinaryObjectException("Malformed input: partial character at end");

                        c2 = arr[off - 2];

                        c3 = arr[off - 1];

                        if (((c2 & 0xC0) != 0x80) || ((c3 & 0xC0) != 0x80))
                            throw new BinaryObjectException("Malformed input around byte: " + (off - 1));

                        res[charArrCnt++] = (char)(((c & 0x0F) << 12) |
                            ((c2 & 0x3F) << 6) |
                            ((c3 & 0x3F) << 0));

                        break;
                    default:
                        /* 10xx xxxx,  1111 xxxx */
                        throw new BinaryObjectException("Malformed input around byte: " + off);
                }
            }

            return len == charArrCnt ? new string(res) : new string(res, 0, charArrCnt);
        }

        /**
         * <summary>Read string in UTF8 encoding.</summary>
         * <param name="stream">Stream.</param>
         * <returns>String.</returns>
         */
        public static string ReadString(IBinaryStream stream)
        {
            byte[] bytes = ReadByteArray(stream);

            return bytes != null ? Utf8BytesToString(bytes) : null;
        }

        /**
         * <summary>Write string array in UTF8 encoding.</summary>
         * <param name="vals">String array.</param>
         * <param name="stream">Stream.</param>
         */
        public static void WriteStringArray(string[] vals, IBinaryStream stream)
        {
            stream.WriteInt(vals.Length);

            foreach (string val in vals)
            {
                if (val != null)
                {
                    stream.WriteByte(TypeString);
                    WriteString(val, stream);
                }
                else
                    stream.WriteByte(HdrNull);
            }
        }

        /**
         * <summary>Read string array in UTF8 encoding.</summary>
         * <param name="stream">Stream.</param>
         * <returns>String array.</returns>
         */
        public static string[] ReadStringArray(IBinaryStream stream)
        {
            int len = stream.ReadInt();

            string[] vals = new string[len];

            for (int i = 0; i < len; i++)
                vals[i] = ReadString(stream);

            return vals;
        }

        /**
         * <summary>Write decimal value.</summary>
         * <param name="val">Decimal value.</param>
         * <param name="stream">Stream.</param>
         */
        public static void WriteDecimal(decimal val, IBinaryStream stream) 
        {
            // Vals are:
            // [0] = lo
            // [1] = mid
            // [2] = high
            // [3] = flags
            int[] vals = decimal.GetBits(val);
            
            // Get start index skipping leading zeros.
            int idx = vals[2] != 0 ? 2 : vals[1] != 0 ? 1 : vals[0] != 0 ? 0 : -1;
                        
            // Write scale and negative flag.
            int scale = (vals[3] & 0x00FF0000) >> 16; 

            stream.WriteInt(scale);

            Boolean neg = vals[3] < 0;

            if (idx == -1)
            {
                // Writing zero.
                stream.WriteInt(1);
                stream.WriteByte(0);
            }
            else
            {
                int len = (idx + 1) << 2;
                
                // Write data.
                for (int i = idx; i >= 0; i--)
                {
                    int curPart = vals[i];

                    int part24 = (curPart >> 24) & 0xFF;
                    int part16 = (curPart >> 16) & 0xFF;
                    int part8 = (curPart >> 8) & 0xFF;
                    int part0 = curPart & 0xFF;
                    
                    if (i == idx)
                    {
                        // Possibly skipping some values here.
                        if (part24 != 0)
                        {
                            if ((part24 & 0x80) == 0x80)
                            {
                                stream.WriteInt(len + 1);
                                
                                stream.WriteByte((byte)(neg ? -0x80 : ByteZero));

                                neg = false;
                            }
                            else
                                stream.WriteInt(len);

                            stream.WriteByte((byte)(neg ? ((sbyte)part24 | -0x80) : part24));
                            stream.WriteByte((byte)part16);
                            stream.WriteByte((byte)part8);
                            stream.WriteByte((byte)part0);
                        }
                        else if (part16 != 0)
                        {
                            if ((part16 & 0x80) == 0x80)
                            {
                                stream.WriteInt(len);

                                stream.WriteByte((byte)(neg ? -0x80 : ByteZero));

                                neg = false;
                            }
                            else
                                stream.WriteInt(len - 1);
                            
                            stream.WriteByte((byte)(neg ? ((sbyte)part16 | -0x80) : part16));
                            stream.WriteByte((byte)part8);
                            stream.WriteByte((byte)part0);
                        }
                        else if (part8 != 0)
                        {
                            if ((part8 & 0x80) == 0x80)
                            {
                                stream.WriteInt(len - 1);

                                stream.WriteByte((byte)(neg ? -0x80 : ByteZero));

                                neg = false;
                            }
                            else
                                stream.WriteInt(len - 2);
                            
                            stream.WriteByte((byte)(neg ? ((sbyte)part8 | -0x80) : part8));
                            stream.WriteByte((byte)part0);
                        }
                        else
                        {
                            if ((part0 & 0x80) == 0x80)
                            {
                                stream.WriteInt(len - 2);

                                stream.WriteByte((byte)(neg ? -0x80 : ByteZero));

                                neg = false;
                            }
                            else
                                stream.WriteInt(len - 3);

                            stream.WriteByte((byte)(neg ? ((sbyte)part0 | -0x80) : part0));
                        }
                    }
                    else
                    {
                        stream.WriteByte((byte)part24);
                        stream.WriteByte((byte)part16);
                        stream.WriteByte((byte)part8);
                        stream.WriteByte((byte)part0);
                    }
                }
            }
        }

        /**
         * <summary>Read decimal value.</summary>
         * <param name="stream">Stream.</param>
         * <returns>Decimal value.</returns>
         */
        public static decimal? ReadDecimal(IBinaryStream stream)
        {
            int scale = stream.ReadInt();

            bool neg = false;
<<<<<<< HEAD

            byte[] mag = ReadByteArray(stream);

=======

            byte[] mag = ReadByteArray(stream);

>>>>>>> a7310e49
            if ((sbyte)mag[0] < 0)
            {
                mag[0] &= 0x7F;

                neg = true;
            }

            if (scale < 0 || scale > 28)
                throw new BinaryObjectException("Decimal value scale overflow (must be between 0 and 28): " + scale);

            if (mag.Length > 13)
                throw new BinaryObjectException("Decimal magnitude overflow (must be less than 96 bits): " + 
                    mag.Length * 8);

            if (mag.Length == 13 && mag[0] != 0)
                throw new BinaryObjectException("Decimal magnitude overflow (must be less than 96 bits): " +
                        mag.Length * 8);

            int hi = 0;
            int mid = 0;
            int lo = 0;

            int ctr = -1;

            for (int i = mag.Length - 12; i < mag.Length; i++)
            {
                if (++ctr == 4)
                {
                    mid = lo;
                    lo = 0;
                }
                else if (ctr == 8)
                {
                    hi = mid;
                    mid = lo;
                    lo = 0;
                }

                if (i >= 0)
                    lo = (lo << 8) + mag[i];
            }

            return new decimal(lo, mid, hi, neg, (byte)scale);
        }

        /**
         * <summary>Write decimal array.</summary>
         * <param name="vals">Decimal array.</param>
         * <param name="stream">Stream.</param>
         */
        public static void WriteDecimalArray(decimal?[] vals, IBinaryStream stream)
        {
            stream.WriteInt(vals.Length);

            foreach (var val in vals)
            {
                if (val.HasValue)
                {
                    stream.WriteByte(TypeDecimal);

                    WriteDecimal(val.Value, stream);
                }
                else
                    stream.WriteByte(HdrNull);
            }
        }

        /**
         * <summary>Read decimal array.</summary>
         * <param name="stream">Stream.</param>
         * <returns>Decimal array.</returns>
         */
        public static decimal?[] ReadDecimalArray(IBinaryStream stream)
        {
            int len = stream.ReadInt();

            var vals = new decimal?[len];

            for (int i = 0; i < len; i++)
                vals[i] = stream.ReadByte() == HdrNull ? null : ReadDecimal(stream);

            return vals;
        }

        /// <summary>
        /// Gets a value indicating whether <see cref="Guid"/> fields are stored sequentially in memory.
        /// </summary>
        /// <returns></returns>
        private static unsafe bool GetIsGuidSequential()
        {
            // Check that bitwise conversion returns correct result
            var guid = Guid.NewGuid();

            var bytes = guid.ToByteArray();

            var bytes0 = (byte*) &guid;

            for (var i = 0; i < bytes.Length; i++)
                if (bytes[i] != bytes0[i])
                    return false;

            return true;
        }

        /// <summary>
        /// Writes a guid with bitwise conversion, assuming that <see cref="Guid"/> 
        /// is laid out in memory sequentially and without gaps between fields.
        /// </summary>
        /// <param name="val">The value.</param>
        /// <param name="stream">The stream.</param>
        public static unsafe void WriteGuidFast(Guid val, IBinaryStream stream)
        {
            var jguid = new JavaGuid(val);

            var ptr = &jguid;

            stream.Write((byte*) ptr, 16);
        }

        /// <summary>
        /// Writes a guid byte by byte.
        /// </summary>
        /// <param name="val">The value.</param>
        /// <param name="stream">The stream.</param>
        public static unsafe void WriteGuidSlow(Guid val, IBinaryStream stream)
        {
            var bytes = val.ToByteArray();
            byte* jBytes = stackalloc byte[16];

            jBytes[0] = bytes[6]; // c1
            jBytes[1] = bytes[7]; // c2

            jBytes[2] = bytes[4]; // b1
            jBytes[3] = bytes[5]; // b2

            jBytes[4] = bytes[0]; // a1
            jBytes[5] = bytes[1]; // a2
            jBytes[6] = bytes[2]; // a3
            jBytes[7] = bytes[3]; // a4

            jBytes[8] = bytes[15]; // k
            jBytes[9] = bytes[14]; // j
            jBytes[10] = bytes[13]; // i
            jBytes[11] = bytes[12]; // h
            jBytes[12] = bytes[11]; // g
            jBytes[13] = bytes[10]; // f
            jBytes[14] = bytes[9]; // e
            jBytes[15] = bytes[8]; // d
            
            stream.Write(jBytes, 16);
        }

        /// <summary>
        /// Reads a guid with bitwise conversion, assuming that <see cref="Guid"/> 
        /// is laid out in memory sequentially and without gaps between fields.
        /// </summary>
        /// <param name="stream">The stream.</param>
        /// <returns>Guid.</returns>
        public static unsafe Guid? ReadGuidFast(IBinaryStream stream)
        {
            JavaGuid jguid;

            var ptr = (byte*) &jguid;

            stream.Read(ptr, 16);

            var dotnetGuid = new GuidAccessor(jguid);

            return *(Guid*) (&dotnetGuid);
        }

        /// <summary>
        /// Reads a guid byte by byte.
        /// </summary>
        /// <param name="stream">The stream.</param>
        /// <returns>Guid.</returns>
        public static unsafe Guid? ReadGuidSlow(IBinaryStream stream)
        {
            byte* jBytes = stackalloc byte[16];

            stream.Read(jBytes, 16);

            var bytes = new byte[16];

            bytes[0] = jBytes[4]; // a1
            bytes[1] = jBytes[5]; // a2
            bytes[2] = jBytes[6]; // a3
            bytes[3] = jBytes[7]; // a4

            bytes[4] = jBytes[2]; // b1
            bytes[5] = jBytes[3]; // b2

            bytes[6] = jBytes[0]; // c1
            bytes[7] = jBytes[1]; // c2

            bytes[8] = jBytes[15]; // d
            bytes[9] = jBytes[14]; // e
            bytes[10] = jBytes[13]; // f
            bytes[11] = jBytes[12]; // g
            bytes[12] = jBytes[11]; // h
            bytes[13] = jBytes[10]; // i
            bytes[14] = jBytes[9]; // j
            bytes[15] = jBytes[8]; // k

            return new Guid(bytes);
        }

        /// <summary>
        /// Write GUID array.
        /// </summary>
        /// <param name="vals">Values.</param>
        /// <param name="stream">Stream.</param>
        public static void WriteGuidArray(Guid?[] vals, IBinaryStream stream)
        {
            stream.WriteInt(vals.Length);

            foreach (Guid? val in vals)
            {
                if (val.HasValue)
                {
                    stream.WriteByte(TypeGuid);

                    WriteGuid(val.Value, stream);
                }
                else
                    stream.WriteByte(HdrNull);
            }
        }

        /**
         * <summary>Read GUID array.</summary>
         * <param name="stream">Stream.</param>
         * <returns>GUID array.</returns>
         */
        public static Guid?[] ReadGuidArray(IBinaryStream stream)
        {
            int len = stream.ReadInt();

            Guid?[] vals = new Guid?[len];

            for (int i = 0; i < len; i++)
                vals[i] = ReadGuid(stream);

            return vals;
        }

        /// <summary>
        /// Write array.
        /// </summary>
        /// <param name="val">Array.</param>
        /// <param name="ctx">Write context.</param>
        /// <param name="elementType">Type of the array element.</param>
        public static void WriteArray(Array val, BinaryWriter ctx, int elementType = ObjTypeId)
        {
            Debug.Assert(val != null && ctx != null);

            IBinaryStream stream = ctx.Stream;

            stream.WriteInt(elementType);

            stream.WriteInt(val.Length);

            for (int i = 0; i < val.Length; i++)
                ctx.Write(val.GetValue(i));
        }

        /// <summary>
        /// Read array.
        /// </summary>
        /// <param name="ctx">Read context.</param>
        /// <param name="typed">Typed flag.</param>
        /// <param name="elementType">Type of the element.</param>
        /// <returns>Array.</returns>
        public static object ReadTypedArray(BinaryReader ctx, bool typed, Type elementType)
        {
            Func<BinaryReader, bool, object> result;

            if (!ArrayReaders.TryGetValue(elementType, out result))
                result = ArrayReaders.GetOrAdd(elementType, t =>
                    DelegateConverter.CompileFunc<Func<BinaryReader, bool, object>>(null,
                        MtdhReadArray.MakeGenericMethod(t),
                        new[] {typeof (BinaryReader), typeof (bool)}, new[] {false, false, true}));

            return result(ctx, typed);
        }

        /// <summary>
        /// Read array.
        /// </summary>
        /// <param name="ctx">Read context.</param>
        /// <param name="typed">Typed flag.</param>
        /// <returns>Array.</returns>
        public static T[] ReadArray<T>(BinaryReader ctx, bool typed)
        {
            var stream = ctx.Stream;

            var pos = stream.Position;

            if (typed)
                stream.ReadInt();

            int len = stream.ReadInt();

            var vals = new T[len];

            ctx.AddHandle(pos - 1, vals);

            for (int i = 0; i < len; i++)
                vals[i] = ctx.Deserialize<T>();

            return vals;
        }

        /// <summary>
        /// Read timestamp array.
        /// </summary>
        /// <param name="stream">Stream.</param>
        /// <returns>Timestamp array.</returns>
        public static DateTime?[] ReadTimestampArray(IBinaryStream stream)
        {
            int len = stream.ReadInt();

            DateTime?[] vals = new DateTime?[len];

            for (int i = 0; i < len; i++)
                vals[i] = stream.ReadByte() == HdrNull ? null : ReadTimestamp(stream);

            return vals;
        }

        /**
         * <summary>Write collection.</summary>
         * <param name="val">Value.</param>
         * <param name="ctx">Write context.</param>
         */
        public static void WriteCollection(ICollection val, BinaryWriter ctx)
        {
            var valType = val.GetType();
            
            byte colType;

            if (valType.IsGenericType)
            {
                var genType = valType.GetGenericTypeDefinition();

                if (genType == typeof (List<>))
                    colType = CollectionArrayList;
                else if (genType == typeof (LinkedList<>))
                    colType = CollectionLinkedList;
                else
                    colType = CollectionCustom;
            }
            else
                colType = valType == typeof (ArrayList) ? CollectionArrayList : CollectionCustom;

            WriteCollection(val, ctx, colType);
        }

        /**
         * <summary>Write non-null collection with known type.</summary>
         * <param name="val">Value.</param>
         * <param name="ctx">Write context.</param>
         * <param name="colType">Collection type.</param>
         */
        public static void WriteCollection(ICollection val, BinaryWriter ctx, byte colType)
        {
            ctx.Stream.WriteInt(val.Count);

            ctx.Stream.WriteByte(colType);

            foreach (object elem in val)
                ctx.Write(elem);
        }

        /**
         * <summary>Read collection.</summary>
         * <param name="ctx">Context.</param>
         * <param name="factory">Factory delegate.</param>
         * <param name="adder">Adder delegate.</param>
         * <returns>Collection.</returns>
         */
        public static ICollection ReadCollection(BinaryReader ctx,
            Func<int, ICollection> factory, Action<ICollection, object> adder)
        {
            IBinaryStream stream = ctx.Stream;

            int pos = stream.Position;

            int len = stream.ReadInt();

            byte colType = ctx.Stream.ReadByte();

            ICollection res;

            if (factory == null)
            {
                if (colType == CollectionLinkedList)
                    res = new LinkedList<object>();
                else
                    res = new ArrayList(len);
            }
            else
                res = factory.Invoke(len);

            ctx.AddHandle(pos - 1, res);

            if (adder == null)
                adder = (col, elem) => ((ArrayList) col).Add(elem);

            for (int i = 0; i < len; i++)
                adder.Invoke(res, ctx.Deserialize<object>());

            return res;
        }

        /**
         * <summary>Write dictionary.</summary>
         * <param name="val">Value.</param>
         * <param name="ctx">Write context.</param>
         */
        public static void WriteDictionary(IDictionary val, BinaryWriter ctx)
        {
            var valType = val.GetType();

            byte dictType;

            if (valType.IsGenericType)
            {
                var genType = valType.GetGenericTypeDefinition();

                dictType = genType == typeof (Dictionary<,>) ? MapHashMap : MapCustom;
            }
            else
                dictType = valType == typeof (Hashtable) ? MapHashMap : MapCustom;

            WriteDictionary(val, ctx, dictType);
        }

        /**
         * <summary>Write non-null dictionary with known type.</summary>
         * <param name="val">Value.</param>
         * <param name="ctx">Write context.</param>
         * <param name="dictType">Dictionary type.</param>
         */
        public static void WriteDictionary(IDictionary val, BinaryWriter ctx, byte dictType)
        {
            ctx.Stream.WriteInt(val.Count);

            ctx.Stream.WriteByte(dictType);

            foreach (DictionaryEntry entry in val)
            {
                ctx.Write(entry.Key);
                ctx.Write(entry.Value);
            }
        }

        /**
         * <summary>Read dictionary.</summary>
         * <param name="ctx">Context.</param>
         * <param name="factory">Factory delegate.</param>
         * <returns>Dictionary.</returns>
         */
        public static IDictionary ReadDictionary(BinaryReader ctx, Func<int, IDictionary> factory)
        {
            IBinaryStream stream = ctx.Stream;

            int pos = stream.Position;

            int len = stream.ReadInt();

            // Skip dictionary type as we can do nothing with it here.
            ctx.Stream.ReadByte();

            var res = factory == null ? new Hashtable(len) : factory.Invoke(len);

            ctx.AddHandle(pos - 1, res);

            for (int i = 0; i < len; i++)
            {
                object key = ctx.Deserialize<object>();
                object val = ctx.Deserialize<object>();

                res[key] = val;
            }

            return res;
        }

        /**
         * <summary>Write binary object.</summary>
         * <param name="stream">Stream.</param>
         * <param name="val">Value.</param>
         */
        public static void WriteBinary(IBinaryStream stream, BinaryObject val)
        {
            WriteByteArray(val.Data, stream);

            stream.WriteInt(val.Offset);
        }

        /// <summary>
        /// Write enum.
        /// </summary>
        /// <param name="writer">Writer.</param>
        /// <param name="val">Value.</param>
        public static void WriteEnum<T>(BinaryWriter writer, T val)
        {
            writer.WriteInt(GetEnumTypeId(val.GetType(), writer.Marshaller));
            writer.WriteInt(TypeCaster<int>.Cast(val));
        }

        /// <summary>
        /// Gets the enum type identifier.
        /// </summary>
        /// <param name="enumType">The enum type.</param>
        /// <param name="marshaller">The marshaller.</param>
        /// <returns>Enum type id.</returns>
        public static int GetEnumTypeId(Type enumType, Marshaller marshaller)
        {
            if (Enum.GetUnderlyingType(enumType) == TypInt)
            {
                var desc = marshaller.GetDescriptor(enumType);

                return desc == null ? ObjTypeId : desc.TypeId;
            }

            throw new BinaryObjectException("Only Int32 underlying type is supported for enums: " +
                                            enumType.Name);
        }

        /// <summary>
        /// Gets the enum value by type id and int representation.
        /// </summary>
        /// <typeparam name="T">Result type.</typeparam>
        /// <param name="value">The value.</param>
        /// <param name="typeId">The type identifier.</param>
        /// <param name="marsh">The marshaller.</param>
        /// <returns>value in form of enum, if typeId is known; value in for of int, if typeId is -1.</returns>
        public static T GetEnumValue<T>(int value, int typeId, Marshaller marsh)
        {
            if (typeId == ObjTypeId)
                return TypeCaster<T>.Cast(value);

            // All enums are user types
            var desc = marsh.GetDescriptor(true, typeId);

            if (desc == null || desc.Type == null)
                throw new BinaryObjectException("Unknown enum type id: " + typeId);

            return (T)Enum.ToObject(desc.Type, value);
        }

        /**
         * <summary>Gets type key.</summary>
         * <param name="userType">User type flag.</param>
         * <param name="typeId">Type ID.</param>
         * <returns>Type key.</returns>
         */
        public static long TypeKey(bool userType, int typeId)
        {
            long res = typeId;

            if (userType)
                res |= (long)1 << 32;

            return res;
        }

        /**
         * <summary>Get string hash code.</summary>
         * <param name="val">Value.</param>
         * <returns>Hash code.</returns>
         */
        public static int GetStringHashCode(string val)
        {
            if (val == null)
                return 0;

            int hash = 0;

            unchecked
            {
                // ReSharper disable once LoopCanBeConvertedToQuery (performance)
                foreach (var c in val)
                    hash = 31 * hash + ('A' <= c && c <= 'Z' ? c | 0x20 : c);
            }

            return hash;
        }

        public static string CleanFieldName(string fieldName)
        {
            if (fieldName.StartsWith("<", StringComparison.Ordinal)
                && fieldName.EndsWith(">k__BackingField", StringComparison.Ordinal))
                return fieldName.Substring(1, fieldName.IndexOf(">", StringComparison.Ordinal) - 1);
            
            return fieldName;
        }

        /**
         * <summary>Convert type name.</summary>
         * <param name="typeName">Type name.</param>
         * <param name="converter">Converter.</param>
         * <returns>Converted name.</returns>
         */
        public static string ConvertTypeName(string typeName, IBinaryNameMapper converter)
        {
            var typeName0 = typeName;

            try
            {
                if (converter != null)
                    typeName = converter.GetTypeName(typeName);
            }
            catch (Exception e)
            {
                throw new BinaryObjectException("Failed to convert type name due to converter exception " +
                    "[typeName=" + typeName + ", converter=" + converter + ']', e);
            }

            if (typeName == null)
                throw new BinaryObjectException("Name converter returned null name for type [typeName=" +
                    typeName0 + ", converter=" + converter + "]");

            return typeName;
        }

        /**
         * <summary>Convert field name.</summary>
         * <param name="fieldName">Field name.</param>
         * <param name="converter">Converter.</param>
         * <returns>Converted name.</returns>
         */
        public static string ConvertFieldName(string fieldName, IBinaryNameMapper converter)
        {
            var fieldName0 = fieldName;

            try
            {
                if (converter != null)
                    fieldName = converter.GetFieldName(fieldName);
            }
            catch (Exception e)
            {
                throw new BinaryObjectException("Failed to convert field name due to converter exception " +
                    "[fieldName=" + fieldName + ", converter=" + converter + ']', e);
            }

            if (fieldName == null)
                throw new BinaryObjectException("Name converter returned null name for field [fieldName=" +
                    fieldName0 + ", converter=" + converter + "]");

            return fieldName;
        }

        /**
         * <summary>Extract simple type name.</summary>
         * <param name="typeName">Type name.</param>
         * <returns>Simple type name.</returns>
         */
        public static string SimpleTypeName(string typeName)
        {
            int idx = typeName.LastIndexOf('.');

            return idx < 0 ? typeName : typeName.Substring(idx + 1);
        }

        /**
         * <summary>Resolve type ID.</summary>
         * <param name="typeName">Type name.</param>
         * <param name="nameMapper">Name mapper.</param>
         * <param name="idMapper">ID mapper.</param>
         */
        public static int TypeId(string typeName, IBinaryNameMapper nameMapper,
            IBinaryIdMapper idMapper)
        {
            Debug.Assert(typeName != null);

            typeName = ConvertTypeName(typeName, nameMapper);

            int id = 0;

            if (idMapper != null)
            {
                try
                {
                    id = idMapper.GetTypeId(typeName);
                }
                catch (Exception e)
                {
                    throw new BinaryObjectException("Failed to resolve type ID due to ID mapper exception " +
                        "[typeName=" + typeName + ", idMapper=" + idMapper + ']', e);
                }
            }

            if (id == 0)
                id = GetStringHashCode(typeName);

            return id;
        }

        /// <summary>
        /// Gets the name of the type.
        /// </summary>
        /// <param name="type">The type.</param>
        /// <returns>
        /// Simple type name for non-generic types; simple type name with appended generic arguments for generic types.
        /// </returns>
        public static string GetTypeName(Type type)
        {
            if (!type.IsGenericType)
                return type.Name;

            var args = type.GetGenericArguments().Select(GetTypeName).Aggregate((x, y) => x + "," + y);

            return string.Format(CultureInfo.InvariantCulture, "{0}[{1}]", type.Name, args);
        }

        /**
         * <summary>Resolve field ID.</summary>
         * <param name="typeId">Type ID.</param>
         * <param name="fieldName">Field name.</param>
         * <param name="nameMapper">Name mapper.</param>
         * <param name="idMapper">ID mapper.</param>
         */
        public static int FieldId(int typeId, string fieldName, IBinaryNameMapper nameMapper,
            IBinaryIdMapper idMapper)
        {
            Debug.Assert(typeId != 0);
            Debug.Assert(fieldName != null);

            fieldName = ConvertFieldName(fieldName, nameMapper);

            int id = 0;

            if (idMapper != null)
            {
                try
                {
                    id = idMapper.GetFieldId(typeId, fieldName);
                }
                catch (Exception e)
                {
                    throw new BinaryObjectException("Failed to resolve field ID due to ID mapper exception " +
                        "[typeId=" + typeId + ", fieldName=" + fieldName + ", idMapper=" + idMapper + ']', e);
                }
            }

            if (id == 0)
                id = GetStringHashCode(fieldName);

            if (id == 0)
                throw new BinaryObjectException("Field ID is zero (please provide ID mapper or change field name) " + 
                    "[typeId=" + typeId + ", fieldName=" + fieldName + ", idMapper=" + idMapper + ']');

            return id;
        }

        /// <summary>
        /// Compare contents of two byte array chunks.
        /// </summary>
        /// <param name="arr1">Array 1.</param>
        /// <param name="offset1">Offset 1.</param>
        /// <param name="len1">Length 1.</param>
        /// <param name="arr2">Array 2.</param>
        /// <param name="offset2">Offset 2.</param>
        /// <param name="len2">Length 2.</param>
        /// <returns>True if array chunks are equal.</returns>
        public static bool CompareArrays(byte[] arr1, int offset1, int len1, byte[] arr2, int offset2, int len2)
        {
            if (len1 == len2)
            {
                for (int i = 0; i < len1; i++)
                {
                    if (arr1[offset1 + i] != arr2[offset2 + i])
                        return false;
                }

                return true;
            }
            return false;
        }

        /// <summary>
        /// Writes invocation result.
        /// </summary>
        /// <param name="writer">Writer.</param>
        /// <param name="success">Success flag.</param>
        /// <param name="res">Result.</param>
        [SuppressMessage("Microsoft.Design", "CA1031:DoNotCatchGeneralExceptionTypes")]
        public static void WriteInvocationResult(BinaryWriter writer, bool success, object res)
        {
            var pos = writer.Stream.Position;

            try
            {
                if (success)
                    writer.WriteBoolean(true);
                else
                {
                    writer.WriteBoolean(false); // Call failed.
                    writer.WriteBoolean(true); // Exception serialized sucessfully.
                }

                writer.Write(res);
            }
            catch (Exception marshErr)
            {
                // Failed to serialize result, fallback to plain string.
                writer.Stream.Seek(pos, SeekOrigin.Begin);

                writer.WriteBoolean(false); // Call failed.
                writer.WriteBoolean(false); // Cannot serialize result or exception.

                if (success)
                {
                    writer.WriteString("Call completed successfully, but result serialization failed [resultType=" +
                        res.GetType().Name + ", serializationErrMsg=" + marshErr.Message + ']');
                }
                else
                {
                    writer.WriteString("Call completed with error, but error serialization failed [errType=" +
                        res.GetType().Name + ", serializationErrMsg=" + marshErr.Message + ']');
                }
            }
        }

        /// <summary>
        /// Reads invocation result.
        /// </summary>
        /// <param name="reader">Reader.</param>
        /// <param name="err">Error.</param>
        /// <returns>Result.</returns>
        public static object ReadInvocationResult(BinaryReader reader, out object err)
        {
            err = null;

            if (reader.ReadBoolean())
                return reader.ReadObject<object>();

            err = reader.ReadBoolean()
                ? reader.ReadObject<object>()
                : ExceptionUtils.GetException(reader.Marshaller.Ignite, reader.ReadString(), reader.ReadString(),
                                              reader.ReadString());

            return null;
        }

        /// <summary>
        /// Validate protocol version.
        /// </summary>
        /// <param name="version">The version.</param>
        public static void ValidateProtocolVersion(byte version)
        {
            if (version != ProtoVer)
                throw new BinaryObjectException("Unsupported protocol version: " + version);
        }

        /**
         * <summary>Convert date to Java ticks.</summary>
         * <param name="date">Date</param>
         * <param name="high">High part (milliseconds).</param>
         * <param name="low">Low part (nanoseconds)</param>
         */
        private static void ToJavaDate(DateTime date, out long high, out int low)
        {
            if (date.Kind != DateTimeKind.Utc)
                throw new InvalidOperationException(
                    "DateTime is not UTC. Only UTC DateTime can be used for interop with other platforms.");

            long diff = date.Ticks - JavaDateTicks;

            high = diff / TimeSpan.TicksPerMillisecond;

            low = (int)(diff % TimeSpan.TicksPerMillisecond) * 100; 
        }

        /// <summary>
        /// Read additional configuration from the stream.
        /// </summary>
        /// <param name="reader">Reader.</param>
        /// <param name="assemblies">Assemblies.</param>
        /// <param name="cfg">Configuration.</param>
        public static void ReadConfiguration(BinaryReader reader, out ICollection<string> assemblies, out BinaryConfiguration cfg)
        {
            if (reader.ReadBoolean())
            {
                int assemblyCnt = reader.ReadInt();

                assemblies = new List<string>(assemblyCnt);

                for (int i = 0; i < assemblyCnt; i++)
                    assemblies.Add(reader.ReadObject<string>());
            }
            else
                assemblies = null;

            if (reader.ReadBoolean())
            {
                cfg = new BinaryConfiguration();

                // Read binary types in full form.
                if (reader.ReadBoolean())
                {
                    int typesCnt = reader.ReadInt();

                    cfg.TypeConfigurations = new List<BinaryTypeConfiguration>();

                    for (int i = 0; i < typesCnt; i++)
                    {
                        cfg.TypeConfigurations.Add(new BinaryTypeConfiguration
                        {
                            TypeName = reader.ReadString(),
                            NameMapper = CreateInstance<IBinaryNameMapper>(reader),
                            IdMapper = CreateInstance<IBinaryIdMapper>(reader),
                            Serializer = CreateInstance<IBinarySerializer>(reader),
                            AffinityKeyFieldName = reader.ReadString(),
                            KeepDeserialized = reader.ReadObject<bool?>(),
                            IsEnum = reader.ReadBoolean()
                        });
                    }
                }

                // Read binary types in compact form.
                if (reader.ReadBoolean())
                {
                    int typesCnt = reader.ReadInt();

                    cfg.Types = new List<string>(typesCnt);

                    for (int i = 0; i < typesCnt; i++)
                        cfg.Types.Add(reader.ReadString());
                }

                // Read the rest.
                cfg.DefaultNameMapper = CreateInstance<IBinaryNameMapper>(reader);
                cfg.DefaultIdMapper = CreateInstance<IBinaryIdMapper>(reader);
                cfg.DefaultSerializer = CreateInstance<IBinarySerializer>(reader);
                cfg.DefaultKeepDeserialized = reader.ReadBoolean();
            }
            else
                cfg = null;
        }

        /// <summary>
        /// Gets the unsupported type exception.
        /// </summary>
        public static BinaryObjectException GetUnsupportedTypeException(Type type, object obj)
        {
            return new BinaryObjectException(string.Format(
                "Unsupported object type [type={0}, object={1}].\nSpecified type " +
                "can not be serialized by Ignite: it is neither [Serializable], " +
                "nor registered in IgniteConfiguration.BinaryConfiguration." +
                "\nSee https://apacheignite-net.readme.io/docs/serialization for more details.", type, obj));
        }

        /// <summary>
        /// Reinterprets int bits as a float.
        /// </summary>
        public static unsafe float IntToFloatBits(int val)
        {
            return *(float*) &val;
        }

        /// <summary>
        /// Reinterprets long bits as a double.
        /// </summary>
        public static unsafe double LongToDoubleBits(long val)
        {
            return *(double*) &val;
        }

        /// <summary>
        /// Creates and instance from the type name in reader.
        /// </summary>
        private static T CreateInstance<T>(BinaryReader reader)
        {
            var typeName = reader.ReadString();

            if (typeName == null)
                return default(T);

            return IgniteUtils.CreateInstance<T>(typeName);
        }

        /// <summary>
        /// Reverses the byte order of an unsigned long.
        /// </summary>
        private static ulong ReverseByteOrder(ulong l)
        {
            // Fastest way would be to use bswap processor instruction.
            return ((l >> 56) & 0x00000000000000FF) | ((l >> 40) & 0x000000000000FF00) |
                   ((l >> 24) & 0x0000000000FF0000) | ((l >> 8) & 0x00000000FF000000) |
                   ((l << 8) & 0x000000FF00000000) | ((l << 24) & 0x0000FF0000000000) |
                   ((l << 40) & 0x00FF000000000000) | ((l << 56) & 0xFF00000000000000);
        }

        /// <summary>
        /// Struct with .Net-style Guid memory layout.
        /// </summary>
        [StructLayout(LayoutKind.Sequential, Pack = 0)]
        private struct GuidAccessor
        {
            public readonly ulong ABC;
            public readonly ulong DEFGHIJK;

            /// <summary>
            /// Initializes a new instance of the <see cref="GuidAccessor"/> struct.
            /// </summary>
            /// <param name="val">The value.</param>
            public GuidAccessor(JavaGuid val)
            {
                var l = val.CBA;

                if (BitConverter.IsLittleEndian)
                    ABC = ((l >> 32) & 0x00000000FFFFFFFF) | ((l << 48) & 0xFFFF000000000000) |
                          ((l << 16) & 0x0000FFFF00000000);
                else
                    ABC = ((l << 32) & 0xFFFFFFFF00000000) | ((l >> 48) & 0x000000000000FFFF) |
                          ((l >> 16) & 0x00000000FFFF0000);

                // This is valid in any endianness (symmetrical)
                DEFGHIJK = ReverseByteOrder(val.KJIHGFED);
            }
        }

        /// <summary>
        /// Struct with Java-style Guid memory layout.
        /// </summary>
        [StructLayout(LayoutKind.Explicit)]
        private struct JavaGuid
        {
            [FieldOffset(0)] public readonly ulong CBA;
            [FieldOffset(8)] public readonly ulong KJIHGFED;
            [SuppressMessage("Microsoft.Performance", "CA1823:AvoidUnusedPrivateFields")]
            [FieldOffset(0)] public unsafe fixed byte Bytes [16];

            /// <summary>
            /// Initializes a new instance of the <see cref="JavaGuid"/> struct.
            /// </summary>
            /// <param name="val">The value.</param>
            public unsafe JavaGuid(Guid val)
            {
                // .Net returns bytes in the following order: _a(4), _b(2), _c(2), _d, _e, _f, _g, _h, _i, _j, _k.
                // And _a, _b and _c are always in little endian format irrespective of system configuration.
                // To be compliant with Java we rearrange them as follows: _c, _b_, a_, _k, _j, _i, _h, _g, _f, _e, _d.
                var accessor = *((GuidAccessor*)&val);

                var l = accessor.ABC;

                if (BitConverter.IsLittleEndian)
                    CBA = ((l << 32) & 0xFFFFFFFF00000000) | ((l >> 48) & 0x000000000000FFFF) |
                          ((l >> 16) & 0x00000000FFFF0000);
                else
                    CBA = ((l >> 32) & 0x00000000FFFFFFFF) | ((l << 48) & 0xFFFF000000000000) |
                          ((l << 16) & 0x0000FFFF00000000);

                // This is valid in any endianness (symmetrical)
                KJIHGFED = ReverseByteOrder(accessor.DEFGHIJK);
            }
        }
    }
}<|MERGE_RESOLUTION|>--- conflicted
+++ resolved
@@ -75,7 +75,7 @@
 
         /** Type: boolean. */
         public const byte TypeBool = 8;
-        
+
         /** Type: decimal. */
         public const byte TypeDecimal = 30;
 
@@ -132,7 +132,7 @@
 
         /** Type: map. */
         public const byte TypeDictionary = 25;
-        
+
         /** Type: binary object. */
         public const byte TypeBinary = 27;
 
@@ -141,7 +141,7 @@
 
         /** Type: enum array. */
         public const byte TypeArrayEnum = 29;
-        
+
         /** Type: native job holder. */
         public const byte TypeNativeJobHolder = 77;
 
@@ -180,7 +180,7 @@
 
         /** Type: entry predicate holder. */
         public const byte TypeCacheEntryPredicateHolder = 90;
-        
+
         /** Type: message filter holder. */
         public const byte TypeMessageListenerHolder = 92;
 
@@ -198,13 +198,13 @@
 
         /** Collection: linked list. */
         public const byte CollectionLinkedList = 2;
-        
+
         /** Map: custom. */
         public const byte MapCustom = 0;
 
         /** Map: hash map. */
         public const byte MapHashMap = 1;
-        
+
         /** Byte "0". */
         public const byte ByteZero = 0;
 
@@ -228,7 +228,7 @@
 
         /** Ticks for Java epoch. */
         private static readonly long JavaDateTicks = new DateTime(1970, 1, 1, 0, 0, 0, 0, DateTimeKind.Utc).Ticks;
-        
+
         /** Bindig flags for static search. */
         private const BindingFlags BindFlagsStatic = BindingFlags.Static | BindingFlags.Public | BindingFlags.NonPublic;
 
@@ -616,7 +616,7 @@
 
             return new DateTime(JavaDateTicks + high * TimeSpan.TicksPerMillisecond + low / 100, DateTimeKind.Utc);
         }
-        
+
         /// <summary>
         /// Write nullable date array.
         /// </summary>
@@ -638,7 +638,7 @@
                     stream.WriteByte(HdrNull);
             }
         }
-        
+
         /**
          * <summary>Write string in UTF8 encoding.</summary>
          * <param name="val">String.</param>
@@ -878,7 +878,7 @@
          * <param name="val">Decimal value.</param>
          * <param name="stream">Stream.</param>
          */
-        public static void WriteDecimal(decimal val, IBinaryStream stream) 
+        public static void WriteDecimal(decimal val, IBinaryStream stream)
         {
             // Vals are:
             // [0] = lo
@@ -886,12 +886,12 @@
             // [2] = high
             // [3] = flags
             int[] vals = decimal.GetBits(val);
-            
+
             // Get start index skipping leading zeros.
             int idx = vals[2] != 0 ? 2 : vals[1] != 0 ? 1 : vals[0] != 0 ? 0 : -1;
-                        
+
             // Write scale and negative flag.
-            int scale = (vals[3] & 0x00FF0000) >> 16; 
+            int scale = (vals[3] & 0x00FF0000) >> 16;
 
             stream.WriteInt(scale);
 
@@ -906,7 +906,7 @@
             else
             {
                 int len = (idx + 1) << 2;
-                
+
                 // Write data.
                 for (int i = idx; i >= 0; i--)
                 {
@@ -916,7 +916,7 @@
                     int part16 = (curPart >> 16) & 0xFF;
                     int part8 = (curPart >> 8) & 0xFF;
                     int part0 = curPart & 0xFF;
-                    
+
                     if (i == idx)
                     {
                         // Possibly skipping some values here.
@@ -925,7 +925,7 @@
                             if ((part24 & 0x80) == 0x80)
                             {
                                 stream.WriteInt(len + 1);
-                                
+
                                 stream.WriteByte((byte)(neg ? -0x80 : ByteZero));
 
                                 neg = false;
@@ -950,7 +950,7 @@
                             }
                             else
                                 stream.WriteInt(len - 1);
-                            
+
                             stream.WriteByte((byte)(neg ? ((sbyte)part16 | -0x80) : part16));
                             stream.WriteByte((byte)part8);
                             stream.WriteByte((byte)part0);
@@ -967,7 +967,7 @@
                             }
                             else
                                 stream.WriteInt(len - 2);
-                            
+
                             stream.WriteByte((byte)(neg ? ((sbyte)part8 | -0x80) : part8));
                             stream.WriteByte((byte)part0);
                         }
@@ -1008,15 +1008,9 @@
             int scale = stream.ReadInt();
 
             bool neg = false;
-<<<<<<< HEAD
 
             byte[] mag = ReadByteArray(stream);
 
-=======
-
-            byte[] mag = ReadByteArray(stream);
-
->>>>>>> a7310e49
             if ((sbyte)mag[0] < 0)
             {
                 mag[0] &= 0x7F;
@@ -1028,7 +1022,7 @@
                 throw new BinaryObjectException("Decimal value scale overflow (must be between 0 and 28): " + scale);
 
             if (mag.Length > 13)
-                throw new BinaryObjectException("Decimal magnitude overflow (must be less than 96 bits): " + 
+                throw new BinaryObjectException("Decimal magnitude overflow (must be less than 96 bits): " +
                     mag.Length * 8);
 
             if (mag.Length == 13 && mag[0] != 0)
@@ -1122,7 +1116,7 @@
         }
 
         /// <summary>
-        /// Writes a guid with bitwise conversion, assuming that <see cref="Guid"/> 
+        /// Writes a guid with bitwise conversion, assuming that <see cref="Guid"/>
         /// is laid out in memory sequentially and without gaps between fields.
         /// </summary>
         /// <param name="val">The value.</param>
@@ -1165,12 +1159,12 @@
             jBytes[13] = bytes[10]; // f
             jBytes[14] = bytes[9]; // e
             jBytes[15] = bytes[8]; // d
-            
+
             stream.Write(jBytes, 16);
         }
 
         /// <summary>
-        /// Reads a guid with bitwise conversion, assuming that <see cref="Guid"/> 
+        /// Reads a guid with bitwise conversion, assuming that <see cref="Guid"/>
         /// is laid out in memory sequentially and without gaps between fields.
         /// </summary>
         /// <param name="stream">The stream.</param>
@@ -1355,7 +1349,7 @@
         public static void WriteCollection(ICollection val, BinaryWriter ctx)
         {
             var valType = val.GetType();
-            
+
             byte colType;
 
             if (valType.IsGenericType)
@@ -1613,7 +1607,7 @@
             if (fieldName.StartsWith("<", StringComparison.Ordinal)
                 && fieldName.EndsWith(">k__BackingField", StringComparison.Ordinal))
                 return fieldName.Substring(1, fieldName.IndexOf(">", StringComparison.Ordinal) - 1);
-            
+
             return fieldName;
         }
 
@@ -1770,7 +1764,7 @@
                 id = GetStringHashCode(fieldName);
 
             if (id == 0)
-                throw new BinaryObjectException("Field ID is zero (please provide ID mapper or change field name) " + 
+                throw new BinaryObjectException("Field ID is zero (please provide ID mapper or change field name) " +
                     "[typeId=" + typeId + ", fieldName=" + fieldName + ", idMapper=" + idMapper + ']');
 
             return id;
@@ -1892,7 +1886,7 @@
 
             high = diff / TimeSpan.TicksPerMillisecond;
 
-            low = (int)(diff % TimeSpan.TicksPerMillisecond) * 100; 
+            low = (int)(diff % TimeSpan.TicksPerMillisecond) * 100;
         }
 
         /// <summary>
