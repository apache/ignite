/*
 * Licensed to the Apache Software Foundation (ASF) under one or more
 * contributor license agreements.  See the NOTICE file distributed with
 * this work for additional information regarding copyright ownership.
 * The ASF licenses this file to You under the Apache License, Version 2.0
 * (the "License"); you may not use this file except in compliance with
 * the License.  You may obtain a copy of the License at
 *
 *      http://www.apache.org/licenses/LICENSE-2.0
 *
 * Unless required by applicable law or agreed to in writing, software
 * distributed under the License is distributed on an "AS IS" BASIS,
 * WITHOUT WARRANTIES OR CONDITIONS OF ANY KIND, either express or implied.
 * See the License for the specific language governing permissions and
 * limitations under the License.
 */

namespace Apache.Ignite.Core.Impl.Binary
{
    using System;
    using System.Collections;
    using System.Collections.Generic;
    using System.Diagnostics;
    using System.Diagnostics.CodeAnalysis;
    using System.Globalization;
    using System.IO;
    using System.Linq;
    using System.Reflection;
    using System.Runtime.InteropServices;
    using System.Text;
    using Apache.Ignite.Core.Binary;
    using Apache.Ignite.Core.Impl.Binary.IO;
    using Apache.Ignite.Core.Impl.Common;

    /**
     * <summary>Utilities for binary serialization.</summary>
     */
    internal static class BinaryUtils
    {
        /** Header of NULL object. */
        public const byte HdrNull = 101;

        /** Header of object handle. */
        public const byte HdrHnd = 102;

        /** Header of object in fully serialized form. */
        public const byte HdrFull = 103;

        /** Protocol versnion. */
        public const byte ProtoVer = 1;

        /** Type: object. */
        public const byte TypeObject = HdrFull;

        /** Type: unsigned byte. */
        public const byte TypeByte = 1;

        /** Type: short. */
        public const byte TypeShort = 2;

        /** Type: int. */
        public const byte TypeInt = 3;

        /** Type: long. */
        public const byte TypeLong = 4;

        /** Type: float. */
        public const byte TypeFloat = 5;

        /** Type: double. */
        public const byte TypeDouble = 6;

        /** Type: char. */
        public const byte TypeChar = 7;

        /** Type: boolean. */
        public const byte TypeBool = 8;
        
        /** Type: decimal. */
        public const byte TypeDecimal = 30;

        /** Type: string. */
        public const byte TypeString = 9;

        /** Type: GUID. */
        public const byte TypeGuid = 10;

        /** Type: date. */
        public const byte TypeTimestamp = 33;

        /** Type: unsigned byte array. */
        public const byte TypeArrayByte = 12;

        /** Type: short array. */
        public const byte TypeArrayShort = 13;

        /** Type: int array. */
        public const byte TypeArrayInt = 14;

        /** Type: long array. */
        public const byte TypeArrayLong = 15;

        /** Type: float array. */
        public const byte TypeArrayFloat = 16;

        /** Type: double array. */
        public const byte TypeArrayDouble = 17;

        /** Type: char array. */
        public const byte TypeArrayChar = 18;

        /** Type: boolean array. */
        public const byte TypeArrayBool = 19;

        /** Type: decimal array. */
        public const byte TypeArrayDecimal = 31;

        /** Type: string array. */
        public const byte TypeArrayString = 20;

        /** Type: GUID array. */
        public const byte TypeArrayGuid = 21;

        /** Type: date array. */
        public const byte TypeArrayTimestamp = 34;

        /** Type: object array. */
        public const byte TypeArray = 23;

        /** Type: collection. */
        public const byte TypeCollection = 24;

        /** Type: map. */
        public const byte TypeDictionary = 25;
        
        /** Type: binary object. */
        public const byte TypeBinary = 27;

        /** Type: enum. */
        public const byte TypeEnum = 28;

        /** Type: enum array. */
        public const byte TypeArrayEnum = 29;
        
        /** Type: native job holder. */
        public const byte TypeNativeJobHolder = 77;

        /** Type: Ignite proxy. */
        public const byte TypeIgniteProxy = 74;

        /** Type: function wrapper. */
        public const byte TypeComputeOutFuncJob = 80;

        /** Type: function wrapper. */
        public const byte TypeComputeFuncJob = 81;

        /** Type: continuous query remote filter. */
        public const byte TypeContinuousQueryRemoteFilterHolder = 82;

        /** Type: Compute out func wrapper. */
        public const byte TypeComputeOutFuncWrapper = 83;

        /** Type: Compute func wrapper. */
        public const byte TypeComputeFuncWrapper = 85;

        /** Type: Compute job wrapper. */
        public const byte TypeComputeJobWrapper = 86;

        /** Type: Serializable wrapper. */
        public const byte TypeSerializableHolder = 87;

        /** Type: DateTime wrapper. */
        public const byte TypeDateTimeHolder = 93;

        /** Type: action wrapper. */
        public const byte TypeComputeActionJob = 88;

        /** Type: entry processor holder. */
        public const byte TypeCacheEntryProcessorHolder = 89;

        /** Type: entry predicate holder. */
        public const byte TypeCacheEntryPredicateHolder = 90;
        
        /** Type: message filter holder. */
        public const byte TypeMessageListenerHolder = 92;

        /** Type: stream receiver holder. */
        public const byte TypeStreamReceiverHolder = 94;

        /** Collection: custom. */
        public const byte CollectionCustom = 0;

        /** Collection: array list. */
        public const byte CollectionArrayList = 1;

        /** Collection: linked list. */
        public const byte CollectionLinkedList = 2;
        
        /** Map: custom. */
        public const byte MapCustom = 0;

        /** Map: hash map. */
        public const byte MapHashMap = 1;
        
        /** Byte "0". */
        public const byte ByteZero = 0;

        /** Byte "1". */
        public const byte ByteOne = 1;

        /** Indicates object array. */
        public const int ObjTypeId = -1;

        /** Length of array size. */
        public const int LengthArraySize = 4;

        /** Int type. */
        public static readonly Type TypInt = typeof(int);

        /** Collection type. */
        public static readonly Type TypCollection = typeof(ICollection);

        /** Dictionary type. */
        public static readonly Type TypDictionary = typeof(IDictionary);

        /** Ticks for Java epoch. */
        private static readonly long JavaDateTicks = new DateTime(1970, 1, 1, 0, 0, 0, 0, DateTimeKind.Utc).Ticks;
        
        /** Bindig flags for static search. */
        private const BindingFlags BindFlagsStatic = BindingFlags.Static | BindingFlags.Public | BindingFlags.NonPublic;

        /** Default poratble marshaller. */
        private static readonly Marshaller Marsh = new Marshaller(null);

        /** Method: ReadArray. */
        public static readonly MethodInfo MtdhReadArray =
            typeof(BinaryUtils).GetMethod("ReadArray", BindFlagsStatic);

        /** Cached UTF8 encoding. */
        private static readonly Encoding Utf8 = Encoding.UTF8;

        /** Cached generic array read funcs. */
        private static readonly CopyOnWriteConcurrentDictionary<Type, Func<BinaryReader, bool, object>>
            ArrayReaders = new CopyOnWriteConcurrentDictionary<Type, Func<BinaryReader, bool, object>>();

        /** Key setter that allows modifying boxed copy. */
        private static readonly Action<object, object> DictionaryEntryKeySetter =
            DelegateConverter.CompileFieldSetter(typeof (DictionaryEntry).GetField("_key",
                BindingFlags.Instance | BindingFlags.NonPublic));

        /** Value setter that allows modifying boxed copy. */
        private static readonly Action<object, object> DictionaryEntryValSetter =
            DelegateConverter.CompileFieldSetter(typeof (DictionaryEntry).GetField("_value",
                BindingFlags.Instance | BindingFlags.NonPublic));

        /// <summary>
        /// Default marshaller.
        /// </summary>
        public static Marshaller Marshaller
        {
            get { return Marsh; }
        }

        /**
         * <summary>Write boolean array.</summary>
         * <param name="vals">Value.</param>
         * <param name="stream">Output stream.</param>
         */
        public static void WriteBooleanArray(bool[] vals, IBinaryStream stream)
        {
            stream.WriteInt(vals.Length);

            stream.WriteBoolArray(vals);
        }

        /**
         * <summary>Read boolean array.</summary>
         * <param name="stream">Output stream.</param>
         * <returns>Value.</returns>
         */
        public static bool[] ReadBooleanArray(IBinaryStream stream)
        {
            int len = stream.ReadInt();

            return stream.ReadBoolArray(len);
        }

        /**
         * <summary>Write byte array.</summary>
         * <param name="vals">Value.</param>
         * <param name="stream">Output stream.</param>
         * <returns>Length of written data.</returns>
         */
        public static void WriteByteArray(byte[] vals, IBinaryStream stream)
        {
            stream.WriteInt(vals.Length);

            stream.WriteByteArray(vals);
        }

        /**
         * <summary>Read byte array.</summary>
         * <param name="stream">Output stream.</param>
         * <returns>Value.</returns>
         */
        public static byte[] ReadByteArray(IBinaryStream stream)
        {
            return stream.ReadByteArray(stream.ReadInt());
        }

        /**
         * <summary>Read byte array.</summary>
         * <param name="stream">Output stream.</param>
         * <returns>Value.</returns>
         */
        public static unsafe sbyte[] ReadSbyteArray(IBinaryStream stream)
        {
            int len = stream.ReadInt();

            sbyte[] res = new sbyte[len];

            fixed (sbyte* res0 = res)
            {
                stream.Read((byte*) res0, len);
            }

            return res;
        }

        /**
         * <summary>Read byte array.</summary>
         * <param name="data">Data.</param>
         * <param name="pos">Position.</param>
         * <returns>Value.</returns>
         */
        public static byte[] ReadByteArray(byte[] data, int pos) {
            int len = ReadInt(data, pos);

            pos += 4;

            byte[] res = new byte[len];

            Buffer.BlockCopy(data, pos, res, 0, len);

            return res;
        }

        /**
         * <summary>Write short array.</summary>
         * <param name="vals">Value.</param>
         * <param name="stream">Output stream.</param>
         */
        public static void WriteShortArray(short[] vals, IBinaryStream stream)
        {
            stream.WriteInt(vals.Length);

            stream.WriteShortArray(vals);
        }

        /**
         * <summary>Read short array.</summary>
         * <param name="stream">Stream.</param>
         * <returns>Value.</returns>
         */
        public static unsafe ushort[] ReadUshortArray(IBinaryStream stream)
        {
            int len = stream.ReadInt();

            ushort[] res = new ushort[len];

            fixed (ushort* res0 = res)
            {
                stream.Read((byte*) res0, len * 2);
            }

            return res;
        }

        /**
         * <summary>Read short array.</summary>
         * <param name="stream">Stream.</param>
         * <returns>Value.</returns>
         */
        public static short[] ReadShortArray(IBinaryStream stream)
        {
            return stream.ReadShortArray(stream.ReadInt());
        }

        /**
         * <summary>Read int value.</summary>
         * <param name="data">Data array.</param>
         * <param name="pos">Position.</param>
         * <returns>Value.</returns>
         */
        public static int ReadInt(byte[] data, int pos) {
            int val = data[pos];

            val |= data[pos + 1] << 8;
            val |= data[pos + 2] << 16;
            val |= data[pos + 3] << 24;

            return val;
        }

        /**
         * <summary>Read long value.</summary>
         * <param name="data">Data array.</param>
         * <param name="pos">Position.</param>
         * <returns>Value.</returns>
         */
        public static long ReadLong(byte[] data, int pos) {
            long val = (long)(data[pos]) << 0;

            val |= (long)(data[pos + 1]) << 8;
            val |= (long)(data[pos + 2]) << 16;
            val |= (long)(data[pos + 3]) << 24;
            val |= (long)(data[pos + 4]) << 32;
            val |= (long)(data[pos + 5]) << 40;
            val |= (long)(data[pos + 6]) << 48;
            val |= (long)(data[pos + 7]) << 56;

            return val;
        }

        /**
         * <summary>Write int array.</summary>
         * <param name="vals">Value.</param>
         * <param name="stream">Output stream.</param>
         */
        public static void WriteIntArray(int[] vals, IBinaryStream stream)
        {
            stream.WriteInt(vals.Length);

            stream.WriteIntArray(vals);
        }

        /**
         * <summary>Read int array.</summary>
         * <param name="stream">Stream.</param>
         * <returns>Value.</returns>
         */
        public static int[] ReadIntArray(IBinaryStream stream)
        {
            return stream.ReadIntArray(stream.ReadInt());
        }

        /**
         * <summary>Read int array.</summary>
         * <param name="stream">Stream.</param>
         * <returns>Value.</returns>
         */
        public static unsafe uint[] ReadUintArray(IBinaryStream stream)
        {
            int len = stream.ReadInt();

            uint[] res = new uint[len];

            fixed (uint* res0 = res)
            {
                stream.Read((byte*) res0, len * 4);
            }

            return res;
        }

        /**
         * <summary>Write long array.</summary>
         * <param name="vals">Value.</param>
         * <param name="stream">Output stream.</param>
         */
        public static void WriteLongArray(long[] vals, IBinaryStream stream)
        {
            stream.WriteInt(vals.Length);

            stream.WriteLongArray(vals);
        }

        /**
         * <summary>Read long array.</summary>
         * <param name="stream">Stream.</param>
         * <returns>Value.</returns>
         */
        public static long[] ReadLongArray(IBinaryStream stream)
        {
            return stream.ReadLongArray(stream.ReadInt());
        }

        /**
         * <summary>Read ulong array.</summary>
         * <param name="stream">Stream.</param>
         * <returns>Value.</returns>
         */
        public static unsafe ulong[] ReadUlongArray(IBinaryStream stream)
        {
            int len = stream.ReadInt();

            ulong[] res = new ulong[len];

            fixed (ulong* res0 = res)
            {
                stream.Read((byte*) res0, len * 8);
            }

            return res;
        }

        /**
         * <summary>Write char array.</summary>
         * <param name="vals">Value.</param>
         * <param name="stream">Output stream.</param>
         */
        public static void WriteCharArray(char[] vals, IBinaryStream stream)
        {
            stream.WriteInt(vals.Length);

            stream.WriteCharArray(vals);
        }

        /**
         * <summary>Read char array.</summary>
         * <param name="stream">Stream.</param>
         * <returns>Value.</returns>
         */
        public static char[] ReadCharArray(IBinaryStream stream)
        {
            int len = stream.ReadInt();

            return stream.ReadCharArray(len);
        }

        /**
         * <summary>Write float array.</summary>
         * <param name="vals">Value.</param>
         * <param name="stream">Output stream.</param>
         */
        public static void WriteFloatArray(float[] vals, IBinaryStream stream)
        {
            stream.WriteInt(vals.Length);

            stream.WriteFloatArray(vals);
        }

        /**
         * <summary>Read float array.</summary>
         * <param name="stream">Stream.</param>
         * <returns>Value.</returns>
         */
        public static float[] ReadFloatArray(IBinaryStream stream)
        {
            int len = stream.ReadInt();

            return stream.ReadFloatArray(len);
        }

        /**
         * <summary>Write double array.</summary>
         * <param name="vals">Value.</param>
         * <param name="stream">Output stream.</param>
         */
        public static void WriteDoubleArray(double[] vals, IBinaryStream stream)
        {
            stream.WriteInt(vals.Length);

            stream.WriteDoubleArray(vals);
        }

        /**
         * <summary>Read double array.</summary>
         * <param name="stream">Stream.</param>
         * <returns>Value.</returns>
         */
        public static double[] ReadDoubleArray(IBinaryStream stream)
        {
            int len = stream.ReadInt();

            return stream.ReadDoubleArray(len);
        }

        /**
         * <summary>Write date.</summary>
         * <param name="val">Date.</param>
         * <param name="stream">Stream.</param>
         */
        public static void WriteTimestamp(DateTime val, IBinaryStream stream)
        {
            long high;
            int low;

            ToJavaDate(val, out high, out low);

            stream.WriteLong(high);
            stream.WriteInt(low);
        }

        /**
         * <summary>Read date.</summary>
         * <param name="stream">Stream.</param>
         * <returns>Date</returns>
         */
        public static DateTime? ReadTimestamp(IBinaryStream stream)
        {
            long high = stream.ReadLong();
            int low = stream.ReadInt();

            return new DateTime(JavaDateTicks + high * TimeSpan.TicksPerMillisecond + low / 100, DateTimeKind.Utc);
        }
        
        /// <summary>
        /// Write nullable date array.
        /// </summary>
        /// <param name="vals">Values.</param>
        /// <param name="stream">Stream.</param>
        public static void WriteTimestampArray(DateTime?[] vals, IBinaryStream stream)
        {
            stream.WriteInt(vals.Length);

            foreach (DateTime? val in vals)
            {
                if (val.HasValue)
                {
                    stream.WriteByte(TypeTimestamp);

                    WriteTimestamp(val.Value, stream);
                }
                else
                    stream.WriteByte(HdrNull);
            }
        }
        
        /**
         * <summary>Write string in UTF8 encoding.</summary>
         * <param name="val">String.</param>
         * <param name="stream">Stream.</param>
         */
        public static unsafe void WriteString(string val, IBinaryStream stream)
        {
            int charCnt = val.Length;

            fixed (char* chars = val)
            {
                int byteCnt = Utf8.GetByteCount(chars, charCnt);

                stream.WriteInt(byteCnt);

                stream.WriteString(chars, charCnt, byteCnt, Utf8);
            }
        }

        /**
         * <summary>Read string in UTF8 encoding.</summary>
         * <param name="stream">Stream.</param>
         * <returns>String.</returns>
         */
        public static string ReadString(IBinaryStream stream)
        {
            byte[] bytes = ReadByteArray(stream);

            return bytes != null ? Utf8.GetString(bytes) : null;
        }

        /**
         * <summary>Write string array in UTF8 encoding.</summary>
         * <param name="vals">String array.</param>
         * <param name="stream">Stream.</param>
         */
        public static void WriteStringArray(string[] vals, IBinaryStream stream)
        {
            stream.WriteInt(vals.Length);

            foreach (string val in vals)
            {
                if (val != null)
                {
                    stream.WriteByte(TypeString);
                    WriteString(val, stream);
                }
                else
                    stream.WriteByte(HdrNull);
            }
        }

        /**
         * <summary>Read string array in UTF8 encoding.</summary>
         * <param name="stream">Stream.</param>
         * <returns>String array.</returns>
         */
        public static string[] ReadStringArray(IBinaryStream stream)
        {
            int len = stream.ReadInt();

            string[] vals = new string[len];

            for (int i = 0; i < len; i++)
                vals[i] = ReadString(stream);

            return vals;
        }

        /**
         * <summary>Write decimal value.</summary>
         * <param name="val">Decimal value.</param>
         * <param name="stream">Stream.</param>
         */
        public static void WriteDecimal(decimal val, IBinaryStream stream) 
        {
            // Vals are:
            // [0] = lo
            // [1] = mid
            // [2] = high
            // [3] = flags
            int[] vals = decimal.GetBits(val);
            
            // Get start index skipping leading zeros.
            int idx = vals[2] != 0 ? 2 : vals[1] != 0 ? 1 : vals[0] != 0 ? 0 : -1;
                        
            // Write scale and negative flag.
            int scale = (vals[3] & 0x00FF0000) >> 16; 

            stream.WriteInt(((vals[3] & 0x80000000) == 0x80000000) ? (int)((uint)scale | 0x80000000) : scale);

            if (idx == -1)
            {
                // Writing zero.
                stream.WriteInt(1);
                stream.WriteByte(0);
            }
            else
            {
                int len = (idx + 1) << 2;
                
                // Write data.
                for (int i = idx; i >= 0; i--)
                {
                    int curPart = vals[i];

                    int part24 = (curPart >> 24) & 0xFF;
                    int part16 = (curPart >> 16) & 0xFF;
                    int part8 = (curPart >> 8) & 0xFF;
                    int part0 = curPart & 0xFF;
                    
                    if (i == idx)
                    {
                        // Possibly skipping some values here.
                        if (part24 != 0)
                        {
                            if ((part24 & 0x80) == 0x80)
                            {
                                stream.WriteInt(len + 1);

                                stream.WriteByte(ByteZero);
                            }
                            else
                                stream.WriteInt(len);

                            stream.WriteByte((byte)part24);
                            stream.WriteByte((byte)part16);
                            stream.WriteByte((byte)part8);
                            stream.WriteByte((byte)part0);
                        }
                        else if (part16 != 0)
                        {
                            if ((part16 & 0x80) == 0x80)
                            {
                                stream.WriteInt(len);

                                stream.WriteByte(ByteZero);
                            }
                            else
                                stream.WriteInt(len - 1);

                            stream.WriteByte((byte)part16);
                            stream.WriteByte((byte)part8);
                            stream.WriteByte((byte)part0);
                        }
                        else if (part8 != 0)
                        {
                            if ((part8 & 0x80) == 0x80)
                            {
                                stream.WriteInt(len - 1);

                                stream.WriteByte(ByteZero);
                            }
                            else
                                stream.WriteInt(len - 2);

                            stream.WriteByte((byte)part8);
                            stream.WriteByte((byte)part0);
                        }
                        else
                        {
                            if ((part0 & 0x80) == 0x80)
                            {
                                stream.WriteInt(len - 2);

                                stream.WriteByte(ByteZero);
                            }
                            else
                                stream.WriteInt(len - 3);

                            stream.WriteByte((byte)part0);
                        }
                    }
                    else
                    {
                        stream.WriteByte((byte)part24);
                        stream.WriteByte((byte)part16);
                        stream.WriteByte((byte)part8);
                        stream.WriteByte((byte)part0);
                    }
                }
            }
        }

        /**
         * <summary>Read decimal value.</summary>
         * <param name="stream">Stream.</param>
         * <returns>Decimal value.</returns>
         */
        public static decimal? ReadDecimal(IBinaryStream stream)
        {
            int scale = stream.ReadInt();

            bool neg;

            if (scale < 0)
            {
                scale = scale & 0x7FFFFFFF;

                neg = true;
            }
            else
                neg = false;

            byte[] mag = ReadByteArray(stream);

            if (scale < 0 || scale > 28)
                throw new BinaryObjectException("Decimal value scale overflow (must be between 0 and 28): " + scale);

            if (mag.Length > 13)
                throw new BinaryObjectException("Decimal magnitude overflow (must be less than 96 bits): " + 
                    mag.Length * 8);

            if (mag.Length == 13 && mag[0] != 0)
                throw new BinaryObjectException("Decimal magnitude overflow (must be less than 96 bits): " +
                        mag.Length * 8);

            int hi = 0;
            int mid = 0;
            int lo = 0;

            int ctr = -1;

            for (int i = mag.Length - 12; i < mag.Length; i++)
            {
                if (++ctr == 4)
                {
                    mid = lo;
                    lo = 0;
                }
                else if (ctr == 8)
                {
                    hi = mid;
                    mid = lo;
                    lo = 0;
                }

                if (i >= 0)
                    lo = (lo << 8) + mag[i];
            }

            return new decimal(lo, mid, hi, neg, (byte)scale);
        }

        /**
         * <summary>Write decimal array.</summary>
         * <param name="vals">Decimal array.</param>
         * <param name="stream">Stream.</param>
         */
        public static void WriteDecimalArray(decimal?[] vals, IBinaryStream stream)
        {
            stream.WriteInt(vals.Length);

            foreach (var val in vals)
            {
                if (val.HasValue)
                {
                    stream.WriteByte(TypeDecimal);

                    WriteDecimal(val.Value, stream);
                }
                else
                    stream.WriteByte(HdrNull);
            }
        }

        /**
         * <summary>Read decimal array.</summary>
         * <param name="stream">Stream.</param>
         * <returns>Decimal array.</returns>
         */
        public static decimal?[] ReadDecimalArray(IBinaryStream stream)
        {
            int len = stream.ReadInt();

            var vals = new decimal?[len];

            for (int i = 0; i < len; i++)
                vals[i] = stream.ReadByte() == HdrNull ? null : ReadDecimal(stream);

            return vals;
        }

        /**
         * <summary>Write GUID.</summary>
         * <param name="val">GUID.</param>
         * <param name="stream">Stream.</param>
         */
        public static unsafe void WriteGuid(Guid val, IBinaryStream stream)
        {
            var jguid = new JavaGuid(val);

            var ptr = &jguid;

            stream.Write((byte*) ptr, 16);
        }
        
        /**
         * <summary>Read GUID.</summary>
         * <param name="stream">Stream.</param>
         * <returns>GUID</returns>
         */
        public static unsafe Guid? ReadGuid(IBinaryStream stream)
        {
            JavaGuid jguid;

            var ptr = (byte*) &jguid;

            stream.Read(ptr, 16);

            var dotnetGuid = new GuidAccessor(jguid);

            return *(Guid*) (&dotnetGuid);
        }
        
        /// <summary>
        /// Write GUID array.
        /// </summary>
        /// <param name="vals">Values.</param>
        /// <param name="stream">Stream.</param>
        public static void WriteGuidArray(Guid?[] vals, IBinaryStream stream)
        {
            stream.WriteInt(vals.Length);

            foreach (Guid? val in vals)
            {
                if (val.HasValue)
                {
                    stream.WriteByte(TypeGuid);

                    WriteGuid(val.Value, stream);
                }
                else
                    stream.WriteByte(HdrNull);
            }
        }

        /**
         * <summary>Read GUID array.</summary>
         * <param name="stream">Stream.</param>
         * <returns>GUID array.</returns>
         */
        public static Guid?[] ReadGuidArray(IBinaryStream stream)
        {
            int len = stream.ReadInt();

            Guid?[] vals = new Guid?[len];

            for (int i = 0; i < len; i++)
                vals[i] = ReadGuid(stream);

            return vals;
        }

        /// <summary>
        /// Write array.
        /// </summary>
        /// <param name="val">Array.</param>
        /// <param name="ctx">Write context.</param>
        /// <param name="elementType">Type of the array element.</param>
        public static void WriteArray(Array val, BinaryWriter ctx, int elementType = ObjTypeId)
        {
            Debug.Assert(val != null && ctx != null);

            IBinaryStream stream = ctx.Stream;

            stream.WriteInt(elementType);

            stream.WriteInt(val.Length);

            for (int i = 0; i < val.Length; i++)
                ctx.Write(val.GetValue(i));
        }

        /// <summary>
        /// Read array.
        /// </summary>
        /// <param name="ctx">Read context.</param>
        /// <param name="typed">Typed flag.</param>
        /// <param name="elementType">Type of the element.</param>
        /// <returns>Array.</returns>
        public static object ReadTypedArray(BinaryReader ctx, bool typed, Type elementType)
        {
            Func<BinaryReader, bool, object> result;

            if (!ArrayReaders.TryGetValue(elementType, out result))
                result = ArrayReaders.GetOrAdd(elementType, t =>
                    DelegateConverter.CompileFunc<Func<BinaryReader, bool, object>>(null,
                        MtdhReadArray.MakeGenericMethod(t),
                        new[] {typeof (BinaryReader), typeof (bool)}, new[] {false, false, true}));

            return result(ctx, typed);
        }

        /// <summary>
        /// Read array.
        /// </summary>
        /// <param name="ctx">Read context.</param>
        /// <param name="typed">Typed flag.</param>
        /// <returns>Array.</returns>
        public static T[] ReadArray<T>(BinaryReader ctx, bool typed)
        {
            var stream = ctx.Stream;

            var pos = stream.Position;

            if (typed)
                stream.ReadInt();

            int len = stream.ReadInt();

            var vals = new T[len];

            ctx.AddHandle(pos - 1, vals);

            for (int i = 0; i < len; i++)
                vals[i] = ctx.Deserialize<T>();

            return vals;
        }

        /// <summary>
        /// Read timestamp array.
        /// </summary>
        /// <param name="stream">Stream.</param>
        /// <returns>Timestamp array.</returns>
        public static DateTime?[] ReadTimestampArray(IBinaryStream stream)
        {
            int len = stream.ReadInt();

            DateTime?[] vals = new DateTime?[len];

            for (int i = 0; i < len; i++)
                vals[i] = stream.ReadByte() == HdrNull ? null : ReadTimestamp(stream);

            return vals;
        }

        /**
         * <summary>Write collection.</summary>
         * <param name="val">Value.</param>
         * <param name="ctx">Write context.</param>
         */
        public static void WriteCollection(ICollection val, BinaryWriter ctx)
        {
            var valType = val.GetType();
            
            byte colType;

            if (valType.IsGenericType)
            {
                var genType = valType.GetGenericTypeDefinition();

                if (genType == typeof (List<>))
                    colType = CollectionArrayList;
                else if (genType == typeof (LinkedList<>))
                    colType = CollectionLinkedList;
                else
                    colType = CollectionCustom;
            }
            else
                colType = valType == typeof (ArrayList) ? CollectionArrayList : CollectionCustom;

            WriteCollection(val, ctx, colType);
        }

        /**
         * <summary>Write non-null collection with known type.</summary>
         * <param name="val">Value.</param>
         * <param name="ctx">Write context.</param>
         * <param name="colType">Collection type.</param>
         */
        public static void WriteCollection(ICollection val, BinaryWriter ctx, byte colType)
        {
            ctx.Stream.WriteInt(val.Count);

            ctx.Stream.WriteByte(colType);

            foreach (object elem in val)
                ctx.Write(elem);
        }

        /**
         * <summary>Read collection.</summary>
         * <param name="ctx">Context.</param>
         * <param name="factory">Factory delegate.</param>
         * <param name="adder">Adder delegate.</param>
         * <returns>Collection.</returns>
         */
        public static ICollection ReadCollection(BinaryReader ctx,
            Func<int, ICollection> factory, Action<ICollection, object> adder)
        {
            IBinaryStream stream = ctx.Stream;

            int pos = stream.Position;

            int len = stream.ReadInt();

            byte colType = ctx.Stream.ReadByte();

            ICollection res;

            if (factory == null)
            {
                if (colType == CollectionLinkedList)
                    res = new LinkedList<object>();
                else
                    res = new ArrayList(len);
            }
            else
                res = factory.Invoke(len);

            ctx.AddHandle(pos - 1, res);

            if (adder == null)
                adder = (col, elem) => ((ArrayList) col).Add(elem);

            for (int i = 0; i < len; i++)
                adder.Invoke(res, ctx.Deserialize<object>());

            return res;
        }

        /**
         * <summary>Write dictionary.</summary>
         * <param name="val">Value.</param>
         * <param name="ctx">Write context.</param>
         */
        public static void WriteDictionary(IDictionary val, BinaryWriter ctx)
        {
            var valType = val.GetType();

            byte dictType;

            if (valType.IsGenericType)
            {
                var genType = valType.GetGenericTypeDefinition();

                dictType = genType == typeof (Dictionary<,>) ? MapHashMap : MapCustom;
            }
            else
                dictType = valType == typeof (Hashtable) ? MapHashMap : MapCustom;

            WriteDictionary(val, ctx, dictType);
        }

        /**
         * <summary>Write non-null dictionary with known type.</summary>
         * <param name="val">Value.</param>
         * <param name="ctx">Write context.</param>
         * <param name="dictType">Dictionary type.</param>
         */
        public static void WriteDictionary(IDictionary val, BinaryWriter ctx, byte dictType)
        {
            ctx.Stream.WriteInt(val.Count);

            ctx.Stream.WriteByte(dictType);

            foreach (DictionaryEntry entry in val)
            {
                ctx.Write(entry.Key);
                ctx.Write(entry.Value);
            }
        }

        /**
         * <summary>Read dictionary.</summary>
         * <param name="ctx">Context.</param>
         * <param name="factory">Factory delegate.</param>
         * <returns>Dictionary.</returns>
         */
        public static IDictionary ReadDictionary(BinaryReader ctx, Func<int, IDictionary> factory)
        {
            IBinaryStream stream = ctx.Stream;

            int pos = stream.Position;

            int len = stream.ReadInt();

            // Skip dictionary type as we can do nothing with it here.
            ctx.Stream.ReadByte();

            var res = factory == null ? new Hashtable(len) : factory.Invoke(len);

            ctx.AddHandle(pos - 1, res);

            for (int i = 0; i < len; i++)
            {
                object key = ctx.Deserialize<object>();
                object val = ctx.Deserialize<object>();

                res[key] = val;
            }

            return res;
        }

        /**
<<<<<<< HEAD
         * <summary>Write map entry.</summary>
         * <param name="ctx">Write context.</param>
         * <param name="val">Value.</param>
         */
        public static void WriteMapEntry(BinaryWriter ctx, DictionaryEntry val)
        {
            ctx.Write(val.Key);
            ctx.Write(val.Value);
        }

        /**
         * <summary>Read map entry.</summary>
         * <param name="ctx">Context.</param>
         * <returns>Map entry.</returns>
         */
        public static DictionaryEntry ReadMapEntry(BinaryReader ctx)
        {
            // Box immediately to work with handles properly
            object entry = new DictionaryEntry();

            ctx.AddHandle(ctx.Stream.Position - 1, entry);

            // Modify boxed copy
            DictionaryEntryKeySetter(entry, ctx.Deserialize<object>());
            DictionaryEntryValSetter(entry, ctx.Deserialize<object>());

            return (DictionaryEntry) entry;
        }

        /**
=======
>>>>>>> cc5067bc
         * <summary>Write binary object.</summary>
         * <param name="stream">Stream.</param>
         * <param name="val">Value.</param>
         */
        public static void WriteBinary(IBinaryStream stream, BinaryObject val)
        {
            WriteByteArray(val.Data, stream);

            stream.WriteInt(val.Offset);
        }

        /// <summary>
        /// Write enum.
        /// </summary>
        /// <param name="writer">Writer.</param>
        /// <param name="val">Value.</param>
        public static void WriteEnum<T>(BinaryWriter writer, T val)
        {
            writer.WriteInt(GetEnumTypeId(val.GetType(), writer.Marshaller));
            writer.WriteInt(TypeCaster<int>.Cast(val));
        }

        /// <summary>
        /// Gets the enum type identifier.
        /// </summary>
        /// <param name="enumType">The enum type.</param>
        /// <param name="marshaller">The marshaller.</param>
        /// <returns>Enum type id.</returns>
        public static int GetEnumTypeId(Type enumType, Marshaller marshaller)
        {
            if (Enum.GetUnderlyingType(enumType) == TypInt)
            {
                var desc = marshaller.GetDescriptor(enumType);

                return desc == null ? ObjTypeId : desc.TypeId;
            }

            throw new BinaryObjectException("Only Int32 underlying type is supported for enums: " +
                                            enumType.Name);
        }

        /// <summary>
        /// Gets the enum value by type id and int representation.
        /// </summary>
        /// <typeparam name="T">Result type.</typeparam>
        /// <param name="value">The value.</param>
        /// <param name="typeId">The type identifier.</param>
        /// <param name="marsh">The marshaller.</param>
        /// <returns>value in form of enum, if typeId is known; value in for of int, if typeId is -1.</returns>
        public static T GetEnumValue<T>(int value, int typeId, Marshaller marsh)
        {
            if (typeId == ObjTypeId)
                return TypeCaster<T>.Cast(value);

            // All enums are user types
            var desc = marsh.GetDescriptor(true, typeId);

            if (desc == null || desc.Type == null)
                throw new BinaryObjectException("Unknown enum type id: " + typeId);

            return (T)Enum.ToObject(desc.Type, value);
        }

        /**
         * <summary>Gets type key.</summary>
         * <param name="userType">User type flag.</param>
         * <param name="typeId">Type ID.</param>
         * <returns>Type key.</returns>
         */
        public static long TypeKey(bool userType, int typeId)
        {
            long res = typeId;

            if (userType)
                res |= (long)1 << 32;

            return res;
        }

        /**
         * <summary>Get string hash code.</summary>
         * <param name="val">Value.</param>
         * <returns>Hash code.</returns>
         */
        public static int GetStringHashCode(string val)
        {
            if (val == null)
                return 0;

            int hash = 0;

            unchecked
            {
                // ReSharper disable once LoopCanBeConvertedToQuery (performance)
                foreach (var c in val)
                    hash = 31 * hash + ('A' <= c && c <= 'Z' ? c | 0x20 : c);
            }

            return hash;
        }

        public static string CleanFieldName(string fieldName)
        {
            if (fieldName.StartsWith("<", StringComparison.Ordinal)
                && fieldName.EndsWith(">k__BackingField", StringComparison.Ordinal))
                return fieldName.Substring(1, fieldName.IndexOf(">", StringComparison.Ordinal) - 1);
            
            return fieldName;
        }

        /**
         * <summary>Convert type name.</summary>
         * <param name="typeName">Type name.</param>
         * <param name="converter">Converter.</param>
         * <returns>Converted name.</returns>
         */
        public static string ConvertTypeName(string typeName, IBinaryNameMapper converter)
        {
            var typeName0 = typeName;

            try
            {
                if (converter != null)
                    typeName = converter.GetTypeName(typeName);
            }
            catch (Exception e)
            {
                throw new BinaryObjectException("Failed to convert type name due to converter exception " +
                    "[typeName=" + typeName + ", converter=" + converter + ']', e);
            }

            if (typeName == null)
                throw new BinaryObjectException("Name converter returned null name for type [typeName=" +
                    typeName0 + ", converter=" + converter + "]");

            return typeName;
        }

        /**
         * <summary>Convert field name.</summary>
         * <param name="fieldName">Field name.</param>
         * <param name="converter">Converter.</param>
         * <returns>Converted name.</returns>
         */
        public static string ConvertFieldName(string fieldName, IBinaryNameMapper converter)
        {
            var fieldName0 = fieldName;

            try
            {
                if (converter != null)
                    fieldName = converter.GetFieldName(fieldName);
            }
            catch (Exception e)
            {
                throw new BinaryObjectException("Failed to convert field name due to converter exception " +
                    "[fieldName=" + fieldName + ", converter=" + converter + ']', e);
            }

            if (fieldName == null)
                throw new BinaryObjectException("Name converter returned null name for field [fieldName=" +
                    fieldName0 + ", converter=" + converter + "]");

            return fieldName;
        }

        /**
         * <summary>Extract simple type name.</summary>
         * <param name="typeName">Type name.</param>
         * <returns>Simple type name.</returns>
         */
        public static string SimpleTypeName(string typeName)
        {
            int idx = typeName.LastIndexOf('.');

            return idx < 0 ? typeName : typeName.Substring(idx + 1);
        }

        /**
         * <summary>Resolve type ID.</summary>
         * <param name="typeName">Type name.</param>
         * <param name="nameMapper">Name mapper.</param>
         * <param name="idMapper">ID mapper.</param>
         */
        public static int TypeId(string typeName, IBinaryNameMapper nameMapper,
            IBinaryIdMapper idMapper)
        {
            Debug.Assert(typeName != null);

            typeName = ConvertTypeName(typeName, nameMapper);

            int id = 0;

            if (idMapper != null)
            {
                try
                {
                    id = idMapper.GetTypeId(typeName);
                }
                catch (Exception e)
                {
                    throw new BinaryObjectException("Failed to resolve type ID due to ID mapper exception " +
                        "[typeName=" + typeName + ", idMapper=" + idMapper + ']', e);
                }
            }

            if (id == 0)
                id = GetStringHashCode(typeName);

            return id;
        }

        /// <summary>
        /// Gets the name of the type.
        /// </summary>
        /// <param name="type">The type.</param>
        /// <returns>
        /// Simple type name for non-generic types; simple type name with appended generic arguments for generic types.
        /// </returns>
        public static string GetTypeName(Type type)
        {
            if (!type.IsGenericType)
                return type.Name;

            var args = type.GetGenericArguments().Select(GetTypeName).Aggregate((x, y) => x + "," + y);

            return string.Format(CultureInfo.InvariantCulture, "{0}[{1}]", type.Name, args);
        }

        /**
         * <summary>Resolve field ID.</summary>
         * <param name="typeId">Type ID.</param>
         * <param name="fieldName">Field name.</param>
         * <param name="nameMapper">Name mapper.</param>
         * <param name="idMapper">ID mapper.</param>
         */
        public static int FieldId(int typeId, string fieldName, IBinaryNameMapper nameMapper,
            IBinaryIdMapper idMapper)
        {
            Debug.Assert(typeId != 0);
            Debug.Assert(fieldName != null);

            fieldName = ConvertFieldName(fieldName, nameMapper);

            int id = 0;

            if (idMapper != null)
            {
                try
                {
                    id = idMapper.GetFieldId(typeId, fieldName);
                }
                catch (Exception e)
                {
                    throw new BinaryObjectException("Failed to resolve field ID due to ID mapper exception " +
                        "[typeId=" + typeId + ", fieldName=" + fieldName + ", idMapper=" + idMapper + ']', e);
                }
            }

            if (id == 0)
                id = GetStringHashCode(fieldName);

            if (id == 0)
                throw new BinaryObjectException("Field ID is zero (please provide ID mapper or change field name) " + 
                    "[typeId=" + typeId + ", fieldName=" + fieldName + ", idMapper=" + idMapper + ']');

            return id;
        }

        /// <summary>
        /// Compare contents of two byte array chunks.
        /// </summary>
        /// <param name="arr1">Array 1.</param>
        /// <param name="offset1">Offset 1.</param>
        /// <param name="len1">Length 1.</param>
        /// <param name="arr2">Array 2.</param>
        /// <param name="offset2">Offset 2.</param>
        /// <param name="len2">Length 2.</param>
        /// <returns>True if array chunks are equal.</returns>
        public static bool CompareArrays(byte[] arr1, int offset1, int len1, byte[] arr2, int offset2, int len2)
        {
            if (len1 == len2)
            {
                for (int i = 0; i < len1; i++)
                {
                    if (arr1[offset1 + i] != arr2[offset2 + i])
                        return false;
                }

                return true;
            }
            return false;
        }

        /// <summary>
        /// Writes invocation result.
        /// </summary>
        /// <param name="writer">Writer.</param>
        /// <param name="success">Success flag.</param>
        /// <param name="res">Result.</param>
        [SuppressMessage("Microsoft.Design", "CA1031:DoNotCatchGeneralExceptionTypes")]
        public static void WriteInvocationResult(BinaryWriter writer, bool success, object res)
        {
            var pos = writer.Stream.Position;

            try
            {
                if (success)
                    writer.WriteBoolean(true);
                else
                {
                    writer.WriteBoolean(false); // Call failed.
                    writer.WriteBoolean(true); // Exception serialized sucessfully.
                }

                writer.Write(res);
            }
            catch (Exception marshErr)
            {
                // Failed to serialize result, fallback to plain string.
                writer.Stream.Seek(pos, SeekOrigin.Begin);

                writer.WriteBoolean(false); // Call failed.
                writer.WriteBoolean(false); // Cannot serialize result or exception.

                if (success)
                {
                    writer.WriteString("Call completed successfully, but result serialization failed [resultType=" +
                        res.GetType().Name + ", serializationErrMsg=" + marshErr.Message + ']');
                }
                else
                {
                    writer.WriteString("Call completed with error, but error serialization failed [errType=" +
                        res.GetType().Name + ", serializationErrMsg=" + marshErr.Message + ']');
                }
            }
        }

        /// <summary>
        /// Reads invocation result.
        /// </summary>
        /// <param name="reader">Reader.</param>
        /// <param name="err">Error.</param>
        /// <returns>Result.</returns>
        public static object ReadInvocationResult(BinaryReader reader, out object err)
        {
            err = null;

            if (reader.ReadBoolean())
                return reader.ReadObject<object>();

            err = reader.ReadBoolean()
                ? reader.ReadObject<object>()
                : ExceptionUtils.GetException(reader.ReadString(), reader.ReadString());

            return null;
        }

        /// <summary>
        /// Validate protocol version.
        /// </summary>
        /// <param name="version">The version.</param>
        public static void ValidateProtocolVersion(byte version)
        {
            if (version != ProtoVer)
                throw new BinaryObjectException("Unsupported protocol version: " + version);
        }

        /**
         * <summary>Convert date to Java ticks.</summary>
         * <param name="date">Date</param>
         * <param name="high">High part (milliseconds).</param>
         * <param name="low">Low part (nanoseconds)</param>
         */
        private static void ToJavaDate(DateTime date, out long high, out int low)
        {
            if (date.Kind != DateTimeKind.Utc)
                throw new InvalidOperationException(
                    "DateTime is not UTC. Only UTC DateTime can be used for interop with other platforms.");

            long diff = date.Ticks - JavaDateTicks;

            high = diff / TimeSpan.TicksPerMillisecond;

            low = (int)(diff % TimeSpan.TicksPerMillisecond) * 100; 
        }

        /// <summary>
        /// Read additional configuration from the stream.
        /// </summary>
        /// <param name="reader">Reader.</param>
        /// <param name="assemblies">Assemblies.</param>
        /// <param name="cfg">Configuration.</param>
        public static void ReadConfiguration(BinaryReader reader, out ICollection<string> assemblies, out BinaryConfiguration cfg)
        {
            if (reader.ReadBoolean())
            {
                int assemblyCnt = reader.ReadInt();

                assemblies = new List<string>(assemblyCnt);

                for (int i = 0; i < assemblyCnt; i++)
                    assemblies.Add(reader.ReadObject<string>());
            }
            else
                assemblies = null;

            if (reader.ReadBoolean())
            {
                cfg = new BinaryConfiguration();

                // Read binary types in full form.
                if (reader.ReadBoolean())
                {
                    int typesCnt = reader.ReadInt();

                    cfg.TypeConfigurations = new List<BinaryTypeConfiguration>();

                    for (int i = 0; i < typesCnt; i++)
                    {
                        cfg.TypeConfigurations.Add(new BinaryTypeConfiguration
                        {
                            TypeName = reader.ReadString(),
                            NameMapper = CreateInstance<IBinaryNameMapper>(reader),
                            IdMapper = CreateInstance<IBinaryIdMapper>(reader),
                            Serializer = CreateInstance<IBinarySerializer>(reader),
                            AffinityKeyFieldName = reader.ReadString(),
                            KeepDeserialized = reader.ReadObject<bool?>(),
                            IsEnum = reader.ReadBoolean()
                        });
                    }
                }

                // Read binary types in compact form.
                if (reader.ReadBoolean())
                {
                    int typesCnt = reader.ReadInt();

                    cfg.Types = new List<string>(typesCnt);

                    for (int i = 0; i < typesCnt; i++)
                        cfg.Types.Add(reader.ReadString());
                }

                // Read the rest.
                cfg.DefaultNameMapper = CreateInstance<IBinaryNameMapper>(reader);
                cfg.DefaultIdMapper = CreateInstance<IBinaryIdMapper>(reader);
                cfg.DefaultSerializer = CreateInstance<IBinarySerializer>(reader);
                cfg.DefaultKeepDeserialized = reader.ReadBoolean();
            }
            else
                cfg = null;
        }

        /// <summary>
        /// Creates and instance from the type name in reader.
        /// </summary>
        private static T CreateInstance<T>(BinaryReader reader)
        {
            var typeName = reader.ReadString();

            if (typeName == null)
                return default(T);

            return IgniteUtils.CreateInstance<T>(typeName);
        }

        /// <summary>
        /// Reverses the byte order of an unsigned long.
        /// </summary>
        private static ulong ReverseByteOrder(ulong l)
        {
            // Fastest way would be to use bswap processor instruction.
            return ((l >> 56) & 0x00000000000000FF) | ((l >> 40) & 0x000000000000FF00) |
                   ((l >> 24) & 0x0000000000FF0000) | ((l >> 8) & 0x00000000FF000000) |
                   ((l << 8) & 0x000000FF00000000) | ((l << 24) & 0x0000FF0000000000) |
                   ((l << 40) & 0x00FF000000000000) | ((l << 56) & 0xFF00000000000000);
        }

        /// <summary>
        /// Struct with .Net-style Guid memory layout.
        /// </summary>
        [StructLayout(LayoutKind.Sequential, Pack = 0)]
        private struct GuidAccessor
        {
            public readonly ulong ABC;
            public readonly ulong DEGHIJK;

            /// <summary>
            /// Initializes a new instance of the <see cref="GuidAccessor"/> struct.
            /// </summary>
            /// <param name="val">The value.</param>
            public GuidAccessor(JavaGuid val)
            {
                var l = val.CBA;

                ABC = ((l >> 32) & 0x00000000FFFFFFFF) | ((l << 48) & 0xFFFF000000000000) |
                      ((l << 16) & 0x0000FFFF00000000);

                DEGHIJK = ReverseByteOrder(val.KJIHGED);
            }
        }

        /// <summary>
        /// Struct with Java-style Guid memory layout.
        /// </summary>
        [StructLayout(LayoutKind.Sequential, Pack = 0)]
        private struct JavaGuid
        {
            public readonly ulong CBA;
            public readonly ulong KJIHGED;

            /// <summary>
            /// Initializes a new instance of the <see cref="JavaGuid"/> struct.
            /// </summary>
            /// <param name="val">The value.</param>
            public unsafe JavaGuid(Guid val)
            {
                // .Net returns bytes in the following order: _a(4), _b(2), _c(2), _d, _e, _g, _h, _i, _j, _k.
                // And _a, _b and _c are always in little endian format irrespective of system configuration.
                // To be compliant with Java we rearrange them as follows: _c, _b_, a_, _k, _j, _i, _h, _g, _e, _d.
                var accessor = *((GuidAccessor*)&val);

                var l = accessor.ABC;

                CBA = ((l << 32) & 0xFFFFFFFF00000000) | ((l >> 48) & 0x000000000000FFFF) |
                      ((l >> 16) & 0x00000000FFFF0000);

                KJIHGED = ReverseByteOrder(accessor.DEGHIJK);
            }
        }
    }
}<|MERGE_RESOLUTION|>--- conflicted
+++ resolved
@@ -1211,6 +1211,19 @@
 
             var res = factory == null ? new Hashtable(len) : factory.Invoke(len);
 
+            if (factory == null)
+            {
+                if (colType == MapSortedMap)
+                    res = new SortedDictionary<object, object>();
+                else if (colType == MapConcurrentHashMap)
+                    res = new ConcurrentDictionary<object, object>(Environment.ProcessorCount, len);
+                else
+                    res = new Hashtable(len);
+            }
+            else
+                res = factory.Invoke(len);
+
+
             ctx.AddHandle(pos - 1, res);
 
             for (int i = 0; i < len; i++)
@@ -1225,7 +1238,6 @@
         }
 
         /**
-<<<<<<< HEAD
          * <summary>Write map entry.</summary>
          * <param name="ctx">Write context.</param>
          * <param name="val">Value.</param>
@@ -1256,8 +1268,6 @@
         }
 
         /**
-=======
->>>>>>> cc5067bc
          * <summary>Write binary object.</summary>
          * <param name="stream">Stream.</param>
          * <param name="val">Value.</param>
