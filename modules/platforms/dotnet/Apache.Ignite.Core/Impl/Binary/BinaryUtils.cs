/*
 * Licensed to the Apache Software Foundation (ASF) under one or more
 * contributor license agreements.  See the NOTICE file distributed with
 * this work for additional information regarding copyright ownership.
 * The ASF licenses this file to You under the Apache License, Version 2.0
 * (the "License"); you may not use this file except in compliance with
 * the License.  You may obtain a copy of the License at
 *
 *      http://www.apache.org/licenses/LICENSE-2.0
 *
 * Unless required by applicable law or agreed to in writing, software
 * distributed under the License is distributed on an "AS IS" BASIS,
 * WITHOUT WARRANTIES OR CONDITIONS OF ANY KIND, either express or implied.
 * See the License for the specific language governing permissions and
 * limitations under the License.
 */

namespace Apache.Ignite.Core.Impl.Binary
{
    using System;
    using System.Collections;
    using System.Collections.Generic;
    using System.Diagnostics;
    using System.Diagnostics.CodeAnalysis;
    using System.Globalization;
    using System.IO;
    using System.Linq;
    using System.Reflection;
    using System.Runtime.InteropServices;
    using System.Text;
    using Apache.Ignite.Core.Binary;
    using Apache.Ignite.Core.Impl.Binary.IO;
    using Apache.Ignite.Core.Impl.Common;

    /**
     * <summary>Utilities for binary serialization.</summary>
     */
    internal static class BinaryUtils
    {
        /** Header of NULL object. */
        public const byte HdrNull = 101;

        /** Header of object handle. */
        public const byte HdrHnd = 102;

        /** Header of object in fully serialized form. */
        public const byte HdrFull = 103;

        /** Protocol versnion. */
        public const byte ProtoVer = 1;

        /** Type: object. */
        public const byte TypeObject = HdrFull;

        /** Type: unsigned byte. */
        public const byte TypeByte = 1;

        /** Type: short. */
        public const byte TypeShort = 2;

        /** Type: int. */
        public const byte TypeInt = 3;

        /** Type: long. */
        public const byte TypeLong = 4;

        /** Type: float. */
        public const byte TypeFloat = 5;

        /** Type: double. */
        public const byte TypeDouble = 6;

        /** Type: char. */
        public const byte TypeChar = 7;

        /** Type: boolean. */
        public const byte TypeBool = 8;
        
        /** Type: decimal. */
        public const byte TypeDecimal = 30;

        /** Type: string. */
        public const byte TypeString = 9;

        /** Type: GUID. */
        public const byte TypeGuid = 10;

        /** Type: date. */
        public const byte TypeTimestamp = 33;

        /** Type: unsigned byte array. */
        public const byte TypeArrayByte = 12;

        /** Type: short array. */
        public const byte TypeArrayShort = 13;

        /** Type: int array. */
        public const byte TypeArrayInt = 14;

        /** Type: long array. */
        public const byte TypeArrayLong = 15;

        /** Type: float array. */
        public const byte TypeArrayFloat = 16;

        /** Type: double array. */
        public const byte TypeArrayDouble = 17;

        /** Type: char array. */
        public const byte TypeArrayChar = 18;

        /** Type: boolean array. */
        public const byte TypeArrayBool = 19;

        /** Type: decimal array. */
        public const byte TypeArrayDecimal = 31;

        /** Type: string array. */
        public const byte TypeArrayString = 20;

        /** Type: GUID array. */
        public const byte TypeArrayGuid = 21;

        /** Type: date array. */
        public const byte TypeArrayTimestamp = 34;

        /** Type: object array. */
        public const byte TypeArray = 23;

        /** Type: collection. */
        public const byte TypeCollection = 24;

        /** Type: map. */
        public const byte TypeDictionary = 25;
        
        /** Type: binary object. */
        public const byte TypeBinary = 27;

        /** Type: enum. */
        public const byte TypeEnum = 28;

        /** Type: enum array. */
        public const byte TypeArrayEnum = 29;
        
        /** Type: native job holder. */
        public const byte TypeNativeJobHolder = 77;

        /** Type: Ignite proxy. */
        public const byte TypeIgniteProxy = 74;

        /** Type: function wrapper. */
        public const byte TypeComputeOutFuncJob = 80;

        /** Type: function wrapper. */
        public const byte TypeComputeFuncJob = 81;

        /** Type: continuous query remote filter. */
        public const byte TypeContinuousQueryRemoteFilterHolder = 82;

        /** Type: Compute out func wrapper. */
        public const byte TypeComputeOutFuncWrapper = 83;

        /** Type: Compute func wrapper. */
        public const byte TypeComputeFuncWrapper = 85;

        /** Type: Compute job wrapper. */
        public const byte TypeComputeJobWrapper = 86;

        /** Type: Serializable wrapper. */
        public const byte TypeSerializableHolder = 87;

        /** Type: DateTime wrapper. */
        public const byte TypeDateTimeHolder = 93;

        /** Type: action wrapper. */
        public const byte TypeComputeActionJob = 88;

        /** Type: entry processor holder. */
        public const byte TypeCacheEntryProcessorHolder = 89;

        /** Type: entry predicate holder. */
        public const byte TypeCacheEntryPredicateHolder = 90;
        
        /** Type: message filter holder. */
        public const byte TypeMessageListenerHolder = 92;

        /** Type: stream receiver holder. */
        public const byte TypeStreamReceiverHolder = 94;

        /** Collection: custom. */
        public const byte CollectionCustom = 0;

        /** Collection: array list. */
        public const byte CollectionArrayList = 1;

        /** Collection: linked list. */
        public const byte CollectionLinkedList = 2;
        
        /** Map: custom. */
        public const byte MapCustom = 0;

        /** Map: hash map. */
        public const byte MapHashMap = 1;
        
        /** Byte "0". */
        public const byte ByteZero = 0;

        /** Byte "1". */
        public const byte ByteOne = 1;

        /** Indicates object array. */
        public const int ObjTypeId = -1;

        /** Length of array size. */
        public const int LengthArraySize = 4;

        /** Int type. */
        public static readonly Type TypInt = typeof(int);

        /** Collection type. */
        public static readonly Type TypCollection = typeof(ICollection);

        /** Dictionary type. */
        public static readonly Type TypDictionary = typeof(IDictionary);

        /** Ticks for Java epoch. */
        private static readonly long JavaDateTicks = new DateTime(1970, 1, 1, 0, 0, 0, 0, DateTimeKind.Utc).Ticks;
        
        /** Bindig flags for static search. */
        private const BindingFlags BindFlagsStatic = BindingFlags.Static | BindingFlags.Public | BindingFlags.NonPublic;

        /** Default poratble marshaller. */
        private static readonly Marshaller Marsh = new Marshaller(null);

        /** Method: ReadArray. */
        public static readonly MethodInfo MtdhReadArray =
            typeof(BinaryUtils).GetMethod("ReadArray", BindFlagsStatic);

        /** Cached UTF8 encoding. */
        private static readonly Encoding Utf8 = Encoding.UTF8;

        /** Cached generic array read funcs. */
        private static readonly CopyOnWriteConcurrentDictionary<Type, Func<BinaryReader, bool, object>>
            ArrayReaders = new CopyOnWriteConcurrentDictionary<Type, Func<BinaryReader, bool, object>>();

        /** Flag indicating whether Guid struct is sequential in current runtime. */
        private static readonly bool IsGuidSequential = GetIsGuidSequential();

        /** Guid writer. */
        public static readonly Action<Guid, IBinaryStream> WriteGuid = IsGuidSequential
            ? (Action<Guid, IBinaryStream>)WriteGuidFast : WriteGuidSlow;

        /** Guid reader. */
        public static readonly Func<IBinaryStream, Guid?> ReadGuid = IsGuidSequential
            ? (Func<IBinaryStream, Guid?>)ReadGuidFast : ReadGuidSlow;

        /// <summary>
        /// Default marshaller.
        /// </summary>
        public static Marshaller Marshaller
        {
            get { return Marsh; }
        }

        /**
         * <summary>Write boolean array.</summary>
         * <param name="vals">Value.</param>
         * <param name="stream">Output stream.</param>
         */
        public static void WriteBooleanArray(bool[] vals, IBinaryStream stream)
        {
            stream.WriteInt(vals.Length);

            stream.WriteBoolArray(vals);
        }

        /**
         * <summary>Read boolean array.</summary>
         * <param name="stream">Output stream.</param>
         * <returns>Value.</returns>
         */
        public static bool[] ReadBooleanArray(IBinaryStream stream)
        {
            int len = stream.ReadInt();

            return stream.ReadBoolArray(len);
        }

        /**
         * <summary>Write byte array.</summary>
         * <param name="vals">Value.</param>
         * <param name="stream">Output stream.</param>
         * <returns>Length of written data.</returns>
         */
        public static void WriteByteArray(byte[] vals, IBinaryStream stream)
        {
            stream.WriteInt(vals.Length);

            stream.WriteByteArray(vals);
        }

        /**
         * <summary>Read byte array.</summary>
         * <param name="stream">Output stream.</param>
         * <returns>Value.</returns>
         */
        public static byte[] ReadByteArray(IBinaryStream stream)
        {
            return stream.ReadByteArray(stream.ReadInt());
        }

        /**
         * <summary>Read byte array.</summary>
         * <param name="stream">Output stream.</param>
         * <returns>Value.</returns>
         */
        public static unsafe sbyte[] ReadSbyteArray(IBinaryStream stream)
        {
            int len = stream.ReadInt();

            sbyte[] res = new sbyte[len];

            fixed (sbyte* res0 = res)
            {
                stream.Read((byte*) res0, len);
            }

            return res;
        }

        /**
         * <summary>Read byte array.</summary>
         * <param name="data">Data.</param>
         * <param name="pos">Position.</param>
         * <returns>Value.</returns>
         */
        public static byte[] ReadByteArray(byte[] data, int pos) {
            int len = ReadInt(data, pos);

            pos += 4;

            byte[] res = new byte[len];

            Buffer.BlockCopy(data, pos, res, 0, len);

            return res;
        }

        /**
         * <summary>Write short array.</summary>
         * <param name="vals">Value.</param>
         * <param name="stream">Output stream.</param>
         */
        public static void WriteShortArray(short[] vals, IBinaryStream stream)
        {
            stream.WriteInt(vals.Length);

            stream.WriteShortArray(vals);
        }

        /**
         * <summary>Read short array.</summary>
         * <param name="stream">Stream.</param>
         * <returns>Value.</returns>
         */
        public static unsafe ushort[] ReadUshortArray(IBinaryStream stream)
        {
            int len = stream.ReadInt();

            ushort[] res = new ushort[len];

            fixed (ushort* res0 = res)
            {
                stream.Read((byte*) res0, len * 2);
            }

            return res;
        }

        /**
         * <summary>Read short array.</summary>
         * <param name="stream">Stream.</param>
         * <returns>Value.</returns>
         */
        public static short[] ReadShortArray(IBinaryStream stream)
        {
            return stream.ReadShortArray(stream.ReadInt());
        }

        /**
         * <summary>Read int value.</summary>
         * <param name="data">Data array.</param>
         * <param name="pos">Position.</param>
         * <returns>Value.</returns>
         */
        public static int ReadInt(byte[] data, int pos) {
            int val = data[pos];

            val |= data[pos + 1] << 8;
            val |= data[pos + 2] << 16;
            val |= data[pos + 3] << 24;

            return val;
        }

        /**
         * <summary>Read long value.</summary>
         * <param name="data">Data array.</param>
         * <param name="pos">Position.</param>
         * <returns>Value.</returns>
         */
        public static long ReadLong(byte[] data, int pos) {
            long val = (long)(data[pos]) << 0;

            val |= (long)(data[pos + 1]) << 8;
            val |= (long)(data[pos + 2]) << 16;
            val |= (long)(data[pos + 3]) << 24;
            val |= (long)(data[pos + 4]) << 32;
            val |= (long)(data[pos + 5]) << 40;
            val |= (long)(data[pos + 6]) << 48;
            val |= (long)(data[pos + 7]) << 56;

            return val;
        }

        /**
         * <summary>Write int array.</summary>
         * <param name="vals">Value.</param>
         * <param name="stream">Output stream.</param>
         */
        public static void WriteIntArray(int[] vals, IBinaryStream stream)
        {
            stream.WriteInt(vals.Length);

            stream.WriteIntArray(vals);
        }

        /**
         * <summary>Read int array.</summary>
         * <param name="stream">Stream.</param>
         * <returns>Value.</returns>
         */
        public static int[] ReadIntArray(IBinaryStream stream)
        {
            return stream.ReadIntArray(stream.ReadInt());
        }

        /**
         * <summary>Read int array.</summary>
         * <param name="stream">Stream.</param>
         * <returns>Value.</returns>
         */
        public static unsafe uint[] ReadUintArray(IBinaryStream stream)
        {
            int len = stream.ReadInt();

            uint[] res = new uint[len];

            fixed (uint* res0 = res)
            {
                stream.Read((byte*) res0, len * 4);
            }

            return res;
        }

        /**
         * <summary>Write long array.</summary>
         * <param name="vals">Value.</param>
         * <param name="stream">Output stream.</param>
         */
        public static void WriteLongArray(long[] vals, IBinaryStream stream)
        {
            stream.WriteInt(vals.Length);

            stream.WriteLongArray(vals);
        }

        /**
         * <summary>Read long array.</summary>
         * <param name="stream">Stream.</param>
         * <returns>Value.</returns>
         */
        public static long[] ReadLongArray(IBinaryStream stream)
        {
            return stream.ReadLongArray(stream.ReadInt());
        }

        /**
         * <summary>Read ulong array.</summary>
         * <param name="stream">Stream.</param>
         * <returns>Value.</returns>
         */
        public static unsafe ulong[] ReadUlongArray(IBinaryStream stream)
        {
            int len = stream.ReadInt();

            ulong[] res = new ulong[len];

            fixed (ulong* res0 = res)
            {
                stream.Read((byte*) res0, len * 8);
            }

            return res;
        }

        /**
         * <summary>Write char array.</summary>
         * <param name="vals">Value.</param>
         * <param name="stream">Output stream.</param>
         */
        public static void WriteCharArray(char[] vals, IBinaryStream stream)
        {
            stream.WriteInt(vals.Length);

            stream.WriteCharArray(vals);
        }

        /**
         * <summary>Read char array.</summary>
         * <param name="stream">Stream.</param>
         * <returns>Value.</returns>
         */
        public static char[] ReadCharArray(IBinaryStream stream)
        {
            int len = stream.ReadInt();

            return stream.ReadCharArray(len);
        }

        /**
         * <summary>Write float array.</summary>
         * <param name="vals">Value.</param>
         * <param name="stream">Output stream.</param>
         */
        public static void WriteFloatArray(float[] vals, IBinaryStream stream)
        {
            stream.WriteInt(vals.Length);

            stream.WriteFloatArray(vals);
        }

        /**
         * <summary>Read float array.</summary>
         * <param name="stream">Stream.</param>
         * <returns>Value.</returns>
         */
        public static float[] ReadFloatArray(IBinaryStream stream)
        {
            int len = stream.ReadInt();

            return stream.ReadFloatArray(len);
        }

        /**
         * <summary>Write double array.</summary>
         * <param name="vals">Value.</param>
         * <param name="stream">Output stream.</param>
         */
        public static void WriteDoubleArray(double[] vals, IBinaryStream stream)
        {
            stream.WriteInt(vals.Length);

            stream.WriteDoubleArray(vals);
        }

        /**
         * <summary>Read double array.</summary>
         * <param name="stream">Stream.</param>
         * <returns>Value.</returns>
         */
        public static double[] ReadDoubleArray(IBinaryStream stream)
        {
            int len = stream.ReadInt();

            return stream.ReadDoubleArray(len);
        }

        /**
         * <summary>Write date.</summary>
         * <param name="val">Date.</param>
         * <param name="stream">Stream.</param>
         */
        public static void WriteTimestamp(DateTime val, IBinaryStream stream)
        {
            long high;
            int low;

            ToJavaDate(val, out high, out low);

            stream.WriteLong(high);
            stream.WriteInt(low);
        }

        /**
         * <summary>Read date.</summary>
         * <param name="stream">Stream.</param>
         * <returns>Date</returns>
         */
        public static DateTime? ReadTimestamp(IBinaryStream stream)
        {
            long high = stream.ReadLong();
            int low = stream.ReadInt();

            return new DateTime(JavaDateTicks + high * TimeSpan.TicksPerMillisecond + low / 100, DateTimeKind.Utc);
        }
        
        /// <summary>
        /// Write nullable date array.
        /// </summary>
        /// <param name="vals">Values.</param>
        /// <param name="stream">Stream.</param>
        public static void WriteTimestampArray(DateTime?[] vals, IBinaryStream stream)
        {
            stream.WriteInt(vals.Length);

            foreach (DateTime? val in vals)
            {
                if (val.HasValue)
                {
                    stream.WriteByte(TypeTimestamp);

                    WriteTimestamp(val.Value, stream);
                }
                else
                    stream.WriteByte(HdrNull);
            }
        }
        
        /**
         * <summary>Write string in UTF8 encoding.</summary>
         * <param name="val">String.</param>
         * <param name="stream">Stream.</param>
         */
        public static unsafe void WriteString(string val, IBinaryStream stream)
        {
            int charCnt = val.Length;

            fixed (char* chars = val)
            {
                int byteCnt = Utf8.GetByteCount(chars, charCnt);

                stream.WriteInt(byteCnt);

                stream.WriteString(chars, charCnt, byteCnt, Utf8);
            }
        }

        /**
         * <summary>Read string in UTF8 encoding.</summary>
         * <param name="stream">Stream.</param>
         * <returns>String.</returns>
         */
        public static string ReadString(IBinaryStream stream)
        {
            byte[] bytes = ReadByteArray(stream);

            return bytes != null ? Utf8.GetString(bytes) : null;
        }

        /**
         * <summary>Write string array in UTF8 encoding.</summary>
         * <param name="vals">String array.</param>
         * <param name="stream">Stream.</param>
         */
        public static void WriteStringArray(string[] vals, IBinaryStream stream)
        {
            stream.WriteInt(vals.Length);

            foreach (string val in vals)
            {
                if (val != null)
                {
                    stream.WriteByte(TypeString);
                    WriteString(val, stream);
                }
                else
                    stream.WriteByte(HdrNull);
            }
        }

        /**
         * <summary>Read string array in UTF8 encoding.</summary>
         * <param name="stream">Stream.</param>
         * <returns>String array.</returns>
         */
        public static string[] ReadStringArray(IBinaryStream stream)
        {
            int len = stream.ReadInt();

            string[] vals = new string[len];

            for (int i = 0; i < len; i++)
                vals[i] = ReadString(stream);

            return vals;
        }

        /**
         * <summary>Write decimal value.</summary>
         * <param name="val">Decimal value.</param>
         * <param name="stream">Stream.</param>
         */
        public static void WriteDecimal(decimal val, IBinaryStream stream) 
        {
            // Vals are:
            // [0] = lo
            // [1] = mid
            // [2] = high
            // [3] = flags
            int[] vals = decimal.GetBits(val);
            
            // Get start index skipping leading zeros.
            int idx = vals[2] != 0 ? 2 : vals[1] != 0 ? 1 : vals[0] != 0 ? 0 : -1;
                        
            // Write scale and negative flag.
            int scale = (vals[3] & 0x00FF0000) >> 16; 

            stream.WriteInt(((vals[3] & 0x80000000) == 0x80000000) ? (int)((uint)scale | 0x80000000) : scale);

            if (idx == -1)
            {
                // Writing zero.
                stream.WriteInt(1);
                stream.WriteByte(0);
            }
            else
            {
                int len = (idx + 1) << 2;
                
                // Write data.
                for (int i = idx; i >= 0; i--)
                {
                    int curPart = vals[i];

                    int part24 = (curPart >> 24) & 0xFF;
                    int part16 = (curPart >> 16) & 0xFF;
                    int part8 = (curPart >> 8) & 0xFF;
                    int part0 = curPart & 0xFF;
                    
                    if (i == idx)
                    {
                        // Possibly skipping some values here.
                        if (part24 != 0)
                        {
                            if ((part24 & 0x80) == 0x80)
                            {
                                stream.WriteInt(len + 1);

                                stream.WriteByte(ByteZero);
                            }
                            else
                                stream.WriteInt(len);

                            stream.WriteByte((byte)part24);
                            stream.WriteByte((byte)part16);
                            stream.WriteByte((byte)part8);
                            stream.WriteByte((byte)part0);
                        }
                        else if (part16 != 0)
                        {
                            if ((part16 & 0x80) == 0x80)
                            {
                                stream.WriteInt(len);

                                stream.WriteByte(ByteZero);
                            }
                            else
                                stream.WriteInt(len - 1);

                            stream.WriteByte((byte)part16);
                            stream.WriteByte((byte)part8);
                            stream.WriteByte((byte)part0);
                        }
                        else if (part8 != 0)
                        {
                            if ((part8 & 0x80) == 0x80)
                            {
                                stream.WriteInt(len - 1);

                                stream.WriteByte(ByteZero);
                            }
                            else
                                stream.WriteInt(len - 2);

                            stream.WriteByte((byte)part8);
                            stream.WriteByte((byte)part0);
                        }
                        else
                        {
                            if ((part0 & 0x80) == 0x80)
                            {
                                stream.WriteInt(len - 2);

                                stream.WriteByte(ByteZero);
                            }
                            else
                                stream.WriteInt(len - 3);

                            stream.WriteByte((byte)part0);
                        }
                    }
                    else
                    {
                        stream.WriteByte((byte)part24);
                        stream.WriteByte((byte)part16);
                        stream.WriteByte((byte)part8);
                        stream.WriteByte((byte)part0);
                    }
                }
            }
        }

        /**
         * <summary>Read decimal value.</summary>
         * <param name="stream">Stream.</param>
         * <returns>Decimal value.</returns>
         */
        public static decimal? ReadDecimal(IBinaryStream stream)
        {
            int scale = stream.ReadInt();

            bool neg;

            if (scale < 0)
            {
                scale = scale & 0x7FFFFFFF;

                neg = true;
            }
            else
                neg = false;

            byte[] mag = ReadByteArray(stream);

            if (scale < 0 || scale > 28)
                throw new BinaryObjectException("Decimal value scale overflow (must be between 0 and 28): " + scale);

            if (mag.Length > 13)
                throw new BinaryObjectException("Decimal magnitude overflow (must be less than 96 bits): " + 
                    mag.Length * 8);

            if (mag.Length == 13 && mag[0] != 0)
                throw new BinaryObjectException("Decimal magnitude overflow (must be less than 96 bits): " +
                        mag.Length * 8);

            int hi = 0;
            int mid = 0;
            int lo = 0;

            int ctr = -1;

            for (int i = mag.Length - 12; i < mag.Length; i++)
            {
                if (++ctr == 4)
                {
                    mid = lo;
                    lo = 0;
                }
                else if (ctr == 8)
                {
                    hi = mid;
                    mid = lo;
                    lo = 0;
                }

                if (i >= 0)
                    lo = (lo << 8) + mag[i];
            }

            return new decimal(lo, mid, hi, neg, (byte)scale);
        }

        /**
         * <summary>Write decimal array.</summary>
         * <param name="vals">Decimal array.</param>
         * <param name="stream">Stream.</param>
         */
        public static void WriteDecimalArray(decimal?[] vals, IBinaryStream stream)
        {
            stream.WriteInt(vals.Length);

            foreach (var val in vals)
            {
                if (val.HasValue)
                {
                    stream.WriteByte(TypeDecimal);

                    WriteDecimal(val.Value, stream);
                }
                else
                    stream.WriteByte(HdrNull);
            }
        }

        /**
         * <summary>Read decimal array.</summary>
         * <param name="stream">Stream.</param>
         * <returns>Decimal array.</returns>
         */
        public static decimal?[] ReadDecimalArray(IBinaryStream stream)
        {
            int len = stream.ReadInt();

            var vals = new decimal?[len];

            for (int i = 0; i < len; i++)
                vals[i] = stream.ReadByte() == HdrNull ? null : ReadDecimal(stream);

            return vals;
        }

        /// <summary>
        /// Gets a value indicating whether <see cref="Guid"/> fields are stored sequentially in memory.
        /// </summary>
        /// <returns></returns>
        private static unsafe bool GetIsGuidSequential()
        {
            // Check that bitwise conversion returns correct result
            var guid = Guid.NewGuid();

            var bytes = guid.ToByteArray();

            var bytes0 = (byte*) &guid;

            for (var i = 0; i < bytes.Length; i++)
                if (bytes[i] != bytes0[i])
                    return false;

            return true;
        }

        /// <summary>
        /// Writes a guid with bitwise conversion, assuming that <see cref="Guid"/> 
        /// is laid out in memory sequentially and without gaps between fields.
        /// </summary>
        /// <param name="val">The value.</param>
        /// <param name="stream">The stream.</param>
        public static unsafe void WriteGuidFast(Guid val, IBinaryStream stream)
        {
            var jguid = new JavaGuid(val);

            var ptr = &jguid;

            stream.Write((byte*) ptr, 16);
        }

        /// <summary>
        /// Writes a guid byte by byte.
        /// </summary>
        /// <param name="val">The value.</param>
        /// <param name="stream">The stream.</param>
        public static unsafe void WriteGuidSlow(Guid val, IBinaryStream stream)
        {
            var bytes = val.ToByteArray();
            byte* jBytes = stackalloc byte[16];

            jBytes[0] = bytes[6]; // c1
            jBytes[1] = bytes[7]; // c2

            jBytes[2] = bytes[4]; // b1
            jBytes[3] = bytes[5]; // b2

            jBytes[4] = bytes[0]; // a1
            jBytes[5] = bytes[1]; // a2
            jBytes[6] = bytes[2]; // a3
            jBytes[7] = bytes[3]; // a4

            jBytes[8] = bytes[15]; // k
            jBytes[9] = bytes[14]; // j
            jBytes[10] = bytes[13]; // i
            jBytes[11] = bytes[12]; // h
            jBytes[12] = bytes[11]; // g
            jBytes[13] = bytes[10]; // f
            jBytes[14] = bytes[9]; // e
            jBytes[15] = bytes[8]; // d
            
            stream.Write(jBytes, 16);
        }

        /// <summary>
        /// Reads a guid with bitwise conversion, assuming that <see cref="Guid"/> 
        /// is laid out in memory sequentially and without gaps between fields.
        /// </summary>
        /// <param name="stream">The stream.</param>
        /// <returns>Guid.</returns>
        public static unsafe Guid? ReadGuidFast(IBinaryStream stream)
        {
            JavaGuid jguid;

            var ptr = (byte*) &jguid;

            stream.Read(ptr, 16);

            var dotnetGuid = new GuidAccessor(jguid);

            return *(Guid*) (&dotnetGuid);
        }

        /// <summary>
        /// Reads a guid byte by byte.
        /// </summary>
        /// <param name="stream">The stream.</param>
        /// <returns>Guid.</returns>
        public static unsafe Guid? ReadGuidSlow(IBinaryStream stream)
        {
            byte* jBytes = stackalloc byte[16];

            stream.Read(jBytes, 16);

            var bytes = new byte[16];

            bytes[0] = jBytes[4]; // a1
            bytes[1] = jBytes[5]; // a2
            bytes[2] = jBytes[6]; // a3
            bytes[3] = jBytes[7]; // a4

            bytes[4] = jBytes[2]; // b1
            bytes[5] = jBytes[3]; // b2

            bytes[6] = jBytes[0]; // c1
            bytes[7] = jBytes[1]; // c2

            bytes[8] = jBytes[15]; // d
            bytes[9] = jBytes[14]; // e
            bytes[10] = jBytes[13]; // f
            bytes[11] = jBytes[12]; // g
            bytes[12] = jBytes[11]; // h
            bytes[13] = jBytes[10]; // i
            bytes[14] = jBytes[9]; // j
            bytes[15] = jBytes[8]; // k

            return new Guid(bytes);
        }

        /// <summary>
        /// Write GUID array.
        /// </summary>
        /// <param name="vals">Values.</param>
        /// <param name="stream">Stream.</param>
        public static void WriteGuidArray(Guid?[] vals, IBinaryStream stream)
        {
            stream.WriteInt(vals.Length);

            foreach (Guid? val in vals)
            {
                if (val.HasValue)
                {
                    stream.WriteByte(TypeGuid);

                    WriteGuid(val.Value, stream);
                }
                else
                    stream.WriteByte(HdrNull);
            }
        }

        /**
         * <summary>Read GUID array.</summary>
         * <param name="stream">Stream.</param>
         * <returns>GUID array.</returns>
         */
        public static Guid?[] ReadGuidArray(IBinaryStream stream)
        {
            int len = stream.ReadInt();

            Guid?[] vals = new Guid?[len];

            for (int i = 0; i < len; i++)
                vals[i] = ReadGuid(stream);

            return vals;
        }

        /// <summary>
        /// Write array.
        /// </summary>
        /// <param name="val">Array.</param>
        /// <param name="ctx">Write context.</param>
        /// <param name="elementType">Type of the array element.</param>
        public static void WriteArray(Array val, BinaryWriter ctx, int elementType = ObjTypeId)
        {
            Debug.Assert(val != null && ctx != null);

            IBinaryStream stream = ctx.Stream;

            stream.WriteInt(elementType);

            stream.WriteInt(val.Length);

            for (int i = 0; i < val.Length; i++)
                ctx.Write(val.GetValue(i));
        }

        /// <summary>
        /// Read array.
        /// </summary>
        /// <param name="ctx">Read context.</param>
        /// <param name="typed">Typed flag.</param>
        /// <param name="elementType">Type of the element.</param>
        /// <returns>Array.</returns>
        public static object ReadTypedArray(BinaryReader ctx, bool typed, Type elementType)
        {
            Func<BinaryReader, bool, object> result;

            if (!ArrayReaders.TryGetValue(elementType, out result))
                result = ArrayReaders.GetOrAdd(elementType, t =>
                    DelegateConverter.CompileFunc<Func<BinaryReader, bool, object>>(null,
                        MtdhReadArray.MakeGenericMethod(t),
                        new[] {typeof (BinaryReader), typeof (bool)}, new[] {false, false, true}));

            return result(ctx, typed);
        }

        /// <summary>
        /// Read array.
        /// </summary>
        /// <param name="ctx">Read context.</param>
        /// <param name="typed">Typed flag.</param>
        /// <returns>Array.</returns>
        public static T[] ReadArray<T>(BinaryReader ctx, bool typed)
        {
            var stream = ctx.Stream;

            if (typed)
                stream.ReadInt();

            int len = stream.ReadInt();

            var vals = new T[len];

            for (int i = 0; i < len; i++)
                vals[i] = ctx.Deserialize<T>();

            return vals;
        }

        /// <summary>
        /// Read timestamp array.
        /// </summary>
        /// <param name="stream">Stream.</param>
        /// <returns>Timestamp array.</returns>
        public static DateTime?[] ReadTimestampArray(IBinaryStream stream)
        {
            int len = stream.ReadInt();

            DateTime?[] vals = new DateTime?[len];

            for (int i = 0; i < len; i++)
                vals[i] = stream.ReadByte() == HdrNull ? null : ReadTimestamp(stream);

            return vals;
        }

        /**
         * <summary>Write collection.</summary>
         * <param name="val">Value.</param>
         * <param name="ctx">Write context.</param>
         */
        public static void WriteCollection(ICollection val, BinaryWriter ctx)
        {
            var valType = val.GetType();
            
            byte colType;

            if (valType.IsGenericType)
            {
                var genType = valType.GetGenericTypeDefinition();

                if (genType == typeof (List<>))
                    colType = CollectionArrayList;
                else if (genType == typeof (LinkedList<>))
                    colType = CollectionLinkedList;
                else
                    colType = CollectionCustom;
            }
            else
                colType = valType == typeof (ArrayList) ? CollectionArrayList : CollectionCustom;

            WriteCollection(val, ctx, colType);
        }

        /**
         * <summary>Write non-null collection with known type.</summary>
         * <param name="val">Value.</param>
         * <param name="ctx">Write context.</param>
         * <param name="colType">Collection type.</param>
         */
        public static void WriteCollection(ICollection val, BinaryWriter ctx, byte colType)
        {
            ctx.Stream.WriteInt(val.Count);

            ctx.Stream.WriteByte(colType);

            foreach (object elem in val)
                ctx.Write(elem);
        }

        /**
         * <summary>Read collection.</summary>
         * <param name="ctx">Context.</param>
         * <param name="factory">Factory delegate.</param>
         * <param name="adder">Adder delegate.</param>
         * <returns>Collection.</returns>
         */
        public static ICollection ReadCollection(BinaryReader ctx,
            Func<int, ICollection> factory, Action<ICollection, object> adder)
        {
            IBinaryStream stream = ctx.Stream;

            int len = stream.ReadInt();

            byte colType = ctx.Stream.ReadByte();

            ICollection res;

            if (factory == null)
            {
                if (colType == CollectionLinkedList)
                    res = new LinkedList<object>();
                else
                    res = new ArrayList(len);
            }
            else
                res = factory.Invoke(len);

            if (adder == null)
                adder = (col, elem) => ((ArrayList) col).Add(elem);

            for (int i = 0; i < len; i++)
                adder.Invoke(res, ctx.Deserialize<object>());

            return res;
        }

        /**
         * <summary>Write dictionary.</summary>
         * <param name="val">Value.</param>
         * <param name="ctx">Write context.</param>
         */
        public static void WriteDictionary(IDictionary val, BinaryWriter ctx)
        {
            var valType = val.GetType();

            byte dictType;

            if (valType.IsGenericType)
            {
                var genType = valType.GetGenericTypeDefinition();

                dictType = genType == typeof (Dictionary<,>) ? MapHashMap : MapCustom;
            }
            else
                dictType = valType == typeof (Hashtable) ? MapHashMap : MapCustom;

            WriteDictionary(val, ctx, dictType);
        }

        /**
         * <summary>Write non-null dictionary with known type.</summary>
         * <param name="val">Value.</param>
         * <param name="ctx">Write context.</param>
         * <param name="dictType">Dictionary type.</param>
         */
        public static void WriteDictionary(IDictionary val, BinaryWriter ctx, byte dictType)
        {
            ctx.Stream.WriteInt(val.Count);

            ctx.Stream.WriteByte(dictType);

            foreach (DictionaryEntry entry in val)
            {
                ctx.Write(entry.Key);
                ctx.Write(entry.Value);
            }
        }

        /**
         * <summary>Read dictionary.</summary>
         * <param name="ctx">Context.</param>
         * <param name="factory">Factory delegate.</param>
         * <returns>Dictionary.</returns>
         */
        public static IDictionary ReadDictionary(BinaryReader ctx, Func<int, IDictionary> factory)
        {
            IBinaryStream stream = ctx.Stream;

            int len = stream.ReadInt();

            // Skip dictionary type as we can do nothing with it here.
            ctx.Stream.ReadByte();

            var res = factory == null ? new Hashtable(len) : factory.Invoke(len);

            for (int i = 0; i < len; i++)
            {
                object key = ctx.Deserialize<object>();
                object val = ctx.Deserialize<object>();

                res[key] = val;
            }

            return res;
        }

        /**
         * <summary>Write binary object.</summary>
         * <param name="stream">Stream.</param>
         * <param name="val">Value.</param>
         */
        public static void WriteBinary(IBinaryStream stream, BinaryObject val)
        {
            WriteByteArray(val.Data, stream);

            stream.WriteInt(val.Offset);
        }

        /// <summary>
        /// Write enum.
        /// </summary>
        /// <param name="writer">Writer.</param>
        /// <param name="val">Value.</param>
        public static void WriteEnum<T>(BinaryWriter writer, T val)
        {
            writer.WriteInt(GetEnumTypeId(val.GetType(), writer.Marshaller));
            writer.WriteInt(TypeCaster<int>.Cast(val));
        }

        /// <summary>
        /// Gets the enum type identifier.
        /// </summary>
        /// <param name="enumType">The enum type.</param>
        /// <param name="marshaller">The marshaller.</param>
        /// <returns>Enum type id.</returns>
        public static int GetEnumTypeId(Type enumType, Marshaller marshaller)
        {
            if (Enum.GetUnderlyingType(enumType) == TypInt)
            {
                var desc = marshaller.GetDescriptor(enumType);

                return desc == null ? ObjTypeId : desc.TypeId;
            }

            throw new BinaryObjectException("Only Int32 underlying type is supported for enums: " +
                                            enumType.Name);
        }

        /// <summary>
        /// Gets the enum value by type id and int representation.
        /// </summary>
        /// <typeparam name="T">Result type.</typeparam>
        /// <param name="value">The value.</param>
        /// <param name="typeId">The type identifier.</param>
        /// <param name="marsh">The marshaller.</param>
        /// <returns>value in form of enum, if typeId is known; value in for of int, if typeId is -1.</returns>
        public static T GetEnumValue<T>(int value, int typeId, Marshaller marsh)
        {
            if (typeId == ObjTypeId)
                return TypeCaster<T>.Cast(value);

            // All enums are user types
            var desc = marsh.GetDescriptor(true, typeId);

            if (desc == null || desc.Type == null)
                throw new BinaryObjectException("Unknown enum type id: " + typeId);

            return (T)Enum.ToObject(desc.Type, value);
        }

        /**
         * <summary>Gets type key.</summary>
         * <param name="userType">User type flag.</param>
         * <param name="typeId">Type ID.</param>
         * <returns>Type key.</returns>
         */
        public static long TypeKey(bool userType, int typeId)
        {
            long res = typeId;

            if (userType)
                res |= (long)1 << 32;

            return res;
        }

        /**
         * <summary>Get string hash code.</summary>
         * <param name="val">Value.</param>
         * <returns>Hash code.</returns>
         */
        public static int GetStringHashCode(string val)
        {
            if (val == null)
                return 0;

            int hash = 0;

            unchecked
            {
                // ReSharper disable once LoopCanBeConvertedToQuery (performance)
                foreach (var c in val)
                    hash = 31 * hash + ('A' <= c && c <= 'Z' ? c | 0x20 : c);
            }

            return hash;
        }

        public static string CleanFieldName(string fieldName)
        {
            if (fieldName.StartsWith("<", StringComparison.Ordinal)
                && fieldName.EndsWith(">k__BackingField", StringComparison.Ordinal))
                return fieldName.Substring(1, fieldName.IndexOf(">", StringComparison.Ordinal) - 1);
            
            return fieldName;
        }

        /**
         * <summary>Convert type name.</summary>
         * <param name="typeName">Type name.</param>
         * <param name="converter">Converter.</param>
         * <returns>Converted name.</returns>
         */
        public static string ConvertTypeName(string typeName, IBinaryNameMapper converter)
        {
            var typeName0 = typeName;

            try
            {
                if (converter != null)
                    typeName = converter.GetTypeName(typeName);
            }
            catch (Exception e)
            {
                throw new BinaryObjectException("Failed to convert type name due to converter exception " +
                    "[typeName=" + typeName + ", converter=" + converter + ']', e);
            }

            if (typeName == null)
                throw new BinaryObjectException("Name converter returned null name for type [typeName=" +
                    typeName0 + ", converter=" + converter + "]");

            return typeName;
        }

        /**
         * <summary>Convert field name.</summary>
         * <param name="fieldName">Field name.</param>
         * <param name="converter">Converter.</param>
         * <returns>Converted name.</returns>
         */
        public static string ConvertFieldName(string fieldName, IBinaryNameMapper converter)
        {
            var fieldName0 = fieldName;

            try
            {
                if (converter != null)
                    fieldName = converter.GetFieldName(fieldName);
            }
            catch (Exception e)
            {
                throw new BinaryObjectException("Failed to convert field name due to converter exception " +
                    "[fieldName=" + fieldName + ", converter=" + converter + ']', e);
            }

            if (fieldName == null)
                throw new BinaryObjectException("Name converter returned null name for field [fieldName=" +
                    fieldName0 + ", converter=" + converter + "]");

            return fieldName;
        }

        /**
         * <summary>Extract simple type name.</summary>
         * <param name="typeName">Type name.</param>
         * <returns>Simple type name.</returns>
         */
        public static string SimpleTypeName(string typeName)
        {
            int idx = typeName.LastIndexOf('.');

            return idx < 0 ? typeName : typeName.Substring(idx + 1);
        }

        /**
         * <summary>Resolve type ID.</summary>
         * <param name="typeName">Type name.</param>
         * <param name="nameMapper">Name mapper.</param>
         * <param name="idMapper">ID mapper.</param>
         */
        public static int TypeId(string typeName, IBinaryNameMapper nameMapper,
            IBinaryIdMapper idMapper)
        {
            Debug.Assert(typeName != null);

            typeName = ConvertTypeName(typeName, nameMapper);

            int id = 0;

            if (idMapper != null)
            {
                try
                {
                    id = idMapper.GetTypeId(typeName);
                }
                catch (Exception e)
                {
                    throw new BinaryObjectException("Failed to resolve type ID due to ID mapper exception " +
                        "[typeName=" + typeName + ", idMapper=" + idMapper + ']', e);
                }
            }

            if (id == 0)
                id = GetStringHashCode(typeName);

            return id;
        }

        /// <summary>
        /// Gets the name of the type.
        /// </summary>
        /// <param name="type">The type.</param>
        /// <returns>
        /// Simple type name for non-generic types; simple type name with appended generic arguments for generic types.
        /// </returns>
        public static string GetTypeName(Type type)
        {
            if (!type.IsGenericType)
                return type.Name;

            var args = type.GetGenericArguments().Select(GetTypeName).Aggregate((x, y) => x + "," + y);

            return string.Format(CultureInfo.InvariantCulture, "{0}[{1}]", type.Name, args);
        }

        /**
         * <summary>Resolve field ID.</summary>
         * <param name="typeId">Type ID.</param>
         * <param name="fieldName">Field name.</param>
         * <param name="nameMapper">Name mapper.</param>
         * <param name="idMapper">ID mapper.</param>
         */
        public static int FieldId(int typeId, string fieldName, IBinaryNameMapper nameMapper,
            IBinaryIdMapper idMapper)
        {
            Debug.Assert(typeId != 0);
            Debug.Assert(fieldName != null);

            fieldName = ConvertFieldName(fieldName, nameMapper);

            int id = 0;

            if (idMapper != null)
            {
                try
                {
                    id = idMapper.GetFieldId(typeId, fieldName);
                }
                catch (Exception e)
                {
                    throw new BinaryObjectException("Failed to resolve field ID due to ID mapper exception " +
                        "[typeId=" + typeId + ", fieldName=" + fieldName + ", idMapper=" + idMapper + ']', e);
                }
            }

            if (id == 0)
                id = GetStringHashCode(fieldName);

            if (id == 0)
                throw new BinaryObjectException("Field ID is zero (please provide ID mapper or change field name) " + 
                    "[typeId=" + typeId + ", fieldName=" + fieldName + ", idMapper=" + idMapper + ']');

            return id;
        }

        /// <summary>
        /// Compare contents of two byte array chunks.
        /// </summary>
        /// <param name="arr1">Array 1.</param>
        /// <param name="offset1">Offset 1.</param>
        /// <param name="len1">Length 1.</param>
        /// <param name="arr2">Array 2.</param>
        /// <param name="offset2">Offset 2.</param>
        /// <param name="len2">Length 2.</param>
        /// <returns>True if array chunks are equal.</returns>
        public static bool CompareArrays(byte[] arr1, int offset1, int len1, byte[] arr2, int offset2, int len2)
        {
            if (len1 == len2)
            {
                for (int i = 0; i < len1; i++)
                {
                    if (arr1[offset1 + i] != arr2[offset2 + i])
                        return false;
                }

                return true;
            }
            return false;
        }

        /// <summary>
        /// Writes invocation result.
        /// </summary>
        /// <param name="writer">Writer.</param>
        /// <param name="success">Success flag.</param>
        /// <param name="res">Result.</param>
        [SuppressMessage("Microsoft.Design", "CA1031:DoNotCatchGeneralExceptionTypes")]
        public static void WriteInvocationResult(BinaryWriter writer, bool success, object res)
        {
            var pos = writer.Stream.Position;

            try
            {
                if (success)
                    writer.WriteBoolean(true);
                else
                {
                    writer.WriteBoolean(false); // Call failed.
                    writer.WriteBoolean(true); // Exception serialized sucessfully.
                }

                writer.Write(res);
            }
            catch (Exception marshErr)
            {
                // Failed to serialize result, fallback to plain string.
                writer.Stream.Seek(pos, SeekOrigin.Begin);

                writer.WriteBoolean(false); // Call failed.
                writer.WriteBoolean(false); // Cannot serialize result or exception.

                if (success)
                {
                    writer.WriteString("Call completed successfully, but result serialization failed [resultType=" +
                        res.GetType().Name + ", serializationErrMsg=" + marshErr.Message + ']');
                }
                else
                {
                    writer.WriteString("Call completed with error, but error serialization failed [errType=" +
                        res.GetType().Name + ", serializationErrMsg=" + marshErr.Message + ']');
                }
            }
        }

        /// <summary>
        /// Reads invocation result.
        /// </summary>
        /// <param name="reader">Reader.</param>
        /// <param name="err">Error.</param>
        /// <returns>Result.</returns>
        public static object ReadInvocationResult(BinaryReader reader, out object err)
        {
            err = null;

            if (reader.ReadBoolean())
                return reader.ReadObject<object>();

            err = reader.ReadBoolean()
                ? reader.ReadObject<object>()
<<<<<<< HEAD
                : ExceptionUtils.GetException(reader.ReadString(), reader.ReadString(), reader.ReadString());
=======
                : ExceptionUtils.GetException(reader.Marshaller.Ignite, reader.ReadString(), reader.ReadString());
>>>>>>> ee01b615

            return null;
        }

        /// <summary>
        /// Validate protocol version.
        /// </summary>
        /// <param name="version">The version.</param>
        public static void ValidateProtocolVersion(byte version)
        {
            if (version != ProtoVer)
                throw new BinaryObjectException("Unsupported protocol version: " + version);
        }

        /**
         * <summary>Convert date to Java ticks.</summary>
         * <param name="date">Date</param>
         * <param name="high">High part (milliseconds).</param>
         * <param name="low">Low part (nanoseconds)</param>
         */
        private static void ToJavaDate(DateTime date, out long high, out int low)
        {
            if (date.Kind != DateTimeKind.Utc)
                throw new InvalidOperationException(
                    "DateTime is not UTC. Only UTC DateTime can be used for interop with other platforms.");

            long diff = date.Ticks - JavaDateTicks;

            high = diff / TimeSpan.TicksPerMillisecond;

            low = (int)(diff % TimeSpan.TicksPerMillisecond) * 100; 
        }

        /// <summary>
        /// Read additional configuration from the stream.
        /// </summary>
        /// <param name="reader">Reader.</param>
        /// <param name="assemblies">Assemblies.</param>
        /// <param name="cfg">Configuration.</param>
        public static void ReadConfiguration(BinaryReader reader, out ICollection<string> assemblies, out BinaryConfiguration cfg)
        {
            if (reader.ReadBoolean())
            {
                int assemblyCnt = reader.ReadInt();

                assemblies = new List<string>(assemblyCnt);

                for (int i = 0; i < assemblyCnt; i++)
                    assemblies.Add(reader.ReadObject<string>());
            }
            else
                assemblies = null;

            if (reader.ReadBoolean())
            {
                cfg = new BinaryConfiguration();

                // Read binary types in full form.
                if (reader.ReadBoolean())
                {
                    int typesCnt = reader.ReadInt();

                    cfg.TypeConfigurations = new List<BinaryTypeConfiguration>();

                    for (int i = 0; i < typesCnt; i++)
                    {
                        cfg.TypeConfigurations.Add(new BinaryTypeConfiguration
                        {
                            TypeName = reader.ReadString(),
                            NameMapper = CreateInstance<IBinaryNameMapper>(reader),
                            IdMapper = CreateInstance<IBinaryIdMapper>(reader),
                            Serializer = CreateInstance<IBinarySerializer>(reader),
                            AffinityKeyFieldName = reader.ReadString(),
                            KeepDeserialized = reader.ReadObject<bool?>(),
                            IsEnum = reader.ReadBoolean()
                        });
                    }
                }

                // Read binary types in compact form.
                if (reader.ReadBoolean())
                {
                    int typesCnt = reader.ReadInt();

                    cfg.Types = new List<string>(typesCnt);

                    for (int i = 0; i < typesCnt; i++)
                        cfg.Types.Add(reader.ReadString());
                }

                // Read the rest.
                cfg.DefaultNameMapper = CreateInstance<IBinaryNameMapper>(reader);
                cfg.DefaultIdMapper = CreateInstance<IBinaryIdMapper>(reader);
                cfg.DefaultSerializer = CreateInstance<IBinarySerializer>(reader);
                cfg.DefaultKeepDeserialized = reader.ReadBoolean();
            }
            else
                cfg = null;
        }

        /// <summary>
        /// Creates and instance from the type name in reader.
        /// </summary>
        private static T CreateInstance<T>(BinaryReader reader)
        {
            var typeName = reader.ReadString();

            if (typeName == null)
                return default(T);

            return IgniteUtils.CreateInstance<T>(typeName);
        }

        /// <summary>
        /// Reverses the byte order of an unsigned long.
        /// </summary>
        private static ulong ReverseByteOrder(ulong l)
        {
            // Fastest way would be to use bswap processor instruction.
            return ((l >> 56) & 0x00000000000000FF) | ((l >> 40) & 0x000000000000FF00) |
                   ((l >> 24) & 0x0000000000FF0000) | ((l >> 8) & 0x00000000FF000000) |
                   ((l << 8) & 0x000000FF00000000) | ((l << 24) & 0x0000FF0000000000) |
                   ((l << 40) & 0x00FF000000000000) | ((l << 56) & 0xFF00000000000000);
        }

        /// <summary>
        /// Struct with .Net-style Guid memory layout.
        /// </summary>
        [StructLayout(LayoutKind.Sequential, Pack = 0)]
        private struct GuidAccessor
        {
            public readonly ulong ABC;
            public readonly ulong DEFGHIJK;

            /// <summary>
            /// Initializes a new instance of the <see cref="GuidAccessor"/> struct.
            /// </summary>
            /// <param name="val">The value.</param>
            public GuidAccessor(JavaGuid val)
            {
                var l = val.CBA;

                if (BitConverter.IsLittleEndian)
                    ABC = ((l >> 32) & 0x00000000FFFFFFFF) | ((l << 48) & 0xFFFF000000000000) |
                          ((l << 16) & 0x0000FFFF00000000);
                else
                    ABC = ((l << 32) & 0xFFFFFFFF00000000) | ((l >> 48) & 0x000000000000FFFF) |
                          ((l >> 16) & 0x00000000FFFF0000);

                // This is valid in any endianness (symmetrical)
                DEFGHIJK = ReverseByteOrder(val.KJIHGFED);
            }
        }

        /// <summary>
        /// Struct with Java-style Guid memory layout.
        /// </summary>
        [StructLayout(LayoutKind.Explicit)]
        private struct JavaGuid
        {
            [FieldOffset(0)] public readonly ulong CBA;
            [FieldOffset(8)] public readonly ulong KJIHGFED;
            [SuppressMessage("Microsoft.Performance", "CA1823:AvoidUnusedPrivateFields")]
            [FieldOffset(0)] public unsafe fixed byte Bytes [16];

            /// <summary>
            /// Initializes a new instance of the <see cref="JavaGuid"/> struct.
            /// </summary>
            /// <param name="val">The value.</param>
            public unsafe JavaGuid(Guid val)
            {
                // .Net returns bytes in the following order: _a(4), _b(2), _c(2), _d, _e, _f, _g, _h, _i, _j, _k.
                // And _a, _b and _c are always in little endian format irrespective of system configuration.
                // To be compliant with Java we rearrange them as follows: _c, _b_, a_, _k, _j, _i, _h, _g, _f, _e, _d.
                var accessor = *((GuidAccessor*)&val);

                var l = accessor.ABC;

                if (BitConverter.IsLittleEndian)
                    CBA = ((l << 32) & 0xFFFFFFFF00000000) | ((l >> 48) & 0x000000000000FFFF) |
                          ((l >> 16) & 0x00000000FFFF0000);
                else
                    CBA = ((l >> 32) & 0x00000000FFFFFFFF) | ((l << 48) & 0xFFFF000000000000) |
                          ((l << 16) & 0x0000FFFF00000000);

                // This is valid in any endianness (symmetrical)
                KJIHGFED = ReverseByteOrder(accessor.DEFGHIJK);
            }
        }
    }
}<|MERGE_RESOLUTION|>--- conflicted
+++ resolved
@@ -1658,11 +1658,7 @@
 
             err = reader.ReadBoolean()
                 ? reader.ReadObject<object>()
-<<<<<<< HEAD
-                : ExceptionUtils.GetException(reader.ReadString(), reader.ReadString(), reader.ReadString());
-=======
-                : ExceptionUtils.GetException(reader.Marshaller.Ignite, reader.ReadString(), reader.ReadString());
->>>>>>> ee01b615
+                : ExceptionUtils.GetException(reader.Marshaller.Ignite, reader.ReadString(), reader.ReadString(), reader.ReadString());
 
             return null;
         }
