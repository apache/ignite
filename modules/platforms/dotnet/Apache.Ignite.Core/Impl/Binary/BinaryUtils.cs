--- conflicted
+++ resolved
@@ -1113,7 +1113,6 @@
 
             switch (colType)
             {
-<<<<<<< HEAD
                 case CollectionLinkedList:
                     return ReadCollection0<LinkedList<object>, object>(ctx, len, count => new LinkedList<object>(),
                         (list, item) => list.AddLast(item));
@@ -1121,12 +1120,10 @@
                 default:
                     return ReadCollection0<ArrayList, object>(ctx, len, count => new ArrayList(),
                         (list, item) => list.Add(item));
-=======
                 if (colType == CollectionLinkedList)
                     res = new LinkedList<object>();
                 else
                     res = new ArrayList(len);
->>>>>>> 6cdd5804
             }
         }
 
