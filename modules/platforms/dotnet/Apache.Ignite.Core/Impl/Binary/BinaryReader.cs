--- conflicted
+++ resolved
@@ -729,11 +729,8 @@
         /// </summary>
         private void SetCurSchema(IBinaryTypeDescriptor desc)
         {
-<<<<<<< HEAD
-=======
             _frame.SchemaMap = null;
 
->>>>>>> 995f0185
             if (_frame.Hdr.HasSchema)
             {
                 _frame.Schema = desc.Schema.Get(_frame.Hdr.SchemaId);
