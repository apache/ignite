--- conflicted
+++ resolved
@@ -729,11 +729,8 @@
         /// </summary>
         private void SetCurSchema(IBinaryTypeDescriptor desc)
         {
-<<<<<<< HEAD
-=======
             _frame.SchemaMap = null;
 
->>>>>>> dd3c9e96
             if (_frame.Hdr.HasSchema)
             {
                 _frame.Schema = desc.Schema.Get(_frame.Hdr.SchemaId);
