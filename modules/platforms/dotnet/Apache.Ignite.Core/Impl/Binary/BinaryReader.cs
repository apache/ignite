/*
 * Licensed to the Apache Software Foundation (ASF) under one or more
 * contributor license agreements.  See the NOTICE file distributed with
 * this work for additional information regarding copyright ownership.
 * The ASF licenses this file to You under the Apache License, Version 2.0
 * (the "License"); you may not use this file except in compliance with
 * the License.  You may obtain a copy of the License at
 *
 *      http://www.apache.org/licenses/LICENSE-2.0
 *
 * Unless required by applicable law or agreed to in writing, software
 * distributed under the License is distributed on an "AS IS" BASIS,
 * WITHOUT WARRANTIES OR CONDITIONS OF ANY KIND, either express or implied.
 * See the License for the specific language governing permissions and
 * limitations under the License.
 */

namespace Apache.Ignite.Core.Impl.Binary
{
    using System;
    using System.Collections;
    using System.Collections.Generic;
    using System.Diagnostics.CodeAnalysis;
    using System.IO;
    using Apache.Ignite.Core.Binary;
    using Apache.Ignite.Core.Impl.Binary.IO;
    using Apache.Ignite.Core.Impl.Binary.Structure;
    using Apache.Ignite.Core.Impl.Common;

    /// <summary>
    /// Binary reader implementation. 
    /// </summary>
    internal class BinaryReader : IBinaryReader, IBinaryRawReader
    {
        /** Marshaller. */
        private readonly Marshaller _marsh;

        /** Parent builder. */
        private readonly BinaryObjectBuilder _builder;

        /** Handles. */
        private BinaryReaderHandleDictionary _hnds;

        /** Detach flag. */
        private bool _detach;

        /** Binary read mode. */
        private BinaryMode _mode;

        /** Current frame. */
        private Frame _frame;

        /// <summary>
        /// Constructor.
        /// </summary>
        /// <param name="marsh">Marshaller.</param>
        /// <param name="stream">Input stream.</param>
        /// <param name="mode">The mode.</param>
        /// <param name="builder">Builder.</param>
        public BinaryReader
            (Marshaller marsh,
            IBinaryStream stream, 
            BinaryMode mode,
            BinaryObjectBuilder builder)
        {
            _marsh = marsh;
            _mode = mode;
            _builder = builder;

            Stream = stream;
        }

        /// <summary>
        /// Gets the marshaller.
        /// </summary>
        public Marshaller Marshaller
        {
            get { return _marsh; }
        }

        /** <inheritdoc /> */
        public IBinaryRawReader GetRawReader()
        {
            MarkRaw();

            return this;
        }

        /** <inheritdoc /> */
        public bool ReadBoolean(string fieldName)
        {
            return ReadField(fieldName, r => r.ReadBoolean(), BinaryUtils.TypeBool);
        }

        /** <inheritdoc /> */
        public bool ReadBoolean()
        {
            return Stream.ReadBool();
        }

        /** <inheritdoc /> */
        public bool[] ReadBooleanArray(string fieldName)
        {
            return ReadField(fieldName, BinaryUtils.ReadBooleanArray, BinaryUtils.TypeArrayBool);
        }

        /** <inheritdoc /> */
        public bool[] ReadBooleanArray()
        {
            return Read(BinaryUtils.ReadBooleanArray, BinaryUtils.TypeArrayBool);
        }

        /** <inheritdoc /> */
        public byte ReadByte(string fieldName)
        {
            return ReadField(fieldName, ReadByte, BinaryUtils.TypeByte);
        }

        /** <inheritdoc /> */
        public byte ReadByte()
        {
            return Stream.ReadByte();
        }

        /** <inheritdoc /> */
        public byte[] ReadByteArray(string fieldName)
        {
            return ReadField(fieldName, BinaryUtils.ReadByteArray, BinaryUtils.TypeArrayByte);
        }

        /** <inheritdoc /> */
        public byte[] ReadByteArray()
        {
            return Read(BinaryUtils.ReadByteArray, BinaryUtils.TypeArrayByte);
        }

        /** <inheritdoc /> */
        public short ReadShort(string fieldName)
        {
            return ReadField(fieldName, ReadShort, BinaryUtils.TypeShort);
        }

        /** <inheritdoc /> */
        public short ReadShort()
        {
            return Stream.ReadShort();
        }

        /** <inheritdoc /> */
        public short[] ReadShortArray(string fieldName)
        {
            return ReadField(fieldName, BinaryUtils.ReadShortArray, BinaryUtils.TypeArrayShort);
        }

        /** <inheritdoc /> */
        public short[] ReadShortArray()
        {
            return Read(BinaryUtils.ReadShortArray, BinaryUtils.TypeArrayShort);
        }

        /** <inheritdoc /> */
        public char ReadChar(string fieldName)
        {
            return ReadField(fieldName, ReadChar, BinaryUtils.TypeChar);
        }

        /** <inheritdoc /> */
        public char ReadChar()
        {
            return Stream.ReadChar();
        }

        /** <inheritdoc /> */
        public char[] ReadCharArray(string fieldName)
        {
            return ReadField(fieldName, BinaryUtils.ReadCharArray, BinaryUtils.TypeArrayChar);
        }

        /** <inheritdoc /> */
        public char[] ReadCharArray()
        {
            return Read(BinaryUtils.ReadCharArray, BinaryUtils.TypeArrayChar);
        }

        /** <inheritdoc /> */
        public int ReadInt(string fieldName)
        {
            return ReadField(fieldName, ReadInt, BinaryUtils.TypeInt);
        }

        /** <inheritdoc /> */
        public int ReadInt()
        {
            return Stream.ReadInt();
        }

        /** <inheritdoc /> */
        public int[] ReadIntArray(string fieldName)
        {
            return ReadField(fieldName, BinaryUtils.ReadIntArray, BinaryUtils.TypeArrayInt);
        }

        /** <inheritdoc /> */
        public int[] ReadIntArray()
        {
            return Read(BinaryUtils.ReadIntArray, BinaryUtils.TypeArrayInt);
        }

        /** <inheritdoc /> */
        public long ReadLong(string fieldName)
        {
            return ReadField(fieldName, ReadLong, BinaryUtils.TypeLong);
        }

        /** <inheritdoc /> */
        public long ReadLong()
        {
            return Stream.ReadLong();
        }

        /** <inheritdoc /> */
        public long[] ReadLongArray(string fieldName)
        {
            return ReadField(fieldName, BinaryUtils.ReadLongArray, BinaryUtils.TypeArrayLong);
        }

        /** <inheritdoc /> */
        public long[] ReadLongArray()
        {
            return Read(BinaryUtils.ReadLongArray, BinaryUtils.TypeArrayLong);
        }

        /** <inheritdoc /> */
        public float ReadFloat(string fieldName)
        {
            return ReadField(fieldName, ReadFloat, BinaryUtils.TypeFloat);
        }

        /** <inheritdoc /> */
        public float ReadFloat()
        {
            return Stream.ReadFloat();
        }

        /** <inheritdoc /> */
        public float[] ReadFloatArray(string fieldName)
        {
            return ReadField(fieldName, BinaryUtils.ReadFloatArray, BinaryUtils.TypeArrayFloat);
        }

        /** <inheritdoc /> */
        public float[] ReadFloatArray()
        {
            return Read(BinaryUtils.ReadFloatArray, BinaryUtils.TypeArrayFloat);
        }

        /** <inheritdoc /> */
        public double ReadDouble(string fieldName)
        {
            return ReadField(fieldName, ReadDouble, BinaryUtils.TypeDouble);
        }

        /** <inheritdoc /> */
        public double ReadDouble()
        {
            return Stream.ReadDouble();
        }

        /** <inheritdoc /> */
        public double[] ReadDoubleArray(string fieldName)
        {
            return ReadField(fieldName, BinaryUtils.ReadDoubleArray, BinaryUtils.TypeArrayDouble);
        }

        /** <inheritdoc /> */
        public double[] ReadDoubleArray()
        {
            return Read(BinaryUtils.ReadDoubleArray, BinaryUtils.TypeArrayDouble);
        }

        /** <inheritdoc /> */
        public decimal? ReadDecimal(string fieldName)
        {
            return ReadField(fieldName, BinaryUtils.ReadDecimal, BinaryUtils.TypeDecimal);
        }

        /** <inheritdoc /> */
        public decimal? ReadDecimal()
        {
            return Read(BinaryUtils.ReadDecimal, BinaryUtils.TypeDecimal);
        }

        /** <inheritdoc /> */
        public decimal?[] ReadDecimalArray(string fieldName)
        {
            return ReadField(fieldName, BinaryUtils.ReadDecimalArray, BinaryUtils.TypeArrayDecimal);
        }

        /** <inheritdoc /> */
        public decimal?[] ReadDecimalArray()
        {
            return Read(BinaryUtils.ReadDecimalArray, BinaryUtils.TypeArrayDecimal);
        }

        /** <inheritdoc /> */
        public DateTime? ReadTimestamp(string fieldName)
        {
            return ReadField(fieldName, BinaryUtils.ReadTimestamp, BinaryUtils.TypeTimestamp);
        }

        /** <inheritdoc /> */
        public DateTime? ReadTimestamp()
        {
            return Read(BinaryUtils.ReadTimestamp, BinaryUtils.TypeTimestamp);
        }
        
        /** <inheritdoc /> */
        public DateTime?[] ReadTimestampArray(string fieldName)
        {
            return ReadField(fieldName, BinaryUtils.ReadTimestampArray, BinaryUtils.TypeArrayTimestamp);
        }
        
        /** <inheritdoc /> */
        public DateTime?[] ReadTimestampArray()
        {
            return Read(BinaryUtils.ReadTimestampArray, BinaryUtils.TypeArrayTimestamp);
        }
        
        /** <inheritdoc /> */
        public string ReadString(string fieldName)
        {
            return ReadField(fieldName, BinaryUtils.ReadString, BinaryUtils.TypeString);
        }

        /** <inheritdoc /> */
        public string ReadString()
        {
            return Read(BinaryUtils.ReadString, BinaryUtils.TypeString);
        }

        /** <inheritdoc /> */
        public string[] ReadStringArray(string fieldName)
        {
            return ReadField(fieldName, r => BinaryUtils.ReadArray<string>(r, false), BinaryUtils.TypeArrayString);
        }

        /** <inheritdoc /> */
        public string[] ReadStringArray()
        {
            return Read(r => BinaryUtils.ReadArray<string>(r, false), BinaryUtils.TypeArrayString);
        }

        /** <inheritdoc /> */
        public Guid? ReadGuid(string fieldName)
        {
            return ReadField(fieldName, BinaryUtils.ReadGuid, BinaryUtils.TypeGuid);
        }

        /** <inheritdoc /> */
        public Guid? ReadGuid()
        {
            return Read(BinaryUtils.ReadGuid, BinaryUtils.TypeGuid);
        }

        /** <inheritdoc /> */
        public Guid?[] ReadGuidArray(string fieldName)
        {
            return ReadField(fieldName, r => BinaryUtils.ReadArray<Guid?>(r, false), BinaryUtils.TypeArrayGuid);
        }

        /** <inheritdoc /> */
        public Guid?[] ReadGuidArray()
        {
            return Read(r => BinaryUtils.ReadArray<Guid?>(r, false), BinaryUtils.TypeArrayGuid);
        }

        /** <inheritdoc /> */
        public T ReadEnum<T>(string fieldName)
        {
            return SeekField(fieldName) ? ReadEnum<T>() : default(T);
        }

        /** <inheritdoc /> */
        public T ReadEnum<T>()
        {
            var hdr = ReadByte();

            switch (hdr)
            {
                case BinaryUtils.HdrNull:
                    return default(T);

                case BinaryUtils.TypeEnum:
                    // Never read enums in binary mode when reading a field (we do not support half-binary objects)
                    return ReadEnum0<T>(this, false);  

                case BinaryUtils.HdrFull:
                    // Unregistered enum written as serializable
                    Stream.Seek(-1, SeekOrigin.Current);

                    return ReadObject<T>(); 

                default:
                    throw new BinaryObjectException(
                        string.Format("Invalid header on enum deserialization. Expected: {0} or {1} but was: {2}",
                            BinaryUtils.TypeEnum, BinaryUtils.HdrFull, hdr));
            }
        }

        /** <inheritdoc /> */
        public T[] ReadEnumArray<T>(string fieldName)
        {
            return ReadField(fieldName, r => BinaryUtils.ReadArray<T>(r, true), BinaryUtils.TypeArrayEnum);
        }

        /** <inheritdoc /> */
        public T[] ReadEnumArray<T>()
        {
            return Read(r => BinaryUtils.ReadArray<T>(r, true), BinaryUtils.TypeArrayEnum);
        }

        /** <inheritdoc /> */
        public T ReadObject<T>(string fieldName)
        {
            if (_frame.Raw)
                throw new BinaryObjectException("Cannot read named fields after raw data is read.");

            if (SeekField(fieldName))
                return Deserialize<T>();

            return default(T);
        }

        /** <inheritdoc /> */
        public T ReadObject<T>()
        {
            return Deserialize<T>();
        }

        /** <inheritdoc /> */
        public T[] ReadArray<T>(string fieldName)
        {
            return ReadField(fieldName, r => BinaryUtils.ReadArray<T>(r, true), BinaryUtils.TypeArray);
        }

        /** <inheritdoc /> */
        public T[] ReadArray<T>()
        {
            return Read(r => BinaryUtils.ReadArray<T>(r, true), BinaryUtils.TypeArray);
        }

        /** <inheritdoc /> */
        public ICollection ReadCollection(string fieldName)
        {
            return ReadCollection(fieldName, null, null);
        }

        /** <inheritdoc /> */
        public ICollection ReadCollection()
        {
            return ReadCollection(null, null);
        }

        /** <inheritdoc /> */
        public ICollection ReadCollection(string fieldName, Func<int, ICollection> factory, 
            Action<ICollection, object> adder)
        {
            return ReadField(fieldName, r => BinaryUtils.ReadCollection(r, factory, adder), BinaryUtils.TypeCollection);
        }

        /** <inheritdoc /> */
        public ICollection ReadCollection(Func<int, ICollection> factory, Action<ICollection, object> adder)
        {
            return Read(r => BinaryUtils.ReadCollection(r, factory, adder), BinaryUtils.TypeCollection);
        }

        /** <inheritdoc /> */
        public IDictionary ReadDictionary(string fieldName)
        {
            return ReadDictionary(fieldName, null);
        }

        /** <inheritdoc /> */
        public IDictionary ReadDictionary()
        {
            return ReadDictionary((Func<int, IDictionary>) null);
        }

        /** <inheritdoc /> */
        public IDictionary ReadDictionary(string fieldName, Func<int, IDictionary> factory)
        {
            return ReadField(fieldName, r => BinaryUtils.ReadDictionary(r, factory), BinaryUtils.TypeDictionary);
        }

        /** <inheritdoc /> */
        public IDictionary ReadDictionary(Func<int, IDictionary> factory)
        {
            return Read(r => BinaryUtils.ReadDictionary(r, factory), BinaryUtils.TypeDictionary);
        }

        /// <summary>
        /// Enable detach mode for the next object read. 
        /// </summary>
        public BinaryReader DetachNext()
        {
            _detach = true;

            return this;
        }

        /// <summary>
        /// Deserialize object.
        /// </summary>
        /// <returns>Deserialized object.</returns>
        public T Deserialize<T>()
        {
            T res;

            // ReSharper disable once CompareNonConstrainedGenericWithNull
            if (!TryDeserialize(out res) && default(T) != null)
                throw new BinaryObjectException(string.Format("Invalid data on deserialization. " +
                    "Expected: '{0}' But was: null", typeof (T)));

            return res;
        }

        /// <summary>
        /// Deserialize object.
        /// </summary>
        /// <returns>Deserialized object.</returns>
        public bool TryDeserialize<T>(out T res)
        {
            int pos = Stream.Position;

            byte hdr = Stream.ReadByte();

            var doDetach = _detach;  // save detach flag into a var and reset so it does not go deeper

            _detach = false;

            switch (hdr)
            {
                case BinaryUtils.HdrNull:
                    res = default(T);

                    return false;

                case BinaryUtils.HdrHnd:
                    res = ReadHandleObject<T>(pos);

                    return true;

                case BinaryUtils.HdrFull:
                    res = ReadFullObject<T>(pos);

                    return true;

                case BinaryUtils.TypeBinary:
                    res = ReadBinaryObject<T>(doDetach);

                    return true;

                case BinaryUtils.TypeEnum:
                    res = ReadEnum0<T>(this, _mode != BinaryMode.Deserialize);

                    return true;
            }

            if (BinarySystemHandlers.TryReadSystemType(hdr, this, out res))
                return true;

            throw new BinaryObjectException("Invalid header on deserialization [pos=" + pos + ", hdr=" + hdr + ']');
        }

        /// <summary>
        /// Reads the binary object.
        /// </summary>
        private T ReadBinaryObject<T>(bool doDetach)
        {
            var len = Stream.ReadInt();

            var binaryBytesPos = Stream.Position;

            if (_mode != BinaryMode.Deserialize)
                return TypeCaster<T>.Cast(ReadAsBinary(binaryBytesPos, len, doDetach));

            Stream.Seek(len, SeekOrigin.Current);

            var offset = Stream.ReadInt();

            var retPos = Stream.Position;

            Stream.Seek(binaryBytesPos + offset, SeekOrigin.Begin);

            _mode = BinaryMode.KeepBinary;

            try
            {
                return Deserialize<T>();
            }
            finally
            {
                _mode = BinaryMode.Deserialize;

                Stream.Seek(retPos, SeekOrigin.Begin);
            }
        }

        /// <summary>
        /// Reads the binary object in binary form.
        /// </summary>
        private BinaryObject ReadAsBinary(int binaryBytesPos, int dataLen, bool doDetach)
        {
            try
            {
                Stream.Seek(dataLen + binaryBytesPos, SeekOrigin.Begin);

                var offs = Stream.ReadInt(); // offset inside data

                var pos = binaryBytesPos + offs;

                var hdr = BinaryObjectHeader.Read(Stream, pos);

                if (!doDetach)
                    return new BinaryObject(_marsh, Stream.GetArray(), pos, hdr);

                Stream.Seek(pos, SeekOrigin.Begin);

                return new BinaryObject(_marsh, Stream.ReadByteArray(hdr.Length), 0, hdr);
            }
            finally
            {
                Stream.Seek(binaryBytesPos + dataLen + 4, SeekOrigin.Begin);
            }
        }

        /// <summary>
        /// Reads the full object.
        /// </summary>
        [SuppressMessage("Microsoft.Performance", "CA1804:RemoveUnusedLocals", MessageId = "hashCode")]
        private T ReadFullObject<T>(int pos)
        {
            var hdr = BinaryObjectHeader.Read(Stream, pos);

            // Validate protocol version.
            BinaryUtils.ValidateProtocolVersion(hdr.Version);

            try
            {
                // Already read this object?
                object hndObj;

                if (_hnds != null && _hnds.TryGetValue(pos, out hndObj))
                    return (T) hndObj;

                if (hdr.IsUserType && _mode == BinaryMode.ForceBinary)
                {
                    BinaryObject portObj;

                    if (_detach)
                    {
                        Stream.Seek(pos, SeekOrigin.Begin);

                        portObj = new BinaryObject(_marsh, Stream.ReadByteArray(hdr.Length), 0, hdr);
                    }
                    else
                        portObj = new BinaryObject(_marsh, Stream.GetArray(), pos, hdr);

                    T obj = _builder == null ? TypeCaster<T>.Cast(portObj) : TypeCaster<T>.Cast(_builder.Child(portObj));

                    AddHandle(pos, obj);

                    return obj;
                }
                else
                {
                    // Find descriptor.
<<<<<<< HEAD
                    var desc = hdr.TypeId == BinaryUtils.TypeUnregistered
                        ? _marsh.GetDescriptor(Type.GetType(ReadString(), true))
                        : _marsh.GetDescriptor(hdr.IsUserType, hdr.TypeId);
=======
                    var desc = _marsh.GetDescriptor(hdr.IsUserType, hdr.TypeId);
>>>>>>> 2007cf85

                    // Instantiate object. 
                    if (desc.Type == null)
                    {
                        if (desc is BinarySurrogateTypeDescriptor)
                            throw new BinaryObjectException("Unknown type ID: " + hdr.TypeId);

                        throw new BinaryObjectException("No matching type found for object [typeId=" +
                                                        desc.TypeId + ", typeName=" + desc.TypeName + ']');
                    }

                    // Preserve old frame.
                    var oldFrame = _frame;

                    // Set new frame.
                    _frame.Hdr = hdr;
                    _frame.Pos = pos;
                    SetCurSchema(desc);
                    _frame.Struct = new BinaryStructureTracker(desc, desc.ReaderTypeStructure);
                    _frame.Raw = false;

                    // Read object.
                    var obj = desc.Serializer.ReadBinary<T>(this, desc.Type, pos);

                    _frame.Struct.UpdateReaderStructure();

                    // Restore old frame.
                    _frame = oldFrame;

                    return obj;
                }
            }
            finally
            {
                // Advance stream pointer.
                Stream.Seek(pos + hdr.Length, SeekOrigin.Begin);
            }
        }

        /// <summary>
        /// Sets the current schema.
        /// </summary>
        private void SetCurSchema(IBinaryTypeDescriptor desc)
        {
            if (_frame.Hdr.HasSchema)
            {
                _frame.Schema = desc.Schema.Get(_frame.Hdr.SchemaId);

                if (_frame.Schema == null)
                {
                    _frame.Schema = ReadSchema(desc.TypeId);

                    desc.Schema.Add(_frame.Hdr.SchemaId, _frame.Schema);
                }
            }
        }

        /// <summary>
        /// Reads the schema.
        /// </summary>
        private int[] ReadSchema(int typeId)
        {
            if (_frame.Hdr.IsCompactFooter)
            {
                // Get schema from Java
                var ignite = Marshaller.Ignite;

                var schema = ignite == null ? null : ignite.ClusterGroup.GetSchema(typeId, _frame.Hdr.SchemaId);

                if (schema == null)
                    throw new BinaryObjectException("Cannot find schema for object with compact footer [" +
                        "typeId=" + typeId + ", schemaId=" + _frame.Hdr.SchemaId + ']');

                return schema;
            }

            var pos = Stream.Position;

            Stream.Seek(_frame.Pos + _frame.Hdr.SchemaOffset, SeekOrigin.Begin);

            var count = _frame.Hdr.SchemaFieldCount;

            var offsetSize = _frame.Hdr.SchemaFieldOffsetSize;

            var res = new int[count];

            for (int i = 0; i < count; i++)
            {
                res[i] = Stream.ReadInt();
                Stream.Seek(offsetSize, SeekOrigin.Current);
            }

            Stream.Seek(pos, SeekOrigin.Begin);

            return res;
        }
        /// <summary>
        /// Reads the handle object.
        /// </summary>
        private T ReadHandleObject<T>(int pos)
        {
            // Get handle position.
            int hndPos = pos - Stream.ReadInt();

            int retPos = Stream.Position;

            try
            {
                object hndObj;

                if (_builder == null || !_builder.TryGetCachedField(hndPos, out hndObj))
                {
                    if (_hnds == null || !_hnds.TryGetValue(hndPos, out hndObj))
                    {
                        // No such handler, i.e. we trying to deserialize inner object before deserializing outer.
                        Stream.Seek(hndPos, SeekOrigin.Begin);

                        hndObj = Deserialize<T>();
                    }

                    // Notify builder that we deserialized object on other location.
                    if (_builder != null)
                        _builder.CacheField(hndPos, hndObj);
                }

                return (T) hndObj;
            }
            finally
            {
                // Position stream to correct place.
                Stream.Seek(retPos, SeekOrigin.Begin);
            }
        }

        /// <summary>
        /// Adds a handle to the dictionary.
        /// </summary>
        /// <param name="pos">Position.</param>
        /// <param name="obj">Object.</param>
        internal void AddHandle(int pos, object obj)
        {
            if (_hnds == null)
                _hnds = new BinaryReaderHandleDictionary(pos, obj);
            else
                _hnds.Add(pos, obj);
        }

        /// <summary>
        /// Underlying stream.
        /// </summary>
        public IBinaryStream Stream
        {
            get;
            private set;
        }

        /// <summary>
        /// Mark current output as raw. 
        /// </summary>
        private void MarkRaw()
        {
            if (!_frame.Raw)
            {
                _frame.Raw = true;

                Stream.Seek(_frame.Pos + _frame.Hdr.GetRawOffset(Stream, _frame.Pos), SeekOrigin.Begin);
            }
        }

        /// <summary>
        /// Seeks the field by name.
        /// </summary>
        private bool SeekField(string fieldName)
        {
            if (_frame.Raw)
                throw new BinaryObjectException("Cannot read named fields after raw data is read.");

            if (!_frame.Hdr.HasSchema)
                return false;

            var actionId = _frame.Struct.CurStructAction;

            var fieldId = _frame.Struct.GetFieldId(fieldName);

            if (_frame.Schema == null || actionId >= _frame.Schema.Length || fieldId != _frame.Schema[actionId])
            {
                _frame.SchemaMap = _frame.SchemaMap ?? BinaryObjectSchemaSerializer.ReadSchema(Stream, _frame.Pos,
                    _frame.Hdr, () => _frame.Schema).ToDictionary();

                _frame.Schema = null; // read order is different, ignore schema for future reads

                int pos;

                if (!_frame.SchemaMap.TryGetValue(fieldId, out pos))
                    return false;

                Stream.Seek(pos + _frame.Pos, SeekOrigin.Begin);
            }

            return true;
        }

        /// <summary>
        /// Seeks specified field and invokes provided func.
        /// </summary>
        private T ReadField<T>(string fieldName, Func<IBinaryStream, T> readFunc, byte expHdr)
        {
            return SeekField(fieldName) ? Read(readFunc, expHdr) : default(T);
        }

        /// <summary>
        /// Seeks specified field and invokes provided func.
        /// </summary>
        private T ReadField<T>(string fieldName, Func<BinaryReader, T> readFunc, byte expHdr)
        {
            return SeekField(fieldName) ? Read(readFunc, expHdr) : default(T);
        }

        /// <summary>
        /// Seeks specified field and invokes provided func.
        /// </summary>
        private T ReadField<T>(string fieldName, Func<T> readFunc, byte expHdr)
        {
            return SeekField(fieldName) ? Read(readFunc, expHdr) : default(T);
        }

        /// <summary>
        /// Reads header and invokes specified func if the header is not null.
        /// </summary>
        private T Read<T>(Func<BinaryReader, T> readFunc, byte expHdr)
        {
            return Read(() => readFunc(this), expHdr);
        }

        /// <summary>
        /// Reads header and invokes specified func if the header is not null.
        /// </summary>
        private T Read<T>(Func<IBinaryStream, T> readFunc, byte expHdr)
        {
            return Read(() => readFunc(Stream), expHdr);
        }

        /// <summary>
        /// Reads header and invokes specified func if the header is not null.
        /// </summary>
        private T Read<T>(Func<T> readFunc, byte expHdr)
        {
            var hdr = ReadByte();

            if (hdr == BinaryUtils.HdrNull)
                return default(T);

            if (hdr == BinaryUtils.HdrHnd)
                return ReadHandleObject<T>(Stream.Position - 1);

            if (expHdr != hdr)
                throw new BinaryObjectException(string.Format("Invalid header on deserialization. " +
                                                          "Expected: {0} but was: {1}", expHdr, hdr));

            return readFunc();
        }

        /// <summary>
        /// Reads the enum.
        /// </summary>
        private static T ReadEnum0<T>(BinaryReader reader, bool keepBinary)
        {
            var enumType = reader.ReadInt();

            var enumValue = reader.ReadInt();

            if (!keepBinary)
                return BinaryUtils.GetEnumValue<T>(enumValue, enumType, reader.Marshaller);

            return TypeCaster<T>.Cast(new BinaryEnum(enumType, enumValue, reader.Marshaller));
        }

        /// <summary>
        /// Stores current reader stack frame.
        /// </summary>
        private struct Frame
        {
            /** Current position. */
            public int Pos;

            /** Current raw flag. */
            public bool Raw;

            /** Current type structure tracker. */
            public BinaryStructureTracker Struct;

            /** Current schema. */
            public int[] Schema;

            /** Current schema with positions. */
            public Dictionary<int, int> SchemaMap;

            /** Current header. */
            public BinaryObjectHeader Hdr;
        }
    }
}<|MERGE_RESOLUTION|>--- conflicted
+++ resolved
@@ -675,13 +675,9 @@
                 else
                 {
                     // Find descriptor.
-<<<<<<< HEAD
                     var desc = hdr.TypeId == BinaryUtils.TypeUnregistered
                         ? _marsh.GetDescriptor(Type.GetType(ReadString(), true))
                         : _marsh.GetDescriptor(hdr.IsUserType, hdr.TypeId);
-=======
-                    var desc = _marsh.GetDescriptor(hdr.IsUserType, hdr.TypeId);
->>>>>>> 2007cf85
 
                     // Instantiate object. 
                     if (desc.Type == null)
