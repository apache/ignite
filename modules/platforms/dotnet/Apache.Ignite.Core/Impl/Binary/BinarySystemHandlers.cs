--- conflicted
+++ resolved
@@ -207,16 +207,12 @@
             {
                 supportsHandles = true;
                 return WriteHashtable;
-<<<<<<< HEAD
             }
             if (type == typeof (DictionaryEntry))
             {
                 supportsHandles = true;
                 return WriteMapEntry;
             }
-=======
-
->>>>>>> cc5067bc
             if (type.IsArray)
             {
                 // We know how to write any array type.
