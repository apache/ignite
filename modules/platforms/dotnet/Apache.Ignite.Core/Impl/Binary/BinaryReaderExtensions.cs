﻿/*
 * Licensed to the Apache Software Foundation (ASF) under one or more
 * contributor license agreements.  See the NOTICE file distributed with
 * this work for additional information regarding copyright ownership.
 * The ASF licenses this file to You under the Apache License, Version 2.0
 * (the "License"); you may not use this file except in compliance with
 * the License.  You may obtain a copy of the License at
 *
 *      http://www.apache.org/licenses/LICENSE-2.0
 *
 * Unless required by applicable law or agreed to in writing, software
 * distributed under the License is distributed on an "AS IS" BASIS,
 * WITHOUT WARRANTIES OR CONDITIONS OF ANY KIND, either express or implied.
 * See the License for the specific language governing permissions and
 * limitations under the License.
 */

namespace Apache.Ignite.Core.Impl.Binary
{
    using System;
    using System.Collections.Generic;
    using System.Diagnostics;
    using Apache.Ignite.Core.Binary;
    using Apache.Ignite.Core.Impl.Common;

    /// <summary>
    /// Reader extensions.
    /// </summary>
    internal static class BinaryReaderExtensions
    {
        /// <summary>
        /// Reads untyped collection as a generic list.
        /// </summary>
        /// <typeparam name="T">Type of list element.</typeparam>
        /// <param name="reader">The reader.</param>
        /// <returns>Resulting generic list.</returns>
        public static List<T> ReadCollectionAsList<T>(this IBinaryRawReader reader)
        {
            return ((List<T>) reader.ReadCollection(size => new List<T>(size),
                (col, elem) => ((List<T>) col).Add((T) elem)));
        }

        /// <summary>
        /// Reads untyped dictionary as generic dictionary.
        /// </summary>
        /// <typeparam name="TKey">The type of the key.</typeparam>
        /// <typeparam name="TValue">The type of the value.</typeparam>
        /// <param name="reader">The reader.</param>
        /// <returns>Resulting dictionary.</returns>
        public static Dictionary<TKey, TValue> ReadDictionaryAsGeneric<TKey, TValue>(this IBinaryRawReader reader)
        {
            return (Dictionary<TKey, TValue>) reader.ReadDictionary(size => new Dictionary<TKey, TValue>(size));
        }

        /// <summary>
        /// Reads long as timespan with range checks.
        /// </summary>
        /// <param name="reader">The reader.</param>
        /// <returns>TimeSpan.</returns>
        public static TimeSpan ReadLongAsTimespan(this IBinaryRawReader reader)
        {
            return BinaryUtils.LongToTimeSpan(reader.ReadLong());
        }

        /// <summary>
        /// Reads the nullable TimeSpan.
        /// </summary>
        public static TimeSpan? ReadTimeSpanNullable(this IBinaryRawReader reader)
        {
            return reader.ReadBoolean() ? reader.ReadLongAsTimespan() : (TimeSpan?) null;
        }

        /// <summary>
        /// Reads the nullable int.
        /// </summary>
        public static int? ReadIntNullable(this IBinaryRawReader reader)
        {
            return reader.ReadBoolean() ? reader.ReadInt() : (int?) null;
        }

        /// <summary>
        /// Reads the nullable bool.
        /// </summary>
        public static bool? ReadBooleanNullable(this IBinaryRawReader reader)
        {
            return reader.ReadBoolean() ? reader.ReadBoolean() : (bool?) null;
        }

        /// <summary>
        /// Reads the object either as a normal object or as a [typeName+props] wrapper.
        /// </summary>
        public static T ReadObjectEx<T>(this IBinaryRawReader reader)
        {
            var obj = reader.ReadObject<object>();

            if (obj == null)
                return default(T);

            return obj is T ? (T) obj : ((ObjectInfoHolder) obj).CreateInstance<T>();
        }

        /// <summary>
        /// Reads the collection. The collection could be produced by Java PlatformUtils.writeCollection()
        /// from org.apache.ignite.internal.processors.platform.utils package
        /// Note: return null if collection is empty
        /// </summary>
        public static ICollection<T> ReadCollectionRaw<T, TReader>(this TReader reader,
            Func<TReader, T> factory) where TReader : IBinaryRawReader
        {
            Debug.Assert(reader != null);
            Debug.Assert(factory != null);

            int count = reader.ReadInt();

            if (count <= 0)
            {
                return null;
            }

            var res = new List<T>(count);

            for (var i = 0; i < count; i++)
            {
                res.Add(factory(reader));
            }

            return res;
        }

        /// <summary>
<<<<<<< HEAD
        /// Reads a nullable collection. The collection could be produced by Java 
        /// PlatformUtils.writeNullableCollection() from org.apache.ignite.internal.processors.platform.utils package.
        /// </summary>
        public static ICollection<T> ReadNullableCollectionRaw<T, TReader>(this TReader reader,
            Func<TReader, T> factory) where TReader : IBinaryRawReader
        {
            Debug.Assert(reader != null);
            Debug.Assert(factory != null);

            var hasVal = reader.ReadBoolean();

            if (!hasVal)
            {
                return null;
            }
            return ReadCollectionRaw(reader, factory);
=======
        /// Reads the string collection.
        /// </summary>
        public static ICollection<string> ReadStringCollection(this IBinaryRawReader reader)
        {
            Debug.Assert(reader != null);

            var cnt = reader.ReadInt();
            var res = new List<string>(cnt);

            for (var i = 0; i < cnt; i++)
            {
                res.Add(reader.ReadString());
            }

            return res;
>>>>>>> 010d02b8
        }
    }
}<|MERGE_RESOLUTION|>--- conflicted
+++ resolved
@@ -128,7 +128,24 @@
         }
 
         /// <summary>
-<<<<<<< HEAD
+        /// Reads the string collection.
+        /// </summary>
+        public static ICollection<string> ReadStringCollection(this IBinaryRawReader reader)
+        {
+            Debug.Assert(reader != null);
+
+            var cnt = reader.ReadInt();
+            var res = new List<string>(cnt);
+
+            for (var i = 0; i < cnt; i++)
+            {
+                res.Add(reader.ReadString());
+            }
+
+            return res;
+        }
+
+        /// <summary>
         /// Reads a nullable collection. The collection could be produced by Java 
         /// PlatformUtils.writeNullableCollection() from org.apache.ignite.internal.processors.platform.utils package.
         /// </summary>
@@ -145,23 +162,6 @@
                 return null;
             }
             return ReadCollectionRaw(reader, factory);
-=======
-        /// Reads the string collection.
-        /// </summary>
-        public static ICollection<string> ReadStringCollection(this IBinaryRawReader reader)
-        {
-            Debug.Assert(reader != null);
-
-            var cnt = reader.ReadInt();
-            var res = new List<string>(cnt);
-
-            for (var i = 0; i < cnt; i++)
-            {
-                res.Add(reader.ReadString());
-            }
-
-            return res;
->>>>>>> 010d02b8
         }
     }
 }