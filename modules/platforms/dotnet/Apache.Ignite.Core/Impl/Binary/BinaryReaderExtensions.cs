﻿/*
 * Licensed to the Apache Software Foundation (ASF) under one or more
 * contributor license agreements.  See the NOTICE file distributed with
 * this work for additional information regarding copyright ownership.
 * The ASF licenses this file to You under the Apache License, Version 2.0
 * (the "License"); you may not use this file except in compliance with
 * the License.  You may obtain a copy of the License at
 *
 *      http://www.apache.org/licenses/LICENSE-2.0
 *
 * Unless required by applicable law or agreed to in writing, software
 * distributed under the License is distributed on an "AS IS" BASIS,
 * WITHOUT WARRANTIES OR CONDITIONS OF ANY KIND, either express or implied.
 * See the License for the specific language governing permissions and
 * limitations under the License.
 */

namespace Apache.Ignite.Core.Impl.Binary
{
    using System;
    using System.Collections.Generic;
    using System.Diagnostics;
    using Apache.Ignite.Core.Binary;
    using Apache.Ignite.Core.Impl.Common;

    /// <summary>
    /// Reader extensions.
    /// </summary>
    internal static class BinaryReaderExtensions
    {
        /// <summary>
        /// Reads untyped collection as a generic list.
        /// </summary>
        /// <typeparam name="T">Type of list element.</typeparam>
        /// <param name="reader">The reader.</param>
        /// <returns>Resulting generic list.</returns>
        public static List<T> ReadCollectionAsList<T>(this IBinaryRawReader reader)
        {
            return ((List<T>) reader.ReadCollection(size => new List<T>(size),
                (col, elem) => ((List<T>) col).Add((T) elem)));
        }

        /// <summary>
        /// Reads untyped dictionary as generic dictionary.
        /// </summary>
        /// <typeparam name="TKey">The type of the key.</typeparam>
        /// <typeparam name="TValue">The type of the value.</typeparam>
        /// <param name="reader">The reader.</param>
        /// <returns>Resulting dictionary.</returns>
        public static Dictionary<TKey, TValue> ReadDictionaryAsGeneric<TKey, TValue>(this IBinaryRawReader reader)
        {
            return (Dictionary<TKey, TValue>) reader.ReadDictionary(size => new Dictionary<TKey, TValue>(size));
        }

        /// <summary>
        /// Reads long as timespan with range checks.
        /// </summary>
        /// <param name="reader">The reader.</param>
        /// <returns>TimeSpan.</returns>
        public static TimeSpan ReadLongAsTimespan(this IBinaryRawReader reader)
        {
            return BinaryUtils.LongToTimeSpan(reader.ReadLong());
        }

        /// <summary>
        /// Reads the nullable TimeSpan.
        /// </summary>
        public static TimeSpan? ReadTimeSpanNullable(this IBinaryRawReader reader)
        {
            return reader.ReadBoolean() ? reader.ReadLongAsTimespan() : (TimeSpan?) null;
        }

        /// <summary>
        /// Reads the nullable int.
        /// </summary>
        public static int? ReadIntNullable(this IBinaryRawReader reader)
        {
            return reader.ReadBoolean() ? reader.ReadInt() : (int?) null;
        }

        /// <summary>
        /// Reads the nullable bool.
        /// </summary>
        public static bool? ReadBooleanNullable(this IBinaryRawReader reader)
        {
            return reader.ReadBoolean() ? reader.ReadBoolean() : (bool?) null;
        }

        /// <summary>
        /// Reads the object either as a normal object or as a [typeName+props] wrapper.
        /// </summary>
        public static T ReadObjectEx<T>(this IBinaryRawReader reader)
        {
            var obj = reader.ReadObject<object>();

            if (obj == null)
                return default(T);

            return obj is T ? (T) obj : ((ObjectInfoHolder) obj).CreateInstance<T>();
        }

        /// <summary>
<<<<<<< HEAD
        /// Reads the platform nullable collection produced by Java PlatformUtils.writeNullableCollection()
        /// from org.apache.ignite.internal.processors.platform.utils package
        /// </summary>
        /// <typeparam name="T">Type of list element.</typeparam>
        /// <param name="reader">The reader.</param>
        /// <param name="factoryMethod">factory method delegate for T instance creation</param>
        /// <returns>Resulting generic list.</returns>
        public static List<T> ReadPlatformNullableCollection<T>(this BinaryReader reader, 
            Func<BinaryReader, T> factoryMethod)
        {
            Debug.Assert(reader != null);
            Debug.Assert(factoryMethod != null);

            var hasVal = reader.ReadBoolean();

            if (!hasVal)
=======
        /// Reads the collection.
        /// </summary>
        public static ICollection<T> ReadCollectionRaw<T, TReader>(this TReader reader,
            Func<TReader, T> factory) where TReader : IBinaryRawReader
        {
            Debug.Assert(reader != null);
            Debug.Assert(factory != null);

            int count = reader.ReadInt();

            if (count <= 0)
>>>>>>> db7697b1
            {
                return null;
            }

<<<<<<< HEAD
            var count = reader.ReadInt();

            var res = new List<T>(count);

            for (var i = 0; i < count; i++)
                res.Add(factoryMethod(reader));
=======
            var res = new List<T>(count);

            for (var i = 0; i < count; i++)
            {
                res.Add(factory(reader));
            }
>>>>>>> db7697b1

            return res;
        }
    }
}<|MERGE_RESOLUTION|>--- conflicted
+++ resolved
@@ -100,7 +100,6 @@
         }
 
         /// <summary>
-<<<<<<< HEAD
         /// Reads the platform nullable collection produced by Java PlatformUtils.writeNullableCollection()
         /// from org.apache.ignite.internal.processors.platform.utils package
         /// </summary>
@@ -117,7 +116,21 @@
             var hasVal = reader.ReadBoolean();
 
             if (!hasVal)
-=======
+            {
+                return null;
+            }
+
+            var count = reader.ReadInt();
+
+            var res = new List<T>(count);
+
+            for (var i = 0; i < count; i++)
+                res.Add(factoryMethod(reader));
+
+            return res;
+        }
+
+        /// <summary>
         /// Reads the collection.
         /// </summary>
         public static ICollection<T> ReadCollectionRaw<T, TReader>(this TReader reader,
@@ -129,26 +142,16 @@
             int count = reader.ReadInt();
 
             if (count <= 0)
->>>>>>> db7697b1
             {
                 return null;
             }
 
-<<<<<<< HEAD
-            var count = reader.ReadInt();
-
-            var res = new List<T>(count);
-
-            for (var i = 0; i < count; i++)
-                res.Add(factoryMethod(reader));
-=======
             var res = new List<T>(count);
 
             for (var i = 0; i < count; i++)
             {
                 res.Add(factory(reader));
             }
->>>>>>> db7697b1
 
             return res;
         }
