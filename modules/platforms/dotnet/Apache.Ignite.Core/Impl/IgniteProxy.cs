--- conflicted
+++ resolved
@@ -31,11 +31,8 @@
     using Apache.Ignite.Core.Events;
     using Apache.Ignite.Core.Impl.Binary;
     using Apache.Ignite.Core.Impl.Cluster;
-<<<<<<< HEAD
     using Apache.Ignite.Core.Log;
-=======
     using Apache.Ignite.Core.Lifecycle;
->>>>>>> cb0deb11
     using Apache.Ignite.Core.Messaging;
     using Apache.Ignite.Core.Services;
     using Apache.Ignite.Core.Transactions;
@@ -390,11 +387,12 @@
         }
 
         /** <inheritdoc /> */
-<<<<<<< HEAD
         public ILogger Logger
         {
             get { return _ignite.Logger; }
-=======
+        }
+
+        /** <inheritdoc /> */
         public event EventHandler Stopping
         {
             add { _ignite.Stopping += value; }
@@ -420,7 +418,6 @@
         {
             add { _ignite.ClientReconnected += value; }
             remove { _ignite.ClientReconnected -= value; }
->>>>>>> cb0deb11
         }
 
         /** <inheritdoc /> */
