/*
 * Licensed to the Apache Software Foundation (ASF) under one or more
 * contributor license agreements.  See the NOTICE file distributed with
 * this work for additional information regarding copyright ownership.
 * The ASF licenses this file to You under the Apache License, Version 2.0
 * (the "License"); you may not use this file except in compliance with
 * the License.  You may obtain a copy of the License at
 *
 *      http://www.apache.org/licenses/LICENSE-2.0
 *
 * Unless required by applicable law or agreed to in writing, software
 * distributed under the License is distributed on an "AS IS" BASIS,
 * WITHOUT WARRANTIES OR CONDITIONS OF ANY KIND, either express or implied.
 * See the License for the specific language governing permissions and
 * limitations under the License.
 */

namespace Apache.Ignite.Core.Impl
{
    using System;
    using System.Collections.Generic;
    using System.Diagnostics.CodeAnalysis;
    using Apache.Ignite.Core.Binary;
    using Apache.Ignite.Core.Cache;
    using Apache.Ignite.Core.Cluster;
    using Apache.Ignite.Core.Compute;
    using Apache.Ignite.Core.Datastream;
    using Apache.Ignite.Core.DataStructures;
    using Apache.Ignite.Core.Events;
    using Apache.Ignite.Core.Impl.Binary;
    using Apache.Ignite.Core.Impl.Cluster;
    using Apache.Ignite.Core.Messaging;
    using Apache.Ignite.Core.Services;
    using Apache.Ignite.Core.Transactions;

    /// <summary>
    /// Grid proxy with fake serialization.
    /// </summary>
    [Serializable]
    internal class IgniteProxy : IIgnite, IClusterGroupEx, IBinaryWriteAware, ICluster
    {
        /** */
        [NonSerialized]
        private readonly IIgnite _ignite;

        /// <summary>
        /// Default ctor for marshalling.
        /// </summary>
        public IgniteProxy()
        {
            // No-op.
        }

        /// <summary>
        /// Constructor.
        /// </summary>
        /// <param name="ignite">Grid.</param>
        public IgniteProxy(IIgnite ignite)
        {
            _ignite = ignite;
        }

        /** <inheritdoc /> */
        public string Name
        {
            get { return _ignite.Name; }
        }

        /** <inheritdoc /> */

        public ICluster GetCluster()
        {
            return this;
        }

        /** <inheritdoc /> */
        public IIgnite Ignite
        {
            get { return this; }
        }

        /** <inheritdoc /> */
        public IClusterGroup ForLocal()
        {
            return _ignite.GetCluster().ForLocal();
        }

        /** <inheritdoc /> */
        public ICompute GetCompute()
        {
            return _ignite.GetCompute();
        }

        /** <inheritdoc /> */
        public IClusterGroup ForNodes(IEnumerable<IClusterNode> nodes)
        {
            return _ignite.GetCluster().ForNodes(nodes);
        }

        /** <inheritdoc /> */
        public IClusterGroup ForNodes(params IClusterNode[] nodes)
        {
            return _ignite.GetCluster().ForNodes(nodes);
        }

        /** <inheritdoc /> */
        public IClusterGroup ForNodeIds(IEnumerable<Guid> ids)
        {
            return _ignite.GetCluster().ForNodeIds(ids);
        }

        /** <inheritdoc /> */
        public IClusterGroup ForNodeIds(ICollection<Guid> ids)
        {
            return _ignite.GetCluster().ForNodeIds(ids);
        }

        /** <inheritdoc /> */
        public IClusterGroup ForNodeIds(params Guid[] ids)
        {
            return _ignite.GetCluster().ForNodeIds(ids);
        }

        /** <inheritdoc /> */
        public IClusterGroup ForPredicate(Func<IClusterNode, bool> p)
        {
            return _ignite.GetCluster().ForPredicate(p);
        }

        /** <inheritdoc /> */
        public IClusterGroup ForAttribute(string name, string val)
        {
            return _ignite.GetCluster().ForAttribute(name, val);
        }

        /** <inheritdoc /> */
        public IClusterGroup ForCacheNodes(string name)
        {
            return _ignite.GetCluster().ForCacheNodes(name);
        }
        
        /** <inheritdoc /> */
        public IClusterGroup ForDataNodes(string name)
        {
            return _ignite.GetCluster().ForDataNodes(name);
        }
        
        /** <inheritdoc /> */
        public IClusterGroup ForClientNodes(string name)
        {
            return _ignite.GetCluster().ForClientNodes(name);
        }

        /** <inheritdoc /> */
        public IClusterGroup ForRemotes()
        {
            return _ignite.GetCluster().ForRemotes();
        }

        /** <inheritdoc /> */
        public IClusterGroup ForHost(IClusterNode node)
        {
            return _ignite.GetCluster().ForHost(node);
        }

        /** <inheritdoc /> */
        public IClusterGroup ForRandom()
        {
            return _ignite.GetCluster().ForRandom();
        }

        /** <inheritdoc /> */
        public IClusterGroup ForOldest()
        {
            return _ignite.GetCluster().ForOldest();
        }

        /** <inheritdoc /> */
        public IClusterGroup ForYoungest()
        {
            return _ignite.GetCluster().ForYoungest();
        }

        /** <inheritdoc /> */
        public IClusterGroup ForDotNet()
        {
            return _ignite.GetCluster().ForDotNet();
        }

        /** <inheritdoc /> */
        public ICollection<IClusterNode> GetNodes()
        {
            return _ignite.GetCluster().GetNodes();
        }

        /** <inheritdoc /> */
        public IClusterNode GetNode(Guid id)
        {
            return _ignite.GetCluster().GetNode(id);
        }

        /** <inheritdoc /> */
        public IClusterNode GetNode()
        {
            return _ignite.GetCluster().GetNode();
        }

        /** <inheritdoc /> */
        public IClusterMetrics GetMetrics()
        {
            return _ignite.GetCluster().GetMetrics();
        }

        /** <inheritdoc /> */
        [SuppressMessage("Microsoft.Usage", "CA1816:CallGCSuppressFinalizeCorrectly", 
            Justification = "There is no finalizer.")]
        public void Dispose()
        {
            _ignite.Dispose();
        }

        /** <inheritdoc /> */
        public ICache<TK, TV> GetCache<TK, TV>(string name)
        {
            return _ignite.GetCache<TK, TV>(name);
        }

        /** <inheritdoc /> */
        public ICache<TK, TV> GetOrCreateCache<TK, TV>(string name)
        {
            return _ignite.GetOrCreateCache<TK, TV>(name);
        }

        /** <inheritdoc /> */
        public ICache<TK, TV> CreateCache<TK, TV>(string name)
        {
            return _ignite.CreateCache<TK, TV>(name);
        }

        /** <inheritdoc /> */

        public IClusterNode GetLocalNode()
        {
            return _ignite.GetCluster().GetLocalNode();
        }

        /** <inheritdoc /> */
        public bool PingNode(Guid nodeId)
        {
            return _ignite.GetCluster().PingNode(nodeId);
        }

        /** <inheritdoc /> */
        public long TopologyVersion
        {
            get { return _ignite.GetCluster().TopologyVersion; }
        }

        /** <inheritdoc /> */
        public ICollection<IClusterNode> GetTopology(long ver)
        {
            return _ignite.GetCluster().GetTopology(ver);
        }

        /** <inheritdoc /> */
        public void ResetMetrics()
        {
            _ignite.GetCluster().ResetMetrics();
        }

        /** <inheritdoc /> */
        public IDataStreamer<TK, TV> GetDataStreamer<TK, TV>(string cacheName)
        {
            return _ignite.GetDataStreamer<TK, TV>(cacheName);
        }

        /** <inheritdoc /> */
        public IIgniteBinary GetBinary()
        {
            return _ignite.GetBinary();
        }

        /** <inheritdoc /> */
        public ICacheAffinity GetAffinity(string name)
        {
            return _ignite.GetAffinity(name);
        }

        /** <inheritdoc /> */

        public ITransactions GetTransactions()
        {
            return _ignite.GetTransactions();
        }

        /** <inheritdoc /> */
        public IMessaging GetMessaging()
        {
            return _ignite.GetMessaging();
        }

        /** <inheritdoc /> */
        public IEvents GetEvents()
        {
            return _ignite.GetEvents();
        }

        /** <inheritdoc /> */
        public IServices GetServices()
        {
            return _ignite.GetServices();
        }

        /** <inheritdoc /> */
        public IAtomicLong GetAtomicLong(string name, long initialValue, bool create)
        {
            return _ignite.GetAtomicLong(name, initialValue, create);
        }

        /** <inheritdoc /> */
        public void WriteBinary(IBinaryWriter writer)
        {
            // No-op.
        }

        /// <summary>
        /// Target grid.
        /// </summary>
        internal IIgnite Target
        {
            get
            {
                return _ignite;
            }
        }

        /** <inheritdoc /> */
<<<<<<< HEAD
        public IBinaryType GetMetadata(int typeId)
=======
        public IBinaryType GetBinaryType(int typeId)
>>>>>>> ec53a7e6
        {
            return ((IClusterGroupEx)_ignite).GetBinaryType(typeId);
        }
    }
}<|MERGE_RESOLUTION|>--- conflicted
+++ resolved
@@ -335,11 +335,7 @@
         }
 
         /** <inheritdoc /> */
-<<<<<<< HEAD
-        public IBinaryType GetMetadata(int typeId)
-=======
         public IBinaryType GetBinaryType(int typeId)
->>>>>>> ec53a7e6
         {
             return ((IClusterGroupEx)_ignite).GetBinaryType(typeId);
         }
