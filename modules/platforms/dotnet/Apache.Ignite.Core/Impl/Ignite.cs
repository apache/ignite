--- conflicted
+++ resolved
@@ -15,6 +15,7 @@
  * limitations under the License.
  */
 
+#pragma warning disable 618   // SpringConfigUrl
 namespace Apache.Ignite.Core.Impl
 {
     using System;
@@ -354,7 +355,6 @@
 
             _cbs.Cleanup();
         }
-<<<<<<< HEAD
 
         /// <summary>
         /// Called before node has stopped.
@@ -365,8 +365,6 @@
             if (handler != null)
                 handler.Invoke(this, EventArgs.Empty);
         }
-=======
->>>>>>> 8f283826
 
         /// <summary>
         /// Called after node has stopped.
