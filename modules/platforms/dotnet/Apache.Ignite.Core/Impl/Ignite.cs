/*
 * Licensed to the Apache Software Foundation (ASF) under one or more
 * contributor license agreements.  See the NOTICE file distributed with
 * this work for additional information regarding copyright ownership.
 * The ASF licenses this file to You under the Apache License, Version 2.0
 * (the "License"); you may not use this file except in compliance with
 * the License.  You may obtain a copy of the License at
 *
 *      http://www.apache.org/licenses/LICENSE-2.0
 *
 * Unless required by applicable law or agreed to in writing, software
 * distributed under the License is distributed on an "AS IS" BASIS,
 * WITHOUT WARRANTIES OR CONDITIONS OF ANY KIND, either express or implied.
 * See the License for the specific language governing permissions and
 * limitations under the License.
 */

namespace Apache.Ignite.Core.Impl
{
    using System;
    using System.Collections.Concurrent;
    using System.Collections.Generic;
    using System.Diagnostics;
    using System.Diagnostics.CodeAnalysis;
    using System.Linq;
    using System.Threading.Tasks;
    using Apache.Ignite.Core.Binary;
    using Apache.Ignite.Core.Cache;
    using Apache.Ignite.Core.Cache.Configuration;
    using Apache.Ignite.Core.Cluster;
    using Apache.Ignite.Core.Common;
    using Apache.Ignite.Core.Compute;
    using Apache.Ignite.Core.Datastream;
    using Apache.Ignite.Core.DataStructures;
    using Apache.Ignite.Core.Events;
    using Apache.Ignite.Core.Impl.Binary;
    using Apache.Ignite.Core.Impl.Cache;
    using Apache.Ignite.Core.Impl.Client;
    using Apache.Ignite.Core.Impl.Cluster;
    using Apache.Ignite.Core.Impl.Common;
    using Apache.Ignite.Core.Impl.Datastream;
    using Apache.Ignite.Core.Impl.DataStructures;
    using Apache.Ignite.Core.Impl.Handle;
    using Apache.Ignite.Core.Impl.Plugin;
    using Apache.Ignite.Core.Impl.Transactions;
    using Apache.Ignite.Core.Impl.Unmanaged;
    using Apache.Ignite.Core.Interop;
    using Apache.Ignite.Core.Lifecycle;
    using Apache.Ignite.Core.Log;
    using Apache.Ignite.Core.Messaging;
    using Apache.Ignite.Core.PersistentStore;
    using Apache.Ignite.Core.Services;
    using Apache.Ignite.Core.Transactions;
    using UU = Apache.Ignite.Core.Impl.Unmanaged.UnmanagedUtils;

    /// <summary>
    /// Native Ignite wrapper.
    /// </summary>
    internal class Ignite : PlatformTargetAdapter, ICluster, IIgniteInternal, IIgnite
    {
        /// <summary>
        /// Operation codes for PlatformProcessorImpl calls.
        /// </summary>
        private enum Op
        {
            GetCache = 1,
            CreateCache = 2,
            GetOrCreateCache = 3,
            CreateCacheFromConfig = 4,
            GetOrCreateCacheFromConfig = 5,
            DestroyCache = 6,
            GetAffinity = 7,
            GetDataStreamer = 8,
            GetTransactions = 9,
            GetClusterGroup = 10,
            GetExtension = 11,
            GetAtomicLong = 12,
            GetAtomicReference = 13,
            GetAtomicSequence = 14,
            GetIgniteConfiguration = 15,
            GetCacheNames = 16,
            CreateNearCache = 17,
            GetOrCreateNearCache = 18,
            LoggerIsLevelEnabled = 19,
            LoggerLog = 20,
            GetBinaryProcessor = 21,
            ReleaseStart = 22,
            AddCacheConfiguration = 23,
            SetBaselineTopologyVersion = 24,
            SetBaselineTopologyNodes = 25,
            GetBaselineTopology = 26,
            DisableWal = 27,
            EnableWal = 28,
            IsWalEnabled = 29,
            SetTxTimeoutOnPartitionMapExchange = 30,
            GetNodeVersion = 31,
            IsBaselineAutoAdjustmentEnabled = 32,
            SetBaselineAutoAdjustmentEnabled = 33,
            GetBaselineAutoAdjustTimeout = 34,
            SetBaselineAutoAdjustTimeout = 35
        }

        /** */
        private readonly IgniteConfiguration _cfg;

        /** Grid name. */
        private readonly string _name;

        /** Unmanaged node. */
        private readonly IPlatformTargetInternal _proc;

        /** Marshaller. */
        private readonly Marshaller _marsh;

        /** Initial projection. */
        private readonly ClusterGroupImpl _prj;

        /** Binary. */
        private readonly Binary.Binary _binary;

        /** Binary processor. */
        private readonly BinaryProcessor _binaryProc;

        /** Lifecycle handlers. */
        private readonly IList<LifecycleHandlerHolder> _lifecycleHandlers;

        /** Local node. */
        private IClusterNode _locNode;

        /** Callbacks */
        private readonly UnmanagedCallbacks _cbs;

        /** Node info cache. */
        private readonly ConcurrentDictionary<Guid, ClusterNodeImpl> _nodes =
            new ConcurrentDictionary<Guid, ClusterNodeImpl>();

        /** Client reconnect task completion source. */
        private volatile TaskCompletionSource<bool> _clientReconnectTaskCompletionSource = 
            new TaskCompletionSource<bool>();

        /** Plugin processor. */
        private readonly PluginProcessor _pluginProcessor;

        /// <summary>
        /// Constructor.
        /// </summary>
        /// <param name="cfg">Configuration.</param>
        /// <param name="name">Grid name.</param>
        /// <param name="proc">Interop processor.</param>
        /// <param name="marsh">Marshaller.</param>
        /// <param name="lifecycleHandlers">Lifecycle beans.</param>
        /// <param name="cbs">Callbacks.</param>
        public Ignite(IgniteConfiguration cfg, string name, IPlatformTargetInternal proc, Marshaller marsh,
            IList<LifecycleHandlerHolder> lifecycleHandlers, UnmanagedCallbacks cbs) : base(proc)
        {
            Debug.Assert(cfg != null);
            Debug.Assert(proc != null);
            Debug.Assert(marsh != null);
            Debug.Assert(lifecycleHandlers != null);
            Debug.Assert(cbs != null);

            _cfg = cfg;
            _name = name;
            _proc = proc;
            _marsh = marsh;
            _lifecycleHandlers = lifecycleHandlers;
            _cbs = cbs;

            marsh.Ignite = this;

            _prj = new ClusterGroupImpl(Target.OutObjectInternal((int) Op.GetClusterGroup), null);

            _binary = new Binary.Binary(marsh);

            _binaryProc = new BinaryProcessor(DoOutOpObject((int) Op.GetBinaryProcessor));

            cbs.Initialize(this);

            // Set reconnected task to completed state for convenience.
            _clientReconnectTaskCompletionSource.SetResult(false);

            SetCompactFooter();

            _pluginProcessor = new PluginProcessor(this);
        }

        /// <summary>
        /// Sets the compact footer setting.
        /// </summary>
        private void SetCompactFooter()
        {
            if (!string.IsNullOrEmpty(_cfg.SpringConfigUrl))
            {
                // If there is a Spring config, use setting from Spring,
                // since we ignore .NET config in legacy mode.
                var cfg0 = GetConfiguration().BinaryConfiguration;

                if (cfg0 != null)
                    _marsh.CompactFooter = cfg0.CompactFooter;
            }
        }

        /// <summary>
        /// On-start routine.
        /// </summary>
        internal void OnStart()
        {
            PluginProcessor.OnIgniteStart();

            foreach (var lifecycleBean in _lifecycleHandlers)
                lifecycleBean.OnStart(this);
        }

        /** <inheritdoc /> */
        public string Name
        {
            get { return _name; }
        }

        /** <inheritdoc /> */
        public ICluster GetCluster()
        {
            return this;
        }

        /** <inheritdoc /> */
        IIgnite IClusterGroup.Ignite
        {
            get { return this; }
        }

        /** <inheritdoc /> */
        public IClusterGroup ForLocal()
        {
            return _prj.ForNodes(GetLocalNode());
        }

        /** <inheritdoc cref="IIgnite" /> */
        public ICompute GetCompute()
        {
            return _prj.ForServers().GetCompute();
        }

        /** <inheritdoc /> */
        public IgniteProductVersion GetVersion()
        {
            return Target.OutStream((int) Op.GetNodeVersion, r => new IgniteProductVersion(r));
        }

        /** <inheritdoc /> */
        public IClusterGroup ForNodes(IEnumerable<IClusterNode> nodes)
        {
            return _prj.ForNodes(nodes);
        }

        /** <inheritdoc /> */
        public IClusterGroup ForNodes(params IClusterNode[] nodes)
        {
            return _prj.ForNodes(nodes);
        }

        /** <inheritdoc /> */
        public IClusterGroup ForNodeIds(IEnumerable<Guid> ids)
        {
            return _prj.ForNodeIds(ids);
        }

        /** <inheritdoc /> */
        public IClusterGroup ForNodeIds(params Guid[] ids)
        {
            return _prj.ForNodeIds(ids);
        }

        /** <inheritdoc /> */
        public IClusterGroup ForPredicate(Func<IClusterNode, bool> p)
        {
            IgniteArgumentCheck.NotNull(p, "p");

            return _prj.ForPredicate(p);
        }

        /** <inheritdoc /> */
        public IClusterGroup ForAttribute(string name, string val)
        {
            return _prj.ForAttribute(name, val);
        }

        /** <inheritdoc /> */
        public IClusterGroup ForCacheNodes(string name)
        {
            return _prj.ForCacheNodes(name);
        }

        /** <inheritdoc /> */
        public IClusterGroup ForDataNodes(string name)
        {
            return _prj.ForDataNodes(name);
        }

        /** <inheritdoc /> */
        public IClusterGroup ForClientNodes(string name)
        {
            return _prj.ForClientNodes(name);
        }

        /** <inheritdoc /> */
        public IClusterGroup ForRemotes()
        {
            return _prj.ForRemotes();
        }

        /** <inheritdoc /> */
        public IClusterGroup ForDaemons()
        {
            return _prj.ForDaemons();
        }

        /** <inheritdoc /> */
        public IClusterGroup ForHost(IClusterNode node)
        {
            IgniteArgumentCheck.NotNull(node, "node");

            return _prj.ForHost(node);
        }

        /** <inheritdoc /> */
        public IClusterGroup ForRandom()
        {
            return _prj.ForRandom();
        }

        /** <inheritdoc /> */
        public IClusterGroup ForOldest()
        {
            return _prj.ForOldest();
        }

        /** <inheritdoc /> */
        public IClusterGroup ForYoungest()
        {
            return _prj.ForYoungest();
        }

        /** <inheritdoc /> */
        public IClusterGroup ForDotNet()
        {
            return _prj.ForDotNet();
        }

        /** <inheritdoc /> */
        public IClusterGroup ForServers()
        {
            return _prj.ForServers();
        }

        /** <inheritdoc /> */
        public ICollection<IClusterNode> GetNodes()
        {
            return _prj.GetNodes();
        }

        /** <inheritdoc /> */
        public IClusterNode GetNode(Guid id)
        {
            return _prj.GetNode(id);
        }

        /** <inheritdoc /> */
        public IClusterNode GetNode()
        {
            return _prj.GetNode();
        }

        /** <inheritdoc /> */
        public IClusterMetrics GetMetrics()
        {
            return _prj.GetMetrics();
        }

        /** <inheritdoc /> */
        [SuppressMessage("Microsoft.Usage", "CA1816:CallGCSuppressFinalizeCorrectly",
            Justification = "There is no finalizer.")]
        [SuppressMessage("Microsoft.Usage", "CA2213:DisposableFieldsShouldBeDisposed", MessageId = "_proxy",
            Justification = "Proxy does not need to be disposed.")]
        public void Dispose()
        {
            Ignition.Stop(Name, true);
        }

        /// <summary>
        /// Internal stop routine.
        /// </summary>
        /// <param name="cancel">Cancel flag.</param>
        internal void Stop(bool cancel)
        {
            var jniTarget = _proc as PlatformJniTarget;

            if (jniTarget == null)
            {
                throw new IgniteException("Ignition.Stop is not supported in thin client.");
            }

            UU.IgnitionStop(Name, cancel);

            _cbs.Cleanup();
        }

        /// <summary>
        /// Called before node has stopped.
        /// </summary>
        internal void BeforeNodeStop()
        {
            var handler = Stopping;
            if (handler != null)
                handler.Invoke(this, EventArgs.Empty);
        }

        /// <summary>
        /// Called after node has stopped.
        /// </summary>
        internal void AfterNodeStop()
        {
            foreach (var bean in _lifecycleHandlers)
                bean.OnLifecycleEvent(LifecycleEventType.AfterNodeStop);

            var handler = Stopped;
            if (handler != null)
                handler.Invoke(this, EventArgs.Empty);
        }

        /** <inheritdoc /> */
        public ICache<TK, TV> GetCache<TK, TV>(string name)
        {
            IgniteArgumentCheck.NotNull(name, "name");

            return GetCache<TK, TV>(DoOutOpObject((int) Op.GetCache, w => w.WriteString(name)));
        }

        /** <inheritdoc /> */
        public ICache<TK, TV> GetOrCreateCache<TK, TV>(string name)
        {
            IgniteArgumentCheck.NotNull(name, "name");

            return GetCache<TK, TV>(DoOutOpObject((int) Op.GetOrCreateCache, w => w.WriteString(name)));
        }

        /** <inheritdoc /> */
        public ICache<TK, TV> GetOrCreateCache<TK, TV>(CacheConfiguration configuration)
        {
            return GetOrCreateCache<TK, TV>(configuration, null);
        }

        /** <inheritdoc /> */
        public ICache<TK, TV> GetOrCreateCache<TK, TV>(CacheConfiguration configuration,
            NearCacheConfiguration nearConfiguration)
        {
            return GetOrCreateCache<TK, TV>(configuration, nearConfiguration, Op.GetOrCreateCacheFromConfig);
        }

        /** <inheritdoc /> */
        public ICache<TK, TV> CreateCache<TK, TV>(string name)
        {
            IgniteArgumentCheck.NotNull(name, "name");

            var cacheTarget = DoOutOpObject((int) Op.CreateCache, w => w.WriteString(name));

            return GetCache<TK, TV>(cacheTarget);
        }

        /** <inheritdoc /> */
        public ICache<TK, TV> CreateCache<TK, TV>(CacheConfiguration configuration)
        {
            return CreateCache<TK, TV>(configuration, null);
        }

        /** <inheritdoc /> */
        public ICache<TK, TV> CreateCache<TK, TV>(CacheConfiguration configuration, 
            NearCacheConfiguration nearConfiguration)
        {
            return GetOrCreateCache<TK, TV>(configuration, nearConfiguration, Op.CreateCacheFromConfig);
        }

        /// <summary>
        /// Gets or creates the cache.
        /// </summary>
        private ICache<TK, TV> GetOrCreateCache<TK, TV>(CacheConfiguration configuration, 
            NearCacheConfiguration nearConfiguration, Op op)
        {
            IgniteArgumentCheck.NotNull(configuration, "configuration");
            IgniteArgumentCheck.NotNull(configuration.Name, "CacheConfiguration.Name");
            configuration.Validate(Logger);

            var cacheTarget = DoOutOpObject((int) op, s =>
            {
                var w = BinaryUtils.Marshaller.StartMarshal(s);

                configuration.Write(w, ClientSocket.CurrentProtocolVersion);

                if (nearConfiguration != null)
                {
                    w.WriteBoolean(true);
                    nearConfiguration.Write(w);
                }
                else
                {
                    w.WriteBoolean(false);
                }
            });

            return GetCache<TK, TV>(cacheTarget);
        }

        /** <inheritdoc /> */
        public void DestroyCache(string name)
        {
            IgniteArgumentCheck.NotNull(name, "name");

            DoOutOp((int) Op.DestroyCache, w => w.WriteString(name));
        }

        /// <summary>
        /// Gets cache from specified native cache object.
        /// </summary>
        /// <param name="nativeCache">Native cache.</param>
        /// <param name="keepBinary">Keep binary flag.</param>
        /// <returns>
        /// New instance of cache wrapping specified native cache.
        /// </returns>
        public static ICache<TK, TV> GetCache<TK, TV>(IPlatformTargetInternal nativeCache, bool keepBinary = false)
        {
            return new CacheImpl<TK, TV>(nativeCache, false, keepBinary, false, false);
        }

        /** <inheritdoc /> */
        public IClusterNode GetLocalNode()
        {
            return _locNode ?? (_locNode =
                       GetNodes().FirstOrDefault(x => x.IsLocal) ??
                       ForDaemons().GetNodes().FirstOrDefault(x => x.IsLocal));
        }

        /** <inheritdoc /> */
        public bool PingNode(Guid nodeId)
        {
            return _prj.PingNode(nodeId);
        }

        /** <inheritdoc /> */
        public long TopologyVersion
        {
            get { return _prj.TopologyVersion; }
        }

        /** <inheritdoc /> */
        public ICollection<IClusterNode> GetTopology(long ver)
        {
            return _prj.Topology(ver);
        }

        /** <inheritdoc /> */
        public void ResetMetrics()
        {
            _prj.ResetMetrics();
        }

        /** <inheritdoc /> */
        public Task<bool> ClientReconnectTask
        {
            get { return _clientReconnectTaskCompletionSource.Task; }
        }

        /** <inheritdoc /> */
        public IDataStreamer<TK, TV> GetDataStreamer<TK, TV>(string cacheName)
        {
            IgniteArgumentCheck.NotNull(cacheName, "cacheName");

            return GetDataStreamer<TK, TV>(cacheName, false);
        }

        /// <summary>
        /// Gets the data streamer.
        /// </summary>
        public IDataStreamer<TK, TV> GetDataStreamer<TK, TV>(string cacheName, bool keepBinary)
        {
            var streamerTarget = DoOutOpObject((int) Op.GetDataStreamer, w =>
            {
                w.WriteString(cacheName);
                w.WriteBoolean(keepBinary);
            });

            return new DataStreamerImpl<TK, TV>(streamerTarget, _marsh, cacheName, keepBinary);
        }

        /// <summary>
        /// Gets the public Ignite interface.
        /// </summary>
        public IIgnite GetIgnite()
        {
            return this;
        }

        /** <inheritdoc cref="IIgnite" /> */
        public IBinary GetBinary()
        {
            return _binary;
        }

        /** <inheritdoc /> */
        public ICacheAffinity GetAffinity(string cacheName)
        {
            IgniteArgumentCheck.NotNull(cacheName, "cacheName");

            var aff = DoOutOpObject((int) Op.GetAffinity, w => w.WriteString(cacheName));
            
            return new CacheAffinityImpl(aff, false);
        }

        /** <inheritdoc /> */
        public ITransactions GetTransactions()
        {
            return new TransactionsImpl(this, DoOutOpObject((int) Op.GetTransactions), GetLocalNode().Id);
        }

        /** <inheritdoc cref="IIgnite" /> */
        public IMessaging GetMessaging()
        {
            return _prj.GetMessaging();
        }

        /** <inheritdoc cref="IIgnite" /> */
        public IEvents GetEvents()
        {
            return _prj.GetEvents();
        }

        /** <inheritdoc cref="IIgnite" /> */
        public IServices GetServices()
        {
            return _prj.ForServers().GetServices();
        }

        /** <inheritdoc /> */
<<<<<<< HEAD
        public void ClearStatistics(IEnumerable<string> caches)
        {
            _prj.ClearStatistics(caches);
=======
        public void EnableStatistics(IEnumerable<string> cacheNames, bool enabled)
        {
            _prj.EnableStatistics(cacheNames, enabled);
>>>>>>> b0e923e4
        }

        /** <inheritdoc /> */
        public IAtomicLong GetAtomicLong(string name, long initialValue, bool create)
        {
            IgniteArgumentCheck.NotNullOrEmpty(name, "name");

            var nativeLong = DoOutOpObject((int) Op.GetAtomicLong, w =>
            {
                w.WriteString(name);
                w.WriteLong(initialValue);
                w.WriteBoolean(create);
            });

            if (nativeLong == null)
                return null;

            return new AtomicLong(nativeLong, name);
        }

        /** <inheritdoc /> */
        public IAtomicSequence GetAtomicSequence(string name, long initialValue, bool create)
        {
            IgniteArgumentCheck.NotNullOrEmpty(name, "name");

            var nativeSeq = DoOutOpObject((int) Op.GetAtomicSequence, w =>
            {
                w.WriteString(name);
                w.WriteLong(initialValue);
                w.WriteBoolean(create);
            });

            if (nativeSeq == null)
                return null;

            return new AtomicSequence(nativeSeq, name);
        }

        /** <inheritdoc /> */
        public IAtomicReference<T> GetAtomicReference<T>(string name, T initialValue, bool create)
        {
            IgniteArgumentCheck.NotNullOrEmpty(name, "name");

            var refTarget = DoOutOpObject((int) Op.GetAtomicReference, w =>
            {
                w.WriteString(name);
                w.WriteObject(initialValue);
                w.WriteBoolean(create);
            });

            return refTarget == null ? null : new AtomicReference<T>(refTarget, name);
        }

        /** <inheritdoc /> */
        public IgniteConfiguration GetConfiguration()
        {
            return DoInOp((int) Op.GetIgniteConfiguration,
                s => new IgniteConfiguration(BinaryUtils.Marshaller.StartUnmarshal(s), _cfg,
                    ClientSocket.CurrentProtocolVersion));
        }

        /** <inheritdoc /> */
        public ICache<TK, TV> CreateNearCache<TK, TV>(string name, NearCacheConfiguration configuration)
        {
            return GetOrCreateNearCache0<TK, TV>(name, configuration, Op.CreateNearCache);
        }

        /** <inheritdoc /> */
        public ICache<TK, TV> GetOrCreateNearCache<TK, TV>(string name, NearCacheConfiguration configuration)
        {
            return GetOrCreateNearCache0<TK, TV>(name, configuration, Op.GetOrCreateNearCache);
        }

        /** <inheritdoc /> */
        public ICollection<string> GetCacheNames()
        {
            return Target.OutStream((int) Op.GetCacheNames, r =>
            {
                var res = new string[r.ReadInt()];

                for (var i = 0; i < res.Length; i++)
                    res[i] = r.ReadString();

                return (ICollection<string>) res;
            });
        }

        /** <inheritdoc /> */
        public ILogger Logger
        {
            get { return _cbs.Log; }
        }

        /** <inheritdoc /> */
        public event EventHandler Stopping;

        /** <inheritdoc /> */
        public event EventHandler Stopped;

        /** <inheritdoc /> */
        public event EventHandler ClientDisconnected;

        /** <inheritdoc /> */
        public event EventHandler<ClientReconnectEventArgs> ClientReconnected;

        /** <inheritdoc /> */
        public T GetPlugin<T>(string name) where T : class
        {
            IgniteArgumentCheck.NotNullOrEmpty(name, "name");

            return PluginProcessor.GetProvider(name).GetPlugin<T>();
        }

        /** <inheritdoc /> */
        public void ResetLostPartitions(IEnumerable<string> cacheNames)
        {
            IgniteArgumentCheck.NotNull(cacheNames, "cacheNames");

            _prj.ResetLostPartitions(cacheNames);
        }

        /** <inheritdoc /> */
        public void ResetLostPartitions(params string[] cacheNames)
        {
            ResetLostPartitions((IEnumerable<string>) cacheNames);
        }

        /** <inheritdoc /> */
#pragma warning disable 618
        public ICollection<IMemoryMetrics> GetMemoryMetrics()
        {
            return _prj.GetMemoryMetrics();
        }

        /** <inheritdoc /> */
        public IMemoryMetrics GetMemoryMetrics(string memoryPolicyName)
        {
            IgniteArgumentCheck.NotNullOrEmpty(memoryPolicyName, "memoryPolicyName");

            return _prj.GetMemoryMetrics(memoryPolicyName);
        }
#pragma warning restore 618

        /** <inheritdoc cref="IIgnite" /> */
        public void SetActive(bool isActive)
        {
            _prj.SetActive(isActive);
        }

        /** <inheritdoc cref="IIgnite" /> */
        public bool IsActive()
        {
            return _prj.IsActive();
        }

        /** <inheritdoc /> */
        public void SetBaselineTopology(long topologyVersion)
        {
            DoOutInOp((int) Op.SetBaselineTopologyVersion, topologyVersion);
        }

        /** <inheritdoc /> */
        public void SetBaselineTopology(IEnumerable<IBaselineNode> nodes)
        {
            IgniteArgumentCheck.NotNull(nodes, "nodes");

            DoOutOp((int) Op.SetBaselineTopologyNodes, w =>
            {
                var pos = w.Stream.Position;
                w.WriteInt(0);
                var cnt = 0;

                foreach (var node in nodes)
                {
                    cnt++;
                    BaselineNode.Write(w, node);
                }

                w.Stream.WriteInt(pos, cnt);
            });
        }

        /** <inheritdoc /> */
        public ICollection<IBaselineNode> GetBaselineTopology()
        {
            return DoInOp((int) Op.GetBaselineTopology,
                s => Marshaller.StartUnmarshal(s).ReadCollectionRaw(r => (IBaselineNode) new BaselineNode(r)));
        }

        /** <inheritdoc /> */
        public void DisableWal(string cacheName)
        {
            IgniteArgumentCheck.NotNull(cacheName, "cacheName");

            DoOutOp((int) Op.DisableWal, w => w.WriteString(cacheName));
        }

        /** <inheritdoc /> */
        public void EnableWal(string cacheName)
        {
            IgniteArgumentCheck.NotNull(cacheName, "cacheName");
            
            DoOutOp((int) Op.EnableWal, w => w.WriteString(cacheName));
        }

        /** <inheritdoc /> */
        public bool IsWalEnabled(string cacheName)
        {
            IgniteArgumentCheck.NotNull(cacheName, "cacheName");

            return DoOutOp((int) Op.IsWalEnabled, w => w.WriteString(cacheName)) == True;
        }

        /** <inheritdoc /> */
        public void SetTxTimeoutOnPartitionMapExchange(TimeSpan timeout)
        {
            DoOutOp((int) Op.SetTxTimeoutOnPartitionMapExchange, 
                (BinaryWriter w) => w.WriteLong((long) timeout.TotalMilliseconds));
        }

        /** <inheritdoc /> */
        public bool IsBaselineAutoAdjustEnabled()
        {
            return DoOutOp((int) Op.IsBaselineAutoAdjustmentEnabled, s => s.ReadBool()) == True;
        }

        /** <inheritdoc /> */
        public void SetBaselineAutoAdjustEnabledFlag(bool isBaselineAutoAdjustEnabled)
        {
            DoOutOp((int) Op.SetBaselineAutoAdjustmentEnabled, w => w.WriteBoolean(isBaselineAutoAdjustEnabled));
        }

        /** <inheritdoc /> */
        public long GetBaselineAutoAdjustTimeout()
        {
            return DoOutOp((int) Op.GetBaselineAutoAdjustTimeout, s => s.ReadLong());
        }

        /** <inheritdoc /> */
        public void SetBaselineAutoAdjustTimeout(long baselineAutoAdjustTimeout)
        {
            DoOutInOp((int) Op.SetBaselineAutoAdjustTimeout, baselineAutoAdjustTimeout);
        }

        /** <inheritdoc /> */
#pragma warning disable 618
        public IPersistentStoreMetrics GetPersistentStoreMetrics()
        {
            return _prj.GetPersistentStoreMetrics();
        }
#pragma warning restore 618

        /** <inheritdoc /> */
        public ICollection<IDataRegionMetrics> GetDataRegionMetrics()
        {
            return _prj.GetDataRegionMetrics();
        }

        /** <inheritdoc /> */
        public IDataRegionMetrics GetDataRegionMetrics(string memoryPolicyName)
        {
            return _prj.GetDataRegionMetrics(memoryPolicyName);
        }

        /** <inheritdoc /> */
        public IDataStorageMetrics GetDataStorageMetrics()
        {
            return _prj.GetDataStorageMetrics();
        }

        /** <inheritdoc /> */
        public void AddCacheConfiguration(CacheConfiguration configuration)
        {
            IgniteArgumentCheck.NotNull(configuration, "configuration");

            DoOutOp((int) Op.AddCacheConfiguration,
                s => configuration.Write(BinaryUtils.Marshaller.StartMarshal(s), ClientSocket.CurrentProtocolVersion));
        }

        /// <summary>
        /// Gets or creates near cache.
        /// </summary>
        private ICache<TK, TV> GetOrCreateNearCache0<TK, TV>(string name, NearCacheConfiguration configuration,
            Op op)
        {
            IgniteArgumentCheck.NotNull(configuration, "configuration");

            var cacheTarget = DoOutOpObject((int) op, w =>
            {
                w.WriteString(name);
                configuration.Write(w);
            });

            return GetCache<TK, TV>(cacheTarget);
        }

        /// <summary>
        /// Gets internal projection.
        /// </summary>
        /// <returns>Projection.</returns>
        public ClusterGroupImpl ClusterGroup
        {
            get { return _prj; }
        }

        /// <summary>
        /// Gets the binary processor.
        /// </summary>
        public IBinaryProcessor BinaryProcessor
        {
            get { return _binaryProc; }
        }

        /// <summary>
        /// Configuration.
        /// </summary>
        public IgniteConfiguration Configuration
        {
            get { return _cfg; }
        }

        /// <summary>
        /// Handle registry.
        /// </summary>
        public HandleRegistry HandleRegistry
        {
            get { return _cbs.HandleRegistry; }
        }

        /// <summary>
        /// Updates the node information from stream.
        /// </summary>
        /// <param name="memPtr">Stream ptr.</param>
        public void UpdateNodeInfo(long memPtr)
        {
            var stream = IgniteManager.Memory.Get(memPtr).GetStream();

            IBinaryRawReader reader = Marshaller.StartUnmarshal(stream, false);

            var node = new ClusterNodeImpl(reader);

            node.Init(this);

            _nodes[node.Id] = node;
        }

        /// <summary>
        /// Returns instance of Ignite Transactions to mark a transaction with a special label.
        /// </summary>
        /// <param name="label"></param>
        /// <returns><see cref="ITransactions"/></returns>
        internal ITransactions GetTransactionsWithLabel(string label)
        {
            Debug.Assert(label != null);
            
            var platformTargetInternal = DoOutOpObject((int) Op.GetTransactions, s =>
            {
                var w = BinaryUtils.Marshaller.StartMarshal(s);
                w.WriteString(label);
            });
            
            return new TransactionsImpl(this, platformTargetInternal, GetLocalNode().Id, label);
        }

        /// <summary>
        /// Gets the node from cache.
        /// </summary>
        /// <param name="id">Node id.</param>
        /// <returns>Cached node.</returns>
        public ClusterNodeImpl GetNode(Guid? id)
        {
            return id == null ? null : _nodes[id.Value];
        }

        /// <summary>
        /// Gets the interop processor.
        /// </summary>
        internal IPlatformTargetInternal InteropProcessor
        {
            get { return _proc; }
        }

        /// <summary>
        /// Called when local client node has been disconnected from the cluster.
        /// </summary>
        internal void OnClientDisconnected()
        {
            _clientReconnectTaskCompletionSource = new TaskCompletionSource<bool>();

            var handler = ClientDisconnected;
            if (handler != null)
                handler.Invoke(this, EventArgs.Empty);
        }

        /// <summary>
        /// Called when local client node has been reconnected to the cluster.
        /// </summary>
        /// <param name="clusterRestarted">Cluster restarted flag.</param>
        internal void OnClientReconnected(bool clusterRestarted)
        {
            _marsh.OnClientReconnected(clusterRestarted);
            
            _clientReconnectTaskCompletionSource.TrySetResult(clusterRestarted);

            var handler = ClientReconnected;
            if (handler != null)
                handler.Invoke(this, new ClientReconnectEventArgs(clusterRestarted));
        }

        /// <summary>
        /// Gets the plugin processor.
        /// </summary>
        public PluginProcessor PluginProcessor
        {
            get { return _pluginProcessor; }
        }

        /// <summary>
        /// Notify processor that it is safe to use.
        /// </summary>
        internal void ProcessorReleaseStart()
        {
            Target.InLongOutLong((int) Op.ReleaseStart, 0);
        }

        /// <summary>
        /// Checks whether log level is enabled in Java logger.
        /// </summary>
        internal bool LoggerIsLevelEnabled(LogLevel logLevel)
        {
            return Target.InLongOutLong((int) Op.LoggerIsLevelEnabled, (long) logLevel) == True;
        }

        /// <summary>
        /// Logs to the Java logger.
        /// </summary>
        internal void LoggerLog(LogLevel level, string msg, string category, string err)
        {
            Target.InStreamOutLong((int) Op.LoggerLog, w =>
            {
                w.WriteInt((int) level);
                w.WriteString(msg);
                w.WriteString(category);
                w.WriteString(err);
            });
        }

        /// <summary>
        /// Gets the platform plugin extension.
        /// </summary>
        internal IPlatformTarget GetExtension(int id)
        {
            return ((IPlatformTarget) Target).InStreamOutObject((int) Op.GetExtension, w => w.WriteInt(id));
        }
    }
}<|MERGE_RESOLUTION|>--- conflicted
+++ resolved
@@ -640,15 +640,15 @@
         }
 
         /** <inheritdoc /> */
-<<<<<<< HEAD
+        public void EnableStatistics(IEnumerable<string> cacheNames, bool enabled)
+        {
+            _prj.EnableStatistics(cacheNames, enabled);
+        }
+
+        /** <inheritdoc /> */
         public void ClearStatistics(IEnumerable<string> caches)
         {
             _prj.ClearStatistics(caches);
-=======
-        public void EnableStatistics(IEnumerable<string> cacheNames, bool enabled)
-        {
-            _prj.EnableStatistics(cacheNames, enabled);
->>>>>>> b0e923e4
         }
 
         /** <inheritdoc /> */
