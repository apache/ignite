--- conflicted
+++ resolved
@@ -472,21 +472,13 @@
         /// Put metadata to Grid.
         /// </summary>
         /// <param name="metas">Metadata.</param>
-<<<<<<< HEAD
-        internal void PutMetadata(IDictionary<int, IBinaryType> metas)
-=======
         internal void PutBinaryTypes(IDictionary<int, IBinaryType> metas)
->>>>>>> ec53a7e6
         {
             _prj.PutBinaryTypes(metas);
         }
 
         /** <inheritDoc /> */
-<<<<<<< HEAD
-        public IBinaryType GetMetadata(int typeId)
-=======
         public IBinaryType GetBinaryType(int typeId)
->>>>>>> ec53a7e6
         {
             return _prj.GetBinaryType(typeId);
         }
