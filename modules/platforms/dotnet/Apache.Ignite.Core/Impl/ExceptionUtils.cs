--- conflicted
+++ resolved
@@ -50,16 +50,11 @@
         private static readonly IDictionary<string, ExceptionFactoryDelegate> Exs = new Dictionary<string, ExceptionFactoryDelegate>();
 
         /** Exception factory delegate. */
-<<<<<<< HEAD
-        private delegate Exception ExceptionFactoryDelegate(string msg, string javaStackTrace);
+        private delegate Exception ExceptionFactoryDelegate(IIgnite ignite, string msg, Exception innerEx, string javaStackTrace);
         
-=======
-        private delegate Exception ExceptionFactoryDelegate(IIgnite ignite, string msg, Exception innerEx);
-
         /** Inner class regex. */
         private static readonly Regex InnerClassRegex = new Regex(@"class ([^\s]+): (.*)", RegexOptions.Compiled);
 
->>>>>>> ee01b615
         /// <summary>
         /// Static initializer.
         /// </summary>
@@ -68,44 +63,6 @@
         static ExceptionUtils()
         {
             // Common Java exceptions mapped to common .Net exceptions.
-<<<<<<< HEAD
-            EXS["java.lang.IllegalArgumentException"] = (m, s) => new ArgumentException(m);
-            EXS["java.lang.IllegalStateException"] = (m, s) => new InvalidOperationException(m);
-            EXS["java.lang.UnsupportedOperationException"] = (m, s) => new NotImplementedException(m);
-            EXS["java.lang.InterruptedException"] = (m, s) => new ThreadInterruptedException(m);
-            
-            // Generic Ignite exceptions.
-            EXS["org.apache.ignite.IgniteException"] = (m, s) => new IgniteException(m, s);
-            EXS["org.apache.ignite.IgniteCheckedException"] = (m, s) => new IgniteException(m, s);
-
-            // Cluster exceptions.
-            EXS["org.apache.ignite.cluster.ClusterGroupEmptyException"] = (m, s) => new ClusterGroupEmptyException(m);
-            EXS["org.apache.ignite.cluster.ClusterTopologyException"] = (m, s) => new ClusterTopologyException(m);
-
-            // Compute exceptions.
-            EXS["org.apache.ignite.compute.ComputeExecutionRejectedException"] = (m, s) => new ComputeExecutionRejectedException(m);
-            EXS["org.apache.ignite.compute.ComputeJobFailoverException"] = (m, s) => new ComputeJobFailoverException(m);
-            EXS["org.apache.ignite.compute.ComputeTaskCancelledException"] = (m, s) => new ComputeTaskCancelledException(m);
-            EXS["org.apache.ignite.compute.ComputeTaskTimeoutException"] = (m, s) => new ComputeTaskTimeoutException(m);
-            EXS["org.apache.ignite.compute.ComputeUserUndeclaredException"] = (m, s) => new ComputeUserUndeclaredException(m, s);
-
-            // Cache exceptions.
-            EXS["javax.cache.CacheException"] = (m, s) => new CacheException(m, s);
-            EXS["javax.cache.integration.CacheLoaderException"] = (m, s) => new CacheStoreException(m, s);
-            EXS["javax.cache.integration.CacheWriterException"] = (m, s) => new CacheStoreException(m, s);
-            EXS["javax.cache.processor.EntryProcessorException"] = (m, s) => new CacheEntryProcessorException(m, s);
-            EXS["org.apache.ignite.cache.CacheAtomicUpdateTimeoutException"] = (m, s) => new CacheAtomicUpdateTimeoutException(m, s);
-            
-            // Transaction exceptions.
-            EXS["org.apache.ignite.transactions.TransactionOptimisticException"] = (m, s) => new TransactionOptimisticException(m, s);
-            EXS["org.apache.ignite.transactions.TransactionTimeoutException"] = (m, s) => new TransactionTimeoutException(m, s);
-            EXS["org.apache.ignite.transactions.TransactionRollbackException"] = (m, s) => new TransactionRollbackException(m, s);
-            EXS["org.apache.ignite.transactions.TransactionHeuristicException"] = (m, s) => new TransactionHeuristicException(m, s);
-
-            // Security exceptions.
-            EXS["org.apache.ignite.IgniteAuthenticationException"] = (m, s) => new SecurityException(m);
-            EXS["org.apache.ignite.plugin.security.GridSecurityException"] = (m, s) => new SecurityException(m);
-=======
             Exs["java.lang.IllegalArgumentException"] = (i, m, e) => new ArgumentException(m, e);
             Exs["java.lang.IllegalStateException"] = (i, m, e) => new InvalidOperationException(m, e);
             Exs["java.lang.UnsupportedOperationException"] = (i, m, e) => new NotImplementedException(m, e);
@@ -148,7 +105,6 @@
             // Future exceptions
             Exs["org.apache.ignite.lang.IgniteFutureCancelledException"] = (i, m, e) => new IgniteFutureCancelledException(m, e);
             Exs["org.apache.ignite.internal.IgniteFutureCancelledCheckedException"] = (i, m, e) => new IgniteFutureCancelledException(m, e);
->>>>>>> ee01b615
         }
 
         /// <summary>
@@ -160,22 +116,13 @@
         /// <param name="stackTrace">Native stack trace.</param>
         /// <param name="reader">Error data reader.</param>
         /// <returns>Exception.</returns>
-<<<<<<< HEAD
-        public static Exception GetException(string clsName, string msg, string stackTrace, BinaryReader reader = null)
-        {
-            ExceptionFactoryDelegate ctor;
-
-            if (EXS.TryGetValue(clsName, out ctor))
-                return ctor(msg, stackTrace);
-=======
-        public static Exception GetException(IIgnite ignite, string clsName, string msg, BinaryReader reader = null)
+        public static Exception GetException(IIgnite ignite, string clsName, string msg, string stackTrace, BinaryReader reader = null)
         {
             ExceptionFactoryDelegate ctor;
 
             if (Exs.TryGetValue(clsName, out ctor))
             {
                 var match = InnerClassRegex.Match(msg);
->>>>>>> ee01b615
 
                 ExceptionFactoryDelegate innerCtor;
 
@@ -193,19 +140,18 @@
                 return new IgniteException("Java class method is not found (did you set IGNITE_HOME environment " +
                     "variable?): " + msg);
 
-<<<<<<< HEAD
+            if (ClsCachePartialUpdateErr.Equals(clsName, StringComparison.OrdinalIgnoreCase))
+                return ProcessCachePartialUpdateException(ignite, msg, reader);
+
+            return new IgniteException("Java exception occurred [class=" + clsName + ", message=" + msg + ']');
+            
+            ==========================
             if (ClsCachePartialUpdateErr.Equals(clsName))
                 return ProcessCachePartialUpdateException(msg, stackTrace, reader);
 
             return
                 new IgniteException(string.Format("Java exception occurred [class={0}, message={1}, stack tace={2}]",
                     clsName, msg, stackTrace));
-=======
-            if (ClsCachePartialUpdateErr.Equals(clsName, StringComparison.OrdinalIgnoreCase))
-                return ProcessCachePartialUpdateException(ignite, msg, reader);
-
-            return new IgniteException("Java exception occurred [class=" + clsName + ", message=" + msg + ']');
->>>>>>> ee01b615
         }
 
         /// <summary>
@@ -217,11 +163,7 @@
         /// <param name="reader">Reader.</param>
         /// <returns>CachePartialUpdateException.</returns>
         [SuppressMessage("Microsoft.Design", "CA1031:DoNotCatchGeneralExceptionTypes")]
-<<<<<<< HEAD
-        private static Exception ProcessCachePartialUpdateException(string msg, string stackTrace, BinaryReader reader)
-=======
-        private static Exception ProcessCachePartialUpdateException(IIgnite ignite, string msg, BinaryReader reader)
->>>>>>> ee01b615
+        private static Exception ProcessCachePartialUpdateException(IIgnite ignite, string msg, string stackTrace, BinaryReader reader)
         {
             if (reader == null)
                 return new CachePartialUpdateException(msg, new IgniteException("Failed keys are not available."));
@@ -251,11 +193,7 @@
             string innerErrCls = reader.ReadString();
             string innerErrMsg = reader.ReadString();
 
-<<<<<<< HEAD
-            Exception innerErr = GetException(innerErrCls, innerErrMsg, stackTrace);
-=======
-            Exception innerErr = GetException(ignite, innerErrCls, innerErrMsg);
->>>>>>> ee01b615
+            Exception innerErr = GetException(ignite, innerErrCls, innerErrMsg, stackTrace);
 
             return new CachePartialUpdateException(msg, innerErr);
         }
@@ -270,11 +208,7 @@
         public static Exception GetJvmInitializeException(string clsName, string msg, string stackTrace)
         {
             if (clsName != null)
-<<<<<<< HEAD
-                return new IgniteException("Failed to initialize JVM.", GetException(clsName, msg, stackTrace));
-=======
-                return new IgniteException("Failed to initialize JVM.", GetException(null, clsName, msg));
->>>>>>> ee01b615
+                return new IgniteException("Failed to initialize JVM.", GetException(null, clsName, msg, stackTrace));
 
             if (msg != null)
                 return new IgniteException("Failed to initialize JVM: " + msg + "\n" + stackTrace);
