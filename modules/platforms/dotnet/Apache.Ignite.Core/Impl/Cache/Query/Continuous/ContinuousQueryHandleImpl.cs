/*
 * Licensed to the Apache Software Foundation (ASF) under one or more
 * contributor license agreements.  See the NOTICE file distributed with
 * this work for additional information regarding copyright ownership.
 * The ASF licenses this file to You under the Apache License, Version 2.0
 * (the "License"); you may not use this file except in compliance with
 * the License.  You may obtain a copy of the License at
 *
 *      http://www.apache.org/licenses/LICENSE-2.0
 *
 * Unless required by applicable law or agreed to in writing, software
 * distributed under the License is distributed on an "AS IS" BASIS,
 * WITHOUT WARRANTIES OR CONDITIONS OF ANY KIND, either express or implied.
 * See the License for the specific language governing permissions and
 * limitations under the License.
 */

namespace Apache.Ignite.Core.Impl.Cache.Query.Continuous
{
    using System;
    using System.Diagnostics;
    using System.Diagnostics.CodeAnalysis;
    using Apache.Ignite.Core.Cache;
    using Apache.Ignite.Core.Cache.Event;
    using Apache.Ignite.Core.Cache.Query;
    using Apache.Ignite.Core.Cache.Query.Continuous;
    using Apache.Ignite.Core.Impl.Binary;
    using Apache.Ignite.Core.Impl.Binary.IO;
    using Apache.Ignite.Core.Impl.Resource;
    using Apache.Ignite.Core.Impl.Unmanaged;
    using UU = Apache.Ignite.Core.Impl.Unmanaged.UnmanagedUtils;
    using CQU = ContinuousQueryUtils;

    /// <summary>
    /// Continuous query handle interface.
    /// </summary>
    internal interface IContinuousQueryHandleImpl : IDisposable
    {
        /// <summary>
        /// Process callback.
        /// </summary>
        /// <param name="stream">Stream.</param>
        /// <returns>Result.</returns>
        void Apply(IBinaryStream stream);
    }

    /// <summary>
    /// Continuous query handle.
    /// </summary>
    internal class ContinuousQueryHandleImpl<TK, TV> : IContinuousQueryHandleImpl, IContinuousQueryFilter, 
        IContinuousQueryHandle<ICacheEntry<TK, TV>>
    {
        /** Marshaller. */
        private readonly Marshaller _marsh;

        /** Keep binary flag. */
        private readonly bool _keepBinary;

        /** Real listener. */
        private readonly ICacheEntryEventListener<TK, TV> _lsnr;

        /** Real filter. */
        private readonly ICacheEntryEventFilter<TK, TV> _filter;

        /** GC handle. */
        private long _hnd;

        /** Native query. */
        private volatile IUnmanagedTarget _nativeQry;
        
        /** Initial query cursor. */
        private volatile IQueryCursor<ICacheEntry<TK, TV>> _initialQueryCursor;

        /** Disposed flag. */
        private bool _disposed;

        /// <summary>
        /// Constructor.
        /// </summary>
        /// <param name="qry">Query.</param>
        /// <param name="marsh">Marshaller.</param>
        /// <param name="keepBinary">Keep binary flag.</param>
        public ContinuousQueryHandleImpl(ContinuousQuery<TK, TV> qry, Marshaller marsh, bool keepBinary)
        {
            _marsh = marsh;
            _keepBinary = keepBinary;

            _lsnr = qry.Listener;
            _filter = qry.Filter;
        }

        /// <summary>
        /// Start execution.
        /// </summary>
        /// <param name="grid">Ignite instance.</param>
        /// <param name="writer">Writer.</param>
        /// <param name="cb">Callback invoked when all necessary data is written to stream.</param>
        /// <param name="qry">Query.</param>
        public void Start(Ignite grid, BinaryWriter writer, Func<IUnmanagedTarget> cb, 
            ContinuousQuery<TK, TV> qry)
        {
            // 1. Inject resources.
            ResourceProcessor.Inject(_lsnr, grid);
            ResourceProcessor.Inject(_filter, grid);

            // 2. Allocate handle.
            _hnd = grid.HandleRegistry.Allocate(this);

            // 3. Write data to stream.
            writer.WriteLong(_hnd);
            writer.WriteBoolean(qry.IsLocal);
            writer.WriteBoolean(_filter != null);

<<<<<<< HEAD
            if (_filter != null && !qry.IsLocal)
            {
                writer.WriteObject(_filter);
                writer.WriteBoolean(_keepPortable);
            }
            else
                writer.WriteObject<object>(null);
=======
            var filterHolder = _filter == null || qry.Local ? null :
                new ContinuousQueryFilterHolder(_filter, _keepBinary);

            writer.WriteObject(filterHolder);
>>>>>>> 894057e5

            writer.WriteInt(qry.BufferSize);
            writer.WriteLong((long)qry.TimeInterval.TotalMilliseconds);
            writer.WriteBoolean(qry.AutoUnsubscribe);

            // 4. Call Java.
            _nativeQry = cb();

            // 5. Initial query.
            var nativeInitialQryCur = UU.ContinuousQueryGetInitialQueryCursor(_nativeQry);
            _initialQueryCursor = nativeInitialQryCur == null
                ? null
                : new QueryCursor<TK, TV>(nativeInitialQryCur, _marsh, _keepBinary);
        }

        /** <inheritdoc /> */
        public void Apply(IBinaryStream stream)
        {
            ICacheEntryEvent<TK, TV>[] evts = CQU.ReadEvents<TK, TV>(stream, _marsh, _keepBinary);

            _lsnr.OnEvent(evts); 
        }

        /** <inheritdoc /> */
        public bool Evaluate(IBinaryStream stream)
        {
            Debug.Assert(_filter != null, "Evaluate should not be called if filter is not set.");

            ICacheEntryEvent<TK, TV> evt = CQU.ReadEvent<TK, TV>(stream, _marsh, _keepBinary);

            return _filter.Evaluate(evt);
        }

        /** <inheritdoc /> */
        public void Inject(Ignite grid)
        {
            throw new NotSupportedException("Should not be called.");
        }

        /** <inheritdoc /> */
        public long Allocate()
        {
            throw new NotSupportedException("Should not be called.");
        }

        /** <inheritdoc /> */
        public void Release()
        {
            _marsh.Ignite.HandleRegistry.Release(_hnd);
        }

        /** <inheritdoc /> */
        public IQueryCursor<ICacheEntry<TK, TV>> GetInitialQueryCursor()
        {
            lock (this)
            {
                if (_disposed)
                    throw new ObjectDisposedException("Continuous query handle has been disposed.");

                var cur = _initialQueryCursor;

                if (cur == null)
                    throw new InvalidOperationException("GetInitialQueryCursor() can be called only once.");

                _initialQueryCursor = null;

                return cur;
            }
        }

        /** <inheritdoc /> */
        [SuppressMessage("Microsoft.Usage", "CA1816:CallGCSuppressFinalizeCorrectly",
            Justification = "There is no finalizer.")]
        public void Dispose()
        {
            lock (this)
            {
                if (_disposed)
                    return;

                Debug.Assert(_nativeQry != null);

                try
                {
                    UU.ContinuousQueryClose(_nativeQry);
                }
                finally
                {
                    _nativeQry.Dispose();

                    _disposed = true;
                }
            }
        }
    }
}<|MERGE_RESOLUTION|>--- conflicted
+++ resolved
@@ -111,7 +111,6 @@
             writer.WriteBoolean(qry.IsLocal);
             writer.WriteBoolean(_filter != null);
 
-<<<<<<< HEAD
             if (_filter != null && !qry.IsLocal)
             {
                 writer.WriteObject(_filter);
@@ -119,12 +118,6 @@
             }
             else
                 writer.WriteObject<object>(null);
-=======
-            var filterHolder = _filter == null || qry.Local ? null :
-                new ContinuousQueryFilterHolder(_filter, _keepBinary);
-
-            writer.WriteObject(filterHolder);
->>>>>>> 894057e5
 
             writer.WriteInt(qry.BufferSize);
             writer.WriteLong((long)qry.TimeInterval.TotalMilliseconds);
