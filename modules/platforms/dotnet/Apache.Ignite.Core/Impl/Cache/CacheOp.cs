/*
 * Licensed to the Apache Software Foundation (ASF) under one or more
 * contributor license agreements.  See the NOTICE file distributed with
 * this work for additional information regarding copyright ownership.
 * The ASF licenses this file to You under the Apache License, Version 2.0
 * (the "License"); you may not use this file except in compliance with
 * the License.  You may obtain a copy of the License at
 *
 *      http://www.apache.org/licenses/LICENSE-2.0
 *
 * Unless required by applicable law or agreed to in writing, software
 * distributed under the License is distributed on an "AS IS" BASIS,
 * WITHOUT WARRANTIES OR CONDITIONS OF ANY KIND, either express or implied.
 * See the License for the specific language governing permissions and
 * limitations under the License.
 */

namespace Apache.Ignite.Core.Impl.Cache
{
    /// <summary>
    /// Cache opcodes.
    /// </summary>
    internal enum CacheOp
    {
        None = 0,
        Clear = 1,
        ClearAll = 2,
        ContainsKey = 3,
        ContainsKeys = 4,
        Get = 5,
        GetAll = 6,
        GetAndPut = 7,
        GetAndPutIfAbsent = 8,
        GetAndRemove = 9,
        GetAndReplace = 10,
        GetName = 11,
        Invoke = 12,
        InvokeAll = 13,
        IsLocalLocked = 14,
        LoadCache = 15,
        LocEvict = 16,
        LocLoadCache = 17,
        LocalClear = 20,
        LocalClearAll = 21,
        Lock = 22,
        LockAll = 23,
        LocalMetrics = 24,
        Peek = 25,
        Put = 26,
        PutAll = 27,
        PutIfAbsent = 28,
        QryContinuous = 29,
        QryScan = 30,
        QrySql = 31,
        QrySqlFields = 32,
        QryTxt = 33,
        RemoveAll = 34,
        RemoveBool = 35,
        RemoveObj = 36,
        Replace2 = 37,
        Replace3 = 38,
        GetConfig = 39,
        LoadAll = 40,
        ClearCache = 41,
        WithPartitionRecover = 42,
        RemoveAll2 = 43,
        WithKeepBinary = 44,
        WithExpiryPolicy = 45,
        WithNoRetries = 46,
        WithSkipStore = 47,
        Size = 48,
        Iterator = 49,
        LocIterator = 50,
        EnterLock = 51,
        ExitLock = 52,
        TryEnterLock = 53,
        CloseLock = 54,
        Rebalance = 55,
        SizeLoc = 56,
        PutAsync = 57,
        ClearCacheAsync = 58,
        ClearAllAsync = 59,
        RemoveAll2Async = 60,
        SizeAsync = 61,
        ClearAsync = 62,
        LoadCacheAsync = 63,
        LocLoadCacheAsync = 64,
        PutAllAsync = 65,
        RemoveAllAsync = 66,
        GetAsync = 67,
        ContainsKeyAsync = 68,
        ContainsKeysAsync = 69,
        RemoveBoolAsync = 70,
        RemoveObjAsync = 71,
        GetAllAsync = 72,
        GetAndPutAsync = 73,
        GetAndPutIfAbsentAsync = 74,
        GetAndRemoveAsync = 75,
        GetAndReplaceAsync = 76,
        Replace2Async = 77,
        Replace3Async = 78,
        InvokeAsync = 79,
        InvokeAllAsync = 80,
        PutIfAbsentAsync = 81,
        Extension = 82,
        GlobalMetrics = 83,
        GetLostPartitions = 84,
        QueryMetrics = 85,
        ResetQueryMetrics = 86,
        PreloadPartition = 87,
        PreloadPartitionAsync = 88,
        LocalPreloadPartition = 89,
        SizeLong = 90,
        SizeLongAsync = 91,
<<<<<<< HEAD
        SizeLongLoc = 92,
        WithReadRepair = 93,
        EnableStatistics = 94
=======
        SizeLongLoc = 92
>>>>>>> 4433485d
    }
}<|MERGE_RESOLUTION|>--- conflicted
+++ resolved
@@ -112,12 +112,7 @@
         LocalPreloadPartition = 89,
         SizeLong = 90,
         SizeLongAsync = 91,
-<<<<<<< HEAD
         SizeLongLoc = 92,
-        WithReadRepair = 93,
         EnableStatistics = 94
-=======
-        SizeLongLoc = 92
->>>>>>> 4433485d
     }
 }