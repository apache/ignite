--- conflicted
+++ resolved
@@ -114,13 +114,9 @@
         SizeLongAsync = 91,
         SizeLongLoc = 92,
         EnableStatistics = 93,
-<<<<<<< HEAD
-        ClearStatistics = 94
-=======
         ClearStatistics = 94,
         PutWithPlatformCache = 95,
         ReservePartition = 96,
         ReleasePartition = 97
->>>>>>> 1e84d448
     }
 }