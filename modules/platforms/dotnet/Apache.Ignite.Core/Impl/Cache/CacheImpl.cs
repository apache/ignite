--- conflicted
+++ resolved
@@ -1174,15 +1174,15 @@
         }
 
         /** <inheritDoc /> */
-<<<<<<< HEAD
+        public void EnableStatistics(bool enabled)
+        {
+            DoOutInOp((int) CacheOp.EnableStatistics, enabled ? True : False);
+        }
+
+        /** <inheritDoc /> */
         public void ClearStatistics()
         {
             DoOutInOp((int)CacheOp.ClearStatistics);
-=======
-        public void EnableStatistics(bool enabled)
-        {
-            DoOutInOp((int) CacheOp.EnableStatistics, enabled ? True : False);
->>>>>>> b0e923e4
         }
 
         /** <inheritDoc /> */
