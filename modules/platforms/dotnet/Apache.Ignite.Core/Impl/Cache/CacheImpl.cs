--- conflicted
+++ resolved
@@ -456,7 +456,7 @@
 
             return DoOutInOpX((int) CacheOp.GetAll,
                 writer => WriteEnumerable(writer, keys),
-                (s, r) => r == True ? ReadGetAllDictionary(Marshaller.StartUnmarshal(s, _flagKeepBinary)) : null, 
+                (s, r) => r == True ? ReadGetAllDictionary(Marshaller.StartUnmarshal(s, _flagKeepBinary)) : null,
                 ReadException);
         }
 
@@ -864,7 +864,7 @@
         }
 
         /** <inheritDoc /> */
-        public Task<IDictionary<TK, ICacheEntryProcessorResult<TRes>>> InvokeAllAsync<TArg, TRes>(IEnumerable<TK> keys, 
+        public Task<IDictionary<TK, ICacheEntryProcessorResult<TRes>>> InvokeAllAsync<TArg, TRes>(IEnumerable<TK> keys,
             ICacheEntryProcessor<TK, TV, TArg, TRes> processor, TArg arg)
         {
             AsyncInstance.InvokeAll(keys, processor, arg);
@@ -1198,21 +1198,16 @@
         {
             var reader = Marshaller.StartUnmarshal(inStream, _flagKeepBinary);
 
-<<<<<<< HEAD
-            var clsName = reader.ReadString();
-            var msg = reader.ReadString();
+            var clsName = item as string;
+
+            if (clsName == null)
+                return new CacheEntryProcessorException((Exception) item);
+
+            var msg = Unmarshal<string>(inStream);
+            var trace = Unmarshal<string>(inStream);
             var inner = reader.ReadBoolean() ? reader.ReadObject<Exception>() : null;
                 
-            return ExceptionUtils.GetException(_ignite, clsName, msg, innerException: inner);
-=======
-            if (clsName == null)
-                return new CacheEntryProcessorException((Exception) item);
-
-            var msg = Unmarshal<string>(inStream);
-            var trace = Unmarshal<string>(inStream);
-                
-            return new CacheEntryProcessorException(ExceptionUtils.GetException(_ignite, clsName, msg, trace));
->>>>>>> ae04efba
+            return new CacheEntryProcessorException(ExceptionUtils.GetException(_ignite, clsName, msg, trace, null, inner));
         }
 
         /// <summary>
@@ -1314,7 +1309,7 @@
         {
             return DoOutInOpX((int)cacheOp,
                 w => w.Write(x),
-                (stream, res) => res == True ? new CacheResult<TV>(Unmarshal<TV>(stream)) : new CacheResult<TV>(), 
+                (stream, res) => res == True ? new CacheResult<TV>(Unmarshal<TV>(stream)) : new CacheResult<TV>(),
                 ReadException);
         }
 
@@ -1329,7 +1324,7 @@
                     w.Write(x);
                     w.Write(y);
                 },
-                (stream, res) => res == True ? new CacheResult<TV>(Unmarshal<TV>(stream)) : new CacheResult<TV>(), 
+                (stream, res) => res == True ? new CacheResult<TV>(Unmarshal<TV>(stream)) : new CacheResult<TV>(),
                 ReadException);
         }
     }
