﻿/*
 * Licensed to the Apache Software Foundation (ASF) under one or more
 * contributor license agreements.  See the NOTICE file distributed with
 * this work for additional information regarding copyright ownership.
 * The ASF licenses this file to You under the Apache License, Version 2.0
 * (the "License"); you may not use this file except in compliance with
 * the License.  You may obtain a copy of the License at
 *
 *      http://www.apache.org/licenses/LICENSE-2.0
 *
 * Unless required by applicable law or agreed to in writing, software
 * distributed under the License is distributed on an "AS IS" BASIS,
 * WITHOUT WARRANTIES OR CONDITIONS OF ANY KIND, either express or implied.
 * See the License for the specific language governing permissions and
 * limitations under the License.
 */

namespace Apache.Ignite.Core.Impl.Client
{
    using System;
    using System.Collections;
    using System.Collections.Concurrent;
    using System.Diagnostics;
    using System.Diagnostics.CodeAnalysis;
    using System.IO;
    using System.Linq;
    using System.Net;
    using System.Net.Sockets;
    using System.Threading;
    using System.Threading.Tasks;
    using Apache.Ignite.Core.Cache.Affinity;
    using Apache.Ignite.Core.Client;
    using Apache.Ignite.Core.Impl.Binary;
    using Apache.Ignite.Core.Impl.Binary.IO;
    using Apache.Ignite.Core.Impl.Common;
    using Apache.Ignite.Core.Impl.Log;
    using Apache.Ignite.Core.Log;

    /// <summary>
    /// Wrapper over framework socket for Ignite thin client operations.
    /// </summary>
    internal sealed class ClientSocket : IDisposable
    {
        /** Version 1.0.0. */
        public static readonly ClientProtocolVersion Ver100 = new ClientProtocolVersion(1, 0, 0);

        /** Version 1.1.0. */
        public static readonly ClientProtocolVersion Ver110 = new ClientProtocolVersion(1, 1, 0);

        /** Version 1.2.0. */
        public static readonly ClientProtocolVersion Ver120 = new ClientProtocolVersion(1, 2, 0);

        /** Version 1.4.0. */
        public static readonly ClientProtocolVersion Ver140 = new ClientProtocolVersion(1, 4, 0);

        /** Version 1.5.0. */
        // This version is reserved for IEP-34 Thin client: transactions support
        // ReSharper disable once UnusedMember.Global
        public static readonly ClientProtocolVersion Ver150 = new ClientProtocolVersion(1, 5, 0);

        /** Version 1.6.0. */
        public static readonly ClientProtocolVersion Ver160 = new ClientProtocolVersion(1, 6, 0);

        /** Version 1.7.0. */
        public static readonly ClientProtocolVersion Ver170 = new ClientProtocolVersion(1, 7, 0);

        /** Version 1.4.0. */
        public static readonly ClientProtocolVersion Ver140 = new ClientProtocolVersion(1, 4, 0);

        /** Version 1.5.0. */
        // This version is reserved for IEP-34 Thin client: transactions support
        // ReSharper disable once UnusedMember.Global
        public static readonly ClientProtocolVersion Ver150 = new ClientProtocolVersion(1, 5, 0);

        /** Version 1.6.0. */
        public static readonly ClientProtocolVersion Ver160 = new ClientProtocolVersion(1, 6, 0);

        /** Version 1.7.0. */
        public static readonly ClientProtocolVersion Ver170 = new ClientProtocolVersion(1, 7, 0);

        /** Current version. */
        public static readonly ClientProtocolVersion CurrentProtocolVersion = Ver170;

        /** Handshake opcode. */
        private const byte OpHandshake = 1;

        /** Client type code. */
        private const byte ClientType = 2;

        /** Underlying socket. */
        private readonly Socket _socket;

        /** Underlying socket stream. */
        private readonly Stream _stream;

        /** Operation timeout. */
        private readonly TimeSpan _timeout;

        /** Request timeout checker. */
        private readonly Timer _timeoutCheckTimer;

        /** Callback checker guard. */
        private volatile bool _checkingTimeouts;

        /** Read timeout flag. */
        private bool _isReadTimeoutEnabled;

        /** Current async operations, map from request id. */
        private readonly ConcurrentDictionary<long, Request> _requests
            = new ConcurrentDictionary<long, Request>();

        /** Server -> Client notification listeners. */
        private readonly ConcurrentDictionary<long, ClientNotificationHandler> _notificationListeners
            = new ConcurrentDictionary<long, ClientNotificationHandler>();

        /** Expected notifications counter. */
        private long _expectedNotifications;

        /** Request id generator. */
        private long _requestId;

        /** Socket failure exception. */
        private volatile Exception _exception;

        /** Locker. */
        private readonly object _sendRequestSyncRoot = new object();

        /** Locker. */
        private readonly object _receiveMessageSyncRoot = new object();

        /** Background socket receiver trigger. */
        private readonly ManualResetEventSlim _listenerEvent = new ManualResetEventSlim();

        /** Dispose locker. */
        private readonly object _disposeSyncRoot = new object();

        /** Disposed flag. */
        private bool _isDisposed;

        /** Topology version update callback. */
        private readonly Action<AffinityTopologyVersion> _topVerCallback;

        /** Logger. */
        private readonly ILogger _logger;

        /** Marshaller. */
        private readonly Marshaller _marsh;
<<<<<<< HEAD
=======

        /** Features. */
        private readonly ClientFeatures _features;
>>>>>>> 1e84d448

        /// <summary>
        /// Initializes a new instance of the <see cref="ClientSocket" /> class.
        /// </summary>
        /// <param name="clientConfiguration">The client configuration.</param>
        /// <param name="endPoint">The end point to connect to.</param>
        /// <param name="host">The host name (required for SSL).</param>
        /// <param name="version">Protocol version.</param>
        /// <param name="topVerCallback">Topology version update callback.</param>
        /// <param name="marshaller">Marshaller.</param>
        public ClientSocket(IgniteClientConfiguration clientConfiguration, EndPoint endPoint, string host,
            ClientProtocolVersion? version, Action<AffinityTopologyVersion> topVerCallback,
            Marshaller marshaller)
        {
            Debug.Assert(clientConfiguration != null);
            Debug.Assert(endPoint != null);
            Debug.Assert(!string.IsNullOrWhiteSpace(host));
            Debug.Assert(topVerCallback != null);
            Debug.Assert(marshaller != null);

            _topVerCallback = topVerCallback;
            _marsh = marshaller;
            _timeout = clientConfiguration.SocketTimeout;
            _logger = (clientConfiguration.Logger ?? NoopLogger.Instance).GetLogger(GetType());

            _socket = Connect(clientConfiguration, endPoint, _logger);
            _stream = GetSocketStream(_socket, clientConfiguration, host);

            ServerVersion = version ?? CurrentProtocolVersion;

            Validate(clientConfiguration);

            _features = Handshake(clientConfiguration, ServerVersion);

            // Check periodically if any request has timed out.
            if (_timeout > TimeSpan.Zero)
            {
                // Minimum Socket timeout is 500ms.
                _timeoutCheckTimer = new Timer(CheckTimeouts, null, _timeout, TimeSpan.FromMilliseconds(500));
            }

            // Continuously and asynchronously wait for data from server.
            // TaskCreationOptions.LongRunning actually means a new thread.
            TaskRunner.Run(WaitForMessages, TaskCreationOptions.LongRunning);
        }

        /// <summary>
        /// Validate configuration.
        /// </summary>
        /// <param name="cfg">Configuration.</param>
        private static void Validate(IgniteClientConfiguration cfg)
        {
            if (cfg.UserName != null)
            {
                if (cfg.UserName.Length == 0)
                    throw new IgniteClientException("IgniteClientConfiguration.Username cannot be empty.");

                if (cfg.Password == null)
                    throw new IgniteClientException("IgniteClientConfiguration.Password cannot be null when Username is set.");
            }

            if (cfg.Password != null)
            {
                if (cfg.Password.Length == 0)
                    throw new IgniteClientException("IgniteClientConfiguration.Password cannot be empty.");

                if (cfg.UserName == null)
                    throw new IgniteClientException("IgniteClientConfiguration.UserName cannot be null when Password is set.");
            }
        }

        /// <summary>
        /// Performs a send-receive operation.
        /// </summary>
        public T DoOutInOp<T>(ClientOp opId, Action<ClientRequestContext> writeAction,
            Func<ClientResponseContext, T> readFunc, Func<ClientStatusCode, string, T> errorFunc = null)
        {
            // Encode.
            var reqMsg = WriteMessage(writeAction, opId);

            // Send.
            var response = SendRequest(ref reqMsg) ?? SendRequestAsync(ref  reqMsg).Result;

            // Decode.
            return DecodeResponse(response, readFunc, errorFunc);
        }

        /// <summary>
        /// Performs a send-receive operation asynchronously.
        /// </summary>
        public Task<T> DoOutInOpAsync<T>(ClientOp opId, Action<ClientRequestContext> writeAction,
            Func<ClientResponseContext, T> readFunc, Func<ClientStatusCode, string, T> errorFunc = null)
        {
            // Encode.
            var reqMsg = WriteMessage(writeAction, opId);

            // Send.
            var task = SendRequestAsync(ref reqMsg);

            // Decode.
            // NOTE: ContWith explicitly uses TaskScheduler.Default,
            // which runs DecodeResponse (and any user continuations) on a thread pool thread,
            // so that WaitForMessages thread does not do anything except reading from the socket.
            return task.ContWith(responseTask => DecodeResponse(responseTask.Result, readFunc, errorFunc));
        }

        /// <summary>
        /// Enables notifications on this socket.
        /// </summary>
        public void ExpectNotifications()
        {
            Interlocked.Increment(ref _expectedNotifications);
        }

        /// <summary>
        /// Adds a notification handler.
        /// </summary>
        /// <param name="notificationId">Notification id.</param>
        /// <param name="handler">Handler delegate.</param>
        public void AddNotificationHandler(long notificationId, ClientNotificationHandler.Handler handler)
        {
            _notificationListeners.AddOrUpdate(notificationId,
                _ => new ClientNotificationHandler(_logger, handler),
                (_, oldHandler) => oldHandler.SetHandler(handler));

            _listenerEvent.Set();
        }

        /// <summary>
        /// Removes a notification handler with the given id.
        /// </summary>
        /// <param name="notificationId">Notification id.</param>
        /// <returns>True when removed, false otherwise.</returns>
        public void RemoveNotificationHandler(long notificationId)
        {
            ClientNotificationHandler unused;
            var removed = _notificationListeners.TryRemove(notificationId, out unused);
            Debug.Assert(removed);
        }

        /// <summary>
        /// Gets the features.
        /// </summary>
        public ClientFeatures Features
        {
            get { return _features; }
        }

        /// <summary>
        /// Gets the current remote EndPoint.
        /// </summary>
        public EndPoint RemoteEndPoint { get { return _socket.RemoteEndPoint; } }

        /// <summary>
        /// Gets the current local EndPoint.
        /// </summary>
        public EndPoint LocalEndPoint { get { return _socket.LocalEndPoint; } }

        /// <summary>
        /// Gets the ID of the connected server node.
        /// </summary>
        public Guid? ServerNodeId { get; private set; }

        /// <summary>
        /// Gets a value indicating whether this socket is disposed.
        /// </summary>
        public bool IsDisposed
        {
            get { return _isDisposed; }
        }

        /// <summary>
<<<<<<< HEAD
=======
        /// Gets the server protocol version.
        /// </summary>
        public ClientProtocolVersion ServerVersion { get; private set; }

        /// <summary>
        /// Gets the marshaller.
        /// </summary>
        public Marshaller Marshaller
        {
            get { return _marsh; }
        }

        /// <summary>
        /// Gets a value indicating that this socket is in async mode:
        /// async requests are pending, or notifications are expected.
        /// <para />
        /// We have sync and async modes because sync mode is faster.
        /// </summary>
        private bool IsAsyncMode
        {
            get { return !_requests.IsEmpty || Interlocked.Read(ref _expectedNotifications) > 0; }
        }

        /// <summary>
>>>>>>> 1e84d448
        /// Starts waiting for the new message.
        /// </summary>
        [SuppressMessage("Microsoft.Design", "CA1031:DoNotCatchGeneralExceptionTypes")]
        private void WaitForMessages()
        {
            _logger.Trace("Receiver thread #{0} started.", Thread.CurrentThread.ManagedThreadId);

            try
            {
                // Null exception means active socket.
                while (_exception == null)
                {
                    // Do not call Receive if there are no pending async requests or notification listeners.
                    while (!IsAsyncMode)
                    {
                        // Wait with a timeout so we check for disposed state periodically.
                        _listenerEvent.Wait(1000);

                        if (_exception != null)
                        {
                            return;
                        }

                        _listenerEvent.Reset();
                    }

                    lock (_receiveMessageSyncRoot)
                    {
                        // Async operations should not have a read timeout.
                        if (_isReadTimeoutEnabled)
                        {
                            _stream.ReadTimeout = Timeout.Infinite;
                            _isReadTimeoutEnabled = false;
                        }

                        var msg = ReceiveMessage();

                        HandleResponse(msg);
                    }
                }
            }
            catch (Exception ex)
            {
                // Socket failure (connection dropped, etc).
                // Close socket and all pending requests.
                // Note that this does not include request decoding exceptions (failed request, invalid data, etc).
                _exception = ex;
                Dispose();
            }
            finally
            {
                _logger.Trace("Receiver thread #{0} stopped.", Thread.CurrentThread.ManagedThreadId);
            }
        }

        /// <summary>
        /// Handles the response.
        /// </summary>
        private void HandleResponse(byte[] response)
        {
            var stream = new BinaryHeapStream(response);
            var requestId = stream.ReadLong();

            if (HandleNotification(requestId, stream))
            {
                return;
            }

            Request req;
            if (!_requests.TryRemove(requestId, out req))
            {
                if (_exception != null)
                {
                    return;
                }

                // Response with unknown id.
                throw new IgniteClientException("Invalid thin client response id: " + requestId);
            }

            if (req != null)
            {
                req.CompletionSource.TrySetResult(stream);
            }
<<<<<<< HEAD
=======
        }

        /// <summary>
        /// Handles the notification message, if present in the given stream.
        /// </summary>
        private bool HandleNotification(long requestId, BinaryHeapStream stream)
        {
            if (ServerVersion < Ver160)
            {
                return false;
            }

            var flags = (ClientFlags) stream.ReadShort();
            stream.Seek(-2, SeekOrigin.Current);

            if ((flags & ClientFlags.Notification) != ClientFlags.Notification)
            {
                return false;
            }

            var count = Interlocked.Decrement(ref _expectedNotifications);
            if (count < 0)
            {
                throw new IgniteClientException("Unexpected thin client notification: " + requestId);
            }

            _notificationListeners.GetOrAdd(requestId, _ => new ClientNotificationHandler(_logger))
                .Handle(stream, null);

            return true;
>>>>>>> 1e84d448
        }

        /// <summary>
        /// Decodes the response that we got from <see cref="HandleResponse"/>.
        /// </summary>
        private T DecodeResponse<T>(BinaryHeapStream stream, Func<ClientResponseContext, T> readFunc,
            Func<ClientStatusCode, string, T> errorFunc)
        {
            ClientStatusCode statusCode;

            if (ServerVersion >= Ver140)
            {
                var flags = (ClientFlags) stream.ReadShort();

                if ((flags & ClientFlags.AffinityTopologyChanged) == ClientFlags.AffinityTopologyChanged)
                {
                    var topVer = new AffinityTopologyVersion(stream.ReadLong(), stream.ReadInt());
                    if (_topVerCallback != null)
                    {
                        _topVerCallback(topVer);
                    }
                }

                statusCode = (flags & ClientFlags.Error) == ClientFlags.Error
                    ? (ClientStatusCode) stream.ReadInt()
                    : ClientStatusCode.Success;
            }
            else
            {
                statusCode = (ClientStatusCode) stream.ReadInt();
            }

            if (statusCode == ClientStatusCode.Success)
            {
<<<<<<< HEAD
                return readFunc != null 
                    ? readFunc(new ClientResponseContext(stream, _marsh, ServerVersion)) 
=======
                return readFunc != null
                    ? readFunc(new ClientResponseContext(stream, this))
>>>>>>> 1e84d448
                    : default(T);
            }

            var msg = BinaryUtils.Marshaller.StartUnmarshal(stream).ReadString();

            if (errorFunc != null)
            {
                return errorFunc(statusCode, msg);
            }

            throw new IgniteClientException(msg, null, statusCode);
        }

        /// <summary>
        /// Performs client protocol handshake.
        /// </summary>
        private ClientFeatures Handshake(IgniteClientConfiguration clientConfiguration, ClientProtocolVersion version)
        {
<<<<<<< HEAD
            bool auth = version >= Ver110 && clientConfiguration.UserName != null;
=======
            var hasAuth = version >= Ver110 && clientConfiguration.UserName != null;
            var hasFeatures = version >= Ver170;
>>>>>>> 1e84d448

            // Send request.
            int messageLen;
            var buf = WriteMessage(stream =>
            {
                // Handshake.
                stream.WriteByte(OpHandshake);

                // Protocol version.
                stream.WriteShort(version.Major);
                stream.WriteShort(version.Minor);
                stream.WriteShort(version.Maintenance);

                // Client type: platform.
                stream.WriteByte(ClientType);

<<<<<<< HEAD
                // TODO User attributes
                if (version >= Ver170)
                    stream.WriteByte(BinaryUtils.HdrNull);

                // Authentication data.
                if (auth)
=======
                // Writing features.
                if (hasFeatures)
>>>>>>> 1e84d448
                {
                    BinaryUtils.Marshaller.Marshal(stream,
                        w => w.WriteByteArray(ClientFeatures.AllFeatures));
                }

                // Authentication data.
                if (hasAuth)
                {
                    BinaryUtils.Marshaller.Marshal(stream, writer =>
                    {
                        writer.WriteString(clientConfiguration.UserName);
                        writer.WriteString(clientConfiguration.Password);
                    });
                }
            }, 12, out messageLen);

            SocketWrite(buf, messageLen);

            // Decode response.
            var res = ReceiveMessage();

            using (var stream = new BinaryHeapStream(res))
            {
                // Read input.
                var success = stream.ReadBool();

                if (success)
                {
<<<<<<< HEAD
=======
                    BitArray featureBits = null;

                    if (hasFeatures)
                    {
                        featureBits = new BitArray(BinaryUtils.Marshaller.Unmarshal<byte[]>(stream));
                    }

>>>>>>> 1e84d448
                    if (version >= Ver140)
                    {
                        ServerNodeId = BinaryUtils.Marshaller.Unmarshal<Guid>(stream);
                    }

                    ServerVersion = version;
                    
                    _logger.Debug("Handshake completed on {0}, protocol version = {1}", 
                        _socket.RemoteEndPoint, version);

                    _logger.Debug("Handshake completed on {0}, protocol version = {1}",
                        _socket.RemoteEndPoint, version);

                    return new ClientFeatures(version, featureBits);
                }

                ServerVersion =
                    new ClientProtocolVersion(stream.ReadShort(), stream.ReadShort(), stream.ReadShort());

                var errMsg = BinaryUtils.Marshaller.Unmarshal<string>(stream);

                ClientStatusCode errCode = ClientStatusCode.Fail;

                if (stream.Remaining > 0)
                {
                    errCode = (ClientStatusCode) stream.ReadInt();
                }

                _logger.Debug("Handshake failed on {0}, requested protocol version = {1}, " +
                              "server protocol version = {2}, status = {3}, message = {4}",
                    _socket.RemoteEndPoint, version, ServerVersion, errCode, errMsg);

                // Authentication error is handled immediately.
                if (errCode == ClientStatusCode.AuthenticationFailed)
                {
                    throw new IgniteClientException(errMsg, null, ClientStatusCode.AuthenticationFailed);
                }

                // Retry if server version is different and falls within supported version range.
                var retry = ServerVersion != version &&
                            ServerVersion >= Ver100 &&
                            ServerVersion <= CurrentProtocolVersion;

                if (retry)
                {
<<<<<<< HEAD
                    _logger.Debug("Retrying handshake on {0} with protocol version {1}", 
                        _socket.RemoteEndPoint, ServerVersion);
                    
                    Handshake(clientConfiguration, ServerVersion);
                }
                else
                {
                    throw new IgniteClientException(string.Format(
                        "Client handshake failed: '{0}'. Client version: {1}. Server version: {2}",
                        errMsg, version, ServerVersion), null, errCode);
=======
                    _logger.Debug("Retrying handshake on {0} with protocol version {1}",
                        _socket.RemoteEndPoint, ServerVersion);

                    return Handshake(clientConfiguration, ServerVersion);
>>>>>>> 1e84d448
                }

                throw new IgniteClientException(string.Format(
                    "Client handshake failed: '{0}'. Client version: {1}. Server version: {2}",
                    errMsg, version, ServerVersion), null, errCode);
            }
        }

        /// <summary>
        /// Receives a message from socket.
        /// </summary>
        private byte[] ReceiveMessage()
        {
            var size = GetInt(ReceiveBytes(4));
            var msg = ReceiveBytes(size);
            return msg;
        }

        /// <summary>
        /// Receives the data filling provided buffer entirely.
        /// </summary>
        private byte[] ReceiveBytes(int size)
        {
            Debug.Assert(size > 0);

            // Socket.Receive can return any number of bytes, even 1.
            // We should repeat Receive calls until required amount of data has been received.
            var buf = new byte[size];
            var received = SocketRead(buf, 0, size);

            while (received < size)
            {
                var res = SocketRead(buf, received, size - received);

                if (res == 0)
                {
                    // Disconnected.
                    _logger.Debug("Connection lost on {0} (failed to read data from socket)", _socket.RemoteEndPoint);
                    _exception = _exception ?? new SocketException((int) SocketError.ConnectionAborted);
                    Dispose();
                    CheckException();
                }

                received += res;
            }

            return buf;
        }

        /// <summary>
        /// Sends the request synchronously.
        /// </summary>
        private BinaryHeapStream SendRequest(ref RequestMessage reqMsg)
        {
            // Do not enter lock when disposed.
            CheckException();

            // If there are no pending async requests, we can execute this operation synchronously,
            // which is more efficient.
            if (IsAsyncMode)
            {
                return null;
            }

            var sendLockTaken = false;
            var receiveLockTaken = false;
            try
            {
                Monitor.TryEnter(_sendRequestSyncRoot, 0, ref sendLockTaken);
                if (!sendLockTaken)
                {
                    return null;
                }

                Monitor.TryEnter(_receiveMessageSyncRoot, 0, ref receiveLockTaken);
                if (!receiveLockTaken)
                {
                    return null;
                }

                CheckException();

                if (IsAsyncMode)
                {
                    return null;
                }

                SocketWrite(reqMsg.Buffer, reqMsg.Length);

                // Sync operations rely on stream timeout.
                if (!_isReadTimeoutEnabled)
                {
                    _stream.ReadTimeout = _stream.WriteTimeout;
                    _isReadTimeoutEnabled = true;
                }

                var respMsg = ReceiveMessage();
                var response = new BinaryHeapStream(respMsg);
                var responseId = response.ReadLong();
                Debug.Assert(responseId == reqMsg.Id);

                return response;
            }
            finally
            {
                if (sendLockTaken)
                {
                    Monitor.Exit(_sendRequestSyncRoot);
                }

                if (receiveLockTaken)
                {
                    Monitor.Exit(_receiveMessageSyncRoot);
                }
            }
        }

        /// <summary>
        /// Sends the request asynchronously and returns a task for corresponding response.
        /// </summary>
        private Task<BinaryHeapStream> SendRequestAsync(ref RequestMessage reqMsg)
        {
            // Do not enter lock when disposed.
            CheckException();

            lock (_sendRequestSyncRoot)
            {
                CheckException();

                // Register.
                var req = new Request();
                var added = _requests.TryAdd(reqMsg.Id, req);
                Debug.Assert(added);

                // Send.
                SocketWrite(reqMsg.Buffer, reqMsg.Length);
                _listenerEvent.Set();
                return req.CompletionSource.Task;
            }
        }

        /// <summary>
        /// Writes the message to a byte array.
        /// </summary>
        private static byte[] WriteMessage(Action<IBinaryStream> writeAction, int bufSize, out int messageLen)
        {
            var stream = new BinaryHeapStream(bufSize);

            stream.WriteInt(0); // Reserve message size.
            writeAction(stream);
            stream.WriteInt(0, stream.Position - 4); // Write message size.

            messageLen = stream.Position;
            return stream.GetArray();
        }

        /// <summary>
        /// Writes the message to a byte array.
        /// </summary>
        private RequestMessage WriteMessage(Action<ClientRequestContext> writeAction, ClientOp opId)
        {
<<<<<<< HEAD
            ClientUtils.ValidateOp(opId, ServerVersion);
            
            var requestId = Interlocked.Increment(ref _requestId);
            
            // Potential perf improvements:
            // * ArrayPool<T>
            // * Write to socket stream directly (not trivial because of unknown size) 
=======
            _features.ValidateOp(opId);

            var requestId = Interlocked.Increment(ref _requestId);

            // Potential perf improvements:
            // * ArrayPool<T>
            // * Write to socket stream directly (not trivial because of unknown size)
>>>>>>> 1e84d448
            var stream = new BinaryHeapStream(256);

            stream.WriteInt(0); // Reserve message size.
            stream.WriteShort((short) opId);
            stream.WriteLong(requestId);

            if (writeAction != null)
            {
<<<<<<< HEAD
                var ctx = new ClientRequestContext(stream, _marsh, ServerVersion);
=======
                var ctx = new ClientRequestContext(stream, this);
>>>>>>> 1e84d448
                writeAction(ctx);
                ctx.FinishMarshal();
            }

            stream.WriteInt(0, stream.Position - 4); // Write message size.

            return new RequestMessage(requestId, stream.GetArray(), stream.Position);
        }

        /// <summary>
        /// Writes to the socket. All socket writes should go through this method.
        /// </summary>
        private void SocketWrite(byte[] buf, int len)
        {
            try
            {
                _stream.Write(buf, 0, len);
            }
            catch (Exception e)
            {
                _exception = e;
                Dispose();
                throw;
            }
        }

        /// <summary>
        /// Reads from the socket. All socket reads should go through this method.
        /// </summary>
        private int SocketRead(byte[] buf, int pos, int len)
        {
            try
            {
                return _stream.Read(buf, pos, len);
            }
            catch (Exception e)
            {
                _exception = e;
                Dispose();
                throw;
            }
        }

        /// <summary>
        /// Connects the socket.
        /// </summary>
        [SuppressMessage("Microsoft.Reliability", "CA2000:Dispose objects before losing scope",
            Justification = "Socket is returned from this method.")]
        private static Socket Connect(IgniteClientConfiguration cfg, EndPoint endPoint, ILogger logger)
        {
            var socket = new Socket(endPoint.AddressFamily, SocketType.Stream, ProtocolType.Tcp)
            {
                NoDelay = cfg.TcpNoDelay,
                Blocking = true,
                SendTimeout = (int) cfg.SocketTimeout.TotalMilliseconds
            };

            if (cfg.SocketSendBufferSize != IgniteClientConfiguration.DefaultSocketBufferSize)
            {
                socket.SendBufferSize = cfg.SocketSendBufferSize;
            }

            if (cfg.SocketReceiveBufferSize != IgniteClientConfiguration.DefaultSocketBufferSize)
            {
                socket.ReceiveBufferSize = cfg.SocketReceiveBufferSize;
            }

            logger.Debug("Socket connection attempt: {0}", endPoint);

            socket.Connect(endPoint);
            
            logger.Debug("Socket connection established: {0} -> {1}", socket.LocalEndPoint, socket.RemoteEndPoint);

            logger.Debug("Socket connection established: {0} -> {1}", socket.LocalEndPoint, socket.RemoteEndPoint);

            return socket;
        }

        /// <summary>
        /// Gets the socket stream.
        /// </summary>
        private static Stream GetSocketStream(Socket socket, IgniteClientConfiguration cfg, string host)
        {
            var stream = new NetworkStream(socket)
            {
                WriteTimeout = (int) cfg.SocketTimeout.TotalMilliseconds
            };

            if (cfg.SslStreamFactory == null)
            {
                return stream;
            }

            return cfg.SslStreamFactory.Create(stream, host);
        }

        /// <summary>
        /// Checks if any of the current requests timed out.
        /// </summary>
        private void CheckTimeouts(object _)
        {
            if (_checkingTimeouts)
            {
                return;
            }

            _checkingTimeouts = true;

            try
            {
                if (_exception != null)
                {
                    _timeoutCheckTimer.Dispose();
                }

                foreach (var pair in _requests)
                {
                    var req = pair.Value;

                    if (req != null && req.Duration > _timeout)
                    {
                        _requests[pair.Key] = null;

                        req.CompletionSource.TrySetException(new SocketException((int)SocketError.TimedOut));
                    }
                }
            }
            finally
            {
                _checkingTimeouts = false;
            }
        }

        /// <summary>
        /// Gets the int from buffer.
        /// </summary>
        private static unsafe int GetInt(byte[] buf)
        {
            fixed (byte* b = buf)
            {
                return BinaryHeapStream.ReadInt0(b);
            }
        }

        /// <summary>
        /// Checks the exception.
        /// </summary>
        private void CheckException()
        {
            var ex = _exception;

            if (ex != null)
            {
                throw new IgniteClientException("Client connection has failed. Examine InnerException for details", ex);
            }
        }

        /// <summary>
        /// Closes the socket and completes all pending requests with an error.
        /// </summary>
        private void EndRequestsWithError()
        {
            var ex = _exception;
            Debug.Assert(ex != null);

            while (!_requests.IsEmpty)
            {
                foreach (var reqId in _requests.Keys.ToArray())
                {
                    Request req;
                    if (_requests.TryRemove(reqId, out req) && req != null)
                    {
                        req.CompletionSource.TrySetException(ex);
                    }
                }
            }

            while (!_notificationListeners.IsEmpty)
            {
                foreach (var id in _notificationListeners.Keys)
                {
                    ClientNotificationHandler handler;
                    if (_notificationListeners.TryRemove(id, out handler))
                    {
                        handler.Handle(null, ex);
                    }
                }
            }
        }

        /// <summary>
        /// Performs application-defined tasks associated with freeing, releasing, or resetting unmanaged resources.
        /// </summary>
        [SuppressMessage("Microsoft.Usage", "CA1816:CallGCSuppressFinalizeCorrectly",
            Justification = "There is no finalizer.")]
        public void Dispose()
        {
            lock (_disposeSyncRoot)
            {
                if (_isDisposed)
                {
                    return;
                }

                _exception = _exception ?? new ObjectDisposedException(typeof(ClientSocket).FullName);
                EndRequestsWithError();
                _stream.Dispose();
                _socket.Dispose();
                _listenerEvent.Set();
                _listenerEvent.Dispose();

                if (_timeoutCheckTimer != null)
                {
                    _timeoutCheckTimer.Dispose();
                }

                _isDisposed = true;
            }
        }

        /// <summary>
        /// Represents a request.
        /// </summary>
        private class Request
        {
            /** */
            private readonly TaskCompletionSource<BinaryHeapStream> _completionSource;

            /** */
            private readonly DateTime _startTime;

            /// <summary>
            /// Initializes a new instance of the <see cref="Request"/> class.
            /// </summary>
            public Request()
            {
                _completionSource = new TaskCompletionSource<BinaryHeapStream>();
                _startTime = DateTime.Now;
            }

            /// <summary>
            /// Gets the completion source.
            /// </summary>
            public TaskCompletionSource<BinaryHeapStream> CompletionSource
            {
                get { return _completionSource; }
            }

            /// <summary>
            /// Gets the duration.
            /// </summary>
            public TimeSpan Duration
            {
                get { return DateTime.Now - _startTime; }
            }
        }

        /// <summary>
        /// Represents a request message.
        /// </summary>
        private struct RequestMessage
        {
            /** */
            public readonly long Id;

            /** */
            public readonly byte[] Buffer;

            /** */
            public readonly int Length;

            /// <summary>
            /// Initializes a new instance of the <see cref="RequestMessage"/> struct.
            /// </summary>
            public RequestMessage(long id, byte[] buffer, int length)
            {
                Id = id;
                Length = length;
                Buffer = buffer;
            }
        }
    }
}<|MERGE_RESOLUTION|>--- conflicted
+++ resolved
@@ -64,20 +64,6 @@
         /** Version 1.7.0. */
         public static readonly ClientProtocolVersion Ver170 = new ClientProtocolVersion(1, 7, 0);
 
-        /** Version 1.4.0. */
-        public static readonly ClientProtocolVersion Ver140 = new ClientProtocolVersion(1, 4, 0);
-
-        /** Version 1.5.0. */
-        // This version is reserved for IEP-34 Thin client: transactions support
-        // ReSharper disable once UnusedMember.Global
-        public static readonly ClientProtocolVersion Ver150 = new ClientProtocolVersion(1, 5, 0);
-
-        /** Version 1.6.0. */
-        public static readonly ClientProtocolVersion Ver160 = new ClientProtocolVersion(1, 6, 0);
-
-        /** Version 1.7.0. */
-        public static readonly ClientProtocolVersion Ver170 = new ClientProtocolVersion(1, 7, 0);
-
         /** Current version. */
         public static readonly ClientProtocolVersion CurrentProtocolVersion = Ver170;
 
@@ -145,12 +131,9 @@
 
         /** Marshaller. */
         private readonly Marshaller _marsh;
-<<<<<<< HEAD
-=======
 
         /** Features. */
         private readonly ClientFeatures _features;
->>>>>>> 1e84d448
 
         /// <summary>
         /// Initializes a new instance of the <see cref="ClientSocket" /> class.
@@ -323,8 +306,6 @@
         }
 
         /// <summary>
-<<<<<<< HEAD
-=======
         /// Gets the server protocol version.
         /// </summary>
         public ClientProtocolVersion ServerVersion { get; private set; }
@@ -349,7 +330,6 @@
         }
 
         /// <summary>
->>>>>>> 1e84d448
         /// Starts waiting for the new message.
         /// </summary>
         [SuppressMessage("Microsoft.Design", "CA1031:DoNotCatchGeneralExceptionTypes")]
@@ -434,8 +414,6 @@
             {
                 req.CompletionSource.TrySetResult(stream);
             }
-<<<<<<< HEAD
-=======
         }
 
         /// <summary>
@@ -466,7 +444,6 @@
                 .Handle(stream, null);
 
             return true;
->>>>>>> 1e84d448
         }
 
         /// <summary>
@@ -501,13 +478,8 @@
 
             if (statusCode == ClientStatusCode.Success)
             {
-<<<<<<< HEAD
-                return readFunc != null 
-                    ? readFunc(new ClientResponseContext(stream, _marsh, ServerVersion)) 
-=======
                 return readFunc != null
                     ? readFunc(new ClientResponseContext(stream, this))
->>>>>>> 1e84d448
                     : default(T);
             }
 
@@ -526,12 +498,8 @@
         /// </summary>
         private ClientFeatures Handshake(IgniteClientConfiguration clientConfiguration, ClientProtocolVersion version)
         {
-<<<<<<< HEAD
-            bool auth = version >= Ver110 && clientConfiguration.UserName != null;
-=======
             var hasAuth = version >= Ver110 && clientConfiguration.UserName != null;
             var hasFeatures = version >= Ver170;
->>>>>>> 1e84d448
 
             // Send request.
             int messageLen;
@@ -548,17 +516,8 @@
                 // Client type: platform.
                 stream.WriteByte(ClientType);
 
-<<<<<<< HEAD
-                // TODO User attributes
-                if (version >= Ver170)
-                    stream.WriteByte(BinaryUtils.HdrNull);
-
-                // Authentication data.
-                if (auth)
-=======
                 // Writing features.
                 if (hasFeatures)
->>>>>>> 1e84d448
                 {
                     BinaryUtils.Marshaller.Marshal(stream,
                         w => w.WriteByteArray(ClientFeatures.AllFeatures));
@@ -587,8 +546,6 @@
 
                 if (success)
                 {
-<<<<<<< HEAD
-=======
                     BitArray featureBits = null;
 
                     if (hasFeatures)
@@ -596,16 +553,12 @@
                         featureBits = new BitArray(BinaryUtils.Marshaller.Unmarshal<byte[]>(stream));
                     }
 
->>>>>>> 1e84d448
                     if (version >= Ver140)
                     {
                         ServerNodeId = BinaryUtils.Marshaller.Unmarshal<Guid>(stream);
                     }
 
                     ServerVersion = version;
-                    
-                    _logger.Debug("Handshake completed on {0}, protocol version = {1}", 
-                        _socket.RemoteEndPoint, version);
 
                     _logger.Debug("Handshake completed on {0}, protocol version = {1}",
                         _socket.RemoteEndPoint, version);
@@ -642,23 +595,10 @@
 
                 if (retry)
                 {
-<<<<<<< HEAD
-                    _logger.Debug("Retrying handshake on {0} with protocol version {1}", 
-                        _socket.RemoteEndPoint, ServerVersion);
-                    
-                    Handshake(clientConfiguration, ServerVersion);
-                }
-                else
-                {
-                    throw new IgniteClientException(string.Format(
-                        "Client handshake failed: '{0}'. Client version: {1}. Server version: {2}",
-                        errMsg, version, ServerVersion), null, errCode);
-=======
                     _logger.Debug("Retrying handshake on {0} with protocol version {1}",
                         _socket.RemoteEndPoint, ServerVersion);
 
                     return Handshake(clientConfiguration, ServerVersion);
->>>>>>> 1e84d448
                 }
 
                 throw new IgniteClientException(string.Format(
@@ -820,15 +760,6 @@
         /// </summary>
         private RequestMessage WriteMessage(Action<ClientRequestContext> writeAction, ClientOp opId)
         {
-<<<<<<< HEAD
-            ClientUtils.ValidateOp(opId, ServerVersion);
-            
-            var requestId = Interlocked.Increment(ref _requestId);
-            
-            // Potential perf improvements:
-            // * ArrayPool<T>
-            // * Write to socket stream directly (not trivial because of unknown size) 
-=======
             _features.ValidateOp(opId);
 
             var requestId = Interlocked.Increment(ref _requestId);
@@ -836,7 +767,6 @@
             // Potential perf improvements:
             // * ArrayPool<T>
             // * Write to socket stream directly (not trivial because of unknown size)
->>>>>>> 1e84d448
             var stream = new BinaryHeapStream(256);
 
             stream.WriteInt(0); // Reserve message size.
@@ -845,11 +775,7 @@
 
             if (writeAction != null)
             {
-<<<<<<< HEAD
-                var ctx = new ClientRequestContext(stream, _marsh, ServerVersion);
-=======
                 var ctx = new ClientRequestContext(stream, this);
->>>>>>> 1e84d448
                 writeAction(ctx);
                 ctx.FinishMarshal();
             }
@@ -920,8 +846,6 @@
             logger.Debug("Socket connection attempt: {0}", endPoint);
 
             socket.Connect(endPoint);
-            
-            logger.Debug("Socket connection established: {0} -> {1}", socket.LocalEndPoint, socket.RemoteEndPoint);
 
             logger.Debug("Socket connection established: {0} -> {1}", socket.LocalEndPoint, socket.RemoteEndPoint);
 
