--- conflicted
+++ resolved
@@ -451,19 +451,8 @@
                 return false;
             }
 
-<<<<<<< HEAD
             _notificationListeners.GetOrAdd(requestId, _ => new ClientNotificationHandler(_logger))
                 .Handle(stream, null);
-=======
-            var count = Interlocked.Decrement(ref _expectedNotifications);
-            if (count < 0)
-            {
-                throw new IgniteClientException("Unexpected thin client notification: " + requestId);
-            }
-
-            var handler = _notificationListeners.GetOrAdd(requestId, _ => new ClientNotificationHandler(_logger));
-            handler.Handle(stream, null);
->>>>>>> e7301855
 
             return true;
         }
