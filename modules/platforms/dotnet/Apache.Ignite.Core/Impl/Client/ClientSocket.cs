﻿/*
 * Licensed to the Apache Software Foundation (ASF) under one or more
 * contributor license agreements.  See the NOTICE file distributed with
 * this work for additional information regarding copyright ownership.
 * The ASF licenses this file to You under the Apache License, Version 2.0
 * (the "License"); you may not use this file except in compliance with
 * the License.  You may obtain a copy of the License at
 *
 *      http://www.apache.org/licenses/LICENSE-2.0
 *
 * Unless required by applicable law or agreed to in writing, software
 * distributed under the License is distributed on an "AS IS" BASIS,
 * WITHOUT WARRANTIES OR CONDITIONS OF ANY KIND, either express or implied.
 * See the License for the specific language governing permissions and
 * limitations under the License.
 */

namespace Apache.Ignite.Core.Impl.Client
{
    using System;
    using System.Collections.Concurrent;
    using System.Diagnostics;
    using System.Diagnostics.CodeAnalysis;
    using System.IO;
    using System.Linq;
    using System.Net;
    using System.Net.Sockets;
    using System.Threading;
    using System.Threading.Tasks;
    using Apache.Ignite.Core.Client;
    using Apache.Ignite.Core.Impl.Binary;
    using Apache.Ignite.Core.Impl.Binary.IO;

    /// <summary>
    /// Wrapper over framework socket for Ignite thin client operations.
    /// </summary>
    internal sealed class ClientSocket : IClientSocket
    {
        /** Current version. */
        private static readonly ClientProtocolVersion CurrentProtocolVersion = new ClientProtocolVersion(1, 0, 0);

        /** Handshake opcode. */
        private const byte OpHandshake = 1;

        /** Client type code. */
        private const byte ClientType = 2;

        /** Underlying socket. */
        private readonly Socket _socket;

        /** Underlying socket stream. */
        private readonly Stream _stream;

        /** Operation timeout. */
        private readonly TimeSpan _timeout;

        /** Request timeout checker. */
        private readonly Timer _timeoutCheckTimer;

        /** Callback checker guard. */
        private volatile bool _checkingTimeouts;

        /** Current async operations, map from request id. */
        private readonly ConcurrentDictionary<long, Request> _requests
            = new ConcurrentDictionary<long, Request>();

        /** Request id generator. */
        private long _requestId;

        /** Socket failure exception. */
        private volatile Exception _exception;

        /** Locker. */
        private readonly object _sendRequestSyncRoot = new object();

        /** Background socket receiver trigger. */
        private readonly ManualResetEventSlim _listenerEvent = new ManualResetEventSlim();

        /** Dispose locker. */
        private readonly object _disposeSyncRoot = new object();

        /** Disposed flag. */
        private bool _isDisposed;

        /** Error callback. */
        private readonly Action _onError;

        /// <summary>
        /// Initializes a new instance of the <see cref="ClientSocket" /> class.
        /// </summary>
        /// <param name="clientConfiguration">The client configuration.</param>
        /// <param name="endPoint">The end point to connect to.</param>
        /// <param name="onError">Error callback.</param>
        /// <param name="version">Protocol version.</param>
        public ClientSocket(IgniteClientConfiguration clientConfiguration, EndPoint endPoint, Action onError = null,
            ClientProtocolVersion? version = null)
        {
            Debug.Assert(clientConfiguration != null);

            _onError = onError;
            _timeout = clientConfiguration.SocketTimeout;

<<<<<<< HEAD
            _socket = Connect(clientConfiguration, endPoint);
=======
            _socket = Connect(clientConfiguration);
>>>>>>> e24c1c08
            _stream = GetSocketStream(_socket, clientConfiguration);

            Handshake(version ?? CurrentProtocolVersion);

            // Check periodically if any request has timed out.
            if (_timeout > TimeSpan.Zero)
            {
                // Minimum Socket timeout is 500ms.
                _timeoutCheckTimer = new Timer(CheckTimeouts, null, _timeout, TimeSpan.FromMilliseconds(500));
            }

            // Continuously and asynchronously wait for data from server.
            Task.Factory.StartNew(WaitForMessages);
        }

        /// <summary>
        /// Performs a send-receive operation.
        /// </summary>
        public T DoOutInOp<T>(ClientOp opId, Action<IBinaryStream> writeAction,
            Func<IBinaryStream, T> readFunc, Func<ClientStatusCode, string, T> errorFunc = null)
        {
            // Encode.
            var reqMsg = WriteMessage(writeAction, opId);
            
            // Send.
            var response = SendRequest(ref reqMsg);

            // Decode.
            return DecodeResponse(response, readFunc, errorFunc);
        }

        /// <summary>
        /// Performs a send-receive operation asynchronously.
        /// </summary>
        public Task<T> DoOutInOpAsync<T>(ClientOp opId, Action<IBinaryStream> writeAction,
            Func<IBinaryStream, T> readFunc, Func<ClientStatusCode, string, T> errorFunc = null)
        {
            // Encode.
            var reqMsg = WriteMessage(writeAction, opId);

            // Send.
            var task = SendRequestAsync(ref reqMsg);

            // Decode.
            return task.ContinueWith(responseTask => DecodeResponse(responseTask.Result, readFunc, errorFunc));
        }

        /// <summary>
        /// Gets the current remote EndPoint.
        /// </summary>
        public EndPoint RemoteEndPoint { get { return _socket.RemoteEndPoint; } }

        /// <summary>
        /// Gets the current local EndPoint.
        /// </summary>
        public EndPoint LocalEndPoint { get { return _socket.LocalEndPoint; } }

        /// <summary>
        /// Starts waiting for the new message.
        /// </summary>
        [SuppressMessage("Microsoft.Design", "CA1031:DoNotCatchGeneralExceptionTypes")]
        private void WaitForMessages()
        {
            try
            {
                // Null exception means active socket.
                while (_exception == null)
                {
                    // Do not call Receive if there are no async requests pending.
                    while (_requests.IsEmpty)
                    {
                        // Wait with a timeout so we check for disposed state periodically.
                        _listenerEvent.Wait(1000);

                        if (_exception != null)
                        {
                            return;
                        }

                        _listenerEvent.Reset();
                    }

                    var msg = ReceiveMessage();
                    HandleResponse(msg);
                }
            }
            catch (Exception ex)
            {
                // Socket failure (connection dropped, etc).
                // Close socket and all pending requests.
                // Note that this does not include request decoding exceptions (failed request, invalid data, etc).
                _exception = ex;
                Dispose();
            }
        }

        /// <summary>
        /// Handles the response.
        /// </summary>
        private void HandleResponse(byte[] response)
        {
            var stream = new BinaryHeapStream(response);
            var requestId = stream.ReadLong();

            Request req;
            if (!_requests.TryRemove(requestId, out req))
            {
                // Response with unknown id.
                throw new IgniteClientException("Invalid thin client response id: " + requestId);
            }

            req.CompletionSource.TrySetResult(stream);
        }

        /// <summary>
        /// Decodes the response that we got from <see cref="HandleResponse"/>.
        /// </summary>
        private static T DecodeResponse<T>(BinaryHeapStream stream, Func<IBinaryStream, T> readFunc, 
            Func<ClientStatusCode, string, T> errorFunc)
        {
            var statusCode = (ClientStatusCode)stream.ReadInt();

            if (statusCode == ClientStatusCode.Success)
            {
                return readFunc != null ? readFunc(stream) : default(T);
            }

            var msg = BinaryUtils.Marshaller.StartUnmarshal(stream).ReadString();

            if (errorFunc != null)
            {
                return errorFunc(statusCode, msg);
            }

            throw new IgniteClientException(msg, null, statusCode);
        }

        /// <summary>
        /// Performs client protocol handshake.
        /// </summary>
        private void Handshake(ClientProtocolVersion version)
        {
            // Send request.
            int messageLen;
            var buf = WriteMessage(stream =>
            {
                // Handshake.
                stream.WriteByte(OpHandshake);

                // Protocol version.
                stream.WriteShort(version.Major);
                stream.WriteShort(version.Minor);
                stream.WriteShort(version.Maintenance);

                // Client type: platform.
                stream.WriteByte(ClientType);
            }, 12, out messageLen);

            Debug.Assert(messageLen == 12);

<<<<<<< HEAD
            SocketWrite(buf, messageLen);
=======
            _stream.Write(buf, 0, messageLen);
>>>>>>> e24c1c08

            // Decode response.
            var res = ReceiveMessage();

            using (var stream = new BinaryHeapStream(res))
            {
                var success = stream.ReadBool();

                if (success)
                {
                    return;
                }

                var serverVersion =
                    new ClientProtocolVersion(stream.ReadShort(), stream.ReadShort(), stream.ReadShort());

                var errMsg = BinaryUtils.Marshaller.Unmarshal<string>(stream);

                throw new IgniteClientException(string.Format(
                    "Client handshake failed: '{0}'. Client version: {1}. Server version: {2}",
                    errMsg, version, serverVersion));
            }
        }

        /// <summary>
        /// Receives a message from socket.
        /// </summary>
        private byte[] ReceiveMessage()
        {
            var size = GetInt(ReceiveBytes(4));
            var msg = ReceiveBytes(size);
            return msg;
        }

        /// <summary>
        /// Receives the data filling provided buffer entirely.
        /// </summary>
        private byte[] ReceiveBytes(int size)
        {
            Debug.Assert(size > 0);

            // Socket.Receive can return any number of bytes, even 1.
            // We should repeat Receive calls until required amount of data has been received.
            var buf = new byte[size];
<<<<<<< HEAD
            var received = SocketRead(buf, 0, size);

            while (received < size)
            {
                var res = SocketRead(buf, received, size - received);
=======
            var received = _stream.Read(buf,0, size);

            while (received < size)
            {
                var res = _stream.Read(buf, received, size - received);
>>>>>>> e24c1c08

                if (res == 0)
                {
                    // Disconnected.
                    _exception = _exception ?? new SocketException((int) SocketError.ConnectionAborted);
                    if (_onError != null)
                    {
                        _onError();
                    }
                    Dispose();
                    CheckException();
                }

                received += res;
            }

            return buf;
        }

        /// <summary>
        /// Sends the request synchronously.
        /// </summary>
        private BinaryHeapStream SendRequest(ref RequestMessage reqMsg)
        {
            // Do not enter lock when disposed.
            CheckException();

            // If there are no pending async requests, we can execute this operation synchronously,
            // which is more efficient.
            var lockTaken = false;
            try
            {
                Monitor.TryEnter(_sendRequestSyncRoot, 0, ref lockTaken);
                if (lockTaken)
                {
                    CheckException();

                    if (_requests.IsEmpty)
                    {
<<<<<<< HEAD
                        SocketWrite(reqMsg.Buffer, reqMsg.Length);
=======
                        _stream.Write(reqMsg.Buffer, 0, reqMsg.Length);
>>>>>>> e24c1c08

                        var respMsg = ReceiveMessage();
                        var response = new BinaryHeapStream(respMsg);
                        var responseId = response.ReadLong();
                        Debug.Assert(responseId == reqMsg.Id);

                        return response;
                    }
                }
            }
            finally
            {
                if (lockTaken)
                {
                    Monitor.Exit(_sendRequestSyncRoot);
                }
            }

            // Fallback to async mechanism.
            return SendRequestAsync(ref reqMsg).Result;
        }

        /// <summary>
        /// Sends the request asynchronously and returns a task for corresponding response.
        /// </summary>
        private Task<BinaryHeapStream> SendRequestAsync(ref RequestMessage reqMsg)
        {
            // Do not enter lock when disposed.
            CheckException();

            lock (_sendRequestSyncRoot)
            {
                CheckException();

                // Register.
                var req = new Request();
                var added = _requests.TryAdd(reqMsg.Id, req);
                Debug.Assert(added);

                // Send.
<<<<<<< HEAD
                SocketWrite(reqMsg.Buffer, reqMsg.Length);
=======
                _stream.Write(reqMsg.Buffer, 0, reqMsg.Length);
>>>>>>> e24c1c08
                _listenerEvent.Set();
                return req.CompletionSource.Task;
            }
        }

        /// <summary>
        /// Writes the message to a byte array.
        /// </summary>
        private static byte[] WriteMessage(Action<IBinaryStream> writeAction, int bufSize, out int messageLen)
        {
            var stream = new BinaryHeapStream(bufSize);

            stream.WriteInt(0); // Reserve message size.
            writeAction(stream);
            stream.WriteInt(0, stream.Position - 4); // Write message size.

            messageLen = stream.Position;
            return stream.GetArray();
        }

        /// <summary>
        /// Writes the message to a byte array.
        /// </summary>
        private RequestMessage WriteMessage(Action<IBinaryStream> writeAction, ClientOp opId)
        {
            var requestId = Interlocked.Increment(ref _requestId);
            var stream = new BinaryHeapStream(256);

            stream.WriteInt(0); // Reserve message size.
            stream.WriteShort((short) opId);
            stream.WriteLong(requestId);
            writeAction(stream);
            stream.WriteInt(0, stream.Position - 4); // Write message size.

            return new RequestMessage(requestId, stream.GetArray(), stream.Position);
        }

        /// <summary>
        /// Writes to the socket. All socket writes should go through this method.
        /// </summary>
        private void SocketWrite(byte[] buf, int len)
        {
            try
            {
                _stream.Write(buf, 0, len);
            }
            catch (Exception)
            {
                if (_onError != null)
                {
                    _onError();
                }
                throw;
            }
        }

        /// <summary>
        /// Reads from the socket. All socket reads should go through this method.
        /// </summary>
        private int SocketRead(byte[] buf, int pos, int len)
        {
            try
            {
                return _stream.Read(buf, pos, len);
            }
            catch (Exception)
            {
                if (_onError != null)
                {
                    _onError();
                }
                throw;
            }
        }

        /// <summary>
<<<<<<< HEAD
        /// Connects the socket.
=======
        /// Gets the socket stream.
        /// </summary>
        private static Stream GetSocketStream(Socket socket, IgniteClientConfiguration cfg)
        {
            var stream = new NetworkStream(socket)
            {
                ReadTimeout = (int) cfg.SocketTimeout.TotalMilliseconds,
                WriteTimeout = (int) cfg.SocketTimeout.TotalMilliseconds
            };

            if (cfg.SslStreamFactory == null)
            {
                return stream;
            }

            return cfg.SslStreamFactory.Create(stream, cfg.Host);
        }

        /// <summary>
        /// Gets the endpoints: all combinations of IP addresses and ports according to configuration.
>>>>>>> e24c1c08
        /// </summary>
        [SuppressMessage("Microsoft.Reliability", "CA2000:Dispose objects before losing scope",
            Justification = "Socket is returned from this method.")]
        private static Socket Connect(IgniteClientConfiguration cfg, EndPoint endPoint)
        {
            var socket = new Socket(endPoint.AddressFamily, SocketType.Stream, ProtocolType.Tcp)
            {
                NoDelay = cfg.TcpNoDelay,
                Blocking = true,
                SendTimeout = (int) cfg.SocketTimeout.TotalMilliseconds,
                ReceiveTimeout = (int) cfg.SocketTimeout.TotalMilliseconds
            };

            if (cfg.SocketSendBufferSize != IgniteClientConfiguration.DefaultSocketBufferSize)
            {
                socket.SendBufferSize = cfg.SocketSendBufferSize;
            }

            if (cfg.SocketReceiveBufferSize != IgniteClientConfiguration.DefaultSocketBufferSize)
            {
                socket.ReceiveBufferSize = cfg.SocketReceiveBufferSize;
            }

            socket.Connect(endPoint);

            return socket;
        }

        /// <summary>
        /// Gets the socket stream.
        /// </summary>
        private static Stream GetSocketStream(Socket socket, IgniteClientConfiguration cfg)
        {
            var stream = new NetworkStream(socket)
            {
                ReadTimeout = (int) cfg.SocketTimeout.TotalMilliseconds,
                WriteTimeout = (int) cfg.SocketTimeout.TotalMilliseconds
            };

            if (cfg.SslStreamFactory == null)
            {
                return stream;
            }

            return cfg.SslStreamFactory.Create(stream, cfg.Host);
        }

        /// <summary>
        /// Checks if any of the current requests timed out.
        /// </summary>
        private void CheckTimeouts(object _)
        {
            if (_checkingTimeouts)
            {
                return;
            }

            _checkingTimeouts = true;

            try
            {
                if (_exception != null)
                {
                    _timeoutCheckTimer.Dispose();
                }

                foreach (var pair in _requests)
                {
                    var req = pair.Value;

                    if (req.Duration > _timeout)
                    {
                        Console.WriteLine(req.Duration);
                        req.CompletionSource.TrySetException(new SocketException((int)SocketError.TimedOut));

                        _requests.TryRemove(pair.Key, out req);
                    }
                }
            }
            finally
            {
                _checkingTimeouts = false;
            }
        }

        /// <summary>
        /// Gets the int from buffer.
        /// </summary>
        private static unsafe int GetInt(byte[] buf)
        {
            fixed (byte* b = buf)
            {
                return BinaryHeapStream.ReadInt0(b);
            }
        }

        /// <summary>
        /// Checks the exception.
        /// </summary>
        private void CheckException()
        {
            var ex = _exception;

            if (ex != null)
            {
                throw ex;
            }
        }

        /// <summary>
        /// Closes the socket and completes all pending requests with an error.
        /// </summary>
        private void EndRequestsWithError()
        {
            var ex = _exception;
            Debug.Assert(ex != null);

            while (!_requests.IsEmpty)
            {
                foreach (var reqId in _requests.Keys.ToArray())
                {
                    Request req;
                    if (_requests.TryRemove(reqId, out req))
                    {
                        req.CompletionSource.TrySetException(ex);
                    }
                }
            }
        }

        /// <summary>
        /// Performs application-defined tasks associated with freeing, releasing, or resetting unmanaged resources.
        /// </summary>
        [SuppressMessage("Microsoft.Usage", "CA1816:CallGCSuppressFinalizeCorrectly",
            Justification = "There is no finalizer.")]
        public void Dispose()
        {
            lock (_disposeSyncRoot)
            {
                if (_isDisposed)
                {
                    return;
                }

                _exception = _exception ?? new ObjectDisposedException(typeof(ClientSocket).FullName);
                EndRequestsWithError();
                _stream.Dispose();
                _socket.Dispose();
                _listenerEvent.Set();
                _listenerEvent.Dispose();

                if (_timeoutCheckTimer != null)
                {
                    _timeoutCheckTimer.Dispose();
                }

                _isDisposed = true;
            }
        }

        /// <summary>
        /// Represents a request.
        /// </summary>
        private class Request
        {
            /** */
            private readonly TaskCompletionSource<BinaryHeapStream> _completionSource;

            /** */
            private readonly DateTime _startTime;

            /// <summary>
            /// Initializes a new instance of the <see cref="Request"/> class.
            /// </summary>
            public Request()
            {
                _completionSource = new TaskCompletionSource<BinaryHeapStream>();
                _startTime = DateTime.Now;
            }

            /// <summary>
            /// Gets the completion source.
            /// </summary>
            public TaskCompletionSource<BinaryHeapStream> CompletionSource
            {
                get { return _completionSource; }
            }

            /// <summary>
            /// Gets the duration.
            /// </summary>
            public TimeSpan Duration
            {
                get { return DateTime.Now - _startTime; }
            }
        }

        /// <summary>
        /// Represents a request message.
        /// </summary>
        private struct RequestMessage
        {
            /** */
            public readonly long Id;

            /** */
            public readonly byte[] Buffer;

            /** */
            public readonly int Length;

            /// <summary>
            /// Initializes a new instance of the <see cref="RequestMessage"/> struct.
            /// </summary>
            public RequestMessage(long id, byte[] buffer, int length)
            {
                Id = id;
                Length = length;
                Buffer = buffer;
            }
        }
    }
}<|MERGE_RESOLUTION|>--- conflicted
+++ resolved
@@ -100,11 +100,7 @@
             _onError = onError;
             _timeout = clientConfiguration.SocketTimeout;
 
-<<<<<<< HEAD
             _socket = Connect(clientConfiguration, endPoint);
-=======
-            _socket = Connect(clientConfiguration);
->>>>>>> e24c1c08
             _stream = GetSocketStream(_socket, clientConfiguration);
 
             Handshake(version ?? CurrentProtocolVersion);
@@ -265,11 +261,7 @@
 
             Debug.Assert(messageLen == 12);
 
-<<<<<<< HEAD
             SocketWrite(buf, messageLen);
-=======
-            _stream.Write(buf, 0, messageLen);
->>>>>>> e24c1c08
 
             // Decode response.
             var res = ReceiveMessage();
@@ -314,19 +306,11 @@
             // Socket.Receive can return any number of bytes, even 1.
             // We should repeat Receive calls until required amount of data has been received.
             var buf = new byte[size];
-<<<<<<< HEAD
             var received = SocketRead(buf, 0, size);
 
             while (received < size)
             {
                 var res = SocketRead(buf, received, size - received);
-=======
-            var received = _stream.Read(buf,0, size);
-
-            while (received < size)
-            {
-                var res = _stream.Read(buf, received, size - received);
->>>>>>> e24c1c08
 
                 if (res == 0)
                 {
@@ -366,11 +350,7 @@
 
                     if (_requests.IsEmpty)
                     {
-<<<<<<< HEAD
                         SocketWrite(reqMsg.Buffer, reqMsg.Length);
-=======
-                        _stream.Write(reqMsg.Buffer, 0, reqMsg.Length);
->>>>>>> e24c1c08
 
                         var respMsg = ReceiveMessage();
                         var response = new BinaryHeapStream(respMsg);
@@ -411,11 +391,7 @@
                 Debug.Assert(added);
 
                 // Send.
-<<<<<<< HEAD
                 SocketWrite(reqMsg.Buffer, reqMsg.Length);
-=======
-                _stream.Write(reqMsg.Buffer, 0, reqMsg.Length);
->>>>>>> e24c1c08
                 _listenerEvent.Set();
                 return req.CompletionSource.Task;
             }
@@ -492,30 +468,7 @@
         }
 
         /// <summary>
-<<<<<<< HEAD
         /// Connects the socket.
-=======
-        /// Gets the socket stream.
-        /// </summary>
-        private static Stream GetSocketStream(Socket socket, IgniteClientConfiguration cfg)
-        {
-            var stream = new NetworkStream(socket)
-            {
-                ReadTimeout = (int) cfg.SocketTimeout.TotalMilliseconds,
-                WriteTimeout = (int) cfg.SocketTimeout.TotalMilliseconds
-            };
-
-            if (cfg.SslStreamFactory == null)
-            {
-                return stream;
-            }
-
-            return cfg.SslStreamFactory.Create(stream, cfg.Host);
-        }
-
-        /// <summary>
-        /// Gets the endpoints: all combinations of IP addresses and ports according to configuration.
->>>>>>> e24c1c08
         /// </summary>
         [SuppressMessage("Microsoft.Reliability", "CA2000:Dispose objects before losing scope",
             Justification = "Socket is returned from this method.")]
@@ -542,6 +495,25 @@
             socket.Connect(endPoint);
 
             return socket;
+        }
+
+        /// <summary>
+        /// Gets the socket stream.
+        /// </summary>
+        private static Stream GetSocketStream(Socket socket, IgniteClientConfiguration cfg)
+        {
+            var stream = new NetworkStream(socket)
+            {
+                ReadTimeout = (int) cfg.SocketTimeout.TotalMilliseconds,
+                WriteTimeout = (int) cfg.SocketTimeout.TotalMilliseconds
+            };
+
+            if (cfg.SslStreamFactory == null)
+            {
+                return stream;
+            }
+
+            return cfg.SslStreamFactory.Create(stream, cfg.Host);
         }
 
         /// <summary>
