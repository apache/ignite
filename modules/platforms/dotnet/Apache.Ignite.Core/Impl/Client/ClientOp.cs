--- conflicted
+++ resolved
@@ -50,19 +50,16 @@
         CacheGetSize = 26,
         CacheRemoveKeys = 27,
         CacheRemoveAll = 28,
-<<<<<<< HEAD
-        QuerySql = 29,
-        QuerySqlCursorGetPage = 30,
-        QuerySqlFields = 31,
-        QuerySqlFieldsCursorGetPage = 32
-=======
         CacheCreateWithName = 29,
         CacheGetOrCreateWithName = 30,
         CacheDestroy = 31,
         CacheGetNames = 32,
         CacheGetConfiguration = 33,
         CacheCreateWithConfiguration = 34,
-        CacheGetOrCreateWithConfiguration = 35
->>>>>>> 52b46c35
+        CacheGetOrCreateWithConfiguration = 35,
+        QuerySql = 36,
+        QuerySqlCursorGetPage = 37,
+        QuerySqlFields = 38,
+        QuerySqlFieldsCursorGetPage = 39
     }
 }