--- conflicted
+++ resolved
@@ -53,12 +53,6 @@
 
         /** Marshaller. */
         private readonly Marshaller _marsh;
-<<<<<<< HEAD
-
-        /** Endpoints with corresponding hosts. */
-        private readonly List<SocketEndpoint> _endPoints;
-=======
->>>>>>> 1e84d448
 
         /** Endpoints with corresponding hosts - from config. */
         private readonly List<SocketEndpoint> _endPoints;
@@ -89,21 +83,6 @@
 
         /** Enable discovery flag. */
         private volatile bool _enableDiscovery = true;
-
-        /** Distribution map locker. */
-        private readonly object _distributionMapSyncRoot = new object();
-
-        /** Logger. */
-        private readonly ILogger _logger;
-
-        /** Current affinity topology version. */
-        private AffinityTopologyVersion? _affinityTopologyVersion;
-
-        /** Map from node ID to connected socket. */
-        private volatile Dictionary<Guid, ClientSocket> _nodeSocketMap;
-
-        /** Map from cache ID to partition mapping. */
-        private volatile ClientCacheTopologyPartitionMap _distributionMap;
 
         /** Distribution map locker. */
         private readonly object _distributionMapSyncRoot = new object();
@@ -142,7 +121,7 @@
             _logger = (_config.Logger ?? NoopLogger.Instance).GetLogger(GetType());
             
             Connect();
-       }
+        }
 
         /// <summary>
         /// Performs a send-receive operation.
@@ -211,11 +190,7 @@
         {
             get
             {
-<<<<<<< HEAD
-                var socket = _socket;
-=======
                 var socket = GetSocket();
->>>>>>> 1e84d448
                 return socket != null ? socket.RemoteEndPoint : null;
             }
         }
@@ -227,10 +202,6 @@
         {
             get
             {
-<<<<<<< HEAD
-                var socket = _socket;
-                return socket != null ? socket.LocalEndPoint : null;
-=======
                 var socket = GetSocket();
                 return socket != null ? socket.LocalEndPoint : null;
             }
@@ -250,7 +221,6 @@
                     yield return new ClientConnection(socket.LocalEndPoint, socket.RemoteEndPoint,
                         socket.ServerNodeId.GetValueOrDefault());
                 }
->>>>>>> 1e84d448
             }
 
             foreach (var socketEndpoint in _endPoints)
@@ -292,11 +262,8 @@
 
         private ClientSocket GetAffinitySocket<TKey>(int cacheId, TKey key)
         {
-<<<<<<< HEAD
-=======
             ThrowIfDisposed();
             
->>>>>>> 1e84d448
             if (!_config.EnablePartitionAwareness)
             {
                 return null;
@@ -367,8 +334,6 @@
 
                     _nodeSocketMap = null;
                 }
-<<<<<<< HEAD
-=======
 
                 foreach (var socketEndpoint in _endPoints)
                 {
@@ -377,7 +342,6 @@
                         socketEndpoint.Socket.Dispose();
                     }
                 }
->>>>>>> 1e84d448
             }
         }
 
@@ -388,7 +352,6 @@
         {
             List<Exception> errors = null;
             var startIdx = (int) Interlocked.Increment(ref _endPointIndex);
-            _socket = null;
 
             // Check socket map first, if available: it includes all cluster nodes.
             var map = _nodeSocketMap;
@@ -408,26 +371,12 @@
 
                 if (endPoint.Socket != null && !endPoint.Socket.IsDisposed)
                 {
-<<<<<<< HEAD
-                    _socket = endPoint.Socket;
-                    break;
-=======
                     return endPoint.Socket;
->>>>>>> 1e84d448
                 }
 
                 try
                 {
-<<<<<<< HEAD
-                    _socket = new ClientSocket(_config, endPoint.EndPoint, endPoint.Host, 
-                        _config.ProtocolVersion, OnAffinityTopologyVersionChange, _marsh);
-
-                    endPoint.Socket = _socket;
-
-                    break;
-=======
                     return Connect(endPoint);
->>>>>>> 1e84d448
                 }
                 catch (SocketException e)
                 {
@@ -440,38 +389,11 @@
                 }
             }
 
-            if (_socket == null && errors != null)
-            {
-                throw new AggregateException("Failed to establish Ignite thin client connection, " +
-                                             "examine inner exceptions for details.", errors);
-            }
-
-            if (_socket != null &&
-                _config.EnablePartitionAwareness &&
-                _socket.ServerVersion < ClientOp.CachePartitions.GetMinVersion())
-            {
-                _config.EnablePartitionAwareness = false;
-
-                _logger.Warn("Partition awareness has been disabled: server protocol version {0} " +
-                             "is lower than required {1}",
-                    _socket.ServerVersion,
-                    ClientOp.CachePartitions.GetMinVersion()
-                );
-            }
-        }
-
-        /// <summary>
-<<<<<<< HEAD
-        /// Updates current Affinity Topology Version.
-        /// </summary>
-        private void OnAffinityTopologyVersionChange(AffinityTopologyVersion affinityTopologyVersion)
-        {
-            _affinityTopologyVersion = affinityTopologyVersion;
-
-            if (_config.EnablePartitionAwareness)
-            {
-                InitSocketMap();
-=======
+            throw new AggregateException("Failed to establish Ignite thin client connection, " +
+                                         "examine inner exceptions for details.", errors);
+        }
+
+        /// <summary>
         /// Connects the socket.
         /// </summary>
         private void Connect()
@@ -539,18 +461,13 @@
                         _logger.Log(LogLevel.Error, e, "Failed to update topology information");
                     }
                 });
->>>>>>> 1e84d448
             }
         }
 
         /// <summary>
         /// Gets the endpoints: all combinations of IP addresses and ports according to configuration.
         /// </summary>
-<<<<<<< HEAD
-        private static IEnumerable<SocketEndpoint> GetIpEndPoints(IgniteClientConfiguration cfg)
-=======
         private IEnumerable<SocketEndpoint> GetIpEndPoints(IgniteClientConfiguration cfg)
->>>>>>> 1e84d448
         {
             foreach (var e in Endpoint.GetEndpoints(cfg))
             {
@@ -748,11 +665,7 @@
 
                     if (socket != null)
                     {
-<<<<<<< HEAD
-                        yield return new SocketEndpoint(new IPEndPoint(ip, e.Port + i), host);
-=======
                         map[node.Id] = socket;
->>>>>>> 1e84d448
                     }
                 }
 
@@ -786,11 +699,7 @@
                         }
                         catch (SocketException)
                         {
-<<<<<<< HEAD
-                            yield return new SocketEndpoint(new IPEndPoint(x, e.Port + i), host);
-=======
                             continue;
->>>>>>> 1e84d448
                         }
                     }
 
@@ -915,165 +824,5 @@
             
             return ver == null ? UnknownTopologyVersion : ((AffinityTopologyVersion) ver).Version;
         }
-
-        /// <summary>
-        /// Returns a value indicating whether distribution map is up to date.
-        /// </summary>
-        /// <returns></returns>
-        private bool IsDistributionMapUpToDate(ClientCacheTopologyPartitionMap map = null)
-        {
-            map = map ?? _distributionMap;
-
-            if (map == null || _affinityTopologyVersion == null)
-            {
-                return false;
-            }
-
-            return map.AffinityTopologyVersion >= _affinityTopologyVersion.Value;
-        }
-
-        /// <summary>
-        /// Updates the partition mapping.
-        /// </summary>
-        private void UpdateDistributionMap(int cacheId)
-        {
-            if (IsDistributionMapUpToDate())
-                return; // Up to date.
-
-            lock (_distributionMapSyncRoot)
-            {
-                if (IsDistributionMapUpToDate())
-                    return; // Up to date.
-
-                DoOutInOp(
-                    ClientOp.CachePartitions,
-                    s => WriteDistributionMapRequest(cacheId, s.Stream),
-                    s => ReadDistributionMapResponse(s.Stream));
-            }
-        }
-
-        private object ReadDistributionMapResponse(IBinaryStream s)
-        {
-            var affinityTopologyVersion = new AffinityTopologyVersion(s.ReadLong(), s.ReadInt());
-            var size = s.ReadInt();
-            var mapping = new Dictionary<int, ClientCachePartitionMap>();
-
-            for (int i = 0; i < size; i++)
-            {
-                var grp = new ClientCachePartitionAwarenessGroup(s);
-
-                if (grp.PartitionMap == null)
-                {
-                    // Partition awareness is not applicable for these caches.
-                    foreach (var cache in grp.Caches)
-                    {
-                        mapping[cache.Key] = null;
-                    }
-
-                    continue;
-                }
-
-                // Count partitions to avoid reallocating array.
-                int maxPartNum = 0;
-                foreach (var partMap in grp.PartitionMap)
-                {
-                    foreach (var part in partMap.Value)
-                    {
-                        if (part > maxPartNum)
-                        {
-                            maxPartNum = part;
-                        }
-                    }
-                }
-
-                // Populate partition array.
-                var partNodeIds = new Guid[maxPartNum + 1];
-                foreach (var partMap in grp.PartitionMap)
-                {
-                    foreach (var part in partMap.Value)
-                    {
-                        partNodeIds[part] = partMap.Key;
-                    }
-                }
-
-                foreach (var cache in grp.Caches)
-                {
-                    mapping[cache.Key] = new ClientCachePartitionMap(cache.Key, partNodeIds, cache.Value);
-                }
-            }
-
-            _distributionMap = new ClientCacheTopologyPartitionMap(mapping, affinityTopologyVersion);
-
-            return null;
-        }
-
-        private void WriteDistributionMapRequest(int cacheId, IBinaryStream s)
-        {
-            if (_distributionMap != null)
-            {
-                // Map exists: request update for all caches.
-                var mapContainsCacheId = _distributionMap.CachePartitionMap.ContainsKey(cacheId);
-                var count = _distributionMap.CachePartitionMap.Count;
-                if (!mapContainsCacheId)
-                {
-                    count++;
-                }
-
-                s.WriteInt(count);
-
-                foreach (var cachePartitionMap in _distributionMap.CachePartitionMap)
-                {
-                    s.WriteInt(cachePartitionMap.Key);
-                }
-
-                if (!mapContainsCacheId)
-                {
-                    s.WriteInt(cacheId);
-                }
-            }
-            else
-            {
-                // Map does not exist yet: request update for specified cache only.
-                s.WriteInt(1);
-                s.WriteInt(cacheId);
-            }
-        }
-
-        private int GetPartition<TKey>(TKey key, int partitionCount, IDictionary<int, int> keyConfiguration)
-        {
-            var keyHash = BinaryHashCodeUtils.GetHashCode(key, _marsh, keyConfiguration);
-            return ClientRendezvousAffinityFunction.GetPartitionForKey(keyHash, partitionCount);
-        }
-
-        private void InitSocketMap()
-        {
-            var map = new Dictionary<Guid, ClientSocket>();
-
-            foreach (var endPoint in _endPoints)
-            {
-                if (endPoint.Socket == null || endPoint.Socket.IsDisposed)
-                {
-                    try
-                    {
-                        var socket = new ClientSocket(_config, endPoint.EndPoint, endPoint.Host, 
-                            _config.ProtocolVersion, OnAffinityTopologyVersionChange, _marsh);
-
-                        endPoint.Socket = socket;
-                    }
-                    catch (SocketException)
-                    {
-                        continue;
-                    }
-                }
-
-                var nodeId = endPoint.Socket.ServerNodeId;
-                if (nodeId != null)
-                {
-                    map[nodeId.Value] = endPoint.Socket;
-                }
-            }
-
-            _nodeSocketMap = map;
-        }
     }
 }