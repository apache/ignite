/*
 * Licensed to the Apache Software Foundation (ASF) under one or more
 * contributor license agreements.  See the NOTICE file distributed with
 * this work for additional information regarding copyright ownership.
 * The ASF licenses this file to You under the Apache License, Version 2.0
 * (the "License"); you may not use this file except in compliance with
 * the License.  You may obtain a copy of the License at
 *
 *      http://www.apache.org/licenses/LICENSE-2.0
 *
 * Unless required by applicable law or agreed to in writing, software
 * distributed under the License is distributed on an "AS IS" BASIS,
 * WITHOUT WARRANTIES OR CONDITIONS OF ANY KIND, either express or implied.
 * See the License for the specific language governing permissions and
 * limitations under the License.
 */

namespace Apache.Ignite.Core.Impl.Client.Cache
{
    using System;
    using System.Diagnostics;
    using System.Linq;
    using Apache.Ignite.Core.Cache.Configuration;
    using Apache.Ignite.Core.Client.Cache;
    using Apache.Ignite.Core.Impl.Binary;
    using Apache.Ignite.Core.Impl.Binary.IO;
    using Apache.Ignite.Core.Impl.Cache.Expiry;

    /// <summary>
    /// Writes and reads <see cref="CacheConfiguration"/> for thin client mode.
    /// <para />
    /// Thin client supports a subset of <see cref="CacheConfiguration"/> properties, so
    /// <see cref="CacheConfiguration.Read"/> is not suitable.
    /// </summary>
    internal static class ClientCacheConfigurationSerializer
    {
        /** Config property opcodes. */
        private enum Op : short
        {
            // Name is required.
            Name = 0,

            // Most common properties.
            CacheMode = 1,
            AtomicityMode = 2,
            Backups = 3,
            WriteSynchronizationMode = 4,
            CopyOnRead = 5,
            ReadFromBackup = 6,

            // Memory settings.
            DataRegionName = 100,
            OnheapCacheEnabled = 101,

            // SQL.
            QueryEntities = 200,
            QueryParallelism = 201,
            QueryDetailMetricsSize = 202,
            SqlSchema = 203,
            SqlIndexMaxInlineSize = 204,
            SqlEscapeAll = 205,
            MaxQueryIteratorsCount = 206,

            // Rebalance.
            RebalanceMode = 300,
            RebalanceDelay = 301,
            RebalanceTimeout = 302,
            RebalanceBatchSize = 303,
            RebalanceBatchesPrefetchCount = 304,
            RebalanceOrder = 305,
            RebalanceThrottle = 306,

            // Advanced.
            GroupName = 400,
            KeyConfiguration = 401,
            DefaultLockTimeout = 402,
            MaxConcurrentAsyncOperations = 403,
            PartitionLossPolicy = 404,
            EagerTtl = 405, 
            StatisticsEnabled = 406,
            ExpiryPolicy = 407
        }

        /** Property count. */
        private static readonly short PropertyCount = (short) Enum.GetValues(typeof(Op)).Length;
        
        /// <summary>
        /// Copies one cache configuration to another.
        /// </summary>
        public static void Copy(CacheConfiguration from, CacheClientConfiguration to, bool ignoreUnsupportedProperties)
        {
            Debug.Assert(from != null);
            Debug.Assert(to != null);

            to.AtomicityMode = from.AtomicityMode;
            to.Backups = from.Backups;
            to.CacheMode = from.CacheMode;
            to.CopyOnRead = from.CopyOnRead;
            to.DataRegionName = from.DataRegionName;
            to.EagerTtl = from.EagerTtl;
            to.ExpiryPolicyFactory = from.ExpiryPolicyFactory;
            to.EnableStatistics = from.EnableStatistics;
            to.GroupName = from.GroupName;
            to.LockTimeout = from.LockTimeout;
            to.MaxConcurrentAsyncOperations = from.MaxConcurrentAsyncOperations;
            to.MaxQueryIteratorsCount = from.MaxQueryIteratorsCount;
            to.Name = from.Name;
            to.OnheapCacheEnabled = from.OnheapCacheEnabled;
            to.PartitionLossPolicy = from.PartitionLossPolicy;
            to.QueryDetailMetricsSize = from.QueryDetailMetricsSize;
            to.QueryParallelism = from.QueryParallelism;
            to.ReadFromBackup = from.ReadFromBackup;
            to.RebalanceBatchSize = from.RebalanceBatchSize;
            to.RebalanceBatchesPrefetchCount = from.RebalanceBatchesPrefetchCount;
            to.RebalanceDelay = from.RebalanceDelay;
            to.RebalanceMode = from.RebalanceMode;
            to.RebalanceOrder = from.RebalanceOrder;
            to.RebalanceThrottle = from.RebalanceThrottle;
            to.RebalanceTimeout = from.RebalanceTimeout;
            to.SqlEscapeAll = from.SqlEscapeAll;
            to.SqlIndexMaxInlineSize = from.SqlIndexMaxInlineSize;
            to.SqlSchema = from.SqlSchema;
            to.WriteSynchronizationMode = from.WriteSynchronizationMode;

            to.KeyConfiguration = from.KeyConfiguration;
            to.QueryEntities = from.QueryEntities;

            if (!ignoreUnsupportedProperties)
            {
                // Unsupported complex properties.
                ThrowUnsupportedIfNotDefault(from.AffinityFunction, "AffinityFunction");
                ThrowUnsupportedIfNotDefault(from.EvictionPolicy, "EvictionPolicy");
                ThrowUnsupportedIfNotDefault(from.PluginConfigurations, "PluginConfigurations");
                ThrowUnsupportedIfNotDefault(from.CacheStoreFactory, "CacheStoreFactory");
                ThrowUnsupportedIfNotDefault(from.NearConfiguration, "NearConfiguration");

                // Unsupported store-related properties.
                ThrowUnsupportedIfNotDefault(from.KeepBinaryInStore, "KeepBinaryInStore");
                ThrowUnsupportedIfNotDefault(from.LoadPreviousValue, "LoadPreviousValue");
                ThrowUnsupportedIfNotDefault(from.ReadThrough, "ReadThrough");
                ThrowUnsupportedIfNotDefault(from.WriteThrough, "WriteThrough");
                ThrowUnsupportedIfNotDefault(from.StoreConcurrentLoadAllThreshold, "StoreConcurrentLoadAllThreshold",
                    CacheConfiguration.DefaultStoreConcurrentLoadAllThreshold);
                ThrowUnsupportedIfNotDefault(from.WriteBehindBatchSize, "WriteBehindBatchSize",
                    CacheConfiguration.DefaultWriteBehindBatchSize);
                ThrowUnsupportedIfNotDefault(from.WriteBehindCoalescing, "WriteBehindCoalescing",
                    CacheConfiguration.DefaultWriteBehindCoalescing);
                ThrowUnsupportedIfNotDefault(from.WriteBehindEnabled, "WriteBehindEnabled");
                ThrowUnsupportedIfNotDefault(from.WriteBehindFlushFrequency, "WriteBehindFlushFrequency",
                    CacheConfiguration.DefaultWriteBehindFlushFrequency);
                ThrowUnsupportedIfNotDefault(from.WriteBehindFlushSize, "WriteBehindFlushSize",
                    CacheConfiguration.DefaultWriteBehindFlushSize);
                ThrowUnsupportedIfNotDefault(from.WriteBehindFlushThreadCount, "WriteBehindFlushThreadCount",
                    CacheConfiguration.DefaultWriteBehindFlushThreadCount);
            }
        }
        /// <summary>
        /// Copies one cache configuration to another.
        /// </summary>
        public static void Copy(CacheClientConfiguration from, CacheConfiguration to)
        {
            Debug.Assert(from != null);
            Debug.Assert(to != null);

            to.AtomicityMode = from.AtomicityMode;
            to.Backups = from.Backups;
            to.CacheMode = from.CacheMode;
            to.CopyOnRead = from.CopyOnRead;
            to.DataRegionName = from.DataRegionName;
            to.EagerTtl = from.EagerTtl;
            to.ExpiryPolicyFactory = from.ExpiryPolicyFactory;
            to.EnableStatistics = from.EnableStatistics;
            to.GroupName = from.GroupName;
            to.LockTimeout = from.LockTimeout;
            to.MaxConcurrentAsyncOperations = from.MaxConcurrentAsyncOperations;
            to.MaxQueryIteratorsCount = from.MaxQueryIteratorsCount;
            to.Name = from.Name;
            to.OnheapCacheEnabled = from.OnheapCacheEnabled;
            to.PartitionLossPolicy = from.PartitionLossPolicy;
            to.QueryDetailMetricsSize = from.QueryDetailMetricsSize;
            to.QueryParallelism = from.QueryParallelism;
            to.ReadFromBackup = from.ReadFromBackup;
            to.RebalanceBatchSize = from.RebalanceBatchSize;
            to.RebalanceBatchesPrefetchCount = from.RebalanceBatchesPrefetchCount;
            to.RebalanceDelay = from.RebalanceDelay;
            to.RebalanceMode = from.RebalanceMode;
            to.RebalanceOrder = from.RebalanceOrder;
            to.RebalanceThrottle = from.RebalanceThrottle;
            to.RebalanceTimeout = from.RebalanceTimeout;
            to.SqlEscapeAll = from.SqlEscapeAll;
            to.SqlIndexMaxInlineSize = from.SqlIndexMaxInlineSize;
            to.SqlSchema = from.SqlSchema;
            to.WriteSynchronizationMode = from.WriteSynchronizationMode;

            to.KeyConfiguration = from.KeyConfiguration;
            to.QueryEntities = from.QueryEntities;
        }

        /// <summary>
        /// Writes the specified config.
        /// </summary>
        public static void Write(IBinaryStream stream, CacheClientConfiguration cfg, ClientFeatures features,
            bool skipCodes = false)
        {
            Debug.Assert(stream != null);
            Debug.Assert(cfg != null);

            // Configuration should be written with a system marshaller.
            var writer = BinaryUtils.Marshaller.StartMarshal(stream);
            var pos = writer.Stream.Position;
            writer.WriteInt(0);  // Reserve for length.

            if (!skipCodes)
            {
                writer.WriteShort(PropertyCount); // Property count.
            }

            var code = skipCodes
                ? (Action<Op>) (o => { })
                : o => writer.WriteShort((short) o);

            code(Op.AtomicityMode);
            writer.WriteInt((int)cfg.AtomicityMode);
            
            code(Op.Backups);
            writer.WriteInt(cfg.Backups);
            
            code(Op.CacheMode);
            writer.WriteInt((int)cfg.CacheMode);
            
            code(Op.CopyOnRead);
            writer.WriteBoolean(cfg.CopyOnRead);
            
            code(Op.DataRegionName);
            writer.WriteString(cfg.DataRegionName);
            
            code(Op.EagerTtl);
            writer.WriteBoolean(cfg.EagerTtl);

            code(Op.StatisticsEnabled);
            writer.WriteBoolean(cfg.EnableStatistics);
            
            code(Op.GroupName);
            writer.WriteString(cfg.GroupName);
            
            code(Op.DefaultLockTimeout);
            writer.WriteTimeSpanAsLong(cfg.LockTimeout);

            code(Op.MaxConcurrentAsyncOperations);
            writer.WriteInt(cfg.MaxConcurrentAsyncOperations);

            code(Op.MaxQueryIteratorsCount);
            writer.WriteInt(cfg.MaxQueryIteratorsCount);

            code(Op.Name);
            writer.WriteString(cfg.Name);
            
            code(Op.OnheapCacheEnabled);
            writer.WriteBoolean(cfg.OnheapCacheEnabled);
            
            code(Op.PartitionLossPolicy);
            writer.WriteInt((int)cfg.PartitionLossPolicy);
            
            code(Op.QueryDetailMetricsSize);
            writer.WriteInt(cfg.QueryDetailMetricsSize);
            
            code(Op.QueryParallelism);
            writer.WriteInt(cfg.QueryParallelism);
            
            code(Op.ReadFromBackup);
            writer.WriteBoolean(cfg.ReadFromBackup);
            
            code(Op.RebalanceBatchSize);
            writer.WriteInt(cfg.RebalanceBatchSize);
            
            code(Op.RebalanceBatchesPrefetchCount);
            writer.WriteLong(cfg.RebalanceBatchesPrefetchCount);
            
            code(Op.RebalanceDelay);
            writer.WriteTimeSpanAsLong(cfg.RebalanceDelay);
            
            code(Op.RebalanceMode);
            writer.WriteInt((int)cfg.RebalanceMode);
            
            code(Op.RebalanceOrder);
            writer.WriteInt(cfg.RebalanceOrder);
            
            code(Op.RebalanceThrottle);
            writer.WriteTimeSpanAsLong(cfg.RebalanceThrottle);
            
            code(Op.RebalanceTimeout);
            writer.WriteTimeSpanAsLong(cfg.RebalanceTimeout);
            
            code(Op.SqlEscapeAll);
            writer.WriteBoolean(cfg.SqlEscapeAll);
            
            code(Op.SqlIndexMaxInlineSize);
            writer.WriteInt(cfg.SqlIndexMaxInlineSize);
            
            code(Op.SqlSchema);
            writer.WriteString(cfg.SqlSchema);
            
            code(Op.WriteSynchronizationMode);
            writer.WriteInt((int)cfg.WriteSynchronizationMode);

            code(Op.KeyConfiguration);
            writer.WriteCollectionRaw(cfg.KeyConfiguration);
            
            code(Op.QueryEntities);
            writer.WriteCollectionRaw(cfg.QueryEntities, (w, qe) => WriteQueryEntity(w, qe, features));

            code(Op.ExpiryPolicy);
            ExpiryPolicySerializer.WritePolicyFactory(writer, cfg.ExpiryPolicyFactory);

            code(Op.ExpiryPolicy);
            ExpiryPolicySerializer.WritePolicyFactory(writer, cfg.ExpiryPolicyFactory);

            // Write length (so that part of the config can be skipped).
            var len = writer.Stream.Position - pos - 4;
            writer.Stream.WriteInt(pos, len);
        }

        /// <summary>
        /// Write query entity of the config.
        /// </summary>
        private static void WriteQueryEntity(BinaryWriter writer, QueryEntity entity, ClientFeatures features)
        {
            writer.WriteString(entity.KeyTypeName);
            writer.WriteString(entity.ValueTypeName);
            writer.WriteString(entity.TableName);
            writer.WriteString(entity.KeyFieldName);
            writer.WriteString(entity.ValueFieldName);

            var entityFields = entity.Fields;

            if (entityFields != null)
            {
                writer.WriteInt(entityFields.Count);

                foreach (var field in entityFields)
                {
                    WriteQueryField(writer, field, features);
                }
            }
            else
                writer.WriteInt(0);

            var entityAliases = entity.Aliases;

            if (entityAliases != null)
            {
                writer.WriteInt(entityAliases.Count);

                foreach (var queryAlias in entityAliases)
                {
                    writer.WriteString(queryAlias.FullName);
                    writer.WriteString(queryAlias.Alias);
                }
            }
            else
                writer.WriteInt(0);

            var entityIndexes = entity.Indexes;

            if (entityIndexes != null)
            {
                writer.WriteInt(entityIndexes.Count);

                foreach (var index in entityIndexes)
                {
                    if (index == null)
                        throw new InvalidOperationException("Invalid cache configuration: QueryIndex can't be null.");

                    index.Write(writer);
                }
            }
            else
                writer.WriteInt(0);
        }

        /// <summary>
        /// Writes query field instance to the specified writer.
        /// </summary>
        private static void WriteQueryField(BinaryWriter writer, QueryField field, ClientFeatures features)
        {
            Debug.Assert(writer != null);

            writer.WriteString(field.Name);
            writer.WriteString(field.FieldTypeName);
            writer.WriteBoolean(field.IsKeyField);
            writer.WriteBoolean(field.NotNull);
            writer.WriteObject(field.DefaultValue);

            if (features.HasQueryFieldPrecisionAndScale())
            {
                writer.WriteInt(field.Precision);
                writer.WriteInt(field.Scale);
            }
        }

        /// <summary>
        /// Reads the config.
        /// </summary>
        public static void Read(IBinaryStream stream, CacheClientConfiguration cfg, ClientFeatures features)
        {
            Debug.Assert(stream != null);

            // Configuration should be read with system marshaller.
            var reader = BinaryUtils.Marshaller.StartUnmarshal(stream);

            var len = reader.ReadInt();
            var pos = reader.Stream.Position;

            cfg.AtomicityMode = (CacheAtomicityMode)reader.ReadInt();
            cfg.Backups = reader.ReadInt();
            cfg.CacheMode = (CacheMode)reader.ReadInt();
            cfg.CopyOnRead = reader.ReadBoolean();
            cfg.DataRegionName = reader.ReadString();
            cfg.EagerTtl = reader.ReadBoolean();
            cfg.EnableStatistics = reader.ReadBoolean();
            cfg.GroupName = reader.ReadString();
            cfg.LockTimeout = reader.ReadLongAsTimespan();
            cfg.MaxConcurrentAsyncOperations = reader.ReadInt();
            cfg.MaxQueryIteratorsCount = reader.ReadInt();
            cfg.Name = reader.ReadString();
            cfg.OnheapCacheEnabled = reader.ReadBoolean();
            cfg.PartitionLossPolicy = (PartitionLossPolicy)reader.ReadInt();
            cfg.QueryDetailMetricsSize = reader.ReadInt();
            cfg.QueryParallelism = reader.ReadInt();
            cfg.ReadFromBackup = reader.ReadBoolean();
            cfg.RebalanceBatchSize = reader.ReadInt();
            cfg.RebalanceBatchesPrefetchCount = reader.ReadLong();
            cfg.RebalanceDelay = reader.ReadLongAsTimespan();
            cfg.RebalanceMode = (CacheRebalanceMode)reader.ReadInt();
            cfg.RebalanceOrder = reader.ReadInt();
            cfg.RebalanceThrottle = reader.ReadLongAsTimespan();
            cfg.RebalanceTimeout = reader.ReadLongAsTimespan();
            cfg.SqlEscapeAll = reader.ReadBoolean();
            cfg.SqlIndexMaxInlineSize = reader.ReadInt();
            cfg.SqlSchema = reader.ReadString();
            cfg.WriteSynchronizationMode = (CacheWriteSynchronizationMode)reader.ReadInt();
            cfg.KeyConfiguration = reader.ReadCollectionRaw(r => new CacheKeyConfiguration(r));
<<<<<<< HEAD
            cfg.QueryEntities = reader.ReadCollectionRaw(r => new QueryEntity(r, srvVer));
            if (srvVer.CompareTo(ClientSocket.Ver160) >= 0)
                cfg.ExpiryPolicyFactory = ExpiryPolicySerializer.ReadPolicyFactory(reader);
=======
            cfg.QueryEntities = reader.ReadCollectionRaw(r => ReadQueryEntity(r, features));

            if (features.HasCacheConfigurationExpiryPolicyFactory())
            {
                cfg.ExpiryPolicyFactory = ExpiryPolicySerializer.ReadPolicyFactory(reader);
            }
>>>>>>> 1e84d448

            Debug.Assert(len == reader.Stream.Position - pos);
        }

        /// <summary>
        /// Reads query entity of the config.
        /// </summary>
        private static QueryEntity ReadQueryEntity(BinaryReader reader, ClientFeatures features)
        {
            Debug.Assert(reader != null);

            var value = new QueryEntity
            {
                KeyTypeName = reader.ReadString(),
                ValueTypeName = reader.ReadString(),
                TableName = reader.ReadString(),
                KeyFieldName = reader.ReadString(),
                ValueFieldName = reader.ReadString()
            };

            var count = reader.ReadInt();
            value.Fields = count == 0
                ? null
                : Enumerable.Range(0, count).Select(x => ReadQueryField(reader, features)).ToList();

            count = reader.ReadInt();
            value.Aliases = count == 0 ? null : Enumerable.Range(0, count)
                .Select(x=> new QueryAlias(reader.ReadString(), reader.ReadString())).ToList();

            count = reader.ReadInt();
            value.Indexes = count == 0 ? null : Enumerable.Range(0, count).Select(x => new QueryIndex(reader)).ToList();

            return value;
        }

        /// <summary>
        /// Read query field.
        /// </summary>
        private static QueryField ReadQueryField(BinaryReader reader, ClientFeatures features)
        {
            Debug.Assert(reader != null);

            var value = new QueryField
            {
                Name = reader.ReadString(),
                FieldTypeName = reader.ReadString(),
                IsKeyField = reader.ReadBoolean(),
                NotNull = reader.ReadBoolean(),
                DefaultValue = reader.ReadObject<object>()
            };

            if (features.HasQueryFieldPrecisionAndScale())
            {
                value.Precision = reader.ReadInt();
                value.Scale = reader.ReadInt();
            }

            return value;
        }

        /// <summary>
        /// Throws the unsupported exception if property is not default.
        /// </summary>
        // ReSharper disable ParameterOnlyUsedForPreconditionCheck.Local
        // ReSharper disable UnusedParameter.Local
        private static void ThrowUnsupportedIfNotDefault<T>(T obj, string propertyName, T defaultValue = default(T))
        {
            if (!Equals(obj, defaultValue))
            {
                throw new NotSupportedException(
                    string.Format("{0}.{1} property is not supported in thin client mode.",
                        typeof(CacheConfiguration).Name, propertyName));
            }
        }
    }
}<|MERGE_RESOLUTION|>--- conflicted
+++ resolved
@@ -312,9 +312,6 @@
             code(Op.ExpiryPolicy);
             ExpiryPolicySerializer.WritePolicyFactory(writer, cfg.ExpiryPolicyFactory);
 
-            code(Op.ExpiryPolicy);
-            ExpiryPolicySerializer.WritePolicyFactory(writer, cfg.ExpiryPolicyFactory);
-
             // Write length (so that part of the config can be skipped).
             var len = writer.Stream.Position - pos - 4;
             writer.Stream.WriteInt(pos, len);
@@ -440,18 +437,12 @@
             cfg.SqlSchema = reader.ReadString();
             cfg.WriteSynchronizationMode = (CacheWriteSynchronizationMode)reader.ReadInt();
             cfg.KeyConfiguration = reader.ReadCollectionRaw(r => new CacheKeyConfiguration(r));
-<<<<<<< HEAD
-            cfg.QueryEntities = reader.ReadCollectionRaw(r => new QueryEntity(r, srvVer));
-            if (srvVer.CompareTo(ClientSocket.Ver160) >= 0)
+            cfg.QueryEntities = reader.ReadCollectionRaw(r => ReadQueryEntity(r, features));
+
+            if (features.HasCacheConfigurationExpiryPolicyFactory())
+            {
                 cfg.ExpiryPolicyFactory = ExpiryPolicySerializer.ReadPolicyFactory(reader);
-=======
-            cfg.QueryEntities = reader.ReadCollectionRaw(r => ReadQueryEntity(r, features));
-
-            if (features.HasCacheConfigurationExpiryPolicyFactory())
-            {
-                cfg.ExpiryPolicyFactory = ExpiryPolicySerializer.ReadPolicyFactory(reader);
-            }
->>>>>>> 1e84d448
+            }
 
             Debug.Assert(len == reader.Stream.Position - pos);
         }
