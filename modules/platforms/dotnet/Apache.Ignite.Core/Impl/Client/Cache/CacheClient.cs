--- conflicted
+++ resolved
@@ -759,18 +759,14 @@
             var flags = ClientCacheRequestFlag.None;
             if (_expiryPolicy != null)
             {
-<<<<<<< HEAD
+                ctx.Features.ValidateWithExpiryPolicyFlag();
+                ctx.Stream.WriteByte((byte) ClientCacheRequestFlag.WithExpiryPolicy);
                 // Check whether WithExpiryPolicy is supported by the protocol here - 
                 // ctx.ProtocolVersion refers to exact connection for this request. 
                 ClientUtils.ValidateOp(
                     ClientCacheRequestFlag.WithExpiryPolicy, ctx.ProtocolVersion, ClientSocket.Ver150);
 
                 flags = flags | ClientCacheRequestFlag.WithExpiryPolicy;
-=======
-                ctx.Features.ValidateWithExpiryPolicyFlag();
-                ctx.Stream.WriteByte((byte) ClientCacheRequestFlag.WithExpiryPolicy);
-                ExpiryPolicySerializer.WritePolicy(ctx.Writer, _expiryPolicy);
->>>>>>> f5e5bfc3
             }
 
             var tx = ClientTransaction.Current;
