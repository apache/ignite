﻿/*
 * Licensed to the Apache Software Foundation (ASF) under one or more
 * contributor license agreements.  See the NOTICE file distributed with
 * this work for additional information regarding copyright ownership.
 * The ASF licenses this file to You under the Apache License, Version 2.0
 * (the "License"); you may not use this file except in compliance with
 * the License.  You may obtain a copy of the License at
 *
 *      http://www.apache.org/licenses/LICENSE-2.0
 *
 * Unless required by applicable law or agreed to in writing, software
 * distributed under the License is distributed on an "AS IS" BASIS,
 * WITHOUT WARRANTIES OR CONDITIONS OF ANY KIND, either express or implied.
 * See the License for the specific language governing permissions and
 * limitations under the License.
 */

namespace Apache.Ignite.Core.Impl.Client
{
    using System;
    using System.Collections.Concurrent;
    using System.Collections.Generic;
    using System.Diagnostics;
    using System.Diagnostics.CodeAnalysis;
    using System.Globalization;
    using System.Net;
    using Apache.Ignite.Core.Binary;
    using Apache.Ignite.Core.Cache.Configuration;
    using Apache.Ignite.Core.Client;
    using Apache.Ignite.Core.Client.Cache;
    using Apache.Ignite.Core.Client.Transactions;
    using Apache.Ignite.Core.Datastream;
    using Apache.Ignite.Core.Impl.Binary;
    using Apache.Ignite.Core.Impl.Cache;
    using Apache.Ignite.Core.Impl.Cache.Platform;
    using Apache.Ignite.Core.Impl.Client.Cache;
    using Apache.Ignite.Core.Impl.Client.Cluster;
    using Apache.Ignite.Core.Impl.Client.Transactions;
    using Apache.Ignite.Core.Impl.Cluster;
    using Apache.Ignite.Core.Impl.Common;
    using Apache.Ignite.Core.Impl.Handle;
    using Apache.Ignite.Core.Impl.Plugin;

    /// <summary>
    /// Thin client implementation.
    /// </summary>
    internal class IgniteClient : IIgniteInternal, IIgniteClient
    {
        /** Socket. */
        private readonly ClientFailoverSocket _socket;

        /** Marshaller. */
        private readonly Marshaller _marsh;

        /** Binary processor. */
        private readonly IBinaryProcessor _binProc;

        /** Binary. */
        private readonly IBinary _binary;

        /** Configuration. */
        private readonly IgniteClientConfiguration _configuration;

        /** Transactions. */
        private ClientTransactions _transactions;

        /** Node info cache. */
        private readonly ConcurrentDictionary<Guid, IClientClusterNode> _nodes =
            new ConcurrentDictionary<Guid, IClientClusterNode>();
        
        /** Cluster. */
        private readonly ClientCluster _cluster;

        /// <summary>
        /// Initializes a new instance of the <see cref="IgniteClient"/> class.
        /// </summary>
        /// <param name="clientConfiguration">The client configuration.</param>
        public IgniteClient(IgniteClientConfiguration clientConfiguration)
        {
            Debug.Assert(clientConfiguration != null);

            _configuration = new IgniteClientConfiguration(clientConfiguration);

            _marsh = new Marshaller(_configuration.BinaryConfiguration)
            {
                Ignite = this
            };

            _socket = new ClientFailoverSocket(_configuration, _marsh);

            _binProc = _configuration.BinaryProcessor ?? new BinaryProcessorClient(_socket);

            _binary = new Binary(_marsh);
<<<<<<< HEAD

            _transactions = new ClientTransactions(this);
=======
            
            _cluster = new ClientCluster(this, _marsh);
>>>>>>> f5e5bfc3
        }

        /// <summary>
        /// Gets the socket.
        /// </summary>
        public ClientFailoverSocket Socket
        {
            get { return _socket; }
        }

        /** <inheritDoc /> */
        [SuppressMessage("Microsoft.Usage", "CA1816:CallGCSuppressFinalizeCorrectly",
            Justification = "There is no finalizer.")]
        public void Dispose()
        {
            _socket.Dispose();
        }

        /** <inheritDoc /> */
        public ICacheClient<TK, TV> GetCache<TK, TV>(string name)
        {
            IgniteArgumentCheck.NotNull(name, "name");

            return new CacheClient<TK, TV>(this, name);
        }

        /** <inheritDoc /> */
        public ICacheClient<TK, TV> GetOrCreateCache<TK, TV>(string name)
        {
            IgniteArgumentCheck.NotNull(name, "name");

            DoOutOp(ClientOp.CacheGetOrCreateWithName, ctx => ctx.Writer.WriteString(name));

            return GetCache<TK, TV>(name);
        }

        /** <inheritDoc /> */
        public ICacheClient<TK, TV> GetOrCreateCache<TK, TV>(CacheClientConfiguration configuration)
        {
            IgniteArgumentCheck.NotNull(configuration, "configuration");

            DoOutOp(ClientOp.CacheGetOrCreateWithConfiguration,
                ctx => ClientCacheConfigurationSerializer.Write(ctx.Stream, configuration, ctx.Features));

            return GetCache<TK, TV>(configuration.Name);
        }

        /** <inheritDoc /> */
        public ICacheClient<TK, TV> CreateCache<TK, TV>(string name)
        {
            IgniteArgumentCheck.NotNull(name, "name");

            DoOutOp(ClientOp.CacheCreateWithName, ctx => ctx.Writer.WriteString(name));

            return GetCache<TK, TV>(name);
        }

        /** <inheritDoc /> */
        public ICacheClient<TK, TV> CreateCache<TK, TV>(CacheClientConfiguration configuration)
        {
            IgniteArgumentCheck.NotNull(configuration, "configuration");

            DoOutOp(ClientOp.CacheCreateWithConfiguration,
                ctx => ClientCacheConfigurationSerializer.Write(ctx.Stream, configuration, ctx.Features));

            return GetCache<TK, TV>(configuration.Name);
        }

        /** <inheritDoc /> */
        public ICollection<string> GetCacheNames()
        {
            return DoOutInOp(ClientOp.CacheGetNames, null, ctx => ctx.Reader.ReadStringCollection());
        }

        /** <inheritDoc /> */
        public IClientCluster GetCluster()
        {
            return _cluster;
        }

        /** <inheritDoc /> */
        public void DestroyCache(string name)
        {
            IgniteArgumentCheck.NotNull(name, "name");

            DoOutOp(ClientOp.CacheDestroy, ctx => ctx.Stream.WriteInt(BinaryUtils.GetCacheId(name)));
        }

        /** <inheritDoc /> */
        [ExcludeFromCodeCoverage]
        public IIgnite GetIgnite()
        {
            throw GetClientNotSupportedException();
        }

        /** <inheritDoc /> */
        public IBinary GetBinary()
        {
            return _binary;
        }

        /** <inheritDoc /> */
        public IClientTransactions Transactions
        {
            get { return _transactions; }
        }

        /** <inheritDoc /> */
        public CacheAffinityImpl GetAffinity(string cacheName)
        {
            throw GetClientNotSupportedException();
        }

        /** <inheritDoc /> */
        public CacheConfiguration GetCacheConfiguration(int cacheId)
        {
            throw GetClientNotSupportedException();
        }

        public object GetJavaThreadLocal()
        {
            throw GetClientNotSupportedException();
        }

        /** <inheritDoc /> */
        public IgniteClientConfiguration GetConfiguration()
        {
            // Return a copy to allow modifications by the user.
            return new IgniteClientConfiguration(_configuration);
        }

        /** <inheritDoc /> */
        public EndPoint RemoteEndPoint
        {
            get { return _socket.RemoteEndPoint; }
        }

        /** <inheritDoc /> */
        public EndPoint LocalEndPoint
        {
            get { return _socket.LocalEndPoint; }
        }

        /** <inheritDoc /> */
        public IEnumerable<IClientConnection> GetConnections()
        {
            return _socket.GetConnections();
        }

        /** <inheritDoc /> */
        public IBinaryProcessor BinaryProcessor
        {
            get { return _binProc; }
        }

        /** <inheritDoc /> */
        [ExcludeFromCodeCoverage]
        public IgniteConfiguration Configuration
        {
            get { throw GetClientNotSupportedException(); }
        }

        /** <inheritDoc /> */
        [ExcludeFromCodeCoverage]
        public HandleRegistry HandleRegistry
        {
            get { throw GetClientNotSupportedException(); }
        }

        /** <inheritDoc /> */
        [ExcludeFromCodeCoverage]
        public ClusterNodeImpl GetNode(Guid? id)
        {
            throw GetClientNotSupportedException();
        }

        /// <summary>
        /// Gets client node from the internal cache.
        /// </summary>
        /// <param name="id">Node Id.</param>
        /// <returns>Client node.</returns>
        public IClientClusterNode GetClientNode(Guid id)
        {
            IClientClusterNode result;
            if (!_nodes.TryGetValue(id, out result))
            {
                throw new ArgumentException(string.Format(
                    CultureInfo.InvariantCulture, "Unable to find node with id='{0}'", id));
            }
            return result;
        }

        /// <summary>
        /// Check whether <see cref="IgniteClient">Ignite Client</see> contains a node. />
        /// </summary>
        /// <param name="id">Node id.</param>
        /// <returns>True if contains, False otherwise.</returns>
        public bool ContainsNode(Guid id)
        {
            return _nodes.ContainsKey(id);
        }

        /** <inheritDoc /> */
        public Marshaller Marshaller
        {
            get { return _marsh; }
        }

        /** <inheritDoc /> */
        [ExcludeFromCodeCoverage]
        public PluginProcessor PluginProcessor
        {
            get { throw GetClientNotSupportedException(); }
        }

        /** <inheritDoc /> */
        public PlatformCacheManager PlatformCacheManager
        {
            get { throw GetClientNotSupportedException(); }
        }

        /** <inheritDoc /> */
        [ExcludeFromCodeCoverage]
        public IDataStreamer<TK, TV> GetDataStreamer<TK, TV>(string cacheName, bool keepBinary)
        {
            throw GetClientNotSupportedException();
        }

        /// <summary>
        /// Saves the node information from stream to internal cache.
        /// </summary>
        /// <param name="reader">Reader.</param>
        public void SaveClientClusterNode(IBinaryRawReader reader)
        {
            var node = new ClientClusterNode(reader);
            _nodes[node.Id] = node;
        }

        /// <summary>
        /// Gets the client not supported exception.
        /// </summary>
        public static NotSupportedException GetClientNotSupportedException(string info = null)
        {
            var msg = "Operation is not supported in thin client mode.";

            if (info != null)
            {
                msg += " " + info;
            }

            return new NotSupportedException(msg);
        }

        /// <summary>
        /// Does the out in op.
        /// </summary>
        private T DoOutInOp<T>(ClientOp opId, Action<ClientRequestContext> writeAction,
            Func<ClientResponseContext, T> readFunc)
        {
            return _socket.DoOutInOp(opId, writeAction, readFunc);
        }

        /// <summary>
        /// Does the out op.
        /// </summary>
        private void DoOutOp(ClientOp opId, Action<ClientRequestContext> writeAction = null)
        {
            DoOutInOp<object>(opId, writeAction, null);
        }
    }
}<|MERGE_RESOLUTION|>--- conflicted
+++ resolved
@@ -91,13 +91,10 @@
             _binProc = _configuration.BinaryProcessor ?? new BinaryProcessorClient(_socket);
 
             _binary = new Binary(_marsh);
-<<<<<<< HEAD
-
-            _transactions = new ClientTransactions(this);
-=======
             
             _cluster = new ClientCluster(this, _marsh);
->>>>>>> f5e5bfc3
+
+            _transactions = new ClientTransactions(this);
         }
 
         /// <summary>
