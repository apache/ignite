﻿/*
 * Licensed to the Apache Software Foundation (ASF) under one or more
 * contributor license agreements.  See the NOTICE file distributed with
 * this work for additional information regarding copyright ownership.
 * The ASF licenses this file to You under the Apache License, Version 2.0
 * (the "License"); you may not use this file except in compliance with
 * the License.  You may obtain a copy of the License at
 *
 *      http://www.apache.org/licenses/LICENSE-2.0
 *
 * Unless required by applicable law or agreed to in writing, software
 * distributed under the License is distributed on an "AS IS" BASIS,
 * WITHOUT WARRANTIES OR CONDITIONS OF ANY KIND, either express or implied.
 * See the License for the specific language governing permissions and
 * limitations under the License.
 */

namespace Apache.Ignite.Core.Impl.Client
{
    using System;
    using System.Collections.Concurrent;
    using System.Collections.Generic;
    using System.Diagnostics;
    using System.Diagnostics.CodeAnalysis;
    using System.Globalization;
    using System.Net;
    using Apache.Ignite.Core.Binary;
    using Apache.Ignite.Core.Cache.Configuration;
    using Apache.Ignite.Core.Client;
    using Apache.Ignite.Core.Client.Cache;
<<<<<<< HEAD
    using Apache.Ignite.Core.Client.Transactions;
=======
    using Apache.Ignite.Core.Client.Compute;
>>>>>>> 40377b10
    using Apache.Ignite.Core.Datastream;
    using Apache.Ignite.Core.Impl.Binary;
    using Apache.Ignite.Core.Impl.Cache;
    using Apache.Ignite.Core.Impl.Cache.Platform;
    using Apache.Ignite.Core.Impl.Client.Cache;
    using Apache.Ignite.Core.Impl.Client.Cluster;
<<<<<<< HEAD
    using Apache.Ignite.Core.Impl.Client.Transactions;
=======
    using Apache.Ignite.Core.Impl.Client.Compute;
>>>>>>> 40377b10
    using Apache.Ignite.Core.Impl.Cluster;
    using Apache.Ignite.Core.Impl.Common;
    using Apache.Ignite.Core.Impl.Handle;
    using Apache.Ignite.Core.Impl.Plugin;

    /// <summary>
    /// Thin client implementation.
    /// </summary>
    internal class IgniteClient : IIgniteInternal, IIgniteClient
    {
        /** Socket. */
        private readonly ClientFailoverSocket _socket;

        /** Marshaller. */
        private readonly Marshaller _marsh;

        /** Binary processor. */
        private readonly IBinaryProcessor _binProc;

        /** Binary. */
        private readonly IBinary _binary;

        /** Configuration. */
        private readonly IgniteClientConfiguration _configuration;

        /** Transactions. */
        private ClientTransactions _transactions;

        /** Node info cache. */
        private readonly ConcurrentDictionary<Guid, IClientClusterNode> _nodes =
            new ConcurrentDictionary<Guid, IClientClusterNode>();
        
        /** Cluster. */
        private readonly ClientCluster _cluster;

        /** Compute. */
        private readonly ComputeClient _compute;

        /// <summary>
        /// Initializes a new instance of the <see cref="IgniteClient"/> class.
        /// </summary>
        /// <param name="clientConfiguration">The client configuration.</param>
        public IgniteClient(IgniteClientConfiguration clientConfiguration)
        {
            Debug.Assert(clientConfiguration != null);

            _configuration = new IgniteClientConfiguration(clientConfiguration);

            _marsh = new Marshaller(_configuration.BinaryConfiguration)
            {
                Ignite = this
            };

            _socket = new ClientFailoverSocket(_configuration, _marsh);

            _binProc = _configuration.BinaryProcessor ?? new BinaryProcessorClient(_socket);

            _binary = new Binary(_marsh);
            
<<<<<<< HEAD
            _cluster = new ClientCluster(this, _marsh);

            _transactions = new ClientTransactions(this);
=======
            _cluster = new ClientCluster(this);
            
            _compute = new ComputeClient(this, ComputeClientFlags.None, TimeSpan.Zero, null);
>>>>>>> 40377b10
        }

        /// <summary>
        /// Gets the socket.
        /// </summary>
        public ClientFailoverSocket Socket
        {
            get { return _socket; }
        }

        /** <inheritDoc /> */
        [SuppressMessage("Microsoft.Usage", "CA1816:CallGCSuppressFinalizeCorrectly",
            Justification = "There is no finalizer.")]
        public void Dispose()
        {
            _socket.Dispose();
            _transactions.Dispose();
        }

        /** <inheritDoc /> */
        public ICacheClient<TK, TV> GetCache<TK, TV>(string name)
        {
            IgniteArgumentCheck.NotNull(name, "name");

            return new CacheClient<TK, TV>(this, name);
        }

        /** <inheritDoc /> */
        public ICacheClient<TK, TV> GetOrCreateCache<TK, TV>(string name)
        {
            IgniteArgumentCheck.NotNull(name, "name");

            DoOutOp(ClientOp.CacheGetOrCreateWithName, ctx => ctx.Writer.WriteString(name));

            return GetCache<TK, TV>(name);
        }

        /** <inheritDoc /> */
        public ICacheClient<TK, TV> GetOrCreateCache<TK, TV>(CacheClientConfiguration configuration)
        {
            IgniteArgumentCheck.NotNull(configuration, "configuration");

            DoOutOp(ClientOp.CacheGetOrCreateWithConfiguration,
                ctx => ClientCacheConfigurationSerializer.Write(ctx.Stream, configuration, ctx.Features));

            return GetCache<TK, TV>(configuration.Name);
        }

        /** <inheritDoc /> */
        public ICacheClient<TK, TV> CreateCache<TK, TV>(string name)
        {
            IgniteArgumentCheck.NotNull(name, "name");

            DoOutOp(ClientOp.CacheCreateWithName, ctx => ctx.Writer.WriteString(name));

            return GetCache<TK, TV>(name);
        }

        /** <inheritDoc /> */
        public ICacheClient<TK, TV> CreateCache<TK, TV>(CacheClientConfiguration configuration)
        {
            IgniteArgumentCheck.NotNull(configuration, "configuration");

            DoOutOp(ClientOp.CacheCreateWithConfiguration,
                ctx => ClientCacheConfigurationSerializer.Write(ctx.Stream, configuration, ctx.Features));

            return GetCache<TK, TV>(configuration.Name);
        }

        /** <inheritDoc /> */
        public ICollection<string> GetCacheNames()
        {
            return DoOutInOp(ClientOp.CacheGetNames, null, ctx => ctx.Reader.ReadStringCollection());
        }

        /** <inheritDoc /> */
        public IClientCluster GetCluster()
        {
            return _cluster;
        }

        /** <inheritDoc /> */
        public void DestroyCache(string name)
        {
            IgniteArgumentCheck.NotNull(name, "name");

            DoOutOp(ClientOp.CacheDestroy, ctx => ctx.Stream.WriteInt(BinaryUtils.GetCacheId(name)));
        }

        /** <inheritDoc /> */
        [ExcludeFromCodeCoverage]
        public IIgnite GetIgnite()
        {
            throw GetClientNotSupportedException();
        }

        /** <inheritDoc /> */
        public IBinary GetBinary()
        {
            return _binary;
        }

        /** <inheritDoc /> */
        IClientTransactions IIgniteClient.Transactions
        {
            get { return _transactions; }
        }

        /** Internal transactions representation. */
        internal IClientTransactionsInternal Transactions
        {
            get { return _transactions; }
        }

        /** <inheritDoc /> */
        public CacheAffinityImpl GetAffinity(string cacheName)
        {
            throw GetClientNotSupportedException();
        }

        /** <inheritDoc /> */
        public CacheConfiguration GetCacheConfiguration(int cacheId)
        {
            throw GetClientNotSupportedException();
        }

        public object GetJavaThreadLocal()
        {
            throw GetClientNotSupportedException();
        }

        /** <inheritDoc /> */
        public IgniteClientConfiguration GetConfiguration()
        {
            // Return a copy to allow modifications by the user.
            return new IgniteClientConfiguration(_configuration);
        }

        /** <inheritDoc /> */
        public EndPoint RemoteEndPoint
        {
            get { return _socket.RemoteEndPoint; }
        }

        /** <inheritDoc /> */
        public EndPoint LocalEndPoint
        {
            get { return _socket.LocalEndPoint; }
        }

        /** <inheritDoc /> */
        public IEnumerable<IClientConnection> GetConnections()
        {
            return _socket.GetConnections();
        }

        /** <inheritDoc /> */
        public IComputeClient GetCompute()
        {
            return _compute;
        }

        /** <inheritDoc /> */
        public IBinaryProcessor BinaryProcessor
        {
            get { return _binProc; }
        }

        /** <inheritDoc /> */
        [ExcludeFromCodeCoverage]
        public IgniteConfiguration Configuration
        {
            get { throw GetClientNotSupportedException(); }
        }

        /** <inheritDoc /> */
        [ExcludeFromCodeCoverage]
        public HandleRegistry HandleRegistry
        {
            get { throw GetClientNotSupportedException(); }
        }

        /** <inheritDoc /> */
        [ExcludeFromCodeCoverage]
        public ClusterNodeImpl GetNode(Guid? id)
        {
            throw GetClientNotSupportedException();
        }

        /// <summary>
        /// Gets client node from the internal cache.
        /// </summary>
        /// <param name="id">Node Id.</param>
        /// <returns>Client node.</returns>
        public IClientClusterNode GetClientNode(Guid id)
        {
            IClientClusterNode result;
            if (!_nodes.TryGetValue(id, out result))
            {
                throw new ArgumentException(string.Format(
                    CultureInfo.InvariantCulture, "Unable to find node with id='{0}'", id));
            }
            return result;
        }

        /// <summary>
        /// Check whether <see cref="IgniteClient">Ignite Client</see> contains a node. />
        /// </summary>
        /// <param name="id">Node id.</param>
        /// <returns>True if contains, False otherwise.</returns>
        public bool ContainsNode(Guid id)
        {
            return _nodes.ContainsKey(id);
        }

        /** <inheritDoc /> */
        public Marshaller Marshaller
        {
            get { return _marsh; }
        }

        /** <inheritDoc /> */
        [ExcludeFromCodeCoverage]
        public PluginProcessor PluginProcessor
        {
            get { throw GetClientNotSupportedException(); }
        }

        /** <inheritDoc /> */
        public PlatformCacheManager PlatformCacheManager
        {
            get { throw GetClientNotSupportedException(); }
        }

        /** <inheritDoc /> */
        [ExcludeFromCodeCoverage]
        public IDataStreamer<TK, TV> GetDataStreamer<TK, TV>(string cacheName, bool keepBinary)
        {
            throw GetClientNotSupportedException();
        }

        /// <summary>
        /// Saves the node information from stream to internal cache.
        /// </summary>
        /// <param name="reader">Reader.</param>
        public void SaveClientClusterNode(IBinaryRawReader reader)
        {
            var node = new ClientClusterNode(reader);
            _nodes[node.Id] = node;
        }

        /// <summary>
        /// Gets the client not supported exception.
        /// </summary>
        public static NotSupportedException GetClientNotSupportedException(string info = null)
        {
            var msg = "Operation is not supported in thin client mode.";

            if (info != null)
            {
                msg += " " + info;
            }

            return new NotSupportedException(msg);
        }

        /// <summary>
        /// Does the out in op.
        /// </summary>
        private T DoOutInOp<T>(ClientOp opId, Action<ClientRequestContext> writeAction,
            Func<ClientResponseContext, T> readFunc)
        {
            return _socket.DoOutInOp(opId, writeAction, readFunc);
        }

        /// <summary>
        /// Does the out op.
        /// </summary>
        private void DoOutOp(ClientOp opId, Action<ClientRequestContext> writeAction = null)
        {
            DoOutInOp<object>(opId, writeAction, null);
        }
    }
}<|MERGE_RESOLUTION|>--- conflicted
+++ resolved
@@ -28,22 +28,16 @@
     using Apache.Ignite.Core.Cache.Configuration;
     using Apache.Ignite.Core.Client;
     using Apache.Ignite.Core.Client.Cache;
-<<<<<<< HEAD
+    using Apache.Ignite.Core.Client.Compute;
     using Apache.Ignite.Core.Client.Transactions;
-=======
-    using Apache.Ignite.Core.Client.Compute;
->>>>>>> 40377b10
     using Apache.Ignite.Core.Datastream;
     using Apache.Ignite.Core.Impl.Binary;
     using Apache.Ignite.Core.Impl.Cache;
     using Apache.Ignite.Core.Impl.Cache.Platform;
     using Apache.Ignite.Core.Impl.Client.Cache;
     using Apache.Ignite.Core.Impl.Client.Cluster;
-<<<<<<< HEAD
+    using Apache.Ignite.Core.Impl.Client.Compute;
     using Apache.Ignite.Core.Impl.Client.Transactions;
-=======
-    using Apache.Ignite.Core.Impl.Client.Compute;
->>>>>>> 40377b10
     using Apache.Ignite.Core.Impl.Cluster;
     using Apache.Ignite.Core.Impl.Common;
     using Apache.Ignite.Core.Impl.Handle;
@@ -103,15 +97,11 @@
 
             _binary = new Binary(_marsh);
             
-<<<<<<< HEAD
-            _cluster = new ClientCluster(this, _marsh);
-
-            _transactions = new ClientTransactions(this);
-=======
             _cluster = new ClientCluster(this);
             
             _compute = new ComputeClient(this, ComputeClientFlags.None, TimeSpan.Zero, null);
->>>>>>> 40377b10
+
+            _transactions = new ClientTransactions(this);
         }
 
         /// <summary>
