/*
 * Licensed to the Apache Software Foundation (ASF) under one or more
 * contributor license agreements.  See the NOTICE file distributed with
 * this work for additional information regarding copyright ownership.
 * The ASF licenses this file to You under the Apache License, Version 2.0
 * (the "License"); you may not use this file except in compliance with
 * the License.  You may obtain a copy of the License at
 *
 *      http://www.apache.org/licenses/LICENSE-2.0
 *
 * Unless required by applicable law or agreed to in writing, software
 * distributed under the License is distributed on an "AS IS" BASIS,
 * WITHOUT WARRANTIES OR CONDITIONS OF ANY KIND, either express or implied.
 * See the License for the specific language governing permissions and
 * limitations under the License.
 */

namespace Apache.Ignite.Core.Impl.Portable
{
    using System;
    using System.Collections;
    using System.Collections.Generic;
    using System.IO;

    using Apache.Ignite.Core.Impl.Portable.IO;
    using Apache.Ignite.Core.Impl.Portable.Metadata;
    using Apache.Ignite.Core.Impl.Portable.Structure;
    using Apache.Ignite.Core.Portable;

    using PU = PortableUtils;

    /// <summary>
    /// Portable writer implementation.
    /// </summary>
    internal class PortableWriterImpl : IPortableWriter, IPortableRawWriter
    {
        /** Marshaller. */
        private readonly PortableMarshaller _marsh;

        /** Stream. */
        private readonly IPortableStream _stream;

        /** Builder (used only during build). */
        private PortableBuilderImpl _builder;

        /** Handles. */
        private PortableHandleDictionary<object, long> _hnds;

        /** Metadatas collected during this write session. */
        private IDictionary<int, IPortableMetadata> _metas;

        /** Current type ID. */
        private int _curTypeId;

        /** Current name converter */
        private IPortableNameMapper _curConverter;

        /** Current mapper. */
        private IPortableIdMapper _curMapper;
        
        /** Current raw position. */
        private long _curRawPos;

        /** Current type structure. */
        private PortableStructure _curStruct;

        /** Current type structure path index. */
        private int _curStructPath;

        /** Current type structure action index. */
        private int _curStructAction;

        /** Current type structure updates. */
        private List<PortableStructureUpdate> _curStructUpdates; 
        
        /** Whether we are currently detaching an object. */
        private bool _detaching;

        /// <summary>
        /// Gets the marshaller.
        /// </summary>
        internal PortableMarshaller Marshaller
        {
            get { return _marsh; }
        }

        /// <summary>
        /// Write named boolean value.
        /// </summary>
        /// <param name="fieldName">Field name.</param>
        /// <param name="val">Boolean value.</param>
        public void WriteBoolean(string fieldName, bool val)
        {
            WriteFieldId(fieldName, PU.TypeBool);

            _stream.WriteInt(PU.LengthTypeId + 1);
            _stream.WriteByte(PU.TypeBool);
            _stream.WriteBool(val);
        }
        
        /// <summary>
        /// Write boolean value.
        /// </summary>
        /// <param name="val">Boolean value.</param>
        public void WriteBoolean(bool val)
        {
            _stream.WriteBool(val);
        }

        /// <summary>
        /// Write named boolean array.
        /// </summary>
        /// <param name="fieldName">Field name.</param>
        /// <param name="val">Boolean array.</param>
        public void WriteBooleanArray(string fieldName, bool[] val)
        {
            WriteFieldId(fieldName, PU.TypeArrayBool);

            if (val == null)
                WriteNullField();
            else
            {
                _stream.WriteInt(PU.LengthTypeId + PU.LengthArraySize + val.Length);
                _stream.WriteByte(PU.TypeArrayBool);
                PU.WriteBooleanArray(val, _stream);
            }
        }

        /// <summary>
        /// Write boolean array.
        /// </summary>
        /// <param name="val">Boolean array.</param>
        public void WriteBooleanArray(bool[] val)
        {
            if (val == null)
                WriteNullRawField();
            else
            {
                _stream.WriteByte(PU.TypeArrayBool);
                PU.WriteBooleanArray(val, _stream);
            }
        }

        /// <summary>
        /// Write named byte value.
        /// </summary>
        /// <param name="fieldName">Field name.</param>
        /// <param name="val">Byte value.</param>
        public void WriteByte(string fieldName, byte val)
        {
            WriteFieldId(fieldName, PU.TypeBool);

            _stream.WriteInt(PU.LengthTypeId + 1);
            _stream.WriteByte(PU.TypeByte);
            _stream.WriteByte(val);
        }

        /// <summary>
        /// Write byte value.
        /// </summary>
        /// <param name="val">Byte value.</param>
        public void WriteByte(byte val)
        {
            _stream.WriteByte(val);
        }

        /// <summary>
        /// Write named byte array.
        /// </summary>
        /// <param name="fieldName">Field name.</param>
        /// <param name="val">Byte array.</param>
        public void WriteByteArray(string fieldName, byte[] val)
        {
            WriteFieldId(fieldName, PU.TypeArrayByte);

            if (val == null)
                WriteNullField();
            else
            {
                _stream.WriteInt(PU.LengthTypeId + PU.LengthArraySize + val.Length);
                _stream.WriteByte(PU.TypeArrayByte);
                PU.WriteByteArray(val, _stream);
            }
        }

        /// <summary>
        /// Write byte array.
        /// </summary>
        /// <param name="val">Byte array.</param>
        public void WriteByteArray(byte[] val)
        {
            if (val == null)
                WriteNullRawField();
            else
            {
                _stream.WriteByte(PU.TypeArrayByte);
                PU.WriteByteArray(val, _stream);
            }
        }

        /// <summary>
        /// Write named short value.
        /// </summary>
        /// <param name="fieldName">Field name.</param>
        /// <param name="val">Short value.</param>
        public void WriteShort(string fieldName, short val)
        {
            WriteFieldId(fieldName, PU.TypeShort);

            _stream.WriteInt(PU.LengthTypeId + 2);
            _stream.WriteByte(PU.TypeShort);
            _stream.WriteShort(val);
        }

        /// <summary>
        /// Write short value.
        /// </summary>
        /// <param name="val">Short value.</param>
        public void WriteShort(short val)
        {
            _stream.WriteShort(val);
        }

        /// <summary>
        /// Write named short array.
        /// </summary>
        /// <param name="fieldName">Field name.</param>
        /// <param name="val">Short array.</param>
        public void WriteShortArray(string fieldName, short[] val)
        {
            WriteFieldId(fieldName, PU.TypeArrayShort);

            if (val == null)
                WriteNullField();
            else
            {
                _stream.WriteInt(PU.LengthTypeId + PU.LengthArraySize + (val.Length << 1));
                _stream.WriteByte(PU.TypeArrayShort);
                PU.WriteShortArray(val, _stream);
            }
        }

        /// <summary>
        /// Write short array.
        /// </summary>
        /// <param name="val">Short array.</param>
        public void WriteShortArray(short[] val)
        {
            if (val == null)
                WriteNullRawField();
            else
            {
                _stream.WriteByte(PU.TypeArrayShort);
                PU.WriteShortArray(val, _stream);
            }
        }

        /// <summary>
        /// Write named char value.
        /// </summary>
        /// <param name="fieldName">Field name.</param>
        /// <param name="val">Char value.</param>
        public void WriteChar(string fieldName, char val)
        {
            WriteFieldId(fieldName, PU.TypeChar);

            _stream.WriteInt(PU.LengthTypeId + 2);
            _stream.WriteByte(PU.TypeChar);
            _stream.WriteChar(val);
        }

        /// <summary>
        /// Write char value.
        /// </summary>
        /// <param name="val">Char value.</param>
        public void WriteChar(char val)
        {
            _stream.WriteChar(val);
        }

        /// <summary>
        /// Write named char array.
        /// </summary>
        /// <param name="fieldName">Field name.</param>
        /// <param name="val">Char array.</param>
        public void WriteCharArray(string fieldName, char[] val)
        {
            WriteFieldId(fieldName, PU.TypeArrayChar);

            if (val == null)
                WriteNullField();
            else
            {
                _stream.WriteInt(PU.LengthTypeId + PU.LengthArraySize + (val.Length << 1));
                _stream.WriteByte(PU.TypeArrayChar);
                PU.WriteCharArray(val, _stream);
            }
        }

        /// <summary>
        /// Write char array.
        /// </summary>
        /// <param name="val">Char array.</param>
        public void WriteCharArray(char[] val)
        {
            if (val == null)
                WriteNullRawField();
            else
            {
                _stream.WriteByte(PU.TypeArrayChar);
                PU.WriteCharArray(val, _stream);
            }
        }

        /// <summary>
        /// Write named int value.
        /// </summary>
        /// <param name="fieldName">Field name.</param>
        /// <param name="val">Int value.</param>
        public void WriteInt(string fieldName, int val)
        {
            WriteFieldId(fieldName, PU.TypeInt);

            _stream.WriteInt(PU.LengthTypeId + 4);
            _stream.WriteByte(PU.TypeInt);
            _stream.WriteInt(val);
        }

        /// <summary>
        /// Write int value.
        /// </summary>
        /// <param name="val">Int value.</param>
        public void WriteInt(int val)
        {
            _stream.WriteInt(val);
        }

        /// <summary>
        /// Write named int array.
        /// </summary>
        /// <param name="fieldName">Field name.</param>
        /// <param name="val">Int array.</param>
        public void WriteIntArray(string fieldName, int[] val)
        {
            WriteFieldId(fieldName, PU.TypeArrayInt);

            if (val == null)
                WriteNullField();
            else
            {
                _stream.WriteInt(PU.LengthTypeId + PU.LengthArraySize + (val.Length << 2));
                _stream.WriteByte(PU.TypeArrayInt);
                PU.WriteIntArray(val, _stream);
            }
        }

        /// <summary>
        /// Write int array.
        /// </summary>
        /// <param name="val">Int array.</param>
        public void WriteIntArray(int[] val)
        {
            if (val == null)
                WriteNullRawField();
            else
            {
                _stream.WriteByte(PU.TypeArrayInt);
                PU.WriteIntArray(val, _stream);
            }
        }

        /// <summary>
        /// Write named long value.
        /// </summary>
        /// <param name="fieldName">Field name.</param>
        /// <param name="val">Long value.</param>
        public void WriteLong(string fieldName, long val)
        {
            WriteFieldId(fieldName, PU.TypeLong);

            _stream.WriteInt(PU.LengthTypeId + 8);
            _stream.WriteByte(PU.TypeLong);
            _stream.WriteLong(val);
        }

        /// <summary>
        /// Write long value.
        /// </summary>
        /// <param name="val">Long value.</param>
        public void WriteLong(long val)
        {
            _stream.WriteLong(val);
        }

        /// <summary>
        /// Write named long array.
        /// </summary>
        /// <param name="fieldName">Field name.</param>
        /// <param name="val">Long array.</param>
        public void WriteLongArray(string fieldName, long[] val)
        {
            WriteFieldId(fieldName, PU.TypeArrayLong);

            if (val == null)
                WriteNullField();
            else
            {
                _stream.WriteInt(PU.LengthTypeId + PU.LengthArraySize + (val.Length << 3));
                _stream.WriteByte(PU.TypeArrayLong);
                PU.WriteLongArray(val, _stream);
            }
        }

        /// <summary>
        /// Write long array.
        /// </summary>
        /// <param name="val">Long array.</param>
        public void WriteLongArray(long[] val)
        {
            if (val == null)
                WriteNullRawField();
            else
            {
                _stream.WriteByte(PU.TypeArrayLong);
                PU.WriteLongArray(val, _stream);
            }
        }

        /// <summary>
        /// Write named float value.
        /// </summary>
        /// <param name="fieldName">Field name.</param>
        /// <param name="val">Float value.</param>
        public void WriteFloat(string fieldName, float val)
        {
            WriteFieldId(fieldName, PU.TypeFloat);

            _stream.WriteInt(PU.LengthTypeId + 4);
            _stream.WriteByte(PU.TypeFloat);
            _stream.WriteFloat(val);
        }

        /// <summary>
        /// Write float value.
        /// </summary>
        /// <param name="val">Float value.</param>
        public void WriteFloat(float val)
        {
            _stream.WriteFloat(val);
        }

        /// <summary>
        /// Write named float array.
        /// </summary>
        /// <param name="fieldName">Field name.</param>
        /// <param name="val">Float array.</param>
        public void WriteFloatArray(string fieldName, float[] val)
        {
            WriteFieldId(fieldName, PU.TypeArrayFloat);

            if (val == null)
                WriteNullField();
            else
            {
                _stream.WriteInt(PU.LengthTypeId + PU.LengthArraySize + (val.Length << 2));
                _stream.WriteByte(PU.TypeArrayFloat);
                PU.WriteFloatArray(val, _stream);
            }
        }

        /// <summary>
        /// Write float array.
        /// </summary>
        /// <param name="val">Float array.</param>
        public void WriteFloatArray(float[] val)
        {
            if (val == null)
                WriteNullRawField();
            else
            {
                _stream.WriteByte(PU.TypeArrayFloat);
                PU.WriteFloatArray(val, _stream);
            }
        }

        /// <summary>
        /// Write named double value.
        /// </summary>
        /// <param name="fieldName">Field name.</param>
        /// <param name="val">Double value.</param>
        public void WriteDouble(string fieldName, double val)
        {
            WriteFieldId(fieldName, PU.TypeDouble);

            _stream.WriteInt(PU.LengthTypeId + 8);
            _stream.WriteByte(PU.TypeDouble);
            _stream.WriteDouble(val);
        }

        /// <summary>
        /// Write double value.
        /// </summary>
        /// <param name="val">Double value.</param>
        public void WriteDouble(double val)
        {
            _stream.WriteDouble(val);
        }

        /// <summary>
        /// Write named double array.
        /// </summary>
        /// <param name="fieldName">Field name.</param>
        /// <param name="val">Double array.</param>
        public void WriteDoubleArray(string fieldName, double[] val)
        {
            WriteFieldId(fieldName, PU.TypeArrayDouble);

            if (val == null)
                WriteNullField();
            else
            {
                _stream.WriteInt(PU.LengthTypeId + PU.LengthArraySize + (val.Length << 3));
                _stream.WriteByte(PU.TypeArrayDouble);
                PU.WriteDoubleArray(val, _stream);
            }
        }

        /// <summary>
        /// Write double array.
        /// </summary>
        /// <param name="val">Double array.</param>
        public void WriteDoubleArray(double[] val)
        {
            if (val == null)
                WriteNullRawField();
            else
            {
                _stream.WriteByte(PU.TypeArrayDouble);
                PU.WriteDoubleArray(val, _stream);
            }
        }

        /// <summary>
        /// Write named decimal value.
        /// </summary>
        /// <param name="fieldName">Field name.</param>
        /// <param name="val">Decimal value.</param>
        public void WriteDecimal(string fieldName, decimal val)
        {
            WriteFieldId(fieldName, PU.TypeDecimal);

            int pos = SkipFieldLength();

            _stream.WriteByte(PU.TypeDecimal);
            PortableUtils.WriteDecimal(val, _stream);

            WriteFieldLength(_stream, pos);
        }

        /// <summary>
        /// Write decimal value.
        /// </summary>
        /// <param name="val">Decimal value.</param>
        public void WriteDecimal(decimal val)
        {
            _stream.WriteByte(PU.TypeDecimal);
            PortableUtils.WriteDecimal(val, _stream);
        }

        /// <summary>
        /// Write named decimal array.
        /// </summary>
        /// <param name="fieldName">Field name.</param>
        /// <param name="val">Decimal array.</param>
        public void WriteDecimalArray(string fieldName, decimal[] val)
        {
            WriteFieldId(fieldName, PU.TypeArrayDecimal);

            if (val == null)
                WriteNullField();
            else
            {
                int pos = SkipFieldLength();

                _stream.WriteByte(PU.TypeArrayDecimal);
                PU.WriteDecimalArray(val, _stream);

                WriteFieldLength(_stream, pos);
            }
        }
        
        /// <summary>
        /// Write decimal array.
        /// </summary>
        /// <param name="val">Decimal array.</param>
        public void WriteDecimalArray(decimal[] val)
        {
            if (val == null)
                WriteNullRawField();
            else
            {
                _stream.WriteByte(PU.TypeArrayDecimal);
                PU.WriteDecimalArray(val, _stream);
            }
        }

//        /// <summary>
//        /// Write named date value.
//        /// </summary>
//        /// <param name="fieldName">Field name.</param>
//        /// <param name="val">Date value.</param>
//        public void WriteDate(string fieldName, DateTime val)
//        {
//            WriteFieldId(fieldName, PU.TypeDate);
//
//            _stream.WriteInt(PU.LengthTypeId + 12);
//
//            _stream.WriteByte(PortableUtils.TypeDate);
//            PortableUtils.WriteDate(val, _stream);
//        }
//
//        /// <summary>
//        /// Write date value.
//        /// </summary>
//        /// <param name="val">Date value.</param>
//        public void WriteDate(DateTime val)
//        {
//            _stream.WriteByte(PortableUtils.TypeDate);
//            PortableUtils.WriteDate(val, _stream);
//        }
//
//        /// <summary>
//        /// Write named date array.
//        /// </summary>
//        /// <param name="fieldName">Field name.</param>
//        /// <param name="val">Date array.</param>
//        public void WriteDateArray(string fieldName, DateTime[] val)
//        {
//            WriteFieldId(fieldName, PU.TypeDate);
//
//            if (val == null)
//                WriteNullField();
//            else
//            {
//                int pos = SkipFieldLength();
//
//                _stream.WriteByte(PortableUtils.TypeArrayDate);
//                PortableUtils.WriteDateArray(val, _stream);
//
//                WriteFieldLength(_stream, pos);
//            }
//        }
//
//        /// <summary>
//        /// Write date array.
//        /// </summary>
//        /// <param name="val">Date array.</param>
//        public void WriteDateArray(DateTime[] val)
//        {
//            _stream.WriteByte(PortableUtils.TypeArrayDate);
//            PortableUtils.WriteDateArray(val, _stream);
//        }

        /// <summary>
        /// Write named date value.
        /// </summary>
        /// <param name="fieldName">Field name.</param>
        /// <param name="val">Date value.</param>
        public void WriteDate(string fieldName, DateTime? val)
        {
            WriteFieldId(fieldName, PU.TypeDate);

            if (val == null)
                WriteNullField();
            else
            {
                _stream.WriteInt(PU.LengthTypeId + 12);

                _stream.WriteByte(PortableUtils.TypeDate);
                PortableUtils.WriteDate(val.Value, _stream);
            }
        }
        
        /// <summary>
        /// Write date value.
        /// </summary>
        /// <param name="val">Date value.</param>
        public void WriteDate(DateTime? val)
        {
            if (val == null)
                WriteNullRawField();
            else
            {
                _stream.WriteByte(PortableUtils.TypeDate);
                PortableUtils.WriteDate(val.Value, _stream);
            }
        }

        /// <summary>
        /// Write named date array.
        /// </summary>
        /// <param name="fieldName">Field name.</param>
        /// <param name="val">Date array.</param>
        public void WriteDateArray(string fieldName, DateTime?[] val)
        {
            WriteFieldId(fieldName, PU.TypeDate);

            if (val == null)
                WriteNullField();
            else
            {
                int pos = SkipFieldLength();

                _stream.WriteByte(PortableUtils.TypeArrayDate);
                PortableUtils.WriteDateArray(val, _stream);

                WriteFieldLength(_stream, pos);
            }
        }

        /// <summary>
        /// Write date array.
        /// </summary>
        /// <param name="val">Date array.</param>
        public void WriteDateArray(DateTime?[] val)
        {
            if (val == null)
                WriteNullRawField();
            else
            {
                _stream.WriteByte(PortableUtils.TypeArrayDate);
                PortableUtils.WriteDateArray(val, _stream);
            }
        }

        /// <summary>
        /// Write named string value.
        /// </summary>
        /// <param name="fieldName">Field name.</param>
        /// <param name="val">String value.</param>
        public void WriteString(string fieldName, string val)
        {
            WriteFieldId(fieldName, PU.TypeString);

            if (val == null)
                WriteNullField();
            else
            {
                int pos = SkipFieldLength();

                _stream.WriteByte(PU.TypeString);
                PU.WriteString(val, _stream);

                WriteFieldLength(_stream, pos);
            }
        }

        /// <summary>
        /// Write string value.
        /// </summary>
        /// <param name="val">String value.</param>
        public void WriteString(string val)
        {
            if (val == null)
                WriteNullRawField();
            else
            {
                _stream.WriteByte(PU.TypeString);
                PU.WriteString(val, _stream);
            }
        }

        /// <summary>
        /// Write named string array.
        /// </summary>
        /// <param name="fieldName">Field name.</param>
        /// <param name="val">String array.</param>
        public void WriteStringArray(string fieldName, string[] val)
        {
            WriteFieldId(fieldName, PU.TypeArrayString);

            if (val == null)
                WriteNullField();
            else
            {
                int pos = SkipFieldLength();

                _stream.WriteByte(PU.TypeArrayString);
                PU.WriteStringArray(val, _stream);

                WriteFieldLength(_stream, pos);
            }
        }

        /// <summary>
        /// Write string array.
        /// </summary>
        /// <param name="val">String array.</param>
        public void WriteStringArray(string[] val)
        {
            if (val == null)
                WriteNullRawField();
            else
            {
                _stream.WriteByte(PU.TypeArrayString);
                PU.WriteStringArray(val, _stream);
            }
        }

//        /// <summary>
//        /// Write named GUID value.
//        /// </summary>
//        /// <param name="fieldName">Field name.</param>
//        /// <param name="val">GUID value.</param>
//        public void WriteGuid(string fieldName, Guid val)
//        {
//            WriteFieldId(fieldName, PU.TypeGuid);
//
//            _stream.WriteInt(PU.LengthTypeId + 16);
//
//            _stream.WriteByte(PU.TypeGuid);
//            PU.WriteGuid(val, _stream);
//        }
//
//        /// <summary>
//        /// Write GUID value.
//        /// </summary>
//        /// <param name="val">GUID value.</param>
//        public void WriteGuid(Guid val)
//        {
//            _stream.WriteByte(PU.TypeGuid);
//            PU.WriteGuid(val, _stream);
//        }
//
//        /// <summary>
//        /// Write named GUID array.
//        /// </summary>
//        /// <param name="fieldName">Field name.</param>
//        /// <param name="val">GUID array.</param>
//        public void WriteGuidArray(string fieldName, Guid[] val)
//        {
//            WriteFieldId(fieldName, PU.TypeArrayGuid);
//
//            if (val == null)
//                WriteNullField();
//            else
//            {
//                int pos = SkipFieldLength();
//
//                _stream.WriteByte(PU.TypeArrayGuid);
//                PU.WriteGuidArray(val, _stream);
//
//                WriteFieldLength(_stream, pos);
//            }
//        }
//
//        /// <summary>
//        /// Write GUID array.
//        /// </summary>
//        /// <param name="val">GUID array.</param>
//        public void WriteGuidArray(Guid[] val)
//        {
//            if (val == null)
//                WriteNullRawField();
//            else
//            {
//                _stream.WriteByte(PU.TypeArrayGuid);
//                PU.WriteGuidArray(val, _stream);
//            }
//        }

        /// <summary>
        /// Write named GUID value.
        /// </summary>
        /// <param name="fieldName">Field name.</param>
        /// <param name="val">GUID value.</param>
        public void WriteGuid(string fieldName, Guid? val)
        {
            WriteFieldId(fieldName, PU.TypeGuid);

            if (val == null)
                WriteNullField();
            else
            {
                _stream.WriteInt(PU.LengthTypeId + 16);

                _stream.WriteByte(PU.TypeGuid);
                PU.WriteGuid(val.Value, _stream);
            }
        }

        /// <summary>
        /// Write GUID value.
        /// </summary>
        /// <param name="val">GUID value.</param>
        public void WriteGuid(Guid? val)
        {
            if (val == null)
                WriteNullRawField();
            else
            {
                _stream.WriteByte(PU.TypeGuid);
                PU.WriteGuid(val.Value, _stream);
            }
        }

        /// <summary>
        /// Write named GUID array.
        /// </summary>
        /// <param name="fieldName">Field name.</param>
        /// <param name="val">GUID array.</param>
        public void WriteGuidArray(string fieldName, Guid?[] val)
        {
            WriteFieldId(fieldName, PU.TypeArrayGuid);

            if (val == null)
                WriteNullField();
            else
            {
                int pos = SkipFieldLength();

                _stream.WriteByte(PU.TypeArrayGuid);
                PU.WriteGuidArray(val, _stream);

                WriteFieldLength(_stream, pos);
            }
        }

        /// <summary>
        /// Write GUID array.
        /// </summary>
        /// <param name="val">GUID array.</param>
        public void WriteGuidArray(Guid?[] val)
        {
            if (val == null)
                WriteNullRawField();
            else
            {
                _stream.WriteByte(PU.TypeArrayGuid);
                PU.WriteGuidArray(val, _stream);
            }
        }

        /// <summary>
        /// Write named enum value.
        /// </summary>
        /// <typeparam name="T"></typeparam>
        /// <param name="fieldName">Field name.</param>
        /// <param name="val">Enum value.</param>
        public void WriteEnum<T>(string fieldName, T val)
        {
            WriteFieldId(fieldName, PU.TypeEnum);

            _stream.WriteInt(PU.LengthTypeId + 16);

            _stream.WriteByte(PU.TypeEnum);
            PortableUtils.WriteEnum(_stream, (Enum)(object)val);
        }

        /// <summary>
        /// Write enum value.
        /// </summary>
        /// <typeparam name="T"></typeparam>
        /// <param name="val">Enum value.</param>
        public void WriteEnum<T>(T val)
        {
            _stream.WriteByte(PU.TypeEnum);
            PortableUtils.WriteEnum(_stream, (Enum)(object)val);
        }

        /// <summary>
        /// Write named enum array.
        /// </summary>
        /// <typeparam name="T"></typeparam>
        /// <param name="fieldName">Field name.</param>
        /// <param name="val">Enum array.</param>
        public void WriteEnumArray<T>(string fieldName, T[] val)
        {
            WriteFieldId(fieldName, PU.TypeArrayEnum);

            if (val == null)
                WriteNullField();
            else
            {
                int pos = SkipFieldLength();

                _stream.WriteByte(PU.TypeArrayEnum);
                PortableUtils.WriteArray(val, this);

                WriteFieldLength(_stream, pos);
            }
        }

        /// <summary>
        /// Write enum array.
        /// </summary>
        /// <typeparam name="T"></typeparam>
        /// <param name="val">Enum array.</param>
        public void WriteEnumArray<T>(T[] val)
        {
            if (val == null)
                WriteNullRawField();
            else
            {
                _stream.WriteByte(PU.TypeArrayEnum);
                PortableUtils.WriteArray(val, this);
            }
        }

        /// <summary>
        /// Write named object value.
        /// </summary>
        /// <typeparam name="T"></typeparam>
        /// <param name="fieldName">Field name.</param>
        /// <param name="val">Object value.</param>
        public void WriteObject<T>(string fieldName, T val)
        {
            WriteFieldId(fieldName, PU.TypeObject);

            if (val == null)
                WriteNullField();
            else
            {
                int pos = SkipFieldLength();

                Write(val);

                WriteFieldLength(_stream, pos);
            }
        }

        /// <summary>
        /// Write object value.
        /// </summary>
        /// <typeparam name="T"></typeparam>
        /// <param name="val">Object value.</param>
        public void WriteObject<T>(T val)
        {
            Write(val);
        }

        /// <summary>
        /// Write named object array.
        /// </summary>
        /// <typeparam name="T"></typeparam>
        /// <param name="fieldName">Field name.</param>
        /// <param name="val">Object array.</param>
        public void WriteObjectArray<T>(string fieldName, T[] val)
        {
            WriteFieldId(fieldName, PU.TypeArray);

            if (val == null)
                WriteNullField();
            else
            {
                int pos = SkipFieldLength();

                _stream.WriteByte(PU.TypeArray);
                PortableUtils.WriteArray(val, this);

                WriteFieldLength(_stream, pos);
            }
        }

        /// <summary>
        /// Write object array.
        /// </summary>
        /// <typeparam name="T"></typeparam>
        /// <param name="val">Object array.</param>
        public void WriteObjectArray<T>(T[] val)
        {
            if (val == null)
                WriteNullRawField();
            else
            {
                _stream.WriteByte(PU.TypeArray);
                PortableUtils.WriteArray(val, this);
            }
        }

        /// <summary>
        /// Write named collection.
        /// </summary>
        /// <param name="fieldName">Field name.</param>
        /// <param name="val">Collection.</param>
        public void WriteCollection(string fieldName, ICollection val)
        {
            WriteFieldId(fieldName, PU.TypeCollection);

            if (val == null)
                WriteNullField();
            else
            {
                int pos = SkipFieldLength();

                WriteCollection(val);

                WriteFieldLength(_stream, pos);
            }
        }

        /// <summary>
        /// Write collection.
        /// </summary>
        /// <param name="val">Collection.</param>
        public void WriteCollection(ICollection val)
        {
            WriteByte(PU.TypeCollection);
            PU.WriteCollection(val, this);
        }

        /// <summary>
        /// Write named generic collection.
        /// </summary>
        /// <typeparam name="T"></typeparam>
        /// <param name="fieldName">Field name.</param>
        /// <param name="val">Collection.</param>
        public void WriteGenericCollection<T>(string fieldName, ICollection<T> val)
        {
            WriteFieldId(fieldName, PU.TypeCollection);

            if (val == null)
                WriteNullField();
            else
            {
                int pos = SkipFieldLength();

                Write(val);

                WriteFieldLength(_stream, pos);
            }
        }

        /// <summary>
        /// Write generic collection.
        /// </summary>
        /// <typeparam name="T"></typeparam>
        /// <param name="val">Collection.</param>
        public void WriteGenericCollection<T>(ICollection<T> val)
        {
            Write(val);
        }

        /// <summary>
        /// Write named dictionary.
        /// </summary>
        /// <param name="fieldName">Field name.</param>
        /// <param name="val">Dictionary.</param>
        public void WriteDictionary(string fieldName, IDictionary val)
        {
            WriteFieldId(fieldName, PU.TypeDictionary);

            if (val == null)
                WriteNullField();
            else
            {
                int pos = SkipFieldLength();

                WriteDictionary(val);

                WriteFieldLength(_stream, pos);
            }
        }

        /// <summary>
        /// Write dictionary.
        /// </summary>
        /// <param name="val">Dictionary.</param>
        public void WriteDictionary(IDictionary val)
        {
            WriteByte(PU.TypeDictionary);
            PU.WriteDictionary(val, this);
        }

        /// <summary>
        /// Write named generic dictionary.
        /// </summary>
        /// <param name="fieldName">Field name.</param>
        /// <param name="val">Dictionary.</param>
        public void WriteGenericDictionary<TK, TV>(string fieldName, IDictionary<TK, TV> val)
        {
            WriteFieldId(fieldName, PU.TypeDictionary);

            if (val == null)
                WriteNullField();
            else
            {
                int pos = SkipFieldLength();

                Write(val);

                WriteFieldLength(_stream, pos);
            }
        }

        /// <summary>
        /// Write generic dictionary.
        /// </summary>
        /// <param name="val">Dictionary.</param>
        public void WriteGenericDictionary<TK, TV>(IDictionary<TK, TV> val)
        {
            Write(val);
        }

        /// <summary>
        /// Write NULL field.
        /// </summary>
        public void WriteNullField()
        {
            _stream.WriteInt(1);
            _stream.WriteByte(PU.HdrNull);
        }

        /// <summary>
        /// Write NULL raw field.
        /// </summary>
        public void WriteNullRawField()
        {
            _stream.WriteByte(PU.HdrNull);
        }

        /// <summary>
        /// Get raw writer.
        /// </summary>
        /// <returns>
        /// Raw writer.
        /// </returns>
        public IPortableRawWriter GetRawWriter()
        {
            if (_curRawPos == 0)
                _curRawPos = _stream.Position;

            return this;
        }

        /// <summary>
        /// Set new builder.
        /// </summary>
        /// <param name="builder">Builder.</param>
        /// <returns>Previous builder.</returns>
        internal PortableBuilderImpl SetBuilder(PortableBuilderImpl builder)
        {
            PortableBuilderImpl ret = _builder;

            _builder = builder;

            return ret;
        }

        /// <summary>
        /// Constructor.
        /// </summary>
        /// <param name="marsh">Marshaller.</param>
        /// <param name="stream">Stream.</param>
        internal PortableWriterImpl(PortableMarshaller marsh, IPortableStream stream)
        {
            _marsh = marsh;
            _stream = stream;
        }
        
        /// <summary>
        /// Write object.
        /// </summary>
        /// <param name="obj">Object.</param>
        public void Write<T>(T obj)
        {
            // Handle special case for null.
            if (obj == null)
            {
                _stream.WriteByte(PU.HdrNull);

                return;
            }

            // We use GetType() of a real object instead of typeof(T) to take advantage of 
            // automatic Nullable'1 unwrapping.
            Type type = obj.GetType();

            // Handle common case when primitive is written.
            if (type.IsPrimitive)
            {
                WritePrimitive(obj, type);

                return;
            }

            // Handle special case for builder.
            if (WriteBuilderSpecials(obj))
                return;

            // Suppose that we faced normal object and perform descriptor lookup.
            IPortableTypeDescriptor desc = _marsh.GetDescriptor(type);

            if (desc != null)
            {
                // Writing normal object.
                var pos = _stream.Position;

                // Dealing with handles.
                if (!(desc.Serializer is IPortableSystemTypeSerializer) && WriteHandle(pos, obj))
                    return;

                // Write header.
                _stream.WriteByte(PU.HdrFull);
                _stream.WriteBool(desc.UserType);
                _stream.WriteInt(desc.TypeId);
                _stream.WriteInt(obj.GetHashCode());

                // Skip length as it is not known in the first place.
                _stream.Seek(8, SeekOrigin.Current);

                // Preserve old frame.
                int oldTypeId = _curTypeId;
                IPortableNameMapper oldConverter = _curConverter;
                IPortableIdMapper oldMapper = _curMapper;
                long oldRawPos = _curRawPos;
                
                PortableStructure oldStruct = _curStruct;
                int oldStructPath = _curStructPath;
                int oldStructAction = _curStructAction;
                var oldStructUpdates = _curStructUpdates;

                // Push new frame.
                _curTypeId = desc.TypeId;
                _curConverter = desc.NameConverter;
                _curMapper = desc.Mapper;
<<<<<<< HEAD
                _curMetaHnd = desc.MetadataEnabled ? _marsh.GetMetadataHandler(desc) : null;
=======
>>>>>>> 4e053e45
                _curRawPos = 0;

                _curStruct = desc.TypeStructure;
                _curStructPath = 0;
                _curStructAction = 0;
                _curStructUpdates = null;

                // Write object fields.
                desc.Serializer.WritePortable(obj, this);

                // Calculate and write length.
                int len = _stream.Position - pos;

                _stream.WriteInt(pos + 10, len);

                if (_curRawPos != 0)
                    _stream.WriteInt(pos + 14, (int)(_curRawPos - pos));
                else
                    _stream.WriteInt(pos + 14, len);

                // Apply structure updates if any.
                if (_curStructUpdates != null)
                {
                    desc.UpdateStructure(_curStruct, _curStructPath, _curStructUpdates);

                    IPortableMetadataHandler metaHnd = _marsh.MetadataHandler(desc);

                    if (metaHnd != null)
                    {
                        foreach (var u in _curStructUpdates)
                            metaHnd.OnFieldWrite(u.FieldId, u.FieldName, u.FieldType);

                        IDictionary<string, int> meta = metaHnd.OnObjectWriteFinished();

                        if (meta != null)
                            SaveMetadata(_curTypeId, desc.TypeName, desc.AffinityKeyFieldName, meta);
                    }
                }

                // Restore old frame.
                _curTypeId = oldTypeId;
                _curConverter = oldConverter;
                _curMapper = oldMapper;
                _curRawPos = oldRawPos;

                _curStruct = oldStruct;
                _curStructPath = oldStructPath;
                _curStructAction = oldStructAction;
                _curStructUpdates = oldStructUpdates;
            }
            else
            {
                // Are we dealing with a well-known type?
                PortableSystemWriteDelegate handler = PortableSystemHandlers.GetWriteHandler(type);

                if (handler != null)
                    handler.Invoke(this, obj);
                else
                {
                    // Last chance: is object seializable?
                    if (type.IsSerializable)
                        Write(new SerializableObjectHolder(obj));
                    else
                        // We did our best, object cannot be marshalled.
                        throw new PortableException("Unsupported object type [type=" + type + ", object=" + obj + ']');
                }
            }
        }

        /// <summary>
        /// Write primitive type.
        /// </summary>
        /// <param name="val">Object.</param>
        /// <param name="type">Type.</param>
        public unsafe void WritePrimitive<T>(T val, Type type)
        {
            // .Net defines 14 primitive types. We support 12 - excluding IntPtr and UIntPtr.
            // Types check sequence is designed to minimize comparisons for the most frequent types.

            if (type == typeof(int))
            {
                _stream.WriteByte(PU.TypeInt);
                _stream.WriteInt((int)(object)val);
            }
            else if (type == typeof(long))
            {
                _stream.WriteByte(PU.TypeLong);
                _stream.WriteLong((long)(object)val);
            }
            else if (type == typeof(bool))
            {
                _stream.WriteByte(PU.TypeBool);
                _stream.WriteBool((bool)(object)val);
            }
            else if (type == typeof(byte))
            {
                _stream.WriteByte(PU.TypeByte);
                _stream.WriteByte((byte)(object)val);
            }
            else if (type == typeof(short))
            {
                _stream.WriteByte(PU.TypeShort);
                _stream.WriteShort((short)(object)val);
            }
            else if (type == typeof (char))
            {
                _stream.WriteByte(PU.TypeChar);
                _stream.WriteChar((char)(object)val);
            }
            else if (type == typeof(float))
            {
                _stream.WriteByte(PU.TypeFloat);
                _stream.WriteFloat((float)(object)val);
            }
            else if (type == typeof(double))
            {
                _stream.WriteByte(PU.TypeDouble);
                _stream.WriteDouble((double)(object)val);
            }
            else if (type == typeof(sbyte))
            {
                sbyte val0 = (sbyte)(object)val;

                _stream.WriteByte(PU.TypeByte);
                _stream.WriteByte(*(byte*)&val0);
            }
            else if (type == typeof(ushort))
            {
                ushort val0 = (ushort)(object)val;

                _stream.WriteByte(PU.TypeShort);
                _stream.WriteShort(*(short*)&val0);
            }
            else if (type == typeof(uint))
            {
                uint val0 = (uint)(object)val;

                _stream.WriteByte(PU.TypeInt);
                _stream.WriteInt(*(int*)&val0);
            }
            else if (type == typeof(ulong))
            {
                ulong val0 = (ulong)(object)val;

                _stream.WriteByte(PU.TypeLong);
                _stream.WriteLong(*(long*)&val0);
            }
            else
                throw new PortableException("Unsupported object type [type=" + type.FullName + ", object=" + val + ']');
        }

        /// <summary>
        /// Try writing object as special builder type.
        /// </summary>
        /// <param name="obj">Object.</param>
        /// <returns>True if object was written, false otherwise.</returns>
        private bool WriteBuilderSpecials<T>(T obj)
        {
            if (_builder != null)
            {
                // Special case for portable object during build.
                PortableUserObject portObj = obj as PortableUserObject;

                if (portObj != null)
                {
                    if (!WriteHandle(_stream.Position, portObj))
                        _builder.ProcessPortable(_stream, portObj);

                    return true;
                }

                // Special case for builder during build.
                PortableBuilderImpl portBuilder = obj as PortableBuilderImpl;

                if (portBuilder != null)
                {
                    if (!WriteHandle(_stream.Position, portBuilder))
                        _builder.ProcessBuilder(_stream, portBuilder);

                    return true;
                }
            }

            return false;
        }

        /// <summary>
        /// Add handle to handles map.
        /// </summary>
        /// <param name="pos">Position in stream.</param>
        /// <param name="obj">Object.</param>
        /// <returns><c>true</c> if object was written as handle.</returns>
        private bool WriteHandle(long pos, object obj)
        {
            if (_hnds == null)
            {
                // Cache absolute handle position.
                _hnds = new PortableHandleDictionary<object, long>(obj, pos);

                return false;
            }

            long hndPos;

            if (!_hnds.TryGetValue(obj, out hndPos))
            {
                // Cache absolute handle position.
                _hnds.Add(obj, pos);

                return false;
            }

            _stream.WriteByte(PU.HdrHnd);

            // Handle is written as difference between position before header and handle position.
            _stream.WriteInt((int)(pos - hndPos));

            return true;
        }

        /// <summary>
        /// Perform action with detached semantics.
        /// </summary>
        /// <param name="a"></param>
        internal void WithDetach(Action<PortableWriterImpl> a)
        {
            if (_detaching)
                a(this);
            else
            {
                _detaching = true;

                PortableHandleDictionary<object, long> oldHnds = _hnds;
                _hnds = null;

                try
                {
                    a(this);
                }
                finally
                {
                    _detaching = false;

                    if (oldHnds != null)
                    {
                        // Merge newly recorded handles with old ones and restore old on the stack.
                        // Otherwise we can use current handles right away.
                        if (_hnds != null)
                            oldHnds.Merge(_hnds);

                        _hnds = oldHnds;
                    }
                }
            }
        }

        /// <summary>
        /// Stream.
        /// </summary>
        internal IPortableStream Stream
        {
            get { return _stream; }
        }

        /// <summary>
        /// Gets collected metadatas.
        /// </summary>
        /// <returns>Collected metadatas (if any).</returns>
        internal IDictionary<int, IPortableMetadata> Metadata()
        {
            return _metas;
        }

        /// <summary>
        /// Check whether the given object is portable, i.e. it can be 
        /// serialized with portable marshaller.
        /// </summary>
        /// <param name="obj">Object.</param>
        /// <returns>True if portable.</returns>
        internal bool IsPortable(object obj)
        {
            if (obj != null)
            {
                Type type = obj.GetType();

                // We assume object as portable only in case it has descriptor.
                // Collections, Enums and non-primitive arrays do not have descriptors
                // and this is fine here because we cannot know whether their members
                // are portable.
                return _marsh.GetDescriptor(type) != null || PortableSystemHandlers.GetWriteHandler(type) != null;
            }

            return true;
        }
        
        /// <summary>
        /// Write field ID.
        /// </summary>
        /// <param name="fieldName">Field name.</param>
        /// <param name="fieldTypeId">Field type ID.</param>
        private void WriteFieldId(string fieldName, byte fieldTypeId)
        {
            if (_curRawPos != 0)
                throw new PortableException("Cannot write named fields after raw data is written.");

            int action = _curStructAction++;

            int fieldId;

            if (_curStructUpdates == null)
            {
                fieldId = _curStruct.GetFieldId(fieldName, fieldTypeId, ref _curStructPath, action);

                if (fieldId == 0)
                    fieldId = GetNewFieldId(fieldName, fieldTypeId, action);
            }
            else
                fieldId = GetNewFieldId(fieldName, fieldTypeId, action);

            _stream.WriteInt(fieldId);
        }

        /// <summary>
        /// Get ID for the new field and save structure update.
        /// </summary>
        /// <param name="fieldName">Field name.</param>
        /// <param name="fieldTypeId">Field type ID.</param>
        /// <param name="action">Action index.</param>
        /// <returns>Field ID.</returns>
        private int GetNewFieldId(string fieldName, byte fieldTypeId, int action)
        {
            int fieldId = PU.FieldId(_curTypeId, fieldName, _curConverter, _curMapper);

            if (_curStructUpdates == null)
                _curStructUpdates = new List<PortableStructureUpdate>();

            _curStructUpdates.Add(new PortableStructureUpdate(fieldName, fieldId, fieldTypeId, action));

            return fieldId;
        }

        /// <summary>
        /// Skip field lenght and return position where it is to be written.
        /// </summary>
        /// <returns></returns>
        private int SkipFieldLength()
        {
            int pos = _stream.Position;

            _stream.Seek(4, SeekOrigin.Current);

            return pos;
        }

        /// <summary>
        /// Write field length.
        /// </summary>
        /// <param name="stream">Stream.</param>
        /// <param name="pos">Position where length should reside</param>
        private static void WriteFieldLength(IPortableStream stream, int pos)
        {
            // Length is is a difference between current position and previously recorder 
            // length placeholder position minus 4 bytes for the length itself.
            stream.WriteInt(pos, stream.Position - pos - 4);
        }
        
        /// <summary>
        /// Saves metadata for this session.
        /// </summary>
        /// <param name="typeId">Type ID.</param>
        /// <param name="typeName">Type name.</param>
        /// <param name="affKeyFieldName">Affinity key field name.</param>
        /// <param name="fields">Fields metadata.</param>
        internal void SaveMetadata(int typeId, string typeName, string affKeyFieldName, IDictionary<string, int> fields)
        {
            if (_metas == null)
            {
                PortableMetadataImpl meta =
                    new PortableMetadataImpl(typeId, typeName, fields, affKeyFieldName);

                _metas = new Dictionary<int, IPortableMetadata>(1);

                _metas[typeId] = meta;
            }
            else
            {
                IPortableMetadata meta;

                if (_metas.TryGetValue(typeId, out meta))
                {
                    IDictionary<string, int> existingFields = ((PortableMetadataImpl)meta).FieldsMap();

                    foreach (KeyValuePair<string, int> field in fields)
                    {
                        if (!existingFields.ContainsKey(field.Key))
                            existingFields[field.Key] = field.Value;
                    }
                }
                else
                    _metas[typeId] = new PortableMetadataImpl(typeId, typeName, fields, affKeyFieldName);
            }
        }
    }
}<|MERGE_RESOLUTION|>--- conflicted
+++ resolved
@@ -1324,10 +1324,6 @@
                 _curTypeId = desc.TypeId;
                 _curConverter = desc.NameConverter;
                 _curMapper = desc.Mapper;
-<<<<<<< HEAD
-                _curMetaHnd = desc.MetadataEnabled ? _marsh.GetMetadataHandler(desc) : null;
-=======
->>>>>>> 4e053e45
                 _curRawPos = 0;
 
                 _curStruct = desc.TypeStructure;
