--- conflicted
+++ resolved
@@ -50,13 +50,9 @@
         /** <inheritDoc /> */
         public void WritePortable(IPortableWriter writer)
         {
-<<<<<<< HEAD
             Debug.Assert(writer != null);
 
-            var writer0 = (PortableWriterImpl)writer.RawWriter();
-=======
             var writer0 = (PortableWriterImpl)writer.GetRawWriter();
->>>>>>> 7c1ef1ae
 
             writer0.WithDetach(w => new BinaryFormatter().Serialize(new PortableStreamAdapter(w.Stream), Item));
         }
@@ -67,15 +63,11 @@
         /// <param name="reader">The reader.</param>
         public SerializableObjectHolder(IPortableReader reader)
         {
-<<<<<<< HEAD
             Debug.Assert(reader != null);
 
-            var reader0 = (PortableReaderImpl) reader.RawReader();
+            var reader0 = (PortableReaderImpl) reader.GetRawReader();
 
             _item = new BinaryFormatter().Deserialize(new PortableStreamAdapter(reader0.Stream), null);
-=======
-            _item = PortableUtils.ReadSerializable<object>((PortableReaderImpl)reader.GetRawReader());
->>>>>>> 7c1ef1ae
         }
     }
 }