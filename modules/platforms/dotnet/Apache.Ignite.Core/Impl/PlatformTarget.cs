--- conflicted
+++ resolved
@@ -580,13 +580,8 @@
         /// <summary>
         /// Put binary types to Grid.
         /// </summary>
-<<<<<<< HEAD
-        /// <param name="metas">Metadatas.</param>
-        internal void PutMetadata(IDictionary<int, IBinaryType> metas)
-=======
         /// <param name="types">Binary types.</param>
         internal void PutBinaryTypes(IDictionary<int, IBinaryType> types)
->>>>>>> ec53a7e6
         {
             DoOutOp(OpMeta, stream =>
             {
