--- conflicted
+++ resolved
@@ -197,11 +197,7 @@
                 }, 
                 input =>
                 {
-<<<<<<< HEAD
-                    var id0 = Marshaller.StartUnmarshal(input).RawReader().ReadGuidNullable();
-=======
-                    var id0 = Marshaller.StartUnmarshal(input).GetRawReader().ReadGuid();
->>>>>>> b1c64af1
+                    var id0 = Marshaller.StartUnmarshal(input).GetRawReader().ReadGuidNullable();
 
                     Debug.Assert(IsAsync || id0.HasValue);
 
