--- conflicted
+++ resolved
@@ -538,11 +538,7 @@
         }
         
         /** <inheritDoc /> */
-<<<<<<< HEAD
-        public IBinaryType GetMetadata(int typeId)
-=======
         public IBinaryType GetBinaryType(int typeId)
->>>>>>> ec53a7e6
         {
             return DoOutInOp<IBinaryType>(OpMetadata, 
                 writer => writer.WriteInt(typeId),
@@ -558,11 +554,7 @@
         /// <summary>
         /// Gets metadata for all known types.
         /// </summary>
-<<<<<<< HEAD
-        public List<IBinaryType> Metadata()
-=======
         public List<IBinaryType> GetBinaryTypes()
->>>>>>> ec53a7e6
         {
             return DoInOp(OpAllMetadata, s =>
             {
