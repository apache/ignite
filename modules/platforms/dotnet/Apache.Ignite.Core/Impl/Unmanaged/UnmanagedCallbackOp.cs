--- conflicted
+++ resolved
@@ -82,13 +82,11 @@
         AffinityFunctionDestroy = 59,
         ComputeTaskLocalJobResult = 60,
         ComputeJobExecuteLocal = 61,
-<<<<<<< HEAD
-        CachePluginCreate = 62,
-        CachePluginDestroy = 63,
-        CachePluginIgniteStart = 64
-=======
         PluginProcessorStop = 62,
-        PluginProcessorIgniteStop = 63
->>>>>>> e8377167
+        PluginProcessorIgniteStop = 63,
+        ComputeJobExecuteLocal = 64,
+        CachePluginCreate = 65,
+        CachePluginDestroy = 66,
+        CachePluginIgniteStart = 67
     }
 }