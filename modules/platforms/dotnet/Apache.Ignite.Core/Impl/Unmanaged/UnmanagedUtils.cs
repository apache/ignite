--- conflicted
+++ resolved
@@ -169,13 +169,13 @@
             }
         }
 
-<<<<<<< HEAD
         internal static IUnmanagedTarget ProcessorGetOrCreateCache(IUnmanagedTarget target, long memPtr)
         {
             void* res = JNI.ProcessorGetOrCreateCacheFromConfig(target.Context, target.Target, memPtr);
 
             return target.ChangeTarget(res);
-=======
+        }
+
         internal static IUnmanagedTarget ProcessorDestroyCache(IUnmanagedTarget target, string name)
         {
             sbyte* name0 = IgniteUtils.StringToUtf8Unmanaged(name);
@@ -190,7 +190,6 @@
             {
                 Marshal.FreeHGlobal(new IntPtr(name0));
             }
->>>>>>> 67791457
         }
 
         internal static IUnmanagedTarget ProcessorAffinity(IUnmanagedTarget target, string name)
