--- conflicted
+++ resolved
@@ -32,417 +32,6 @@
         /** Interop factory ID for .Net. */
         private const int InteropFactoryId = 1;
 
-<<<<<<< HEAD
-        #region PROCEDURE NAMES
-
-        private const string ProcReallocate = "IgniteReallocate";
-
-        private const string ProcIgnitionStart = "IgniteIgnitionStart";
-        private const string ProcIgnitionStop = "IgniteIgnitionStop";
-        private const string ProcIgnitionStopAll = "IgniteIgnitionStopAll";
-        
-        private const string ProcProcessorReleaseStart = "IgniteProcessorReleaseStart";
-        private const string ProcProcessorProjection = "IgniteProcessorProjection";
-        private const string ProcProcessorCache = "IgniteProcessorCache";
-        private const string ProcProcessorGetOrCreateCache = "IgniteProcessorGetOrCreateCache";
-        private const string ProcProcessorCreateCache = "IgniteProcessorCreateCache";
-        private const string ProcProcessorGetOrCreateCacheFromConfig = "IgniteProcessorGetOrCreateCacheFromConfig";
-        private const string ProcProcessorCreateCacheFromConfig = "IgniteProcessorCreateCacheFromConfig";
-        private const string ProcProcessorAffinity = "IgniteProcessorAffinity";
-        private const string ProcProcessorDataStreamer = "IgniteProcessorDataStreamer";
-        private const string ProcProcessorTransactions = "IgniteProcessorTransactions";
-        private const string ProcProcessorCompute = "IgniteProcessorCompute";
-        private const string ProcProcessorMessage = "IgniteProcessorMessage";
-        private const string ProcProcessorEvents = "IgniteProcessorEvents";
-        private const string ProcProcessorServices = "IgniteProcessorServices";
-        private const string ProcProcessorExtensions = "IgniteProcessorExtensions";
-        private const string ProcProcessorAtomicLong = "IgniteProcessorAtomicLong";
-        private const string ProcProcessorGetIgniteConfiguration = "IgniteProcessorGetIgniteConfiguration";
-        
-        private const string ProcTargetInStreamOutLong = "IgniteTargetInStreamOutLong";
-        private const string ProcTargetInStreamOutStream = "IgniteTargetInStreamOutStream";
-        private const string ProcTargetInStreamOutObject = "IgniteTargetInStreamOutObject";
-        private const string ProcTargetInObjectStreamOutStream = "IgniteTargetInObjectStreamOutStream";
-        private const string ProcTargetOutLong = "IgniteTargetOutLong";
-        private const string ProcTargetOutStream = "IgniteTargetOutStream";
-        private const string ProcTargetOutObject = "IgniteTargetOutObject";
-        private const string ProcTargetListenFut = "IgniteTargetListenFuture";
-        private const string ProcTargetListenFutForOp = "IgniteTargetListenFutureForOperation";
-
-        private const string ProcAffinityParts = "IgniteAffinityPartitions";
-
-        private const string ProcCacheWithSkipStore = "IgniteCacheWithSkipStore";
-        private const string ProcCacheWithNoRetries = "IgniteCacheWithNoRetries";
-        private const string ProcCacheWithExpiryPolicy = "IgniteCacheWithExpiryPolicy";
-        private const string ProcCacheWithAsync = "IgniteCacheWithAsync";
-        private const string ProcCacheWithKeepBinary = "IgniteCacheWithKeepPortable";
-        private const string ProcCacheClear = "IgniteCacheClear";
-        private const string ProcCacheRemoveAll = "IgniteCacheRemoveAll";
-        private const string ProcCacheOutOpQueryCursor = "IgniteCacheOutOpQueryCursor";
-        private const string ProcCacheOutOpContinuousQuery = "IgniteCacheOutOpContinuousQuery";
-        private const string ProcCacheIterator = "IgniteCacheIterator";
-        private const string ProcCacheLocalIterator = "IgniteCacheLocalIterator";
-        private const string ProcCacheEnterLock = "IgniteCacheEnterLock";
-        private const string ProcCacheExitLock = "IgniteCacheExitLock";
-        private const string ProcCacheTryEnterLock = "IgniteCacheTryEnterLock";
-        private const string ProcCacheCloseLock = "IgniteCacheCloseLock";
-        private const string ProcCacheRebalance = "IgniteCacheRebalance";
-        private const string ProcCacheSize = "IgniteCacheSize";
-
-        private const string ProcCacheStoreCallbackInvoke = "IgniteCacheStoreCallbackInvoke";
-
-        private const string ProcComputeWithNoFailover = "IgniteComputeWithNoFailover";
-        private const string ProcComputeWithTimeout = "IgniteComputeWithTimeout";
-        private const string ProcComputeExecuteNative = "IgniteComputeExecuteNative";
-
-        private const string ProcContinuousQryClose = "IgniteContinuousQueryClose";
-        private const string ProcContinuousQryGetInitialQueryCursor = "IgniteContinuousQueryGetInitialQueryCursor";
-
-        private const string ProcDataStreamerListenTop = "IgniteDataStreamerListenTopology";
-        private const string ProcDataStreamerAllowOverwriteGet = "IgniteDataStreamerAllowOverwriteGet";
-        private const string ProcDataStreamerAllowOverwriteSet = "IgniteDataStreamerAllowOverwriteSet";
-        private const string ProcDataStreamerSkipStoreGet = "IgniteDataStreamerSkipStoreGet";
-        private const string ProcDataStreamerSkipStoreSet = "IgniteDataStreamerSkipStoreSet";
-        private const string ProcDataStreamerPerNodeBufferSizeGet = "IgniteDataStreamerPerNodeBufferSizeGet";
-        private const string ProcDataStreamerPerNodeBufferSizeSet = "IgniteDataStreamerPerNodeBufferSizeSet";
-        private const string ProcDataStreamerPerNodeParallelOpsGet = "IgniteDataStreamerPerNodeParallelOperationsGet";
-        private const string ProcDataStreamerPerNodeParallelOpsSet = "IgniteDataStreamerPerNodeParallelOperationsSet";
-
-        private const string ProcMessagingWithAsync = "IgniteMessagingWithAsync";
-
-        private const string ProcQryCursorIterator = "IgniteQueryCursorIterator";
-        private const string ProcQryCursorClose = "IgniteQueryCursorClose";
-
-        private const string ProcProjectionForOthers = "IgniteProjectionForOthers";
-        private const string ProcProjectionForRemotes = "IgniteProjectionForRemotes";
-        private const string ProcProjectionForDaemons = "IgniteProjectionForDaemons";
-        private const string ProcProjectionForRandom = "IgniteProjectionForRandom";
-        private const string ProcProjectionForOldest = "IgniteProjectionForOldest";
-        private const string ProcProjectionForYoungest = "IgniteProjectionForYoungest";
-        private const string ProcProjectionResetMetrics = "IgniteProjectionResetMetrics";
-        private const string ProcProjectionOutOpRet = "IgniteProjectionOutOpRet";
-
-        private const string ProcAcquire = "IgniteAcquire";
-        private const string ProcRelease = "IgniteRelease";
-
-        private const string ProcTxStart = "IgniteTransactionsStart";
-        private const string ProcTxCommit = "IgniteTransactionsCommit";
-        private const string ProcTxCommitAsync = "IgniteTransactionsCommitAsync";
-        private const string ProcTxRollback = "IgniteTransactionsRollback";
-        private const string ProcTxRollbackAsync = "IgniteTransactionsRollbackAsync";
-        private const string ProcTxClose = "IgniteTransactionsClose";
-        private const string ProcTxState = "IgniteTransactionsState";
-        private const string ProcTxSetRollbackOnly = "IgniteTransactionsSetRollbackOnly";
-        private const string ProcTxResetMetrics = "IgniteTransactionsResetMetrics";
-
-        private const string ProcThrowToJava = "IgniteThrowToJava";
-
-        private const string ProcDestroyJvm = "IgniteDestroyJvm";
-
-        private const string ProcHandlersSize = "IgniteHandlersSize";
-
-        private const string ProcCreateContext = "IgniteCreateContext";
-        
-        private const string ProcEventsWithAsync = "IgniteEventsWithAsync";
-        private const string ProcEventsStopLocalListen = "IgniteEventsStopLocalListen";
-        private const string ProcEventsLocalListen = "IgniteEventsLocalListen";
-        private const string ProcEventsIsEnabled = "IgniteEventsIsEnabled";
-
-        private const string ProcDeleteContext = "IgniteDeleteContext";
-        
-        private const string ProcServicesWithAsync = "IgniteServicesWithAsync";
-        private const string ProcServicesWithServerKeepBinary = "IgniteServicesWithServerKeepPortable";
-        private const string ProcServicesCancel = "IgniteServicesCancel";
-        private const string ProcServicesCancelAll = "IgniteServicesCancelAll";
-        private const string ProcServicesGetServiceProxy = "IgniteServicesGetServiceProxy";
-
-        private const string ProcAtomicLongGet = "IgniteAtomicLongGet";
-        private const string ProcAtomicLongIncrementAndGet = "IgniteAtomicLongIncrementAndGet";
-        private const string ProcAtomicLongAddAndGet = "IgniteAtomicLongAddAndGet";
-        private const string ProcAtomicLongDecrementAndGet = "IgniteAtomicLongDecrementAndGet";
-        private const string ProcAtomicLongGetAndSet = "IgniteAtomicLongGetAndSet";
-        private const string ProcAtomicLongCompareAndSetAndGet = "IgniteAtomicLongCompareAndSetAndGet";
-        private const string ProcAtomicLongIsClosed = "IgniteAtomicLongIsClosed";
-        private const string ProcAtomicLongClose = "IgniteAtomicLongClose";
-
-        #endregion
-
-        #region DELEGATE DEFINITIONS
-
-        private delegate int ReallocateDelegate(long memPtr, int cap);
-
-        private delegate void* IgnitionStartDelegate(void* ctx, sbyte* cfgPath, sbyte* gridName, int factoryId, long dataPtr);
-        private delegate bool IgnitionStopDelegate(void* ctx, sbyte* gridName, bool cancel);
-        private delegate void IgnitionStopAllDelegate(void* ctx, bool cancel);
-
-        private delegate void ProcessorReleaseStartDelegate(void* ctx, void* obj);
-        private delegate void* ProcessorProjectionDelegate(void* ctx, void* obj);
-        private delegate void* ProcessorCacheDelegate(void* ctx, void* obj, sbyte* name);
-        private delegate void* ProcessorCreateCacheDelegate(void* ctx, void* obj, sbyte* name);
-        private delegate void* ProcessorGetOrCreateCacheDelegate(void* ctx, void* obj, sbyte* name);
-        private delegate void* ProcessorCreateCacheFromConfigDelegate(void* ctx, void* obj, long memPtr);
-        private delegate void* ProcessorGetOrCreateCacheFromConfigDelegate(void* ctx, void* obj, long memPtr);
-        private delegate void* ProcessorAffinityDelegate(void* ctx, void* obj, sbyte* name);
-        private delegate void* ProcessorDataStreamerDelegate(void* ctx, void* obj, sbyte* name, bool keepBinary);
-        private delegate void* ProcessorTransactionsDelegate(void* ctx, void* obj);
-        private delegate void* ProcessorComputeDelegate(void* ctx, void* obj, void* prj);
-        private delegate void* ProcessorMessageDelegate(void* ctx, void* obj, void* prj);
-        private delegate void* ProcessorEventsDelegate(void* ctx, void* obj, void* prj);
-        private delegate void* ProcessorServicesDelegate(void* ctx, void* obj, void* prj);
-        private delegate void* ProcessorExtensionsDelegate(void* ctx, void* obj);
-        private delegate void* ProcessorAtomicLongDelegate(void* ctx, void* obj, sbyte* name, long initVal, bool create);
-        private delegate void ProcessorGetIgniteConfigurationDelegate(void* ctx, void* obj, long memPtr);
-        
-        private delegate long TargetInStreamOutLongDelegate(void* ctx, void* target, int opType, long memPtr);
-        private delegate void TargetInStreamOutStreamDelegate(void* ctx, void* target, int opType, long inMemPtr, long outMemPtr);
-        private delegate void* TargetInStreamOutObjectDelegate(void* ctx, void* target, int opType, long memPtr);
-        private delegate void TargetInObjectStreamOutStreamDelegate(void* ctx, void* target, int opType, void* arg, long inMemPtr, long outMemPtr);
-        private delegate long TargetOutLongDelegate(void* ctx, void* target, int opType);
-        private delegate void TargetOutStreamDelegate(void* ctx, void* target, int opType, long memPtr);
-        private delegate void* TargetOutObjectDelegate(void* ctx, void* target, int opType);
-        private delegate void TargetListenFutureDelegate(void* ctx, void* target, long futId, int typ);
-        private delegate void TargetListenFutureForOpDelegate(void* ctx, void* target, long futId, int typ, int opId);
-
-        private delegate int AffinityPartitionsDelegate(void* ctx, void* target);
-
-        private delegate void* CacheWithSkipStoreDelegate(void* ctx, void* obj);
-        private delegate void* CacheNoRetriesDelegate(void* ctx, void* obj);
-        private delegate void* CacheWithExpiryPolicyDelegate(void* ctx, void* obj, long create, long update, long access);
-        private delegate void* CacheWithAsyncDelegate(void* ctx, void* obj);
-        private delegate void* CacheWithKeepBinaryDelegate(void* ctx, void* obj);
-        private delegate void CacheClearDelegate(void* ctx, void* obj);
-        private delegate void CacheRemoveAllDelegate(void* ctx, void* obj);
-        private delegate void* CacheOutOpQueryCursorDelegate(void* ctx, void* obj, int type, long memPtr);
-        private delegate void* CacheOutOpContinuousQueryDelegate(void* ctx, void* obj, int type, long memPtr);
-        private delegate void* CacheIteratorDelegate(void* ctx, void* obj);
-        private delegate void* CacheLocalIteratorDelegate(void* ctx, void* obj, int peekModes);
-        private delegate void CacheEnterLockDelegate(void* ctx, void* obj, long id);
-        private delegate void CacheExitLockDelegate(void* ctx, void* obj, long id);
-        private delegate bool CacheTryEnterLockDelegate(void* ctx, void* obj, long id, long timeout);
-        private delegate void CacheCloseLockDelegate(void* ctx, void* obj, long id);
-        private delegate void CacheRebalanceDelegate(void* ctx, void* obj, long futId);
-        private delegate int CacheSizeDelegate(void* ctx, void* obj, int peekModes, bool loc);
-
-        private delegate void CacheStoreCallbackInvokeDelegate(void* ctx, void* obj, long memPtr);
-
-        private delegate void ComputeWithNoFailoverDelegate(void* ctx, void* target);
-        private delegate void ComputeWithTimeoutDelegate(void* ctx, void* target, long timeout);
-        private delegate void ComputeExecuteNativeDelegate(void* ctx, void* target, long taskPtr, long topVer);
-
-        private delegate void ContinuousQueryCloseDelegate(void* ctx, void* target);
-        private delegate void* ContinuousQueryGetInitialQueryCursorDelegate(void* ctx, void* target);
-
-        private delegate void DataStreamerListenTopologyDelegate(void* ctx, void* obj, long ptr);
-        private delegate bool DataStreamerAllowOverwriteGetDelegate(void* ctx, void* obj);
-        private delegate void DataStreamerAllowOverwriteSetDelegate(void* ctx, void* obj, bool val);
-        private delegate bool DataStreamerSkipStoreGetDelegate(void* ctx, void* obj);
-        private delegate void DataStreamerSkipStoreSetDelegate(void* ctx, void* obj, bool val);
-        private delegate int DataStreamerPerNodeBufferSizeGetDelegate(void* ctx, void* obj);
-        private delegate void DataStreamerPerNodeBufferSizeSetDelegate(void* ctx, void* obj, int val);
-        private delegate int DataStreamerPerNodeParallelOperationsGetDelegate(void* ctx, void* obj);
-        private delegate void DataStreamerPerNodeParallelOperationsSetDelegate(void* ctx, void* obj, int val);
-
-        private delegate void* MessagingWithAsyncDelegate(void* ctx, void* target);
-
-        private delegate void* ProjectionForOthersDelegate(void* ctx, void* obj, void* prj);
-		private delegate void* ProjectionForRemotesDelegate(void* ctx, void* obj);
-		private delegate void* ProjectionForDaemonsDelegate(void* ctx, void* obj);
-		private delegate void* ProjectionForRandomDelegate(void* ctx, void* obj);
-		private delegate void* ProjectionForOldestDelegate(void* ctx, void* obj);
-		private delegate void* ProjectionForYoungestDelegate(void* ctx, void* obj);
-		private delegate void ProjectionResetMetricsDelegate(void* ctx, void* obj);
-		private delegate void* ProjectionOutOpRetDelegate(void* ctx, void* obj, int type, long memPtr);
-
-        private delegate void QueryCursorIteratorDelegate(void* ctx, void* target);
-        private delegate void QueryCursorCloseDelegate(void* ctx, void* target);
-
-        private delegate void* AcquireDelegate(void* ctx, void* target);
-        private delegate void ReleaseDelegate(void* target);
-
-        private delegate long TransactionsStartDelegate(void* ctx, void* target, int concurrency, int isolation, long timeout, int txSize);
-        private delegate int TransactionsCommitDelegate(void* ctx, void* target, long id);
-        private delegate void TransactionsCommitAsyncDelegate(void* ctx, void* target, long id, long futId);
-        private delegate int TransactionsRollbackDelegate(void* ctx, void* target, long id);
-        private delegate void TransactionsRollbackAsyncDelegate(void* ctx, void* target, long id, long futId);
-        private delegate int TransactionsCloseDelegate(void* ctx, void* target, long id);
-        private delegate int TransactionsStateDelegate(void* ctx, void* target, long id);
-        private delegate bool TransactionsSetRollbackOnlyDelegate(void* ctx, void* target, long id);
-        private delegate void TransactionsResetMetricsDelegate(void* ctx, void* target);
-
-        private delegate void ThrowToJavaDelegate(void* ctx, char* msg);
-
-        private delegate void DestroyJvmDelegate(void* ctx);
-
-        private delegate int HandlersSizeDelegate();
-
-        private delegate void* CreateContextDelegate(void* opts, int optsLen, void* cbs);
-        
-        private delegate void* EventsWithAsyncDelegate(void* ctx, void* obj);
-        private delegate bool EventsStopLocalListenDelegate(void* ctx, void* obj, long hnd);
-        private delegate void EventsLocalListenDelegate(void* ctx, void* obj, long hnd, int type);
-        private delegate bool EventsIsEnabledDelegate(void* ctx, void* obj, int type);
-
-        private delegate void DeleteContextDelegate(void* ptr);
-
-        private delegate void* ServicesWithAsyncDelegate(void* ctx, void* target);
-        private delegate void* ServicesWithServerKeepBinaryDelegate(void* ctx, void* target);
-        private delegate long ServicesCancelDelegate(void* ctx, void* target, char* name);
-        private delegate long ServicesCancelAllDelegate(void* ctx, void* target);
-        private delegate void* ServicesGetServiceProxyDelegate(void* ctx, void* target, char* name, bool sticky);
-
-        private delegate long AtomicLongGetDelegate(void* ctx, void* target);
-        private delegate long AtomicLongIncrementAndGetDelegate(void* ctx, void* target);
-        private delegate long AtomicLongAddAndGetDelegate(void* ctx, void* target, long value);
-        private delegate long AtomicLongDecrementAndGetDelegate(void* ctx, void* target);
-        private delegate long AtomicLongGetAndSetDelegate(void* ctx, void* target, long value);
-        private delegate long AtomicLongCompareAndSetAndGetDelegate(void* ctx, void* target, long expVal, long newVal);
-        private delegate bool AtomicLongIsClosedDelegate(void* ctx, void* target);
-        private delegate void AtomicLongCloseDelegate(void* ctx, void* target);
-
-        #endregion
-
-        #region DELEGATE MEMBERS
-
-        // ReSharper disable InconsistentNaming
-        private static readonly ReallocateDelegate REALLOCATE;
-
-        private static readonly IgnitionStartDelegate IGNITION_START;
-        private static readonly IgnitionStopDelegate IGNITION_STOP;
-        private static readonly IgnitionStopAllDelegate IGNITION_STOP_ALL;
-
-        private static readonly ProcessorReleaseStartDelegate PROCESSOR_RELEASE_START;
-        private static readonly ProcessorProjectionDelegate PROCESSOR_PROJECTION;
-        private static readonly ProcessorCacheDelegate PROCESSOR_CACHE;
-        private static readonly ProcessorCreateCacheDelegate PROCESSOR_CREATE_CACHE;
-        private static readonly ProcessorGetOrCreateCacheDelegate PROCESSOR_GET_OR_CREATE_CACHE;
-        private static readonly ProcessorCreateCacheFromConfigDelegate PROCESSOR_CREATE_CACHE_FROM_CONFIG;
-        private static readonly ProcessorGetOrCreateCacheFromConfigDelegate PROCESSOR_GET_OR_CREATE_CACHE_FROM_CONFIG;
-        private static readonly ProcessorAffinityDelegate PROCESSOR_AFFINITY;
-        private static readonly ProcessorDataStreamerDelegate PROCESSOR_DATA_STREAMER;
-        private static readonly ProcessorTransactionsDelegate PROCESSOR_TRANSACTIONS;
-        private static readonly ProcessorComputeDelegate PROCESSOR_COMPUTE;
-        private static readonly ProcessorMessageDelegate PROCESSOR_MESSAGE;
-        private static readonly ProcessorEventsDelegate PROCESSOR_EVENTS;
-        private static readonly ProcessorServicesDelegate PROCESSOR_SERVICES;
-        private static readonly ProcessorExtensionsDelegate PROCESSOR_EXTENSIONS;
-        private static readonly ProcessorAtomicLongDelegate PROCESSOR_ATOMIC_LONG;
-        private static readonly ProcessorGetIgniteConfigurationDelegate PROCESSOR_GET_IGNITE_CONFIGURATION;
-        
-        private static readonly TargetInStreamOutLongDelegate TARGET_IN_STREAM_OUT_LONG;
-        private static readonly TargetInStreamOutStreamDelegate TARGET_IN_STREAM_OUT_STREAM;
-        private static readonly TargetInStreamOutObjectDelegate TARGET_IN_STREAM_OUT_OBJECT;
-        private static readonly TargetInObjectStreamOutStreamDelegate TARGET_IN_OBJECT_STREAM_OUT_STREAM;
-        private static readonly TargetOutLongDelegate TARGET_OUT_LONG;
-        private static readonly TargetOutStreamDelegate TARGET_OUT_STREAM;
-        private static readonly TargetOutObjectDelegate TARGET_OUT_OBJECT;
-        private static readonly TargetListenFutureDelegate TargetListenFut;
-        private static readonly TargetListenFutureForOpDelegate TargetListenFutForOp;
-
-        private static readonly AffinityPartitionsDelegate AffinityParts;
-
-        private static readonly CacheWithSkipStoreDelegate CACHE_WITH_SKIP_STORE;
-        private static readonly CacheNoRetriesDelegate CACHE_WITH_NO_RETRIES;
-        private static readonly CacheWithExpiryPolicyDelegate CACHE_WITH_EXPIRY_POLICY;
-        private static readonly CacheWithAsyncDelegate CACHE_WITH_ASYNC;
-        private static readonly CacheWithKeepBinaryDelegate CACHE_WITH_KEEP_BINARY;
-        private static readonly CacheClearDelegate CACHE_CLEAR;
-        private static readonly CacheRemoveAllDelegate CACHE_REMOVE_ALL;
-        private static readonly CacheOutOpQueryCursorDelegate CACHE_OUT_OP_QUERY_CURSOR;
-        private static readonly CacheOutOpContinuousQueryDelegate CACHE_OUT_OP_CONTINUOUS_QUERY;
-        private static readonly CacheIteratorDelegate CACHE_ITERATOR;
-        private static readonly CacheLocalIteratorDelegate CACHE_LOCAL_ITERATOR;
-        private static readonly CacheEnterLockDelegate CACHE_ENTER_LOCK;
-        private static readonly CacheExitLockDelegate CACHE_EXIT_LOCK;
-        private static readonly CacheTryEnterLockDelegate CACHE_TRY_ENTER_LOCK;
-        private static readonly CacheCloseLockDelegate CACHE_CLOSE_LOCK;
-        private static readonly CacheRebalanceDelegate CACHE_REBALANCE;
-        private static readonly CacheSizeDelegate CACHE_SIZE;
-
-        private static readonly CacheStoreCallbackInvokeDelegate CACHE_STORE_CALLBACK_INVOKE;
-
-        private static readonly ComputeWithNoFailoverDelegate COMPUTE_WITH_NO_FAILOVER;
-        private static readonly ComputeWithTimeoutDelegate COMPUTE_WITH_TIMEOUT;
-        private static readonly ComputeExecuteNativeDelegate COMPUTE_EXECUTE_NATIVE;
-
-        private static readonly ContinuousQueryCloseDelegate ContinuousQryClose;
-        private static readonly ContinuousQueryGetInitialQueryCursorDelegate ContinuousQryGetInitialQueryCursor;
-
-        private static readonly DataStreamerListenTopologyDelegate DataStreamerListenTop;
-        private static readonly DataStreamerAllowOverwriteGetDelegate DATA_STREAMER_ALLOW_OVERWRITE_GET;
-        private static readonly DataStreamerAllowOverwriteSetDelegate DATA_STREAMER_ALLOW_OVERWRITE_SET;
-        private static readonly DataStreamerSkipStoreGetDelegate DATA_STREAMER_SKIP_STORE_GET;
-        private static readonly DataStreamerSkipStoreSetDelegate DATA_STREAMER_SKIP_STORE_SET;
-        private static readonly DataStreamerPerNodeBufferSizeGetDelegate DATA_STREAMER_PER_NODE_BUFFER_SIZE_GET;
-        private static readonly DataStreamerPerNodeBufferSizeSetDelegate DATA_STREAMER_PER_NODE_BUFFER_SIZE_SET;
-        private static readonly DataStreamerPerNodeParallelOperationsGetDelegate DataStreamerPerNodeParallelOpsGet;
-        private static readonly DataStreamerPerNodeParallelOperationsSetDelegate DataStreamerPerNodeParallelOpsSet;
-
-        private static readonly MessagingWithAsyncDelegate MessagingWithAsync;
-
-        private static readonly ProjectionForOthersDelegate PROJECTION_FOR_OTHERS;
-        private static readonly ProjectionForRemotesDelegate PROJECTION_FOR_REMOTES;
-        private static readonly ProjectionForDaemonsDelegate PROJECTION_FOR_DAEMONS;
-        private static readonly ProjectionForRandomDelegate PROJECTION_FOR_RANDOM;
-        private static readonly ProjectionForOldestDelegate PROJECTION_FOR_OLDEST;
-        private static readonly ProjectionForYoungestDelegate PROJECTION_FOR_YOUNGEST;
-        private static readonly ProjectionResetMetricsDelegate PROJECTION_RESET_METRICS;
-        private static readonly ProjectionOutOpRetDelegate PROJECTION_OUT_OP_RET;
-
-        private static readonly QueryCursorIteratorDelegate QryCursorIterator;
-        private static readonly QueryCursorCloseDelegate QryCursorClose;
-
-        private static readonly AcquireDelegate ACQUIRE;
-        private static readonly ReleaseDelegate RELEASE;
-
-        private static readonly TransactionsStartDelegate TxStart;
-        private static readonly TransactionsCommitDelegate TxCommit;
-        private static readonly TransactionsCommitAsyncDelegate TxCommitAsync;
-        private static readonly TransactionsRollbackDelegate TxRollback;
-        private static readonly TransactionsRollbackAsyncDelegate TxRollbackAsync;
-        private static readonly TransactionsCloseDelegate TxClose;
-        private static readonly TransactionsStateDelegate TxState;
-        private static readonly TransactionsSetRollbackOnlyDelegate TxSetRollbackOnly;
-        private static readonly TransactionsResetMetricsDelegate TxResetMetrics;
-
-        private static readonly ThrowToJavaDelegate THROW_TO_JAVA;
-
-        private static readonly DestroyJvmDelegate DESTROY_JVM;
-
-        private static readonly HandlersSizeDelegate HANDLERS_SIZE;
-
-        private static readonly CreateContextDelegate CREATE_CONTEXT;
-        
-        private static readonly EventsWithAsyncDelegate EVENTS_WITH_ASYNC;
-        private static readonly EventsStopLocalListenDelegate EVENTS_STOP_LOCAL_LISTEN;
-        private static readonly EventsLocalListenDelegate EVENTS_LOCAL_LISTEN;
-        private static readonly EventsIsEnabledDelegate EVENTS_IS_ENABLED;
- 
-        private static readonly DeleteContextDelegate DELETE_CONTEXT;
-        
-        private static readonly ServicesWithAsyncDelegate SERVICES_WITH_ASYNC;
-        private static readonly ServicesWithServerKeepBinaryDelegate SERVICES_WITH_SERVER_KEEP_BINARY;
-        private static readonly ServicesCancelDelegate SERVICES_CANCEL;
-        private static readonly ServicesCancelAllDelegate SERVICES_CANCEL_ALL;
-        private static readonly ServicesGetServiceProxyDelegate SERVICES_GET_SERVICE_PROXY;
-
-        private static readonly AtomicLongGetDelegate ATOMIC_LONG_GET;
-        private static readonly AtomicLongIncrementAndGetDelegate ATOMIC_LONG_INCREMENT_AND_GET;
-        private static readonly AtomicLongAddAndGetDelegate ATOMIC_LONG_ADD_AND_GET;
-        private static readonly AtomicLongDecrementAndGetDelegate ATOMIC_LONG_DECREMENT_AND_GET;
-        private static readonly AtomicLongGetAndSetDelegate ATOMIC_LONG_GET_AND_SET;
-        private static readonly AtomicLongCompareAndSetAndGetDelegate ATOMIC_LONG_COMPARE_AND_SET_AND_GET;
-        private static readonly AtomicLongIsClosedDelegate ATOMIC_LONG_IS_CLOSED;
-        private static readonly AtomicLongCloseDelegate ATOMIC_LONG_CLOSE;
-
-        // ReSharper restore InconsistentNaming
-
-        #endregion
-
-        /** Library pointer. */
-        private static readonly IntPtr Ptr;
-
-=======
->>>>>>> 388c1736
         /// <summary>
         /// Initializer.
         /// </summary>
@@ -451,141 +40,6 @@
         {
             var path = IgniteUtils.UnpackEmbeddedResource(IgniteUtils.FileIgniteJniDll);
 
-<<<<<<< HEAD
-            Ptr = NativeMethods.LoadLibrary(path);
-
-            if (Ptr == IntPtr.Zero)
-                throw new IgniteException("Failed to load " + IgniteUtils.FileIgniteJniDll + ": " + Marshal.GetLastWin32Error());
-
-            REALLOCATE = CreateDelegate<ReallocateDelegate>(ProcReallocate);
-
-            IGNITION_START = CreateDelegate<IgnitionStartDelegate>(ProcIgnitionStart);
-            IGNITION_STOP = CreateDelegate<IgnitionStopDelegate>(ProcIgnitionStop);
-            IGNITION_STOP_ALL = CreateDelegate<IgnitionStopAllDelegate>(ProcIgnitionStopAll);
-            
-            PROCESSOR_RELEASE_START = CreateDelegate<ProcessorReleaseStartDelegate>(ProcProcessorReleaseStart);
-            PROCESSOR_PROJECTION = CreateDelegate<ProcessorProjectionDelegate>(ProcProcessorProjection);
-            PROCESSOR_CACHE = CreateDelegate<ProcessorCacheDelegate>(ProcProcessorCache);
-            PROCESSOR_CREATE_CACHE = CreateDelegate<ProcessorCreateCacheDelegate>(ProcProcessorCreateCache);
-            PROCESSOR_GET_OR_CREATE_CACHE = CreateDelegate<ProcessorGetOrCreateCacheDelegate>(ProcProcessorGetOrCreateCache);
-            PROCESSOR_CREATE_CACHE_FROM_CONFIG = CreateDelegate<ProcessorCreateCacheFromConfigDelegate>(ProcProcessorCreateCacheFromConfig);
-            PROCESSOR_GET_OR_CREATE_CACHE_FROM_CONFIG = CreateDelegate<ProcessorGetOrCreateCacheFromConfigDelegate>(ProcProcessorGetOrCreateCacheFromConfig);
-            PROCESSOR_AFFINITY = CreateDelegate<ProcessorAffinityDelegate>(ProcProcessorAffinity);
-            PROCESSOR_DATA_STREAMER = CreateDelegate<ProcessorDataStreamerDelegate>(ProcProcessorDataStreamer);
-            PROCESSOR_TRANSACTIONS = CreateDelegate<ProcessorTransactionsDelegate>(ProcProcessorTransactions);
-            PROCESSOR_COMPUTE = CreateDelegate<ProcessorComputeDelegate>(ProcProcessorCompute);
-            PROCESSOR_MESSAGE = CreateDelegate<ProcessorMessageDelegate>(ProcProcessorMessage);
-            PROCESSOR_EVENTS = CreateDelegate<ProcessorEventsDelegate>(ProcProcessorEvents);
-            PROCESSOR_SERVICES = CreateDelegate<ProcessorServicesDelegate>(ProcProcessorServices);
-            PROCESSOR_EXTENSIONS = CreateDelegate<ProcessorExtensionsDelegate>(ProcProcessorExtensions);
-            PROCESSOR_ATOMIC_LONG = CreateDelegate<ProcessorAtomicLongDelegate>(ProcProcessorAtomicLong);
-            PROCESSOR_GET_IGNITE_CONFIGURATION = CreateDelegate<ProcessorGetIgniteConfigurationDelegate>(ProcProcessorGetIgniteConfiguration);
-            
-            TARGET_IN_STREAM_OUT_LONG = CreateDelegate<TargetInStreamOutLongDelegate>(ProcTargetInStreamOutLong);
-            TARGET_IN_STREAM_OUT_STREAM = CreateDelegate<TargetInStreamOutStreamDelegate>(ProcTargetInStreamOutStream);
-            TARGET_IN_STREAM_OUT_OBJECT = CreateDelegate<TargetInStreamOutObjectDelegate>(ProcTargetInStreamOutObject);
-            TARGET_IN_OBJECT_STREAM_OUT_STREAM = CreateDelegate<TargetInObjectStreamOutStreamDelegate>(ProcTargetInObjectStreamOutStream);
-            TARGET_OUT_LONG = CreateDelegate<TargetOutLongDelegate>(ProcTargetOutLong);
-            TARGET_OUT_STREAM = CreateDelegate<TargetOutStreamDelegate>(ProcTargetOutStream);
-            TARGET_OUT_OBJECT = CreateDelegate<TargetOutObjectDelegate>(ProcTargetOutObject);
-            TargetListenFut = CreateDelegate<TargetListenFutureDelegate>(ProcTargetListenFut);
-            TargetListenFutForOp = CreateDelegate<TargetListenFutureForOpDelegate>(ProcTargetListenFutForOp);
-
-            AffinityParts = CreateDelegate<AffinityPartitionsDelegate>(ProcAffinityParts);
-
-            CACHE_WITH_SKIP_STORE = CreateDelegate<CacheWithSkipStoreDelegate>(ProcCacheWithSkipStore);
-            CACHE_WITH_NO_RETRIES = CreateDelegate<CacheNoRetriesDelegate>(ProcCacheWithNoRetries);
-            CACHE_WITH_EXPIRY_POLICY = CreateDelegate<CacheWithExpiryPolicyDelegate>(ProcCacheWithExpiryPolicy);
-            CACHE_WITH_ASYNC = CreateDelegate<CacheWithAsyncDelegate>(ProcCacheWithAsync);
-            CACHE_WITH_KEEP_BINARY = CreateDelegate<CacheWithKeepBinaryDelegate>(ProcCacheWithKeepBinary);
-            CACHE_CLEAR = CreateDelegate<CacheClearDelegate>(ProcCacheClear);
-            CACHE_REMOVE_ALL = CreateDelegate<CacheRemoveAllDelegate>(ProcCacheRemoveAll);
-            CACHE_OUT_OP_QUERY_CURSOR = CreateDelegate<CacheOutOpQueryCursorDelegate>(ProcCacheOutOpQueryCursor);
-            CACHE_OUT_OP_CONTINUOUS_QUERY = CreateDelegate<CacheOutOpContinuousQueryDelegate>(ProcCacheOutOpContinuousQuery);
-            CACHE_ITERATOR = CreateDelegate<CacheIteratorDelegate>(ProcCacheIterator);
-            CACHE_LOCAL_ITERATOR = CreateDelegate<CacheLocalIteratorDelegate>(ProcCacheLocalIterator);
-            CACHE_ENTER_LOCK = CreateDelegate<CacheEnterLockDelegate>(ProcCacheEnterLock);
-            CACHE_EXIT_LOCK = CreateDelegate<CacheExitLockDelegate>(ProcCacheExitLock);
-            CACHE_TRY_ENTER_LOCK = CreateDelegate<CacheTryEnterLockDelegate>(ProcCacheTryEnterLock);
-            CACHE_CLOSE_LOCK = CreateDelegate<CacheCloseLockDelegate>(ProcCacheCloseLock);
-            CACHE_REBALANCE = CreateDelegate<CacheRebalanceDelegate>(ProcCacheRebalance);
-            CACHE_SIZE = CreateDelegate<CacheSizeDelegate>(ProcCacheSize);
-
-            CACHE_STORE_CALLBACK_INVOKE = CreateDelegate<CacheStoreCallbackInvokeDelegate>(ProcCacheStoreCallbackInvoke);
-
-            COMPUTE_WITH_NO_FAILOVER = CreateDelegate<ComputeWithNoFailoverDelegate>(ProcComputeWithNoFailover);
-            COMPUTE_WITH_TIMEOUT = CreateDelegate<ComputeWithTimeoutDelegate>(ProcComputeWithTimeout);
-            COMPUTE_EXECUTE_NATIVE = CreateDelegate<ComputeExecuteNativeDelegate>(ProcComputeExecuteNative);
-
-            ContinuousQryClose = CreateDelegate<ContinuousQueryCloseDelegate>(ProcContinuousQryClose);
-            ContinuousQryGetInitialQueryCursor = CreateDelegate<ContinuousQueryGetInitialQueryCursorDelegate>(ProcContinuousQryGetInitialQueryCursor);
-
-            DataStreamerListenTop = CreateDelegate<DataStreamerListenTopologyDelegate>(ProcDataStreamerListenTop); 
-            DATA_STREAMER_ALLOW_OVERWRITE_GET = CreateDelegate<DataStreamerAllowOverwriteGetDelegate>(ProcDataStreamerAllowOverwriteGet);
-            DATA_STREAMER_ALLOW_OVERWRITE_SET = CreateDelegate<DataStreamerAllowOverwriteSetDelegate>(ProcDataStreamerAllowOverwriteSet); 
-            DATA_STREAMER_SKIP_STORE_GET = CreateDelegate<DataStreamerSkipStoreGetDelegate>(ProcDataStreamerSkipStoreGet); 
-            DATA_STREAMER_SKIP_STORE_SET = CreateDelegate<DataStreamerSkipStoreSetDelegate>(ProcDataStreamerSkipStoreSet); 
-            DATA_STREAMER_PER_NODE_BUFFER_SIZE_GET = CreateDelegate<DataStreamerPerNodeBufferSizeGetDelegate>(ProcDataStreamerPerNodeBufferSizeGet); 
-            DATA_STREAMER_PER_NODE_BUFFER_SIZE_SET = CreateDelegate<DataStreamerPerNodeBufferSizeSetDelegate>(ProcDataStreamerPerNodeBufferSizeSet); 
-            DataStreamerPerNodeParallelOpsGet = CreateDelegate<DataStreamerPerNodeParallelOperationsGetDelegate>(ProcDataStreamerPerNodeParallelOpsGet); 
-            DataStreamerPerNodeParallelOpsSet = CreateDelegate<DataStreamerPerNodeParallelOperationsSetDelegate>(ProcDataStreamerPerNodeParallelOpsSet); 
-
-            MessagingWithAsync = CreateDelegate<MessagingWithAsyncDelegate>(ProcMessagingWithAsync);
-
-            PROJECTION_FOR_OTHERS = CreateDelegate<ProjectionForOthersDelegate>(ProcProjectionForOthers);
-            PROJECTION_FOR_REMOTES = CreateDelegate<ProjectionForRemotesDelegate>(ProcProjectionForRemotes);
-            PROJECTION_FOR_DAEMONS = CreateDelegate<ProjectionForDaemonsDelegate>(ProcProjectionForDaemons);
-            PROJECTION_FOR_RANDOM = CreateDelegate<ProjectionForRandomDelegate>(ProcProjectionForRandom);
-            PROJECTION_FOR_OLDEST = CreateDelegate<ProjectionForOldestDelegate>(ProcProjectionForOldest);
-            PROJECTION_FOR_YOUNGEST = CreateDelegate<ProjectionForYoungestDelegate>(ProcProjectionForYoungest);
-            PROJECTION_RESET_METRICS = CreateDelegate<ProjectionResetMetricsDelegate>(ProcProjectionResetMetrics);
-            PROJECTION_OUT_OP_RET = CreateDelegate<ProjectionOutOpRetDelegate>(ProcProjectionOutOpRet);
-
-            QryCursorIterator = CreateDelegate<QueryCursorIteratorDelegate>(ProcQryCursorIterator);
-            QryCursorClose = CreateDelegate<QueryCursorCloseDelegate>(ProcQryCursorClose);
-
-            ACQUIRE = CreateDelegate<AcquireDelegate>(ProcAcquire);
-            RELEASE = CreateDelegate<ReleaseDelegate>(ProcRelease);
-
-            TxStart = CreateDelegate<TransactionsStartDelegate>(ProcTxStart);
-            TxCommit = CreateDelegate<TransactionsCommitDelegate>(ProcTxCommit);
-            TxCommitAsync = CreateDelegate<TransactionsCommitAsyncDelegate>(ProcTxCommitAsync);
-            TxRollback = CreateDelegate<TransactionsRollbackDelegate>(ProcTxRollback);
-            TxRollbackAsync = CreateDelegate<TransactionsRollbackAsyncDelegate>(ProcTxRollbackAsync);
-            TxClose = CreateDelegate<TransactionsCloseDelegate>(ProcTxClose);
-            TxState = CreateDelegate<TransactionsStateDelegate>(ProcTxState);
-            TxSetRollbackOnly = CreateDelegate<TransactionsSetRollbackOnlyDelegate>(ProcTxSetRollbackOnly);
-            TxResetMetrics = CreateDelegate<TransactionsResetMetricsDelegate>(ProcTxResetMetrics);
-
-            THROW_TO_JAVA = CreateDelegate<ThrowToJavaDelegate>(ProcThrowToJava);
-
-            HANDLERS_SIZE = CreateDelegate<HandlersSizeDelegate>(ProcHandlersSize);
-
-            CREATE_CONTEXT = CreateDelegate<CreateContextDelegate>(ProcCreateContext);
-            DELETE_CONTEXT = CreateDelegate<DeleteContextDelegate>(ProcDeleteContext);
-
-            DESTROY_JVM = CreateDelegate<DestroyJvmDelegate>(ProcDestroyJvm);
-
-            EVENTS_WITH_ASYNC = CreateDelegate<EventsWithAsyncDelegate>(ProcEventsWithAsync);
-            EVENTS_STOP_LOCAL_LISTEN = CreateDelegate<EventsStopLocalListenDelegate>(ProcEventsStopLocalListen);
-            EVENTS_LOCAL_LISTEN = CreateDelegate<EventsLocalListenDelegate>(ProcEventsLocalListen);
-            EVENTS_IS_ENABLED = CreateDelegate<EventsIsEnabledDelegate>(ProcEventsIsEnabled);
-            
-            SERVICES_WITH_ASYNC = CreateDelegate<ServicesWithAsyncDelegate>(ProcServicesWithAsync);
-            SERVICES_WITH_SERVER_KEEP_BINARY = CreateDelegate<ServicesWithServerKeepBinaryDelegate>(ProcServicesWithServerKeepBinary);
-            SERVICES_CANCEL = CreateDelegate<ServicesCancelDelegate>(ProcServicesCancel);
-            SERVICES_CANCEL_ALL = CreateDelegate<ServicesCancelAllDelegate>(ProcServicesCancelAll);
-            SERVICES_GET_SERVICE_PROXY = CreateDelegate<ServicesGetServiceProxyDelegate>(ProcServicesGetServiceProxy);
-
-            ATOMIC_LONG_GET = CreateDelegate<AtomicLongGetDelegate>(ProcAtomicLongGet);
-            ATOMIC_LONG_INCREMENT_AND_GET = CreateDelegate<AtomicLongIncrementAndGetDelegate>(ProcAtomicLongIncrementAndGet);
-            ATOMIC_LONG_ADD_AND_GET = CreateDelegate<AtomicLongAddAndGetDelegate>(ProcAtomicLongAddAndGet);
-            ATOMIC_LONG_DECREMENT_AND_GET = CreateDelegate<AtomicLongDecrementAndGetDelegate>(ProcAtomicLongDecrementAndGet);
-            ATOMIC_LONG_GET_AND_SET = CreateDelegate<AtomicLongGetAndSetDelegate>(ProcAtomicLongGetAndSet);
-            ATOMIC_LONG_COMPARE_AND_SET_AND_GET = CreateDelegate<AtomicLongCompareAndSetAndGetDelegate>(ProcAtomicLongCompareAndSetAndGet);
-            ATOMIC_LONG_IS_CLOSED = CreateDelegate<AtomicLongIsClosedDelegate>(ProcAtomicLongIsClosed);
-            ATOMIC_LONG_CLOSE = CreateDelegate<AtomicLongCloseDelegate>(ProcAtomicLongClose);
-=======
             var ptr = NativeMethods.LoadLibrary(path);
 
             if (ptr == IntPtr.Zero)
@@ -599,7 +53,6 @@
         internal static void Initialize()
         {
             // No-op.
->>>>>>> 388c1736
         }
 
         #region NATIVE METHODS: PROCESSOR
@@ -708,20 +161,6 @@
             }
         }
 
-        internal static IUnmanagedTarget ProcessorCreateCache(IUnmanagedTarget target, long memPtr)
-        {
-            void* res = PROCESSOR_CREATE_CACHE_FROM_CONFIG(target.Context, target.Target, memPtr);
-
-            return target.ChangeTarget(res);
-        }
-
-        internal static IUnmanagedTarget ProcessorGetOrCreateCache(IUnmanagedTarget target, long memPtr)
-        {
-            void* res = PROCESSOR_GET_OR_CREATE_CACHE_FROM_CONFIG(target.Context, target.Target, memPtr);
-
-            return target.ChangeTarget(res);
-        }
-
         internal static IUnmanagedTarget ProcessorAffinity(IUnmanagedTarget target, string name)
         {
             sbyte* name0 = IgniteUtils.StringToUtf8Unmanaged(name);
@@ -811,11 +250,6 @@
             {
                 Marshal.FreeHGlobal(new IntPtr(name0));
             }
-        }
-
-        internal static void ProcessorGetIgniteConfiguration(IUnmanagedTarget target, long memPtr)
-        {
-            PROCESSOR_GET_IGNITE_CONFIGURATION(target.Context, target.Target, memPtr);
         }
 
         #endregion
