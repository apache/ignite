--- conflicted
+++ resolved
@@ -169,7 +169,6 @@
             }
         }
 
-<<<<<<< HEAD
         internal static IUnmanagedTarget ProcessorGetOrCreateCache(IUnmanagedTarget target, long memPtr)
         {
             void* res = JNI.ProcessorGetOrCreateCacheFromConfig(target.Context, target.Target, memPtr);
@@ -177,10 +176,7 @@
             return target.ChangeTarget(res);
         }
 
-        internal static IUnmanagedTarget ProcessorDestroyCache(IUnmanagedTarget target, string name)
-=======
         internal static void ProcessorDestroyCache(IUnmanagedTarget target, string name)
->>>>>>> 27c90640
         {
             sbyte* name0 = IgniteUtils.StringToUtf8Unmanaged(name);
 
