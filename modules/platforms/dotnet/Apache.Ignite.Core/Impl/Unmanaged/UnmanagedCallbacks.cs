--- conflicted
+++ resolved
@@ -735,11 +735,7 @@
                     string errMsg = reader.ReadString();
                     string stackTrace = reader.ReadString();
 
-<<<<<<< HEAD
-                    Exception err = ExceptionUtils.GetException(errCls, errMsg, stackTrace, reader);
-=======
-                    Exception err = ExceptionUtils.GetException(_ignite, errCls, errMsg, reader);
->>>>>>> ee01b615
+                    Exception err = ExceptionUtils.GetException(_ignite, errCls, errMsg, stackTrace, reader);
 
                     ProcessFuture(futPtr, fut => { fut.OnError(err); });
                 }
@@ -1055,18 +1051,11 @@
                         // Stream disposal intentionally omitted: IGNITE-1598
                         var stream = new PlatformRawMemory(errData, errDataLen).GetStream();
 
-<<<<<<< HEAD
-                        throw ExceptionUtils.GetException(errCls, errMsg, stackTrace, 
+                        throw ExceptionUtils.GetException(_ignite, errCls, errMsg, stackTrace, 
                             _ignite.Marshaller.StartUnmarshal(stream));
                     }
 
-                    throw ExceptionUtils.GetException(errCls, errMsg, stackTrace);
-=======
-                        throw ExceptionUtils.GetException(_ignite, errCls, errMsg, _ignite.Marshaller.StartUnmarshal(stream));
-                    }
-
-                    throw ExceptionUtils.GetException(_ignite, errCls, errMsg);
->>>>>>> ee01b615
+                    throw ExceptionUtils.GetException(_ignite, errCls, errMsg, stackTrace);
 
                 case ErrJvmInit:
                     throw ExceptionUtils.GetJvmInitializeException(errCls, errMsg, stackTrace);
