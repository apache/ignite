--- conflicted
+++ resolved
@@ -245,10 +245,10 @@
         /// <summary>
         /// Adds the handler.
         /// </summary>
-        private void AddHandler(UnmanagedCallbackOp op, InLongLongLongObjectOutLongFunc func, 
+        private void AddHandler(UnmanagedCallbackOp op, InLongLongLongObjectOutLongFunc func,
             bool allowUninitialized = false)
         {
-            _inLongLongLongObjectOutLongHandlers[(int)op] 
+            _inLongLongLongObjectOutLongHandlers[(int)op]
                 = new InLongLongLongObjectOutLongHandler(func, allowUninitialized);
         }
 
@@ -885,29 +885,12 @@
 
         #region IMPLEMENTATION: SERVICES
 
-<<<<<<< HEAD
-        private long ServiceInit(long memPtr)
-=======
         [SuppressMessage("Microsoft.Design", "CA1031:DoNotCatchGeneralExceptionTypes",
             Justification = "User processor can throw any exception")]
-        private long ServiceInit(void* target, long memPtr)
->>>>>>> 9e3e1149
-        {
-            using (var stream = IgniteManager.Memory.Get(memPtr).GetStream())
-            {
-<<<<<<< HEAD
-                var reader = _ignite.Marshaller.StartUnmarshal(stream);
-
-                bool srvKeepBinary = reader.ReadBoolean();
-                var svc = reader.ReadObject<IService>();
-
-                ResourceProcessor.Inject(svc, _ignite);
-
-                svc.Init(new ServiceContext(_ignite.Marshaller.StartUnmarshal(stream, srvKeepBinary)));
-
-                return _handleRegistry.Allocate(svc);
-            }
-=======
+        private long ServiceInit(long memPtr)
+        {
+            return SafeCall(() =>
+            {
                 using (var stream = IgniteManager.Memory.Get(memPtr).GetStream())
                 {
                     try
@@ -945,7 +928,6 @@
                     }
                 }
             });
->>>>>>> 9e3e1149
         }
 
         private long ServiceExecute(long memPtr)
@@ -1294,7 +1276,7 @@
         }
 
         #endregion
-        
+
         /// <summary>
         /// Callbacks pointer.
         /// </summary>
