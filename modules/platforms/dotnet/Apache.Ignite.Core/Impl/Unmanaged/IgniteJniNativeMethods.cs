--- conflicted
+++ resolved
@@ -58,13 +58,11 @@
         [DllImport(IgniteUtils.FileIgniteJniDll, EntryPoint = "IgniteProcessorGetOrCreateCache")]
         public static extern void* ProcessorGetOrCreateCache(void* ctx, void* obj, sbyte* name);
 
-<<<<<<< HEAD
         [DllImport(IgniteUtils.FileIgniteJniDll, EntryPoint = "IgniteProcessorGetOrCreateCacheFromConfig")]
         public static extern void* ProcessorGetOrCreateCacheFromConfig(void* ctx, void* obj, long memPtr);
-=======
+
         [DllImport(IgniteUtils.FileIgniteJniDll, EntryPoint = "IgniteProcessorDestroyCache")]
         public static extern void* ProcessorDestroyCache(void* ctx, void* obj, sbyte* name);
->>>>>>> 67791457
 
         [DllImport(IgniteUtils.FileIgniteJniDll, EntryPoint = "IgniteProcessorAffinity")]
         public static extern void* ProcessorAffinity(void* ctx, void* obj, sbyte* name);
