/*
 * Licensed to the Apache Software Foundation (ASF) under one or more
 * contributor license agreements.  See the NOTICE file distributed with
 * this work for additional information regarding copyright ownership.
 * The ASF licenses this file to You under the Apache License, Version 2.0
 * (the "License"); you may not use this file except in compliance with
 * the License.  You may obtain a copy of the License at
 *
 *      http://www.apache.org/licenses/LICENSE-2.0
 *
 * Unless required by applicable law or agreed to in writing, software
 * distributed under the License is distributed on an "AS IS" BASIS,
 * WITHOUT WARRANTIES OR CONDITIONS OF ANY KIND, either express or implied.
 * See the License for the specific language governing permissions and
 * limitations under the License.
 */

namespace Apache.Ignite.Core.Impl.Unmanaged
{
    using System.Runtime.InteropServices;
    using System.Security;

    /// <summary>
    /// Ignite JNI native methods.
    /// </summary>
    [SuppressUnmanagedCodeSecurity]
    internal static unsafe class IgniteJniNativeMethods
    {
        [DllImport(IgniteUtils.FileIgniteJniDll, EntryPoint = "IgniteReallocate")]
        public static extern int Reallocate(long memPtr, int cap);

        [DllImport(IgniteUtils.FileIgniteJniDll, EntryPoint = "IgniteIgnitionStart")]
        public static extern void* IgnitionStart(void* ctx, sbyte* cfgPath, sbyte* gridName, int factoryId, 
            long dataPtr);

        [DllImport(IgniteUtils.FileIgniteJniDll, EntryPoint = "IgniteIgnitionStop")]
        [return: MarshalAs(UnmanagedType.U1)]
        public static extern bool IgnitionStop(void* ctx, sbyte* gridName, [MarshalAs(UnmanagedType.U1)] bool cancel);

        [DllImport(IgniteUtils.FileIgniteJniDll, EntryPoint = "IgniteIgnitionStopAll")]
        public static extern void IgnitionStopAll(void* ctx, [MarshalAs(UnmanagedType.U1)] bool cancel);

        [DllImport(IgniteUtils.FileIgniteJniDll, EntryPoint = "IgniteProcessorReleaseStart")]
        public static extern void ProcessorReleaseStart(void* ctx, void* obj);

        [DllImport(IgniteUtils.FileIgniteJniDll, EntryPoint = "IgniteProcessorProjection")]
        public static extern void* ProcessorProjection(void* ctx, void* obj);

        [DllImport(IgniteUtils.FileIgniteJniDll, EntryPoint = "IgniteProcessorCache")]
        public static extern void* ProcessorCache(void* ctx, void* obj, sbyte* name);

        [DllImport(IgniteUtils.FileIgniteJniDll, EntryPoint = "IgniteProcessorCreateCache")]
        public static extern void* ProcessorCreateCache(void* ctx, void* obj, sbyte* name);

        [DllImport(IgniteUtils.FileIgniteJniDll, EntryPoint = "IgniteProcessorCreateCacheFromConfig")]
        public static extern void* ProcessorCreateCacheFromConfig(void* ctx, void* obj, long memPtr);

        [DllImport(IgniteUtils.FileIgniteJniDll, EntryPoint = "IgniteProcessorGetOrCreateCache")]
        public static extern void* ProcessorGetOrCreateCache(void* ctx, void* obj, sbyte* name);

        [DllImport(IgniteUtils.FileIgniteJniDll, EntryPoint = "IgniteProcessorGetOrCreateCacheFromConfig")]
        public static extern void* ProcessorGetOrCreateCacheFromConfig(void* ctx, void* obj, long memPtr);

        [DllImport(IgniteUtils.FileIgniteJniDll, EntryPoint = "IgniteProcessorCreateNearCache")]
        public static extern void* ProcessorCreateNearCache(void* ctx, void* obj, sbyte* name, long memPtr);

        [DllImport(IgniteUtils.FileIgniteJniDll, EntryPoint = "IgniteProcessorGetOrCreateNearCache")]
        public static extern void* ProcessorGetOrCreateNearCache(void* ctx, void* obj, sbyte* name, long memPtr);

        [DllImport(IgniteUtils.FileIgniteJniDll, EntryPoint = "IgniteProcessorDestroyCache")]
        public static extern void ProcessorDestroyCache(void* ctx, void* obj, sbyte* name);

        [DllImport(IgniteUtils.FileIgniteJniDll, EntryPoint = "IgniteProcessorAffinity")]
        public static extern void* ProcessorAffinity(void* ctx, void* obj, sbyte* name);

        [DllImport(IgniteUtils.FileIgniteJniDll, EntryPoint = "IgniteProcessorDataStreamer")]
        public static extern void* ProcessorDataStreamer(void* ctx, void* obj, sbyte* name, 
            [MarshalAs(UnmanagedType.U1)] bool keepBinary);

        [DllImport(IgniteUtils.FileIgniteJniDll, EntryPoint = "IgniteProcessorTransactions")]
        public static extern void* ProcessorTransactions(void* ctx, void* obj);

        [DllImport(IgniteUtils.FileIgniteJniDll, EntryPoint = "IgniteProcessorCompute")]
        public static extern void* ProcessorCompute(void* ctx, void* obj, void* prj);

        [DllImport(IgniteUtils.FileIgniteJniDll, EntryPoint = "IgniteProcessorMessage")]
        public static extern void* ProcessorMessage(void* ctx, void* obj, void* prj);

        [DllImport(IgniteUtils.FileIgniteJniDll, EntryPoint = "IgniteProcessorEvents")]
        public static extern void* ProcessorEvents(void* ctx, void* obj, void* prj);

        [DllImport(IgniteUtils.FileIgniteJniDll, EntryPoint = "IgniteProcessorServices")]
        public static extern void* ProcessorServices(void* ctx, void* obj, void* prj);

        [DllImport(IgniteUtils.FileIgniteJniDll, EntryPoint = "IgniteProcessorExtensions")]
        public static extern void* ProcessorExtensions(void* ctx, void* obj);

        [DllImport(IgniteUtils.FileIgniteJniDll, EntryPoint = "IgniteProcessorAtomicLong")]
        public static extern void* ProcessorAtomicLong(void* ctx, void* obj, sbyte* name, long initVal,
            [MarshalAs(UnmanagedType.U1)] bool create);

        [DllImport(IgniteUtils.FileIgniteJniDll, EntryPoint = "IgniteProcessorAtomicSequence")]
        public static extern void* ProcessorAtomicSequence(void* ctx, void* obj, sbyte* name, long initVal,
            [MarshalAs(UnmanagedType.U1)] bool create);

        [DllImport(IgniteUtils.FileIgniteJniDll, EntryPoint = "IgniteProcessorAtomicReference")]
        public static extern void* ProcessorAtomicReference(void* ctx, void* obj, sbyte* name, long memPtr,
            [MarshalAs(UnmanagedType.U1)] bool create);

        [DllImport(IgniteUtils.FileIgniteJniDll, EntryPoint = "IgniteProcessorGetIgniteConfiguration")]
        public static extern void ProcessorGetIgniteConfiguration(void* ctx, void* obj, long memPtr);

        [DllImport(IgniteUtils.FileIgniteJniDll, EntryPoint = "IgniteProcessorRegisterClass")]
        [return: MarshalAs(UnmanagedType.U1)]
        public static extern bool ProcessorRegisterClass(void* ctx, void* obj, int id, sbyte* name);

        [DllImport(IgniteUtils.FileIgniteJniDll, EntryPoint = "IgniteProcessorGetClass")]
        public static extern sbyte* ProcessorGetClass(void* ctx, void* obj, int id, int* resLen);

        [DllImport(IgniteUtils.FileIgniteJniDll, EntryPoint = "IgniteProcessorGetCacheNames")]
        public static extern void ProcessorGetCacheNames(void* ctx, void* obj, long memPtr);

        [DllImport(IgniteUtils.FileIgniteJniDll, EntryPoint = "IgniteTargetInStreamOutLong")]
        public static extern long TargetInStreamOutLong(void* ctx, void* target, int opType, long memPtr);

        [DllImport(IgniteUtils.FileIgniteJniDll, EntryPoint = "IgniteTargetInStreamOutStream")]
        public static extern void TargetInStreamOutStream(void* ctx, void* target, int opType, long inMemPtr,
            long outMemPtr);

        [DllImport(IgniteUtils.FileIgniteJniDll, EntryPoint = "IgniteTargetInStreamOutObject")]
        public static extern void* TargetInStreanOutObject(void* ctx, void* target, int opType, long memPtr);

        [DllImport(IgniteUtils.FileIgniteJniDll, EntryPoint = "IgniteTargetInObjectStreamOutStream")]
        public static extern void TargetInObjectStreamOutStream(void* ctx, void* target, int opType,
            void* arg, long inMemPtr, long outMemPtr);

        [DllImport(IgniteUtils.FileIgniteJniDll, EntryPoint = "IgniteTargetOutLong")]
        public static extern long TargetOutLong(void* ctx, void* target, int opType);

        [DllImport(IgniteUtils.FileIgniteJniDll, EntryPoint = "IgniteTargetOutStream")]
        public static extern void TargetOutStream(void* ctx, void* target, int opType, long memPtr);

        [DllImport(IgniteUtils.FileIgniteJniDll, EntryPoint = "IgniteTargetOutObject")]
        public static extern void* TargetOutObject(void* ctx, void* target, int opType);

        [DllImport(IgniteUtils.FileIgniteJniDll, EntryPoint = "IgniteTargetListenFuture")]
        public static extern void TargetListenFut(void* ctx, void* target, long futId, int typ);

        [DllImport(IgniteUtils.FileIgniteJniDll, EntryPoint = "IgniteTargetListenFutureForOperation")]
        public static extern void TargetListenFutForOp(void* ctx, void* target, long futId, int typ, int opId);

        [DllImport(IgniteUtils.FileIgniteJniDll, EntryPoint = "IgniteTargetListenFutureAndGet")]
        public static extern void* TargetListenFutAndGet(void* ctx, void* target, long futId, int typ);

        [DllImport(IgniteUtils.FileIgniteJniDll, EntryPoint = "IgniteTargetListenFutureForOperationAndGet")]
        public static extern void* TargetListenFutForOpAndGet(void* ctx, void* target, long futId, int typ, int opId);

        [DllImport(IgniteUtils.FileIgniteJniDll, EntryPoint = "IgniteAffinityPartitions")]
        public static extern int AffinityParts(void* ctx, void* target);

        [DllImport(IgniteUtils.FileIgniteJniDll, EntryPoint = "IgniteCacheWithSkipStore")]
        public static extern void* CacheWithSkipStore(void* ctx, void* obj);

        [DllImport(IgniteUtils.FileIgniteJniDll, EntryPoint = "IgniteCacheWithNoRetries")]
        public static extern void* CacheWithNoRetries(void* ctx, void* obj);

        [DllImport(IgniteUtils.FileIgniteJniDll, EntryPoint = "IgniteCacheWithExpiryPolicy")]
        public static extern void* CacheWithExpiryPolicy(void* ctx, void* obj, long create, long update, long access);

        [DllImport(IgniteUtils.FileIgniteJniDll, EntryPoint = "IgniteCacheWithAsync")]
        public static extern void* CacheWithAsync(void* ctx, void* obj);

        [DllImport(IgniteUtils.FileIgniteJniDll, EntryPoint = "IgniteCacheWithKeepPortable")]
        public static extern void* CacheWithKeepBinary(void* ctx, void* obj);

        [DllImport(IgniteUtils.FileIgniteJniDll, EntryPoint = "IgniteCacheClear")]
        public static extern void CacheClear(void* ctx, void* obj);

        [DllImport(IgniteUtils.FileIgniteJniDll, EntryPoint = "IgniteCacheRemoveAll")]
        public static extern void CacheRemoveAll(void* ctx, void* obj);

        [DllImport(IgniteUtils.FileIgniteJniDll, EntryPoint = "IgniteCacheOutOpQueryCursor")]
        public static extern void* CacheOutOpQueryCursor(void* ctx, void* obj, int type, long memPtr);

        [DllImport(IgniteUtils.FileIgniteJniDll, EntryPoint = "IgniteCacheOutOpContinuousQuery")]
        public static extern void* CacheOutOpContinuousQuery(void* ctx, void* obj, int type, long memPtr);

        [DllImport(IgniteUtils.FileIgniteJniDll, EntryPoint = "IgniteCacheIterator")]
        public static extern void* CacheIterator(void* ctx, void* obj);

        [DllImport(IgniteUtils.FileIgniteJniDll, EntryPoint = "IgniteCacheLocalIterator")]
        public static extern void* CacheLocalIterator(void* ctx, void* obj, int peekModes);

        [DllImport(IgniteUtils.FileIgniteJniDll, EntryPoint = "IgniteCacheEnterLock")]
        public static extern void CacheEnterLock(void* ctx, void* obj, long id);

        [DllImport(IgniteUtils.FileIgniteJniDll, EntryPoint = "IgniteCacheExitLock")]
        public static extern void CacheExitLock(void* ctx, void* obj, long id);

        [DllImport(IgniteUtils.FileIgniteJniDll, EntryPoint = "IgniteCacheTryEnterLock")]
        [return: MarshalAs(UnmanagedType.U1)]
        public static extern bool CacheTryEnterLock(void* ctx, void* obj, long id, long timeout);

        [DllImport(IgniteUtils.FileIgniteJniDll, EntryPoint = "IgniteCacheCloseLock")]
        public static extern void CacheCloseLock(void* ctx, void* obj, long id);

        [DllImport(IgniteUtils.FileIgniteJniDll, EntryPoint = "IgniteCacheRebalance")]
        public static extern void CacheRebalance(void* ctx, void* obj, long futId);

        [DllImport(IgniteUtils.FileIgniteJniDll, EntryPoint = "IgniteCacheSize")]
        public static extern int CacheSize(void* ctx, void* obj, int peekModes, [MarshalAs(UnmanagedType.U1)] bool loc);

        [DllImport(IgniteUtils.FileIgniteJniDll, EntryPoint = "IgniteCacheStoreCallbackInvoke")]
        public static extern void CacheStoreCallbackInvoke(void* ctx, void* obj, long memPtr);

        [DllImport(IgniteUtils.FileIgniteJniDll, EntryPoint = "IgniteComputeWithNoFailover")]
        public static extern void ComputeWithNoFailover(void* ctx, void* target);

        [DllImport(IgniteUtils.FileIgniteJniDll, EntryPoint = "IgniteComputeWithTimeout")]
        public static extern void ComputeWithTimeout(void* ctx, void* target, long timeout);

        [DllImport(IgniteUtils.FileIgniteJniDll, EntryPoint = "IgniteComputeExecuteNative")]
        public static extern void* ComputeExecuteNative(void* ctx, void* target, long taskPtr, long topVer);

        [DllImport(IgniteUtils.FileIgniteJniDll, EntryPoint = "IgniteContinuousQueryClose")]
        public static extern void ContinuousQryClose(void* ctx, void* target);

        [DllImport(IgniteUtils.FileIgniteJniDll, EntryPoint = "IgniteContinuousQueryGetInitialQueryCursor")]
        public static extern void* ContinuousQryGetInitialQueryCursor(void* ctx, void* target);

        [DllImport(IgniteUtils.FileIgniteJniDll, EntryPoint = "IgniteDataStreamerListenTopology")]
        public static extern void DataStreamerListenTop(void* ctx, void* obj, long ptr);

        [DllImport(IgniteUtils.FileIgniteJniDll, EntryPoint = "IgniteDataStreamerAllowOverwriteGet")]
        [return: MarshalAs(UnmanagedType.U1)]
        public static extern bool DataStreamerAllowOverwriteGet(void* ctx, void* obj);

        [DllImport(IgniteUtils.FileIgniteJniDll, EntryPoint = "IgniteDataStreamerAllowOverwriteSet")]
        public static extern void DataStreamerAllowOverwriteSet(void* ctx, void* obj, 
            [MarshalAs(UnmanagedType.U1)] bool val);

        [DllImport(IgniteUtils.FileIgniteJniDll, EntryPoint = "IgniteDataStreamerSkipStoreGet")]
        [return: MarshalAs(UnmanagedType.U1)]
        public static extern bool DataStreamerSkipStoreGet(void* ctx, void* obj);

        [DllImport(IgniteUtils.FileIgniteJniDll, EntryPoint = "IgniteDataStreamerSkipStoreSet")]
        public static extern void DataStreamerSkipStoreSet(void* ctx, void* obj, 
            [MarshalAs(UnmanagedType.U1)] bool val);

        [DllImport(IgniteUtils.FileIgniteJniDll, EntryPoint = "IgniteDataStreamerPerNodeBufferSizeGet")]
        public static extern int DataStreamerPerNodeBufferSizeGet(void* ctx, void* obj);

        [DllImport(IgniteUtils.FileIgniteJniDll, EntryPoint = "IgniteDataStreamerPerNodeBufferSizeSet")]
        public static extern void DataStreamerPerNodeBufferSizeSet(void* ctx, void* obj, int val);

        [DllImport(IgniteUtils.FileIgniteJniDll, EntryPoint = "IgniteDataStreamerPerNodeParallelOperationsGet")]
        public static extern int DataStreamerPerNodeParallelOpsGet(void* ctx, void* obj);

        [DllImport(IgniteUtils.FileIgniteJniDll, EntryPoint = "IgniteDataStreamerPerNodeParallelOperationsSet")]
        public static extern void DataStreamerPerNodeParallelOpsSet(void* ctx, void* obj, int val);

        [DllImport(IgniteUtils.FileIgniteJniDll, EntryPoint = "IgniteMessagingWithAsync")]
        public static extern void* MessagingWithAsync(void* ctx, void* target);

        [DllImport(IgniteUtils.FileIgniteJniDll, EntryPoint = "IgniteProjectionForOthers")]
        public static extern void* ProjectionForOthers(void* ctx, void* obj, void* prj);

        [DllImport(IgniteUtils.FileIgniteJniDll, EntryPoint = "IgniteProjectionForRemotes")]
        public static extern void* ProjectionForRemotes(void* ctx, void* obj);

        [DllImport(IgniteUtils.FileIgniteJniDll, EntryPoint = "IgniteProjectionForDaemons")]
        public static extern void* ProjectionForDaemons(void* ctx, void* obj);

        [DllImport(IgniteUtils.FileIgniteJniDll, EntryPoint = "IgniteProjectionForRandom")]
        public static extern void* ProjectionForRandom(void* ctx, void* obj);

        [DllImport(IgniteUtils.FileIgniteJniDll, EntryPoint = "IgniteProjectionForOldest")]
        public static extern void* ProjectionForOldest(void* ctx, void* obj);

        [DllImport(IgniteUtils.FileIgniteJniDll, EntryPoint = "IgniteProjectionForYoungest")]
        public static extern void* ProjectionForYoungest(void* ctx, void* obj);

        [DllImport(IgniteUtils.FileIgniteJniDll, EntryPoint = "IgniteProjectionForServers")]
        public static extern void* ProjectionForServers(void* ctx, void* obj);

        [DllImport(IgniteUtils.FileIgniteJniDll, EntryPoint = "IgniteProjectionResetMetrics")]
        public static extern void ProjectionResetMetrics(void* ctx, void* obj);

        [DllImport(IgniteUtils.FileIgniteJniDll, EntryPoint = "IgniteProjectionOutOpRet")]
        public static extern void* ProjectionOutOpRet(void* ctx, void* obj, int type, long memPtr);

        [DllImport(IgniteUtils.FileIgniteJniDll, EntryPoint = "IgniteQueryCursorIterator")]
        public static extern void QryCursorIterator(void* ctx, void* target);

        [DllImport(IgniteUtils.FileIgniteJniDll, EntryPoint = "IgniteQueryCursorClose")]
        public static extern void QryCursorClose(void* ctx, void* target);

        [DllImport(IgniteUtils.FileIgniteJniDll, EntryPoint = "IgniteAcquire")]
        public static extern void* Acquire(void* ctx, void* target);

        [DllImport(IgniteUtils.FileIgniteJniDll, EntryPoint = "IgniteRelease")]
        public static extern void Release(void* target);

        [DllImport(IgniteUtils.FileIgniteJniDll, EntryPoint = "IgniteTransactionsStart")]
        public static extern long TxStart(void* ctx, void* target, int concurrency, int isolation, long timeout,
            int txSize);

        [DllImport(IgniteUtils.FileIgniteJniDll, EntryPoint = "IgniteTransactionsCommit")]
        public static extern int TxCommit(void* ctx, void* target, long id);

        [DllImport(IgniteUtils.FileIgniteJniDll, EntryPoint = "IgniteTransactionsCommitAsync")]
        public static extern void TxCommitAsync(void* ctx, void* target, long id, long futId);

        [DllImport(IgniteUtils.FileIgniteJniDll, EntryPoint = "IgniteTransactionsRollback")]
        public static extern int TxRollback(void* ctx, void* target, long id);

        [DllImport(IgniteUtils.FileIgniteJniDll, EntryPoint = "IgniteTransactionsRollbackAsync")]
        public static extern void TxRollbackAsync(void* ctx, void* target, long id, long futId);

        [DllImport(IgniteUtils.FileIgniteJniDll, EntryPoint = "IgniteTransactionsClose")]
        public static extern int TxClose(void* ctx, void* target, long id);

        [DllImport(IgniteUtils.FileIgniteJniDll, EntryPoint = "IgniteTransactionsState")]
        public static extern int TxState(void* ctx, void* target, long id);

        [DllImport(IgniteUtils.FileIgniteJniDll, EntryPoint = "IgniteTransactionsSetRollbackOnly")]
        [return: MarshalAs(UnmanagedType.U1)]
        public static extern bool TxSetRollbackOnly(void* ctx, void* target, long id);

        [DllImport(IgniteUtils.FileIgniteJniDll, EntryPoint = "IgniteTransactionsResetMetrics")]
        public static extern void TxResetMetrics(void* ctx, void* target);

        [DllImport(IgniteUtils.FileIgniteJniDll, EntryPoint = "IgniteThrowToJava")]
        public static extern void ThrowToJava(void* ctx, char* msg);

        [DllImport(IgniteUtils.FileIgniteJniDll, EntryPoint = "IgniteHandlersSize")]
        public static extern int HandlersSize();

        [DllImport(IgniteUtils.FileIgniteJniDll, EntryPoint = "IgniteCreateContext")]
        public static extern void* CreateContext(void* opts, int optsLen, void* cbs);

        [DllImport(IgniteUtils.FileIgniteJniDll, EntryPoint = "IgniteDeleteContext")]
        public static extern void DeleteContext(void* ptr);

        [DllImport(IgniteUtils.FileIgniteJniDll, EntryPoint = "IgniteDestroyJvm")]
        public static extern void DestroyJvm(void* ctx);

        [DllImport(IgniteUtils.FileIgniteJniDll, EntryPoint = "IgniteEventsWithAsync")]
        public static extern void* EventsWithAsync(void* ctx, void* obj);

        [DllImport(IgniteUtils.FileIgniteJniDll, EntryPoint = "IgniteEventsStopLocalListen")]
        [return: MarshalAs(UnmanagedType.U1)]
        public static extern bool EventsStopLocalListen(void* ctx, void* obj, long hnd);

        [DllImport(IgniteUtils.FileIgniteJniDll, EntryPoint = "IgniteEventsLocalListen")]
        public static extern void EventsLocalListen(void* ctx, void* obj, long hnd, int type);

        [DllImport(IgniteUtils.FileIgniteJniDll, EntryPoint = "IgniteEventsIsEnabled")]
        [return: MarshalAs(UnmanagedType.U1)]
        public static extern bool EventsIsEnabled(void* ctx, void* obj, int type);

        [DllImport(IgniteUtils.FileIgniteJniDll, EntryPoint = "IgniteServicesWithAsync")]
        public static extern void* ServicesWithAsync(void* ctx, void* target);

        [DllImport(IgniteUtils.FileIgniteJniDll, EntryPoint = "IgniteServicesWithServerKeepPortable")]
        public static extern void* ServicesWithServerKeepBinary(void* ctx, void* target);

        [DllImport(IgniteUtils.FileIgniteJniDll, EntryPoint = "IgniteServicesCancel")]
        public static extern long ServicesCancel(void* ctx, void* target, char* name);

        [DllImport(IgniteUtils.FileIgniteJniDll, EntryPoint = "IgniteServicesCancelAll")]
        public static extern long ServicesCancelAll(void* ctx, void* target);

        [DllImport(IgniteUtils.FileIgniteJniDll, EntryPoint = "IgniteServicesGetServiceProxy")]
        public static extern void* ServicesGetServiceProxy(void* ctx, void* target, char* name,
            [MarshalAs(UnmanagedType.U1)] bool sticky);

        [DllImport(IgniteUtils.FileIgniteJniDll, EntryPoint = "IgniteAtomicLongGet")]
        public static extern long AtomicLongGet(void* ctx, void* target);

        [DllImport(IgniteUtils.FileIgniteJniDll, EntryPoint = "IgniteAtomicLongIncrementAndGet")]
        public static extern long AtomicLongIncrementAndGet(void* ctx, void* target);

        [DllImport(IgniteUtils.FileIgniteJniDll, EntryPoint = "IgniteAtomicLongAddAndGet")]
        public static extern long AtomicLongAddAndGet(void* ctx, void* target, long value);

        [DllImport(IgniteUtils.FileIgniteJniDll, EntryPoint = "IgniteAtomicLongDecrementAndGet")]
        public static extern long AtomicLongDecrementAndGet(void* ctx, void* target);

        [DllImport(IgniteUtils.FileIgniteJniDll, EntryPoint = "IgniteAtomicLongGetAndSet")]
        public static extern long AtomicLongGetAndSet(void* ctx, void* target, long value);

        [DllImport(IgniteUtils.FileIgniteJniDll, EntryPoint = "IgniteAtomicLongCompareAndSetAndGet")]
        public static extern long AtomicLongCompareAndSetAndGet(void* ctx, void* target, long expVal, long newVal);

        [DllImport(IgniteUtils.FileIgniteJniDll, EntryPoint = "IgniteAtomicLongIsClosed")]
        [return: MarshalAs(UnmanagedType.U1)]
        public static extern bool AtomicLongIsClosed(void* ctx, void* target);

        [DllImport(IgniteUtils.FileIgniteJniDll, EntryPoint = "IgniteAtomicLongClose")]
        public static extern void AtomicLongClose(void* ctx, void* target);

        [DllImport(IgniteUtils.FileIgniteJniDll, EntryPoint = "IgniteAtomicSequenceGet")]
        public static extern long AtomicSequenceGet(void* ctx, void* target);

        [DllImport(IgniteUtils.FileIgniteJniDll, EntryPoint = "IgniteAtomicSequenceIncrementAndGet")]
        public static extern long AtomicSequenceIncrementAndGet(void* ctx, void* target);

        [DllImport(IgniteUtils.FileIgniteJniDll, EntryPoint = "IgniteAtomicSequenceAddAndGet")]
        public static extern long AtomicSequenceAddAndGet(void* ctx, void* target, long value);

        [DllImport(IgniteUtils.FileIgniteJniDll, EntryPoint = "IgniteAtomicSequenceGetBatchSize")]
        public static extern int AtomicSequenceGetBatchSize(void* ctx, void* target);

        [DllImport(IgniteUtils.FileIgniteJniDll, EntryPoint = "IgniteAtomicSequenceSetBatchSize")]
        public static extern void AtomicSequenceSetBatchSize(void* ctx, void* target, int size);

        [DllImport(IgniteUtils.FileIgniteJniDll, EntryPoint = "IgniteAtomicSequenceIsClosed")]
        [return: MarshalAs(UnmanagedType.U1)]
        public static extern bool AtomicSequenceIsClosed(void* ctx, void* target);

        [DllImport(IgniteUtils.FileIgniteJniDll, EntryPoint = "IgniteAtomicSequenceClose")]
        public static extern void AtomicSequenceClose(void* ctx, void* target);

        [DllImport(IgniteUtils.FileIgniteJniDll, EntryPoint = "IgniteAtomicReferenceIsClosed")]
        [return: MarshalAs(UnmanagedType.U1)]
        public static extern bool AtomicReferenceIsClosed(void* ctx, void* target);

        [DllImport(IgniteUtils.FileIgniteJniDll, EntryPoint = "IgniteAtomicReferenceClose")]
        public static extern void AtomicReferenceClose(void* ctx, void* target);

        [DllImport(IgniteUtils.FileIgniteJniDll, EntryPoint = "IgniteListenableCancel")]
        [return: MarshalAs(UnmanagedType.U1)]
        public static extern bool ListenableCancel(void* ctx, void* target);

        [DllImport(IgniteUtils.FileIgniteJniDll, EntryPoint = "IgniteListenableIsCancelled")]
        [return: MarshalAs(UnmanagedType.U1)]
        public static extern bool ListenableIsCancelled(void* ctx, void* target);

<<<<<<< HEAD
        [DllImport(IgniteUtils.FileIgniteJniDll, EntryPoint = "IgniteReleaseChars")]
        public static extern void ReleaseChars(sbyte* chars);
=======
        [DllImport(IgniteUtils.FileIgniteJniDll, EntryPoint = "IgniteSetConsoleHandler")]
        public static extern void SetConsoleHandler(void* consoleHandler);

        [DllImport(IgniteUtils.FileIgniteJniDll, EntryPoint = "IgniteRemoveConsoleHandler")]
        public static extern int RemoveConsoleHandler(void* consoleHandler);
>>>>>>> 1ed5517d
    }
}<|MERGE_RESOLUTION|>--- conflicted
+++ resolved
@@ -437,15 +437,13 @@
         [return: MarshalAs(UnmanagedType.U1)]
         public static extern bool ListenableIsCancelled(void* ctx, void* target);
 
-<<<<<<< HEAD
+        [DllImport(IgniteUtils.FileIgniteJniDll, EntryPoint = "IgniteSetConsoleHandler")]
+        public static extern void SetConsoleHandler(void* consoleHandler);
+
+        [DllImport(IgniteUtils.FileIgniteJniDll, EntryPoint = "IgniteRemoveConsoleHandler")]
+        public static extern int RemoveConsoleHandler(void* consoleHandler);
+
         [DllImport(IgniteUtils.FileIgniteJniDll, EntryPoint = "IgniteReleaseChars")]
         public static extern void ReleaseChars(sbyte* chars);
-=======
-        [DllImport(IgniteUtils.FileIgniteJniDll, EntryPoint = "IgniteSetConsoleHandler")]
-        public static extern void SetConsoleHandler(void* consoleHandler);
-
-        [DllImport(IgniteUtils.FileIgniteJniDll, EntryPoint = "IgniteRemoveConsoleHandler")]
-        public static extern int RemoveConsoleHandler(void* consoleHandler);
->>>>>>> 1ed5517d
     }
 }