/*
 * Licensed to the Apache Software Foundation (ASF) under one or more
 * contributor license agreements.  See the NOTICE file distributed with
 * this work for additional information regarding copyright ownership.
 * The ASF licenses this file to You under the Apache License, Version 2.0
 * (the "License"); you may not use this file except in compliance with
 * the License.  You may obtain a copy of the License at
 *
 *      http://www.apache.org/licenses/LICENSE-2.0
 *
 * Unless required by applicable law or agreed to in writing, software
 * distributed under the License is distributed on an "AS IS" BASIS,
 * WITHOUT WARRANTIES OR CONDITIONS OF ANY KIND, either express or implied.
 * See the License for the specific language governing permissions and
 * limitations under the License.
 */

namespace Apache.Ignite.Core.Compute
{
    using System.Collections.Generic;
    using System.Diagnostics.CodeAnalysis;
    using Apache.Ignite.Core.Cluster;

    /// <summary>
    /// Ignite task interface defines a task that can be executed on the grid. Ignite task
    /// is responsible for splitting business logic into multiple Ignite jobs, receiving
    /// results from individual Ignite jobs executing on remote nodes, and reducing
    /// (aggregating) received jobs' results into final Ignite task result.
    /// <para />
    /// Upon request to execute a task, the system will do the following:
    /// <list type="bullet">
    ///     <item>
    ///         <description>Inject annotated resources into task instance.</description>
    ///     </item>
    ///     <item>
    ///         <description>Apply <see cref="Map"/>.
    ///         This method is responsible for splitting business logic into multiple jobs 
    ///         (units of execution) and mapping them to Ignite nodes.</description>
    ///     </item>
    ///     <item>
    ///         <description>System will send mapped Ignite jobs to their respective nodes.</description>
    ///     </item>
    ///     <item>
<<<<<<< HEAD
    ///         <description>Once job execution results become available method 
    ///         <see cref="IComputeTask{A,T,R}.OnResult(IComputeJobResult{TJobRes}, IList{IComputeJobResult{TJobRes}})"/>
=======
    ///         <description>Once job execution results become available, <see cref="OnResult"/> method
>>>>>>> 9db05f5f
    ///         will be called for ech received job result. The policy returned by this method will
    ///         determine the way task reacts to every job result.
    ///         <para />
    ///         If <see cref="ComputeJobResultPolicy.Wait"/> is returned, task will continue to wait
    ///         for other job results. If this result is the last job result, then reduce phase will be
    ///         started.
    ///         <para />
    ///         If <see cref="ComputeJobResultPolicy.Reduce"/> is returned, reduce phase will be started
    ///         right away without waiting for other jobs completion (all remaining jobs will receive cancel 
    ///         request).
    ///         <para />
    ///         If <see cref="ComputeJobResultPolicy.Failover"/> is returned, job will be failed over to 
    ///         another node for execution. Note that if you use <see cref="ComputeTaskAdapter{A,T,R}"/>, it will
    ///         automatically fail jobs to another node for 2 well-known failure cases: 1) job has failed to due
    ///         to node crash (in this case <see cref="IComputeJobResult{T}.Exception()"/> will return 
    ///         <see cref="ClusterTopologyException"/>); 2) job execution was rejected, i.e. remote node 
    ///         has cancelled job before it got a chance to execute, while it still was on the waiting list. 
    ///         (in this case <see cref="IComputeJobResult{T}.Exception()"/> will return 
    ///         <see cref="ComputeExecutionRejectedException"/>).
    ///         </description>
    ///     </item>
    ///     <item>
    ///         <description>Once all results are received or  <see cref="OnResult"/>
    ///         method returned <see cref="ComputeJobResultPolicy.Reduce"/> policy, method <see cref="Reduce"/>
    ///         is called to aggregate received results into one final result. Once this method is finished the 
    ///         execution of the Ignite task is complete. This result will be returned to the user through future.
    ///         </description>    
    ///     </item>
    /// </list>
    /// </summary>
    /// <typeparam name="TArg">Argument type.</typeparam>
    /// <typeparam name="TJobRes">Type of job result.</typeparam>
    /// <typeparam name="TRes">Type of final task result after reduce.</typeparam>
    public interface IComputeTask<in TArg, TJobRes, out TRes>
    {
        /// <summary>
        /// This method is called to map or split Ignite task into multiple Ignite jobs. This is the
        /// first method that gets called when task execution starts.
        /// </summary>
        /// <param name="subgrid">Nodes available for this task execution. Note that order of nodes is
        /// guaranteed to be randomized by container. This ensures that every time you simply iterate 
        /// through Ignite nodes, the order of nodes will be random which over time should result into 
        /// all nodes being used equally.</param>
        /// <param name="arg">Task execution argument. Can be <c>null</c>. This is the same argument
        /// as the one passed into <c>ICompute.Execute()</c> methods.</param>
        /// <returns>Map of Ignite jobs assigned to subgrid node. If <c>null</c> or empty map is returned,
        /// exception will be thrown.</returns>
        IDictionary<IComputeJob<TJobRes>, IClusterNode> Map(IList<IClusterNode> subgrid, TArg arg);

        /// <summary>
        /// Asynchronous callback invoked every time a result from remote execution is
        /// received. It is ultimately upto this method to return a policy based
        /// on which the system will either wait for more results, reduce results
        /// received so far, or failover this job to another node. See 
        /// <see cref="ComputeJobResultPolicy"/> for more information.
        /// </summary>
        /// <param name="res">Received remote Ignite executable result.</param>
        /// <param name="rcvd">All previously received results. Note that if task class has
        /// <see cref="ComputeTaskNoResultCacheAttribute"/> attribute, then this list will be empty.</param>
        /// <returns>Result policy that dictates how to process further upcoming job results.</returns>
        ComputeJobResultPolicy OnResult(IComputeJobResult<TJobRes> res, IList<IComputeJobResult<TJobRes>> rcvd);

        /// <summary>
        /// Reduces (or aggregates) results received so far into one compound result to be returned to 
        /// caller via future.
        /// <para />
        /// Note, that if some jobs did not succeed and could not be failed over then the list of
        /// results passed into this method will include the failed results. Otherwise, failed
        /// results will not be in the list.
        /// </summary>
        /// <param name="results">Received job results. Note that if task class has 
        /// <see cref="ComputeTaskNoResultCacheAttribute"/> attribute, then this list will be empty.</param>
        /// <returns>Task result constructed from results of remote executions.</returns>
        TRes Reduce(IList<IComputeJobResult<TJobRes>> results);
    }

    /// <summary>
    /// IComputeTask without an argument.
    /// </summary>
    [SuppressMessage("Microsoft.Design", "CA1040:AvoidEmptyInterfaces")]
    public interface IComputeTask<TJobRes, out TReduceRes> : IComputeTask<object, TJobRes, TReduceRes>
    {
        // No-op.
    }
}<|MERGE_RESOLUTION|>--- conflicted
+++ resolved
@@ -41,12 +41,7 @@
     ///         <description>System will send mapped Ignite jobs to their respective nodes.</description>
     ///     </item>
     ///     <item>
-<<<<<<< HEAD
-    ///         <description>Once job execution results become available method 
-    ///         <see cref="IComputeTask{A,T,R}.OnResult(IComputeJobResult{TJobRes}, IList{IComputeJobResult{TJobRes}})"/>
-=======
     ///         <description>Once job execution results become available, <see cref="OnResult"/> method
->>>>>>> 9db05f5f
     ///         will be called for ech received job result. The policy returned by this method will
     ///         determine the way task reacts to every job result.
     ///         <para />
