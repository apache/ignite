--- conflicted
+++ resolved
@@ -42,11 +42,7 @@
     ///     </item>
     ///     <item>
     ///         <description>Once job execution results become available method 
-<<<<<<< HEAD
-    ///         <see cref="OnResult"/>
-=======
     ///         <see cref="IComputeTask{A,T,R}.Result(IComputeJobResult{TJobRes}, IList{IComputeJobResult{TJobRes}})"/>
->>>>>>> 81feb959
     ///         will be called for ech received job result. The policy returned by this method will
     ///         determine the way task reacts to every job result.
     ///         <para />
@@ -70,11 +66,7 @@
     ///     </item>
     ///     <item>
     ///         <description>Once all results are received or 
-<<<<<<< HEAD
-    ///         <see cref="OnResult"/>
-=======
     ///         <see cref="IComputeTask{A,T,R}.Result(IComputeJobResult{TJobRes}, IList{IComputeJobResult{TJobRes}})"/>
->>>>>>> 81feb959
     ///         method returned <see cref="ComputeJobResultPolicy.Reduce"/> policy, method 
     ///         <see cref="IComputeTask{A,T,R}.Reduce(IList{IComputeJobResult{TJobRes}})"/>
     ///         is called to aggregate received results into one final result. Once this method is finished the 
@@ -113,11 +105,7 @@
         /// <param name="rcvd">All previously received results. Note that if task class has
         /// <see cref="ComputeTaskNoResultCacheAttribute"/> attribute, then this list will be empty.</param>
         /// <returns>Result policy that dictates how to process further upcoming job results.</returns>
-<<<<<<< HEAD
-        ComputeJobResultPolicy OnResult(IComputeJobResult<T> res, IList<IComputeJobResult<T>> rcvd);
-=======
         ComputeJobResultPolicy Result(IComputeJobResult<TJobRes> res, IList<IComputeJobResult<TJobRes>> rcvd);
->>>>>>> 81feb959
 
         /// <summary>
         /// Reduces (or aggregates) results received so far into one compound result to be returned to 
