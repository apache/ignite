﻿<?xml version="1.0" encoding="utf-8"?>

<!--
  Licensed to the Apache Software Foundation (ASF) under one or more
  contributor license agreements.  See the NOTICE file distributed with
  this work for additional information regarding copyright ownership.
  The ASF licenses this file to You under the Apache License, Version 2.0
  (the "License"); you may not use this file except in compliance with
  the License.  You may obtain a copy of the License at

       http://www.apache.org/licenses/LICENSE-2.0

  Unless required by applicable law or agreed to in writing, software
  distributed under the License is distributed on an "AS IS" BASIS,
  WITHOUT WARRANTIES OR CONDITIONS OF ANY KIND, either express or implied.
  See the License for the specific language governing permissions and
  limitations under the License.
-->

<xs:schema id="IgniteConfigurationSection"
           targetNamespace="http://ignite.apache.org/schema/dotnet/IgniteConfigurationSection"
           elementFormDefault="qualified"
           xmlns="http://ignite.apache.org/schema/dotnet/IgniteConfigurationSection"
           xmlns:xs="http://www.w3.org/2001/XMLSchema">

    <xs:simpleType name="cacheMode" final="restriction">
        <xs:restriction base="xs:string">
            <xs:enumeration value="Local" />
            <xs:enumeration value="Replicated" />
            <xs:enumeration value="Partitioned" />
        </xs:restriction>
    </xs:simpleType>

    <xs:simpleType name="cacheAtomicityMode" final="restriction">
        <xs:restriction base="xs:string">
            <xs:enumeration value="Transactional" />
            <xs:enumeration value="Atomic" />
        </xs:restriction>
    </xs:simpleType>

    <xs:simpleType name="cacheRebalanceMode" final="restriction">
        <xs:restriction base="xs:string">
            <xs:enumeration value="Sync" />
            <xs:enumeration value="Async" />
            <xs:enumeration value="None" />
        </xs:restriction>
    </xs:simpleType>

    <xs:simpleType name="cacheWriteSynchronizationMode" final="restriction">
        <xs:restriction base="xs:string">
            <xs:enumeration value="FullSync" />
            <xs:enumeration value="FullAsync" />
            <xs:enumeration value="PrimarySync" />
        </xs:restriction>
    </xs:simpleType>

    <xs:simpleType name="queryIndexType" final="restriction">
        <xs:restriction base="xs:string">
            <xs:enumeration value="Sorted" />
            <xs:enumeration value="FullText" />
            <xs:enumeration value="Geospatial" />
        </xs:restriction>
    </xs:simpleType>

    <xs:simpleType name="transactionConcurrency" final="restriction">
        <xs:restriction base="xs:string">
            <xs:enumeration value="Optimistic" />
            <xs:enumeration value="Pessimistic" />
        </xs:restriction>
    </xs:simpleType>

    <xs:simpleType name="transactionIsolation" final="restriction">
        <xs:restriction base="xs:string">
            <xs:enumeration value="ReadCommitted" />
            <xs:enumeration value="RepeatableRead" />
            <xs:enumeration value="Serializable" />
        </xs:restriction>
    </xs:simpleType>

    <xs:simpleType name="dataPageEvictionMode" final="restriction">
        <xs:restriction base="xs:string">
            <xs:enumeration value="Disabled" />
            <xs:enumeration value="RandomLru" />
            <xs:enumeration value="Random2Lru" />
        </xs:restriction>
    </xs:simpleType>

    <xs:simpleType name="partitionLossPolicy" final="restriction">
        <xs:restriction base="xs:string">
            <xs:enumeration value="ReadOnlySafe" />
            <xs:enumeration value="ReadOnlyAll" />
            <xs:enumeration value="ReadWriteSafe" />
            <xs:enumeration value="ReadWriteAll" />
            <xs:enumeration value="Ignore" />
        </xs:restriction>
    </xs:simpleType>

    <xs:simpleType name="peerAssemblyLoadingMode" final="restriction">
        <xs:restriction base="xs:string">
            <xs:enumeration value="Disabled" />
            <xs:enumeration value="CurrentAppDomain" />
        </xs:restriction>
    </xs:simpleType>

    <xs:simpleType name="walMode" final="restriction">
        <xs:restriction base="xs:string">
            <xs:enumeration value="Defauls" />
            <xs:enumeration value="LogOnly" />
            <xs:enumeration value="Background" />
            <xs:enumeration value="None" />
        </xs:restriction>
    </xs:simpleType>

    <xs:simpleType name="checkpointWriteOrder" final="restriction">
        <xs:restriction base="xs:string">
            <xs:enumeration value="Random" />
            <xs:enumeration value="Sequential" />
        </xs:restriction>
    </xs:simpleType>

    <xs:simpleType name="diskPageCompression" final="restriction">
        <xs:restriction base="xs:string">
            <xs:enumeration value="Disabled" />
            <xs:enumeration value="SkipGarbage" />
            <xs:enumeration value="Zstd" />
            <xs:enumeration value="Lz4" />
            <xs:enumeration value="Snappy" />
        </xs:restriction>
    </xs:simpleType>

    <xs:element name="igniteConfiguration">
        <xs:annotation>
            <xs:documentation>Ignite configuration root.</xs:documentation>
        </xs:annotation>
        <xs:complexType>
            <xs:all>
                <xs:element name="binaryConfiguration" minOccurs="0">
                    <xs:annotation>
                        <xs:documentation>Binary configuration.</xs:documentation>
                    </xs:annotation>
                    <xs:complexType>
                        <xs:all>
                            <xs:element name="typeConfigurations" minOccurs="0">
                                <xs:annotation>
                                    <xs:documentation>Type configurations.</xs:documentation>
                                </xs:annotation>
                                <xs:complexType>
                                    <xs:sequence>
                                        <xs:element name="binaryTypeConfiguration" maxOccurs="unbounded">
                                            <xs:complexType>
                                                <xs:all>
                                                    <xs:element name="nameMapper" minOccurs="0">
                                                        <xs:annotation>
                                                            <xs:documentation>Name mapper for the given type.</xs:documentation>
                                                        </xs:annotation>
                                                        <xs:complexType>
                                                            <xs:attribute name="type" type="xs:string" use="required">
                                                                <xs:annotation>
                                                                    <xs:documentation>Assembly-qualified type name.</xs:documentation>
                                                                </xs:annotation>
                                                            </xs:attribute>
                                                        </xs:complexType>
                                                    </xs:element>
                                                    <xs:element name="idMapper" minOccurs="0">
                                                        <xs:annotation>
                                                            <xs:documentation>ID mapper for the given type. When it is necessary to resolve class (field) ID, then this property will be checked first. Otherwise, ID will be hash code of the class (field) simple name in lower case.</xs:documentation>
                                                        </xs:annotation>
                                                        <xs:complexType>
                                                            <xs:attribute name="type" type="xs:string" use="required">
                                                                <xs:annotation>
                                                                    <xs:documentation>Assembly-qualified type name.</xs:documentation>
                                                                </xs:annotation>
                                                            </xs:attribute>
                                                        </xs:complexType>
                                                    </xs:element>
                                                    <xs:element name="serializer" minOccurs="0">
                                                        <xs:annotation>
                                                            <xs:documentation>
                                                                Serializer for the given type. If not provided and class implements IBinarizable then its custom logic will be used. If not provided and class doesn't implement IBinarizable then all fields of the class except of those with [NotSerialized] attribute will be serialized with help of reflection.
                                                            </xs:documentation>
                                                        </xs:annotation>
                                                        <xs:complexType>
                                                            <xs:attribute name="type" type="xs:string" use="required">
                                                                <xs:annotation>
                                                                    <xs:documentation>Assembly-qualified type name.</xs:documentation>
                                                                </xs:annotation>
                                                            </xs:attribute>
                                                        </xs:complexType>
                                                    </xs:element>
                                                </xs:all>
                                                <xs:attribute name="typeName" type="xs:string">
                                                    <xs:annotation>
                                                        <xs:documentation>Fully qualified type name.</xs:documentation>
                                                    </xs:annotation>
                                                </xs:attribute>
                                                <xs:attribute name="affinityKeyFieldName" type="xs:string">
                                                    <xs:annotation>
                                                        <xs:documentation>Affinity key field name.</xs:documentation>
                                                    </xs:annotation>
                                                </xs:attribute>
                                                <xs:attribute name="keepDeserialized" type="xs:string">
                                                    <xs:annotation>
                                                        <xs:documentation>
                                                            Keep deserialized flag. If set to non-null value, overrides default value set in BinaryTypeConfiguration.
                                                        </xs:documentation>
                                                    </xs:annotation>
                                                </xs:attribute>
                                                <xs:attribute name="isEnum" type="xs:boolean">
                                                    <xs:annotation>
                                                        <xs:documentation>Whether this instance describes an enum type.</xs:documentation>
                                                    </xs:annotation>
                                                </xs:attribute>
                                            </xs:complexType>
                                        </xs:element>
                                    </xs:sequence>
                                </xs:complexType>
                            </xs:element>
                            <xs:element name="types" minOccurs="0">
                                <xs:annotation>
                                    <xs:documentation>
                                        Assembly-qualified type names (Type.AssemblyQualifiedName) for binarizable types. Shorthand for creating BinaryTypeConfiguration.
                                    </xs:documentation>
                                </xs:annotation>
                                <xs:complexType>
                                    <xs:sequence>
                                        <xs:element maxOccurs="unbounded" name="string" type="xs:string" />
                                    </xs:sequence>
                                </xs:complexType>
                            </xs:element>
                            <xs:element name="nameMapper" minOccurs="0">
                                <xs:annotation>
                                    <xs:documentation>Default name mapper.</xs:documentation>
                                </xs:annotation>
                                <xs:complexType>
                                    <xs:attribute name="type" type="xs:string" use="required">
                                        <xs:annotation>
                                            <xs:documentation>Assembly-qualified type name.</xs:documentation>
                                        </xs:annotation>
                                    </xs:attribute>
                                </xs:complexType>
                            </xs:element>
                            <xs:element name="idMapper" minOccurs="0">
                                <xs:annotation>
                                    <xs:documentation>Default ID mapper.</xs:documentation>
                                </xs:annotation>
                                <xs:complexType>
                                    <xs:attribute name="type" type="xs:string" use="required">
                                        <xs:annotation>
                                            <xs:documentation>Assembly-qualified type name.</xs:documentation>
                                        </xs:annotation>
                                    </xs:attribute>
                                </xs:complexType>
                            </xs:element>
                            <xs:element name="serializer" minOccurs="0">
                                <xs:annotation>
                                    <xs:documentation>Default serializer.</xs:documentation>
                                </xs:annotation>
                                <xs:complexType>
                                    <xs:attribute name="type" type="xs:string" use="required">
                                        <xs:annotation>
                                            <xs:documentation>Assembly-qualified type name.</xs:documentation>
                                        </xs:annotation>
                                    </xs:attribute>
                                </xs:complexType>
                            </xs:element>
                        </xs:all>
                        <xs:attribute name="keepDeserialized" type="xs:boolean">
                            <xs:annotation>
                                <xs:documentation>Default keep deserialized flag.</xs:documentation>
                            </xs:annotation>
                        </xs:attribute>
                        <xs:attribute name="compactFooter" type="xs:boolean">
                            <xs:annotation>
                                <xs:documentation>Compact footer flag.</xs:documentation>
                            </xs:annotation>
                        </xs:attribute>
                    </xs:complexType>
                </xs:element>
                <xs:element name="cacheConfiguration" minOccurs="0">
                    <xs:annotation>
                        <xs:documentation>Cache configuration.</xs:documentation>
                    </xs:annotation>
                    <xs:complexType>
                        <xs:sequence>
                            <xs:element name="cacheConfiguration" maxOccurs="unbounded">
                                <xs:annotation>
                                    <xs:documentation>Cache configuration.</xs:documentation>
                                </xs:annotation>
                                <xs:complexType>
                                    <xs:all>
                                        <xs:element name="cacheStoreFactory" minOccurs="0">
                                            <xs:annotation>
                                                <xs:documentation>Factory for underlying persistent storage for read-through and write-through operations.</xs:documentation>
                                            </xs:annotation>
                                            <xs:complexType>
                                                <xs:attribute name="type" type="xs:string" use="required">
                                                    <xs:annotation>
                                                        <xs:documentation>Assembly-qualified type name.</xs:documentation>
                                                    </xs:annotation>
                                                </xs:attribute>
                                            </xs:complexType>
                                        </xs:element>
                                        <xs:element name="queryEntities" minOccurs="0">
                                            <xs:annotation>
                                                <xs:documentation>Query entity configuration.</xs:documentation>
                                            </xs:annotation>
                                            <xs:complexType>
                                                <xs:sequence>
                                                    <xs:element name="queryEntity" maxOccurs="unbounded">
                                                        <xs:complexType>
                                                            <xs:all>
                                                                <xs:element name="fields" minOccurs="0">
                                                                    <xs:annotation>
                                                                        <xs:documentation>Query fields, a map from field name to Java type name. The order of fields defines the order of columns returned by the 'select *' queries.</xs:documentation>
                                                                    </xs:annotation>
                                                                    <xs:complexType>
                                                                        <xs:sequence>
                                                                            <xs:element name="queryField" maxOccurs="unbounded">
                                                                                <xs:complexType>
                                                                                    <xs:all>
                                                                                        <xs:element name="defaultValue" minOccurs="0">
                                                                                            <xs:annotation>
                                                                                                <xs:documentation>Default field value.</xs:documentation>
                                                                                            </xs:annotation>
                                                                                        </xs:element>
                                                                                    </xs:all>
                                                                                    <xs:attribute name="name" type="xs:string" use="required">
                                                                                        <xs:annotation>
                                                                                            <xs:documentation>Cache name.</xs:documentation>
                                                                                        </xs:annotation>
                                                                                    </xs:attribute>
                                                                                    <xs:attribute name="fieldType" type="xs:string">
                                                                                        <xs:annotation>
                                                                                            <xs:documentation>.NET field type.</xs:documentation>
                                                                                        </xs:annotation>
                                                                                    </xs:attribute>
                                                                                    <xs:attribute name="fieldTypeName" type="xs:string">
                                                                                        <xs:annotation>
                                                                                            <xs:documentation>Java field type name.</xs:documentation>
                                                                                        </xs:annotation>
                                                                                    </xs:attribute>
                                                                                    <xs:attribute name="isKeyField" type="xs:boolean">
                                                                                        <xs:annotation>
                                                                                            <xs:documentation>Indicates whether this field belongs to the cache key.</xs:documentation>
                                                                                        </xs:annotation>
                                                                                    </xs:attribute>
                                                                                    <xs:attribute name="notNull" type="xs:boolean">
                                                                                        <xs:annotation>
                                                                                            <xs:documentation>Indicates whether null value is allowed for the field.</xs:documentation>
                                                                                        </xs:annotation>
                                                                                    </xs:attribute>
                                                                                    <xs:attribute name="precision" type="xs:int">
                                                                                        <xs:annotation>
                                                                                            <xs:documentation>Precision of field</xs:documentation>
                                                                                        </xs:annotation>
                                                                                    </xs:attribute>
                                                                                    <xs:attribute name="scale" type="xs:int">
                                                                                        <xs:annotation>
                                                                                            <xs:documentation>Scale of field</xs:documentation>
                                                                                        </xs:annotation>
                                                                                    </xs:attribute>
                                                                                </xs:complexType>
                                                                            </xs:element>
                                                                        </xs:sequence>
                                                                    </xs:complexType>
                                                                </xs:element>
                                                                <xs:element name="aliases" minOccurs="0">
                                                                    <xs:annotation>
                                                                        <xs:documentation>Field name aliases: mapping from full name in dot notation to an alias that will be used as SQL column name. Example: {"parent.name" -> "parentName"}.</xs:documentation>
                                                                    </xs:annotation>
                                                                    <xs:complexType>
                                                                        <xs:sequence>
                                                                            <xs:element name="queryAlias" maxOccurs="unbounded">
                                                                                <xs:complexType>
                                                                                    <xs:attribute name="fullName" type="xs:string" use="required">
                                                                                        <xs:annotation>
                                                                                            <xs:documentation>Full name of the query field.</xs:documentation>
                                                                                        </xs:annotation>
                                                                                    </xs:attribute>
                                                                                    <xs:attribute name="alias" type="xs:string" use="required">
                                                                                        <xs:annotation>
                                                                                            <xs:documentation>Alias for the full name.</xs:documentation>
                                                                                        </xs:annotation>
                                                                                    </xs:attribute>
                                                                                </xs:complexType>
                                                                            </xs:element>
                                                                        </xs:sequence>
                                                                    </xs:complexType>
                                                                </xs:element>
                                                                <xs:element name="indexes" minOccurs="0">
                                                                    <xs:annotation>
                                                                        <xs:documentation>Query indexes.</xs:documentation>
                                                                    </xs:annotation>
                                                                    <xs:complexType>
                                                                        <xs:sequence>
                                                                            <xs:element name="queryIndex" maxOccurs="unbounded">
                                                                                <xs:complexType>
                                                                                    <xs:sequence>
                                                                                        <xs:element name="fields" minOccurs="1">
                                                                                            <xs:annotation>
                                                                                                <xs:documentation>Query fields, a map from field name to Java type name. The order of fields defines the order of columns returned by the 'select *' queries.</xs:documentation>
                                                                                            </xs:annotation>
                                                                                            <xs:complexType>
                                                                                                <xs:sequence>
                                                                                                    <xs:element name="queryIndexField" maxOccurs="unbounded">
                                                                                                        <xs:complexType>
                                                                                                            <xs:attribute name="name" type="xs:string" use="required">
                                                                                                                <xs:annotation>
                                                                                                                    <xs:documentation>Cache name.</xs:documentation>
                                                                                                                </xs:annotation>
                                                                                                            </xs:attribute>
                                                                                                            <xs:attribute name="isDescending" type="xs:boolean">
                                                                                                                <xs:annotation>
                                                                                                                    <xs:documentation>Whether this index is descending.</xs:documentation>
                                                                                                                </xs:annotation>
                                                                                                            </xs:attribute>
                                                                                                        </xs:complexType>
                                                                                                    </xs:element>
                                                                                                </xs:sequence>
                                                                                            </xs:complexType>
                                                                                        </xs:element>
                                                                                    </xs:sequence>
                                                                                    <xs:attribute name="name" type="xs:string">
                                                                                        <xs:annotation>
                                                                                            <xs:documentation>Index name.</xs:documentation>
                                                                                        </xs:annotation>
                                                                                    </xs:attribute>
                                                                                    <xs:attribute name="indexType" type="queryIndexType">
                                                                                        <xs:annotation>
                                                                                            <xs:documentation>Index type.</xs:documentation>
                                                                                        </xs:annotation>
                                                                                    </xs:attribute>
                                                                                    <xs:attribute name="inlineSize" type="xs:int">
                                                                                        <xs:annotation>
                                                                                            <xs:documentation>Index inline size in bytes. When enabled part of indexed value will be placed directly to index pages, thus minimizing data page accesses and increasing query performance.</xs:documentation>
                                                                                        </xs:annotation>
                                                                                    </xs:attribute>
                                                                                </xs:complexType>
                                                                            </xs:element>
                                                                        </xs:sequence>
                                                                    </xs:complexType>
                                                                </xs:element>
                                                            </xs:all>
                                                            <xs:attribute name="keyTypeName" type="xs:string">
                                                                <xs:annotation>
                                                                    <xs:documentation>
                                                                        Java key type name.
                                                                    </xs:documentation>
                                                                </xs:annotation>
                                                            </xs:attribute>
                                                            <xs:attribute name="keyType" type="xs:string">
                                                                <xs:annotation>
                                                                    <xs:documentation>
                                                                        .NET key type.
                                                                    </xs:documentation>
                                                                </xs:annotation>
                                                            </xs:attribute>
                                                            <xs:attribute name="valueTypeName" type="xs:string">
                                                                <xs:annotation>
                                                                    <xs:documentation>
                                                                        Java value type name.
                                                                    </xs:documentation>
                                                                </xs:annotation>
                                                            </xs:attribute>
                                                            <xs:attribute name="valueType" type="xs:string">
                                                                <xs:annotation>
                                                                    <xs:documentation>
                                                                        .NET value type.
                                                                    </xs:documentation>
                                                                </xs:annotation>
                                                            </xs:attribute>
                                                            <xs:attribute name="tableName" type="xs:string">
                                                                <xs:annotation>
                                                                    <xs:documentation>
                                                                        SQL table name. When not set, value type name is used.
                                                                    </xs:documentation>
                                                                </xs:annotation>
                                                            </xs:attribute>
                                                            <xs:attribute name="keyFieldName" type="xs:string">
                                                                <xs:annotation>
                                                                    <xs:documentation>
                                                                        Name of the field that denotes the key.
                                                                    </xs:documentation>
                                                                </xs:annotation>
                                                            </xs:attribute>
                                                            <xs:attribute name="valueFieldName" type="xs:string">
                                                                <xs:annotation>
                                                                    <xs:documentation>
                                                                        Name of the field that denotes the value.
                                                                    </xs:documentation>
                                                                </xs:annotation>
                                                            </xs:attribute>
                                                        </xs:complexType>
                                                    </xs:element>
                                                </xs:sequence>
                                            </xs:complexType>
                                        </xs:element>
                                        <xs:element name="nearConfiguration" minOccurs="0">
                                            <xs:annotation>
                                                <xs:documentation>Near cache configuration.</xs:documentation>
                                            </xs:annotation>
                                            <xs:complexType>
                                                <xs:all>
                                                    <xs:element name="evictionPolicy" minOccurs="0">
                                                        <xs:annotation>
                                                            <xs:documentation>Eviction policy. Null value means disabled evictions.</xs:documentation>
                                                        </xs:annotation>
                                                        <xs:complexType>
                                                            <xs:attribute name="batchSize" type="xs:int">
                                                                <xs:annotation>
                                                                    <xs:documentation>
                                                                        Size of the eviction batch. Batch eviction is enabled only if maximum memory limit isn't set (MaxMemorySize == 0).
                                                                    </xs:documentation>
                                                                </xs:annotation>
                                                            </xs:attribute>
                                                            <xs:attribute name="maxSize" type="xs:int">
                                                                <xs:annotation>
                                                                    <xs:documentation>Maximum allowed cache size (entry count). 0 for unlimited.</xs:documentation>
                                                                </xs:annotation>
                                                            </xs:attribute>
                                                            <xs:attribute name="maxMemorySize" type="xs:int">
                                                                <xs:annotation>
                                                                    <xs:documentation>Maximum allowed cache size in bytes. 0 for unlimited.</xs:documentation>
                                                                </xs:annotation>
                                                            </xs:attribute>
                                                            <xs:attribute name="type" type="xs:string" use="required">
                                                                <xs:annotation>
                                                                    <xs:documentation>Assembly-qualified type name.</xs:documentation>
                                                                </xs:annotation>
                                                            </xs:attribute>
                                                        </xs:complexType>
                                                    </xs:element>
                                                </xs:all>
                                                <xs:attribute name="nearStartSize" type="xs:int">
                                                    <xs:annotation>
                                                        <xs:documentation>Initial cache size for near cache which will be used to pre-create internal hash table after start.</xs:documentation>
                                                    </xs:annotation>
                                                </xs:attribute>
                                            </xs:complexType>
                                        </xs:element>
                                        <xs:element name="platformCacheConfiguration" minOccurs="0">
                                            <xs:annotation>
                                                <xs:documentation>Platform cache configuration.</xs:documentation>
                                            </xs:annotation>
                                            <xs:complexType>
                                                <xs:attribute name="keyTypeName" type="xs:string">
                                                    <xs:annotation>
                                                        <xs:documentation>Fully-qualified platform type name of the cache key used for the local map. When not set, object-based map is used, which can reduce performance and increase allocations due to boxing.</xs:documentation>
                                                    </xs:annotation>
                                                </xs:attribute>
                                                <xs:attribute name="valueTypeName" type="xs:string">
                                                    <xs:annotation>
                                                        <xs:documentation>Fully-qualified platform type name of the cache value used for the local map. When not set, object-based map is used, which can reduce performance and increase allocations due to boxing.</xs:documentation>
                                                    </xs:annotation>
                                                </xs:attribute>
                                                <xs:attribute name="keepBinary" type="xs:boolean">
                                                    <xs:annotation>
                                                        <xs:documentation>Whether platform cache should store keys and values in binary form.</xs:documentation>
                                                    </xs:annotation>
                                                </xs:attribute>
                                            </xs:complexType>
                                        </xs:element>
                                        <xs:element name="evictionPolicy" minOccurs="0">
                                            <xs:annotation>
                                                <xs:documentation>Eviction policy. Null value means disabled evictions.</xs:documentation>
                                            </xs:annotation>
                                            <xs:complexType>
                                                <xs:attribute name="batchSize" type="xs:int">
                                                    <xs:annotation>
                                                        <xs:documentation>
                                                            Size of the eviction batch. Batch eviction is enabled only if maximum memory limit isn't set (MaxMemorySize == 0).
                                                        </xs:documentation>
                                                    </xs:annotation>
                                                </xs:attribute>
                                                <xs:attribute name="maxSize" type="xs:int">
                                                    <xs:annotation>
                                                        <xs:documentation>Maximum allowed cache size (entry count). 0 for unlimited.</xs:documentation>
                                                    </xs:annotation>
                                                </xs:attribute>
                                                <xs:attribute name="maxMemorySize" type="xs:int">
                                                    <xs:annotation>
                                                        <xs:documentation>Maximum allowed cache size in bytes. 0 for unlimited.</xs:documentation>
                                                    </xs:annotation>
                                                </xs:attribute>
                                                <xs:attribute name="type" type="xs:string" use="required">
                                                    <xs:annotation>
                                                        <xs:documentation>Assembly-qualified type name.</xs:documentation>
                                                    </xs:annotation>
                                                </xs:attribute>
                                            </xs:complexType>
                                        </xs:element>
                                        <xs:element name="affinityFunction" minOccurs="0">
                                            <xs:annotation>
                                                <xs:documentation>Affinity function to provide mapping from keys to nodes.</xs:documentation>
                                            </xs:annotation>
                                            <xs:complexType>
                                                <xs:attribute name="partitions" type="xs:int">
                                                    <xs:annotation>
                                                        <xs:documentation>Number of partitions.</xs:documentation>
                                                    </xs:annotation>
                                                </xs:attribute>
                                                <xs:attribute name="excludeNeighbors" type="xs:boolean">
                                                    <xs:annotation>
                                                        <xs:documentation>Whether to exclude same-host-neighbors from being backups of each other.</xs:documentation>
                                                    </xs:annotation>
                                                </xs:attribute>
                                                <xs:attribute name="type" type="xs:string" use="required">
                                                    <xs:annotation>
                                                        <xs:documentation>Assembly-qualified type name.</xs:documentation>
                                                    </xs:annotation>
                                                </xs:attribute>
                                            </xs:complexType>
                                        </xs:element>
                                        <xs:element name="expiryPolicyFactory" minOccurs="0">
                                            <xs:annotation>
                                                <xs:documentation>Factory for IExpiryPolicy to be used for all cache operations, unless ICache.WithExpiryPolicy is called. Default is null, which means no expiration.</xs:documentation>
                                            </xs:annotation>
                                            <xs:complexType>
                                                <xs:attribute name="type" type="xs:string" use="required">
                                                    <xs:annotation>
                                                        <xs:documentation>Assembly-qualified type name.</xs:documentation>
                                                    </xs:annotation>
                                                </xs:attribute>
                                            </xs:complexType>
                                        </xs:element>
                                        <xs:element name="keyConfiguration" minOccurs="0">
                                            <xs:annotation>
                                                <xs:documentation>Cache key configuration collection.</xs:documentation>
                                            </xs:annotation>
                                            <xs:complexType>
                                                <xs:sequence>
                                                    <xs:element name="cacheKeyConfiguration" maxOccurs="unbounded">
                                                        <xs:annotation>
                                                            <xs:documentation>Cache key configuration.</xs:documentation>
                                                        </xs:annotation>
                                                        <xs:complexType>
                                                            <xs:attribute name="typeName" type="xs:string" use="required">
                                                                <xs:annotation>
                                                                    <xs:documentation>Key type name.</xs:documentation>
                                                                </xs:annotation>
                                                            </xs:attribute>
                                                            <xs:attribute name="affinityKeyFieldName" type="xs:string" use="required">
                                                                <xs:annotation>
                                                                    <xs:documentation>Affinity key field name.</xs:documentation>
                                                                </xs:annotation>
                                                            </xs:attribute>
                                                        </xs:complexType>
                                                    </xs:element>
                                                </xs:sequence>
                                            </xs:complexType>
                                        </xs:element>
                                        <xs:element name="pluginConfigurations" minOccurs="0">
                                            <xs:annotation>
                                                <xs:documentation>Cache plugin configurations.</xs:documentation>
                                            </xs:annotation>
                                            <xs:complexType>
                                                <xs:sequence>
                                                    <xs:element name="iCachePluginConfiguration" maxOccurs="unbounded">
                                                        <xs:annotation>
                                                            <xs:documentation>Cache plugin configuration.</xs:documentation>
                                                        </xs:annotation>
                                                        <xs:complexType>
                                                            <xs:attribute name="type" type="xs:string" use="required">
                                                                <xs:annotation>
                                                                    <xs:documentation>Assembly-qualified type name.</xs:documentation>
                                                                </xs:annotation>
                                                            </xs:attribute>
                                                        </xs:complexType>
                                                    </xs:element>
                                                </xs:sequence>
                                            </xs:complexType>
                                        </xs:element>
                                    </xs:all>
                                    <xs:attribute name="name" type="xs:string">
                                        <xs:annotation>
                                            <xs:documentation>Cache name.</xs:documentation>
                                        </xs:annotation>
                                    </xs:attribute>
                                    <xs:attribute name="cacheMode" type="cacheMode">
                                        <xs:annotation>
                                            <xs:documentation>Caching mode to use.</xs:documentation>
                                        </xs:annotation>
                                    </xs:attribute>
                                    <xs:attribute name="writeSynchronizationMode" type="cacheWriteSynchronizationMode">
                                        <xs:annotation>
                                            <xs:documentation>Write synchronization mode. This mode controls whether the main caller should wait for update on other nodes to complete or not.</xs:documentation>
                                        </xs:annotation>
                                    </xs:attribute>
                                    <xs:attribute name="loadPreviousValue" type="xs:string">
                                        <xs:annotation>
                                            <xs:documentation>
                                                Flag indicating whether value should be loaded from store if it is not in the cache.
                                            </xs:documentation>
                                        </xs:annotation>
                                    </xs:attribute>
                                    <xs:attribute name="atomicityMode" type="cacheAtomicityMode">
                                        <xs:annotation>
                                            <xs:documentation>Cache atomicity mode.</xs:documentation>
                                        </xs:annotation>
                                    </xs:attribute>
                                    <xs:attribute name="backups" type="xs:int">
                                        <xs:annotation>
                                            <xs:documentation>
                                                Number of nodes used to back up single partition for Partitioned cache.
                                            </xs:documentation>
                                        </xs:annotation>
                                    </xs:attribute>
                                    <xs:attribute name="lockTimeout" type="xs:string">
                                        <xs:annotation>
                                            <xs:documentation>Default lock acquisition timeout.</xs:documentation>
                                        </xs:annotation>
                                    </xs:attribute>
                                    <xs:attribute name="invalidate" type="xs:boolean">
                                        <xs:annotation>
                                            <xs:documentation>Invalidation flag. If true, values will be invalidated (nullified) upon commit in near cache.</xs:documentation>
                                        </xs:annotation>
                                    </xs:attribute>
                                    <xs:attribute name="rebalanceMode" type="cacheRebalanceMode">
                                        <xs:annotation>
                                            <xs:documentation>Cache rebalance mode.</xs:documentation>
                                        </xs:annotation>
                                    </xs:attribute>
                                    <xs:attribute name="rebalanceBatchSize" type="xs:int">
                                        <xs:annotation>
                                            <xs:documentation>Batch size (in number bytes) to be loaded within a single rebalance message. Rebalancing algorithm will split total data set on every node into multiple batches prior to sending data.</xs:documentation>
                                        </xs:annotation>
                                    </xs:attribute>
                                    <xs:attribute name="maxConcurrentAsyncOperations" type="xs:int">
                                        <xs:annotation>
                                            <xs:documentation>Maximum number of allowed concurrent asynchronous operations, 0 for unlimited.</xs:documentation>
                                        </xs:annotation>
                                    </xs:attribute>
                                    <xs:attribute name="writeBehindEnabled" type="xs:boolean">
                                        <xs:annotation>
                                            <xs:documentation>Flag indicating whether Ignite should use write-behind behaviour for the cache store.</xs:documentation>
                                        </xs:annotation>
                                    </xs:attribute>
                                    <xs:attribute name="writeBehindFlushSize" type="xs:int">
                                        <xs:annotation>
                                            <xs:documentation>Maximum size of the write-behind cache. If cache size exceeds this value, all cached items are flushed to the cache store and write cache is cleared.</xs:documentation>
                                        </xs:annotation>
                                    </xs:attribute>
                                    <xs:attribute name="writeBehindFlushThreadCount" type="xs:int">
                                        <xs:annotation>
                                            <xs:documentation>
                                                Number of threads that will perform cache flushing. Cache flushing is performed when cache size exceeds value defined by WriteBehindFlushSize, or flush interval defined by WriteBehindFlushFrequency is elapsed.
                                            </xs:documentation>
                                        </xs:annotation>
                                    </xs:attribute>
                                    <xs:attribute name="writeBehindCoalescing" type="xs:boolean">
                                        <xs:annotation>
                                            <xs:documentation>
                                                Coalescing flag for write-behind cache store operations. Store operations (get or remove) with the same key are combined or coalesced to single, resulting operation to reduce pressure to underlying cache store.
                                            </xs:documentation>
                                        </xs:annotation>
                                    </xs:attribute>
                                    <xs:attribute name="writeBehindBatchSize" type="xs:int">
                                        <xs:annotation>
                                            <xs:documentation>
                                                Maximum batch size for write-behind cache store operations. Store operations (get or remove) are combined in a batch of this size to be passed to ICacheStore.WriteAll or ICacheStore.DeleteAll methods.
                                            </xs:documentation>
                                        </xs:annotation>
                                    </xs:attribute>
                                    <xs:attribute name="rebalanceTimeout" type="xs:string">
                                        <xs:annotation>
                                            <xs:documentation>Rebalance timeout.</xs:documentation>
                                        </xs:annotation>
                                    </xs:attribute>
                                    <xs:attribute name="rebalanceDelay" type="xs:string">
                                        <xs:annotation>
                                            <xs:documentation>Delay upon a node joining or leaving topology (or crash) after which rebalancing should be started automatically. Rebalancing should be delayed if you plan to restart nodes after they leave topology, or if you plan to start multiple nodes at once or one after another and don't want to repartition and rebalance until all nodes are started.</xs:documentation>
                                        </xs:annotation>
                                    </xs:attribute>
                                    <xs:attribute name="rebalanceThrottle" type="xs:string">
                                        <xs:annotation>
                                            <xs:documentation>Time to wait between rebalance messages to avoid overloading of CPU or network. When rebalancing large data sets, the CPU or network can get over-consumed with rebalancing messages, which consecutively may slow down the application performance. This parameter helps tune the amount of time to wait between rebalance messages to make sure that rebalancing process does not have any negative performance impact. Note that application will continue to work properly while rebalancing is still in progress.</xs:documentation>
                                        </xs:annotation>
                                    </xs:attribute>
                                    <xs:attribute name="offHeapMaxMemory" type="xs:int">
                                        <xs:annotation>
                                            <xs:documentation>Maximum amount of memory available to off-heap storage. Possible values are -1 means that off-heap storage is disabled. 0 means that Ignite will not limit off-heap storage (it's up to user to properly add and remove entries from cache to ensure that off-heap storage does not grow indefinitely. Any positive value specifies the limit of off-heap storage in bytes.</xs:documentation>
                                        </xs:annotation>
                                    </xs:attribute>
                                    <xs:attribute name="longQueryWarningTimeout" type="xs:string">
                                        <xs:annotation>
                                            <xs:documentation>Timeout after which long query warning will be printed.</xs:documentation>
                                        </xs:annotation>
                                    </xs:attribute>
                                    <xs:attribute name="sqlEscapeAll" type="xs:boolean">
                                        <xs:annotation>
                                            <xs:documentation>If true all the SQL table and field names will be escaped with double quotes like ({ "tableName"."fieldsName"}). This enforces case sensitivity for field names and also allows having special characters in table and field names.</xs:documentation>
                                        </xs:annotation>
                                    </xs:attribute>
                                    <xs:attribute name="readThrough" type="xs:boolean">
                                        <xs:annotation>
                                            <xs:documentation>Whether read-through should be enabled for cache operations.</xs:documentation>
                                        </xs:annotation>
                                    </xs:attribute>
                                    <xs:attribute name="writeThrough" type="xs:boolean">
                                        <xs:annotation>
                                            <xs:documentation>Whether write-through should be enabled for cache operations.</xs:documentation>
                                        </xs:annotation>
                                    </xs:attribute>
                                    <xs:attribute name="eagerTtl" type="xs:boolean">
                                        <xs:annotation>
                                            <xs:documentation>Whether expired cache entries will be eagerly removed from cache. When set to false, expired entries will be removed on next entry access.</xs:documentation>
                                        </xs:annotation>
                                    </xs:attribute>
                                    <xs:attribute name="keepBinaryInStore" type="xs:boolean">
                                        <xs:annotation>
                                            <xs:documentation>
                                                Whether ICacheStore is working with binary objects instead of deserialized objects.
                                            </xs:documentation>
                                        </xs:annotation>
                                    </xs:attribute>
                                    <xs:attribute name="readFromBackup" type="xs:boolean">
                                        <xs:annotation>
                                            <xs:documentation>Whether data can be read from backup.</xs:documentation>
                                        </xs:annotation>
                                    </xs:attribute>
                                    <xs:attribute name="copyOnRead" type="xs:boolean">
                                        <xs:annotation>
                                            <xs:documentation>Whether copy of the value stored in cache should be created for cache operation implying return value.</xs:documentation>
                                        </xs:annotation>
                                    </xs:attribute>
                                    <xs:attribute name="writeBehindFlushFrequency" type="xs:string">
                                        <xs:annotation>
                                            <xs:documentation>Frequency with which write-behind cache is flushed to the cache store. This value defines the maximum time interval between object insertion/deletion from the cache at the moment when corresponding operation is applied to the cache store.</xs:documentation>
                                        </xs:annotation>
                                    </xs:attribute>
                                    <xs:attribute name="enableStatistics" type="xs:boolean">
                                        <xs:annotation>
                                            <xs:documentation>Value indicating whether statistics gathering is enabled on a cache. These statistics can be retrieved via ICache.GetMetrics().</xs:documentation>
                                        </xs:annotation>
                                    </xs:attribute>
                                    <xs:attribute name="dataRegionName" type="xs:string">
                                        <xs:annotation>
                                            <xs:documentation>Name of the DataRegionConfiguration for this cache.</xs:documentation>
                                        </xs:annotation>
                                    </xs:attribute>
                                    <xs:attribute name="partitionLossPolicy" type="partitionLossPolicy">
                                        <xs:annotation>
                                            <xs:documentation>Partition loss policy defines how Ignite will react to a situation when all nodes for some partition leave the cluster.</xs:documentation>
                                        </xs:annotation>
                                    </xs:attribute>
                                    <xs:attribute name="groupName" type="xs:string">
                                        <xs:annotation>
                                            <xs:documentation>Cache group name. Caches with the same group name share single underlying 'physical' cache (partition set), but are logically isolated.</xs:documentation>
                                        </xs:annotation>
                                    </xs:attribute>
                                    <xs:attribute name="sqlIndexMaxInlineSize" type="xs:int">
                                        <xs:annotation>
                                            <xs:documentation>Maximum size of SQL inline index. Part of indexed value will be placed directly to index pages, thus minimizing data page accesses and increasing query performance.</xs:documentation>
                                        </xs:annotation>
                                    </xs:attribute>
                                    <xs:attribute name="onheapCacheEnabled" type="xs:boolean">
                                        <xs:annotation>
                                            <xs:documentation>Whether on-heap cache is enabled for the off-heap based page memory.</xs:documentation>
                                        </xs:annotation>
                                    </xs:attribute>
                                    <xs:attribute name="storeConcurrentLoadAllThreshold" type="xs:int">
                                        <xs:annotation>
                                            <xs:documentation>Threshold to use when multiple keys are being loaded from an underlying cache store.</xs:documentation>
                                        </xs:annotation>
                                    </xs:attribute>
                                    <xs:attribute name="rebalanceOrder" type="xs:int">
                                        <xs:annotation>
                                            <xs:documentation>Caches with bigger RebalanceOrder are rebalanced later than caches with smaller RebalanceOrder. 0 for unordered (immediate) rebalance.</xs:documentation>
                                        </xs:annotation>
                                    </xs:attribute>
                                    <xs:attribute name="rebalanceBatchesPrefetchCount" type="xs:int">
                                        <xs:annotation>
                                            <xs:documentation>Rebalance batches prefetch count.</xs:documentation>
                                        </xs:annotation>
                                    </xs:attribute>
                                    <xs:attribute name="maxQueryIteratorsCount" type="xs:int">
                                        <xs:annotation>
                                            <xs:documentation>Maximum number of active query iterators.</xs:documentation>
                                        </xs:annotation>
                                    </xs:attribute>
                                    <xs:attribute name="queryDetailMetricsSize" type="xs:int">
                                        <xs:annotation>
                                            <xs:documentation>Size of the query detail metrics to be stored in memory.</xs:documentation>
                                        </xs:annotation>
                                    </xs:attribute>
                                    <xs:attribute name="sqlSchema" type="xs:string">
                                        <xs:annotation>
                                            <xs:documentation>SQL schema. Non-quoted identifiers are not case sensitive. Quoted identifiers are case sensitive. Quoted cache name is used by default.</xs:documentation>
                                        </xs:annotation>
                                    </xs:attribute>
                                    <xs:attribute name="queryParallelism" type="xs:int">
                                        <xs:annotation>
                                            <xs:documentation>Desired query parallelism within a single node.</xs:documentation>
                                        </xs:annotation>
                                    </xs:attribute>
                                    <xs:attribute name="encryptionEnabled" type="xs:boolean">
                                        <xs:annotation>
                                            <xs:documentation>Flag indicating whether cache encryption enabled.</xs:documentation>
                                        </xs:annotation>
                                    </xs:attribute>
                                </xs:complexType>
                            </xs:element>
                        </xs:sequence>
                    </xs:complexType>
                </xs:element>
                <xs:element name="jvmOptions" minOccurs="0">
                    <xs:annotation>
                        <xs:documentation>Collection of options passed to JVM on Ignite start.</xs:documentation>
                    </xs:annotation>
                    <xs:complexType>
                        <xs:sequence>
                            <xs:element maxOccurs="unbounded" name="string" type="xs:string" />
                        </xs:sequence>
                    </xs:complexType>
                </xs:element>
                <xs:element name="assemblies" minOccurs="0">
                    <xs:annotation>
                        <xs:documentation>List of additional .Net assemblies to load on Ignite start. Each item can be either fully qualified assembly name, path to assembly to DLL or path to a directory when assemblies reside.</xs:documentation>
                    </xs:annotation>
                    <xs:complexType>
                        <xs:sequence>
                            <xs:element maxOccurs="unbounded" name="string" type="xs:string" />
                        </xs:sequence>
                    </xs:complexType>
                </xs:element>
                <xs:element name="lifecycleHandlers" minOccurs="0">
                    <xs:annotation>
                        <xs:documentation>Lifecycle event handlers.</xs:documentation>
                    </xs:annotation>
                    <xs:complexType>
                        <xs:sequence>
                            <xs:element maxOccurs="unbounded" name="iLifecycleHandler">
                                <xs:complexType>
                                    <xs:attribute name="type" type="xs:string" use="required">
                                        <xs:annotation>
                                            <xs:documentation>Assembly-qualified type name.</xs:documentation>
                                        </xs:annotation>
                                    </xs:attribute>
                                </xs:complexType>
                            </xs:element>
                        </xs:sequence>
                    </xs:complexType>
                </xs:element>
                <xs:element name="encryptionSpi" minOccurs="0">
                    <xs:annotation>
                        <xs:documentation>Encryption spi. Null for disabled encryption.</xs:documentation>
                    </xs:annotation>
                    <xs:complexType>
                        <xs:attribute name="masterKeyName" type="xs:string">
                            <xs:annotation>
                                <xs:documentation>Master key name</xs:documentation>
                            </xs:annotation>
                        </xs:attribute>
                        <xs:attribute name="keySize" type="xs:int">
                            <xs:annotation>
                                <xs:documentation>Encryption key size.</xs:documentation>
                            </xs:annotation>
                        </xs:attribute>
                        <xs:attribute name="keyStorePath" type="xs:string">
                            <xs:annotation>
                                <xs:documentation>Key store path.</xs:documentation>
                            </xs:annotation>
                        </xs:attribute>
                        <xs:attribute name="keyStorePassword" type="xs:string">
                            <xs:annotation>
                                <xs:documentation>Key store password.</xs:documentation>
                            </xs:annotation>
                        </xs:attribute>
                        <xs:attribute name="type" type="xs:string" use="required">
                            <xs:annotation>
                                <xs:documentation>Assembly-qualified type name.</xs:documentation>
                            </xs:annotation>
                        </xs:attribute>
                    </xs:complexType>
                </xs:element>
                <xs:element name="discoverySpi" minOccurs="0">
                    <xs:annotation>
                        <xs:documentation>Discovery service provider. Null for default discovery.</xs:documentation>
                    </xs:annotation>
                    <xs:complexType>
                        <xs:sequence>
                            <xs:element name="ipFinder" minOccurs="0">
                                <xs:annotation>
                                    <xs:documentation>IP finder which defines how nodes will find each other on the network.</xs:documentation>
                                </xs:annotation>
                                <xs:complexType>
                                    <xs:sequence>
                                        <xs:element name="endpoints" minOccurs="0">
                                            <xs:annotation>
                                                <xs:documentation>End points.</xs:documentation>
                                            </xs:annotation>
                                            <xs:complexType>
                                                <xs:sequence>
                                                    <xs:element maxOccurs="unbounded" name="string" type="xs:string" />
                                                </xs:sequence>
                                            </xs:complexType>
                                        </xs:element>
                                    </xs:sequence>
                                    <xs:attribute name="type" type="xs:string" use="required">
                                        <xs:annotation>
                                            <xs:documentation>Assembly-qualified type name.</xs:documentation>
                                        </xs:annotation>
                                    </xs:attribute>
                                    <xs:attribute name="localAddress" type="xs:string">
                                        <xs:annotation>
                                            <xs:documentation>Local host address for socket binding. Note that one node could have additional addresses beside the loopback one. This configuration parameter is optional.</xs:documentation>
                                        </xs:annotation>
                                    </xs:attribute>
                                    <xs:attribute name="multicastGroup" type="xs:string">
                                        <xs:annotation>
                                            <xs:documentation>IP address of the multicast group.</xs:documentation>
                                        </xs:annotation>
                                    </xs:attribute>
                                    <xs:attribute name="multicastPort" type="xs:int">
                                        <xs:annotation>
                                            <xs:documentation>Port number which multicast messages are sent to.</xs:documentation>
                                        </xs:annotation>
                                    </xs:attribute>
                                    <xs:attribute name="addressRequestAttempts" type="xs:int">
                                        <xs:annotation>
                                            <xs:documentation>Number of attempts to send multicast address request. IP finder re-sends request only in case if no reply for previous request is received.</xs:documentation>
                                        </xs:annotation>
                                    </xs:attribute>
                                    <xs:attribute name="responseTimeout" type="xs:string">
                                        <xs:annotation>
                                            <xs:documentation>Response timeout.</xs:documentation>
                                        </xs:annotation>
                                    </xs:attribute>
                                    <xs:attribute name="timeToLive" type="xs:byte">
                                        <xs:annotation>
                                            <xs:documentation>Time to live for multicast packets sent out on this IP finder in order to control the scope of the multicast.</xs:documentation>
                                        </xs:annotation>
                                    </xs:attribute>
                                </xs:complexType>
                            </xs:element>
                        </xs:sequence>
                        <xs:attribute name="socketTimeout" type="xs:string">
                            <xs:annotation>
                                <xs:documentation>Socket timeout.</xs:documentation>
                            </xs:annotation>
                        </xs:attribute>
                        <xs:attribute name="ackTimeout" type="xs:string">
                            <xs:annotation>
                                <xs:documentation>Timeout for receiving acknowledgement for sent message.</xs:documentation>
                            </xs:annotation>
                        </xs:attribute>
                        <xs:attribute name="maxAckTimeout" type="xs:string">
                            <xs:annotation>
                                <xs:documentation>Maximum timeout for receiving acknowledgement for sent message.</xs:documentation>
                            </xs:annotation>
                        </xs:attribute>
                        <xs:attribute name="networkTimeout" type="xs:string">
                            <xs:annotation>
                                <xs:documentation>Network timeout.</xs:documentation>
                            </xs:annotation>
                        </xs:attribute>
                        <xs:attribute name="joinTimeout" type="xs:string">
                            <xs:annotation>
                                <xs:documentation>Join timeout.</xs:documentation>
                            </xs:annotation>
                        </xs:attribute>
                        <xs:attribute name="clientReconnectDisabled" type="xs:boolean">
                            <xs:annotation>
                                <xs:documentation>Whether client does not try to reconnect after server detected client node failure.</xs:documentation>
                            </xs:annotation>
                        </xs:attribute>
                        <xs:attribute name="forceServerMode" type="xs:boolean">
                            <xs:annotation>
                                <xs:documentation>
                                    Whether TcpDiscoveryspi is started in server mode regardless of IgniteConfiguration.ClientMode setting.
                                </xs:documentation>
                            </xs:annotation>
                        </xs:attribute>
                        <xs:attribute name="ipFinderCleanFrequency" type="xs:string">
                            <xs:annotation>
                                <xs:documentation>IP finder clean frequency.</xs:documentation>
                            </xs:annotation>
                        </xs:attribute>
                        <xs:attribute name="localAddress" type="xs:string">
                            <xs:annotation>
                                <xs:documentation>Local host address for socket binding. Note that one node could have additional addresses beside the loopback one. This configuration parameter is optional.</xs:documentation>
                            </xs:annotation>
                        </xs:attribute>
                        <xs:attribute name="localPort" type="xs:int">
                            <xs:annotation>
                                <xs:documentation>Local port for socket binding.</xs:documentation>
                            </xs:annotation>
                        </xs:attribute>
                        <xs:attribute name="localPortRange" type="xs:int">
                            <xs:annotation>
                                <xs:documentation>
                                    Local port range for local host ports (value must greater than or equal to <tt>0</tt>). If provided local port LocalPort is occupied, implementation will try to increment the port number for as long as it is less than initial value plus this range.
                                </xs:documentation>
                            </xs:annotation>
                        </xs:attribute>
                        <xs:attribute name="reconnectCount" type="xs:int">
                            <xs:annotation>
                                <xs:documentation>Maximum number of reconnect attempts used when establishing connection with remote nodes.</xs:documentation>
                            </xs:annotation>
                        </xs:attribute>
                        <xs:attribute name="statisticsPrintFrequency" type="xs:string">
                            <xs:annotation>
                                <xs:documentation>
                                    Statistics print frequency. TimeSpan.Zero for no statistics.
                                </xs:documentation>
                            </xs:annotation>
                        </xs:attribute>
                        <xs:attribute name="threadPriority" type="xs:int">
                            <xs:annotation>
                                <xs:documentation>Sets thread priority, 1 (lowest) to 10 (highest). All threads within SPI will be started with it.</xs:documentation>
                            </xs:annotation>
                        </xs:attribute>
                        <xs:attribute name="topologyHistorySize" type="xs:int">
                            <xs:annotation>
                                <xs:documentation>Size of topology snapshots history.</xs:documentation>
                            </xs:annotation>
                        </xs:attribute>
                        <xs:attribute name="type" type="xs:string" use="required">
                            <xs:annotation>
                                <xs:documentation>Assembly-qualified type name.</xs:documentation>
                            </xs:annotation>
                        </xs:attribute>
                    </xs:complexType>
                </xs:element>
                <xs:element name="communicationSpi" minOccurs="0">
                    <xs:annotation>
                        <xs:documentation>Communication service provider. Null for default communication.</xs:documentation>
                    </xs:annotation>
                    <xs:complexType>
                        <xs:attribute name="ackSendThreshold" type="xs:int">
                            <xs:annotation>
                                <xs:documentation>Number of received messages per connection to node after which acknowledgment message is sent.</xs:documentation>
                            </xs:annotation>
                        </xs:attribute>
                        <xs:attribute name="connectTimeout" type="xs:string">
                            <xs:annotation>
                                <xs:documentation>Connect timeout used when establishing connection with remote nodes.</xs:documentation>
                            </xs:annotation>
                        </xs:attribute>
                        <xs:attribute name="directBuffer" type="xs:boolean">
                            <xs:annotation>
                                <xs:documentation>Whether to allocate direct (ByteBuffer.allocateDirect) or heap (ByteBuffer.allocate) buffer.</xs:documentation>
                            </xs:annotation>
                        </xs:attribute>
                        <xs:attribute name="directSendBuffer" type="xs:boolean">
                            <xs:annotation>
                                <xs:documentation>Value indicating whether to allocate direct (ByteBuffer.allocateDirect) or heap (ByteBuffer.allocate) send buffer.</xs:documentation>
                            </xs:annotation>
                        </xs:attribute>
                        <xs:attribute name="idleConnectionTimeout" type="xs:string">
                            <xs:annotation>
                                <xs:documentation>Sets maximum idle connection timeout upon which a connection to client will be closed.</xs:documentation>
                            </xs:annotation>
                        </xs:attribute>
                        <xs:attribute name="localAddress" type="xs:string">
                            <xs:annotation>
                                <xs:documentation>Local host address for socket binding. Note that one node could have additional addresses beside the loopback one. This configuration parameter is optional.</xs:documentation>
                            </xs:annotation>
                        </xs:attribute>
                        <xs:attribute name="localPort" type="xs:int">
                            <xs:annotation>
                                <xs:documentation>Local port for socket binding.</xs:documentation>
                            </xs:annotation>
                        </xs:attribute>
                        <xs:attribute name="localPortRange" type="xs:int">
                            <xs:annotation>
                                <xs:documentation>
                                    Local port range for local host ports (value must greater than or equal to 0). If provided local port LocalPort is occupied, implementation will try to increment the port number for as long as it is less than initial value plus this range.
                                </xs:documentation>
                            </xs:annotation>
                        </xs:attribute>
                        <xs:attribute name="maxConnectTimeout" type="xs:string">
                            <xs:annotation>
                                <xs:documentation>Maximum connect timeout. If handshake is not established within connect timeout, then SPI tries to repeat handshake procedure with increased connect timeout. Connect timeout can grow till maximum timeout value, if maximum timeout value is reached then the handshake is considered as failed.</xs:documentation>
                            </xs:annotation>
                        </xs:attribute>
                        <xs:attribute name="messageQueueLimit" type="xs:string">
                            <xs:annotation>
                                <xs:documentation>Message queue limit for incoming and outgoing messages.</xs:documentation>
                            </xs:annotation>
                        </xs:attribute>
                        <xs:attribute name="reconnectCount" type="xs:int">
                            <xs:annotation>
                                <xs:documentation>Maximum number of reconnect attempts used when establishing connection with remote nodes.</xs:documentation>
                            </xs:annotation>
                        </xs:attribute>
                        <xs:attribute name="selectorsCount" type="xs:int">
                            <xs:annotation>
                                <xs:documentation>Count of selectors to be used in TCP server.</xs:documentation>
                            </xs:annotation>
                        </xs:attribute>
                        <xs:attribute name="slowClientQueueLimit" type="xs:int">
                            <xs:annotation>
                                <xs:documentation>Slow client queue limit.</xs:documentation>
                            </xs:annotation>
                        </xs:attribute>
                        <xs:attribute name="socketReceiveBufferSize" type="xs:int">
                            <xs:annotation>
                                <xs:documentation>Size of the socket receive buffer.</xs:documentation>
                            </xs:annotation>
                        </xs:attribute>
                        <xs:attribute name="socketSendBufferSize" type="xs:int">
                            <xs:annotation>
                                <xs:documentation>Size of the socket send buffer.</xs:documentation>
                            </xs:annotation>
                        </xs:attribute>
                        <xs:attribute name="tcpNoDelay" type="xs:boolean">
                            <xs:annotation>
                                <xs:documentation>
                                    Value for TCP_NODELAY socket option. Each socket will be opened using provided value.
                                </xs:documentation>
                            </xs:annotation>
                        </xs:attribute>
                        <xs:attribute name="unacknowledgedMessagesBufferSize" type="xs:int">
                            <xs:annotation>
                                <xs:documentation>Maximum number of stored unacknowledged messages per connection to node. If number of unacknowledged messages exceeds this number then connection to node is closed and reconnect is attempted.</xs:documentation>
                            </xs:annotation>
                        </xs:attribute>
                        <xs:attribute name="type" type="xs:string" use="required">
                            <xs:annotation>
                                <xs:documentation>Assembly-qualified type name.</xs:documentation>
                            </xs:annotation>
                        </xs:attribute>
                    </xs:complexType>
                </xs:element>
                <xs:element name="includedEventTypes" minOccurs="0">
                    <xs:annotation>
                        <xs:documentation>
                            A set of event types to be recorded by Ignite.
                        </xs:documentation>
                    </xs:annotation>
                    <xs:complexType>
                        <xs:sequence>
                            <xs:element maxOccurs="unbounded" name="int" type="xs:string" />
                        </xs:sequence>
                    </xs:complexType>
                </xs:element>
                <xs:element name="userAttributes" minOccurs="0">
                    <xs:complexType>
                        <xs:sequence>
                            <xs:element maxOccurs="unbounded" name="pair"  />
                        </xs:sequence>
                    </xs:complexType>
                </xs:element>
                <xs:element name="atomicConfiguration" minOccurs="0">
                    <xs:annotation>
                        <xs:documentation>Atomic data structures configuration.</xs:documentation>
                    </xs:annotation>
                    <xs:complexType>
                        <xs:attribute name="cacheMode" type="cacheMode">
                            <xs:annotation>
                                <xs:documentation>Caching mode to use.</xs:documentation>
                            </xs:annotation>
                        </xs:attribute>
                        <xs:attribute name="backups" type="xs:int">
                            <xs:annotation>
                                <xs:documentation>
                                    Number of nodes used to back up single partition for Partitioned cache.
                                </xs:documentation>
                            </xs:annotation>
                        </xs:attribute>
                        <xs:attribute name="atomicSequenceReserveSize" type="xs:int">
                            <xs:annotation>
                                <xs:documentation>
                                    The default number of sequence values reserved for IAtomicSequence instances. After a certain number has been reserved, consequent increments of sequence will happen locally, without communication with other nodes, until the next reservation has to be made.
                                </xs:documentation>
                            </xs:annotation>
                        </xs:attribute>
                    </xs:complexType>
                </xs:element>
                <xs:element name="transactionConfiguration" minOccurs="0">
                    <xs:annotation>
                        <xs:documentation>Transaction configuration.</xs:documentation>
                    </xs:annotation>
                    <xs:complexType>
                        <xs:attribute name="defaultTransactionConcurrency" type="transactionConcurrency">
                            <xs:annotation>
                                <xs:documentation>Cache transaction concurrency to use when one is not explicitly specified.</xs:documentation>
                            </xs:annotation>
                        </xs:attribute>
                        <xs:attribute name="defaultTransactionIsolation" type="transactionIsolation">
                            <xs:annotation>
                                <xs:documentation>Cache transaction isolation to use when one is not explicitly specified.</xs:documentation>
                            </xs:annotation>
                        </xs:attribute>
                        <xs:attribute name="defaultTimeout" type="xs:string">
                            <xs:annotation>
                                <xs:documentation>
                                    Cache transaction timeout to use when one is not explicitly specified. TimeSpan.Zero for infinite timeout.
                                </xs:documentation>
                            </xs:annotation>
                        </xs:attribute>
                        <xs:attribute name="pessimisticTransactionLogSize" type="xs:int">
                            <xs:annotation>
                                <xs:documentation>
                                    Size of pessimistic transactions log stored on node in order to recover transaction commit if originating node has left grid before it has sent all messages to transaction nodes. 0 for unlimited.
                                </xs:documentation>
                            </xs:annotation>
                        </xs:attribute>
                        <xs:attribute name="pessimisticTransactionLogLinger" type="xs:string">
                            <xs:annotation>
                                <xs:documentation>Delay after which pessimistic recovery entries will be cleaned up for failed node.</xs:documentation>
                            </xs:annotation>
                        </xs:attribute>
                        <xs:attribute name="defaultTimeoutOnPartitionMapExchange" type="xs:string">
                            <xs:annotation>
                                <xs:documentation>
                                    Transaction timeout for partition map synchronization. TimeSpan.Zero for infinite timeout.
                                </xs:documentation>
                            </xs:annotation>
                        </xs:attribute>
                        <xs:attribute name="deadlockTimeout" type="xs:string">
                            <xs:annotation>
                                <xs:documentation>
                                    Timeout before starting deadlock detection. TimeSpan.Zero for disabling deadlock detection.
                                </xs:documentation>
                            </xs:annotation>
                        </xs:attribute>
                    </xs:complexType>
                </xs:element>
                <xs:element name="logger" minOccurs="0">
                    <xs:annotation>
                        <xs:documentation>The logger. If no logger is set, logging is delegated to Java, which uses the logger defined in Spring XML (if present) or logs to console otherwise.</xs:documentation>
                    </xs:annotation>
                    <xs:complexType>
                        <xs:attribute name="type" type="xs:string" use="required">
                            <xs:annotation>
                                <xs:documentation>Assembly-qualified type name.</xs:documentation>
                            </xs:annotation>
                        </xs:attribute>
                    </xs:complexType>
                </xs:element>
                <xs:element name="eventStorageSpi" minOccurs="0">
                    <xs:annotation>
                        <xs:documentation>Event storage space SPI.</xs:documentation>
                    </xs:annotation>
                    <xs:complexType>
                        <xs:attribute name="type" type="xs:string" use="required">
                            <xs:annotation>
                                <xs:documentation>Assembly-qualified type name.</xs:documentation>
                            </xs:annotation>
                        </xs:attribute>
                        <xs:attribute name="expirationTimeout" type="xs:string">
                            <xs:annotation>
                                <xs:documentation>Expiration timeout for stored events. Negative for unlimited.</xs:documentation>
                            </xs:annotation>
                        </xs:attribute>
                        <xs:attribute name="maxEventCount" type="xs:long">
                            <xs:annotation>
                                <xs:documentation>Maximum event count to store.</xs:documentation>
                            </xs:annotation>
                        </xs:attribute>
                    </xs:complexType>
                </xs:element>
                <xs:element name="memoryConfiguration" minOccurs="0">
                    <xs:annotation>
                        <xs:documentation>Page memory configuration.</xs:documentation>
                    </xs:annotation>
                    <xs:complexType>
                        <xs:sequence>
                            <xs:element name="memoryPolicies" minOccurs="0" maxOccurs="1">
                                <xs:annotation>
                                    <xs:documentation>Memory policies.</xs:documentation>
                                </xs:annotation>
                                <xs:complexType>
                                    <xs:sequence>
                                        <xs:element name="memoryPolicyConfiguration" minOccurs="0" maxOccurs="unbounded">
                                            <xs:complexType>
                                                <xs:attribute name="emptyPagesPoolSize" type="xs:int">
                                                    <xs:annotation>
                                                        <xs:documentation>Minimal number of empty pages to be present in reuse lists for this memory policy.</xs:documentation>
                                                    </xs:annotation>
                                                </xs:attribute>
                                                <xs:attribute name="evictionThreshold" type="xs:double">
                                                    <xs:annotation>
                                                        <xs:documentation>Threshold for memory pages eviction initiation. For instance, if the threshold is 0.9 it means that the page memory will start the eviction only after 90% of the memory region (defined by this policy) is occupied.</xs:documentation>
                                                    </xs:annotation>
                                                </xs:attribute>
                                                <xs:attribute name="name" type="xs:string" use="required">
                                                    <xs:annotation>
                                                        <xs:documentation>Memory policy name.</xs:documentation>
                                                    </xs:annotation>
                                                </xs:attribute>
                                                <xs:attribute name="pageEvictionMode" type="dataPageEvictionMode">
                                                    <xs:annotation>
                                                        <xs:documentation>Page eviction mode.</xs:documentation>
                                                    </xs:annotation>
                                                </xs:attribute>
                                                <xs:attribute name="initialSize" type="xs:long">
                                                    <xs:annotation>
                                                        <xs:documentation>Initial memory region size defined by this memory policy.</xs:documentation>
                                                    </xs:annotation>
                                                </xs:attribute>
                                                <xs:attribute name="maxSize" type="xs:long">
                                                    <xs:annotation>
                                                        <xs:documentation>Maximum memory region size defined by this memory policy.</xs:documentation>
                                                    </xs:annotation>
                                                </xs:attribute>
                                                <xs:attribute name="swapFilePath" type="xs:string">
                                                    <xs:annotation>
                                                        <xs:documentation>Path to the memory-mapped file the memory region defined by this memory policy will be mapped to.</xs:documentation>
                                                    </xs:annotation>
                                                </xs:attribute>
                                                <xs:attribute name="metricsEnabled" type="xs:boolean">
                                                    <xs:annotation>
                                                        <xs:documentation>Enable memory metrics.</xs:documentation>
                                                    </xs:annotation>
                                                </xs:attribute>
                                                <xs:attribute name="subIntervals" type="xs:int">
                                                    <xs:annotation>
                                                        <xs:documentation>Number of sub intervals to split RateTimeInterval into.</xs:documentation>
                                                    </xs:annotation>
                                                </xs:attribute>
                                                <xs:attribute name="rateTimeInterval" type="xs:string">
                                                    <xs:annotation>
                                                        <xs:documentation>Rate time interval for AllocationRate and EvictionRate monitoring.</xs:documentation>
                                                    </xs:annotation>
                                                </xs:attribute>
                                            </xs:complexType>
                                        </xs:element>
                                    </xs:sequence>
                                </xs:complexType>
                            </xs:element>
                        </xs:sequence>
                        <xs:attribute name="concurrencyLevel" type="xs:int">
                            <xs:annotation>
                                <xs:documentation>Number of concurrent segments in Ignite internal page mapping tables.</xs:documentation>
                            </xs:annotation>
                        </xs:attribute>
                        <xs:attribute name="defaultMemoryPolicyName" type="xs:string">
                            <xs:annotation>
                                <xs:documentation>Name of the default memory policy in MemoryPolicies.</xs:documentation>
                            </xs:annotation>
                        </xs:attribute>
                        <xs:attribute name="pageSize" type="xs:int">
                            <xs:annotation>
                                <xs:documentation>Size of the memory page.</xs:documentation>
                            </xs:annotation>
                        </xs:attribute>
                        <xs:attribute name="systemCacheInitialSize" type="xs:int">
                            <xs:annotation>
                                <xs:documentation>Initial size of a memory chunk reserved for system cache needs.</xs:documentation>
                            </xs:annotation>
                        </xs:attribute>
                        <xs:attribute name="systemCacheMaxSize" type="xs:int">
                            <xs:annotation>
                                <xs:documentation>Maximum size of a memory chunk reserved for system cache needs.</xs:documentation>
                            </xs:annotation>
                        </xs:attribute>
                    </xs:complexType>
                </xs:element>
                <xs:element name="sqlConnectorConfiguration" minOccurs="0">
                    <xs:annotation>
                        <xs:documentation>SQL connector configuration (JDBC and ODBC).</xs:documentation>
                    </xs:annotation>
                    <xs:complexType>
                        <xs:attribute name="port" type="xs:int">
                            <xs:annotation>
                                <xs:documentation>Connector port.</xs:documentation>
                            </xs:annotation>
                        </xs:attribute>
                        <xs:attribute name="host" type="xs:string">
                            <xs:annotation>
                                <xs:documentation>Connector host.</xs:documentation>
                            </xs:annotation>
                        </xs:attribute>
                        <xs:attribute name="portRange" type="xs:int">
                            <xs:annotation>
                                <xs:documentation>Connector port range.</xs:documentation>
                            </xs:annotation>
                        </xs:attribute>
                        <xs:attribute name="socketSendBufferSize" type="xs:int">
                            <xs:annotation>
                                <xs:documentation>Size of the socket send buffer.</xs:documentation>
                            </xs:annotation>
                        </xs:attribute>
                        <xs:attribute name="socketReceiveBufferSize" type="xs:int">
                            <xs:annotation>
                                <xs:documentation>Size of the socket receive buffer.</xs:documentation>
                            </xs:annotation>
                        </xs:attribute>
                        <xs:attribute name="tcpNoDelay" type="xs:boolean">
                            <xs:annotation>
                                <xs:documentation>TCP_NODELAY socket option.</xs:documentation>
                            </xs:annotation>
                        </xs:attribute>
                        <xs:attribute name="maxOpenCursorsPerConnection" type="xs:int">
                            <xs:annotation>
                                <xs:documentation>Maximum open cursors per connection.</xs:documentation>
                            </xs:annotation>
                        </xs:attribute>
                        <xs:attribute name="threadPoolSize" type="xs:int">
                            <xs:annotation>
                                <xs:documentation>SQL connector thread pool size.</xs:documentation>
                            </xs:annotation>
                        </xs:attribute>
                    </xs:complexType>
                </xs:element>
                <xs:element name="clientConnectorConfiguration" minOccurs="0">
                    <xs:annotation>
                        <xs:documentation>Client connector configuration (JDBC, ODBC, thin clients).</xs:documentation>
                    </xs:annotation>
                    <xs:complexType>
                        <xs:all>
                            <xs:element name="thinClientConfiguration" minOccurs="0">
                                <xs:annotation>
                                    <xs:documentation>Thin client specific configuration.</xs:documentation>
                                </xs:annotation>
                                <xs:complexType>
                                    <xs:attribute name="maxActiveTxPerConnection" type="xs:int">
                                        <xs:annotation>
                                            <xs:documentation>Active transactions count per connection limit.</xs:documentation>
                                        </xs:annotation>
                                    </xs:attribute>
<<<<<<< HEAD
=======
                                    <xs:attribute name="maxActiveComputeTasksPerConnection" type="xs:int">
                                        <xs:annotation>
                                            <xs:documentation>Active compute tasks per connection limit. Or 0 if compute grid functionality is disabled for thin clients.</xs:documentation>
                                        </xs:annotation>
                                    </xs:attribute>
>>>>>>> 1e84d448
                                </xs:complexType>
                            </xs:element>
                        </xs:all>
                        <xs:attribute name="port" type="xs:int">
                            <xs:annotation>
                                <xs:documentation>Connector port.</xs:documentation>
                            </xs:annotation>
                        </xs:attribute>
                        <xs:attribute name="host" type="xs:string">
                            <xs:annotation>
                                <xs:documentation>Connector host.</xs:documentation>
                            </xs:annotation>
                        </xs:attribute>
                        <xs:attribute name="portRange" type="xs:int">
                            <xs:annotation>
                                <xs:documentation>Connector port range.</xs:documentation>
                            </xs:annotation>
                        </xs:attribute>
                        <xs:attribute name="socketSendBufferSize" type="xs:int">
                            <xs:annotation>
                                <xs:documentation>Size of the socket send buffer.</xs:documentation>
                            </xs:annotation>
                        </xs:attribute>
                        <xs:attribute name="socketReceiveBufferSize" type="xs:int">
                            <xs:annotation>
                                <xs:documentation>Size of the socket receive buffer.</xs:documentation>
                            </xs:annotation>
                        </xs:attribute>
                        <xs:attribute name="tcpNoDelay" type="xs:boolean">
                            <xs:annotation>
                                <xs:documentation>TCP_NODELAY socket option.</xs:documentation>
                            </xs:annotation>
                        </xs:attribute>
                        <xs:attribute name="maxOpenCursorsPerConnection" type="xs:int">
                            <xs:annotation>
                                <xs:documentation>Maximum open cursors per connection.</xs:documentation>
                            </xs:annotation>
                        </xs:attribute>
                        <xs:attribute name="threadPoolSize" type="xs:int">
                            <xs:annotation>
                                <xs:documentation>SQL connector thread pool size.</xs:documentation>
                            </xs:annotation>
                        </xs:attribute>
                        <xs:attribute name="idleTimeout" type="xs:string">
                            <xs:annotation>
                                <xs:documentation>Idle timeout for client connections on the server side. If no packets come within idle timeout, the connection is closed by the server. Zero or negative for no timeout.</xs:documentation>
                            </xs:annotation>
                        </xs:attribute>
                        <xs:attribute name="handshakeTimeout" type="xs:string">
                            <xs:annotation>
                                <xs:documentation>Handshake timeout for client connections on the server side. If no successful handshake is performed within this timeout upon successful establishment of TCP connection, the connection is closed by the server. Zero or negative for no timeout.</xs:documentation>
                            </xs:annotation>
                        </xs:attribute>
                        <xs:attribute name="thinClientEnabled" type="xs:boolean">
                            <xs:annotation>
                                <xs:documentation>Enables thin client connector.</xs:documentation>
                            </xs:annotation>
                        </xs:attribute>
                        <xs:attribute name="jdbcEnabled" type="xs:boolean">
                            <xs:annotation>
                                <xs:documentation>Enables JDBC connector.</xs:documentation>
                            </xs:annotation>
                        </xs:attribute>
                        <xs:attribute name="odbcEnabled" type="xs:boolean">
                            <xs:annotation>
                                <xs:documentation>Enables ODBC connector.</xs:documentation>
                            </xs:annotation>
                        </xs:attribute>
                    </xs:complexType>
                </xs:element>
                <xs:element name="persistentStoreConfiguration" minOccurs="0">
                    <xs:annotation>
                        <xs:documentation>Persistent store configuration. Obsolete, use DataStorageConfiguration.</xs:documentation>
                    </xs:annotation>
                    <xs:complexType>
                        <xs:attribute name="persistentStorePath" type="xs:string">
                            <xs:annotation>
                                <xs:documentation>Path where data and indexes will be persisted.</xs:documentation>
                            </xs:annotation>
                        </xs:attribute>
                        <xs:attribute name="checkpointingFrequency" type="xs:string">
                            <xs:annotation>
                                <xs:documentation>Checkpointing frequency which is a minimal interval when the dirty pages will be written to the Persistent Store.</xs:documentation>
                            </xs:annotation>
                        </xs:attribute>
                        <xs:attribute name="checkpointingPageBufferSize" type="xs:long">
                            <xs:annotation>
                                <xs:documentation>Size of the checkpointing page buffer.</xs:documentation>
                            </xs:annotation>
                        </xs:attribute>
                        <xs:attribute name="checkpointingThreads" type="xs:int">
                            <xs:annotation>
                                <xs:documentation>Number of threads for checkpointing.</xs:documentation>
                            </xs:annotation>
                        </xs:attribute>
                        <xs:attribute name="lockWaitTime" type="xs:string">
                            <xs:annotation>
                                <xs:documentation>Persistent manager file lock wait time.</xs:documentation>
                            </xs:annotation>
                        </xs:attribute>
                        <xs:attribute name="walHistorySize" type="xs:int">
                            <xs:annotation>
                                <xs:documentation>Number of checkpoints to store in WAL (Write Ahead Log) history.</xs:documentation>
                            </xs:annotation>
                        </xs:attribute>
                        <xs:attribute name="walSegments" type="xs:int">
                            <xs:annotation>
                                <xs:documentation>Number of WAL (Write Ahead Log) segments to work with.</xs:documentation>
                            </xs:annotation>
                        </xs:attribute>
                        <xs:attribute name="walSegmentSize" type="xs:int">
                            <xs:annotation>
                                <xs:documentation>Size of the WAL (Write Ahead Log) segment.</xs:documentation>
                            </xs:annotation>
                        </xs:attribute>
                        <xs:attribute name="walStorePath" type="xs:string">
                            <xs:annotation>
                                <xs:documentation>Path to the directory where WAL (Write Ahead Log) is stored.</xs:documentation>
                            </xs:annotation>
                        </xs:attribute>
                        <xs:attribute name="walArchivePath" type="xs:string">
                            <xs:annotation>
                                <xs:documentation>Path to the directory where WAL (Write Ahead Log) archive is stored.</xs:documentation>
                            </xs:annotation>
                        </xs:attribute>
                        <xs:attribute name="walMode" type="walMode">
                            <xs:annotation>
                                <xs:documentation>WAL (Write Ahead Log) mode.</xs:documentation>
                            </xs:annotation>
                        </xs:attribute>
                        <xs:attribute name="tlbSize" type="xs:int">
                            <xs:annotation>
                                <xs:documentation>Size of the TLB (Thread-Local Buffer), in bytes.</xs:documentation>
                            </xs:annotation>
                        </xs:attribute>
                        <xs:attribute name="walFlushFrequency" type="xs:string">
                            <xs:annotation>
                                <xs:documentation>WAL (Write Ahead Log) flush frequency.</xs:documentation>
                            </xs:annotation>
                        </xs:attribute>
                        <xs:attribute name="walFsyncDelayNanos" type="xs:int">
                            <xs:annotation>
                                <xs:documentation>WAL (Write Ahead Log) fsync (disk sync) delay, in nanoseconds.</xs:documentation>
                            </xs:annotation>
                        </xs:attribute>
                        <xs:attribute name="walRecordIteratorBufferSize" type="xs:int">
                            <xs:annotation>
                                <xs:documentation>Size of the WAL (Write Ahead Log) record iterator buffer, in bytes.</xs:documentation>
                            </xs:annotation>
                        </xs:attribute>
                        <xs:attribute name="alwaysWriteFullPages" type="xs:boolean">
                            <xs:annotation>
                                <xs:documentation>Whether full pages should always be written.</xs:documentation>
                            </xs:annotation>
                        </xs:attribute>
                        <xs:attribute name="metricsEnabled" type="xs:boolean">
                            <xs:annotation>
                                <xs:documentation>Enable persistent store metrics.</xs:documentation>
                            </xs:annotation>
                        </xs:attribute>
                        <xs:attribute name="subIntervals" type="xs:int">
                            <xs:annotation>
                                <xs:documentation>Number of sub intervals to split RateTimeInterval into.</xs:documentation>
                            </xs:annotation>
                        </xs:attribute>
                        <xs:attribute name="rateTimeInterval" type="xs:string">
                            <xs:annotation>
                                <xs:documentation>Rate time interval.</xs:documentation>
                            </xs:annotation>
                        </xs:attribute>
                        <xs:attribute name="checkpointWriteOrder" type="checkpointWriteOrder">
                            <xs:annotation>
                                <xs:documentation>Checkpoint page write order on disk.</xs:documentation>
                            </xs:annotation>
                        </xs:attribute>
                        <xs:attribute name="writeThrottlingEnabled" type="xs:boolean">
                            <xs:annotation>
                                <xs:documentation>Threads that generate dirty pages too fast during ongoing checkpoint will be throttled.</xs:documentation>
                            </xs:annotation>
                        </xs:attribute>
                    </xs:complexType>
                </xs:element>
                <xs:element name="dataStorageConfiguration" minOccurs="0">
                    <xs:annotation>
                        <xs:documentation>Data storage configuration.</xs:documentation>
                    </xs:annotation>
                    <xs:complexType>
                        <xs:all>
                            <xs:element name="defaultDataRegionConfiguration">
                                <xs:annotation>
                                    <xs:documentation>Default data region configuration.</xs:documentation>
                                </xs:annotation>
                                <xs:complexType>
                                    <xs:attribute name="emptyPagesPoolSize" type="xs:int">
                                        <xs:annotation>
                                            <xs:documentation>Minimal number of empty pages to be present in reuse lists for this memory policy.</xs:documentation>
                                        </xs:annotation>
                                    </xs:attribute>
                                    <xs:attribute name="evictionThreshold" type="xs:double">
                                        <xs:annotation>
                                            <xs:documentation>Threshold for memory pages eviction initiation. For instance, if the threshold is 0.9 it means that the page memory will start the eviction only after 90% of the memory region (defined by this policy) is occupied.</xs:documentation>
                                        </xs:annotation>
                                    </xs:attribute>
                                    <xs:attribute name="name" type="xs:string" use="required">
                                        <xs:annotation>
                                            <xs:documentation>Data region name.</xs:documentation>
                                        </xs:annotation>
                                    </xs:attribute>
                                    <xs:attribute name="pageEvictionMode" type="dataPageEvictionMode">
                                        <xs:annotation>
                                            <xs:documentation>Page eviction mode.</xs:documentation>
                                        </xs:annotation>
                                    </xs:attribute>
                                    <xs:attribute name="initialSize" type="xs:long">
                                        <xs:annotation>
                                            <xs:documentation>Initial data region size.</xs:documentation>
                                        </xs:annotation>
                                    </xs:attribute>
                                    <xs:attribute name="maxSize" type="xs:long">
                                        <xs:annotation>
                                            <xs:documentation>Maximum data region size.</xs:documentation>
                                        </xs:annotation>
                                    </xs:attribute>
                                    <xs:attribute name="swapPath" type="xs:string">
                                        <xs:annotation>
                                            <xs:documentation>Path to the directory for memory-mapped files.</xs:documentation>
                                        </xs:annotation>
                                    </xs:attribute>
                                    <xs:attribute name="metricsEnabled" type="xs:boolean">
                                        <xs:annotation>
                                            <xs:documentation>Enable memory metrics.</xs:documentation>
                                        </xs:annotation>
                                    </xs:attribute>
                                    <xs:attribute name="metricsSubIntervalCount" type="xs:int">
                                        <xs:annotation>
                                            <xs:documentation>Number of sub intervals to split RateTimeInterval into.</xs:documentation>
                                        </xs:annotation>
                                    </xs:attribute>
                                    <xs:attribute name="metricsRateTimeInterval" type="xs:string">
                                        <xs:annotation>
                                            <xs:documentation>Rate time interval for AllocationRate and EvictionRate monitoring.</xs:documentation>
                                        </xs:annotation>
                                    </xs:attribute>
                                    <xs:attribute name="persistenceEnabled" type="xs:boolean">
                                        <xs:annotation>
                                            <xs:documentation>Enable disk persistence for this region.</xs:documentation>
                                        </xs:annotation>
                                    </xs:attribute>
                                    <xs:attribute name="checkpointPageBufferSize" type="xs:long">
                                        <xs:annotation>
                                            <xs:documentation>Size of the checkpointing page buffer.</xs:documentation>
                                        </xs:annotation>
                                    </xs:attribute>
                                    <xs:attribute name="lazyMemoryAllocation" type="xs:boolean">
                                        <xs:annotation>
                                            <xs:documentation>
                                                Enable lazy memory allocation.
                                            </xs:documentation>
                                        </xs:annotation>
                                    </xs:attribute>
                                </xs:complexType>
                            </xs:element>
                            <xs:element name="dataRegionConfigurations">
                                <xs:annotation>
                                    <xs:documentation>Data region configurations.</xs:documentation>
                                </xs:annotation>
                                <xs:complexType>
                                    <xs:sequence>
                                        <xs:element minOccurs="1" maxOccurs="unbounded" name="dataRegionConfiguration">
                                            <xs:annotation>
                                                <xs:documentation>Data region configuration.</xs:documentation>
                                            </xs:annotation>
                                            <xs:complexType>
                                                <xs:attribute name="emptyPagesPoolSize" type="xs:int">
                                                    <xs:annotation>
                                                        <xs:documentation>Minimal number of empty pages to be present in reuse lists for this memory policy.</xs:documentation>
                                                    </xs:annotation>
                                                </xs:attribute>
                                                <xs:attribute name="evictionThreshold" type="xs:double">
                                                    <xs:annotation>
                                                        <xs:documentation>Threshold for memory pages eviction initiation. For instance, if the threshold is 0.9 it means that the page memory will start the eviction only after 90% of the memory region (defined by this policy) is occupied.</xs:documentation>
                                                    </xs:annotation>
                                                </xs:attribute>
                                                <xs:attribute name="name" type="xs:string" use="required">
                                                    <xs:annotation>
                                                        <xs:documentation>Data region name.</xs:documentation>
                                                    </xs:annotation>
                                                </xs:attribute>
                                                <xs:attribute name="pageEvictionMode" type="dataPageEvictionMode">
                                                    <xs:annotation>
                                                        <xs:documentation>Page eviction mode.</xs:documentation>
                                                    </xs:annotation>
                                                </xs:attribute>
                                                <xs:attribute name="initialSize" type="xs:long">
                                                    <xs:annotation>
                                                        <xs:documentation>Initial data region size.</xs:documentation>
                                                    </xs:annotation>
                                                </xs:attribute>
                                                <xs:attribute name="maxSize" type="xs:long">
                                                    <xs:annotation>
                                                        <xs:documentation>Maximum data region size.</xs:documentation>
                                                    </xs:annotation>
                                                </xs:attribute>
                                                <xs:attribute name="swapPath" type="xs:string">
                                                    <xs:annotation>
                                                        <xs:documentation>Path to the directory for memory-mapped files.</xs:documentation>
                                                    </xs:annotation>
                                                </xs:attribute>
                                                <xs:attribute name="metricsEnabled" type="xs:boolean">
                                                    <xs:annotation>
                                                        <xs:documentation>Enable memory metrics.</xs:documentation>
                                                    </xs:annotation>
                                                </xs:attribute>
                                                <xs:attribute name="metricsSubIntervalCount" type="xs:int">
                                                    <xs:annotation>
                                                        <xs:documentation>Number of sub intervals to split RateTimeInterval into.</xs:documentation>
                                                    </xs:annotation>
                                                </xs:attribute>
                                                <xs:attribute name="metricsRateTimeInterval" type="xs:string">
                                                    <xs:annotation>
                                                        <xs:documentation>Rate time interval for AllocationRate and EvictionRate monitoring.</xs:documentation>
                                                    </xs:annotation>
                                                </xs:attribute>
                                                <xs:attribute name="persistenceEnabled" type="xs:boolean">
                                                    <xs:annotation>
                                                        <xs:documentation>Enable disk persistence for this region.</xs:documentation>
                                                    </xs:annotation>
                                                </xs:attribute>
                                                <xs:attribute name="checkpointPageBufferSize" type="xs:long">
                                                    <xs:annotation>
                                                        <xs:documentation>Size of the checkpointing page buffer.</xs:documentation>
                                                    </xs:annotation>
                                                </xs:attribute>
                                                <xs:attribute name="lazyMemoryAllocation" type="xs:boolean">
                                                    <xs:annotation>
                                                        <xs:documentation>
                                                            Enable lazy memory allocation.
                                                        </xs:documentation>
                                                    </xs:annotation>
                                                </xs:attribute>
                                            </xs:complexType>
                                        </xs:element>
                                    </xs:sequence>
                                </xs:complexType>
                            </xs:element>
                        </xs:all>
                        <xs:attribute name="storagePath" type="xs:string">
                            <xs:annotation>
                                <xs:documentation>Path where data and indexes will be persisted.</xs:documentation>
                            </xs:annotation>
                        </xs:attribute>
                        <xs:attribute name="checkpointFrequency" type="xs:string">
                            <xs:annotation>
                                <xs:documentation>Checkpointing frequency which is a minimal interval when the dirty pages will be written to the Persistent Store.</xs:documentation>
                            </xs:annotation>
                        </xs:attribute>
                        <xs:attribute name="checkpointThreads" type="xs:int">
                            <xs:annotation>
                                <xs:documentation>Number of threads for checkpointing.</xs:documentation>
                            </xs:annotation>
                        </xs:attribute>
                        <xs:attribute name="lockWaitTime" type="xs:string">
                            <xs:annotation>
                                <xs:documentation>Persistent manager file lock wait time.</xs:documentation>
                            </xs:annotation>
                        </xs:attribute>
                        <xs:attribute name="walHistorySize" type="xs:int">
                            <xs:annotation>
                                <xs:documentation>Number of checkpoints to store in WAL (Write Ahead Log) history.</xs:documentation>
                            </xs:annotation>
                        </xs:attribute>
                        <xs:attribute name="walSegments" type="xs:int">
                            <xs:annotation>
                                <xs:documentation>Number of WAL (Write Ahead Log) segments to work with.</xs:documentation>
                            </xs:annotation>
                        </xs:attribute>
                        <xs:attribute name="walSegmentSize" type="xs:int">
                            <xs:annotation>
                                <xs:documentation>Size of the WAL (Write Ahead Log) segment.</xs:documentation>
                            </xs:annotation>
                        </xs:attribute>
                        <xs:attribute name="walPath" type="xs:string">
                            <xs:annotation>
                                <xs:documentation>Path to the directory where WAL (Write Ahead Log) is stored.</xs:documentation>
                            </xs:annotation>
                        </xs:attribute>
                        <xs:attribute name="walArchivePath" type="xs:string">
                            <xs:annotation>
                                <xs:documentation>Path to the directory where WAL (Write Ahead Log) archive is stored.</xs:documentation>
                            </xs:annotation>
                        </xs:attribute>
                        <xs:attribute name="walMode" type="walMode">
                            <xs:annotation>
                                <xs:documentation>WAL (Write Ahead Log) mode.</xs:documentation>
                            </xs:annotation>
                        </xs:attribute>
                        <xs:attribute name="walThreadLocalBufferSize" type="xs:int">
                            <xs:annotation>
                                <xs:documentation>Size of the TLB (Thread-Local Buffer), in bytes.</xs:documentation>
                            </xs:annotation>
                        </xs:attribute>
                        <xs:attribute name="walFlushFrequency" type="xs:string">
                            <xs:annotation>
                                <xs:documentation>WAL (Write Ahead Log) flush frequency.</xs:documentation>
                            </xs:annotation>
                        </xs:attribute>
                        <xs:attribute name="walFsyncDelayNanos" type="xs:int">
                            <xs:annotation>
                                <xs:documentation>WAL (Write Ahead Log) fsync (disk sync) delay, in nanoseconds.</xs:documentation>
                            </xs:annotation>
                        </xs:attribute>
                        <xs:attribute name="walRecordIteratorBufferSize" type="xs:int">
                            <xs:annotation>
                                <xs:documentation>Size of the WAL (Write Ahead Log) record iterator buffer, in bytes.</xs:documentation>
                            </xs:annotation>
                        </xs:attribute>
                        <xs:attribute name="alwaysWriteFullPages" type="xs:boolean">
                            <xs:annotation>
                                <xs:documentation>Whether full pages should always be written.</xs:documentation>
                            </xs:annotation>
                        </xs:attribute>
                        <xs:attribute name="metricsEnabled" type="xs:boolean">
                            <xs:annotation>
                                <xs:documentation>Enable persistent store metrics.</xs:documentation>
                            </xs:annotation>
                        </xs:attribute>
                        <xs:attribute name="metricsSubIntervalCount" type="xs:int">
                            <xs:annotation>
                                <xs:documentation>Number of sub intervals to split RateTimeInterval into.</xs:documentation>
                            </xs:annotation>
                        </xs:attribute>
                        <xs:attribute name="metricsRateTimeInterval" type="xs:string">
                            <xs:annotation>
                                <xs:documentation>Rate time interval.</xs:documentation>
                            </xs:annotation>
                        </xs:attribute>
                        <xs:attribute name="checkpointWriteOrder" type="checkpointWriteOrder">
                            <xs:annotation>
                                <xs:documentation>Checkpoint page write order on disk.</xs:documentation>
                            </xs:annotation>
                        </xs:attribute>
                        <xs:attribute name="writeThrottlingEnabled" type="xs:boolean">
                            <xs:annotation>
                                <xs:documentation>Threads that generate dirty pages too fast during ongoing checkpoint will be throttled.</xs:documentation>
                            </xs:annotation>
                        </xs:attribute>
                        <xs:attribute name="walCompactionEnabled" type="xs:boolean">
                            <xs:annotation>
                                <xs:documentation>If true, system will filter and compress WAL archive in background. Compressed WAL archive gets automatically decompressed on demand.</xs:documentation>
                            </xs:annotation>
                        </xs:attribute>
                        <xs:attribute name="maxWalArchiveSize" type="xs:long">
                            <xs:annotation>
                                <xs:documentation>Maximum size of wal archive folder, in bytes.</xs:documentation>
                            </xs:annotation>
                        </xs:attribute>
                        <xs:attribute name="pageSize" type="xs:int">
                            <xs:annotation>
                                <xs:documentation>Size of the memory page.</xs:documentation>
                            </xs:annotation>
                        </xs:attribute>
                        <xs:attribute name="systemRegionInitialSize" type="xs:int">
                            <xs:annotation>
                                <xs:documentation>Initial size of a memory region reserved for system needs.</xs:documentation>
                            </xs:annotation>
                        </xs:attribute>
                        <xs:attribute name="systemRegionMaxSize" type="xs:int">
                            <xs:annotation>
                                <xs:documentation>Maximum size of a memory region reserved for system needs.</xs:documentation>
                            </xs:annotation>
                        </xs:attribute>
                        <xs:attribute name="concurrencyLevel" type="xs:int">
                            <xs:annotation>
                                <xs:documentation>Number of concurrent segments in Ignite internal page mapping tables.</xs:documentation>
                            </xs:annotation>
                        </xs:attribute>
                        <xs:attribute name="walAutoArchiveAfterInactivity" type="xs:string">
                            <xs:annotation>
                                <xs:documentation>Inactivity time after which to run WAL segment auto archiving.</xs:documentation>
                            </xs:annotation>
                        </xs:attribute>
                        <xs:attribute name="checkpointReadLockTimeout" type="xs:string">
                            <xs:annotation>
                                <xs:documentation>
                                    Timeout for checkpoint read lock acquisition.
                                </xs:documentation>
                            </xs:annotation>
                        </xs:attribute>
                        <xs:attribute name="walPageCompression" type="diskPageCompression">
                            <xs:annotation>
                                <xs:documentation>Compression algorithm for WAL page snapshot records.</xs:documentation>
                            </xs:annotation>
                        </xs:attribute>
                        <xs:attribute name="walPageCompressionLevel" type="xs:int">
                            <xs:annotation>
                                <xs:documentation>Compression level for WAL page snapshot records.</xs:documentation>
                            </xs:annotation>
                        </xs:attribute>
                    </xs:complexType>
                </xs:element>
                <xs:element name="sslContextFactory" minOccurs="0">
                    <xs:annotation>
                        <xs:documentation>Factory for SSL Context.</xs:documentation>
                    </xs:annotation>
                    <xs:complexType>
                        <xs:attribute name="keyAlgorithm" type="xs:string">
                            <xs:annotation>
                                <xs:documentation>Key manager algorithm that will be used to create a key manager.</xs:documentation>
                            </xs:annotation>
                        </xs:attribute>
                        <xs:attribute name="keyStoreType" type="xs:string">
                            <xs:annotation>
                                <xs:documentation>Key store type used for context creation.</xs:documentation>
                            </xs:annotation>
                        </xs:attribute>
                        <xs:attribute name="keyStoreFilePath" type="xs:string">
                            <xs:annotation>
                                <xs:documentation>Path to key store file.</xs:documentation>
                            </xs:annotation>
                        </xs:attribute>
                        <xs:attribute name="keyStorePassword" type="xs:string">
                            <xs:annotation>
                                <xs:documentation>Key store password.</xs:documentation>
                            </xs:annotation>
                        </xs:attribute>
                        <xs:attribute name="protocol" type="xs:string">
                            <xs:annotation>
                                <xs:documentation>Protocol for secure transport.</xs:documentation>
                            </xs:annotation>
                        </xs:attribute>
                        <xs:attribute name="trustStoreType" type="xs:string">
                            <xs:annotation>
                                <xs:documentation>Trust store type used for context creation.</xs:documentation>
                            </xs:annotation>
                        </xs:attribute>
                        <xs:attribute name="trustStoreFilePath" type="xs:string">
                            <xs:annotation>
                                <xs:documentation>Path to trust store file.</xs:documentation>
                            </xs:annotation>
                        </xs:attribute>
                        <xs:attribute name="trustStorePassword" type="xs:string">
                            <xs:annotation>
                                <xs:documentation>Trust store password.</xs:documentation>
                            </xs:annotation>
                        </xs:attribute>
                        <xs:attribute name="type" type="xs:string" use="required">
                            <xs:annotation>
                              <xs:documentation>Assembly-qualified type name.</xs:documentation>
                            </xs:annotation>
                        </xs:attribute>
                    </xs:complexType>
                </xs:element>
                <xs:element name="pluginConfigurations" minOccurs="0">
                    <xs:annotation>
                        <xs:documentation>Plugin configurations.</xs:documentation>
                    </xs:annotation>
                    <xs:complexType>
                        <xs:sequence>
                            <xs:element name="iPluginConfiguration" maxOccurs="unbounded">
                                <xs:annotation>
                                    <xs:documentation>Plugin configuration.</xs:documentation>
                                </xs:annotation>
                                <xs:complexType>
                                    <xs:attribute name="type" type="xs:string" use="required">
                                        <xs:annotation>
                                            <xs:documentation>Assembly-qualified type name.</xs:documentation>
                                        </xs:annotation>
                                    </xs:attribute>
                                    <xs:attribute name="pluginConfigurationClosureFactoryId" type="xs:int">
                                        <xs:annotation>
                                            <xs:documentation>Id to locate PlatformPluginConfigurationClosureFactory on Java side.</xs:documentation>
                                        </xs:annotation>
                                    </xs:attribute>
                                </xs:complexType>
                            </xs:element>
                        </xs:sequence>
                    </xs:complexType>
                </xs:element>
                <xs:element name="consistentId" minOccurs="0">
                    <xs:annotation>
                        <xs:documentation>Consistent globally unique node identifier which survives node restarts.</xs:documentation>
                    </xs:annotation>
                </xs:element>
                <xs:element name="localEventListeners" minOccurs="0">
                    <xs:annotation>
                        <xs:documentation>Pre-configured local event listeners.</xs:documentation>
                    </xs:annotation>
                    <xs:complexType>
                        <xs:sequence>
                            <xs:element name="localEventListener" maxOccurs="unbounded" minOccurs="0">
                                <xs:annotation>
                                    <xs:documentation>Listener holder.</xs:documentation>
                                </xs:annotation>
                                <xs:complexType>
                                    <xs:sequence>
                                        <xs:element name="eventTypes">
                                            <xs:annotation>
                                                <xs:documentation>Event types to listen for.</xs:documentation>
                                            </xs:annotation>
                                            <xs:complexType>
                                                <xs:sequence>
                                                    <xs:element type="xs:string" name="int" maxOccurs="unbounded" minOccurs="1"/>
                                                </xs:sequence>
                                            </xs:complexType>
                                        </xs:element>
                                        <xs:element name="listener">
                                            <xs:annotation>
                                                <xs:documentation>Listener implementation.</xs:documentation>
                                            </xs:annotation>
                                            <xs:complexType>
                                                <xs:attribute type="xs:string" name="type" use="required">
                                                    <xs:annotation>
                                                        <xs:documentation>Assembly-qualified type name.</xs:documentation>
                                                    </xs:annotation>
                                                </xs:attribute>
                                            </xs:complexType>
                                        </xs:element>
                                    </xs:sequence>
                                    <xs:attribute type="xs:string" name="type" use="required">
                                        <xs:annotation>
                                            <xs:documentation>Assembly-qualified type name.</xs:documentation>
                                        </xs:annotation>
                                    </xs:attribute>
                                </xs:complexType>
                            </xs:element>
                        </xs:sequence>
                    </xs:complexType>
                </xs:element>
                <xs:element name="failureHandler" minOccurs="0">
                    <xs:complexType>
                        <xs:attribute name="type" type="xs:string" use="required">
                            <xs:annotation>
                                <xs:documentation>Assembly-qualified type name.</xs:documentation>
                            </xs:annotation>
                        </xs:attribute>
                        <xs:attribute name="tryStop" type="xs:boolean" default="false">
                            <xs:annotation>
                                <xs:documentation>Try stop before halt node parameter, use only for StopNodeOrHaltFailureHandler.</xs:documentation>
                            </xs:annotation>
                        </xs:attribute>
                        <xs:attribute name="timeout" type="xs:string" default="0:0:0">
                            <xs:annotation>
                                <xs:documentation>Timeout for node stop, use only for StopNodeOrHaltFailureHandler.</xs:documentation>
                            </xs:annotation>
                        </xs:attribute>
                    </xs:complexType>
                </xs:element>
                <xs:element name="sqlSchemas" minOccurs="0">
                    <xs:annotation>
                        <xs:documentation>SQL schemas to be created on node startup. Schemas are created on local node only and are not propagated.</xs:documentation>
                    </xs:annotation>
                    <xs:complexType>
                        <xs:sequence>
                            <xs:element maxOccurs="unbounded" name="string" type="xs:string" />
                        </xs:sequence>
                    </xs:complexType>
                </xs:element>
                <xs:element name="executorConfiguration" minOccurs="0">
                    <xs:annotation>
                        <xs:documentation>Custom executor configuration for compute tasks.</xs:documentation>
                    </xs:annotation>
                    <xs:complexType>
                        <xs:sequence>
                            <xs:element name="executorConfiguration" maxOccurs="unbounded" minOccurs="0">
                                <xs:annotation>
                                    <xs:documentation>Thread pool configuration for compute tasks.</xs:documentation>
                                </xs:annotation>
                                <xs:complexType>
                                    <xs:attribute type="xs:string" name="name" use="required">
                                        <xs:annotation>
                                            <xs:documentation>Thread pool name.</xs:documentation>
                                        </xs:annotation>
                                    </xs:attribute>
                                    <xs:attribute type="xs:int" name="size" use="required">
                                        <xs:annotation>
                                            <xs:documentation>Thread pool size.</xs:documentation>
                                        </xs:annotation>
                                    </xs:attribute>
                                </xs:complexType>
                            </xs:element>
                        </xs:sequence>
                    </xs:complexType>
                </xs:element>
            </xs:all>
            <xs:attribute name="igniteInstanceName" type="xs:string">
                <xs:annotation>
                    <xs:documentation>Local Ignite instance name to be used with Ignition.GetIgnite.</xs:documentation>
                </xs:annotation>
            </xs:attribute>
            <xs:attribute name="autoGenerateIgniteInstanceName" type="xs:string">
                <xs:annotation>
                    <xs:documentation>Generate unique igniteInstanceName automatically.</xs:documentation>
                </xs:annotation>
            </xs:attribute>
            <xs:attribute name="jvmDllPath" type="xs:string">
                <xs:annotation>
                    <xs:documentation>Path jvm.dll file. If not set, it's location will be determined using JAVA_HOME environment variable. If path is neither set nor determined automatically, an exception will be thrown.</xs:documentation>
                </xs:annotation>
            </xs:attribute>
            <xs:attribute name="igniteHome" type="xs:string">
                <xs:annotation>
                    <xs:documentation>Path to Ignite home. If not set environment variable IGNITE_HOME will be used.</xs:documentation>
                </xs:annotation>
            </xs:attribute>
            <xs:attribute name="jvmClasspath" type="xs:string">
                <xs:annotation>
                    <xs:documentation>Classpath used by JVM on Ignite start.</xs:documentation>
                </xs:annotation>
            </xs:attribute>
            <xs:attribute name="suppressWarnings" type="xs:boolean">
                <xs:annotation>
                    <xs:documentation>Whether to suppress warnings.</xs:documentation>
                </xs:annotation>
            </xs:attribute>
            <xs:attribute name="jvmInitialMemoryMb" type="xs:int">
                <xs:annotation>
                    <xs:documentation>
                        Initial amount of memory in megabytes given to JVM. Maps to -Xms Java option. -1 maps to JVM defaults.
                    </xs:documentation>
                </xs:annotation>
            </xs:attribute>
            <xs:attribute name="jvmMaxMemoryMb" type="xs:int">
                <xs:annotation>
                    <xs:documentation>
                        Maximum amount of memory in megabytes given to JVM. Maps to -Xmx Java option. -1 maps to JVM defaults.
                    </xs:documentation>
                </xs:annotation>
            </xs:attribute>
            <xs:attribute name="clientMode" type="xs:boolean">
                <xs:annotation>
                    <xs:documentation>
                        Whether node should start in client mode. Client node cannot hold data in the caches.
                    </xs:documentation>
                </xs:annotation>
            </xs:attribute>
            <xs:attribute name="metricsExpireTime" type="xs:string">
                <xs:annotation>
                    <xs:documentation>
                        Time after which a certain metric value is considered expired.
                    </xs:documentation>
                </xs:annotation>
            </xs:attribute>
            <xs:attribute name="metricsHistorySize" type="xs:int">
                <xs:annotation>
                    <xs:documentation>
                        Number of metrics kept in history to compute totals and averages.
                    </xs:documentation>
                </xs:annotation>
            </xs:attribute>
            <xs:attribute name="metricsLogFrequency" type="xs:string">
                <xs:annotation>
                    <xs:documentation>
                        Frequency of metrics log print out.
                    </xs:documentation>
                </xs:annotation>
            </xs:attribute>
            <xs:attribute name="metricsUpdateFrequency" type="xs:string">
                <xs:annotation>
                    <xs:documentation>
                        Metrics update frequency.
                    </xs:documentation>
                </xs:annotation>
            </xs:attribute>
            <xs:attribute name="networkSendRetryCount" type="xs:int">
                <xs:annotation>
                    <xs:documentation>
                        Network send retry count.
                    </xs:documentation>
                </xs:annotation>
            </xs:attribute>
            <xs:attribute name="networkSendRetryDelay" type="xs:string">
                <xs:annotation>
                    <xs:documentation>
                        Network send retry delay.
                    </xs:documentation>
                </xs:annotation>
            </xs:attribute>
            <xs:attribute name="networkTimeout" type="xs:string">
                <xs:annotation>
                    <xs:documentation>Network timeout.</xs:documentation>
                </xs:annotation>
            </xs:attribute>
            <xs:attribute name="workDirectory" type="xs:string">
                <xs:annotation>
                    <xs:documentation>
                        Work directory. If not provided, a folder under IgniteHome will be used.
                    </xs:documentation>
                </xs:annotation>
            </xs:attribute>
            <xs:attribute name="localhost" type="xs:string">
                <xs:annotation>
                    <xs:documentation>System-wide local address or host for all Ignite components to bind to. If provided it will override all default local bind settings within Ignite.</xs:documentation>
                </xs:annotation>
            </xs:attribute>
            <xs:attribute name="isDaemon" type="xs:boolean">
                <xs:annotation>
                    <xs:documentation>
                        Whether this node should be a daemon node. Daemon nodes are the usual grid nodes that participate in topology but not visible on the main APIs.
                        Daemon nodes are used primarily for management and monitoring functionality.
                    </xs:documentation>
                </xs:annotation>
            </xs:attribute>
            <xs:attribute name="springConfigUrl" type="xs:string">
                <xs:annotation>
                    <xs:documentation>URL to Spring configuration file.</xs:documentation>
                </xs:annotation>
            </xs:attribute>
            <xs:attribute name="isLateAffinityAssignment" type="xs:boolean">
                <xs:annotation>
                    <xs:documentation>
                        Whether late affinity assignment mode should be used.
                        On each topology change, for each started cache, partition-to-node mapping is
                        calculated using AffinityFunction for cache. When late
                        affinity assignment mode is disabled then new affinity mapping is applied immediately.
                        With late affinity assignment mode, if primary node was changed for some partition, but data for this
                        partition is not rebalanced yet on this node, then current primary is not changed and new primary
                        is temporary assigned as backup. This nodes becomes primary only when rebalancing for all assigned primary
                        partitions is finished. This mode can show better performance for cache operations, since when cache
                        primary node executes some operation and data is not rebalanced yet, then it sends additional message
                        to force rebalancing from other nodes.
                    </xs:documentation>
                </xs:annotation>
            </xs:attribute>
            <xs:attribute name="failureDetectionTimeout" type="xs:string">
                <xs:annotation>
                    <xs:documentation>
                        Failure detection timeout used by discovery and communication subsystems.
                    </xs:documentation>
                </xs:annotation>
            </xs:attribute>
            <xs:attribute name="systemWorkerBlockedTimeout" type="xs:string">
                <xs:annotation>
                    <xs:documentation>
                        Timeout for blocked system workers detection.
                    </xs:documentation>
                </xs:annotation>
            </xs:attribute>
            <xs:attribute name="clientFailureDetectionTimeout" type="xs:string">
                <xs:annotation>
                    <xs:documentation>
                        Failure detection timeout used by discovery and communication subsystems for client nodes.
                    </xs:documentation>
                </xs:annotation>
            </xs:attribute>
            <xs:attribute name="longQueryWarningTimeout" type="xs:string">
                <xs:annotation>
                    <xs:documentation>
                        Timeout after which long query warning will be printed.
                    </xs:documentation>
                </xs:annotation>
            </xs:attribute>
            <xs:attribute name="peerAssemblyLoadingMode" type="peerAssemblyLoadingMode">
                <xs:annotation>
                    <xs:documentation>Indicates whether user assemblies should be loaded on remote nodes automatically.</xs:documentation>
                </xs:annotation>
            </xs:attribute>
            <xs:attribute name="publicThreadPoolSize" type="xs:string">
                <xs:annotation>
                    <xs:documentation>Size of the public thread pool, which processes compute jobs and user messages.</xs:documentation>
                </xs:annotation>
            </xs:attribute>
            <xs:attribute name="stripedThreadPoolSize" type="xs:string">
                <xs:annotation>
                    <xs:documentation>Size of the striped thread pool.</xs:documentation>
                </xs:annotation>
            </xs:attribute>
            <xs:attribute name="serviceThreadPoolSize" type="xs:string">
                <xs:annotation>
                    <xs:documentation>Size of the service thread pool.</xs:documentation>
                </xs:annotation>
            </xs:attribute>
            <xs:attribute name="systemThreadPoolSize" type="xs:string">
                <xs:annotation>
                    <xs:documentation>Size of the system thread pool.</xs:documentation>
                </xs:annotation>
            </xs:attribute>
            <xs:attribute name="asyncCallbackThreadPoolSize" type="xs:string">
                <xs:annotation>
                    <xs:documentation>Size of the async callback thread pool.</xs:documentation>
                </xs:annotation>
            </xs:attribute>
            <xs:attribute name="managementThreadPoolSize" type="xs:string">
                <xs:annotation>
                    <xs:documentation>Size of the management thread pool.</xs:documentation>
                </xs:annotation>
            </xs:attribute>
            <xs:attribute name="dataStreamerThreadPoolSize" type="xs:string">
                <xs:annotation>
                    <xs:documentation>Size of the data streamer thread pool.</xs:documentation>
                </xs:annotation>
            </xs:attribute>
            <xs:attribute name="utilityCacheThreadPoolSize" type="xs:string">
                <xs:annotation>
                    <xs:documentation>Size of the utility cache thread pool.</xs:documentation>
                </xs:annotation>
            </xs:attribute>
            <xs:attribute name="queryThreadPoolSize" type="xs:string">
                <xs:annotation>
                    <xs:documentation>Size of the query thread pool.</xs:documentation>
                </xs:annotation>
            </xs:attribute>
            <xs:attribute name="isActiveOnStart" type="xs:boolean">
                <xs:annotation>
                    <xs:documentation>Whether grid should be active on start.</xs:documentation>
                </xs:annotation>
            </xs:attribute>
            <xs:attribute name="authenticationEnabled" type="xs:boolean">
                <xs:annotation>
                    <xs:documentation>Whether user authentication is enabled for the cluster.</xs:documentation>
                </xs:annotation>
            </xs:attribute>
            <xs:attribute name="mvccVacuumFrequency" type="xs:long">
                <xs:annotation>
                    <xs:documentation>Time interval between MVCC vacuum runs in milliseconds.</xs:documentation>
                </xs:annotation>
            </xs:attribute>
            <xs:attribute name="mvccVacuumThreadCount" type="xs:int">
                <xs:annotation>
                    <xs:documentation>Number of MVCC vacuum threads.</xs:documentation>
                </xs:annotation>
            </xs:attribute>
            <xs:attribute name="sqlQueryHistorySize" type="xs:int">
                <xs:annotation>
                    <xs:documentation>Number of SQL query history elements to keep in memory.</xs:documentation>
                </xs:annotation>
            </xs:attribute>
            <xs:attribute name="clientConnectorConfigurationEnabled" type="xs:boolean">
                <xs:annotation>
                    <xs:documentation>Whether client connector should be enabled (allow thin clients, ODBC and JDBC drivers to work with Ignite).</xs:documentation>
                </xs:annotation>
            </xs:attribute>
            <xs:attribute name="redirectJavaConsoleOutput" type="xs:boolean">
              <xs:annotation>
                <xs:documentation>Whether Java console output should be redirected to Console.Out and Console.Error.</xs:documentation>
              </xs:annotation>
            </xs:attribute>
        </xs:complexType>
    </xs:element>
</xs:schema>
<|MERGE_RESOLUTION|>--- conflicted
+++ resolved
@@ -1512,14 +1512,11 @@
                                             <xs:documentation>Active transactions count per connection limit.</xs:documentation>
                                         </xs:annotation>
                                     </xs:attribute>
-<<<<<<< HEAD
-=======
                                     <xs:attribute name="maxActiveComputeTasksPerConnection" type="xs:int">
                                         <xs:annotation>
                                             <xs:documentation>Active compute tasks per connection limit. Or 0 if compute grid functionality is disabled for thin clients.</xs:documentation>
                                         </xs:annotation>
                                     </xs:attribute>
->>>>>>> 1e84d448
                                 </xs:complexType>
                             </xs:element>
                         </xs:all>
