﻿<?xml version="1.0" encoding="utf-8"?>

<!--
  Licensed to the Apache Software Foundation (ASF) under one or more
  contributor license agreements.  See the NOTICE file distributed with
  this work for additional information regarding copyright ownership.
  The ASF licenses this file to You under the Apache License, Version 2.0
  (the "License"); you may not use this file except in compliance with
  the License.  You may obtain a copy of the License at

       http://www.apache.org/licenses/LICENSE-2.0

  Unless required by applicable law or agreed to in writing, software
  distributed under the License is distributed on an "AS IS" BASIS,
  WITHOUT WARRANTIES OR CONDITIONS OF ANY KIND, either express or implied.
  See the License for the specific language governing permissions and
  limitations under the License.
-->

<xs:schema id="IgniteConfigurationSection"
    targetNamespace="http://ignite.apache.org/schema/dotnet/IgniteConfigurationSection"
    elementFormDefault="qualified"
    xmlns="http://ignite.apache.org/schema/dotnet/IgniteConfigurationSection"
    xmlns:mstns="http://ignite.apache.org/schema/dotnet/IgniteConfigurationSection"
    xmlns:xs="http://www.w3.org/2001/XMLSchema">

    <xs:simpleType name="cacheMode" final="restriction">
        <xs:restriction base="xs:string">
            <xs:enumeration value="Local" />
            <xs:enumeration value="Replicated" />
            <xs:enumeration value="Partitioned" />
        </xs:restriction>
    </xs:simpleType>

    <xs:simpleType name="cacheAtomicityMode" final="restriction">
        <xs:restriction base="xs:string">
            <xs:enumeration value="Transactional" />
            <xs:enumeration value="Atomic" />
        </xs:restriction>
    </xs:simpleType>

    <xs:simpleType name="cacheAtomicWriteOrderMode" final="restriction">
        <xs:restriction base="xs:string">
            <xs:enumeration value="Clock" />
            <xs:enumeration value="Primary" />
        </xs:restriction>
    </xs:simpleType>

    <xs:simpleType name="cacheMemoryMode" final="restriction">
        <xs:restriction base="xs:string">
            <xs:enumeration value="OnheapTiered" />
            <xs:enumeration value="OffheapTiered" />
            <xs:enumeration value="OffheapValues" />
        </xs:restriction>
    </xs:simpleType>

    <xs:simpleType name="cacheRebalanceMode" final="restriction">
        <xs:restriction base="xs:string">
            <xs:enumeration value="Sync" />
            <xs:enumeration value="Async" />
            <xs:enumeration value="None" />
        </xs:restriction>
    </xs:simpleType>

    <xs:simpleType name="cacheWriteSynchronizationMode" final="restriction">
        <xs:restriction base="xs:string">
            <xs:enumeration value="FullSync" />
            <xs:enumeration value="FullAsync" />
            <xs:enumeration value="PrimarySync" />
        </xs:restriction>
    </xs:simpleType>

    <xs:simpleType name="queryIndexType" final="restriction">
        <xs:restriction base="xs:string">
            <xs:enumeration value="Sorted" />
            <xs:enumeration value="FullText" />
            <xs:enumeration value="Geospatial" />
        </xs:restriction>
    </xs:simpleType>

    <xs:simpleType name="transactionConcurrency" final="restriction">
        <xs:restriction base="xs:string">
            <xs:enumeration value="Optimistic" />
            <xs:enumeration value="Pessimistic" />
        </xs:restriction>
    </xs:simpleType>

    <xs:simpleType name="transactionIsolation" final="restriction">
        <xs:restriction base="xs:string">
            <xs:enumeration value="ReadCommitted" />
            <xs:enumeration value="RepeatableRead" />
            <xs:enumeration value="Serializable" />
        </xs:restriction>
    </xs:simpleType>

    <xs:element name="igniteConfiguration">
        <xs:annotation>
            <xs:documentation>Ignite configuration root.</xs:documentation>
        </xs:annotation>
        <xs:complexType>
            <xs:all>
                <xs:element name="binaryConfiguration" minOccurs="0">
                    <xs:annotation>
                        <xs:documentation>Binary configuration.</xs:documentation>
                    </xs:annotation>
                    <xs:complexType>
                        <xs:all>
                            <xs:element name="typeConfigurations" minOccurs="0">
                                <xs:annotation>
                                    <xs:documentation>Type configurations.</xs:documentation>
                                </xs:annotation>
                                <xs:complexType>
                                    <xs:sequence>
                                        <xs:element name="binaryTypeConfiguration" maxOccurs="unbounded">
                                            <xs:complexType>
                                                <xs:all>
                                                    <xs:element name="nameMapper" minOccurs="0">
                                                        <xs:annotation>
                                                            <xs:documentation>Name mapper for the given type.</xs:documentation>
                                                        </xs:annotation>
                                                        <xs:complexType>
                                                            <xs:attribute name="type" type="xs:string" use="required">
                                                                <xs:annotation>
                                                                    <xs:documentation>Assembly-qualified type name.</xs:documentation>
                                                                </xs:annotation>
                                                            </xs:attribute>
                                                        </xs:complexType>
                                                    </xs:element>
                                                    <xs:element name="idMapper" minOccurs="0">
                                                        <xs:annotation>
                                                            <xs:documentation>ID mapper for the given type. When it is necessary to resolve class (field) ID, then this property will be checked first. Otherwise, ID will be hash code of the class (field) simple name in lower case.</xs:documentation>
                                                        </xs:annotation>
                                                        <xs:complexType>
                                                            <xs:attribute name="type" type="xs:string" use="required">
                                                                <xs:annotation>
                                                                    <xs:documentation>Assembly-qualified type name.</xs:documentation>
                                                                </xs:annotation>
                                                            </xs:attribute>
                                                        </xs:complexType>
                                                    </xs:element>
                                                    <xs:element name="serializer" minOccurs="0">
                                                        <xs:annotation>
                                                            <xs:documentation>
                                                                Serializer for the given type. If not provided and class implements IBinarizable then its custom logic will be used. If not provided and class doesn't implement IBinarizable then all fields of the class except of those with [NotSerialized] attribute will be serialized with help of reflection.
                                                            </xs:documentation>
                                                        </xs:annotation>
                                                        <xs:complexType>
                                                            <xs:attribute name="type" type="xs:string" use="required">
                                                                <xs:annotation>
                                                                    <xs:documentation>Assembly-qualified type name.</xs:documentation>
                                                                </xs:annotation>
                                                            </xs:attribute>
                                                        </xs:complexType>
                                                    </xs:element>
                                                </xs:all>
                                                <xs:attribute name="typeName" type="xs:string">
                                                    <xs:annotation>
                                                        <xs:documentation>Fully qualified type name.</xs:documentation>
                                                    </xs:annotation>
                                                </xs:attribute>
                                                <xs:attribute name="affinityKeyFieldName" type="xs:string">
                                                    <xs:annotation>
                                                        <xs:documentation>Affinity key field name.</xs:documentation>
                                                    </xs:annotation>
                                                </xs:attribute>
                                                <xs:attribute name="keepDeserialized" type="xs:string">
                                                    <xs:annotation>
                                                        <xs:documentation>
                                                            Keep deserialized flag. If set to non-null value, overrides default value set in BinaryTypeConfiguration.
                                                        </xs:documentation>
                                                    </xs:annotation>
                                                </xs:attribute>
                                                <xs:attribute name="isEnum" type="xs:boolean">
                                                    <xs:annotation>
                                                        <xs:documentation>Whether this instance describes an enum type.</xs:documentation>
                                                    </xs:annotation>
                                                </xs:attribute>
                                            </xs:complexType>
                                        </xs:element>
                                    </xs:sequence>
                                </xs:complexType>
                            </xs:element>
                            <xs:element name="types" minOccurs="0">
                                <xs:annotation>
                                    <xs:documentation>
<<<<<<< HEAD
                                        Binarizable types. Shorthand for creating "BinaryTypeConfiguration.
=======
                                        Assembly-qualified type names (Type.AssemblyQualifiedName) for binarizable types. Shorthand for creating BinaryTypeConfiguration.
>>>>>>> 7b50a251
                                    </xs:documentation>
                                </xs:annotation>
                                <xs:complexType>
                                    <xs:sequence>
                                        <xs:element maxOccurs="unbounded" name="string" type="xs:string" />
                                    </xs:sequence>
                                </xs:complexType>
                            </xs:element>
                            <xs:element name="defaultNameMapper" minOccurs="0">
                                <xs:annotation>
                                    <xs:documentation>Default name mapper.</xs:documentation>
                                </xs:annotation>
                                <xs:complexType>
                                    <xs:attribute name="type" type="xs:string" use="required">
                                        <xs:annotation>
                                            <xs:documentation>Assembly-qualified type name.</xs:documentation>
                                        </xs:annotation>
                                    </xs:attribute>
                                </xs:complexType>
                            </xs:element>
                            <xs:element name="defaultIdMapper" minOccurs="0">
                                <xs:annotation>
                                    <xs:documentation>Default ID mapper.</xs:documentation>
                                </xs:annotation>
                                <xs:complexType>
                                    <xs:attribute name="type" type="xs:string" use="required">
                                        <xs:annotation>
                                            <xs:documentation>Assembly-qualified type name.</xs:documentation>
                                        </xs:annotation>
                                    </xs:attribute>
                                </xs:complexType>
                            </xs:element>
                            <xs:element name="defaultSerializer" minOccurs="0">
                                <xs:annotation>
                                    <xs:documentation>Default serializer.</xs:documentation>
                                </xs:annotation>
                                <xs:complexType>
                                    <xs:attribute name="type" type="xs:string" use="required">
                                        <xs:annotation>
                                            <xs:documentation>Assembly-qualified type name.</xs:documentation>
                                        </xs:annotation>
                                    </xs:attribute>
                                </xs:complexType>
                            </xs:element>
                        </xs:all>
                        <xs:attribute name="defaultKeepDeserialized" type="xs:boolean">
                            <xs:annotation>
                                <xs:documentation>Default keep deserialized flag.</xs:documentation>
                            </xs:annotation>
                        </xs:attribute>
                        <xs:attribute name="compactFooter" type="xs:boolean">
                            <xs:annotation>
                                <xs:documentation>Compact footer flag.</xs:documentation>
                            </xs:annotation>
                        </xs:attribute>
                    </xs:complexType>
                </xs:element>
                <xs:element name="cacheConfiguration" minOccurs="0">
                    <xs:annotation>
                        <xs:documentation>Cache configuration.</xs:documentation>
                    </xs:annotation>
                    <xs:complexType>
                        <xs:sequence>
                            <xs:element name="cacheConfiguration" maxOccurs="unbounded">
                                <xs:annotation>
                                    <xs:documentation>Cache configuration.</xs:documentation>
                                </xs:annotation>
                                <xs:complexType>
                                    <xs:all>
                                        <xs:element name="cacheStoreFactory" minOccurs="0">
                                            <xs:annotation>
                                                <xs:documentation>Factory for underlying persistent storage for read-through and write-through operations.</xs:documentation>
                                            </xs:annotation>
                                            <xs:complexType>
                                                <xs:attribute name="type" type="xs:string" use="required">
                                                    <xs:annotation>
                                                        <xs:documentation>Assembly-qualified type name.</xs:documentation>
                                                    </xs:annotation>
                                                </xs:attribute>
                                            </xs:complexType>
                                        </xs:element>
                                        <xs:element name="queryEntities" minOccurs="0">
                                            <xs:annotation>
                                                <xs:documentation>Query entity configuration.</xs:documentation>
                                            </xs:annotation>
                                            <xs:complexType>
                                                <xs:sequence>
                                                    <xs:element name="queryEntity" maxOccurs="unbounded">
                                                        <xs:complexType>
                                                            <xs:all>
                                                                <xs:element name="fields" minOccurs="0">
                                                                    <xs:annotation>
                                                                        <xs:documentation>Query fields, a map from field name to Java type name. The order of fields defines the order of columns returned by the 'select *' queries.</xs:documentation>
                                                                    </xs:annotation>
                                                                    <xs:complexType>
                                                                        <xs:sequence>
                                                                            <xs:element name="queryField" maxOccurs="unbounded">
                                                                                <xs:complexType>
                                                                                    <xs:attribute name="name" type="xs:string" use="required">
                                                                                        <xs:annotation>
                                                                                            <xs:documentation>Cache name.</xs:documentation>
                                                                                        </xs:annotation>
                                                                                    </xs:attribute>
                                                                                    <xs:attribute name="fieldType" type="xs:string">
                                                                                        <xs:annotation>
                                                                                            <xs:documentation>.NET field type.</xs:documentation>
                                                                                        </xs:annotation>
                                                                                    </xs:attribute>
                                                                                    <xs:attribute name="fieldTypeName" type="xs:string">
                                                                                        <xs:annotation>
                                                                                            <xs:documentation>Java field type name.</xs:documentation>
                                                                                        </xs:annotation>
                                                                                    </xs:attribute>
                                                                                </xs:complexType>
                                                                            </xs:element>
                                                                        </xs:sequence>
                                                                    </xs:complexType>
                                                                </xs:element>
                                                                <xs:element name="aliases" minOccurs="0">
                                                                    <xs:annotation>
                                                                        <xs:documentation>Field name aliases: mapping from full name in dot notation to an alias that will be used as SQL column name. Example: {"parent.name" -> "parentName"}.</xs:documentation>
                                                                    </xs:annotation>
                                                                    <xs:complexType>
                                                                        <xs:sequence>
                                                                            <xs:element name="queryAlias" maxOccurs="unbounded">
                                                                                <xs:complexType>
                                                                                    <xs:attribute name="fullName" type="xs:string" use="required">
                                                                                        <xs:annotation>
                                                                                            <xs:documentation>Full name of the query field.</xs:documentation>
                                                                                        </xs:annotation>
                                                                                    </xs:attribute>
                                                                                    <xs:attribute name="alias" type="xs:string" use="required">
                                                                                        <xs:annotation>
                                                                                            <xs:documentation>Alias for the full name.</xs:documentation>
                                                                                        </xs:annotation>
                                                                                    </xs:attribute>
                                                                                </xs:complexType>
                                                                            </xs:element>
                                                                        </xs:sequence>
                                                                    </xs:complexType>
                                                                </xs:element>
                                                                <xs:element name="indexes" minOccurs="0">
                                                                    <xs:annotation>
                                                                        <xs:documentation>Query indexes.</xs:documentation>
                                                                    </xs:annotation>
                                                                    <xs:complexType>
                                                                        <xs:sequence>
                                                                            <xs:element name="queryIndex" maxOccurs="unbounded">
                                                                                <xs:complexType>
                                                                                    <xs:sequence>
                                                                                        <xs:element name="fields" minOccurs="1">
                                                                                            <xs:annotation>
                                                                                                <xs:documentation>Query fields, a map from field name to Java type name. The order of fields defines the order of columns returned by the 'select *' queries.</xs:documentation>
                                                                                            </xs:annotation>
                                                                                            <xs:complexType>
                                                                                                <xs:sequence>
                                                                                                    <xs:element name="queryIndexField" maxOccurs="unbounded">
                                                                                                        <xs:complexType>
                                                                                                            <xs:attribute name="name" type="xs:string" use="required">
                                                                                                                <xs:annotation>
                                                                                                                    <xs:documentation>Cache name.</xs:documentation>
                                                                                                                </xs:annotation>
                                                                                                            </xs:attribute>
                                                                                                            <xs:attribute name="isDescending" type="xs:boolean">
                                                                                                                <xs:annotation>
                                                                                                                    <xs:documentation>Whether this index is descending.</xs:documentation>
                                                                                                                </xs:annotation>
                                                                                                            </xs:attribute>
                                                                                                        </xs:complexType>
                                                                                                    </xs:element>
                                                                                                </xs:sequence>
                                                                                            </xs:complexType>
                                                                                        </xs:element>
                                                                                    </xs:sequence>
                                                                                    <xs:attribute name="name" type="xs:string">
                                                                                        <xs:annotation>
                                                                                            <xs:documentation>Index name.</xs:documentation>
                                                                                        </xs:annotation>
                                                                                    </xs:attribute>
                                                                                    <xs:attribute name="indexType" type="queryIndexType">
                                                                                        <xs:annotation>
                                                                                            <xs:documentation>Index type.</xs:documentation>
                                                                                        </xs:annotation>
                                                                                    </xs:attribute>
                                                                                </xs:complexType>
                                                                            </xs:element>
                                                                        </xs:sequence>
                                                                    </xs:complexType>
                                                                </xs:element>
                                                            </xs:all>
                                                            <xs:attribute name="keyTypeName" type="xs:string">
                                                                <xs:annotation>
                                                                    <xs:documentation>
                                                                        Java key type name.
                                                                    </xs:documentation>
                                                                </xs:annotation>
                                                            </xs:attribute>
                                                            <xs:attribute name="keyType" type="xs:string">
                                                                <xs:annotation>
                                                                    <xs:documentation>
                                                                        .NET key type.
                                                                    </xs:documentation>
                                                                </xs:annotation>
                                                            </xs:attribute>
                                                            <xs:attribute name="valueTypeName" type="xs:string">
                                                                <xs:annotation>
                                                                    <xs:documentation>
                                                                        Java value type name.
                                                                    </xs:documentation>
                                                                </xs:annotation>
                                                            </xs:attribute>
                                                            <xs:attribute name="valueType" type="xs:string">
                                                                <xs:annotation>
                                                                    <xs:documentation>
                                                                        .NET value type.
                                                                    </xs:documentation>
                                                                </xs:annotation>
                                                            </xs:attribute>
                                                        </xs:complexType>
                                                    </xs:element>
                                                </xs:sequence>
                                            </xs:complexType>
                                        </xs:element>
                                        <xs:element name="nearConfiguration" minOccurs="0">
                                            <xs:annotation>
                                                <xs:documentation>Near cache configuration.</xs:documentation>
                                            </xs:annotation>
                                            <xs:complexType>
                                                <xs:all>
                                                    <xs:element name="evictionPolicy" minOccurs="0">
                                                        <xs:annotation>
                                                            <xs:documentation>Eviction policy. Null value means disabled evictions.</xs:documentation>
                                                        </xs:annotation>
                                                        <xs:complexType>
                                                            <xs:attribute name="batchSize" type="xs:int">
                                                                <xs:annotation>
                                                                    <xs:documentation>
                                                                        Size of the eviction batch. Batch eviction is enabled only if maximum memory limit isn't set (MaxMemorySize == 0).
                                                                    </xs:documentation>
                                                                </xs:annotation>
                                                            </xs:attribute>
                                                            <xs:attribute name="maxSize" type="xs:int">
                                                                <xs:annotation>
                                                                    <xs:documentation>Maximum allowed cache size (entry count). 0 for unlimited.</xs:documentation>
                                                                </xs:annotation>
                                                            </xs:attribute>
                                                            <xs:attribute name="maxMemorySize" type="xs:int">
                                                                <xs:annotation>
                                                                    <xs:documentation>Maximum allowed cache size in bytes. 0 for unlimited.</xs:documentation>
                                                                </xs:annotation>
                                                            </xs:attribute>
                                                            <xs:attribute name="type" type="xs:string" use="required">
                                                                <xs:annotation>
                                                                    <xs:documentation>Assembly-qualified type name.</xs:documentation>
                                                                </xs:annotation>
                                                            </xs:attribute>
                                                        </xs:complexType>
                                                    </xs:element>
                                                </xs:all>
                                                <xs:attribute name="nearStartSize" type="xs:int">
                                                    <xs:annotation>
                                                        <xs:documentation>Initial cache size for near cache which will be used to pre-create internal hash table after start.</xs:documentation>
                                                    </xs:annotation>
                                                </xs:attribute>
                                            </xs:complexType>
                                        </xs:element>
                                        <xs:element name="evictionPolicy" minOccurs="0">
                                            <xs:annotation>
                                                <xs:documentation>Eviction policy. Null value means disabled evictions.</xs:documentation>
                                            </xs:annotation>
                                            <xs:complexType>
                                                <xs:attribute name="batchSize" type="xs:int">
                                                    <xs:annotation>
                                                        <xs:documentation>
                                                            Size of the eviction batch. Batch eviction is enabled only if maximum memory limit isn't set (MaxMemorySize == 0).
                                                        </xs:documentation>
                                                    </xs:annotation>
                                                </xs:attribute>
                                                <xs:attribute name="maxSize" type="xs:int">
                                                    <xs:annotation>
                                                        <xs:documentation>Maximum allowed cache size (entry count). 0 for unlimited.</xs:documentation>
                                                    </xs:annotation>
                                                </xs:attribute>
                                                <xs:attribute name="maxMemorySize" type="xs:int">
                                                    <xs:annotation>
                                                        <xs:documentation>Maximum allowed cache size in bytes. 0 for unlimited.</xs:documentation>
                                                    </xs:annotation>
                                                </xs:attribute>
                                                <xs:attribute name="type" type="xs:string" use="required">
                                                    <xs:annotation>
                                                        <xs:documentation>Assembly-qualified type name.</xs:documentation>
                                                    </xs:annotation>
                                                </xs:attribute>
                                            </xs:complexType>
                                        </xs:element>
                                        <xs:element name="affinityFunction" minOccurs="0">
                                            <xs:annotation>
                                                <xs:documentation>Affinity function to provide mapping from keys to nodes.</xs:documentation>
                                            </xs:annotation>
                                            <xs:complexType>
                                                <xs:attribute name="partitions" type="xs:int">
                                                    <xs:annotation>
                                                        <xs:documentation>Number of partitions.</xs:documentation>
                                                    </xs:annotation>
                                                </xs:attribute>
                                                <xs:attribute name="excludeNeighbors" type="xs:boolean">
                                                    <xs:annotation>
                                                        <xs:documentation>Whether to exclude same-host-neighbors from being backups of each other.</xs:documentation>
                                                    </xs:annotation>
                                                </xs:attribute>
                                                <xs:attribute name="type" type="xs:string" use="required">
                                                    <xs:annotation>
                                                        <xs:documentation>Assembly-qualified type name.</xs:documentation>
                                                    </xs:annotation>
                                                </xs:attribute>
<<<<<<< HEAD
=======
                                            </xs:complexType>
                                        </xs:element>
                                        <xs:element name="expiryPolicyFactory" minOccurs="0">
                                            <xs:annotation>
                                                <xs:documentation>Factory for IExpiryPolicy to be used for all cache operations, unless ICache.WithExpiryPolicy is called. Default is null, which means no expiration.</xs:documentation>
                                            </xs:annotation>
                                            <xs:complexType>
                                                <xs:attribute name="type" type="xs:string" use="required">
                                                    <xs:annotation>
                                                        <xs:documentation>Assembly-qualified type name.</xs:documentation>
                                                    </xs:annotation>
                                                </xs:attribute>
>>>>>>> 7b50a251
                                            </xs:complexType>
                                        </xs:element>
                                    </xs:all>
                                    <xs:attribute name="name" type="xs:string">
                                        <xs:annotation>
                                            <xs:documentation>Cache name.</xs:documentation>
                                        </xs:annotation>
                                    </xs:attribute>
                                    <xs:attribute name="cacheMode" type="cacheMode">
                                        <xs:annotation>
                                            <xs:documentation>Caching mode to use.</xs:documentation>
                                        </xs:annotation>
                                    </xs:attribute>
                                    <xs:attribute name="writeSynchronizationMode" type="cacheWriteSynchronizationMode">
                                        <xs:annotation>
                                            <xs:documentation>Write synchronization mode. This mode controls whether the main caller should wait for update on other nodes to complete or not.</xs:documentation>
                                        </xs:annotation>
                                    </xs:attribute>
                                    <xs:attribute name="evictSynchronized" type="xs:boolean">
                                        <xs:annotation>
                                            <xs:documentation>
                                                Flag indicating whether eviction is synchronized between primary, backup and near nodes. If this parameter is true and swap is disabled then ICache.LocalEvict will involve all nodes where an entry is kept. If this property is set to false then eviction is done independently on different cache nodes. Note that it's not recommended to set this value to true if cache store is configured since it will allow to significantly improve cache performance.
                                            </xs:documentation>
                                        </xs:annotation>
                                    </xs:attribute>
                                    <xs:attribute name="evictSynchronizedKeyBufferSize" type="xs:int">
                                        <xs:annotation>
                                            <xs:documentation>Size of the key buffer for synchronized evictions.</xs:documentation>
                                        </xs:annotation>
                                    </xs:attribute>
                                    <xs:attribute name="evictSynchronizedConcurrencyLevel" type="xs:int">
                                        <xs:annotation>
                                            <xs:documentation>
                                                Concurrency level for synchronized evictions. This flag only makes sense with EvictSynchronized set to true. When synchronized evictions are enabled, it is possible that local eviction policy will try to evict entries faster than evictions can be synchronized with backup or near nodes. This value specifies how many concurrent synchronous eviction sessions should be allowed before the system is forced to wait and let synchronous evictions catch up with the eviction policy.
                                            </xs:documentation>
                                        </xs:annotation>
                                    </xs:attribute>
                                    <xs:attribute name="evictSynchronizedTimeout" type="xs:string">
                                        <xs:annotation>
                                            <xs:documentation>Timeout for synchronized evictions</xs:documentation>
                                        </xs:annotation>
                                    </xs:attribute>
                                    <xs:attribute name="maxEvictionOverflowRatio" type="xs:decimal">
                                        <xs:annotation>
                                            <xs:documentation>This value denotes the maximum size of eviction queue in percents of cache size in case of distributed cache (replicated and partitioned) and using synchronized eviction</xs:documentation>
                                        </xs:annotation>
                                    </xs:attribute>
                                    <xs:attribute name="startSize" type="xs:int">
                                        <xs:annotation>
                                            <xs:documentation>Initial cache size which will be used to pre-create internal hash table after start.</xs:documentation>
                                        </xs:annotation>
                                    </xs:attribute>
                                    <xs:attribute name="loadPreviousValue" type="xs:string">
                                        <xs:annotation>
                                            <xs:documentation>
                                                Flag indicating whether value should be loaded from store if it is not in the cache.
                                            </xs:documentation>
                                        </xs:annotation>
                                    </xs:attribute>
                                    <xs:attribute name="atomicityMode" type="cacheAtomicityMode">
                                        <xs:annotation>
                                            <xs:documentation>Cache atomicity mode.</xs:documentation>
                                        </xs:annotation>
                                    </xs:attribute>
                                    <xs:attribute name="atomicWriteOrderMode" type="cacheAtomicWriteOrderMode">
                                        <xs:annotation>
                                            <xs:documentation>Cache write ordering mode.</xs:documentation>
                                        </xs:annotation>
                                    </xs:attribute>
                                    <xs:attribute name="backups" type="xs:int">
                                        <xs:annotation>
                                            <xs:documentation>
                                                Number of nodes used to back up single partition for Partitioned cache.
                                            </xs:documentation>
                                        </xs:annotation>
                                    </xs:attribute>
                                    <xs:attribute name="lockTimeout" type="xs:string">
                                        <xs:annotation>
                                            <xs:documentation>Default lock acquisition timeout.</xs:documentation>
                                        </xs:annotation>
                                    </xs:attribute>
                                    <xs:attribute name="invalidate" type="xs:boolean">
                                        <xs:annotation>
                                            <xs:documentation>Invalidation flag. If true, values will be invalidated (nullified) upon commit in near cache.</xs:documentation>
                                        </xs:annotation>
                                    </xs:attribute>
                                    <xs:attribute name="rebalanceMode" type="cacheRebalanceMode">
                                        <xs:annotation>
                                            <xs:documentation>Cache rebalance mode.</xs:documentation>
                                        </xs:annotation>
                                    </xs:attribute>
                                    <xs:attribute name="rebalanceBatchSize" type="xs:int">
                                        <xs:annotation>
                                            <xs:documentation>Batch size (in number bytes) to be loaded within a single rebalance message. Rebalancing algorithm will split total data set on every node into multiple batches prior to sending data.</xs:documentation>
                                        </xs:annotation>
                                    </xs:attribute>
                                    <xs:attribute name="enableSwap" type="xs:boolean">
                                        <xs:annotation>
                                            <xs:documentation>Flag indicating whether Ignite should use swap storage by default.</xs:documentation>
                                        </xs:annotation>
                                    </xs:attribute>
                                    <xs:attribute name="maxConcurrentAsyncOperations" type="xs:int">
                                        <xs:annotation>
                                            <xs:documentation>Maximum number of allowed concurrent asynchronous operations, 0 for unlimited.</xs:documentation>
                                        </xs:annotation>
                                    </xs:attribute>
                                    <xs:attribute name="writeBehindEnabled" type="xs:boolean">
                                        <xs:annotation>
                                            <xs:documentation>Flag indicating whether Ignite should use write-behind behaviour for the cache store.</xs:documentation>
                                        </xs:annotation>
                                    </xs:attribute>
                                    <xs:attribute name="writeBehindFlushSize" type="xs:int">
                                        <xs:annotation>
                                            <xs:documentation>Maximum size of the write-behind cache. If cache size exceeds this value, all cached items are flushed to the cache store and write cache is cleared.</xs:documentation>
                                        </xs:annotation>
                                    </xs:attribute>
                                    <xs:attribute name="writeBehindFlushThreadCount" type="xs:int">
                                        <xs:annotation>
                                            <xs:documentation>
                                                Number of threads that will perform cache flushing. Cache flushing is performed when cache size exceeds value defined by WriteBehindFlushSize, or flush interval defined by WriteBehindFlushFrequency is elapsed.
                                            </xs:documentation>
                                        </xs:annotation>
                                    </xs:attribute>
                                    <xs:attribute name="writeBehindBatchSize" type="xs:int">
                                        <xs:annotation>
                                            <xs:documentation>
                                                Maximum batch size for write-behind cache store operations. Store operations (get or remove) are combined in a batch of this size to be passed to ICacheStore.WriteAll or ICacheStore.DeleteAll methods.
                                            </xs:documentation>
                                        </xs:annotation>
                                    </xs:attribute>
                                    <xs:attribute name="rebalanceTimeout" type="xs:string">
                                        <xs:annotation>
                                            <xs:documentation>Rebalance timeout.</xs:documentation>
                                        </xs:annotation>
                                    </xs:attribute>
                                    <xs:attribute name="rebalanceDelay" type="xs:string">
                                        <xs:annotation>
                                            <xs:documentation>Delay upon a node joining or leaving topology (or crash) after which rebalancing should be started automatically. Rebalancing should be delayed if you plan to restart nodes after they leave topology, or if you plan to start multiple nodes at once or one after another and don't want to repartition and rebalance until all nodes are started.</xs:documentation>
                                        </xs:annotation>
                                    </xs:attribute>
                                    <xs:attribute name="rebalanceThrottle" type="xs:string">
                                        <xs:annotation>
                                            <xs:documentation>Time to wait between rebalance messages to avoid overloading of CPU or network. When rebalancing large data sets, the CPU or network can get over-consumed with rebalancing messages, which consecutively may slow down the application performance. This parameter helps tune the amount of time to wait between rebalance messages to make sure that rebalancing process does not have any negative performance impact. Note that application will continue to work properly while rebalancing is still in progress.</xs:documentation>
                                        </xs:annotation>
                                    </xs:attribute>
                                    <xs:attribute name="offHeapMaxMemory" type="xs:int">
                                        <xs:annotation>
                                            <xs:documentation>Maximum amount of memory available to off-heap storage. Possible values are -1 means that off-heap storage is disabled. 0 means that Ignite will not limit off-heap storage (it's up to user to properly add and remove entries from cache to ensure that off-heap storage does not grow indefinitely. Any positive value specifies the limit of off-heap storage in bytes.</xs:documentation>
                                        </xs:annotation>
                                    </xs:attribute>
                                    <xs:attribute name="memoryMode" type="cacheMemoryMode">
                                        <xs:annotation>
                                            <xs:documentation>Memory mode for cache.</xs:documentation>
                                        </xs:annotation>
                                    </xs:attribute>
                                    <xs:attribute name="longQueryWarningTimeout" type="xs:string">
                                        <xs:annotation>
                                            <xs:documentation>Timeout after which long query warning will be printed.</xs:documentation>
                                        </xs:annotation>
                                    </xs:attribute>
                                    <xs:attribute name="sqlEscapeAll" type="xs:boolean">
                                        <xs:annotation>
                                            <xs:documentation>If true all the SQL table and field names will be escaped with double quotes like ({ "tableName"."fieldsName"}). This enforces case sensitivity for field names and also allows having special characters in table and field names.</xs:documentation>
                                        </xs:annotation>
                                    </xs:attribute>
                                    <xs:attribute name="sqlOnheapRowCacheSize" type="xs:int">
                                        <xs:annotation>
                                            <xs:documentation>Number of SQL rows which will be cached onheap to avoid deserialization on each SQL index access. This setting only makes sense when offheap is enabled for this cache.</xs:documentation>
                                        </xs:annotation>
                                    </xs:attribute>
                                    <xs:attribute name="readThrough" type="xs:boolean">
                                        <xs:annotation>
                                            <xs:documentation>Whether read-through should be enabled for cache operations.</xs:documentation>
                                        </xs:annotation>
                                    </xs:attribute>
                                    <xs:attribute name="writeThrough" type="xs:boolean">
                                        <xs:annotation>
                                            <xs:documentation>Whether write-through should be enabled for cache operations.</xs:documentation>
                                        </xs:annotation>
                                    </xs:attribute>
                                    <xs:attribute name="eagerTtl" type="xs:boolean">
                                        <xs:annotation>
                                            <xs:documentation>Whether expired cache entries will be eagerly removed from cache. When set to false, expired entries will be removed on next entry access.</xs:documentation>
                                        </xs:annotation>
                                    </xs:attribute>
                                    <xs:attribute name="keepBinaryInStore" type="xs:boolean">
                                        <xs:annotation>
                                            <xs:documentation>
                                                Whether ICacheStore is working with binary objects instead of deserialized objects.
                                            </xs:documentation>
                                        </xs:annotation>
                                    </xs:attribute>
                                    <xs:attribute name="readFromBackup" type="xs:boolean">
                                        <xs:annotation>
                                            <xs:documentation>Whether data can be read from backup.</xs:documentation>
                                        </xs:annotation>
                                    </xs:attribute>
                                    <xs:attribute name="copyOnRead" type="xs:boolean">
                                        <xs:annotation>
                                            <xs:documentation>Whether copy of the value stored in cache should be created for cache operation implying return value.</xs:documentation>
                                        </xs:annotation>
                                    </xs:attribute>
                                    <xs:attribute name="writeBehindFlushFrequency" type="xs:string">
                                        <xs:annotation>
                                            <xs:documentation>Frequency with which write-behind cache is flushed to the cache store. This value defines the maximum time interval between object insertion/deletion from the cache at the moment when corresponding operation is applied to the cache store.</xs:documentation>
                                        </xs:annotation>
                                    </xs:attribute>
<<<<<<< HEAD
=======
                                    <xs:attribute name="enableStatistics" type="xs:boolean">
                                        <xs:annotation>
                                            <xs:documentation>Value indicating whether statistics gathering is enabled on a cache. These statistics can be retrieved via ICache.GetMetrics().</xs:documentation>
                                        </xs:annotation>
                                    </xs:attribute>
>>>>>>> 7b50a251
                                </xs:complexType>
                            </xs:element>
                        </xs:sequence>
                    </xs:complexType>
                </xs:element>
                <xs:element name="jvmOptions" minOccurs="0">
                    <xs:annotation>
                        <xs:documentation>Collection of options passed to JVM on Ignite start.</xs:documentation>
                    </xs:annotation>
                    <xs:complexType>
                        <xs:sequence>
                            <xs:element maxOccurs="unbounded" name="string" type="xs:string" />
                        </xs:sequence>
                    </xs:complexType>
                </xs:element>
                <xs:element name="assemblies" minOccurs="0">
                    <xs:annotation>
                        <xs:documentation>List of additional .Net assemblies to load on Ignite start. Each item can be either fully qualified assembly name, path to assembly to DLL or path to a directory when assemblies reside.</xs:documentation>
                    </xs:annotation>
                    <xs:complexType>
                        <xs:sequence>
                            <xs:element maxOccurs="unbounded" name="string" type="xs:string" />
                        </xs:sequence>
                    </xs:complexType>
                </xs:element>
                <xs:element name="lifecycleBeans" minOccurs="0">
                    <xs:annotation>
                        <xs:documentation>Lifecycle beans.</xs:documentation>
                    </xs:annotation>
                    <xs:complexType>
                        <xs:sequence>
                            <xs:element maxOccurs="unbounded" name="iLifecycleBean">
                                <xs:complexType>
                                    <xs:attribute name="type" type="xs:string" use="required">
                                        <xs:annotation>
                                            <xs:documentation>Assembly-qualified type name.</xs:documentation>
                                        </xs:annotation>
                                    </xs:attribute>
                                </xs:complexType>
                            </xs:element>
                        </xs:sequence>
                    </xs:complexType>
                </xs:element>
                <xs:element name="discoverySpi" minOccurs="0">
                    <xs:annotation>
                        <xs:documentation>Discovery service provider. Null for default discovery.</xs:documentation>
                    </xs:annotation>
                    <xs:complexType>
                        <xs:sequence>
                            <xs:element name="ipFinder" minOccurs="0">
                                <xs:annotation>
                                    <xs:documentation>IP finder which defines how nodes will find each other on the network.</xs:documentation>
                                </xs:annotation>
                                <xs:complexType>
                                    <xs:sequence>
                                        <xs:element name="endpoints" minOccurs="0">
                                            <xs:annotation>
                                                <xs:documentation>End points.</xs:documentation>
                                            </xs:annotation>
                                            <xs:complexType>
                                                <xs:sequence>
                                                    <xs:element maxOccurs="unbounded" name="string" type="xs:string" />
                                                </xs:sequence>
                                            </xs:complexType>
                                        </xs:element>
                                    </xs:sequence>
                                    <xs:attribute name="type" type="xs:string" use="required">
                                        <xs:annotation>
                                            <xs:documentation>Assembly-qualified type name.</xs:documentation>
                                        </xs:annotation>
                                    </xs:attribute>
                                    <xs:attribute name="localAddress" type="xs:string">
                                        <xs:annotation>
                                            <xs:documentation>Local host address for socket binding. Note that one node could have additional addresses beside the loopback one. This configuration parameter is optional.</xs:documentation>
                                        </xs:annotation>
                                    </xs:attribute>
                                    <xs:attribute name="multicastGroup" type="xs:string">
                                        <xs:annotation>
                                            <xs:documentation>IP address of the multicast group.</xs:documentation>
                                        </xs:annotation>
                                    </xs:attribute>
                                    <xs:attribute name="multicastPort" type="xs:int">
                                        <xs:annotation>
                                            <xs:documentation>Port number which multicast messages are sent to.</xs:documentation>
                                        </xs:annotation>
                                    </xs:attribute>
                                    <xs:attribute name="addressRequestAttempts" type="xs:int">
                                        <xs:annotation>
                                            <xs:documentation>Number of attempts to send multicast address request. IP finder re-sends request only in case if no reply for previous request is received.</xs:documentation>
                                        </xs:annotation>
                                    </xs:attribute>
                                    <xs:attribute name="responseTimeout" type="xs:string">
                                        <xs:annotation>
                                            <xs:documentation>Response timeout.</xs:documentation>
                                        </xs:annotation>
                                    </xs:attribute>
                                    <xs:attribute name="timeToLive" type="xs:byte">
                                        <xs:annotation>
                                            <xs:documentation>Time to live for multicast packets sent out on this IP finder in order to control the scope of the multicast.</xs:documentation>
                                        </xs:annotation>
                                    </xs:attribute>
                                </xs:complexType>
                            </xs:element>
                        </xs:sequence>
                        <xs:attribute name="socketTimeout" type="xs:string">
                            <xs:annotation>
                                <xs:documentation>Socket timeout.</xs:documentation>
                            </xs:annotation>
                        </xs:attribute>
                        <xs:attribute name="ackTimeout" type="xs:string">
                            <xs:annotation>
                                <xs:documentation>Timeout for receiving acknowledgement for sent message.</xs:documentation>
                            </xs:annotation>
                        </xs:attribute>
                        <xs:attribute name="maxAckTimeout" type="xs:string">
                            <xs:annotation>
                                <xs:documentation>Maximum timeout for receiving acknowledgement for sent message.</xs:documentation>
                            </xs:annotation>
                        </xs:attribute>
                        <xs:attribute name="networkTimeout" type="xs:string">
                            <xs:annotation>
                                <xs:documentation>Network timeout.</xs:documentation>
                            </xs:annotation>
                        </xs:attribute>
                        <xs:attribute name="joinTimeout" type="xs:string">
                            <xs:annotation>
                                <xs:documentation>Join timeout.</xs:documentation>
                            </xs:annotation>
                        </xs:attribute>
                        <xs:attribute name="clientReconnectDisabled" type="xs:boolean">
                            <xs:annotation>
                                <xs:documentation>Whether client does not try to reconnect after server detected client node failure.</xs:documentation>
                            </xs:annotation>
                        </xs:attribute>
                        <xs:attribute name="forceServerMode" type="xs:boolean">
                            <xs:annotation>
                                <xs:documentation>
                                    Whether TcpDiscoverySpi is started in server mode regardless of IgniteConfiguration.ClientMode setting.
                                </xs:documentation>
                            </xs:annotation>
                        </xs:attribute>
                        <xs:attribute name="heartbeatFrequency" type="xs:string">
                            <xs:annotation>
                                <xs:documentation>Delay between issuing of heartbeat messages. SPI sends heartbeat messages in configurable time interval to other nodes to notify them about its state.</xs:documentation>
                            </xs:annotation>
                        </xs:attribute>
                        <xs:attribute name="ipFinderCleanFrequency" type="xs:string">
                            <xs:annotation>
                                <xs:documentation>IP finder clean frequency.</xs:documentation>
                            </xs:annotation>
                        </xs:attribute>
                        <xs:attribute name="localAddress" type="xs:string">
                            <xs:annotation>
                                <xs:documentation>Local host address for socket binding. Note that one node could have additional addresses beside the loopback one. This configuration parameter is optional.</xs:documentation>
                            </xs:annotation>
                        </xs:attribute>
                        <xs:attribute name="localPort" type="xs:int">
                            <xs:annotation>
                                <xs:documentation>Local port for socket binding.</xs:documentation>
                            </xs:annotation>
                        </xs:attribute>
                        <xs:attribute name="localPortRange" type="xs:int">
                            <xs:annotation>
                                <xs:documentation>
                                    Local port range for local host ports (value must greater than or equal to <tt>0</tt>). If provided local port LocalPort is occupied, implementation will try to increment the port number for as long as it is less than initial value plus this range.
                                </xs:documentation>
                            </xs:annotation>
                        </xs:attribute>
                        <xs:attribute name="maxMissedClientHeartbeats" type="xs:int">
                            <xs:annotation>
                                <xs:documentation>Maximum heartbeats count node can miss without failing client node.</xs:documentation>
                            </xs:annotation>
                        </xs:attribute>
                        <xs:attribute name="maxMissedHeartbeats" type="xs:int">
                            <xs:annotation>
                                <xs:documentation>Maximum heartbeats count node can miss without initiating status check.</xs:documentation>
                            </xs:annotation>
                        </xs:attribute>
                        <xs:attribute name="reconnectCount" type="xs:int">
                            <xs:annotation>
                                <xs:documentation>Maximum number of reconnect attempts used when establishing connection with remote nodes.</xs:documentation>
                            </xs:annotation>
                        </xs:attribute>
                        <xs:attribute name="statisticsPrintFrequency" type="xs:string">
                            <xs:annotation>
                                <xs:documentation>
                                    Statistics print frequency. TimeSpan.Zero for no statistics.
                                </xs:documentation>
                            </xs:annotation>
                        </xs:attribute>
                        <xs:attribute name="threadPriority" type="xs:int">
                            <xs:annotation>
                                <xs:documentation>Sets thread priority, 1 (lowest) to 10 (highest). All threads within SPI will be started with it.</xs:documentation>
                            </xs:annotation>
                        </xs:attribute>
                        <xs:attribute name="topologyHistorySize" type="xs:int">
                            <xs:annotation>
                                <xs:documentation>Size of topology snapshots history.</xs:documentation>
                            </xs:annotation>
                        </xs:attribute>
                        <xs:attribute name="type" type="xs:string" use="required">
                            <xs:annotation>
                                <xs:documentation>Assembly-qualified type name.</xs:documentation>
                            </xs:annotation>
                        </xs:attribute>
                    </xs:complexType>
                </xs:element>
                <xs:element name="communicationSpi" minOccurs="0">
                    <xs:annotation>
                        <xs:documentation>Communication service provider. Null for default communication.</xs:documentation>
                    </xs:annotation>
                    <xs:complexType>
                        <xs:attribute name="ackSendThreshold" type="xs:int">
                            <xs:annotation>
                                <xs:documentation>Number of received messages per connection to node after which acknowledgment message is sent.</xs:documentation>
                            </xs:annotation>
                        </xs:attribute>
                        <xs:attribute name="connectTimeout" type="xs:string">
                            <xs:annotation>
                                <xs:documentation>Connect timeout used when establishing connection with remote nodes.</xs:documentation>
                            </xs:annotation>
                        </xs:attribute>
                        <xs:attribute name="directBuffer" type="xs:boolean">
                            <xs:annotation>
                                <xs:documentation>Whether to allocate direct (ByteBuffer.allocateDirect) or heap (ByteBuffer.allocate) buffer.</xs:documentation>
                            </xs:annotation>
                        </xs:attribute>
                        <xs:attribute name="directSendBuffer" type="xs:boolean">
                            <xs:annotation>
                                <xs:documentation>Value indicating whether to allocate direct (ByteBuffer.allocateDirect) or heap (ByteBuffer.allocate) send buffer.</xs:documentation>
                            </xs:annotation>
                        </xs:attribute>
                        <xs:attribute name="idleConnectionTimeout" type="xs:string">
                            <xs:annotation>
                                <xs:documentation>Sets maximum idle connection timeout upon which a connection to client will be closed.</xs:documentation>
                            </xs:annotation>
                        </xs:attribute>
                        <xs:attribute name="localAddress" type="xs:string">
                            <xs:annotation>
                                <xs:documentation>Local host address for socket binding. Note that one node could have additional addresses beside the loopback one. This configuration parameter is optional.</xs:documentation>
                            </xs:annotation>
                        </xs:attribute>
                        <xs:attribute name="localPort" type="xs:int">
                            <xs:annotation>
                                <xs:documentation>Local port for socket binding.</xs:documentation>
                            </xs:annotation>
                        </xs:attribute>
                        <xs:attribute name="localPortRange" type="xs:int">
                            <xs:annotation>
                                <xs:documentation>
                                    Local port range for local host ports (value must greater than or equal to 0). If provided local port LocalPort is occupied, implementation will try to increment the port number for as long as it is less than initial value plus this range.
                                </xs:documentation>
                            </xs:annotation>
                        </xs:attribute>
                        <xs:attribute name="maxConnectTimeout" type="xs:string">
                            <xs:annotation>
                                <xs:documentation>Maximum connect timeout. If handshake is not established within connect timeout, then SPI tries to repeat handshake procedure with increased connect timeout. Connect timeout can grow till maximum timeout value, if maximum timeout value is reached then the handshake is considered as failed.</xs:documentation>
                            </xs:annotation>
                        </xs:attribute>
                        <xs:attribute name="messageQueueLimit" type="xs:string">
                            <xs:annotation>
                                <xs:documentation>Message queue limit for incoming and outgoing messages.</xs:documentation>
                            </xs:annotation>
                        </xs:attribute>
                        <xs:attribute name="reconnectCount" type="xs:int">
                            <xs:annotation>
                                <xs:documentation>Maximum number of reconnect attempts used when establishing connection with remote nodes.</xs:documentation>
                            </xs:annotation>
                        </xs:attribute>
                        <xs:attribute name="selectorsCount" type="xs:int">
                            <xs:annotation>
                                <xs:documentation>Count of selectors to be used in TCP server.</xs:documentation>
                            </xs:annotation>
                        </xs:attribute>
                        <xs:attribute name="slowClientQueueLimit" type="xs:int">
                            <xs:annotation>
                                <xs:documentation>Slow client queue limit.</xs:documentation>
                            </xs:annotation>
                        </xs:attribute>
                        <xs:attribute name="socketReceiveBufferSize" type="xs:int">
                            <xs:annotation>
                                <xs:documentation>Size of the socket receive buffer.</xs:documentation>
                            </xs:annotation>
                        </xs:attribute>
                        <xs:attribute name="socketSendBufferSize" type="xs:int">
                            <xs:annotation>
                                <xs:documentation>Size of the socket send buffer.</xs:documentation>
                            </xs:annotation>
                        </xs:attribute>
                        <xs:attribute name="tcpNoDelay" type="xs:boolean">
                            <xs:annotation>
                                <xs:documentation>
                                    Value for TCP_NODELAY socket option. Each socket will be opened using provided value.
                                </xs:documentation>
                            </xs:annotation>
                        </xs:attribute>
                        <xs:attribute name="unacknowledgedMessagesBufferSize" type="xs:int">
                            <xs:annotation>
                                <xs:documentation>Maximum number of stored unacknowledged messages per connection to node. If number of unacknowledged messages exceeds this number then connection to node is closed and reconnect is attempted.</xs:documentation>
                            </xs:annotation>
                        </xs:attribute>
                        <xs:attribute name="type" type="xs:string" use="required">
                            <xs:annotation>
                                <xs:documentation>Assembly-qualified type name.</xs:documentation>
                            </xs:annotation>
                        </xs:attribute>
                    </xs:complexType>
                </xs:element>
                <xs:element name="includedEventTypes" minOccurs="0">
                    <xs:annotation>
                        <xs:documentation>
                            A set of event types to be recorded by Ignite.
                        </xs:documentation>
                    </xs:annotation>
                    <xs:complexType>
                        <xs:sequence>
                            <xs:element maxOccurs="unbounded" name="int" type="xs:string" />
                        </xs:sequence>
                    </xs:complexType>
                </xs:element>
                <xs:element name="userAttributes" minOccurs="0">
                    <xs:complexType>
                        <xs:sequence>
                            <xs:element maxOccurs="unbounded" name="pair"  />
                        </xs:sequence>
                    </xs:complexType>
                </xs:element>
                <xs:element name="atomicConfiguration" minOccurs="0">
                    <xs:annotation>
                        <xs:documentation>Atomic data structures configuration.</xs:documentation>
                    </xs:annotation>
                    <xs:complexType>
                        <xs:attribute name="cacheMode" type="cacheMode">
                            <xs:annotation>
                                <xs:documentation>Caching mode to use.</xs:documentation>
                            </xs:annotation>
                        </xs:attribute>
                        <xs:attribute name="backups" type="xs:int">
                            <xs:annotation>
                                <xs:documentation>
                                    Number of nodes used to back up single partition for Partitioned cache.
                                </xs:documentation>
                            </xs:annotation>
                        </xs:attribute>
                        <xs:attribute name="atomicSequenceReserveSize" type="xs:int">
                            <xs:annotation>
                                <xs:documentation>
                                    The default number of sequence values reserved for IAtomicSequence instances. After a certain number has been reserved, consequent increments of sequence will happen locally, without communication with other nodes, until the next reservation has to be made.
                                </xs:documentation>
                            </xs:annotation>
                        </xs:attribute>
                    </xs:complexType>
                </xs:element>
                <xs:element name="transactionConfiguration" minOccurs="0">
                    <xs:annotation>
                        <xs:documentation>Transaction configuration.</xs:documentation>
                    </xs:annotation>
<<<<<<< HEAD
                    <xs:complexType>
                        <xs:attribute name="defaultTransactionConcurrency" type="transactionConcurrency">
                            <xs:annotation>
                                <xs:documentation>Cache transaction concurrency to use when one is not explicitly specified.</xs:documentation>
                            </xs:annotation>
                        </xs:attribute>
                        <xs:attribute name="defaultTransactionIsolation" type="transactionIsolation">
                            <xs:annotation>
                                <xs:documentation>Cache transaction isolation to use when one is not explicitly specified.</xs:documentation>
                            </xs:annotation>
                        </xs:attribute>
                        <xs:attribute name="defaultTimeout" type="xs:string">
                            <xs:annotation>
                                <xs:documentation>
                                    Cache transaction timeout to use when one is not explicitly specified. TimeSpan.Zero for infinite timeout.
                                </xs:documentation>
                            </xs:annotation>
                        </xs:attribute>
                        <xs:attribute name="pessimisticTransactionLogSize" type="xs:int">
                            <xs:annotation>
                                <xs:documentation>
                                    Size of pessimistic transactions log stored on node in order to recover transaction commit if originating node has left grid before it has sent all messages to transaction nodes. 0 for unlimited.
                                </xs:documentation>
                            </xs:annotation>
                        </xs:attribute>
                        <xs:attribute name="pessimisticTransactionLogLinger" type="xs:string">
                            <xs:annotation>
                                <xs:documentation>Delay after which pessimistic recovery entries will be cleaned up for failed node.</xs:documentation>
=======
                    <xs:complexType>
                        <xs:attribute name="defaultTransactionConcurrency" type="transactionConcurrency">
                            <xs:annotation>
                                <xs:documentation>Cache transaction concurrency to use when one is not explicitly specified.</xs:documentation>
                            </xs:annotation>
                        </xs:attribute>
                        <xs:attribute name="defaultTransactionIsolation" type="transactionIsolation">
                            <xs:annotation>
                                <xs:documentation>Cache transaction isolation to use when one is not explicitly specified.</xs:documentation>
                            </xs:annotation>
                        </xs:attribute>
                        <xs:attribute name="defaultTimeout" type="xs:string">
                            <xs:annotation>
                                <xs:documentation>
                                    Cache transaction timeout to use when one is not explicitly specified. TimeSpan.Zero for infinite timeout.
                                </xs:documentation>
                            </xs:annotation>
                        </xs:attribute>
                        <xs:attribute name="pessimisticTransactionLogSize" type="xs:int">
                            <xs:annotation>
                                <xs:documentation>
                                    Size of pessimistic transactions log stored on node in order to recover transaction commit if originating node has left grid before it has sent all messages to transaction nodes. 0 for unlimited.
                                </xs:documentation>
                            </xs:annotation>
                        </xs:attribute>
                        <xs:attribute name="pessimisticTransactionLogLinger" type="xs:string">
                            <xs:annotation>
                                <xs:documentation>Delay after which pessimistic recovery entries will be cleaned up for failed node.</xs:documentation>
                            </xs:annotation>
                        </xs:attribute>
                    </xs:complexType>
                </xs:element>
                <xs:element name="logger" minOccurs="0">
                    <xs:annotation>
                        <xs:documentation>The logger. If no logger is set, logging is delegated to Java, which uses the logger defined in Spring XML (if present) or logs to console otherwise.</xs:documentation>
                    </xs:annotation>
                    <xs:complexType>
                        <xs:attribute name="type" type="xs:string" use="required">
                            <xs:annotation>
                                <xs:documentation>Assembly-qualified type name.</xs:documentation>
                            </xs:annotation>
                        </xs:attribute>
                    </xs:complexType>
                </xs:element>
                <xs:element name="swapSpaceSpi" minOccurs="0">
                    <xs:annotation>
                        <xs:documentation>Swap space SPI.</xs:documentation>
                    </xs:annotation>
                    <xs:complexType>
                        <xs:attribute name="type" type="xs:string" use="required">
                            <xs:annotation>
                                <xs:documentation>Assembly-qualified type name.</xs:documentation>
                            </xs:annotation>
                        </xs:attribute>
                        <xs:attribute name="baseDirectory" type="xs:string">
                            <xs:annotation>
                                <xs:documentation>Base directory.</xs:documentation>
                            </xs:annotation>
                        </xs:attribute>
                        <xs:attribute name="maximumSparsity" type="xs:decimal">
                            <xs:annotation>
                                <xs:documentation>Maximum sparsity. This property defines maximum acceptable wasted file space to whole file size ratio. When this ratio becomes higher than specified number compacting thread starts working.</xs:documentation>
                            </xs:annotation>
                        </xs:attribute>
                        <xs:attribute name="maximumWriteQueueSize" type="xs:int">
                            <xs:annotation>
                                <xs:documentation>Maximum size of the write queue in bytes. If there are more values are waiting to be written to disk then specified size, SPI will block on write operation.</xs:documentation>
                            </xs:annotation>
                        </xs:attribute>
                        <xs:attribute name="readStripesNumber" type="xs:int">
                            <xs:annotation>
                                <xs:documentation>Read stripes number. Defines number of file channels to be used concurrently. Defaults to Environment.ProcessorCount.</xs:documentation>
                            </xs:annotation>
                        </xs:attribute>
                        <xs:attribute name="writeBufferSize" type="xs:int">
                            <xs:annotation>
                                <xs:documentation>Size of the write buffer, in bytes. Write to disk occurs only when this buffer is full.</xs:documentation>
>>>>>>> 7b50a251
                            </xs:annotation>
                        </xs:attribute>
                    </xs:complexType>
                </xs:element>
            </xs:all>
            <xs:attribute name="gridName" type="xs:string">
                <xs:annotation>
                    <xs:documentation>Local Ignite instance name to be used with Ignition.GetIgnite.</xs:documentation>
                </xs:annotation>
            </xs:attribute>
            <xs:attribute name="jvmDllPath" type="xs:string">
                <xs:annotation>
                    <xs:documentation>Path jvm.dll file. If not set, it's location will be determined using JAVA_HOME environment variable. If path is neither set nor determined automatically, an exception will be thrown.</xs:documentation>
                </xs:annotation>
            </xs:attribute>
            <xs:attribute name="igniteHome" type="xs:string">
                <xs:annotation>
                    <xs:documentation>Path to Ignite home. If not set environment variable IGNITE_HOME will be used.</xs:documentation>
                </xs:annotation>
            </xs:attribute>
            <xs:attribute name="jvmClasspath" type="xs:string">
                <xs:annotation>
                    <xs:documentation>Classpath used by JVM on Ignite start.</xs:documentation>
                </xs:annotation>
            </xs:attribute>
            <xs:attribute name="suppressWarnings" type="xs:boolean">
                <xs:annotation>
                    <xs:documentation>Whether to suppress warnings.</xs:documentation>
                </xs:annotation>
            </xs:attribute>
            <xs:attribute name="jvmInitialMemoryMb" type="xs:int">
                <xs:annotation>
                    <xs:documentation>
                        Initial amount of memory in megabytes given to JVM. Maps to -Xms Java option. -1 maps to JVM defaults.
                    </xs:documentation>
                </xs:annotation>
            </xs:attribute>
            <xs:attribute name="jvmMaxMemoryMb" type="xs:int">
                <xs:annotation>
                    <xs:documentation>
                        Maximum amount of memory in megabytes given to JVM. Maps to -Xmx Java option. -1 maps to JVM defaults.
                    </xs:documentation>
                </xs:annotation>
            </xs:attribute>
            <xs:attribute name="clientMode" type="xs:boolean">
                <xs:annotation>
                    <xs:documentation>
                        Whether node should start in client mode. Client node cannot hold data in the caches.
                    </xs:documentation>
                </xs:annotation>
            </xs:attribute>
            <xs:attribute name="metricsExpireTime" type="xs:string">
                <xs:annotation>
                    <xs:documentation>
                        Time after which a certain metric value is considered expired.
                    </xs:documentation>
                </xs:annotation>
            </xs:attribute>
            <xs:attribute name="metricsHistorySize" type="xs:int">
                <xs:annotation>
                    <xs:documentation>
                        Number of metrics kept in history to compute totals and averages.
                    </xs:documentation>
                </xs:annotation>
            </xs:attribute>
            <xs:attribute name="metricsLogFrequency" type="xs:string">
                <xs:annotation>
                    <xs:documentation>
                        Frequency of metrics log print out.
                    </xs:documentation>
                </xs:annotation>
            </xs:attribute>
            <xs:attribute name="metricsUpdateFrequency" type="xs:string">
                <xs:annotation>
                    <xs:documentation>
                        Metrics update frequency.
                    </xs:documentation>
                </xs:annotation>
            </xs:attribute>
            <xs:attribute name="networkSendRetryCount" type="xs:int">
                <xs:annotation>
                    <xs:documentation>
                        Network send retry count.
                    </xs:documentation>
                </xs:annotation>
            </xs:attribute>
            <xs:attribute name="networkSendRetryDelay" type="xs:string">
                <xs:annotation>
                    <xs:documentation>
                        Network send retry delay.
                    </xs:documentation>
                </xs:annotation>
            </xs:attribute>
            <xs:attribute name="networkTimeout" type="xs:string">
                <xs:annotation>
                    <xs:documentation>Network timeout.</xs:documentation>
                </xs:annotation>
            </xs:attribute>
            <xs:attribute name="workDirectory" type="xs:string">
                <xs:annotation>
                    <xs:documentation>
                        Work directory. If not provided, a folder under IgniteHome will be used.
                    </xs:documentation>
                </xs:annotation>
            </xs:attribute>
            <xs:attribute name="localhost" type="xs:string">
                <xs:annotation>
                    <xs:documentation>System-wide local address or host for all Ignite components to bind to. If provided it will override all default local bind settings within Ignite.</xs:documentation>
                </xs:annotation>
            </xs:attribute>
            <xs:attribute name="isDaemon" type="xs:boolean">
                <xs:annotation>
                    <xs:documentation>
                        Whether this node should be a daemon node. Daemon nodes are the usual grid nodes that participate in topology but not visible on the main APIs.
                        Daemon nodes are used primarily for management and monitoring functionality.
                    </xs:documentation>
                </xs:annotation>
            </xs:attribute>
            <xs:attribute name="springConfigUrl" type="xs:string">
                <xs:annotation>
                    <xs:documentation>URL to Spring configuration file.</xs:documentation>
                </xs:annotation>
            </xs:attribute>
            <xs:attribute name="isLateAffinityAssignment" type="xs:boolean">
                <xs:annotation>
                    <xs:documentation>
                        Whether late affinity assignment mode should be used.
                        On each topology change, for each started cache, partition-to-node mapping is
                        calculated using AffinityFunction for cache. When late
                        affinity assignment mode is disabled then new affinity mapping is applied immediately.
                        With late affinity assignment mode, if primary node was changed for some partition, but data for this
                        partition is not rebalanced yet on this node, then current primary is not changed and new primary
                        is temporary assigned as backup. This nodes becomes primary only when rebalancing for all assigned primary
                        partitions is finished. This mode can show better performance for cache operations, since when cache
                        primary node executes some operation and data is not rebalanced yet, then it sends additional message
                        to force rebalancing from other nodes.
                    </xs:documentation>
                </xs:annotation>
            </xs:attribute>
<<<<<<< HEAD
=======
            <xs:attribute name="failureDetectionTimeout" type="xs:string">
                <xs:annotation>
                    <xs:documentation>
                        Failure detection timeout used by discovery and communication subsystems.
                    </xs:documentation>
                </xs:annotation>
            </xs:attribute>
>>>>>>> 7b50a251
        </xs:complexType>
    </xs:element>
</xs:schema>
<|MERGE_RESOLUTION|>--- conflicted
+++ resolved
@@ -183,11 +183,7 @@
                             <xs:element name="types" minOccurs="0">
                                 <xs:annotation>
                                     <xs:documentation>
-<<<<<<< HEAD
-                                        Binarizable types. Shorthand for creating "BinaryTypeConfiguration.
-=======
                                         Assembly-qualified type names (Type.AssemblyQualifiedName) for binarizable types. Shorthand for creating BinaryTypeConfiguration.
->>>>>>> 7b50a251
                                     </xs:documentation>
                                 </xs:annotation>
                                 <xs:complexType>
@@ -503,8 +499,6 @@
                                                         <xs:documentation>Assembly-qualified type name.</xs:documentation>
                                                     </xs:annotation>
                                                 </xs:attribute>
-<<<<<<< HEAD
-=======
                                             </xs:complexType>
                                         </xs:element>
                                         <xs:element name="expiryPolicyFactory" minOccurs="0">
@@ -517,7 +511,6 @@
                                                         <xs:documentation>Assembly-qualified type name.</xs:documentation>
                                                     </xs:annotation>
                                                 </xs:attribute>
->>>>>>> 7b50a251
                                             </xs:complexType>
                                         </xs:element>
                                     </xs:all>
@@ -725,14 +718,11 @@
                                             <xs:documentation>Frequency with which write-behind cache is flushed to the cache store. This value defines the maximum time interval between object insertion/deletion from the cache at the moment when corresponding operation is applied to the cache store.</xs:documentation>
                                         </xs:annotation>
                                     </xs:attribute>
-<<<<<<< HEAD
-=======
                                     <xs:attribute name="enableStatistics" type="xs:boolean">
                                         <xs:annotation>
                                             <xs:documentation>Value indicating whether statistics gathering is enabled on a cache. These statistics can be retrieved via ICache.GetMetrics().</xs:documentation>
                                         </xs:annotation>
                                     </xs:attribute>
->>>>>>> 7b50a251
                                 </xs:complexType>
                             </xs:element>
                         </xs:sequence>
@@ -1090,36 +1080,6 @@
                     <xs:annotation>
                         <xs:documentation>Transaction configuration.</xs:documentation>
                     </xs:annotation>
-<<<<<<< HEAD
-                    <xs:complexType>
-                        <xs:attribute name="defaultTransactionConcurrency" type="transactionConcurrency">
-                            <xs:annotation>
-                                <xs:documentation>Cache transaction concurrency to use when one is not explicitly specified.</xs:documentation>
-                            </xs:annotation>
-                        </xs:attribute>
-                        <xs:attribute name="defaultTransactionIsolation" type="transactionIsolation">
-                            <xs:annotation>
-                                <xs:documentation>Cache transaction isolation to use when one is not explicitly specified.</xs:documentation>
-                            </xs:annotation>
-                        </xs:attribute>
-                        <xs:attribute name="defaultTimeout" type="xs:string">
-                            <xs:annotation>
-                                <xs:documentation>
-                                    Cache transaction timeout to use when one is not explicitly specified. TimeSpan.Zero for infinite timeout.
-                                </xs:documentation>
-                            </xs:annotation>
-                        </xs:attribute>
-                        <xs:attribute name="pessimisticTransactionLogSize" type="xs:int">
-                            <xs:annotation>
-                                <xs:documentation>
-                                    Size of pessimistic transactions log stored on node in order to recover transaction commit if originating node has left grid before it has sent all messages to transaction nodes. 0 for unlimited.
-                                </xs:documentation>
-                            </xs:annotation>
-                        </xs:attribute>
-                        <xs:attribute name="pessimisticTransactionLogLinger" type="xs:string">
-                            <xs:annotation>
-                                <xs:documentation>Delay after which pessimistic recovery entries will be cleaned up for failed node.</xs:documentation>
-=======
                     <xs:complexType>
                         <xs:attribute name="defaultTransactionConcurrency" type="transactionConcurrency">
                             <xs:annotation>
@@ -1197,7 +1157,6 @@
                         <xs:attribute name="writeBufferSize" type="xs:int">
                             <xs:annotation>
                                 <xs:documentation>Size of the write buffer, in bytes. Write to disk occurs only when this buffer is full.</xs:documentation>
->>>>>>> 7b50a251
                             </xs:annotation>
                         </xs:attribute>
                     </xs:complexType>
@@ -1337,8 +1296,6 @@
                     </xs:documentation>
                 </xs:annotation>
             </xs:attribute>
-<<<<<<< HEAD
-=======
             <xs:attribute name="failureDetectionTimeout" type="xs:string">
                 <xs:annotation>
                     <xs:documentation>
@@ -1346,7 +1303,6 @@
                     </xs:documentation>
                 </xs:annotation>
             </xs:attribute>
->>>>>>> 7b50a251
         </xs:complexType>
     </xs:element>
 </xs:schema>
