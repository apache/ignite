--- conflicted
+++ resolved
@@ -732,36 +732,17 @@
         }
 
         /// <summary>
-<<<<<<< HEAD
-        /// Connects Ignite lightweight (thin) client to a local Ignite node.
-        /// <para />
-        /// Thin client connects to an existing Ignite node with a socket and does not start JVM in process.
-        /// </summary>
-        /// <returns>Ignite instance.</returns>
-        public static IIgnite GetClient()
-        {
-            return new IgniteClient(new IgniteClientConfiguration());
-        }
-
-        /// <summary>
-=======
->>>>>>> 39b90301
         /// Connects Ignite lightweight (thin) client to an Ignite node.
         /// <para />
         /// Thin client connects to an existing Ignite node with a socket and does not start JVM in process.
         /// </summary>
         /// <param name="clientConfiguration">The client configuration.</param>
         /// <returns>Ignite instance.</returns>
-<<<<<<< HEAD
-        public static IIgnite GetClient(IgniteClientConfiguration clientConfiguration)
-        {
-=======
         public static IIgniteClient StartClient(IgniteClientConfiguration clientConfiguration)
         {
             IgniteArgumentCheck.NotNull(clientConfiguration, "clientConfiguration");
             IgniteArgumentCheck.NotNull(clientConfiguration.Host, "clientConfiguration.Host");
 
->>>>>>> 39b90301
             return new IgniteClient(clientConfiguration);
         }
 
