/*
 * Licensed to the Apache Software Foundation (ASF) under one or more
 * contributor license agreements.  See the NOTICE file distributed with
 * this work for additional information regarding copyright ownership.
 * The ASF licenses this file to You under the Apache License, Version 2.0
 * (the "License"); you may not use this file except in compliance with
 * the License.  You may obtain a copy of the License at
 *
 *      http://www.apache.org/licenses/LICENSE-2.0
 *
 * Unless required by applicable law or agreed to in writing, software
 * distributed under the License is distributed on an "AS IS" BASIS,
 * WITHOUT WARRANTIES OR CONDITIONS OF ANY KIND, either express or implied.
 * See the License for the specific language governing permissions and
 * limitations under the License.
 */

#pragma warning disable 618  // deprecated SpringConfigUrl
namespace Apache.Ignite.Core 
{
    using System;
    using System.Collections.Generic;
<<<<<<< HEAD
    using System.Configuration;
    using System.Diagnostics;
=======
>>>>>>> 7ade1e49
    using System.Diagnostics.CodeAnalysis;
    using System.IO;
    using System.Linq;
    using System.Reflection;
    using System.Runtime;
    using System.Threading;
    using Apache.Ignite.Core.Binary;
    using Apache.Ignite.Core.Common;
    using Apache.Ignite.Core.Impl;
    using Apache.Ignite.Core.Impl.Binary;
    using Apache.Ignite.Core.Impl.Binary.IO;
    using Apache.Ignite.Core.Impl.Common;
    using Apache.Ignite.Core.Impl.Handle;
    using Apache.Ignite.Core.Impl.Memory;
    using Apache.Ignite.Core.Impl.Unmanaged;
    using Apache.Ignite.Core.Lifecycle;
    using BinaryReader = Apache.Ignite.Core.Impl.Binary.BinaryReader;
    using UU = Apache.Ignite.Core.Impl.Unmanaged.UnmanagedUtils;

    /// <summary>
    /// This class defines a factory for the main Ignite API.
    /// <p/>
    /// Use <see cref="Start()"/> method to start Ignite with default configuration.
    /// <para/>
    /// All members are thread-safe and may be used concurrently from multiple threads.
    /// </summary>
    public static class Ignition
    {
        /** */
        internal const string EnvIgniteSpringConfigUrlPrefix = "IGNITE_SPRING_CONFIG_URL_PREFIX";

        /** */
        private static readonly object SyncRoot = new object();

        /** GC warning flag. */
        private static int _gcWarn;

        /** */
        private static readonly IDictionary<NodeKey, Ignite> Nodes = new Dictionary<NodeKey, Ignite>();
        
        /** Current DLL name. */
        private static readonly string IgniteDllName = Path.GetFileName(Assembly.GetExecutingAssembly().Location);

        /** Startup info. */
        [ThreadStatic]
        private static Startup _startup;

        /** Client mode flag. */
        [ThreadStatic]
        private static bool _clientMode;

        /// <summary>
        /// Static initializer.
        /// </summary>
        [SuppressMessage("Microsoft.Performance", "CA1810:InitializeReferenceTypeStaticFieldsInline")]
        static Ignition()
        {
            AppDomain.CurrentDomain.AssemblyResolve += CurrentDomain_AssemblyResolve;
        }

        /// <summary>
        /// Gets or sets a value indicating whether Ignite should be started in client mode.
        /// Client nodes cannot hold data in caches.
        /// </summary>
        public static bool ClientMode
        {
            get { return _clientMode; }
            set { _clientMode = value; }
        }

        /// <summary>
        /// Starts Ignite with default configuration. By default this method will
        /// use Ignite configuration defined in <c>{IGNITE_HOME}/config/default-config.xml</c>
        /// configuration file. If such file is not found, then all system defaults will be used.
        /// </summary>
        /// <returns>Started Ignite.</returns>
        public static IIgnite Start()
        {
            return Start(new IgniteConfiguration());
        }

        /// <summary>
        /// Starts all grids specified within given Spring XML configuration file. If Ignite with given name
        /// is already started, then exception is thrown. In this case all instances that may
        /// have been started so far will be stopped too.
        /// </summary>
        /// <param name="springCfgPath">Spring XML configuration file path or URL. Note, that the path can be
        /// absolute or relative to IGNITE_HOME.</param>
        /// <returns>Started Ignite. If Spring configuration contains multiple Ignite instances, then the 1st
        /// found instance is returned.</returns>
        public static IIgnite Start(string springCfgPath)
        {
            return Start(new IgniteConfiguration {SpringConfigUrl = springCfgPath});
        }

        /// <summary>
        /// Reads <see cref="IgniteConfiguration"/> from first <see cref="IgniteConfigurationSection"/> in the 
        /// application configuration and starts Ignite.
        /// </summary>
        /// <returns>Started Ignite.</returns>
        public static IIgnite StartFromApplicationConfiguration()
        {
            var cfg = ConfigurationManager.OpenExeConfiguration(ConfigurationUserLevel.None);

            var section = cfg.Sections.OfType<IgniteConfigurationSection>().FirstOrDefault();

            if (section == null)
                throw new ConfigurationErrorsException(
                    string.Format("Could not find {0} in current application configuration",
                        typeof (IgniteConfigurationSection).Name));

            return Start(section.IgniteConfiguration);
        }

        /// <summary>
        /// Reads <see cref="IgniteConfiguration"/> from application configuration 
        /// <see cref="IgniteConfigurationSection"/> with specified name and starts Ignite.
        /// </summary>
        /// <param name="sectionName">Name of the section.</param>
        /// <returns>Started Ignite.</returns>
        public static IIgnite StartFromApplicationConfiguration(string sectionName)
        {
            IgniteArgumentCheck.NotNullOrEmpty(sectionName, "sectionName");

            var section = ConfigurationManager.GetSection(sectionName) as IgniteConfigurationSection;

            if (section == null)
                throw new ConfigurationErrorsException(string.Format("Could not find {0} with name '{1}'",
                    typeof (IgniteConfigurationSection).Name, sectionName));

            return Start(section.IgniteConfiguration);
        }

        /// <summary>
        /// Starts Ignite with given configuration.
        /// </summary>
        /// <returns>Started Ignite.</returns>
        public unsafe static IIgnite Start(IgniteConfiguration cfg)
        {
            IgniteArgumentCheck.NotNull(cfg, "cfg");

            lock (SyncRoot)
            {
                // 1. Check GC settings.
                CheckServerGc(cfg);

                // 2. Create context.
                IgniteUtils.LoadDlls(cfg.JvmDllPath);

                var cbs = new UnmanagedCallbacks();

                IgniteManager.CreateJvmContext(cfg, cbs);

                var gridName = cfg.GridName;

                var cfgPath = cfg.SpringConfigUrl == null 
                    ? null 
                    : Environment.GetEnvironmentVariable(EnvIgniteSpringConfigUrlPrefix) + cfg.SpringConfigUrl;

                // 3. Create startup object which will guide us through the rest of the process.
                _startup = new Startup(cfg, cbs);

                IUnmanagedTarget interopProc = null;

                try
                {
                    // 4. Initiate Ignite start.
                    UU.IgnitionStart(cbs.Context, cfgPath, gridName, ClientMode);

                    // 5. At this point start routine is finished. We expect STARTUP object to have all necessary data.
                    var node = _startup.Ignite;
                    interopProc = node.InteropProcessor;

                    // 6. On-start callback (notify lifecycle components).
                    node.OnStart();

                    Nodes[new NodeKey(_startup.Name)] = node;

                    return node;
                }
                catch (Exception)
                {
                    // 1. Perform keys cleanup.
                    string name = _startup.Name;

                    if (name != null)
                    {
                        NodeKey key = new NodeKey(name);

                        if (Nodes.ContainsKey(key))
                            Nodes.Remove(key);
                    }

                    // 2. Stop Ignite node if it was started.
                    if (interopProc != null)
                        UU.IgnitionStop(interopProc.Context, gridName, true);

                    // 3. Throw error further (use startup error if exists because it is more precise).
                    if (_startup.Error != null)
                        throw _startup.Error;

                    throw;
                }
                finally
                {
                    _startup = null;

                    if (interopProc != null)
                        UU.ProcessorReleaseStart(interopProc);
                }
            }
        }

        /// <summary>
        /// Check whether GC is set to server mode.
        /// </summary>
        /// <param name="cfg">Configuration.</param>
        private static void CheckServerGc(IgniteConfiguration cfg)
        {
            if (!cfg.SuppressWarnings && !GCSettings.IsServerGC && Interlocked.CompareExchange(ref _gcWarn, 1, 0) == 0)
                Console.WriteLine("GC server mode is not enabled, this could lead to less " +
                    "than optimal performance on multi-core machines (to enable see " +
                    "http://msdn.microsoft.com/en-us/library/ms229357(v=vs.110).aspx).");
        }

        /// <summary>
        /// Prepare callback invoked from Java.
        /// </summary>
        /// <param name="inStream">Intput stream with data.</param>
        /// <param name="outStream">Output stream.</param>
        /// <param name="handleRegistry">Handle registry.</param>
        internal static void OnPrepare(PlatformMemoryStream inStream, PlatformMemoryStream outStream, 
            HandleRegistry handleRegistry)
        {
            try
            {
                BinaryReader reader = BinaryUtils.Marshaller.StartUnmarshal(inStream);

                PrepareConfiguration(reader, outStream);

                PrepareLifecycleBeans(reader, outStream, handleRegistry);
            }
            catch (Exception e)
            {
                _startup.Error = e;

                throw;
            }
        }

        /// <summary>
        /// Preapare configuration.
        /// </summary>
        /// <param name="reader">Reader.</param>
        /// <param name="outStream">Response stream.</param>
        private static void PrepareConfiguration(BinaryReader reader, PlatformMemoryStream outStream)
        {
            // 1. Load assemblies.
            IgniteConfiguration cfg = _startup.Configuration;

            LoadAssemblies(cfg.Assemblies);

            ICollection<string> cfgAssembllies;
            BinaryConfiguration binaryCfg;

            BinaryUtils.ReadConfiguration(reader, out cfgAssembllies, out binaryCfg);

            LoadAssemblies(cfgAssembllies);

            // 2. Create marshaller only after assemblies are loaded.
            if (cfg.BinaryConfiguration == null)
                cfg.BinaryConfiguration = binaryCfg;

            _startup.Marshaller = new Marshaller(cfg.BinaryConfiguration);

            // 3. Send configuration details to Java
            cfg.Write(_startup.Marshaller.StartMarshal(outStream));
        }

        /// <summary>
        /// Prepare lifecycle beans.
        /// </summary>
        /// <param name="reader">Reader.</param>
        /// <param name="outStream">Output stream.</param>
        /// <param name="handleRegistry">Handle registry.</param>
        private static void PrepareLifecycleBeans(BinaryReader reader, PlatformMemoryStream outStream, 
            HandleRegistry handleRegistry)
        {
            IList<LifecycleBeanHolder> beans = new List<LifecycleBeanHolder>();

            // 1. Read beans defined in Java.
            int cnt = reader.ReadInt();

            for (int i = 0; i < cnt; i++)
                beans.Add(new LifecycleBeanHolder(CreateLifecycleBean(reader)));

            // 2. Append beans definied in local configuration.
            ICollection<ILifecycleBean> nativeBeans = _startup.Configuration.LifecycleBeans;

            if (nativeBeans != null)
            {
                foreach (ILifecycleBean nativeBean in nativeBeans)
                    beans.Add(new LifecycleBeanHolder(nativeBean));
            }

            // 3. Write bean pointers to Java stream.
            outStream.WriteInt(beans.Count);

            foreach (LifecycleBeanHolder bean in beans)
                outStream.WriteLong(handleRegistry.AllocateCritical(bean));

            outStream.SynchronizeOutput();

            // 4. Set beans to STARTUP object.
            _startup.LifecycleBeans = beans;
        }

        /// <summary>
        /// Create lifecycle bean.
        /// </summary>
        /// <param name="reader">Reader.</param>
        /// <returns>Lifecycle bean.</returns>
        private static ILifecycleBean CreateLifecycleBean(BinaryReader reader)
        {
            // 1. Instantiate.
            var bean = IgniteUtils.CreateInstance<ILifecycleBean>(reader.ReadString());

            // 2. Set properties.
            var props = reader.ReadDictionaryAsGeneric<string, object>();

            IgniteUtils.SetProperties(bean, props);

            return bean;
        }

        /// <summary>
        /// Kernal start callback.
        /// </summary>
        /// <param name="interopProc">Interop processor.</param>
        /// <param name="stream">Stream.</param>
        internal static void OnStart(IUnmanagedTarget interopProc, IBinaryStream stream)
        {
            try
            {
                // 1. Read data and leave critical state ASAP.
                BinaryReader reader = BinaryUtils.Marshaller.StartUnmarshal(stream);
                
                // ReSharper disable once PossibleInvalidOperationException
                var name = reader.ReadString();
                
                // 2. Set ID and name so that Start() method can use them later.
                _startup.Name = name;

                if (Nodes.ContainsKey(new NodeKey(name)))
                    throw new IgniteException("Ignite with the same name already started: " + name);

                _startup.Ignite = new Ignite(_startup.Configuration, _startup.Name, interopProc, _startup.Marshaller, 
                    _startup.LifecycleBeans, _startup.Callbacks);
            }
            catch (Exception e)
            {
                // 5. Preserve exception to throw it later in the "Start" method and throw it further
                //    to abort startup in Java.
                _startup.Error = e;

                throw;
            }
        }

        /// <summary>
        /// Load assemblies.
        /// </summary>
        /// <param name="assemblies">Assemblies.</param>
        private static void LoadAssemblies(IEnumerable<string> assemblies)
        {
            if (assemblies != null)
            {
                foreach (string s in assemblies)
                {
                    // 1. Try loading as directory.
                    if (Directory.Exists(s))
                    {
                        string[] files = Directory.GetFiles(s, "*.dll");

#pragma warning disable 0168

                        foreach (string dllPath in files)
                        {
                            if (!SelfAssembly(dllPath))
                            {
                                try
                                {
                                    Assembly.LoadFile(dllPath);
                                }

                                catch (BadImageFormatException)
                                {
                                    // No-op.
                                }
                            }
                        }

#pragma warning restore 0168

                        continue;
                    }

                    // 2. Try loading using full-name.
                    try
                    {
                        Assembly assembly = Assembly.Load(s);

                        if (assembly != null)
                            continue;
                    }
                    catch (Exception e)
                    {
                        if (!(e is FileNotFoundException || e is FileLoadException))
                            throw new IgniteException("Failed to load assembly: " + s, e);
                    }

                    // 3. Try loading using file path.
                    try
                    {
                        Assembly assembly = Assembly.LoadFrom(s);

                        if (assembly != null)
                            continue;
                    }
                    catch (Exception e)
                    {
                        if (!(e is FileNotFoundException || e is FileLoadException))
                            throw new IgniteException("Failed to load assembly: " + s, e);
                    }

                    // 4. Not found, exception.
                    throw new IgniteException("Failed to load assembly: " + s);
                }
            }
        }

        /// <summary>
        /// Whether assembly points to Ignite binary.
        /// </summary>
        /// <param name="assembly">Assembly to check..</param>
        /// <returns><c>True</c> if this is one of GG assemblies.</returns>
        private static bool SelfAssembly(string assembly)
        {
            return assembly.EndsWith(IgniteDllName, StringComparison.OrdinalIgnoreCase);
        }

        /// <summary>
        /// Gets a named Ignite instance. If Ignite name is {@code null} or empty string,
        /// then default no-name Ignite will be returned. Note that caller of this method
        /// should not assume that it will return the same instance every time.
        /// <p/>
        /// Note that single process can run multiple Ignite instances and every Ignite instance (and its
        /// node) can belong to a different grid. Ignite name defines what grid a particular Ignite
        /// instance (and correspondingly its node) belongs to.
        /// </summary>
        /// <param name="name">Ignite name to which requested Ignite instance belongs. If <c>null</c>,
        /// then Ignite instance belonging to a default no-name Ignite will be returned.
        /// </param>
        /// <returns>An instance of named grid.</returns>
        public static IIgnite GetIgnite(string name)
        {
            lock (SyncRoot)
            {
                Ignite result;

                if (!Nodes.TryGetValue(new NodeKey(name), out result))
                    throw new IgniteException("Ignite instance was not properly started or was already stopped: " + name);

                return result;
            }
        }

        /// <summary>
        /// Gets an instance of default no-name grid. Note that
        /// caller of this method should not assume that it will return the same
        /// instance every time.
        /// </summary>
        /// <returns>An instance of default no-name grid.</returns>
        public static IIgnite GetIgnite()
        {
            return GetIgnite(null);
        }

        /// <summary>
        /// Stops named grid. If <c>cancel</c> flag is set to <c>true</c> then
        /// all jobs currently executing on local node will be interrupted. If
        /// grid name is <c>null</c>, then default no-name Ignite will be stopped.
        /// </summary>
        /// <param name="name">Grid name. If <c>null</c>, then default no-name Ignite will be stopped.</param>
        /// <param name="cancel">If <c>true</c> then all jobs currently executing will be cancelled
        /// by calling <c>ComputeJob.cancel</c>method.</param>
        /// <returns><c>true</c> if named Ignite instance was indeed found and stopped, <c>false</c>
        /// othwerwise (the instance with given <c>name</c> was not found).</returns>
        public static bool Stop(string name, bool cancel)
        {
            lock (SyncRoot)
            {
                NodeKey key = new NodeKey(name);

                Ignite node;

                if (!Nodes.TryGetValue(key, out node))
                    return false;

                node.Stop(cancel);

                Nodes.Remove(key);
                
                GC.Collect();

                return true;
            }
        }

        /// <summary>
        /// Stops <b>all</b> started grids. If <c>cancel</c> flag is set to <c>true</c> then
        /// all jobs currently executing on local node will be interrupted.
        /// </summary>
        /// <param name="cancel">If <c>true</c> then all jobs currently executing will be cancelled
        /// by calling <c>ComputeJob.Cancel()</c> method.</param>
        public static void StopAll(bool cancel)
        {
            lock (SyncRoot)
            {
                while (Nodes.Count > 0)
                {
                    var entry = Nodes.First();
                    
                    entry.Value.Stop(cancel);

                    Nodes.Remove(entry.Key);
                }
            }

            GC.Collect();
        }
        
        /// <summary>
        /// Handles the AssemblyResolve event of the CurrentDomain control.
        /// </summary>
        /// <param name="sender">The source of the event.</param>
        /// <param name="args">The <see cref="ResolveEventArgs"/> instance containing the event data.</param>
        /// <returns>Manually resolved assembly, or null.</returns>
        private static Assembly CurrentDomain_AssemblyResolve(object sender, ResolveEventArgs args)
        {
            return LoadedAssembliesResolver.Instance.GetAssembly(args.Name);
        }

        /// <summary>
        /// Grid key.
        /// </summary>
        private class NodeKey
        {
            /** */
            private readonly string _name;

            /// <summary>
            /// Initializes a new instance of the <see cref="NodeKey"/> class.
            /// </summary>
            /// <param name="name">The name.</param>
            internal NodeKey(string name)
            {
                _name = name;
            }

            /** <inheritdoc /> */
            public override bool Equals(object obj)
            {
                var other = obj as NodeKey;

                return other != null && Equals(_name, other._name);
            }

            /** <inheritdoc /> */
            public override int GetHashCode()
            {
                return _name == null ? 0 : _name.GetHashCode();
            }
        }

        /// <summary>
        /// Value object to pass data between .Net methods during startup bypassing Java.
        /// </summary>
        private class Startup
        {
            /// <summary>
            /// Constructor.
            /// </summary>
            /// <param name="cfg">Configuration.</param>
            /// <param name="cbs"></param>
            internal Startup(IgniteConfiguration cfg, UnmanagedCallbacks cbs)
            {
                Configuration = cfg;
                Callbacks = cbs;
            }
            /// <summary>
            /// Configuration.
            /// </summary>
            internal IgniteConfiguration Configuration { get; private set; }

            /// <summary>
            /// Gets unmanaged callbacks.
            /// </summary>
            internal UnmanagedCallbacks Callbacks { get; private set; }

            /// <summary>
            /// Lifecycle beans.
            /// </summary>
            internal IList<LifecycleBeanHolder> LifecycleBeans { get; set; }

            /// <summary>
            /// Node name.
            /// </summary>
            internal string Name { get; set; }

            /// <summary>
            /// Marshaller.
            /// </summary>
            internal Marshaller Marshaller { get; set; }

            /// <summary>
            /// Start error.
            /// </summary>
            internal Exception Error { get; set; }

            /// <summary>
            /// Gets or sets the ignite.
            /// </summary>
            internal Ignite Ignite { get; set; }
        }
    }
}<|MERGE_RESOLUTION|>--- conflicted
+++ resolved
@@ -20,11 +20,8 @@
 {
     using System;
     using System.Collections.Generic;
-<<<<<<< HEAD
     using System.Configuration;
     using System.Diagnostics;
-=======
->>>>>>> 7ade1e49
     using System.Diagnostics.CodeAnalysis;
     using System.IO;
     using System.Linq;
