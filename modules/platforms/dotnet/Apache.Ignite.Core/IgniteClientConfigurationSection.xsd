﻿<?xml version="1.0" encoding="utf-8"?>

<!--
  Licensed to the Apache Software Foundation (ASF) under one or more
  contributor license agreements.  See the NOTICE file distributed with
  this work for additional information regarding copyright ownership.
  The ASF licenses this file to You under the Apache License, Version 2.0
  (the "License"); you may not use this file except in compliance with
  the License.  You may obtain a copy of the License at

       http://www.apache.org/licenses/LICENSE-2.0

  Unless required by applicable law or agreed to in writing, software
  distributed under the License is distributed on an "AS IS" BASIS,
  WITHOUT WARRANTIES OR CONDITIONS OF ANY KIND, either express or implied.
  See the License for the specific language governing permissions and
  limitations under the License.
-->

<xs:schema id="IgniteClientConfigurationSection"
    targetNamespace="http://ignite.apache.org/schema/dotnet/IgniteClientConfigurationSection"
    elementFormDefault="qualified"
    xmlns="http://ignite.apache.org/schema/dotnet/IgniteClientConfigurationSection"
    xmlns:mstns="http://ignite.apache.org/schema/dotnet/IgniteClientConfigurationSection"
    xmlns:xs="http://www.w3.org/2001/XMLSchema">

    <xs:element name="igniteClientConfiguration">
        <xs:annotation>
            <xs:documentation>Ignite thin client configuration root.</xs:documentation>
        </xs:annotation>
        <xs:complexType>
            <xs:all>
                <xs:element name="binaryConfiguration" minOccurs="0" maxOccurs="1">
                    <xs:annotation>
                        <xs:documentation>Binary configuration.</xs:documentation>
                    </xs:annotation>
                    <xs:complexType>
                        <xs:all>
                            <xs:element name="typeConfigurations" minOccurs="0">
                                <xs:annotation>
                                    <xs:documentation>Type configurations.</xs:documentation>
                                </xs:annotation>
                                <xs:complexType>
                                    <xs:sequence>
                                        <xs:element name="binaryTypeConfiguration" maxOccurs="unbounded">
                                            <xs:complexType>
                                                <xs:all>
                                                    <xs:element name="nameMapper" minOccurs="0">
                                                        <xs:annotation>
                                                            <xs:documentation>Name mapper for the given type.</xs:documentation>
                                                        </xs:annotation>
                                                        <xs:complexType>
                                                            <xs:attribute name="type" type="xs:string" use="required">
                                                                <xs:annotation>
                                                                    <xs:documentation>Assembly-qualified type name.</xs:documentation>
                                                                </xs:annotation>
                                                            </xs:attribute>
                                                        </xs:complexType>
                                                    </xs:element>
                                                    <xs:element name="idMapper" minOccurs="0">
                                                        <xs:annotation>
                                                            <xs:documentation>ID mapper for the given type. When it is necessary to resolve class (field) ID, then this property will be checked first. Otherwise, ID will be hash code of the class (field) simple name in lower case.</xs:documentation>
                                                        </xs:annotation>
                                                        <xs:complexType>
                                                            <xs:attribute name="type" type="xs:string" use="required">
                                                                <xs:annotation>
                                                                    <xs:documentation>Assembly-qualified type name.</xs:documentation>
                                                                </xs:annotation>
                                                            </xs:attribute>
                                                        </xs:complexType>
                                                    </xs:element>
                                                    <xs:element name="serializer" minOccurs="0">
                                                        <xs:annotation>
                                                            <xs:documentation>
                                                                Serializer for the given type. If not provided and class implements IBinarizable then its custom logic will be used. If not provided and class doesn't implement IBinarizable then all fields of the class except of those with [NotSerialized] attribute will be serialized with help of reflection.
                                                            </xs:documentation>
                                                        </xs:annotation>
                                                        <xs:complexType>
                                                            <xs:attribute name="type" type="xs:string" use="required">
                                                                <xs:annotation>
                                                                    <xs:documentation>Assembly-qualified type name.</xs:documentation>
                                                                </xs:annotation>
                                                            </xs:attribute>
                                                        </xs:complexType>
                                                    </xs:element>
                                                </xs:all>
                                                <xs:attribute name="typeName" type="xs:string">
                                                    <xs:annotation>
                                                        <xs:documentation>Fully qualified type name.</xs:documentation>
                                                    </xs:annotation>
                                                </xs:attribute>
                                                <xs:attribute name="affinityKeyFieldName" type="xs:string">
                                                    <xs:annotation>
                                                        <xs:documentation>Affinity key field name.</xs:documentation>
                                                    </xs:annotation>
                                                </xs:attribute>
                                                <xs:attribute name="keepDeserialized" type="xs:string">
                                                    <xs:annotation>
                                                        <xs:documentation>
                                                            Keep deserialized flag. If set to non-null value, overrides default value set in BinaryTypeConfiguration.
                                                        </xs:documentation>
                                                    </xs:annotation>
                                                </xs:attribute>
                                                <xs:attribute name="isEnum" type="xs:boolean">
                                                    <xs:annotation>
                                                        <xs:documentation>Whether this instance describes an enum type.</xs:documentation>
                                                    </xs:annotation>
                                                </xs:attribute>
                                            </xs:complexType>
                                        </xs:element>
                                    </xs:sequence>
                                </xs:complexType>
                            </xs:element>
                            <xs:element name="types" minOccurs="0">
                                <xs:annotation>
                                    <xs:documentation>
                                        Assembly-qualified type names (Type.AssemblyQualifiedName) for binarizable types. Shorthand for creating BinaryTypeConfiguration.
                                    </xs:documentation>
                                </xs:annotation>
                                <xs:complexType>
                                    <xs:sequence>
                                        <xs:element maxOccurs="unbounded" name="string" type="xs:string" />
                                    </xs:sequence>
                                </xs:complexType>
                            </xs:element>
                            <xs:element name="nameMapper" minOccurs="0">
                                <xs:annotation>
                                    <xs:documentation>Default name mapper.</xs:documentation>
                                </xs:annotation>
                                <xs:complexType>
                                    <xs:attribute name="type" type="xs:string" use="required">
                                        <xs:annotation>
                                            <xs:documentation>Assembly-qualified type name.</xs:documentation>
                                        </xs:annotation>
                                    </xs:attribute>
                                </xs:complexType>
                            </xs:element>
                            <xs:element name="idMapper" minOccurs="0">
                                <xs:annotation>
                                    <xs:documentation>Default ID mapper.</xs:documentation>
                                </xs:annotation>
                                <xs:complexType>
                                    <xs:attribute name="type" type="xs:string" use="required">
                                        <xs:annotation>
                                            <xs:documentation>Assembly-qualified type name.</xs:documentation>
                                        </xs:annotation>
                                    </xs:attribute>
                                </xs:complexType>
                            </xs:element>
                            <xs:element name="serializer" minOccurs="0">
                                <xs:annotation>
                                    <xs:documentation>Default serializer.</xs:documentation>
                                </xs:annotation>
                                <xs:complexType>
                                    <xs:attribute name="type" type="xs:string" use="required">
                                        <xs:annotation>
                                            <xs:documentation>Assembly-qualified type name.</xs:documentation>
                                        </xs:annotation>
                                    </xs:attribute>
                                </xs:complexType>
                            </xs:element>
                        </xs:all>
                        <xs:attribute name="keepDeserialized" type="xs:boolean">
                            <xs:annotation>
                                <xs:documentation>Default keep deserialized flag.</xs:documentation>
                            </xs:annotation>
                        </xs:attribute>
                        <xs:attribute name="compactFooter" type="xs:boolean">
                            <xs:annotation>
                                <xs:documentation>Compact footer flag.</xs:documentation>
                            </xs:annotation>
                        </xs:attribute>
                    </xs:complexType>
                </xs:element>
                <xs:element name="endpoints" minOccurs="0" maxOccurs="1">
                    <xs:annotation>
                        <xs:documentation>Endpoints to connect to.</xs:documentation>
                    </xs:annotation>
                    <xs:complexType>
                        <xs:sequence>
                            <xs:element name="endpoint" minOccurs="1" maxOccurs="unbounded">
                                <xs:annotation>
                                    <xs:documentation>Ignite thin client connection endpoint.</xs:documentation>
                                </xs:annotation>
                                <xs:complexType>
                                    <xs:attribute name="host" type="xs:string" use="required">
                                        <xs:annotation>
                                            <xs:documentation>Host to connect to, required property.</xs:documentation>
                                        </xs:annotation>
                                    </xs:attribute>
                                    <xs:attribute name="port" type="xs:int">
                                        <xs:annotation>
                                            <xs:documentation>Target port.</xs:documentation>
                                        </xs:annotation>
                                    </xs:attribute>
                                </xs:complexType>
                            </xs:element>
                        </xs:sequence>
                    </xs:complexType>
                </xs:element>
                <xs:element name="sslStreamFactory">
                    <xs:complexType>
                        <xs:attribute name="type" type="xs:string" use="required">
                            <xs:annotation>
                                <xs:documentation>Assembly-qualified type name.</xs:documentation>
                            </xs:annotation>
                        </xs:attribute>
                        <xs:attribute type="xs:string" name="certificatePath">
                            <xs:annotation>
                                <xs:documentation>Path to the certificate file (pfx).</xs:documentation>
                            </xs:annotation>
                        </xs:attribute>
                        <xs:attribute type="xs:string" name="certificatePassword">
                            <xs:annotation>
                                <xs:documentation>Certificate file password.</xs:documentation>
                            </xs:annotation>
                        </xs:attribute>
                        <xs:attribute type="xs:boolean" name="checkCertificateRevocation">
                            <xs:annotation>
                                <xs:documentation>Whether to check certificate revocation.</xs:documentation>
                            </xs:annotation>
                        </xs:attribute>
                        <xs:attribute type="xs:boolean" name="skipServerCertificateValidation">
                            <xs:annotation>
                                <xs:documentation>Whether to skip server certificate validation.</xs:documentation>
                            </xs:annotation>
                        </xs:attribute>
                        <xs:attribute type="xs:string" name="sslProtocols">
                            <xs:annotation>
                                <xs:documentation>SSL protocols to use.</xs:documentation>
                            </xs:annotation>
                        </xs:attribute>
                    </xs:complexType>
                </xs:element>
            </xs:all>
            <xs:attribute name="host" type="xs:string" use="required">
                <xs:annotation>
                    <xs:documentation>Host to connect to, required property.</xs:documentation>
                </xs:annotation>
            </xs:attribute>
            <xs:attribute name="port" type="xs:int">
                <xs:annotation>
                    <xs:documentation>Target port.</xs:documentation>
                </xs:annotation>
            </xs:attribute>
            <xs:attribute name="socketSendBufferSize" type="xs:int">
                <xs:annotation>
                    <xs:documentation>Size of the socket send buffer. When set to 0, operating system default is used.</xs:documentation>
                </xs:annotation>
            </xs:attribute>
            <xs:attribute name="socketReceiveBufferSize" type="xs:int">
                <xs:annotation>
                    <xs:documentation>Size of the socket receive buffer. When set to 0, operating system default is used.</xs:documentation>
                </xs:annotation>
            </xs:attribute>
            <xs:attribute name="tcpNoDelay" type="xs:boolean">
                <xs:annotation>
                    <xs:documentation>Value for TCP_NODELAY socket option.</xs:documentation>
                </xs:annotation>
            </xs:attribute>
            <xs:attribute name="socketTimeout" type="xs:string">
                <xs:annotation>
                    <xs:documentation>Socket operation timeout. Zero or negative for infinite timeout.</xs:documentation>
                </xs:annotation>
            </xs:attribute>
<<<<<<< HEAD
            <xs:attribute name="reconnectDisabled" type="xs:boolean">
                <xs:annotation>
                    <xs:documentation>Disables automatic reconnect on network or server failure.</xs:documentation>
=======
            <xs:attribute name="userName" type="xs:string">
                <xs:annotation>
                    <xs:documentation>Username to be used to connect to secured cluster.</xs:documentation>
                </xs:annotation>
            </xs:attribute>
            <xs:attribute name="password" type="xs:string">
                <xs:annotation>
                    <xs:documentation>Password to be used to connect to secured cluster.</xs:documentation>
>>>>>>> 5fcd17e7
                </xs:annotation>
            </xs:attribute>
        </xs:complexType>
    </xs:element>
</xs:schema><|MERGE_RESOLUTION|>--- conflicted
+++ resolved
@@ -263,11 +263,11 @@
                     <xs:documentation>Socket operation timeout. Zero or negative for infinite timeout.</xs:documentation>
                 </xs:annotation>
             </xs:attribute>
-<<<<<<< HEAD
             <xs:attribute name="reconnectDisabled" type="xs:boolean">
                 <xs:annotation>
                     <xs:documentation>Disables automatic reconnect on network or server failure.</xs:documentation>
-=======
+                </xs:annotation>
+            </xs:attribute>
             <xs:attribute name="userName" type="xs:string">
                 <xs:annotation>
                     <xs:documentation>Username to be used to connect to secured cluster.</xs:documentation>
@@ -276,7 +276,6 @@
             <xs:attribute name="password" type="xs:string">
                 <xs:annotation>
                     <xs:documentation>Password to be used to connect to secured cluster.</xs:documentation>
->>>>>>> 5fcd17e7
                 </xs:annotation>
             </xs:attribute>
         </xs:complexType>
