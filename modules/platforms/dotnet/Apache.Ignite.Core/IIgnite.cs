--- conflicted
+++ resolved
@@ -192,7 +192,6 @@
         IAtomicLong GetAtomicLong(string name, long initialValue, bool create);
 
         /// <summary>
-<<<<<<< HEAD
         /// Gets an atomic sequence with specified name from cache.
         /// Creates new atomic sequence in cache if it does not exist and <see cref="create"/> is true.
         /// </summary>
@@ -219,11 +218,11 @@
         /// or null if it does not exist and <see cref="create"/> flag is not set.</returns>
         /// <exception cref="IgniteException">If atomic reference could not be fetched or created.</exception>
         IAtomicReference<T> GetAtomicReference<T>(string name, T initialValue, bool create);
-=======
+
+        /// <summary>
         /// Gets the configuration of this Ignite instance.
         /// </summary>
         [SuppressMessage("Microsoft.Design", "CA1024:UsePropertiesWhereAppropriate", Justification = "Semantics.")]
         IgniteConfiguration GetConfiguration();
->>>>>>> afd3bc1e
     }
 }