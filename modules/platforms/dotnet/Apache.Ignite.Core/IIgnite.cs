--- conflicted
+++ resolved
@@ -112,7 +112,6 @@
         ICache<TK, TV> CreateCache<TK, TV>(string name);
 
         /// <summary>
-<<<<<<< HEAD
         /// Dynamically starts new cache using provided configuration.
         /// </summary>
         /// <typeparam name="TK">Cache key type.</typeparam>
@@ -120,13 +119,13 @@
         /// <param name="configuration">Cache configuration.</param>
         /// <returns>Existing or newly created cache.</returns>
         ICache<TK, TV> CreateCache<TK, TV>(CacheConfiguration configuration);
-=======
+
+        /// <summary>
         /// Destroys dynamically created (with <see cref="CreateCache{TK,TV}"/> or 
         /// <see cref="GetOrCreateCache{TK,TV}"/>) cache.
         /// </summary>
         /// <param name="name">The name of the cache to stop.</param>
         void DestroyCache(string name);
->>>>>>> 67791457
 
         /// <summary>
         /// Gets a new instance of data streamer associated with given cache name. Data streamer
