﻿/*
 * Licensed to the Apache Software Foundation (ASF) under one or more
 * contributor license agreements.  See the NOTICE file distributed with
 * this work for additional information regarding copyright ownership.
 * The ASF licenses this file to You under the Apache License, Version 2.0
 * (the "License"); you may not use this file except in compliance with
 * the License.  You may obtain a copy of the License at
 *
 *      http://www.apache.org/licenses/LICENSE-2.0
 *
 * Unless required by applicable law or agreed to in writing, software
 * distributed under the License is distributed on an "AS IS" BASIS,
 * WITHOUT WARRANTIES OR CONDITIONS OF ANY KIND, either express or implied.
 * See the License for the specific language governing permissions and
 * limitations under the License.
 */

// ReSharper disable MemberCanBePrivate.Global
// ReSharper disable UnusedMember.Global
// ReSharper disable UnusedAutoPropertyAccessor.Global
namespace Apache.Ignite.Core.Cache.Configuration
{
    using System;
    using System.Collections.Generic;
    using System.ComponentModel;
    using System.Diagnostics;
    using System.Diagnostics.CodeAnalysis;
    using System.Linq;
    using Apache.Ignite.Core.Binary;
    using Apache.Ignite.Core.Cache;
    using Apache.Ignite.Core.Cache.Affinity;
    using Apache.Ignite.Core.Cache.Affinity.Fair;
    using Apache.Ignite.Core.Cache.Affinity.Rendezvous;
    using Apache.Ignite.Core.Cache.Eviction;
    using Apache.Ignite.Core.Cache.Store;
    using Apache.Ignite.Core.Common;
    using Apache.Ignite.Core.Impl.Binary;
<<<<<<< HEAD
    using Apache.Ignite.Core.Log;
=======
    using Apache.Ignite.Core.Impl.Cache.Affinity;
>>>>>>> 77bcabca

    /// <summary>
    /// Defines grid cache configuration.
    /// </summary>
    public class CacheConfiguration
    {
        /// <summary> Default size of rebalance thread pool. </summary>
        public const int DefaultRebalanceThreadPoolSize = 2;

        /// <summary> Default rebalance timeout.</summary>
        public static readonly TimeSpan DefaultRebalanceTimeout = TimeSpan.FromMilliseconds(10000);

        /// <summary> Time to wait between rebalance messages to avoid overloading CPU. </summary>
        public static readonly TimeSpan DefaultRebalanceThrottle = TimeSpan.Zero;

        /// <summary> Default number of backups. </summary>
        public const int DefaultBackups = 0;

        /// <summary> Default caching mode. </summary>
        public const CacheMode DefaultCacheMode = CacheMode.Partitioned;

        /// <summary> Default atomicity mode. </summary>
        public const CacheAtomicityMode DefaultAtomicityMode = CacheAtomicityMode.Atomic;

        /// <summary> Default lock timeout. </summary>
        public static readonly TimeSpan DefaultLockTimeout = TimeSpan.Zero;

        /// <summary> Initial default cache size. </summary>
        public const int DefaultStartSize = 1500000;

        /// <summary> Default cache size to use with eviction policy. </summary>
        public const int DefaultCacheSize = 100000;

        /// <summary> Default value for 'invalidate' flag that indicates if this is invalidation-based cache. </summary>
        public const bool DefaultInvalidate = false;

        /// <summary> Default rebalance mode for distributed cache. </summary>
        public const CacheRebalanceMode DefaultRebalanceMode = CacheRebalanceMode.Async;

        /// <summary> Default rebalance batch size in bytes. </summary>
        public const int DefaultRebalanceBatchSize = 512*1024; // 512K

        /// <summary> Default maximum eviction queue ratio. </summary>
        public const float DefaultMaxEvictionOverflowRatio = 10;

        /// <summary> Default eviction synchronized flag. </summary>
        public const bool DefaultEvictSynchronized = false;

        /// <summary> Default eviction key buffer size for batching synchronized evicts. </summary>
        public const int DefaultEvictSynchronizedKeyBufferSize = 1024;

        /// <summary> Default synchronous eviction timeout. </summary>
        public static readonly TimeSpan DefaultEvictSynchronizedTimeout = TimeSpan.FromMilliseconds(10000);

        /// <summary> Default synchronous eviction concurrency level. </summary>
        public const int DefaultEvictSynchronizedConcurrencyLevel = 4;

        /// <summary> Default value for eager ttl flag. </summary>
        public const bool DefaultEagerTtl = true;

        /// <summary> Default off-heap storage size is {@code -1} which means that off-heap storage is disabled. </summary>
        public const long DefaultOffHeapMaxMemory = -1;

        /// <summary> Default value for 'swapEnabled' flag. </summary>
        public const bool DefaultEnableSwap = false;

        /// <summary> Default value for 'maxConcurrentAsyncOps'. </summary>
        public const int DefaultMaxConcurrentAsyncOperations = 500;

        /// <summary> Default value for 'writeBehindEnabled' flag. </summary>
        public const bool DefaultWriteBehindEnabled = false;

        /// <summary> Default flush size for write-behind cache store. </summary>
        public const int DefaultWriteBehindFlushSize = 10240; // 10K

        /// <summary> Default flush frequency for write-behind cache store. </summary>
        public static readonly TimeSpan DefaultWriteBehindFlushFrequency = TimeSpan.FromMilliseconds(5000);

        /// <summary> Default count of flush threads for write-behind cache store. </summary>
        public const int DefaultWriteBehindFlushThreadCount = 1;

        /// <summary> Default batch size for write-behind cache store. </summary>
        public const int DefaultWriteBehindBatchSize = 512;

        /// <summary> Default value for load previous value flag. </summary>
        public const bool DefaultLoadPreviousValue = false;

        /// <summary> Default memory mode. </summary>
        public const CacheMemoryMode DefaultMemoryMode = CacheMemoryMode.OnheapTiered;

        /// <summary> Default value for 'readFromBackup' flag. </summary>
        public const bool DefaultReadFromBackup = true;

        /// <summary> Default timeout after which long query warning will be printed. </summary>
        public static readonly TimeSpan DefaultLongQueryWarningTimeout = TimeSpan.FromMilliseconds(3000);

        /// <summary> Default size for onheap SQL row cache size. </summary>
        public const int DefaultSqlOnheapRowCacheSize = 10*1024;

        /// <summary> Default value for keep portable in store behavior .</summary>
        public const bool DefaultKeepVinaryInStore = true;

        /// <summary> Default value for 'copyOnRead' flag. </summary>
        public const bool DefaultCopyOnRead = true;

        /// <summary> Default value for read-through behavior. </summary>
        public const bool DefaultReadThrough = false;

        /// <summary> Default value for write-through behavior. </summary>
        public const bool DefaultWriteThrough = false;

        /// <summary>
        /// Gets or sets the cache name.
        /// </summary>
        public string Name { get; set; }

        /// <summary>
        /// Initializes a new instance of the <see cref="CacheConfiguration"/> class.
        /// </summary>
        public CacheConfiguration() : this((string) null)
        {
            // No-op.
        }

        /// <summary>
        /// Initializes a new instance of the <see cref="CacheConfiguration"/> class.
        /// </summary>
        /// <param name="name">Cache name.</param>
        public CacheConfiguration(string name)
        {
            Name = name;

            Backups = DefaultBackups;
            AtomicityMode = DefaultAtomicityMode;
            CacheMode = DefaultCacheMode;
            CopyOnRead = DefaultCopyOnRead;
            EagerTtl = DefaultEagerTtl;
            EvictSynchronizedKeyBufferSize = DefaultEvictSynchronizedKeyBufferSize;
            EvictSynchronized = DefaultEvictSynchronized;
            EvictSynchronizedConcurrencyLevel = DefaultEvictSynchronizedConcurrencyLevel;
            EvictSynchronizedTimeout = DefaultEvictSynchronizedTimeout;
            Invalidate = DefaultInvalidate;
            KeepBinaryInStore = DefaultKeepVinaryInStore;
            LoadPreviousValue = DefaultLoadPreviousValue;
            LockTimeout = DefaultLockTimeout;
            LongQueryWarningTimeout = DefaultLongQueryWarningTimeout;
            MaxConcurrentAsyncOperations = DefaultMaxConcurrentAsyncOperations;
            MaxEvictionOverflowRatio = DefaultMaxEvictionOverflowRatio;
            MemoryMode = DefaultMemoryMode;
            OffHeapMaxMemory = DefaultOffHeapMaxMemory;
            ReadFromBackup = DefaultReadFromBackup;
            RebalanceBatchSize = DefaultRebalanceBatchSize;
            RebalanceMode = DefaultRebalanceMode;
            RebalanceThrottle = DefaultRebalanceThrottle;
            RebalanceTimeout = DefaultRebalanceTimeout;
            SqlOnheapRowCacheSize = DefaultSqlOnheapRowCacheSize;
            StartSize = DefaultStartSize;
            EnableSwap = DefaultEnableSwap;
            WriteBehindBatchSize = DefaultWriteBehindBatchSize;
            WriteBehindEnabled = DefaultWriteBehindEnabled;
            WriteBehindFlushFrequency = DefaultWriteBehindFlushFrequency;
            WriteBehindFlushSize = DefaultWriteBehindFlushSize;
            WriteBehindFlushThreadCount= DefaultWriteBehindFlushThreadCount;
        }

        /// <summary>
        /// Initializes a new instance of the <see cref="CacheConfiguration"/> class 
        /// and populates <see cref="QueryEntities"/> according to provided query types.
        /// </summary>
        /// <param name="name">Cache name.</param>
        /// <param name="queryTypes">
        /// Collection of types to be registered as query entities. These types should use 
        /// <see cref="QuerySqlFieldAttribute"/> to configure query fields and properties.
        /// </param>
        public CacheConfiguration(string name, params Type[] queryTypes) : this(name)
        {
            QueryEntities = queryTypes.Select(type => new QueryEntity {ValueType = type}).ToArray();
        }

        /// <summary>
        /// Initializes a new instance of the <see cref="CacheConfiguration"/> class.
        /// </summary>
        /// <param name="name">Cache name.</param>
        /// <param name="queryEntities">Query entities.</param>
        public CacheConfiguration(string name, params QueryEntity[] queryEntities) : this(name)
        {
            QueryEntities = queryEntities;
        }

        /// <summary>
        /// Initializes a new instance of the <see cref="CacheConfiguration"/> class.
        /// </summary>
        /// <param name="reader">The reader.</param>
        internal CacheConfiguration(IBinaryRawReader reader)
        {
            AtomicityMode = (CacheAtomicityMode) reader.ReadInt();
            AtomicWriteOrderMode = (CacheAtomicWriteOrderMode) reader.ReadInt();
            Backups = reader.ReadInt();
            CacheMode = (CacheMode) reader.ReadInt();
            CopyOnRead = reader.ReadBoolean();
            EagerTtl = reader.ReadBoolean();
            EnableSwap = reader.ReadBoolean();
            EvictSynchronized = reader.ReadBoolean();
            EvictSynchronizedConcurrencyLevel = reader.ReadInt();
            EvictSynchronizedKeyBufferSize = reader.ReadInt();
            EvictSynchronizedTimeout = reader.ReadLongAsTimespan();
            Invalidate = reader.ReadBoolean();
            KeepBinaryInStore = reader.ReadBoolean();
            LoadPreviousValue = reader.ReadBoolean();
            LockTimeout = reader.ReadLongAsTimespan();
            LongQueryWarningTimeout = reader.ReadLongAsTimespan();
            MaxConcurrentAsyncOperations = reader.ReadInt();
            MaxEvictionOverflowRatio = reader.ReadFloat();
            MemoryMode = (CacheMemoryMode) reader.ReadInt();
            Name = reader.ReadString();
            OffHeapMaxMemory = reader.ReadLong();
            ReadFromBackup = reader.ReadBoolean();
            RebalanceBatchSize = reader.ReadInt();
            RebalanceDelay = reader.ReadLongAsTimespan();
            RebalanceMode = (CacheRebalanceMode) reader.ReadInt();
            RebalanceThrottle = reader.ReadLongAsTimespan();
            RebalanceTimeout = reader.ReadLongAsTimespan();
            SqlEscapeAll = reader.ReadBoolean();
            SqlOnheapRowCacheSize = reader.ReadInt();
            StartSize = reader.ReadInt();
            WriteBehindBatchSize = reader.ReadInt();
            WriteBehindEnabled = reader.ReadBoolean();
            WriteBehindFlushFrequency = reader.ReadLongAsTimespan();
            WriteBehindFlushSize = reader.ReadInt();
            WriteBehindFlushThreadCount = reader.ReadInt();
            WriteSynchronizationMode = (CacheWriteSynchronizationMode) reader.ReadInt();
            ReadThrough = reader.ReadBoolean();
            WriteThrough = reader.ReadBoolean();
            CacheStoreFactory = reader.ReadObject<IFactory<ICacheStore>>();

            var count = reader.ReadInt();
            QueryEntities = count == 0 ? null : Enumerable.Range(0, count).Select(x => new QueryEntity(reader)).ToList();

            NearConfiguration = reader.ReadBoolean() ? new NearCacheConfiguration(reader) : null;

            EvictionPolicy = EvictionPolicyBase.Read(reader);
            AffinityFunction = AffinityFunctionSerializer.Read(reader);
        }

        /// <summary>
        /// Writes this instance to the specified writer.
        /// </summary>
        /// <param name="writer">The writer.</param>
        internal void Write(IBinaryRawWriter writer)
        {
            writer.WriteInt((int) AtomicityMode);
            writer.WriteInt((int) AtomicWriteOrderMode);
            writer.WriteInt(Backups);
            writer.WriteInt((int) CacheMode);
            writer.WriteBoolean(CopyOnRead);
            writer.WriteBoolean(EagerTtl);
            writer.WriteBoolean(EnableSwap);
            writer.WriteBoolean(EvictSynchronized);
            writer.WriteInt(EvictSynchronizedConcurrencyLevel);
            writer.WriteInt(EvictSynchronizedKeyBufferSize);
            writer.WriteLong((long) EvictSynchronizedTimeout.TotalMilliseconds);
            writer.WriteBoolean(Invalidate);
            writer.WriteBoolean(KeepBinaryInStore);
            writer.WriteBoolean(LoadPreviousValue);
            writer.WriteLong((long) LockTimeout.TotalMilliseconds);
            writer.WriteLong((long) LongQueryWarningTimeout.TotalMilliseconds);
            writer.WriteInt(MaxConcurrentAsyncOperations);
            writer.WriteFloat(MaxEvictionOverflowRatio);
            writer.WriteInt((int) MemoryMode);
            writer.WriteString(Name);
            writer.WriteLong(OffHeapMaxMemory);
            writer.WriteBoolean(ReadFromBackup);
            writer.WriteInt(RebalanceBatchSize);
            writer.WriteLong((long) RebalanceDelay.TotalMilliseconds);
            writer.WriteInt((int) RebalanceMode);
            writer.WriteLong((long) RebalanceThrottle.TotalMilliseconds);
            writer.WriteLong((long) RebalanceTimeout.TotalMilliseconds);
            writer.WriteBoolean(SqlEscapeAll);
            writer.WriteInt(SqlOnheapRowCacheSize);
            writer.WriteInt(StartSize);
            writer.WriteInt(WriteBehindBatchSize);
            writer.WriteBoolean(WriteBehindEnabled);
            writer.WriteLong((long) WriteBehindFlushFrequency.TotalMilliseconds);
            writer.WriteInt(WriteBehindFlushSize);
            writer.WriteInt(WriteBehindFlushThreadCount);
            writer.WriteInt((int) WriteSynchronizationMode);
            writer.WriteBoolean(ReadThrough);
            writer.WriteBoolean(WriteThrough);
            writer.WriteObject(CacheStoreFactory);

            if (QueryEntities != null)
            {
                writer.WriteInt(QueryEntities.Count);

                foreach (var entity in QueryEntities)
                {
                    if (entity == null)
                        throw new InvalidOperationException("Invalid cache configuration: QueryEntity can't be null.");

                    entity.Write(writer);
                }
            }
            else
                writer.WriteInt(0);

            if (NearConfiguration != null)
            {
                writer.WriteBoolean(true);
                NearConfiguration.Write(writer);
            }
            else
                writer.WriteBoolean(false);

            EvictionPolicyBase.Write(writer, EvictionPolicy);
            AffinityFunctionSerializer.Write(writer, AffinityFunction);
        }

        /// <summary>
        /// Validates this instance and outputs information to the log, if necessary.
        /// </summary>
        internal void Validate(ILogger log)
        {
            Debug.Assert(log != null);

            var entities = QueryEntities;
            if (entities != null)
            {
                foreach (var entity in entities)
                    entity.Validate(log, string.Format("Validating cache configuration '{0}'", Name ?? ""));
            }
        }

        /// <summary>
        /// Gets or sets write synchronization mode. This mode controls whether the main        
        /// caller should wait for update on other nodes to complete or not.
        /// </summary>
        public CacheWriteSynchronizationMode WriteSynchronizationMode { get; set; }

        /// <summary>
        /// Gets or sets flag indicating whether eviction is synchronized between primary, backup and near nodes.        
        /// If this parameter is true and swap is disabled then <see cref="ICache{TK,TV}.LocalEvict"/>
        /// will involve all nodes where an entry is kept.  
        /// If this property is set to false then eviction is done independently on different cache nodes.        
        /// Note that it's not recommended to set this value to true if cache store is configured since it will allow 
        /// to significantly improve cache performance.
        /// </summary>
        [DefaultValue(DefaultEvictSynchronized)]
        public bool EvictSynchronized { get; set; }

        /// <summary>
        /// Gets or sets size of the key buffer for synchronized evictions.
        /// </summary>
        [DefaultValue(DefaultEvictSynchronizedKeyBufferSize)]
        public int EvictSynchronizedKeyBufferSize { get; set; }

        /// <summary>
        /// Gets or sets concurrency level for synchronized evictions. 
        /// This flag only makes sense with <see cref="EvictSynchronized"/> set to true. 
        /// When synchronized evictions are enabled, it is possible that local eviction policy will try 
        /// to evict entries faster than evictions can be synchronized with backup or near nodes. 
        /// This value specifies how many concurrent synchronous eviction sessions should be allowed 
        /// before the system is forced to wait and let synchronous evictions catch up with the eviction policy.       
        /// </summary>
        [DefaultValue(DefaultEvictSynchronizedConcurrencyLevel)]
        public int EvictSynchronizedConcurrencyLevel { get; set; }

        /// <summary>
        /// Gets or sets timeout for synchronized evictions
        /// </summary>
        [DefaultValue(typeof(TimeSpan), "00:00:10")]
        public TimeSpan EvictSynchronizedTimeout { get; set; }

        /// <summary>
        /// This value denotes the maximum size of eviction queue in percents of cache size 
        /// in case of distributed cache (replicated and partitioned) and using synchronized eviction
        /// <para/>        
        /// That queue is used internally as a buffer to decrease network costs for synchronized eviction. 
        /// Once queue size reaches specified value all required requests for all entries in the queue 
        /// are sent to remote nodes and the queue is cleared.
        /// </summary>
        [DefaultValue(DefaultMaxEvictionOverflowRatio)]
        public float MaxEvictionOverflowRatio { get; set; }

        /// <summary>
        /// Gets or sets flag indicating whether expired cache entries will be eagerly removed from cache. 
        /// When set to false, expired entries will be removed on next entry access.        
        /// </summary>
        [DefaultValue(DefaultEagerTtl)]
        public bool EagerTtl { get; set; }

        /// <summary>
        /// Gets or sets initial cache size which will be used to pre-create internal hash table after start.
        /// </summary>
        [DefaultValue(DefaultStartSize)]
        public int StartSize { get; set; }

        /// <summary>
        /// Gets or sets flag indicating whether value should be loaded from store if it is not in the cache 
        /// for the following cache operations:   
        /// <list type="bullet">
        /// <item><term><see cref="ICache{TK,TV}.PutIfAbsent"/></term></item>
        /// <item><term><see cref="ICache{TK,TV}.Replace(TK,TV)"/></term></item>
        /// <item><term><see cref="ICache{TK,TV}.Remove(TK)"/></term></item>
        /// <item><term><see cref="ICache{TK,TV}.GetAndPut"/></term></item>
        /// <item><term><see cref="ICache{TK,TV}.GetAndRemove"/></term></item>
        /// <item><term><see cref="ICache{TK,TV}.GetAndReplace"/></term></item>
        /// <item><term><see cref="ICache{TK,TV}.GetAndPutIfAbsent"/></term></item>
        /// </list>     
        /// </summary>
        [DefaultValue(DefaultLoadPreviousValue)]
        public bool LoadPreviousValue { get; set; }

        /// <summary>
        /// Gets or sets the flag indicating whether <see cref="ICacheStore"/> is working with binary objects 
        /// instead of deserialized objects.
        /// </summary>
        [DefaultValue(DefaultKeepVinaryInStore)]
        public bool KeepBinaryInStore { get; set; }

        /// <summary>
        /// Gets or sets caching mode to use.
        /// </summary>
        [DefaultValue(DefaultCacheMode)]
        public CacheMode CacheMode { get; set; }

        /// <summary>
        /// Gets or sets cache atomicity mode.
        /// </summary>
        [DefaultValue(DefaultAtomicityMode)]
        public CacheAtomicityMode AtomicityMode { get; set; }

        /// <summary>
        /// Gets or sets cache write ordering mode.
        /// </summary>
        public CacheAtomicWriteOrderMode AtomicWriteOrderMode { get; set; }

        /// <summary>
        /// Gets or sets number of nodes used to back up single partition for 
        /// <see cref="Configuration.CacheMode.Partitioned"/> cache.
        /// </summary>
        [DefaultValue(DefaultBackups)]
        public int Backups { get; set; }

        /// <summary>
        /// Gets or sets default lock acquisition timeout.
        /// </summary>
        [DefaultValue(typeof(TimeSpan), "00:00:00")]
        public TimeSpan LockTimeout { get; set; }

        /// <summary>
        /// Invalidation flag. If true, values will be invalidated (nullified) upon commit in near cache.
        /// </summary>
        [DefaultValue(DefaultInvalidate)]
        public bool Invalidate { get; set; }

        /// <summary>
        /// Gets or sets cache rebalance mode.
        /// </summary>
        [DefaultValue(DefaultRebalanceMode)]
        public CacheRebalanceMode RebalanceMode { get; set; }

        /// <summary>
        /// Gets or sets size (in number bytes) to be loaded within a single rebalance message.
        /// Rebalancing algorithm will split total data set on every node into multiple batches prior to sending data.
        /// </summary>
        [DefaultValue(DefaultRebalanceBatchSize)]
        public int RebalanceBatchSize { get; set; }

        /// <summary>
        /// Flag indicating whether Ignite should use swap storage by default.
        /// </summary>
        [DefaultValue(DefaultEnableSwap)]
        public bool EnableSwap { get; set; }

        /// <summary>
        /// Gets or sets maximum number of allowed concurrent asynchronous operations, 0 for unlimited.
        /// </summary>
        [DefaultValue(DefaultMaxConcurrentAsyncOperations)]
        public int MaxConcurrentAsyncOperations { get; set; }

        /// <summary>
        /// Flag indicating whether Ignite should use write-behind behaviour for the cache store.
        /// </summary>
        [DefaultValue(DefaultWriteBehindEnabled)]
        public bool WriteBehindEnabled { get; set; }

        /// <summary>
        /// Maximum size of the write-behind cache. If cache size exceeds this value, all cached items are flushed 
        /// to the cache store and write cache is cleared.
        /// </summary>
        [DefaultValue(DefaultWriteBehindFlushSize)]
        public int WriteBehindFlushSize { get; set; }

        /// <summary>
        /// Frequency with which write-behind cache is flushed to the cache store.
        /// This value defines the maximum time interval between object insertion/deletion from the cache
        /// at the moment when corresponding operation is applied to the cache store.
        /// <para/> 
        /// If this value is 0, then flush is performed according to the flush size.
        /// <para/>
        /// Note that you cannot set both
        /// <see cref="WriteBehindFlushSize"/> and <see cref="WriteBehindFlushFrequency"/> to 0.
        /// </summary>
        [DefaultValue(typeof(TimeSpan), "00:00:05")]
        public TimeSpan WriteBehindFlushFrequency { get; set; }

        /// <summary>
        /// Number of threads that will perform cache flushing. Cache flushing is performed when cache size exceeds 
        /// value defined by <see cref="WriteBehindFlushSize"/>, or flush interval defined by 
        /// <see cref="WriteBehindFlushFrequency"/> is elapsed.
        /// </summary>
        [DefaultValue(DefaultWriteBehindFlushThreadCount)]
        public int WriteBehindFlushThreadCount { get; set; }

        /// <summary>
        /// Maximum batch size for write-behind cache store operations. 
        /// Store operations (get or remove) are combined in a batch of this size to be passed to 
        /// <see cref="ICacheStore.WriteAll"/> or <see cref="ICacheStore.DeleteAll"/> methods. 
        /// </summary>
        [DefaultValue(DefaultWriteBehindBatchSize)]
        public int WriteBehindBatchSize { get; set; }

        /// <summary>
        /// Gets or sets rebalance timeout.
        /// </summary>
        [DefaultValue(typeof(TimeSpan), "00:00:10")]
        public TimeSpan RebalanceTimeout { get; set; }

        /// <summary>
        /// Gets or sets delay upon a node joining or leaving topology (or crash) 
        /// after which rebalancing should be started automatically. 
        /// Rebalancing should be delayed if you plan to restart nodes
        /// after they leave topology, or if you plan to start multiple nodes at once or one after another
        /// and don't want to repartition and rebalance until all nodes are started.
        /// </summary>
        public TimeSpan RebalanceDelay { get; set; }

        /// <summary>
        /// Time to wait between rebalance messages to avoid overloading of CPU or network.
        /// When rebalancing large data sets, the CPU or network can get over-consumed with rebalancing messages,
        /// which consecutively may slow down the application performance. This parameter helps tune 
        /// the amount of time to wait between rebalance messages to make sure that rebalancing process
        /// does not have any negative performance impact. Note that application will continue to work
        /// properly while rebalancing is still in progress.
        /// <para/>
        /// Value of 0 means that throttling is disabled.
        /// </summary>
        public TimeSpan RebalanceThrottle { get; set; }

        /// <summary>
        /// Gets or sets maximum amount of memory available to off-heap storage. Possible values are
        /// -1 means that off-heap storage is disabled. 0 means that Ignite will not limit off-heap storage 
        /// (it's up to user to properly add and remove entries from cache to ensure that off-heap storage 
        /// does not grow indefinitely.
        /// Any positive value specifies the limit of off-heap storage in bytes.
        /// </summary>
        [DefaultValue(DefaultOffHeapMaxMemory)]
        public long OffHeapMaxMemory { get; set; }

        /// <summary>
        /// Gets or sets memory mode for cache.
        /// </summary>
        [DefaultValue(DefaultMemoryMode)]
        public CacheMemoryMode MemoryMode { get; set; }

        /// <summary>
        /// Gets or sets flag indicating whether data can be read from backup.
        /// </summary>
        [DefaultValue(DefaultReadFromBackup)]
        public bool ReadFromBackup { get; set; }

        /// <summary>
        /// Gets or sets flag indicating whether copy of the value stored in cache should be created
        /// for cache operation implying return value. 
        /// </summary>
        [DefaultValue(DefaultCopyOnRead)]
        public bool CopyOnRead { get; set; }

        /// <summary>
        /// Gets or sets the timeout after which long query warning will be printed.
        /// </summary>
        [DefaultValue(typeof(TimeSpan), "00:00:03")]
        public TimeSpan LongQueryWarningTimeout { get; set; }

        /// <summary>
        /// If true all the SQL table and field names will be escaped with double quotes like 
        /// ({ "tableName"."fieldsName"}). This enforces case sensitivity for field names and
        /// also allows having special characters in table and field names.
        /// </summary>
        public bool SqlEscapeAll { get; set; }

        /// <summary>
        /// Number of SQL rows which will be cached onheap to avoid deserialization on each SQL index access.
        /// This setting only makes sense when offheap is enabled for this cache.
        /// </summary>
        [DefaultValue(DefaultSqlOnheapRowCacheSize)]
        public int SqlOnheapRowCacheSize { get; set; }

        /// <summary>
        /// Gets or sets the factory for underlying persistent storage for read-through and write-through operations.
        /// <para />
        /// See <see cref="ReadThrough"/> and <see cref="WriteThrough"/> properties to enable read-through and 
        /// write-through behavior so that cache store is invoked on get and/or put operations.
        /// <para />
        /// If both <see cref="ReadThrough"/> and <see cref="WriteThrough"/> are <code>false</code>, cache store 
        /// will be invoked only on <see cref="ICache{TK,TV}.LoadCache"/> calls.
        /// </summary>
        public IFactory<ICacheStore> CacheStoreFactory { get; set; }

        /// <summary>
        /// Gets or sets a value indicating whether read-through should be enabled for cache operations.
        /// <para />
        /// When in read-through mode, cache misses that occur due to cache entries not existing 
        /// as a result of performing a "get" operations will appropriately cause the 
        /// configured <see cref="ICacheStore"/> (see <see cref="CacheStoreFactory"/>) to be invoked.
        /// </summary>
        [DefaultValue(DefaultReadThrough)]
        public bool ReadThrough { get; set; }

        /// <summary>
        /// Gets or sets a value indicating whether write-through should be enabled for cache operations.
        /// <para />
        /// When in "write-through" mode, cache updates that occur as a result of performing "put" operations
        /// will appropriately cause the configured 
        /// <see cref="ICacheStore"/> (see <see cref="CacheStoreFactory"/>) to be invoked.
        /// </summary>
        [DefaultValue(DefaultWriteThrough)]
        public bool WriteThrough { get; set; }

        /// <summary>
        /// Gets or sets the query entity configuration.
        /// </summary>
        [SuppressMessage("Microsoft.Usage", "CA2227:CollectionPropertiesShouldBeReadOnly")]
        public ICollection<QueryEntity> QueryEntities { get; set; }

        /// <summary>
        /// Gets or sets the near cache configuration.
        /// </summary>
        public NearCacheConfiguration NearConfiguration { get; set; }

        /// <summary>
        /// Gets or sets the eviction policy.
        /// Null value means disabled evictions.
        /// </summary>
        public IEvictionPolicy EvictionPolicy { get; set; }

        /// <summary>
        /// Gets or sets the affinity function to provide mapping from keys to nodes.
        /// <para />
        /// Predefined implementations: 
        /// <see cref="RendezvousAffinityFunction"/>, <see cref="FairAffinityFunction"/>.
        /// </summary>
        public IAffinityFunction AffinityFunction { get; set; }
    }
}<|MERGE_RESOLUTION|>--- conflicted
+++ resolved
@@ -35,11 +35,8 @@
     using Apache.Ignite.Core.Cache.Store;
     using Apache.Ignite.Core.Common;
     using Apache.Ignite.Core.Impl.Binary;
-<<<<<<< HEAD
+    using Apache.Ignite.Core.Impl.Cache.Affinity;
     using Apache.Ignite.Core.Log;
-=======
-    using Apache.Ignite.Core.Impl.Cache.Affinity;
->>>>>>> 77bcabca
 
     /// <summary>
     /// Defines grid cache configuration.
@@ -689,7 +686,7 @@
         /// <summary>
         /// Gets or sets the affinity function to provide mapping from keys to nodes.
         /// <para />
-        /// Predefined implementations: 
+        /// Predefined implementations:
         /// <see cref="RendezvousAffinityFunction"/>, <see cref="FairAffinityFunction"/>.
         /// </summary>
         public IAffinityFunction AffinityFunction { get; set; }
