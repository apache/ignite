--- conflicted
+++ resolved
@@ -25,10 +25,6 @@
     using System.Diagnostics.CodeAnalysis;
     using System.IO;
     using System.Linq;
-<<<<<<< HEAD
-    using System.Xml;
-=======
->>>>>>> ee20f1d9
     using Apache.Ignite.Core.Binary;
     using Apache.Ignite.Core.Cache.Configuration;
     using Apache.Ignite.Core.Discovery;
@@ -109,39 +105,11 @@
         }
 
         /// <summary>
-<<<<<<< HEAD
-        /// Serializes this instance to XML writer.
-        /// </summary>
-        /// <param name="xmlWriter">The XML writer.</param>
-        /// <param name="rootElementName">Name of the root element.</param>
-        public void ToXml(XmlWriter xmlWriter, string rootElementName)
-        {
-            IgniteConfigurationXmlSerializer.Serialize(this, xmlWriter, rootElementName);
-        }
-
-        /// <summary>
-        /// Reads an <see cref="IgniteConfiguration"/> from XML reader.
-        /// </summary>
-        /// <param name="xmlReader">The XML reader.</param>
-        /// <returns>Resulting <see cref="IgniteConfiguration"/></returns>
-        public static IgniteConfiguration FromXml(XmlReader xmlReader)
-        {
-            return IgniteConfigurationXmlSerializer.Deserialize(xmlReader);
-        }
-
-        /// <summary>
         /// Initializes a new instance of the <see cref="IgniteConfiguration"/> class.
         /// </summary>
         /// <param name="configuration">The configuration to copy.</param>
         public IgniteConfiguration(IgniteConfiguration configuration)
         {
-=======
-        /// Initializes a new instance of the <see cref="IgniteConfiguration"/> class.
-        /// </summary>
-        /// <param name="configuration">The configuration to copy.</param>
-        public IgniteConfiguration(IgniteConfiguration configuration)
-        {
->>>>>>> ee20f1d9
             IgniteArgumentCheck.NotNull(configuration, "configuration");
 
             CopyLocalProperties(configuration);
@@ -240,7 +208,6 @@
             else
                 writer.WriteBoolean(false);
         }
-<<<<<<< HEAD
 
         /// <summary>
         /// Reads data from specified reader into current instance.
@@ -287,54 +254,6 @@
             // Misc
             IgniteHome = r.ReadString();
 
-=======
-
-        /// <summary>
-        /// Reads data from specified reader into current instance.
-        /// </summary>
-        /// <param name="r">The binary reader.</param>
-        private void ReadCore(BinaryReader r)
-        {
-            // Simple properties
-            ClientMode = r.ReadBoolean();
-            IncludedEventTypes = r.ReadIntArray();
-
-            MetricsExpireTime = r.ReadLongAsTimespan();
-            MetricsHistorySize = r.ReadInt();
-            MetricsLogFrequency = r.ReadLongAsTimespan();
-            MetricsUpdateFrequency = r.ReadLongAsTimespan();
-            NetworkSendRetryCount = r.ReadInt();
-            NetworkSendRetryDelay = r.ReadLongAsTimespan();
-            NetworkTimeout = r.ReadLongAsTimespan();
-            WorkDirectory = r.ReadString();
-            Localhost = r.ReadString();
-
-            // Cache config
-            var cacheCfgCount = r.ReadInt();
-            CacheConfiguration = new List<CacheConfiguration>(cacheCfgCount);
-            for (int i = 0; i < cacheCfgCount; i++)
-                CacheConfiguration.Add(new CacheConfiguration(r));
-
-            // Discovery config
-            DiscoverySpi = r.ReadBoolean() ? new TcpDiscoverySpi(r) : null;
-        }
-
-        /// <summary>
-        /// Reads data from specified reader into current instance.
-        /// </summary>
-        /// <param name="binaryReader">The binary reader.</param>
-        private void Read(BinaryReader binaryReader)
-        {
-            var r = binaryReader;
-
-            CopyLocalProperties(r.Marshaller.Ignite.Configuration);
-
-            ReadCore(r);
-
-            // Misc
-            IgniteHome = r.ReadString();
-
->>>>>>> ee20f1d9
             JvmInitialMemoryMb = (int) (r.ReadLong()/1024/2014);
             JvmMaxMemoryMb = (int) (r.ReadLong()/1024/2014);
 
