--- conflicted
+++ resolved
@@ -100,10 +100,7 @@
     <Compile Include="Common\ExceptionFactory.cs" />
     <Compile Include="Configuration\Package-Info.cs" />
     <Compile Include="Impl\Binary\BinaryTypeId.cs" />
-<<<<<<< HEAD
-=======
     <Compile Include="Impl\Cache\Query\PlatformQueryQursorBase.cs" />
->>>>>>> 96e22b6c
     <Compile Include="Impl\IIgniteInternal.cs" />
     <Compile Include="Impl\IPlatformTargetInternal.cs" />
     <Compile Include="Impl\PersistentStore\PersistentStoreMetrics.cs" />
