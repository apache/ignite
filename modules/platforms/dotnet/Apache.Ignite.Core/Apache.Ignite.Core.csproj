﻿<Project Sdk="Microsoft.NET.Sdk">
  <PropertyGroup>
    <TargetFramework>netstandard2.0</TargetFramework>
    <AllowUnsafeBlocks>true</AllowUnsafeBlocks>
    <GenerateAssemblyInfo>false</GenerateAssemblyInfo>
    <AssemblyName>Apache.Ignite.Core</AssemblyName>
    <RootNamespace>Apache.Ignite.Core</RootNamespace>
    <AssemblyOriginatorKeyFile>Apache.Ignite.Core.snk</AssemblyOriginatorKeyFile>
    <SignAssembly>true</SignAssembly>
    <DelaySign>false</DelaySign>

    <CodeAnalysisRuleSet>..\Apache.Ignite.ruleset</CodeAnalysisRuleSet>
  </PropertyGroup>
  <ItemGroup>
<<<<<<< HEAD
    <PackageReference Include="System.Configuration.ConfigurationManager" Version="4.4.0" />
    <PackageReference Include="System.Reflection.Emit" Version="4.7.0" /> <!-- TODO: nuspec update -->
    <PackageReference Include="System.Reflection.Emit.Lightweight" Version="4.7.0" />
    <PackageReference Include="Microsoft.Win32.Registry" Version="4.7.0" />

    <!--
    NOTE: Microsoft.CodeAnalysis.NetAnalyzers is the new replacement for FxCopAnalyzers,
    but it has some issues on older SDKs (https://github.com/dotnet/roslyn-analyzers/issues/4776).
    NOTE: Don't upgrade to 3.x - it does not work on some older 2.x SDKs
    -->
    <PackageReference Include="Microsoft.CodeAnalysis.FxCopAnalyzers" Version="2.9.12"/>
=======
    <Compile Include="Binary\BinaryBasicNameMapper.cs" />
    <Compile Include="Binary\TimestampAttribute.cs" />
    <Compile Include="Binary\ITimestampConverter.cs" />
    <Compile Include="Cache\Affinity\IAffinityBackupFilter.cs" />
    <Compile Include="Cache\Affinity\Rendezvous\ClusterNodeAttributeAffinityBackupFilter.cs" />
    <Compile Include="Cache\Configuration\CacheKeyConfiguration.cs" />
    <Compile Include="Cache\Configuration\DataPageEvictionMode.cs" />
    <Compile Include="Cache\Configuration\PlatformCacheConfiguration.cs" />
    <Compile Include="Cache\IQueryMetrics.cs" />
    <Compile Include="Cache\Query\Continuous\IContinuousQueryHandleFields.cs" />
    <Compile Include="Cache\Query\IQueryCursorField.cs" />
    <Compile Include="Client\Cache\CacheClientConfiguration.cs" />
    <Compile Include="Client\Cache\Query\Continuous\ContinuousQueryClient.cs" />
    <Compile Include="Client\Cache\Query\Continuous\ContinuousQueryDisconnectedEventArgs.cs" />
    <Compile Include="Client\Cache\Query\Continuous\IContinuousQueryHandleClient.cs" />
    <Compile Include="Client\Compute\IComputeClient.cs" />
    <Compile Include="Client\Datastream\DataStreamerClientOptions.cs" />
    <Compile Include="Client\Datastream\IDataStreamerClient.cs" />
    <Compile Include="Client\IClientCluster.cs" />
    <Compile Include="Client\IClientClusterGroup.cs" />
    <Compile Include="Client\IClientClusterNode.cs" />
    <Compile Include="Client\IClientConnection.cs" />
    <Compile Include="Client\IgniteClientConfigurationSection.cs" />
    <Compile Include="Client\ISslStreamFactory.cs" />
    <Compile Include="Client\Services\IServicesClient.cs" />
    <Compile Include="Client\SslStreamFactory.cs" />
    <Compile Include="Cluster\AttributeNodeFilter.cs" />
    <Compile Include="Client\Transactions\ITransactionClient.cs" />
    <Compile Include="Client\Transactions\ITransactionsClient.cs" />
    <Compile Include="Client\Transactions\TransactionClientConfiguration.cs" />
    <Compile Include="Cluster\IBaselineNode.cs" />
    <Compile Include="Common\IgniteIllegalStateException.cs" />
    <Compile Include="Common\IgniteProductVersion.cs" />
    <Compile Include="Configuration\AsyncContinuationExecutor.cs" />
    <Compile Include="Configuration\CheckpointWriteOrder.cs" />
    <Compile Include="Configuration\DataPageEvictionMode.cs" />
    <Compile Include="Configuration\DiskPageCompression.cs" />
    <Compile Include="Configuration\DataRegionConfiguration.cs" />
    <Compile Include="Configuration\DataStorageConfiguration.cs" />
    <Compile Include="Cache\Configuration\MemoryPolicyConfiguration.cs" />
    <Compile Include="Cache\Configuration\PartitionLossPolicy.cs" />
    <Compile Include="Cache\IMemoryMetrics.cs" />
    <Compile Include="Cache\Query\IFieldsQueryCursor.cs" />
    <Compile Include="Client\Cache\ICacheClient.cs" />
    <Compile Include="Client\IgniteClientConfiguration.cs" />
    <Compile Include="Client\IgniteClientException.cs" />
    <Compile Include="Client\IIgniteClient.cs" />
    <Compile Include="Common\ExceptionFactory.cs" />
    <Compile Include="Configuration\ExecutorConfiguration.cs" />
    <Compile Include="Configuration\LockConfiguration.cs" />
    <Compile Include="Failure\IFailureHandler.cs" />
    <Compile Include="Failure\NoOpFailureHandler.cs" />
    <Compile Include="Failure\StopNodeFailureHandler.cs" />
    <Compile Include="Failure\StopNodeOrHaltFailureHandler.cs" />
    <Compile Include="IIgniteLock.cs" />
    <Compile Include="Impl\Binary\BinaryHashCodeUtils.cs" />
    <Compile Include="Impl\Binary\IgniteBiTuple.cs" />
    <Compile Include="Impl\Cache\CacheAffinityManager.cs" />
    <Compile Include="Impl\Cache\Event\CacheEntryExpireEvent.cs" />
    <Compile Include="Impl\Cache\Platform\IPlatformCache.cs" />
    <Compile Include="Impl\Cache\Platform\PlatformCache.cs" />
    <Compile Include="Impl\Cache\Platform\PlatformCacheEntry.cs" />
    <Compile Include="Impl\Cache\Platform\PlatformCacheManager.cs" />
    <Compile Include="Impl\Cache\QueryMetricsImpl.cs" />
    <Compile Include="Impl\Cache\Query\IQueryBaseInternal.cs" />
    <Compile Include="Impl\Cache\Query\PlatformCacheQueryCursor.cs" />
    <Compile Include="Impl\Cache\Query\QueryCursorField.cs" />
    <Compile Include="Impl\Client\Binary\BinaryConfigurationClientInternal.cs" />
    <Compile Include="Impl\Client\Binary\BinaryNameMapperMode.cs" />
    <Compile Include="Impl\Client\Cache\Query\ClientContinuousQueryHandle.cs" />
    <Compile Include="Impl\Client\ClientBitmaskFeature.cs" />
    <Compile Include="Impl\Client\ClientConnection.cs" />
    <Compile Include="Impl\Client\ClientContextBase.cs" />
    <Compile Include="Impl\Client\ClientDiscoveryNode.cs" />
    <Compile Include="Impl\Client\ClientFeatures.cs" />
    <Compile Include="Impl\Client\ClientNotificationHandler.cs" />
    <Compile Include="Impl\Client\ClientPlatformId.cs" />
    <Compile Include="Impl\Client\ClientRequestContext.cs" />
    <Compile Include="Impl\Client\ClientResponseContext.cs" />
    <Compile Include="Impl\Client\Cluster\ClientCluster.cs" />
    <Compile Include="Impl\Client\Cache\ClientCachePartitionAwarenessGroup.cs" />
    <Compile Include="Impl\Client\Cache\ClientCachePartitionMap.cs" />
    <Compile Include="Impl\Client\Cache\ClientCacheTopologyPartitionMap.cs" />
    <Compile Include="Impl\Client\Cache\ClientRendezvousAffinityFunction.cs" />
    <Compile Include="Impl\Client\ClientFlags.cs" />
    <Compile Include="Impl\Client\Cluster\ClientClusterGroup.cs" />
    <Compile Include="Impl\Client\Cluster\ClientClusterGroupProjection.cs" />
    <Compile Include="Impl\Client\Cluster\ClientClusterNode.cs" />
    <Compile Include="Impl\Client\Compute\ComputeClient.cs" />
    <Compile Include="Impl\Client\Compute\ComputeClientFlags.cs" />
    <Compile Include="Impl\Client\Datastream\DataStreamerClient.cs" />
    <Compile Include="Impl\Client\Datastream\DataStreamerClientBuffer.cs" />
    <Compile Include="Impl\Client\Datastream\DataStreamerClientEntry.cs" />
    <Compile Include="Impl\Client\Datastream\DataStreamerClientPerNodeBuffer.cs" />
    <Compile Include="Impl\Client\Endpoint.cs" />
    <Compile Include="Impl\Client\Services\ServicesClient.cs" />
    <Compile Include="Impl\Client\SocketEndpoint.cs" />
    <Compile Include="Impl\Client\Transactions\ClientCacheTransactionManager.cs" />
    <Compile Include="Impl\Common\Cgroup.cs" />
    <Compile Include="Impl\Common\PlatformType.cs" />
    <Compile Include="Impl\Client\Transactions\TransactionClient.cs" />
    <Compile Include="Impl\Client\Transactions\TransactionsClient.cs" />
    <Compile Include="Impl\Common\TaskRunner.cs" />
    <Compile Include="Impl\Compute\ComputeRunner.cs" />
    <Compile Include="Impl\IgniteLock.cs" />
    <Compile Include="Impl\Log\NoopLogger.cs" />
    <Compile Include="Impl\Transactions\TransactionRollbackOnlyProxy.cs" />
    <Compile Include="Impl\Transactions\TransactionCollectionImpl.cs" />
    <Compile Include="Impl\Unmanaged\Jni\Jvm.CrossAppDomain.cs" />
    <Compile Include="Impl\Unmanaged\NativeLibraryUtils.cs" />
    <Compile Include="Impl\Unmanaged\UnmanagedThread.cs" />
    <Compile Include="Log\ConsoleLogger.cs" />
    <Compile Include="Log\IDateTimeProvider.cs" />
    <Compile Include="Log\LocalDateTimeProvider.cs" />
    <Compile Include="Ssl\ISslContextFactory.cs" />
    <Compile Include="Configuration\ClientConnectorConfiguration.cs" />
    <Compile Include="Configuration\ThinClientConfiguration.cs" />
    <Compile Include="Datastream\DataStreamerDefaults.cs" />
    <Compile Include="IDataRegionMetrics.cs" />
    <Compile Include="IDataStorageMetrics.cs" />
    <Compile Include="Configuration\WalMode.cs" />
    <Compile Include="Impl\Binary\BinaryTypeId.cs" />
    <Compile Include="Impl\Binary\IBinaryRawWriteAware.cs" />
    <Compile Include="Impl\Binary\MultidimensionalArrayHolder.cs" />
    <Compile Include="Impl\Binary\MultidimensionalArraySerializer.cs" />
    <Compile Include="Impl\Binary\OptimizedMarshallerObject.cs" />
    <Compile Include="Impl\Client\Cache\ClientCacheConfigurationSerializer.cs" />
    <Compile Include="Impl\Client\Cache\Query\ClientFieldsQueryCursor.cs" />
    <Compile Include="Impl\Client\Cache\Query\ClientQueryCursor.cs" />
    <Compile Include="Impl\Cache\Query\PlatformQueryQursorBase.cs" />
    <Compile Include="Impl\Binary\BinaryProcessorClient.cs" />
    <Compile Include="Impl\Binary\IBinaryProcessor.cs" />
    <Compile Include="Impl\Client\Cache\Query\ClientQueryCursorBase.cs" />
    <Compile Include="Impl\Client\Cache\Query\StatementType.cs" />
    <Compile Include="Client\ClientStatusCode.cs" />
    <Compile Include="Events\LocalEventListener.cs" />
    <Compile Include="Impl\Client\ClientFailoverSocket.cs" />
    <Compile Include="Impl\Cluster\BaselineNode.cs" />
    <Compile Include="Ssl\SslContextFactory.cs" />
    <Compile Include="Impl\Ssl\SslFactorySerializer.cs" />
    <Compile Include="Impl\DataStorageMetrics.cs" />
    <Compile Include="Impl\IIgniteInternal.cs" />
    <Compile Include="Impl\Client\Cache\CacheClient.cs" />
    <Compile Include="Impl\Client\ClientOp.cs" />
    <Compile Include="Impl\Client\ClientProtocolVersion.cs" />
    <Compile Include="Impl\Client\ClientSocket.cs" />
    <Compile Include="Impl\Client\IgniteClient.cs" />
    <Compile Include="Impl\IPlatformTargetInternal.cs" />
    <Compile Include="Impl\DataRegionMetrics.cs" />
    <Compile Include="Impl\PersistentStore\PersistentStoreMetrics.cs" />
    <Compile Include="Impl\Services\DynamicServiceProxy.cs" />
    <Compile Include="Impl\Services\ServiceProxyFactory.cs" />
    <Compile Include="Impl\Services\ServiceProxyTypeGenerator.cs" />
    <Compile Include="Impl\Shell.cs" />
    <Compile Include="Impl\Unmanaged\Jni\DllLoader.cs" />
    <Compile Include="Impl\Unmanaged\Jni\AppDomains.cs" />
    <Compile Include="Impl\Unmanaged\Jni\CallbackDelegates.cs" />
    <Compile Include="Impl\Unmanaged\Jni\Callbacks.cs" />
    <Compile Include="Impl\Unmanaged\Jni\ConsoleWriter.cs" />
    <Compile Include="Impl\Unmanaged\Jni\EnvDelegates.cs" />
    <Compile Include="Impl\Unmanaged\Jni\Env.cs" />
    <Compile Include="Impl\Unmanaged\Jni\EnvInterface.cs" />
    <Compile Include="Impl\Unmanaged\Jni\JvmDll.cs" />
    <Compile Include="Impl\Unmanaged\Jni\JvmInitArgs.cs" />
    <Compile Include="Impl\Unmanaged\Jni\JvmInterface.cs" />
    <Compile Include="Impl\PlatformDisposableTargetAdapter.cs" />
    <Compile Include="Impl\PlatformJniTarget.cs" />
    <Compile Include="Impl\Unmanaged\Jni\GlobalRef.cs" />
    <Compile Include="Impl\Unmanaged\Jni\JvmOption.cs" />
    <Compile Include="Impl\Unmanaged\Jni\MethodId.cs" />
    <Compile Include="Impl\Unmanaged\Jni\NativeMethod.cs" />
    <Compile Include="Impl\Unmanaged\Jni\JniResult.cs" />
    <Compile Include="Impl\Unmanaged\Jni\Jvm.cs" />
    <Compile Include="Impl\Unmanaged\Jni\JvmDelegates.cs" />
    <Compile Include="Impl\Unmanaged\Os.cs" />
    <Compile Include="PersistentStore\CheckpointWriteOrder.cs" />
    <Compile Include="PersistentStore\IPersistentStoreMetrics.cs" />
    <Compile Include="PersistentStore\PersistentStoreConfiguration.cs" />
    <Compile Include="Configuration\SqlConnectorConfiguration.cs" />
    <Compile Include="PersistentStore\WalMode.cs" />
    <Compile Include="Deployment\PeerAssemblyLoadingMode.cs" />
    <Compile Include="Events\IEventStorageSpi.cs" />
    <Compile Include="Events\MemoryEventStorageSpi.cs" />
    <Compile Include="Events\NoopEventStorageSpi.cs" />
    <Compile Include="Binary\BinaryReflectiveSerializer.cs" />
    <Compile Include="Common\JavaException.cs" />
    <Compile Include="Encryption\IEncryptionSpi.cs" />
    <Compile Include="Encryption\Keystore\KeystoreEncryptionSpi.cs" />
    <Compile Include="Impl\Binary\BinaryArrayEqualityComparer.cs" />
    <Compile Include="Impl\Binary\BinaryProcessor.cs" />
    <Compile Include="Impl\Binary\BinaryReflectiveSerializerInternal.cs" />
    <Compile Include="Impl\Deployment\AssemblyLoader.cs" />
    <Compile Include="Impl\Deployment\AssemblyRequest.cs" />
    <Compile Include="Impl\Deployment\AssemblyRequestResult.cs" />
    <Compile Include="Impl\Deployment\GetAssemblyFunc.cs" />
    <Compile Include="Impl\Deployment\PeerAssemblyResolver.cs" />
    <Compile Include="Impl\Deployment\PeerLoadingExtensions.cs" />
    <Compile Include="Impl\Deployment\PeerLoadingObjectHolder.cs" />
    <Compile Include="Impl\Deployment\PeerLoadingObjectHolderSerializer.cs" />
    <Compile Include="Impl\Binary\IBinarySerializerInternal.cs" />
    <Compile Include="Cache\Affinity\AffinityKey.cs" />
    <Compile Include="Cache\Affinity\AffinityKeyMappedAttribute.cs" />
    <Compile Include="Cache\Affinity\AffinityFunctionContext.cs" />
    <Compile Include="Cache\Affinity\AffinityTopologyVersion.cs" />
    <Compile Include="Cache\Affinity\IAffinityFunction.cs" />
    <Compile Include="Cache\Affinity\Rendezvous\RendezvousAffinityFunction.cs" />
    <Compile Include="Cache\CacheEntryProcessorException.cs" />
    <Compile Include="Cache\CacheException.cs" />
    <Compile Include="Cache\CachePartialUpdateException.cs" />
    <Compile Include="Cache\CachePeekMode.cs" />
    <Compile Include="Cache\Configuration\NearCacheConfiguration.cs" />
    <Compile Include="Communication\ICommunicationSpi.cs" />
    <Compile Include="Communication\Tcp\TcpCommunicationSpi.cs" />
    <Compile Include="DataStructures\Configuration\AtomicConfiguration.cs" />
    <Compile Include="Cache\Configuration\QueryAlias.cs" />
    <Compile Include="Cache\Configuration\QueryTextFieldAttribute.cs" />
    <Compile Include="Cache\Event\CacheEntryEventType.cs" />
    <Compile Include="Cache\Event\ICacheEntryEvent.cs" />
    <Compile Include="Cache\Event\ICacheEntryEventFilter.cs" />
    <Compile Include="Cache\Event\ICacheEntryEventListener.cs" />
    <Compile Include="Cache\Eviction\EvictionPolicyBase.cs" />
    <Compile Include="Cache\Eviction\FifoEvictionPolicy.cs" />
    <Compile Include="Cache\Eviction\IEvictionPolicy.cs" />
    <Compile Include="Cache\Eviction\LruEvictionPolicy.cs" />
    <Compile Include="Cache\Expiry\ExpiryPolicy.cs" />
    <Compile Include="Cache\Expiry\IExpiryPolicy.cs" />
    <Compile Include="Cache\ICache.cs" />
    <Compile Include="Cache\ICacheAffinity.cs" />
    <Compile Include="Cache\ICacheEntry.cs" />
    <Compile Include="Cache\ICacheEntryFilter.cs" />
    <Compile Include="Cache\ICacheEntryProcessor.cs" />
    <Compile Include="Cache\ICacheEntryProcessorResult.cs" />
    <Compile Include="Cache\ICacheLock.cs" />
    <Compile Include="Cache\ICacheMetrics.cs" />
    <Compile Include="Cache\CacheResult.cs" />
    <Compile Include="Cache\IMutableCacheEntry.cs" />
    <Compile Include="Cache\Query\Continuous\ContinuousQuery.cs" />
    <Compile Include="Cache\Query\Continuous\ContinuousQueryExtensions.cs" />
    <Compile Include="Cache\Query\Continuous\IContinuousQueryHandle.cs" />
    <Compile Include="Cache\Query\IQueryCursor.cs" />
    <Compile Include="Cache\Query\QueryBase.cs" />
    <Compile Include="Cache\Query\ScanQuery.cs" />
    <Compile Include="Cache\Query\SqlFieldsQuery.cs" />
    <Compile Include="Cache\Query\SqlQuery.cs" />
    <Compile Include="Cache\Query\TextQuery.cs" />
    <Compile Include="Cache\Store\CacheParallelLoadStoreAdapter.cs" />
    <Compile Include="Cache\Store\CacheStoreAdapter.cs" />
    <Compile Include="Cache\Store\CacheStoreException.cs" />
    <Compile Include="Cache\Store\ICacheStore.cs" />
    <Compile Include="Common\IFactory.cs" />
    <Compile Include="Cache\Store\ICacheStoreSession.cs" />
    <Compile Include="Common\ClientDisconnectedException.cs" />
    <Compile Include="Cluster\ClusterGroupEmptyException.cs" />
    <Compile Include="Cluster\ClusterTopologyException.cs" />
    <Compile Include="Cluster\ICluster.cs" />
    <Compile Include="Cluster\IClusterGroup.cs" />
    <Compile Include="Cluster\IClusterMetrics.cs" />
    <Compile Include="Cluster\IClusterNode.cs" />
    <Compile Include="Cluster\IClusterNodeFilter.cs" />
    <Compile Include="Common\IgniteException.cs" />
    <Compile Include="Common\IgniteExperimentalAttribute.cs" />
    <Compile Include="Common\IgniteFutureCancelledException.cs" />
    <Compile Include="Common\IgniteGuid.cs" />
    <Compile Include="Impl\Binary\Io\IBinaryStreamProcessor.cs" />
    <Compile Include="Impl\Binary\Metadata\BinaryField.cs" />
    <Compile Include="Impl\Binary\SerializableSerializer.cs" />
    <Compile Include="Impl\Binary\BinaryWriterExtensions.cs" />
    <Compile Include="Impl\Binary\DeserializationCallbackProcessor.cs" />
    <Compile Include="Impl\Binary\ReflectionUtils.cs" />
    <Compile Include="Cache\Affinity\AffinityFunctionBase.cs" />
    <Compile Include="Impl\Binary\TypeNameParser.cs" />
    <Compile Include="Impl\Cache\IQueryEntityInternal.cs" />
    <Compile Include="Impl\Cache\MemoryMetrics.cs" />
    <Compile Include="Impl\Cache\Store\CacheStore.cs" />
    <Compile Include="Impl\Cache\Store\ICacheStoreInternal.cs" />
    <Compile Include="Impl\Transactions\CacheTransactionManager.cs" />
    <Compile Include="Impl\Cache\Expiry\ExpiryPolicyFactory.cs" />
    <Compile Include="Impl\Cache\Expiry\ExpiryPolicySerializer.cs" />
    <Compile Include="Impl\Cache\ICacheLockInternal.cs" />
    <Compile Include="Impl\Common\Listenable.cs" />
    <Compile Include="Impl\Binary\UserSerializerProxy.cs" />
    <Compile Include="Impl\Cache\Affinity\AffinityFunctionSerializer.cs" />
    <Compile Include="Impl\Cache\Affinity\PlatformAffinityFunction.cs" />
    <Compile Include="Impl\Common\ObjectInfoHolder.cs" />
    <Compile Include="Impl\Cache\Event\JavaCacheEntryEventFilter.cs" />
    <Compile Include="Impl\Common\PlatformJavaObjectFactoryProxy.cs" />
    <Compile Include="Compute\ComputeExecutionRejectedException.cs" />
    <Compile Include="Compute\ComputeJobAdapter.cs" />
    <Compile Include="Compute\ComputeJobFailoverException.cs" />
    <Compile Include="Compute\ComputeJobResultPolicy.cs" />
    <Compile Include="Compute\ComputeTaskAdapter.cs" />
    <Compile Include="Compute\ComputeTaskCancelledException.cs" />
    <Compile Include="Compute\ComputeTaskNoResultCacheAttribute.cs" />
    <Compile Include="Compute\ComputeTaskSplitAdapter.cs" />
    <Compile Include="Compute\ComputeTaskTimeoutException.cs" />
    <Compile Include="Compute\ComputeUserUndeclaredException.cs" />
    <Compile Include="Compute\ICompute.cs" />
    <Compile Include="Compute\IComputeFunc.cs" />
    <Compile Include="Compute\IComputeJob.cs" />
    <Compile Include="Compute\IComputeJobResult.cs" />
    <Compile Include="Compute\IComputeReducer.cs" />
    <Compile Include="Compute\IComputeTask.cs" />
    <Compile Include="Cache\Configuration\CacheAtomicityMode.cs" />
    <Compile Include="Cache\Configuration\CacheConfiguration.cs" />
    <Compile Include="Cache\Configuration\CacheMode.cs" />
    <Compile Include="Cache\Configuration\CacheRebalanceMode.cs" />
    <Compile Include="Cache\Configuration\CacheWriteSynchronizationMode.cs" />
    <Compile Include="Discovery\Tcp\ITcpDiscoveryIpFinder.cs" />
    <Compile Include="Discovery\Tcp\TcpDiscoverySpi.cs" />
    <Compile Include="Cache\Configuration\QueryIndexField.cs" />
    <Compile Include="Discovery\IDiscoverySpi.cs" />
    <Compile Include="Discovery\Tcp\TcpDiscoveryIpFinderBase.cs" />
    <Compile Include="Discovery\Tcp\Multicast\TcpDiscoveryMulticastIpFinder.cs" />
    <Compile Include="Cache\Configuration\QueryEntity.cs" />
    <Compile Include="Cache\Configuration\QueryField.cs" />
    <Compile Include="Cache\Configuration\QueryIndex.cs" />
    <Compile Include="Cache\Configuration\QueryIndexType.cs" />
    <Compile Include="Cache\Configuration\QuerySqlFieldAttribute.cs" />
    <Compile Include="Discovery\Tcp\Static\TcpDiscoveryStaticIpFinder.cs" />
    <Compile Include="Datastream\IDataStreamer.cs" />
    <Compile Include="Datastream\IStreamReceiver.cs" />
    <Compile Include="Datastream\StreamTransformer.cs" />
    <Compile Include="Datastream\StreamVisitor.cs" />
    <Compile Include="DataStructures\IAtomicLong.cs" />
    <Compile Include="DataStructures\IAtomicReference.cs" />
    <Compile Include="DataStructures\IAtomicSequence.cs" />
    <Compile Include="Events\CacheEvent.cs" />
    <Compile Include="Events\CacheQueryExecutedEvent.cs" />
    <Compile Include="Events\CacheQueryReadEvent.cs" />
    <Compile Include="Events\CacheRebalancingEvent.cs" />
    <Compile Include="Events\CheckpointEvent.cs" />
    <Compile Include="Events\DiscoveryEvent.cs" />
    <Compile Include="Events\EventBase.cs" />
    <Compile Include="Events\EventReader.cs" />
    <Compile Include="Events\EventType.cs" />
    <Compile Include="Events\IEvent.cs" />
    <Compile Include="Events\IEventFilter.cs" />
    <Compile Include="Events\IEventListener.cs" />
    <Compile Include="Events\IEvents.cs" />
    <Compile Include="Events\JobEvent.cs" />
    <Compile Include="Events\TaskEvent.cs" />
    <Compile Include="GlobalSuppressions.cs" />
    <Compile Include="IgniteConfiguration.cs" />
    <Compile Include="IgniteConfigurationSection.cs" />
    <Compile Include="Ignition.cs" />
    <Compile Include="IIgnite.cs" />
    <Compile Include="Impl\Binary\BinaryEnum.cs" />
    <Compile Include="Impl\Binary\BinaryObjectSchemaSerializer.cs" />
    <Compile Include="Impl\Binary\ReferenceEqualityComparer.cs" />
    <Compile Include="Impl\Binary\JavaTypes.cs" />
    <Compile Include="Impl\Cache\CacheAffinityImpl.cs" />
    <Compile Include="Impl\Cache\CacheEntry.cs" />
    <Compile Include="Impl\Cache\CacheEntryFilterHolder.cs" />
    <Compile Include="Impl\Cache\CacheEntryProcessorHolder.cs" />
    <Compile Include="Impl\Cache\CacheEntryProcessorResult.cs" />
    <Compile Include="Impl\Cache\CacheEntryProcessorResultHolder.cs" />
    <Compile Include="Impl\Cache\CacheEnumerable.cs" />
    <Compile Include="Impl\Cache\CacheEnumerator.cs" />
    <Compile Include="Impl\Cache\CacheEnumeratorProxy.cs" />
    <Compile Include="Impl\Cache\CacheImpl.cs" />
    <Compile Include="Impl\Cache\CacheLock.cs" />
    <Compile Include="Impl\Cache\CacheMetricsImpl.cs" />
    <Compile Include="Impl\Cache\CacheOp.cs" />
    <Compile Include="Impl\Cache\Event\CacheEntryCreateEvent.cs" />
    <Compile Include="Impl\Cache\Event\CacheEntryRemoveEvent.cs" />
    <Compile Include="Impl\Cache\Event\CacheEntryUpdateEvent.cs" />
    <Compile Include="Impl\Cache\ICacheInternal.cs" />
    <Compile Include="Impl\Cache\MutableCacheEntry.cs" />
    <Compile Include="Impl\Cache\Query\QueryCursorBase.cs" />
    <Compile Include="Impl\Cache\Query\Continuous\ContinuousQueryFilter.cs" />
    <Compile Include="Impl\Cache\Query\Continuous\ContinuousQueryFilterHolder.cs" />
    <Compile Include="Impl\Cache\Query\Continuous\ContinuousQueryHandleImpl.cs" />
    <Compile Include="Impl\Cache\Query\Continuous\ContinuousQueryUtils.cs" />
    <Compile Include="Impl\Cache\Query\FieldsQueryCursor.cs" />
    <Compile Include="Impl\Cache\Query\QueryCursor.cs" />
    <Compile Include="Impl\Cache\Store\CacheStoreInternal.cs" />
    <Compile Include="Impl\Cache\Store\CacheStoreSession.cs" />
    <Compile Include="Impl\Cache\Store\CacheStoreSessionProxy.cs" />
    <Compile Include="Impl\Cluster\ClusterGroupImpl.cs" />
    <Compile Include="Impl\Cluster\ClusterMetricsImpl.cs" />
    <Compile Include="Impl\Cluster\ClusterNodeImpl.cs" />
    <Compile Include="Impl\Collections\CollectionExtensions.cs" />
    <Compile Include="Impl\Collections\MultiValueDictionary.cs" />
    <Compile Include="Impl\Collections\ReadOnlyCollection.cs" />
    <Compile Include="Impl\Collections\ReadOnlyDictionary.cs" />
    <Compile Include="Impl\Common\ObjectStringConverter.cs" />
    <Compile Include="Impl\Common\BooleanLowerCaseConverter.cs" />
    <Compile Include="Impl\Common\CancelledTask.cs" />
    <Compile Include="Impl\Common\Classpath.cs" />
    <Compile Include="Impl\Common\CopyOnWriteConcurrentDictionary.cs" />
    <Compile Include="Impl\Common\DelegateConverter.cs" />
    <Compile Include="Impl\Common\DelegateTypeDescriptor.cs" />
    <Compile Include="Impl\Common\SerializableTypeDescriptor.cs" />
    <Compile Include="Impl\Events\EventTypeConverter.cs" />
    <Compile Include="Impl\Common\Fnv1Hash.cs" />
    <Compile Include="Impl\Common\Future.cs" />
    <Compile Include="Impl\Common\FutureConverter.cs" />
    <Compile Include="Impl\Common\FutureType.cs" />
    <Compile Include="Impl\Common\IgniteArgumentCheck.cs" />
    <Compile Include="Impl\Common\IFutureConverter.cs" />
    <Compile Include="Impl\Common\IFutureInternal.cs" />
    <Compile Include="Impl\Common\IgniteConfigurationXmlSerializer.cs" />
    <Compile Include="Impl\Common\IgniteHome.cs" />
    <Compile Include="Impl\Common\LoadedAssembliesResolver.cs" />
    <Compile Include="Impl\Common\TypeCaster.cs" />
    <Compile Include="Impl\Common\TypeStringConverter.cs" />
    <Compile Include="Impl\Compute\Closure\ComputeAbstractClosureTask.cs" />
    <Compile Include="Impl\Compute\Closure\ComputeActionJob.cs" />
    <Compile Include="Impl\Compute\Closure\ComputeFuncJob.cs" />
    <Compile Include="Impl\Compute\Closure\ComputeMultiClosureTask.cs" />
    <Compile Include="Impl\Compute\Closure\ComputeOutFuncJob.cs" />
    <Compile Include="Impl\Compute\Closure\ComputeReducingClosureTask.cs" />
    <Compile Include="Impl\Compute\Closure\ComputeSingleClosureTask.cs" />
    <Compile Include="Impl\Compute\Closure\IComputeResourceInjector.cs" />
    <Compile Include="Impl\Compute\Compute.cs" />
    <Compile Include="Impl\Compute\ComputeFunc.cs" />
    <Compile Include="Impl\Compute\ComputeImpl.cs" />
    <Compile Include="Impl\Compute\ComputeJob.cs" />
    <Compile Include="Impl\Compute\ComputeJobHolder.cs" />
    <Compile Include="Impl\Compute\ComputeJobResultGenericWrapper.cs" />
    <Compile Include="Impl\Compute\ComputeJobResultImpl.cs" />
    <Compile Include="Impl\Compute\ComputeOutFunc.cs" />
    <Compile Include="Impl\Compute\ComputeTaskHolder.cs" />
    <Compile Include="Impl\Datastream\DataStreamerBatch.cs" />
    <Compile Include="Impl\Datastream\DataStreamerEntry.cs" />
    <Compile Include="Impl\Datastream\DataStreamerImpl.cs" />
    <Compile Include="Impl\Datastream\DataStreamerRemoveEntry.cs" />
    <Compile Include="Impl\Datastream\StreamReceiverHolder.cs" />
    <Compile Include="Impl\DataStructures\AtomicLong.cs" />
    <Compile Include="Impl\DataStructures\AtomicReference.cs" />
    <Compile Include="Impl\DataStructures\AtomicSequence.cs" />
    <Compile Include="Impl\Events\Events.cs" />
    <Compile Include="Impl\Events\RemoteListenEventFilter.cs" />
    <Compile Include="Impl\ExceptionUtils.cs" />
    <Compile Include="Impl\Ignite.cs" />
    <Compile Include="Impl\IgniteManager.cs" />
    <Compile Include="Impl\Log\JavaLogger.cs" />
    <Compile Include="Impl\PlatformTargetAdapter.cs" />
    <Compile Include="Impl\IgniteUtils.cs" />
    <Compile Include="Impl\Handle\Handle.cs" />
    <Compile Include="Impl\Handle\HandleRegistry.cs" />
    <Compile Include="Impl\Handle\IHandle.cs" />
    <Compile Include="Impl\IInteropCallback.cs" />
    <Compile Include="Impl\LifecycleHandlerHolder.cs" />
    <Compile Include="Impl\Memory\InteropExternalMemory.cs" />
    <Compile Include="Impl\Memory\InteropMemoryUtils.cs" />
    <Compile Include="Impl\Memory\IPlatformMemory.cs" />
    <Compile Include="Impl\Memory\PlatformBigEndianMemoryStream.cs" />
    <Compile Include="Impl\Memory\PlatformMemory.cs" />
    <Compile Include="Impl\Memory\PlatformMemoryManager.cs" />
    <Compile Include="Impl\Memory\PlatformMemoryPool.cs" />
    <Compile Include="Impl\Memory\PlatformMemoryStream.cs" />
    <Compile Include="Impl\Memory\PlatformMemoryUtils.cs" />
    <Compile Include="Impl\Memory\PlatformPooledMemory.cs" />
    <Compile Include="Impl\Memory\PlatformUnpooledMemory.cs" />
    <Compile Include="Impl\Messaging\MessageListenerHolder.cs" />
    <Compile Include="Impl\Messaging\Messaging.cs" />
    <Compile Include="Impl\MemoryInfo.cs" />
    <Compile Include="Impl\Binary\Io\IBinaryStream.cs" />
    <Compile Include="Impl\Binary\Io\BinaryHeapStream.cs" />
    <Compile Include="Impl\Binary\IBinaryTypeDescriptor.cs" />
    <Compile Include="Impl\Binary\IBinaryWriteAware.cs" />
    <Compile Include="Impl\Binary\Metadata\IBinaryTypeHandler.cs" />
    <Compile Include="Impl\Binary\Metadata\BinaryTypeHashsetHandler.cs" />
    <Compile Include="Impl\Binary\Metadata\BinaryTypeHolder.cs" />
    <Compile Include="Impl\Binary\Metadata\BinaryType.cs" />
    <Compile Include="Impl\Binary\BinaryBuilderField.cs" />
    <Compile Include="Impl\Binary\BinaryObjectBuilder.cs" />
    <Compile Include="Impl\Binary\BinaryFullTypeDescriptor.cs" />
    <Compile Include="Impl\Binary\BinaryHandleDictionary.cs" />
    <Compile Include="Impl\Binary\BinarizableSerializer.cs" />
    <Compile Include="Impl\Binary\Marshaller.cs" />
    <Compile Include="Impl\Binary\BinaryMode.cs" />
    <Compile Include="Impl\Binary\BinaryObjectHeader.cs" />
    <Compile Include="Impl\Binary\BinaryObjectSchema.cs" />
    <Compile Include="Impl\Binary\BinaryObjectSchemaField.cs" />
    <Compile Include="Impl\Binary\BinaryObjectSchemaHolder.cs" />
    <Compile Include="Impl\Binary\BinaryReaderExtensions.cs" />
    <Compile Include="Impl\Binary\BinaryReaderHandleDictionary.cs" />
    <Compile Include="Impl\Binary\BinaryReader.cs" />
    <Compile Include="Impl\Binary\BinaryReflectiveActions.cs" />
    <Compile Include="Impl\Binary\Binary.cs" />
    <Compile Include="Impl\Binary\Structure\BinaryStructureTracker.cs" />
    <Compile Include="Impl\Binary\BinarySurrogateTypeDescriptor.cs" />
    <Compile Include="Impl\Binary\BinarySystemHandlers.cs" />
    <Compile Include="Impl\Binary\BinarySystemTypeSerializer.cs" />
    <Compile Include="Impl\Binary\BinaryObject.cs" />
    <Compile Include="Impl\Binary\BinaryUtils.cs" />
    <Compile Include="Impl\Binary\BinaryWriter.cs" />
    <Compile Include="Impl\Binary\Structure\BinaryStructure.cs" />
    <Compile Include="Impl\Binary\Structure\BinaryStructureEntry.cs" />
    <Compile Include="Impl\Binary\Structure\BinaryStructureJumpTable.cs" />
    <Compile Include="Impl\Binary\Structure\BinaryStructureUpdate.cs" />
    <Compile Include="Impl\Binary\TypeResolver.cs" />
    <Compile Include="Impl\Plugin\IPluginProviderProxy.cs" />
    <Compile Include="Impl\Plugin\PluginContext.cs" />
    <Compile Include="Impl\Plugin\PluginProcessor.cs" />
    <Compile Include="Impl\Plugin\PluginProviderProxy.cs" />
    <Compile Include="Impl\Resource\IResourceInjector.cs" />
    <Compile Include="Impl\Resource\ResourceFieldInjector.cs" />
    <Compile Include="Impl\Resource\ResourceMethodInjector.cs" />
    <Compile Include="Impl\Resource\ResourceProcessor.cs" />
    <Compile Include="Impl\Resource\ResourcePropertyInjector.cs" />
    <Compile Include="Impl\Resource\ResourceTypeDescriptor.cs" />
    <Compile Include="Impl\Services\ServiceContext.cs" />
    <Compile Include="Impl\Services\ServiceDescriptor.cs" />
    <Compile Include="Impl\Services\ServiceProxyInvoker.cs" />
    <Compile Include="Impl\Services\ServiceProxySerializer.cs" />
    <Compile Include="Impl\Services\Services.cs" />
    <Compile Include="Impl\Transactions\Transaction.cs" />
    <Compile Include="Impl\Transactions\TransactionImpl.cs" />
    <Compile Include="Impl\Transactions\TransactionMetricsImpl.cs" />
    <Compile Include="Impl\Transactions\TransactionsImpl.cs" />
    <Compile Include="Impl\Unmanaged\UnmanagedCallbackOp.cs" />
    <Compile Include="Impl\Unmanaged\UnmanagedCallbacks.cs" />
    <Compile Include="Impl\Unmanaged\UnmanagedUtils.cs" />
    <Compile Include="Interop\IPlatformTarget.cs" />
    <Compile Include="Interop\JavaObject.cs" />
    <Compile Include="Lifecycle\ClientReconnectEventArgs.cs" />
    <Compile Include="Log\CategoryLogger.cs" />
    <Compile Include="Log\ILogger.cs" />
    <Compile Include="Log\LoggerExtensions.cs" />
    <Compile Include="Log\LogLevel.cs" />
    <Compile Include="Cache\Configuration\MemoryConfiguration.cs" />
    <Compile Include="Lifecycle\ILifecycleHandler.cs" />
    <Compile Include="Lifecycle\LifecycleEventType.cs" />
    <Compile Include="Messaging\IMessageListener.cs" />
    <Compile Include="Messaging\IMessaging.cs" />
    <Compile Include="Binary\IBinaryObjectBuilder.cs" />
    <Compile Include="Binary\IBinaryIdMapper.cs" />
    <Compile Include="Binary\IBinarizable.cs" />
    <Compile Include="Binary\IBinaryType.cs" />
    <Compile Include="Binary\IBinaryNameMapper.cs" />
    <Compile Include="Binary\IBinaryObject.cs" />
    <Compile Include="Binary\IBinaryRawReader.cs" />
    <Compile Include="Binary\IBinaryRawWriter.cs" />
    <Compile Include="Binary\IBinaryReader.cs" />
    <Compile Include="Binary\IBinary.cs" />
    <Compile Include="Binary\IBinarySerializer.cs" />
    <Compile Include="Binary\IBinaryWriter.cs" />
    <Compile Include="Binary\BinaryConfiguration.cs" />
    <Compile Include="Binary\BinaryObjectException.cs" />
    <Compile Include="Binary\BinaryTypeConfiguration.cs" />
    <Compile Include="Binary\BinaryTypeNames.cs" />
    <Compile Include="Plugin\IPluginConfiguration.cs" />
    <Compile Include="Plugin\IPluginContext.cs" />
    <Compile Include="Plugin\IPluginProvider.cs" />
    <Compile Include="Plugin\PluginCallback.cs" />
    <Compile Include="Plugin\PluginNotFoundException.cs" />
    <Compile Include="Plugin\PluginProviderTypeAttribute.cs" />
    <Compile Include="Plugin\Cache\ICachePluginConfiguration.cs" />
    <Compile Include="..\SharedAssemblyInfo.cs" />
    <Compile Include="Properties\AssemblyInfo.cs" />
    <Compile Include="Resource\InstanceResourceAttribute.cs" />
    <Compile Include="Resource\StoreSessionResourceAttribute.cs" />
    <Compile Include="Services\IService.cs" />
    <Compile Include="Services\IServiceContext.cs" />
    <Compile Include="Services\IServiceDescriptor.cs" />
    <Compile Include="Services\IServices.cs" />
    <Compile Include="Services\ServiceConfiguration.cs" />
    <Compile Include="Services\ServiceDeploymentException.cs" />
    <Compile Include="Services\ServiceInvocationException.cs" />
    <Compile Include="Transactions\ITransaction.cs" />
    <Compile Include="Transactions\ITransactionCollection.cs" />
    <Compile Include="Transactions\ITransactionMetrics.cs" />
    <Compile Include="Transactions\ITransactions.cs" />
    <Compile Include="Transactions\TransactionConcurrency.cs" />
    <Compile Include="Transactions\TransactionConfiguration.cs" />
    <Compile Include="Transactions\TransactionDeadlockException.cs" />
    <Compile Include="Transactions\TransactionHeuristicException.cs" />
    <Compile Include="Transactions\TransactionIsolation.cs" />
    <Compile Include="Transactions\TransactionOptimisticException.cs" />
    <Compile Include="Transactions\TransactionRollbackException.cs" />
    <Compile Include="Transactions\TransactionState.cs" />
    <Compile Include="Transactions\TransactionTimeoutException.cs" />
>>>>>>> ec608b0b
  </ItemGroup>
  <ItemGroup>
    <None Update="IgniteConfigurationSection.xsd">
      <CopyToOutputDirectory>PreserveNewest</CopyToOutputDirectory>
    </None>
    <None Update="IgniteClientConfigurationSection.xsd">
      <CopyToOutputDirectory>PreserveNewest</CopyToOutputDirectory>
    </None>
  </ItemGroup>
</Project><|MERGE_RESOLUTION|>--- conflicted
+++ resolved
@@ -12,7 +12,6 @@
     <CodeAnalysisRuleSet>..\Apache.Ignite.ruleset</CodeAnalysisRuleSet>
   </PropertyGroup>
   <ItemGroup>
-<<<<<<< HEAD
     <PackageReference Include="System.Configuration.ConfigurationManager" Version="4.4.0" />
     <PackageReference Include="System.Reflection.Emit" Version="4.7.0" /> <!-- TODO: nuspec update -->
     <PackageReference Include="System.Reflection.Emit.Lightweight" Version="4.7.0" />
@@ -24,583 +23,6 @@
     NOTE: Don't upgrade to 3.x - it does not work on some older 2.x SDKs
     -->
     <PackageReference Include="Microsoft.CodeAnalysis.FxCopAnalyzers" Version="2.9.12"/>
-=======
-    <Compile Include="Binary\BinaryBasicNameMapper.cs" />
-    <Compile Include="Binary\TimestampAttribute.cs" />
-    <Compile Include="Binary\ITimestampConverter.cs" />
-    <Compile Include="Cache\Affinity\IAffinityBackupFilter.cs" />
-    <Compile Include="Cache\Affinity\Rendezvous\ClusterNodeAttributeAffinityBackupFilter.cs" />
-    <Compile Include="Cache\Configuration\CacheKeyConfiguration.cs" />
-    <Compile Include="Cache\Configuration\DataPageEvictionMode.cs" />
-    <Compile Include="Cache\Configuration\PlatformCacheConfiguration.cs" />
-    <Compile Include="Cache\IQueryMetrics.cs" />
-    <Compile Include="Cache\Query\Continuous\IContinuousQueryHandleFields.cs" />
-    <Compile Include="Cache\Query\IQueryCursorField.cs" />
-    <Compile Include="Client\Cache\CacheClientConfiguration.cs" />
-    <Compile Include="Client\Cache\Query\Continuous\ContinuousQueryClient.cs" />
-    <Compile Include="Client\Cache\Query\Continuous\ContinuousQueryDisconnectedEventArgs.cs" />
-    <Compile Include="Client\Cache\Query\Continuous\IContinuousQueryHandleClient.cs" />
-    <Compile Include="Client\Compute\IComputeClient.cs" />
-    <Compile Include="Client\Datastream\DataStreamerClientOptions.cs" />
-    <Compile Include="Client\Datastream\IDataStreamerClient.cs" />
-    <Compile Include="Client\IClientCluster.cs" />
-    <Compile Include="Client\IClientClusterGroup.cs" />
-    <Compile Include="Client\IClientClusterNode.cs" />
-    <Compile Include="Client\IClientConnection.cs" />
-    <Compile Include="Client\IgniteClientConfigurationSection.cs" />
-    <Compile Include="Client\ISslStreamFactory.cs" />
-    <Compile Include="Client\Services\IServicesClient.cs" />
-    <Compile Include="Client\SslStreamFactory.cs" />
-    <Compile Include="Cluster\AttributeNodeFilter.cs" />
-    <Compile Include="Client\Transactions\ITransactionClient.cs" />
-    <Compile Include="Client\Transactions\ITransactionsClient.cs" />
-    <Compile Include="Client\Transactions\TransactionClientConfiguration.cs" />
-    <Compile Include="Cluster\IBaselineNode.cs" />
-    <Compile Include="Common\IgniteIllegalStateException.cs" />
-    <Compile Include="Common\IgniteProductVersion.cs" />
-    <Compile Include="Configuration\AsyncContinuationExecutor.cs" />
-    <Compile Include="Configuration\CheckpointWriteOrder.cs" />
-    <Compile Include="Configuration\DataPageEvictionMode.cs" />
-    <Compile Include="Configuration\DiskPageCompression.cs" />
-    <Compile Include="Configuration\DataRegionConfiguration.cs" />
-    <Compile Include="Configuration\DataStorageConfiguration.cs" />
-    <Compile Include="Cache\Configuration\MemoryPolicyConfiguration.cs" />
-    <Compile Include="Cache\Configuration\PartitionLossPolicy.cs" />
-    <Compile Include="Cache\IMemoryMetrics.cs" />
-    <Compile Include="Cache\Query\IFieldsQueryCursor.cs" />
-    <Compile Include="Client\Cache\ICacheClient.cs" />
-    <Compile Include="Client\IgniteClientConfiguration.cs" />
-    <Compile Include="Client\IgniteClientException.cs" />
-    <Compile Include="Client\IIgniteClient.cs" />
-    <Compile Include="Common\ExceptionFactory.cs" />
-    <Compile Include="Configuration\ExecutorConfiguration.cs" />
-    <Compile Include="Configuration\LockConfiguration.cs" />
-    <Compile Include="Failure\IFailureHandler.cs" />
-    <Compile Include="Failure\NoOpFailureHandler.cs" />
-    <Compile Include="Failure\StopNodeFailureHandler.cs" />
-    <Compile Include="Failure\StopNodeOrHaltFailureHandler.cs" />
-    <Compile Include="IIgniteLock.cs" />
-    <Compile Include="Impl\Binary\BinaryHashCodeUtils.cs" />
-    <Compile Include="Impl\Binary\IgniteBiTuple.cs" />
-    <Compile Include="Impl\Cache\CacheAffinityManager.cs" />
-    <Compile Include="Impl\Cache\Event\CacheEntryExpireEvent.cs" />
-    <Compile Include="Impl\Cache\Platform\IPlatformCache.cs" />
-    <Compile Include="Impl\Cache\Platform\PlatformCache.cs" />
-    <Compile Include="Impl\Cache\Platform\PlatformCacheEntry.cs" />
-    <Compile Include="Impl\Cache\Platform\PlatformCacheManager.cs" />
-    <Compile Include="Impl\Cache\QueryMetricsImpl.cs" />
-    <Compile Include="Impl\Cache\Query\IQueryBaseInternal.cs" />
-    <Compile Include="Impl\Cache\Query\PlatformCacheQueryCursor.cs" />
-    <Compile Include="Impl\Cache\Query\QueryCursorField.cs" />
-    <Compile Include="Impl\Client\Binary\BinaryConfigurationClientInternal.cs" />
-    <Compile Include="Impl\Client\Binary\BinaryNameMapperMode.cs" />
-    <Compile Include="Impl\Client\Cache\Query\ClientContinuousQueryHandle.cs" />
-    <Compile Include="Impl\Client\ClientBitmaskFeature.cs" />
-    <Compile Include="Impl\Client\ClientConnection.cs" />
-    <Compile Include="Impl\Client\ClientContextBase.cs" />
-    <Compile Include="Impl\Client\ClientDiscoveryNode.cs" />
-    <Compile Include="Impl\Client\ClientFeatures.cs" />
-    <Compile Include="Impl\Client\ClientNotificationHandler.cs" />
-    <Compile Include="Impl\Client\ClientPlatformId.cs" />
-    <Compile Include="Impl\Client\ClientRequestContext.cs" />
-    <Compile Include="Impl\Client\ClientResponseContext.cs" />
-    <Compile Include="Impl\Client\Cluster\ClientCluster.cs" />
-    <Compile Include="Impl\Client\Cache\ClientCachePartitionAwarenessGroup.cs" />
-    <Compile Include="Impl\Client\Cache\ClientCachePartitionMap.cs" />
-    <Compile Include="Impl\Client\Cache\ClientCacheTopologyPartitionMap.cs" />
-    <Compile Include="Impl\Client\Cache\ClientRendezvousAffinityFunction.cs" />
-    <Compile Include="Impl\Client\ClientFlags.cs" />
-    <Compile Include="Impl\Client\Cluster\ClientClusterGroup.cs" />
-    <Compile Include="Impl\Client\Cluster\ClientClusterGroupProjection.cs" />
-    <Compile Include="Impl\Client\Cluster\ClientClusterNode.cs" />
-    <Compile Include="Impl\Client\Compute\ComputeClient.cs" />
-    <Compile Include="Impl\Client\Compute\ComputeClientFlags.cs" />
-    <Compile Include="Impl\Client\Datastream\DataStreamerClient.cs" />
-    <Compile Include="Impl\Client\Datastream\DataStreamerClientBuffer.cs" />
-    <Compile Include="Impl\Client\Datastream\DataStreamerClientEntry.cs" />
-    <Compile Include="Impl\Client\Datastream\DataStreamerClientPerNodeBuffer.cs" />
-    <Compile Include="Impl\Client\Endpoint.cs" />
-    <Compile Include="Impl\Client\Services\ServicesClient.cs" />
-    <Compile Include="Impl\Client\SocketEndpoint.cs" />
-    <Compile Include="Impl\Client\Transactions\ClientCacheTransactionManager.cs" />
-    <Compile Include="Impl\Common\Cgroup.cs" />
-    <Compile Include="Impl\Common\PlatformType.cs" />
-    <Compile Include="Impl\Client\Transactions\TransactionClient.cs" />
-    <Compile Include="Impl\Client\Transactions\TransactionsClient.cs" />
-    <Compile Include="Impl\Common\TaskRunner.cs" />
-    <Compile Include="Impl\Compute\ComputeRunner.cs" />
-    <Compile Include="Impl\IgniteLock.cs" />
-    <Compile Include="Impl\Log\NoopLogger.cs" />
-    <Compile Include="Impl\Transactions\TransactionRollbackOnlyProxy.cs" />
-    <Compile Include="Impl\Transactions\TransactionCollectionImpl.cs" />
-    <Compile Include="Impl\Unmanaged\Jni\Jvm.CrossAppDomain.cs" />
-    <Compile Include="Impl\Unmanaged\NativeLibraryUtils.cs" />
-    <Compile Include="Impl\Unmanaged\UnmanagedThread.cs" />
-    <Compile Include="Log\ConsoleLogger.cs" />
-    <Compile Include="Log\IDateTimeProvider.cs" />
-    <Compile Include="Log\LocalDateTimeProvider.cs" />
-    <Compile Include="Ssl\ISslContextFactory.cs" />
-    <Compile Include="Configuration\ClientConnectorConfiguration.cs" />
-    <Compile Include="Configuration\ThinClientConfiguration.cs" />
-    <Compile Include="Datastream\DataStreamerDefaults.cs" />
-    <Compile Include="IDataRegionMetrics.cs" />
-    <Compile Include="IDataStorageMetrics.cs" />
-    <Compile Include="Configuration\WalMode.cs" />
-    <Compile Include="Impl\Binary\BinaryTypeId.cs" />
-    <Compile Include="Impl\Binary\IBinaryRawWriteAware.cs" />
-    <Compile Include="Impl\Binary\MultidimensionalArrayHolder.cs" />
-    <Compile Include="Impl\Binary\MultidimensionalArraySerializer.cs" />
-    <Compile Include="Impl\Binary\OptimizedMarshallerObject.cs" />
-    <Compile Include="Impl\Client\Cache\ClientCacheConfigurationSerializer.cs" />
-    <Compile Include="Impl\Client\Cache\Query\ClientFieldsQueryCursor.cs" />
-    <Compile Include="Impl\Client\Cache\Query\ClientQueryCursor.cs" />
-    <Compile Include="Impl\Cache\Query\PlatformQueryQursorBase.cs" />
-    <Compile Include="Impl\Binary\BinaryProcessorClient.cs" />
-    <Compile Include="Impl\Binary\IBinaryProcessor.cs" />
-    <Compile Include="Impl\Client\Cache\Query\ClientQueryCursorBase.cs" />
-    <Compile Include="Impl\Client\Cache\Query\StatementType.cs" />
-    <Compile Include="Client\ClientStatusCode.cs" />
-    <Compile Include="Events\LocalEventListener.cs" />
-    <Compile Include="Impl\Client\ClientFailoverSocket.cs" />
-    <Compile Include="Impl\Cluster\BaselineNode.cs" />
-    <Compile Include="Ssl\SslContextFactory.cs" />
-    <Compile Include="Impl\Ssl\SslFactorySerializer.cs" />
-    <Compile Include="Impl\DataStorageMetrics.cs" />
-    <Compile Include="Impl\IIgniteInternal.cs" />
-    <Compile Include="Impl\Client\Cache\CacheClient.cs" />
-    <Compile Include="Impl\Client\ClientOp.cs" />
-    <Compile Include="Impl\Client\ClientProtocolVersion.cs" />
-    <Compile Include="Impl\Client\ClientSocket.cs" />
-    <Compile Include="Impl\Client\IgniteClient.cs" />
-    <Compile Include="Impl\IPlatformTargetInternal.cs" />
-    <Compile Include="Impl\DataRegionMetrics.cs" />
-    <Compile Include="Impl\PersistentStore\PersistentStoreMetrics.cs" />
-    <Compile Include="Impl\Services\DynamicServiceProxy.cs" />
-    <Compile Include="Impl\Services\ServiceProxyFactory.cs" />
-    <Compile Include="Impl\Services\ServiceProxyTypeGenerator.cs" />
-    <Compile Include="Impl\Shell.cs" />
-    <Compile Include="Impl\Unmanaged\Jni\DllLoader.cs" />
-    <Compile Include="Impl\Unmanaged\Jni\AppDomains.cs" />
-    <Compile Include="Impl\Unmanaged\Jni\CallbackDelegates.cs" />
-    <Compile Include="Impl\Unmanaged\Jni\Callbacks.cs" />
-    <Compile Include="Impl\Unmanaged\Jni\ConsoleWriter.cs" />
-    <Compile Include="Impl\Unmanaged\Jni\EnvDelegates.cs" />
-    <Compile Include="Impl\Unmanaged\Jni\Env.cs" />
-    <Compile Include="Impl\Unmanaged\Jni\EnvInterface.cs" />
-    <Compile Include="Impl\Unmanaged\Jni\JvmDll.cs" />
-    <Compile Include="Impl\Unmanaged\Jni\JvmInitArgs.cs" />
-    <Compile Include="Impl\Unmanaged\Jni\JvmInterface.cs" />
-    <Compile Include="Impl\PlatformDisposableTargetAdapter.cs" />
-    <Compile Include="Impl\PlatformJniTarget.cs" />
-    <Compile Include="Impl\Unmanaged\Jni\GlobalRef.cs" />
-    <Compile Include="Impl\Unmanaged\Jni\JvmOption.cs" />
-    <Compile Include="Impl\Unmanaged\Jni\MethodId.cs" />
-    <Compile Include="Impl\Unmanaged\Jni\NativeMethod.cs" />
-    <Compile Include="Impl\Unmanaged\Jni\JniResult.cs" />
-    <Compile Include="Impl\Unmanaged\Jni\Jvm.cs" />
-    <Compile Include="Impl\Unmanaged\Jni\JvmDelegates.cs" />
-    <Compile Include="Impl\Unmanaged\Os.cs" />
-    <Compile Include="PersistentStore\CheckpointWriteOrder.cs" />
-    <Compile Include="PersistentStore\IPersistentStoreMetrics.cs" />
-    <Compile Include="PersistentStore\PersistentStoreConfiguration.cs" />
-    <Compile Include="Configuration\SqlConnectorConfiguration.cs" />
-    <Compile Include="PersistentStore\WalMode.cs" />
-    <Compile Include="Deployment\PeerAssemblyLoadingMode.cs" />
-    <Compile Include="Events\IEventStorageSpi.cs" />
-    <Compile Include="Events\MemoryEventStorageSpi.cs" />
-    <Compile Include="Events\NoopEventStorageSpi.cs" />
-    <Compile Include="Binary\BinaryReflectiveSerializer.cs" />
-    <Compile Include="Common\JavaException.cs" />
-    <Compile Include="Encryption\IEncryptionSpi.cs" />
-    <Compile Include="Encryption\Keystore\KeystoreEncryptionSpi.cs" />
-    <Compile Include="Impl\Binary\BinaryArrayEqualityComparer.cs" />
-    <Compile Include="Impl\Binary\BinaryProcessor.cs" />
-    <Compile Include="Impl\Binary\BinaryReflectiveSerializerInternal.cs" />
-    <Compile Include="Impl\Deployment\AssemblyLoader.cs" />
-    <Compile Include="Impl\Deployment\AssemblyRequest.cs" />
-    <Compile Include="Impl\Deployment\AssemblyRequestResult.cs" />
-    <Compile Include="Impl\Deployment\GetAssemblyFunc.cs" />
-    <Compile Include="Impl\Deployment\PeerAssemblyResolver.cs" />
-    <Compile Include="Impl\Deployment\PeerLoadingExtensions.cs" />
-    <Compile Include="Impl\Deployment\PeerLoadingObjectHolder.cs" />
-    <Compile Include="Impl\Deployment\PeerLoadingObjectHolderSerializer.cs" />
-    <Compile Include="Impl\Binary\IBinarySerializerInternal.cs" />
-    <Compile Include="Cache\Affinity\AffinityKey.cs" />
-    <Compile Include="Cache\Affinity\AffinityKeyMappedAttribute.cs" />
-    <Compile Include="Cache\Affinity\AffinityFunctionContext.cs" />
-    <Compile Include="Cache\Affinity\AffinityTopologyVersion.cs" />
-    <Compile Include="Cache\Affinity\IAffinityFunction.cs" />
-    <Compile Include="Cache\Affinity\Rendezvous\RendezvousAffinityFunction.cs" />
-    <Compile Include="Cache\CacheEntryProcessorException.cs" />
-    <Compile Include="Cache\CacheException.cs" />
-    <Compile Include="Cache\CachePartialUpdateException.cs" />
-    <Compile Include="Cache\CachePeekMode.cs" />
-    <Compile Include="Cache\Configuration\NearCacheConfiguration.cs" />
-    <Compile Include="Communication\ICommunicationSpi.cs" />
-    <Compile Include="Communication\Tcp\TcpCommunicationSpi.cs" />
-    <Compile Include="DataStructures\Configuration\AtomicConfiguration.cs" />
-    <Compile Include="Cache\Configuration\QueryAlias.cs" />
-    <Compile Include="Cache\Configuration\QueryTextFieldAttribute.cs" />
-    <Compile Include="Cache\Event\CacheEntryEventType.cs" />
-    <Compile Include="Cache\Event\ICacheEntryEvent.cs" />
-    <Compile Include="Cache\Event\ICacheEntryEventFilter.cs" />
-    <Compile Include="Cache\Event\ICacheEntryEventListener.cs" />
-    <Compile Include="Cache\Eviction\EvictionPolicyBase.cs" />
-    <Compile Include="Cache\Eviction\FifoEvictionPolicy.cs" />
-    <Compile Include="Cache\Eviction\IEvictionPolicy.cs" />
-    <Compile Include="Cache\Eviction\LruEvictionPolicy.cs" />
-    <Compile Include="Cache\Expiry\ExpiryPolicy.cs" />
-    <Compile Include="Cache\Expiry\IExpiryPolicy.cs" />
-    <Compile Include="Cache\ICache.cs" />
-    <Compile Include="Cache\ICacheAffinity.cs" />
-    <Compile Include="Cache\ICacheEntry.cs" />
-    <Compile Include="Cache\ICacheEntryFilter.cs" />
-    <Compile Include="Cache\ICacheEntryProcessor.cs" />
-    <Compile Include="Cache\ICacheEntryProcessorResult.cs" />
-    <Compile Include="Cache\ICacheLock.cs" />
-    <Compile Include="Cache\ICacheMetrics.cs" />
-    <Compile Include="Cache\CacheResult.cs" />
-    <Compile Include="Cache\IMutableCacheEntry.cs" />
-    <Compile Include="Cache\Query\Continuous\ContinuousQuery.cs" />
-    <Compile Include="Cache\Query\Continuous\ContinuousQueryExtensions.cs" />
-    <Compile Include="Cache\Query\Continuous\IContinuousQueryHandle.cs" />
-    <Compile Include="Cache\Query\IQueryCursor.cs" />
-    <Compile Include="Cache\Query\QueryBase.cs" />
-    <Compile Include="Cache\Query\ScanQuery.cs" />
-    <Compile Include="Cache\Query\SqlFieldsQuery.cs" />
-    <Compile Include="Cache\Query\SqlQuery.cs" />
-    <Compile Include="Cache\Query\TextQuery.cs" />
-    <Compile Include="Cache\Store\CacheParallelLoadStoreAdapter.cs" />
-    <Compile Include="Cache\Store\CacheStoreAdapter.cs" />
-    <Compile Include="Cache\Store\CacheStoreException.cs" />
-    <Compile Include="Cache\Store\ICacheStore.cs" />
-    <Compile Include="Common\IFactory.cs" />
-    <Compile Include="Cache\Store\ICacheStoreSession.cs" />
-    <Compile Include="Common\ClientDisconnectedException.cs" />
-    <Compile Include="Cluster\ClusterGroupEmptyException.cs" />
-    <Compile Include="Cluster\ClusterTopologyException.cs" />
-    <Compile Include="Cluster\ICluster.cs" />
-    <Compile Include="Cluster\IClusterGroup.cs" />
-    <Compile Include="Cluster\IClusterMetrics.cs" />
-    <Compile Include="Cluster\IClusterNode.cs" />
-    <Compile Include="Cluster\IClusterNodeFilter.cs" />
-    <Compile Include="Common\IgniteException.cs" />
-    <Compile Include="Common\IgniteExperimentalAttribute.cs" />
-    <Compile Include="Common\IgniteFutureCancelledException.cs" />
-    <Compile Include="Common\IgniteGuid.cs" />
-    <Compile Include="Impl\Binary\Io\IBinaryStreamProcessor.cs" />
-    <Compile Include="Impl\Binary\Metadata\BinaryField.cs" />
-    <Compile Include="Impl\Binary\SerializableSerializer.cs" />
-    <Compile Include="Impl\Binary\BinaryWriterExtensions.cs" />
-    <Compile Include="Impl\Binary\DeserializationCallbackProcessor.cs" />
-    <Compile Include="Impl\Binary\ReflectionUtils.cs" />
-    <Compile Include="Cache\Affinity\AffinityFunctionBase.cs" />
-    <Compile Include="Impl\Binary\TypeNameParser.cs" />
-    <Compile Include="Impl\Cache\IQueryEntityInternal.cs" />
-    <Compile Include="Impl\Cache\MemoryMetrics.cs" />
-    <Compile Include="Impl\Cache\Store\CacheStore.cs" />
-    <Compile Include="Impl\Cache\Store\ICacheStoreInternal.cs" />
-    <Compile Include="Impl\Transactions\CacheTransactionManager.cs" />
-    <Compile Include="Impl\Cache\Expiry\ExpiryPolicyFactory.cs" />
-    <Compile Include="Impl\Cache\Expiry\ExpiryPolicySerializer.cs" />
-    <Compile Include="Impl\Cache\ICacheLockInternal.cs" />
-    <Compile Include="Impl\Common\Listenable.cs" />
-    <Compile Include="Impl\Binary\UserSerializerProxy.cs" />
-    <Compile Include="Impl\Cache\Affinity\AffinityFunctionSerializer.cs" />
-    <Compile Include="Impl\Cache\Affinity\PlatformAffinityFunction.cs" />
-    <Compile Include="Impl\Common\ObjectInfoHolder.cs" />
-    <Compile Include="Impl\Cache\Event\JavaCacheEntryEventFilter.cs" />
-    <Compile Include="Impl\Common\PlatformJavaObjectFactoryProxy.cs" />
-    <Compile Include="Compute\ComputeExecutionRejectedException.cs" />
-    <Compile Include="Compute\ComputeJobAdapter.cs" />
-    <Compile Include="Compute\ComputeJobFailoverException.cs" />
-    <Compile Include="Compute\ComputeJobResultPolicy.cs" />
-    <Compile Include="Compute\ComputeTaskAdapter.cs" />
-    <Compile Include="Compute\ComputeTaskCancelledException.cs" />
-    <Compile Include="Compute\ComputeTaskNoResultCacheAttribute.cs" />
-    <Compile Include="Compute\ComputeTaskSplitAdapter.cs" />
-    <Compile Include="Compute\ComputeTaskTimeoutException.cs" />
-    <Compile Include="Compute\ComputeUserUndeclaredException.cs" />
-    <Compile Include="Compute\ICompute.cs" />
-    <Compile Include="Compute\IComputeFunc.cs" />
-    <Compile Include="Compute\IComputeJob.cs" />
-    <Compile Include="Compute\IComputeJobResult.cs" />
-    <Compile Include="Compute\IComputeReducer.cs" />
-    <Compile Include="Compute\IComputeTask.cs" />
-    <Compile Include="Cache\Configuration\CacheAtomicityMode.cs" />
-    <Compile Include="Cache\Configuration\CacheConfiguration.cs" />
-    <Compile Include="Cache\Configuration\CacheMode.cs" />
-    <Compile Include="Cache\Configuration\CacheRebalanceMode.cs" />
-    <Compile Include="Cache\Configuration\CacheWriteSynchronizationMode.cs" />
-    <Compile Include="Discovery\Tcp\ITcpDiscoveryIpFinder.cs" />
-    <Compile Include="Discovery\Tcp\TcpDiscoverySpi.cs" />
-    <Compile Include="Cache\Configuration\QueryIndexField.cs" />
-    <Compile Include="Discovery\IDiscoverySpi.cs" />
-    <Compile Include="Discovery\Tcp\TcpDiscoveryIpFinderBase.cs" />
-    <Compile Include="Discovery\Tcp\Multicast\TcpDiscoveryMulticastIpFinder.cs" />
-    <Compile Include="Cache\Configuration\QueryEntity.cs" />
-    <Compile Include="Cache\Configuration\QueryField.cs" />
-    <Compile Include="Cache\Configuration\QueryIndex.cs" />
-    <Compile Include="Cache\Configuration\QueryIndexType.cs" />
-    <Compile Include="Cache\Configuration\QuerySqlFieldAttribute.cs" />
-    <Compile Include="Discovery\Tcp\Static\TcpDiscoveryStaticIpFinder.cs" />
-    <Compile Include="Datastream\IDataStreamer.cs" />
-    <Compile Include="Datastream\IStreamReceiver.cs" />
-    <Compile Include="Datastream\StreamTransformer.cs" />
-    <Compile Include="Datastream\StreamVisitor.cs" />
-    <Compile Include="DataStructures\IAtomicLong.cs" />
-    <Compile Include="DataStructures\IAtomicReference.cs" />
-    <Compile Include="DataStructures\IAtomicSequence.cs" />
-    <Compile Include="Events\CacheEvent.cs" />
-    <Compile Include="Events\CacheQueryExecutedEvent.cs" />
-    <Compile Include="Events\CacheQueryReadEvent.cs" />
-    <Compile Include="Events\CacheRebalancingEvent.cs" />
-    <Compile Include="Events\CheckpointEvent.cs" />
-    <Compile Include="Events\DiscoveryEvent.cs" />
-    <Compile Include="Events\EventBase.cs" />
-    <Compile Include="Events\EventReader.cs" />
-    <Compile Include="Events\EventType.cs" />
-    <Compile Include="Events\IEvent.cs" />
-    <Compile Include="Events\IEventFilter.cs" />
-    <Compile Include="Events\IEventListener.cs" />
-    <Compile Include="Events\IEvents.cs" />
-    <Compile Include="Events\JobEvent.cs" />
-    <Compile Include="Events\TaskEvent.cs" />
-    <Compile Include="GlobalSuppressions.cs" />
-    <Compile Include="IgniteConfiguration.cs" />
-    <Compile Include="IgniteConfigurationSection.cs" />
-    <Compile Include="Ignition.cs" />
-    <Compile Include="IIgnite.cs" />
-    <Compile Include="Impl\Binary\BinaryEnum.cs" />
-    <Compile Include="Impl\Binary\BinaryObjectSchemaSerializer.cs" />
-    <Compile Include="Impl\Binary\ReferenceEqualityComparer.cs" />
-    <Compile Include="Impl\Binary\JavaTypes.cs" />
-    <Compile Include="Impl\Cache\CacheAffinityImpl.cs" />
-    <Compile Include="Impl\Cache\CacheEntry.cs" />
-    <Compile Include="Impl\Cache\CacheEntryFilterHolder.cs" />
-    <Compile Include="Impl\Cache\CacheEntryProcessorHolder.cs" />
-    <Compile Include="Impl\Cache\CacheEntryProcessorResult.cs" />
-    <Compile Include="Impl\Cache\CacheEntryProcessorResultHolder.cs" />
-    <Compile Include="Impl\Cache\CacheEnumerable.cs" />
-    <Compile Include="Impl\Cache\CacheEnumerator.cs" />
-    <Compile Include="Impl\Cache\CacheEnumeratorProxy.cs" />
-    <Compile Include="Impl\Cache\CacheImpl.cs" />
-    <Compile Include="Impl\Cache\CacheLock.cs" />
-    <Compile Include="Impl\Cache\CacheMetricsImpl.cs" />
-    <Compile Include="Impl\Cache\CacheOp.cs" />
-    <Compile Include="Impl\Cache\Event\CacheEntryCreateEvent.cs" />
-    <Compile Include="Impl\Cache\Event\CacheEntryRemoveEvent.cs" />
-    <Compile Include="Impl\Cache\Event\CacheEntryUpdateEvent.cs" />
-    <Compile Include="Impl\Cache\ICacheInternal.cs" />
-    <Compile Include="Impl\Cache\MutableCacheEntry.cs" />
-    <Compile Include="Impl\Cache\Query\QueryCursorBase.cs" />
-    <Compile Include="Impl\Cache\Query\Continuous\ContinuousQueryFilter.cs" />
-    <Compile Include="Impl\Cache\Query\Continuous\ContinuousQueryFilterHolder.cs" />
-    <Compile Include="Impl\Cache\Query\Continuous\ContinuousQueryHandleImpl.cs" />
-    <Compile Include="Impl\Cache\Query\Continuous\ContinuousQueryUtils.cs" />
-    <Compile Include="Impl\Cache\Query\FieldsQueryCursor.cs" />
-    <Compile Include="Impl\Cache\Query\QueryCursor.cs" />
-    <Compile Include="Impl\Cache\Store\CacheStoreInternal.cs" />
-    <Compile Include="Impl\Cache\Store\CacheStoreSession.cs" />
-    <Compile Include="Impl\Cache\Store\CacheStoreSessionProxy.cs" />
-    <Compile Include="Impl\Cluster\ClusterGroupImpl.cs" />
-    <Compile Include="Impl\Cluster\ClusterMetricsImpl.cs" />
-    <Compile Include="Impl\Cluster\ClusterNodeImpl.cs" />
-    <Compile Include="Impl\Collections\CollectionExtensions.cs" />
-    <Compile Include="Impl\Collections\MultiValueDictionary.cs" />
-    <Compile Include="Impl\Collections\ReadOnlyCollection.cs" />
-    <Compile Include="Impl\Collections\ReadOnlyDictionary.cs" />
-    <Compile Include="Impl\Common\ObjectStringConverter.cs" />
-    <Compile Include="Impl\Common\BooleanLowerCaseConverter.cs" />
-    <Compile Include="Impl\Common\CancelledTask.cs" />
-    <Compile Include="Impl\Common\Classpath.cs" />
-    <Compile Include="Impl\Common\CopyOnWriteConcurrentDictionary.cs" />
-    <Compile Include="Impl\Common\DelegateConverter.cs" />
-    <Compile Include="Impl\Common\DelegateTypeDescriptor.cs" />
-    <Compile Include="Impl\Common\SerializableTypeDescriptor.cs" />
-    <Compile Include="Impl\Events\EventTypeConverter.cs" />
-    <Compile Include="Impl\Common\Fnv1Hash.cs" />
-    <Compile Include="Impl\Common\Future.cs" />
-    <Compile Include="Impl\Common\FutureConverter.cs" />
-    <Compile Include="Impl\Common\FutureType.cs" />
-    <Compile Include="Impl\Common\IgniteArgumentCheck.cs" />
-    <Compile Include="Impl\Common\IFutureConverter.cs" />
-    <Compile Include="Impl\Common\IFutureInternal.cs" />
-    <Compile Include="Impl\Common\IgniteConfigurationXmlSerializer.cs" />
-    <Compile Include="Impl\Common\IgniteHome.cs" />
-    <Compile Include="Impl\Common\LoadedAssembliesResolver.cs" />
-    <Compile Include="Impl\Common\TypeCaster.cs" />
-    <Compile Include="Impl\Common\TypeStringConverter.cs" />
-    <Compile Include="Impl\Compute\Closure\ComputeAbstractClosureTask.cs" />
-    <Compile Include="Impl\Compute\Closure\ComputeActionJob.cs" />
-    <Compile Include="Impl\Compute\Closure\ComputeFuncJob.cs" />
-    <Compile Include="Impl\Compute\Closure\ComputeMultiClosureTask.cs" />
-    <Compile Include="Impl\Compute\Closure\ComputeOutFuncJob.cs" />
-    <Compile Include="Impl\Compute\Closure\ComputeReducingClosureTask.cs" />
-    <Compile Include="Impl\Compute\Closure\ComputeSingleClosureTask.cs" />
-    <Compile Include="Impl\Compute\Closure\IComputeResourceInjector.cs" />
-    <Compile Include="Impl\Compute\Compute.cs" />
-    <Compile Include="Impl\Compute\ComputeFunc.cs" />
-    <Compile Include="Impl\Compute\ComputeImpl.cs" />
-    <Compile Include="Impl\Compute\ComputeJob.cs" />
-    <Compile Include="Impl\Compute\ComputeJobHolder.cs" />
-    <Compile Include="Impl\Compute\ComputeJobResultGenericWrapper.cs" />
-    <Compile Include="Impl\Compute\ComputeJobResultImpl.cs" />
-    <Compile Include="Impl\Compute\ComputeOutFunc.cs" />
-    <Compile Include="Impl\Compute\ComputeTaskHolder.cs" />
-    <Compile Include="Impl\Datastream\DataStreamerBatch.cs" />
-    <Compile Include="Impl\Datastream\DataStreamerEntry.cs" />
-    <Compile Include="Impl\Datastream\DataStreamerImpl.cs" />
-    <Compile Include="Impl\Datastream\DataStreamerRemoveEntry.cs" />
-    <Compile Include="Impl\Datastream\StreamReceiverHolder.cs" />
-    <Compile Include="Impl\DataStructures\AtomicLong.cs" />
-    <Compile Include="Impl\DataStructures\AtomicReference.cs" />
-    <Compile Include="Impl\DataStructures\AtomicSequence.cs" />
-    <Compile Include="Impl\Events\Events.cs" />
-    <Compile Include="Impl\Events\RemoteListenEventFilter.cs" />
-    <Compile Include="Impl\ExceptionUtils.cs" />
-    <Compile Include="Impl\Ignite.cs" />
-    <Compile Include="Impl\IgniteManager.cs" />
-    <Compile Include="Impl\Log\JavaLogger.cs" />
-    <Compile Include="Impl\PlatformTargetAdapter.cs" />
-    <Compile Include="Impl\IgniteUtils.cs" />
-    <Compile Include="Impl\Handle\Handle.cs" />
-    <Compile Include="Impl\Handle\HandleRegistry.cs" />
-    <Compile Include="Impl\Handle\IHandle.cs" />
-    <Compile Include="Impl\IInteropCallback.cs" />
-    <Compile Include="Impl\LifecycleHandlerHolder.cs" />
-    <Compile Include="Impl\Memory\InteropExternalMemory.cs" />
-    <Compile Include="Impl\Memory\InteropMemoryUtils.cs" />
-    <Compile Include="Impl\Memory\IPlatformMemory.cs" />
-    <Compile Include="Impl\Memory\PlatformBigEndianMemoryStream.cs" />
-    <Compile Include="Impl\Memory\PlatformMemory.cs" />
-    <Compile Include="Impl\Memory\PlatformMemoryManager.cs" />
-    <Compile Include="Impl\Memory\PlatformMemoryPool.cs" />
-    <Compile Include="Impl\Memory\PlatformMemoryStream.cs" />
-    <Compile Include="Impl\Memory\PlatformMemoryUtils.cs" />
-    <Compile Include="Impl\Memory\PlatformPooledMemory.cs" />
-    <Compile Include="Impl\Memory\PlatformUnpooledMemory.cs" />
-    <Compile Include="Impl\Messaging\MessageListenerHolder.cs" />
-    <Compile Include="Impl\Messaging\Messaging.cs" />
-    <Compile Include="Impl\MemoryInfo.cs" />
-    <Compile Include="Impl\Binary\Io\IBinaryStream.cs" />
-    <Compile Include="Impl\Binary\Io\BinaryHeapStream.cs" />
-    <Compile Include="Impl\Binary\IBinaryTypeDescriptor.cs" />
-    <Compile Include="Impl\Binary\IBinaryWriteAware.cs" />
-    <Compile Include="Impl\Binary\Metadata\IBinaryTypeHandler.cs" />
-    <Compile Include="Impl\Binary\Metadata\BinaryTypeHashsetHandler.cs" />
-    <Compile Include="Impl\Binary\Metadata\BinaryTypeHolder.cs" />
-    <Compile Include="Impl\Binary\Metadata\BinaryType.cs" />
-    <Compile Include="Impl\Binary\BinaryBuilderField.cs" />
-    <Compile Include="Impl\Binary\BinaryObjectBuilder.cs" />
-    <Compile Include="Impl\Binary\BinaryFullTypeDescriptor.cs" />
-    <Compile Include="Impl\Binary\BinaryHandleDictionary.cs" />
-    <Compile Include="Impl\Binary\BinarizableSerializer.cs" />
-    <Compile Include="Impl\Binary\Marshaller.cs" />
-    <Compile Include="Impl\Binary\BinaryMode.cs" />
-    <Compile Include="Impl\Binary\BinaryObjectHeader.cs" />
-    <Compile Include="Impl\Binary\BinaryObjectSchema.cs" />
-    <Compile Include="Impl\Binary\BinaryObjectSchemaField.cs" />
-    <Compile Include="Impl\Binary\BinaryObjectSchemaHolder.cs" />
-    <Compile Include="Impl\Binary\BinaryReaderExtensions.cs" />
-    <Compile Include="Impl\Binary\BinaryReaderHandleDictionary.cs" />
-    <Compile Include="Impl\Binary\BinaryReader.cs" />
-    <Compile Include="Impl\Binary\BinaryReflectiveActions.cs" />
-    <Compile Include="Impl\Binary\Binary.cs" />
-    <Compile Include="Impl\Binary\Structure\BinaryStructureTracker.cs" />
-    <Compile Include="Impl\Binary\BinarySurrogateTypeDescriptor.cs" />
-    <Compile Include="Impl\Binary\BinarySystemHandlers.cs" />
-    <Compile Include="Impl\Binary\BinarySystemTypeSerializer.cs" />
-    <Compile Include="Impl\Binary\BinaryObject.cs" />
-    <Compile Include="Impl\Binary\BinaryUtils.cs" />
-    <Compile Include="Impl\Binary\BinaryWriter.cs" />
-    <Compile Include="Impl\Binary\Structure\BinaryStructure.cs" />
-    <Compile Include="Impl\Binary\Structure\BinaryStructureEntry.cs" />
-    <Compile Include="Impl\Binary\Structure\BinaryStructureJumpTable.cs" />
-    <Compile Include="Impl\Binary\Structure\BinaryStructureUpdate.cs" />
-    <Compile Include="Impl\Binary\TypeResolver.cs" />
-    <Compile Include="Impl\Plugin\IPluginProviderProxy.cs" />
-    <Compile Include="Impl\Plugin\PluginContext.cs" />
-    <Compile Include="Impl\Plugin\PluginProcessor.cs" />
-    <Compile Include="Impl\Plugin\PluginProviderProxy.cs" />
-    <Compile Include="Impl\Resource\IResourceInjector.cs" />
-    <Compile Include="Impl\Resource\ResourceFieldInjector.cs" />
-    <Compile Include="Impl\Resource\ResourceMethodInjector.cs" />
-    <Compile Include="Impl\Resource\ResourceProcessor.cs" />
-    <Compile Include="Impl\Resource\ResourcePropertyInjector.cs" />
-    <Compile Include="Impl\Resource\ResourceTypeDescriptor.cs" />
-    <Compile Include="Impl\Services\ServiceContext.cs" />
-    <Compile Include="Impl\Services\ServiceDescriptor.cs" />
-    <Compile Include="Impl\Services\ServiceProxyInvoker.cs" />
-    <Compile Include="Impl\Services\ServiceProxySerializer.cs" />
-    <Compile Include="Impl\Services\Services.cs" />
-    <Compile Include="Impl\Transactions\Transaction.cs" />
-    <Compile Include="Impl\Transactions\TransactionImpl.cs" />
-    <Compile Include="Impl\Transactions\TransactionMetricsImpl.cs" />
-    <Compile Include="Impl\Transactions\TransactionsImpl.cs" />
-    <Compile Include="Impl\Unmanaged\UnmanagedCallbackOp.cs" />
-    <Compile Include="Impl\Unmanaged\UnmanagedCallbacks.cs" />
-    <Compile Include="Impl\Unmanaged\UnmanagedUtils.cs" />
-    <Compile Include="Interop\IPlatformTarget.cs" />
-    <Compile Include="Interop\JavaObject.cs" />
-    <Compile Include="Lifecycle\ClientReconnectEventArgs.cs" />
-    <Compile Include="Log\CategoryLogger.cs" />
-    <Compile Include="Log\ILogger.cs" />
-    <Compile Include="Log\LoggerExtensions.cs" />
-    <Compile Include="Log\LogLevel.cs" />
-    <Compile Include="Cache\Configuration\MemoryConfiguration.cs" />
-    <Compile Include="Lifecycle\ILifecycleHandler.cs" />
-    <Compile Include="Lifecycle\LifecycleEventType.cs" />
-    <Compile Include="Messaging\IMessageListener.cs" />
-    <Compile Include="Messaging\IMessaging.cs" />
-    <Compile Include="Binary\IBinaryObjectBuilder.cs" />
-    <Compile Include="Binary\IBinaryIdMapper.cs" />
-    <Compile Include="Binary\IBinarizable.cs" />
-    <Compile Include="Binary\IBinaryType.cs" />
-    <Compile Include="Binary\IBinaryNameMapper.cs" />
-    <Compile Include="Binary\IBinaryObject.cs" />
-    <Compile Include="Binary\IBinaryRawReader.cs" />
-    <Compile Include="Binary\IBinaryRawWriter.cs" />
-    <Compile Include="Binary\IBinaryReader.cs" />
-    <Compile Include="Binary\IBinary.cs" />
-    <Compile Include="Binary\IBinarySerializer.cs" />
-    <Compile Include="Binary\IBinaryWriter.cs" />
-    <Compile Include="Binary\BinaryConfiguration.cs" />
-    <Compile Include="Binary\BinaryObjectException.cs" />
-    <Compile Include="Binary\BinaryTypeConfiguration.cs" />
-    <Compile Include="Binary\BinaryTypeNames.cs" />
-    <Compile Include="Plugin\IPluginConfiguration.cs" />
-    <Compile Include="Plugin\IPluginContext.cs" />
-    <Compile Include="Plugin\IPluginProvider.cs" />
-    <Compile Include="Plugin\PluginCallback.cs" />
-    <Compile Include="Plugin\PluginNotFoundException.cs" />
-    <Compile Include="Plugin\PluginProviderTypeAttribute.cs" />
-    <Compile Include="Plugin\Cache\ICachePluginConfiguration.cs" />
-    <Compile Include="..\SharedAssemblyInfo.cs" />
-    <Compile Include="Properties\AssemblyInfo.cs" />
-    <Compile Include="Resource\InstanceResourceAttribute.cs" />
-    <Compile Include="Resource\StoreSessionResourceAttribute.cs" />
-    <Compile Include="Services\IService.cs" />
-    <Compile Include="Services\IServiceContext.cs" />
-    <Compile Include="Services\IServiceDescriptor.cs" />
-    <Compile Include="Services\IServices.cs" />
-    <Compile Include="Services\ServiceConfiguration.cs" />
-    <Compile Include="Services\ServiceDeploymentException.cs" />
-    <Compile Include="Services\ServiceInvocationException.cs" />
-    <Compile Include="Transactions\ITransaction.cs" />
-    <Compile Include="Transactions\ITransactionCollection.cs" />
-    <Compile Include="Transactions\ITransactionMetrics.cs" />
-    <Compile Include="Transactions\ITransactions.cs" />
-    <Compile Include="Transactions\TransactionConcurrency.cs" />
-    <Compile Include="Transactions\TransactionConfiguration.cs" />
-    <Compile Include="Transactions\TransactionDeadlockException.cs" />
-    <Compile Include="Transactions\TransactionHeuristicException.cs" />
-    <Compile Include="Transactions\TransactionIsolation.cs" />
-    <Compile Include="Transactions\TransactionOptimisticException.cs" />
-    <Compile Include="Transactions\TransactionRollbackException.cs" />
-    <Compile Include="Transactions\TransactionState.cs" />
-    <Compile Include="Transactions\TransactionTimeoutException.cs" />
->>>>>>> ec608b0b
   </ItemGroup>
   <ItemGroup>
     <None Update="IgniteConfigurationSection.xsd">
@@ -610,4 +32,7 @@
       <CopyToOutputDirectory>PreserveNewest</CopyToOutputDirectory>
     </None>
   </ItemGroup>
+  <ItemGroup>
+    <Compile Include="..\SharedAssemblyInfo.cs" />
+  </ItemGroup>
 </Project>