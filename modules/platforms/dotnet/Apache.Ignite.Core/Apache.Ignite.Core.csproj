﻿<?xml version="1.0" encoding="utf-8"?>
<Project ToolsVersion="4.0" DefaultTargets="Build" xmlns="http://schemas.microsoft.com/developer/msbuild/2003">
  <Import Project="$(MSBuildExtensionsPath)\$(MSBuildToolsVersion)\Microsoft.Common.props" Condition="Exists('$(MSBuildExtensionsPath)\$(MSBuildToolsVersion)\Microsoft.Common.props')" />
  <PropertyGroup>
    <Configuration Condition=" '$(Configuration)' == '' ">Debug</Configuration>
    <Platform Condition=" '$(Platform)' == '' ">AnyCPU</Platform>
    <ProjectGuid>{4CD2F726-7E2B-46C4-A5BA-057BB82EECB6}</ProjectGuid>
    <OutputType>Library</OutputType>
    <AppDesignerFolder>Properties</AppDesignerFolder>
    <RootNamespace>Apache.Ignite.Core</RootNamespace>
    <AssemblyName>Apache.Ignite.Core</AssemblyName>
    <TargetFrameworkVersion>v4.0</TargetFrameworkVersion>
    <FileAlignment>512</FileAlignment>
  </PropertyGroup>
  <PropertyGroup Condition="'$(Configuration)|$(Platform)' == 'Debug|x64'">
    <PlatformTarget>x64</PlatformTarget>
    <OutputPath>bin\x64\Debug\</OutputPath>
    <AllowUnsafeBlocks>true</AllowUnsafeBlocks>
    <DefineConstants>DEBUG;CODE_ANALYSIS</DefineConstants>
    <CodeAnalysisRuleSet>Apache.Ignite.Core.ruleset</CodeAnalysisRuleSet>
    <DocumentationFile>bin\x64\Debug\Apache.Ignite.Core.XML</DocumentationFile>
    <RunCodeAnalysis>false</RunCodeAnalysis>
    <CodeAnalysisRuleSet>Apache.Ignite.Core.ruleset</CodeAnalysisRuleSet>
  </PropertyGroup>
  <PropertyGroup Condition="'$(Configuration)|$(Platform)' == 'Release|x64'">
    <PlatformTarget>x64</PlatformTarget>
    <OutputPath>bin\x64\Release\</OutputPath>
    <AllowUnsafeBlocks>true</AllowUnsafeBlocks>
    <CodeAnalysisRuleSet>Apache.Ignite.Core.ruleset</CodeAnalysisRuleSet>
    <Optimize>true</Optimize>
    <DocumentationFile>bin\x64\Release\Apache.Ignite.Core.XML</DocumentationFile>
    <CodeAnalysisRuleSet>Apache.Ignite.Core.ruleset</CodeAnalysisRuleSet>
  </PropertyGroup>
  <PropertyGroup Condition="'$(Configuration)|$(Platform)' == 'Debug|x86'">
    <PlatformTarget>x86</PlatformTarget>
    <OutputPath>bin\x86\Debug\</OutputPath>
    <AllowUnsafeBlocks>true</AllowUnsafeBlocks>
    <DefineConstants>DEBUG;CODE_ANALYSIS</DefineConstants>
    <CodeAnalysisRuleSet>Apache.Ignite.Core.ruleset</CodeAnalysisRuleSet>
    <DocumentationFile>bin\x86\Debug\Apache.Ignite.Core.XML</DocumentationFile>
    <CodeAnalysisRuleSet>Apache.Ignite.Core.ruleset</CodeAnalysisRuleSet>
  </PropertyGroup>
  <PropertyGroup Condition="'$(Configuration)|$(Platform)' == 'Release|x86'">
    <PlatformTarget>x86</PlatformTarget>
    <OutputPath>bin\x86\Release\</OutputPath>
    <AllowUnsafeBlocks>true</AllowUnsafeBlocks>
    <CodeAnalysisRuleSet>Apache.Ignite.Core.ruleset</CodeAnalysisRuleSet>
    <Optimize>true</Optimize>
    <DocumentationFile>bin\x86\Release\Apache.Ignite.Core.XML</DocumentationFile>
    <CodeAnalysisRuleSet>Apache.Ignite.Core.ruleset</CodeAnalysisRuleSet>
  </PropertyGroup>
  <PropertyGroup>
    <SignAssembly>true</SignAssembly>
  </PropertyGroup>
  <PropertyGroup>
    <AssemblyOriginatorKeyFile>Apache.Ignite.Core.snk</AssemblyOriginatorKeyFile>
  </PropertyGroup>
  <PropertyGroup>
    <DelaySign>false</DelaySign>
  </PropertyGroup>
  <PropertyGroup Condition="'$(Configuration)|$(Platform)' == 'Debug|AnyCPU'">
    <DebugSymbols>true</DebugSymbols>
    <OutputPath>bin\Debug\</OutputPath>
    <DefineConstants>CODE_ANALYSIS;DEBUG</DefineConstants>
    <AllowUnsafeBlocks>true</AllowUnsafeBlocks>
    <DocumentationFile>bin\Debug\Apache.Ignite.Core.XML</DocumentationFile>
    <PlatformTarget>AnyCPU</PlatformTarget>
    <RunCodeAnalysis>true</RunCodeAnalysis>
    <CodeAnalysisRuleSet>Apache.Ignite.Core.ruleset</CodeAnalysisRuleSet>
  </PropertyGroup>
  <PropertyGroup Condition="'$(Configuration)|$(Platform)' == 'Release|AnyCPU'">
    <OutputPath>bin\Release\</OutputPath>
    <AllowUnsafeBlocks>true</AllowUnsafeBlocks>
    <DocumentationFile>bin\Release\Apache.Ignite.Core.XML</DocumentationFile>
    <Optimize>true</Optimize>
    <PlatformTarget>AnyCPU</PlatformTarget>
    <CodeAnalysisRuleSet>Apache.Ignite.Core.ruleset</CodeAnalysisRuleSet>
  </PropertyGroup>
  <ItemGroup>
    <Reference Include="System" />
    <Reference Include="System.configuration" />
    <Reference Include="System.Core" />
    <Reference Include="System.Xml" />
  </ItemGroup>
  <ItemGroup>
    <Compile Include="Binary\BinaryReflectiveSerializer.cs" />
    <Compile Include="Binary\Package-Info.cs" />
    <Compile Include="Cache\Affinity\AffinityKey.cs" />
    <Compile Include="Cache\Affinity\AffinityKeyMappedAttribute.cs" />
    <Compile Include="Cache\CacheAtomicUpdateTimeoutException.cs" />
    <Compile Include="Cache\CacheEntryProcessorException.cs" />
    <Compile Include="Cache\CacheException.cs" />
    <Compile Include="Cache\CachePartialUpdateException.cs" />
    <Compile Include="Cache\CachePeekMode.cs" />
    <Compile Include="Cache\Configuration\NearCacheConfiguration.cs" />
    <Compile Include="DataStructures\Configuration\AtomicConfiguration.cs" />
    <Compile Include="Cache\Configuration\QueryAlias.cs" />
    <Compile Include="Cache\Configuration\QueryTextFieldAttribute.cs" />
    <Compile Include="Cache\Event\CacheEntryEventType.cs" />
    <Compile Include="Cache\Event\ICacheEntryEvent.cs" />
    <Compile Include="Cache\Event\ICacheEntryEventFilter.cs" />
    <Compile Include="Cache\Event\ICacheEntryEventListener.cs" />
    <Compile Include="Cache\Event\Package-Info.cs" />
    <Compile Include="Cache\Eviction\EvictionPolicyBase.cs" />
    <Compile Include="Cache\Eviction\FifoEvictionPolicy.cs" />
    <Compile Include="Cache\Eviction\IEvictionPolicy.cs" />
    <Compile Include="Cache\Eviction\LruEvictionPolicy.cs" />
    <Compile Include="Cache\Expiry\ExpiryPolicy.cs" />
    <Compile Include="Cache\Expiry\IExpiryPolicy.cs" />
    <Compile Include="Cache\Expiry\Package-Info.cs" />
    <Compile Include="Cache\ICache.cs" />
    <Compile Include="Cache\ICacheAffinity.cs" />
    <Compile Include="Cache\ICacheEntry.cs" />
    <Compile Include="Cache\ICacheEntryFilter.cs" />
    <Compile Include="Cache\ICacheEntryProcessor.cs" />
    <Compile Include="Cache\ICacheEntryProcessorResult.cs" />
    <Compile Include="Cache\ICacheLock.cs" />
    <Compile Include="Cache\ICacheMetrics.cs" />
    <Compile Include="Cache\CacheResult.cs" />
    <Compile Include="Cache\IMutableCacheEntry.cs" />
    <Compile Include="Cache\Package-Info.cs" />
    <Compile Include="Cache\Query\Continuous\ContinuousQuery.cs" />
    <Compile Include="Cache\Query\Continuous\ContinuousQueryExtensions.cs" />
    <Compile Include="Cache\Query\Continuous\IContinuousQueryHandle.cs" />
    <Compile Include="Cache\Query\Continuous\Package-Info.cs" />
    <Compile Include="Cache\Query\IQueryCursor.cs" />
    <Compile Include="Cache\Query\Package-Info.cs" />
    <Compile Include="Cache\Query\QueryBase.cs" />
    <Compile Include="Cache\Query\ScanQuery.cs" />
    <Compile Include="Cache\Query\SqlFieldsQuery.cs" />
    <Compile Include="Cache\Query\SqlQuery.cs" />
    <Compile Include="Cache\Query\TextQuery.cs" />
    <Compile Include="Cache\Store\CacheParallelLoadStoreAdapter.cs" />
    <Compile Include="Cache\Store\CacheStoreAdapter.cs" />
    <Compile Include="Cache\Store\CacheStoreException.cs" />
    <Compile Include="Cache\Store\ICacheStore.cs" />
    <Compile Include="Common\IFactory.cs" />
    <Compile Include="Cache\Store\ICacheStoreSession.cs" />
    <Compile Include="Cache\Store\Package-Info.cs" />
    <Compile Include="Common\ClientDisconnectedException.cs" />
    <Compile Include="Cluster\ClusterGroupEmptyException.cs" />
    <Compile Include="Cluster\ClusterTopologyException.cs" />
    <Compile Include="Cluster\ICluster.cs" />
    <Compile Include="Cluster\IClusterGroup.cs" />
    <Compile Include="Cluster\IClusterMetrics.cs" />
    <Compile Include="Cluster\IClusterNode.cs" />
    <Compile Include="Cluster\IClusterNodeFilter.cs" />
    <Compile Include="Cluster\Package-Info.cs" />
    <Compile Include="Common\IgniteException.cs" />
    <Compile Include="Common\IgniteFutureCancelledException.cs" />
    <Compile Include="Common\IgniteGuid.cs" />
    <Compile Include="Common\Package-Info.cs" />
    <Compile Include="Impl\Common\Platform.cs" />
    <Compile Include="Impl\Cache\Event\JavaCacheEntryEventFilter.cs" />
    <Compile Include="Impl\Common\PlatformJavaObjectFactoryProxy.cs" />
    <Compile Include="Compute\ComputeExecutionRejectedException.cs" />
    <Compile Include="Compute\ComputeJobAdapter.cs" />
    <Compile Include="Compute\ComputeJobFailoverException.cs" />
    <Compile Include="Compute\ComputeJobResultPolicy.cs" />
    <Compile Include="Compute\ComputeTaskAdapter.cs" />
    <Compile Include="Compute\ComputeTaskCancelledException.cs" />
    <Compile Include="Compute\ComputeTaskNoResultCacheAttribute.cs" />
    <Compile Include="Compute\ComputeTaskSplitAdapter.cs" />
    <Compile Include="Compute\ComputeTaskTimeoutException.cs" />
    <Compile Include="Compute\ComputeUserUndeclaredException.cs" />
    <Compile Include="Compute\ICompute.cs" />
    <Compile Include="Compute\IComputeFunc.cs" />
    <Compile Include="Compute\IComputeJob.cs" />
    <Compile Include="Compute\IComputeJobResult.cs" />
    <Compile Include="Compute\IComputeReducer.cs" />
    <Compile Include="Compute\IComputeTask.cs" />
    <Compile Include="Cache\Configuration\CacheAtomicityMode.cs" />
    <Compile Include="Cache\Configuration\CacheAtomicWriteOrderMode.cs" />
    <Compile Include="Cache\Configuration\CacheConfiguration.cs" />
    <Compile Include="Cache\Configuration\CacheMemoryMode.cs" />
    <Compile Include="Cache\Configuration\CacheMode.cs" />
    <Compile Include="Cache\Configuration\CacheRebalanceMode.cs" />
    <Compile Include="Cache\Configuration\CacheWriteSynchronizationMode.cs" />
    <Compile Include="Discovery\Tcp\ITcpDiscoveryIpFinder.cs" />
    <Compile Include="Discovery\Tcp\TcpDiscoverySpi.cs" />
    <Compile Include="Cache\Configuration\QueryIndexField.cs" />
    <Compile Include="Discovery\IDiscoverySpi.cs" />
    <Compile Include="Discovery\Tcp\TcpDiscoveryIpFinderBase.cs" />
    <Compile Include="Discovery\Tcp\Multicast\TcpDiscoveryMulticastIpFinder.cs" />
    <Compile Include="Cache\Configuration\QueryEntity.cs" />
    <Compile Include="Cache\Configuration\QueryField.cs" />
    <Compile Include="Cache\Configuration\QueryIndex.cs" />
    <Compile Include="Cache\Configuration\QueryIndexType.cs" />
    <Compile Include="Cache\Configuration\QuerySqlFieldAttribute.cs" />
    <Compile Include="Discovery\Tcp\Static\TcpDiscoveryStaticIpFinder.cs" />
    <Compile Include="Compute\Package-Info.cs" />
    <Compile Include="Datastream\IDataStreamer.cs" />
    <Compile Include="Datastream\IStreamReceiver.cs" />
    <Compile Include="Datastream\Package-Info.cs" />
    <Compile Include="Datastream\StreamTransformer.cs" />
    <Compile Include="Datastream\StreamVisitor.cs" />
    <Compile Include="DataStructures\IAtomicLong.cs" />
    <Compile Include="DataStructures\IAtomicReference.cs" />
    <Compile Include="DataStructures\IAtomicSequence.cs" />
    <Compile Include="DataStructures\Package-Info.cs" />
    <Compile Include="Events\CacheEvent.cs" />
    <Compile Include="Events\CacheQueryExecutedEvent.cs" />
    <Compile Include="Events\CacheQueryReadEvent.cs" />
    <Compile Include="Events\CacheRebalancingEvent.cs" />
    <Compile Include="Events\CheckpointEvent.cs" />
    <Compile Include="Events\DiscoveryEvent.cs" />
    <Compile Include="Events\EventBase.cs" />
    <Compile Include="Events\EventReader.cs" />
    <Compile Include="Events\EventType.cs" />
    <Compile Include="Events\IEvent.cs" />
    <Compile Include="Events\IEventFilter.cs" />
    <Compile Include="Events\IEventListener.cs" />
    <Compile Include="Events\IEvents.cs" />
    <Compile Include="Events\JobEvent.cs" />
    <Compile Include="Events\Package-Info.cs" />
    <Compile Include="Events\SwapSpaceEvent.cs" />
    <Compile Include="Events\TaskEvent.cs" />
    <Compile Include="GlobalSuppressions.cs" />
    <Compile Include="IgniteConfiguration.cs" />
    <Compile Include="IgniteConfigurationSection.cs" />
    <Compile Include="Ignition.cs" />
    <Compile Include="IIgnite.cs" />
    <Compile Include="Impl\Binary\BinaryEnum.cs" />
    <Compile Include="Impl\Binary\BinaryObjectSchemaSerializer.cs" />
    <Compile Include="Impl\Binary\ReferenceEqualityComparer.cs" />
    <Compile Include="Impl\Binary\JavaTypes.cs" />
    <Compile Include="Impl\Cache\CacheAffinityImpl.cs" />
    <Compile Include="Impl\Cache\CacheEntry.cs" />
    <Compile Include="Impl\Cache\CacheEntryFilterHolder.cs" />
    <Compile Include="Impl\Cache\CacheEntryProcessorHolder.cs" />
    <Compile Include="Impl\Cache\CacheEntryProcessorResult.cs" />
    <Compile Include="Impl\Cache\CacheEntryProcessorResultHolder.cs" />
    <Compile Include="Impl\Cache\CacheEnumerable.cs" />
    <Compile Include="Impl\Cache\CacheEnumerator.cs" />
    <Compile Include="Impl\Cache\CacheEnumeratorProxy.cs" />
    <Compile Include="Impl\Cache\CacheImpl.cs" />
    <Compile Include="Impl\Cache\CacheLock.cs" />
    <Compile Include="Impl\Cache\CacheMetricsImpl.cs" />
    <Compile Include="Impl\Cache\CacheOp.cs" />
    <Compile Include="Impl\Cache\Event\CacheEntryCreateEvent.cs" />
    <Compile Include="Impl\Cache\Event\CacheEntryRemoveEvent.cs" />
    <Compile Include="Impl\Cache\Event\CacheEntryUpdateEvent.cs" />
    <Compile Include="Impl\Cache\ICacheInternal.cs" />
    <Compile Include="Impl\Cache\MutableCacheEntry.cs" />
    <Compile Include="Impl\Cache\Query\AbstractQueryCursor.cs" />
    <Compile Include="Impl\Cache\Query\Continuous\ContinuousQueryFilter.cs" />
    <Compile Include="Impl\Cache\Query\Continuous\ContinuousQueryFilterHolder.cs" />
    <Compile Include="Impl\Cache\Query\Continuous\ContinuousQueryHandleImpl.cs" />
    <Compile Include="Impl\Cache\Query\Continuous\ContinuousQueryUtils.cs" />
    <Compile Include="Impl\Cache\Query\FieldsQueryCursor.cs" />
    <Compile Include="Impl\Cache\Query\QueryCursor.cs" />
    <Compile Include="Impl\Cache\Store\CacheStore.cs" />
    <Compile Include="Impl\Cache\Store\CacheStoreSession.cs" />
    <Compile Include="Impl\Cache\Store\CacheStoreSessionProxy.cs" />
    <Compile Include="Impl\Cluster\ClusterGroupImpl.cs" />
    <Compile Include="Impl\Cluster\ClusterMetricsImpl.cs" />
    <Compile Include="Impl\Cluster\ClusterNodeImpl.cs" />
    <Compile Include="Impl\Cluster\IClusterGroupEx.cs" />
    <Compile Include="Impl\Collections\CollectionExtensions.cs" />
    <Compile Include="Impl\Collections\MultiValueDictionary.cs" />
    <Compile Include="Impl\Collections\ReadOnlyCollection.cs" />
    <Compile Include="Impl\Collections\ReadOnlyDictionary.cs" />
    <Compile Include="Impl\Common\ObjectStringConverter.cs" />
    <Compile Include="Impl\Common\BooleanLowerCaseConverter.cs" />
    <Compile Include="Impl\Common\CancelledTask.cs" />
    <Compile Include="Impl\Common\Classpath.cs" />
    <Compile Include="Impl\Common\CopyOnWriteConcurrentDictionary.cs" />
    <Compile Include="Impl\Common\DelegateConverter.cs" />
    <Compile Include="Impl\Common\DelegateTypeDescriptor.cs" />
    <Compile Include="Impl\Events\EventTypeConverter.cs" />
    <Compile Include="Impl\Common\Fnv1Hash.cs" />
    <Compile Include="Impl\Common\Future.cs" />
    <Compile Include="Impl\Common\FutureConverter.cs" />
    <Compile Include="Impl\Common\FutureType.cs" />
    <Compile Include="Impl\Common\IgniteArgumentCheck.cs" />
    <Compile Include="Impl\Common\IFutureConverter.cs" />
    <Compile Include="Impl\Common\IFutureInternal.cs" />
    <Compile Include="Impl\Common\IgniteConfigurationXmlSerializer.cs" />
    <Compile Include="Impl\Common\IgniteHome.cs" />
    <Compile Include="Impl\Common\LoadedAssembliesResolver.cs" />
    <Compile Include="Impl\Common\Logger.cs" />
    <Compile Include="Impl\Common\ResizeableArray.cs" />
    <Compile Include="Impl\Common\TypeCaster.cs" />
    <Compile Include="Impl\Common\TypeStringConverter.cs" />
    <Compile Include="Impl\Compute\Closure\ComputeAbstractClosureTask.cs" />
    <Compile Include="Impl\Compute\Closure\ComputeActionJob.cs" />
    <Compile Include="Impl\Compute\Closure\ComputeFuncJob.cs" />
    <Compile Include="Impl\Compute\Closure\ComputeMultiClosureTask.cs" />
    <Compile Include="Impl\Compute\Closure\ComputeOutFuncJob.cs" />
    <Compile Include="Impl\Compute\Closure\ComputeReducingClosureTask.cs" />
    <Compile Include="Impl\Compute\Closure\ComputeSingleClosureTask.cs" />
    <Compile Include="Impl\Compute\Closure\IComputeResourceInjector.cs" />
    <Compile Include="Impl\Compute\Compute.cs" />
    <Compile Include="Impl\Compute\ComputeFunc.cs" />
    <Compile Include="Impl\Compute\ComputeImpl.cs" />
    <Compile Include="Impl\Compute\ComputeJob.cs" />
    <Compile Include="Impl\Compute\ComputeJobHolder.cs" />
    <Compile Include="Impl\Compute\ComputeJobResultGenericWrapper.cs" />
    <Compile Include="Impl\Compute\ComputeJobResultImpl.cs" />
    <Compile Include="Impl\Compute\ComputeOutFunc.cs" />
    <Compile Include="Impl\Compute\ComputeTaskHolder.cs" />
    <Compile Include="Impl\Datastream\DataStreamerBatch.cs" />
    <Compile Include="Impl\Datastream\DataStreamerEntry.cs" />
    <Compile Include="Impl\Datastream\DataStreamerImpl.cs" />
    <Compile Include="Impl\Datastream\DataStreamerRemoveEntry.cs" />
    <Compile Include="Impl\Datastream\StreamReceiverHolder.cs" />
    <Compile Include="Impl\DataStructures\AtomicLong.cs" />
    <Compile Include="Impl\DataStructures\AtomicReference.cs" />
    <Compile Include="Impl\DataStructures\AtomicSequence.cs" />
    <Compile Include="Impl\Events\Events.cs" />
    <Compile Include="Impl\Events\RemoteListenEventFilter.cs" />
    <Compile Include="Impl\ExceptionUtils.cs" />
    <Compile Include="Impl\Ignite.cs" />
    <Compile Include="Impl\IgniteManager.cs" />
    <Compile Include="Impl\IgniteProxy.cs" />
    <Compile Include="Impl\PlatformTarget.cs" />
    <Compile Include="Impl\IgniteUtils.cs" />
    <Compile Include="Impl\Handle\Handle.cs" />
    <Compile Include="Impl\Handle\HandleRegistry.cs" />
    <Compile Include="Impl\Handle\IHandle.cs" />
    <Compile Include="Impl\IInteropCallback.cs" />
    <Compile Include="Impl\InteropExceptionHolder.cs" />
    <Compile Include="Impl\LifecycleBeanHolder.cs" />
    <Compile Include="Impl\Memory\InteropExternalMemory.cs" />
    <Compile Include="Impl\Memory\InteropMemoryUtils.cs" />
    <Compile Include="Impl\Memory\IPlatformMemory.cs" />
    <Compile Include="Impl\Memory\PlatformBigEndianMemoryStream.cs" />
    <Compile Include="Impl\Memory\PlatformMemory.cs" />
    <Compile Include="Impl\Memory\PlatformMemoryManager.cs" />
    <Compile Include="Impl\Memory\PlatformMemoryPool.cs" />
    <Compile Include="Impl\Memory\PlatformMemoryStream.cs" />
    <Compile Include="Impl\Memory\PlatformMemoryUtils.cs" />
    <Compile Include="Impl\Memory\PlatformPooledMemory.cs" />
    <Compile Include="Impl\Memory\PlatformRawMemory.cs" />
    <Compile Include="Impl\Memory\PlatformUnpooledMemory.cs" />
    <Compile Include="Impl\Messaging\MessageListenerHolder.cs" />
    <Compile Include="Impl\Messaging\Messaging.cs" />
    <Compile Include="Impl\NativeMethods.cs" />
    <Compile Include="Impl\Binary\DateTimeHolder.cs" />
    <Compile Include="Impl\Binary\IO\IBinaryStream.cs" />
    <Compile Include="Impl\Binary\IO\BinaryStreamBase.cs" />
    <Compile Include="Impl\Binary\IO\BinaryHeapStream.cs" />
    <Compile Include="Impl\Binary\IO\BinaryStreamAdapter.cs" />
    <Compile Include="Impl\Binary\IBinarySystemTypeSerializer.cs" />
    <Compile Include="Impl\Binary\IBinaryTypeDescriptor.cs" />
    <Compile Include="Impl\Binary\IBinaryWriteAware.cs" />
    <Compile Include="Impl\Binary\Metadata\IBinaryTypeHandler.cs" />
    <Compile Include="Impl\Binary\Metadata\BinaryTypeHashsetHandler.cs" />
    <Compile Include="Impl\Binary\Metadata\BinaryTypeHolder.cs" />
    <Compile Include="Impl\Binary\Metadata\BinaryType.cs" />
    <Compile Include="Impl\Binary\BinaryBuilderField.cs" />
    <Compile Include="Impl\Binary\BinaryObjectBuilder.cs" />
    <Compile Include="Impl\Binary\BinaryFullTypeDescriptor.cs" />
    <Compile Include="Impl\Binary\BinaryHandleDictionary.cs" />
    <Compile Include="Impl\Binary\BinarizableSerializer.cs" />
    <Compile Include="Impl\Binary\Marshaller.cs" />
    <Compile Include="Impl\Binary\BinaryMode.cs" />
    <Compile Include="Impl\Binary\BinaryObjectHandle.cs" />
    <Compile Include="Impl\Binary\BinaryObjectHeader.cs" />
    <Compile Include="Impl\Binary\BinaryObjectSchema.cs" />
    <Compile Include="Impl\Binary\BinaryObjectSchemaField.cs" />
    <Compile Include="Impl\Binary\BinaryObjectSchemaHolder.cs" />
    <Compile Include="Impl\Binary\BinaryReaderExtensions.cs" />
    <Compile Include="Impl\Binary\BinaryReaderHandleDictionary.cs" />
    <Compile Include="Impl\Binary\BinaryReader.cs" />
    <Compile Include="Impl\Binary\BinaryReflectiveActions.cs" />
    <Compile Include="Impl\Binary\Binary.cs" />
    <Compile Include="Impl\Binary\Structure\BinaryStructureTracker.cs" />
    <Compile Include="Impl\Binary\BinarySurrogateTypeDescriptor.cs" />
    <Compile Include="Impl\Binary\BinarySystemHandlers.cs" />
    <Compile Include="Impl\Binary\BinarySystemTypeSerializer.cs" />
    <Compile Include="Impl\Binary\BinaryObject.cs" />
    <Compile Include="Impl\Binary\BinaryUtils.cs" />
    <Compile Include="Impl\Binary\BinaryWriter.cs" />
    <Compile Include="Impl\Binary\SerializableObjectHolder.cs" />
    <Compile Include="Impl\Binary\Structure\BinaryStructure.cs" />
    <Compile Include="Impl\Binary\Structure\BinaryStructureEntry.cs" />
    <Compile Include="Impl\Binary\Structure\BinaryStructureJumpTable.cs" />
    <Compile Include="Impl\Binary\Structure\BinaryStructureUpdate.cs" />
    <Compile Include="Impl\Binary\TypeResolver.cs" />
    <Compile Include="Impl\Resource\IResourceInjector.cs" />
    <Compile Include="Impl\Resource\ResourceFieldInjector.cs" />
    <Compile Include="Impl\Resource\ResourceMethodInjector.cs" />
    <Compile Include="Impl\Resource\ResourceProcessor.cs" />
    <Compile Include="Impl\Resource\ResourcePropertyInjector.cs" />
    <Compile Include="Impl\Resource\ResourceTypeDescriptor.cs" />
    <Compile Include="Impl\Services\ServiceContext.cs" />
    <Compile Include="Impl\Services\ServiceDescriptor.cs" />
    <Compile Include="Impl\Services\ServiceProxy.cs" />
    <Compile Include="Impl\Services\ServiceProxyInvoker.cs" />
    <Compile Include="Impl\Services\ServiceProxySerializer.cs" />
    <Compile Include="Impl\Services\Services.cs" />
    <Compile Include="Impl\Transactions\Transaction.cs" />
    <Compile Include="Impl\Transactions\TransactionImpl.cs" />
    <Compile Include="Impl\Transactions\TransactionMetricsImpl.cs" />
    <Compile Include="Impl\Transactions\TransactionsImpl.cs" />
    <Compile Include="Impl\Unmanaged\IgniteJniNativeMethods.cs" />
    <Compile Include="Impl\Unmanaged\IUnmanagedTarget.cs" />
    <Compile Include="Impl\Unmanaged\UnmanagedCallbackHandlers.cs" />
    <Compile Include="Impl\Unmanaged\UnmanagedCallbacks.cs" />
    <Compile Include="Impl\Unmanaged\UnmanagedContext.cs" />
    <Compile Include="Impl\Unmanaged\UnmanagedNonReleaseableTarget.cs" />
    <Compile Include="Impl\Unmanaged\UnmanagedTarget.cs" />
    <Compile Include="Impl\Unmanaged\UnmanagedUtils.cs" />
    <Compile Include="Interop\JavaObject.cs" />
    <Compile Include="Lifecycle\Package-Info.cs" />
    <Compile Include="Messaging\Package-Info.cs" />
    <Compile Include="Package-Info.cs" />
    <Compile Include="Lifecycle\ILifecycleBean.cs" />
    <Compile Include="Lifecycle\LifecycleEventType.cs" />
    <Compile Include="Messaging\IMessageListener.cs" />
    <Compile Include="Messaging\IMessaging.cs" />
    <Compile Include="Binary\IBinaryObjectBuilder.cs" />
    <Compile Include="Binary\IBinaryIdMapper.cs" />
    <Compile Include="Binary\IBinarizable.cs" />
    <Compile Include="Binary\IBinaryType.cs" />
    <Compile Include="Binary\IBinaryNameMapper.cs" />
    <Compile Include="Binary\IBinaryObject.cs" />
    <Compile Include="Binary\IBinaryRawReader.cs" />
    <Compile Include="Binary\IBinaryRawWriter.cs" />
    <Compile Include="Binary\IBinaryReader.cs" />
    <Compile Include="Binary\IBinary.cs" />
    <Compile Include="Binary\IBinarySerializer.cs" />
    <Compile Include="Binary\IBinaryWriter.cs" />
    <Compile Include="Binary\BinaryConfiguration.cs" />
    <Compile Include="Binary\BinaryObjectException.cs" />
    <Compile Include="Binary\BinaryTypeConfiguration.cs" />
    <Compile Include="Binary\BinaryTypeNames.cs" />
    <Compile Include="Properties\AssemblyInfo.cs" />
    <Compile Include="Resource\InstanceResourceAttribute.cs" />
    <Compile Include="Resource\Package-Info.cs" />
    <Compile Include="Resource\StoreSessionResourceAttribute.cs" />
    <Compile Include="Services\IService.cs" />
    <Compile Include="Services\IServiceContext.cs" />
    <Compile Include="Services\IServiceDescriptor.cs" />
    <Compile Include="Services\IServices.cs" />
    <Compile Include="Services\Package-Info.cs" />
    <Compile Include="Services\ServiceConfiguration.cs" />
    <Compile Include="Services\ServiceInvocationException.cs" />
    <Compile Include="Transactions\ITransaction.cs" />
    <Compile Include="Transactions\ITransactionMetrics.cs" />
    <Compile Include="Transactions\ITransactions.cs" />
    <Compile Include="Transactions\Package-Info.cs" />
    <Compile Include="Transactions\TransactionConcurrency.cs" />
    <Compile Include="Transactions\TransactionConfiguration.cs" />
    <Compile Include="Transactions\TransactionHeuristicException.cs" />
    <Compile Include="Transactions\TransactionIsolation.cs" />
    <Compile Include="Transactions\TransactionOptimisticException.cs" />
    <Compile Include="Transactions\TransactionRollbackException.cs" />
    <Compile Include="Transactions\TransactionState.cs" />
    <Compile Include="Transactions\TransactionTimeoutException.cs" />
  </ItemGroup>
  <ItemGroup Condition="'$(Configuration)|$(Platform)' == 'Debug|x64'">
    <EmbeddedResource Include="$(SolutionDir)\x64\Debug\ignite.jni.dll">
      <Link>resources\debug\x64\ignite.jni.dll</Link>
    </EmbeddedResource>
  </ItemGroup>
  <ItemGroup Condition="'$(Configuration)|$(Platform)' == 'Release|x64'">
    <EmbeddedResource Include="$(SolutionDir)\x64\Release\ignite.jni.dll">
      <Link>resources\release\x64\ignite.jni.dll</Link>
    </EmbeddedResource>
  </ItemGroup>
  <ItemGroup Condition="'$(Configuration)|$(Platform)' == 'Debug|x86'">
    <EmbeddedResource Include="$(SolutionDir)\Win32\Debug\ignite.jni.dll">
      <Link>resources\debug\x86\ignite.jni.dll</Link>
    </EmbeddedResource>
  </ItemGroup>
  <ItemGroup Condition="'$(Configuration)|$(Platform)' == 'Release|x86'">
    <EmbeddedResource Include="$(SolutionDir)\Win32\Release\ignite.jni.dll">
      <Link>resources\release\x86\ignite.jni.dll</Link>
    </EmbeddedResource>
  </ItemGroup>
  <ItemGroup Condition="'$(Platform)' == 'AnyCPU'">
    <EmbeddedResource Include="$(ProjectDir)..\..\cpp\common\project\vs\x64\$(Configuration)\ignite.common.dll">
      <Link>resources\$(Configuration)\x64\ignite.common.dll</Link>
    </EmbeddedResource>
    <EmbeddedResource Include="$(ProjectDir)..\..\cpp\common\project\vs\Win32\$(Configuration)\ignite.common.dll" Condition="'$(Configuration)' == 'Release' Or Exists('$(ProjectDir)..\..\cpp\common\project\vs\Win32\$(Configuration)\ignite.common.dll')">
      <Link>resources\$(Configuration)\x86\ignite.common.dll</Link>
    </EmbeddedResource>
  </ItemGroup>
  <ItemGroup>
    <None Include="Apache.Ignite.Core.ruleset" />
    <None Include="Apache.Ignite.Core.nuspec" />
    <None Include="build-common.ps1" />
    <None Include="NuGet\Uninstall.ps1" />
    <None Include="NuGet\PostBuild.ps1" />
    <None Include="NuGet\Install.ps1" />
    <None Include="Apache.Ignite.Core.snk" />
    <None Include="IgniteConfigurationSection.xsd">
      <SubType>Designer</SubType>
      <CopyToOutputDirectory>PreserveNewest</CopyToOutputDirectory>
    </None>
  </ItemGroup>
  <ItemGroup>
<<<<<<< HEAD
    <ProjectReference Include="..\..\cpp\jni\project\vs\jni.vcxproj">
      <Project>{d906be6e-9370-494e-b10b-f74994e68fb2}</Project>
      <Name>jni</Name>
    </ProjectReference>
  </ItemGroup>
=======
    <Folder Include="Impl\Common\JavaObjects\" />
  </ItemGroup>
  <ItemGroup />
>>>>>>> d0815382
  <Import Project="$(MSBuildToolsPath)\Microsoft.CSharp.targets" />
  <PropertyGroup Condition="'$(Platform)' == 'AnyCPU'">
    <PreBuildEvent>cd "$(ProjectDir)"
	set COMPLUS_ApplicationMigrationRuntimeActivationConfigPath=$(ProjectDir)
	PowerShell.exe -executionpolicy remotesigned -File build-common.ps1 -Configuration $(ConfigurationName) -msbuildexe "$(MSBuildBinPath)\msbuild.exe"</PreBuildEvent>
  </PropertyGroup>
  <!-- To modify your build process, add your task inside one of the targets below and uncomment it.
       Other similar extension points exist, see Microsoft.Common.targets.
  <Target Name="BeforeBuild">
  </Target>
  <Target Name="AfterBuild">
  </Target>
  -->
</Project><|MERGE_RESOLUTION|>--- conflicted
+++ resolved
@@ -492,17 +492,14 @@
     </None>
   </ItemGroup>
   <ItemGroup>
-<<<<<<< HEAD
+    <Folder Include="Impl\Common\JavaObjects\" />
+  </ItemGroup>
+  <ItemGroup>
     <ProjectReference Include="..\..\cpp\jni\project\vs\jni.vcxproj">
       <Project>{d906be6e-9370-494e-b10b-f74994e68fb2}</Project>
       <Name>jni</Name>
     </ProjectReference>
   </ItemGroup>
-=======
-    <Folder Include="Impl\Common\JavaObjects\" />
-  </ItemGroup>
-  <ItemGroup />
->>>>>>> d0815382
   <Import Project="$(MSBuildToolsPath)\Microsoft.CSharp.targets" />
   <PropertyGroup Condition="'$(Platform)' == 'AnyCPU'">
     <PreBuildEvent>cd "$(ProjectDir)"
