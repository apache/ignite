﻿<?xml version="1.0" encoding="utf-8"?>
<Project ToolsVersion="4.0" DefaultTargets="Build" xmlns="http://schemas.microsoft.com/developer/msbuild/2003">
  <Import Project="$(MSBuildExtensionsPath)\$(MSBuildToolsVersion)\Microsoft.Common.props" Condition="Exists('$(MSBuildExtensionsPath)\$(MSBuildToolsVersion)\Microsoft.Common.props')" />
  <PropertyGroup>
    <Configuration Condition=" '$(Configuration)' == '' ">Debug</Configuration>
    <Platform Condition=" '$(Platform)' == '' ">AnyCPU</Platform>
    <ProjectGuid>{4CD2F726-7E2B-46C4-A5BA-057BB82EECB6}</ProjectGuid>
    <OutputType>Library</OutputType>
    <AppDesignerFolder>Properties</AppDesignerFolder>
    <RootNamespace>Apache.Ignite.Core</RootNamespace>
    <AssemblyName>Apache.Ignite.Core</AssemblyName>
    <TargetFrameworkVersion>v4.0</TargetFrameworkVersion>
    <FileAlignment>512</FileAlignment>
  </PropertyGroup>
  <PropertyGroup Condition="'$(Configuration)|$(Platform)' == 'Debug|x64'">
    <PlatformTarget>x64</PlatformTarget>
    <OutputPath>bin\x64\Debug\</OutputPath>
    <AllowUnsafeBlocks>true</AllowUnsafeBlocks>
    <DefineConstants>DEBUG;CODE_ANALYSIS</DefineConstants>
    <CodeAnalysisRuleSet>Apache.Ignite.Core.ruleset</CodeAnalysisRuleSet>
    <DocumentationFile>bin\x64\Debug\Apache.Ignite.Core.XML</DocumentationFile>
    <RunCodeAnalysis>false</RunCodeAnalysis>
    <CodeAnalysisRuleSet>Apache.Ignite.Core.ruleset</CodeAnalysisRuleSet>
  </PropertyGroup>
  <PropertyGroup Condition="'$(Configuration)|$(Platform)' == 'Release|x64'">
    <PlatformTarget>x64</PlatformTarget>
    <OutputPath>bin\x64\Release\</OutputPath>
    <AllowUnsafeBlocks>true</AllowUnsafeBlocks>
    <CodeAnalysisRuleSet>Apache.Ignite.Core.ruleset</CodeAnalysisRuleSet>
    <Optimize>true</Optimize>
    <DocumentationFile>bin\x64\Release\Apache.Ignite.Core.XML</DocumentationFile>
    <CodeAnalysisRuleSet>Apache.Ignite.Core.ruleset</CodeAnalysisRuleSet>
  </PropertyGroup>
  <PropertyGroup Condition="'$(Configuration)|$(Platform)' == 'Debug|x86'">
    <PlatformTarget>x86</PlatformTarget>
    <OutputPath>bin\x86\Debug\</OutputPath>
    <AllowUnsafeBlocks>true</AllowUnsafeBlocks>
    <DefineConstants>DEBUG;CODE_ANALYSIS</DefineConstants>
    <CodeAnalysisRuleSet>Apache.Ignite.Core.ruleset</CodeAnalysisRuleSet>
    <DocumentationFile>bin\x86\Debug\Apache.Ignite.Core.XML</DocumentationFile>
    <CodeAnalysisRuleSet>Apache.Ignite.Core.ruleset</CodeAnalysisRuleSet>
  </PropertyGroup>
  <PropertyGroup Condition="'$(Configuration)|$(Platform)' == 'Release|x86'">
    <PlatformTarget>x86</PlatformTarget>
    <OutputPath>bin\x86\Release\</OutputPath>
    <AllowUnsafeBlocks>true</AllowUnsafeBlocks>
    <CodeAnalysisRuleSet>Apache.Ignite.Core.ruleset</CodeAnalysisRuleSet>
    <Optimize>true</Optimize>
    <DocumentationFile>bin\x86\Release\Apache.Ignite.Core.XML</DocumentationFile>
    <CodeAnalysisRuleSet>Apache.Ignite.Core.ruleset</CodeAnalysisRuleSet>
  </PropertyGroup>
  <PropertyGroup>
    <SignAssembly>true</SignAssembly>
  </PropertyGroup>
  <PropertyGroup>
    <AssemblyOriginatorKeyFile>Apache.Ignite.Core.snk</AssemblyOriginatorKeyFile>
  </PropertyGroup>
  <PropertyGroup>
    <DelaySign>false</DelaySign>
  </PropertyGroup>
  <PropertyGroup Condition="'$(Configuration)|$(Platform)' == 'Debug|AnyCPU'">
    <DebugSymbols>true</DebugSymbols>
    <OutputPath>bin\Debug\</OutputPath>
    <DefineConstants>CODE_ANALYSIS;DEBUG</DefineConstants>
    <AllowUnsafeBlocks>true</AllowUnsafeBlocks>
    <DocumentationFile>bin\Debug\Apache.Ignite.Core.XML</DocumentationFile>
    <PlatformTarget>AnyCPU</PlatformTarget>
    <RunCodeAnalysis>true</RunCodeAnalysis>
    <CodeAnalysisRuleSet>Apache.Ignite.Core.ruleset</CodeAnalysisRuleSet>
  </PropertyGroup>
  <PropertyGroup Condition="'$(Configuration)|$(Platform)' == 'Release|AnyCPU'">
    <OutputPath>bin\Release\</OutputPath>
    <AllowUnsafeBlocks>true</AllowUnsafeBlocks>
    <DocumentationFile>bin\Release\Apache.Ignite.Core.XML</DocumentationFile>
    <Optimize>true</Optimize>
    <PlatformTarget>AnyCPU</PlatformTarget>
    <CodeAnalysisRuleSet>Apache.Ignite.Core.ruleset</CodeAnalysisRuleSet>
  </PropertyGroup>
  <ItemGroup>
    <Reference Include="System" />
    <Reference Include="System.configuration" />
    <Reference Include="System.Core" />
    <Reference Include="System.Xml" />
  </ItemGroup>
  <ItemGroup>
    <Compile Include="Binary\BinaryReflectiveSerializer.cs" />
<<<<<<< HEAD
    <Compile Include="Cache\Affinity\AffinityTopologyVersion.cs" />
    <Compile Include="Cache\Affinity\AffinityFunctionContext.cs" />
    <Compile Include="Common\JavaException.cs" />
=======
>>>>>>> 7079c18a
    <Compile Include="Impl\Binary\BinaryReflectiveSerializerInternal.cs" />
    <Compile Include="Impl\Binary\IBinarySerializerInternal.cs" />
    <Compile Include="Binary\Package-Info.cs" />
    <Compile Include="Cache\Affinity\AffinityKey.cs" />
    <Compile Include="Cache\Affinity\AffinityKeyMappedAttribute.cs" />
    <Compile Include="Cache\Affinity\AffinityFunctionContext.cs" />
    <Compile Include="Cache\Affinity\AffinityTopologyVersion.cs" />
    <Compile Include="Cache\Affinity\Fair\FairAffinityFunction.cs" />
    <Compile Include="Cache\Affinity\Fair\Package-Info.cs" />
    <Compile Include="Cache\Affinity\IAffinityFunction.cs" />
    <Compile Include="Cache\Affinity\Package-Info.cs" />
    <Compile Include="Cache\Affinity\Rendezvous\Package-Info.cs" />
    <Compile Include="Cache\Affinity\Rendezvous\RendezvousAffinityFunction.cs" />
    <Compile Include="Cache\CacheAtomicUpdateTimeoutException.cs" />
    <Compile Include="Cache\CacheEntryProcessorException.cs" />
    <Compile Include="Cache\CacheException.cs" />
    <Compile Include="Cache\CachePartialUpdateException.cs" />
    <Compile Include="Cache\CachePeekMode.cs" />
    <Compile Include="Cache\Configuration\NearCacheConfiguration.cs" />
    <Compile Include="Cache\Configuration\Package-Info.cs" />
    <Compile Include="Cache\Eviction\Package-Info.cs" />
    <Compile Include="Communication\ICommunicationSpi.cs" />
    <Compile Include="Communication\Package-Info.cs" />
    <Compile Include="Communication\Tcp\Package-Info.cs" />
    <Compile Include="Communication\Tcp\TcpCommunicationSpi.cs" />
    <Compile Include="DataStructures\Configuration\AtomicConfiguration.cs" />
    <Compile Include="Cache\Configuration\QueryAlias.cs" />
    <Compile Include="Cache\Configuration\QueryTextFieldAttribute.cs" />
    <Compile Include="Cache\Event\CacheEntryEventType.cs" />
    <Compile Include="Cache\Event\ICacheEntryEvent.cs" />
    <Compile Include="Cache\Event\ICacheEntryEventFilter.cs" />
    <Compile Include="Cache\Event\ICacheEntryEventListener.cs" />
    <Compile Include="Cache\Event\Package-Info.cs" />
    <Compile Include="Cache\Eviction\EvictionPolicyBase.cs" />
    <Compile Include="Cache\Eviction\FifoEvictionPolicy.cs" />
    <Compile Include="Cache\Eviction\IEvictionPolicy.cs" />
    <Compile Include="Cache\Eviction\LruEvictionPolicy.cs" />
    <Compile Include="Cache\Expiry\ExpiryPolicy.cs" />
    <Compile Include="Cache\Expiry\IExpiryPolicy.cs" />
    <Compile Include="Cache\Expiry\Package-Info.cs" />
    <Compile Include="Cache\ICache.cs" />
    <Compile Include="Cache\ICacheAffinity.cs" />
    <Compile Include="Cache\ICacheEntry.cs" />
    <Compile Include="Cache\ICacheEntryFilter.cs" />
    <Compile Include="Cache\ICacheEntryProcessor.cs" />
    <Compile Include="Cache\ICacheEntryProcessorResult.cs" />
    <Compile Include="Cache\ICacheLock.cs" />
    <Compile Include="Cache\ICacheMetrics.cs" />
    <Compile Include="Cache\CacheResult.cs" />
    <Compile Include="Cache\IMutableCacheEntry.cs" />
    <Compile Include="Cache\Package-Info.cs" />
    <Compile Include="Cache\Query\Continuous\ContinuousQuery.cs" />
    <Compile Include="Cache\Query\Continuous\ContinuousQueryExtensions.cs" />
    <Compile Include="Cache\Query\Continuous\IContinuousQueryHandle.cs" />
    <Compile Include="Cache\Query\Continuous\Package-Info.cs" />
    <Compile Include="Cache\Query\IQueryCursor.cs" />
    <Compile Include="Cache\Query\Package-Info.cs" />
    <Compile Include="Cache\Query\QueryBase.cs" />
    <Compile Include="Cache\Query\ScanQuery.cs" />
    <Compile Include="Cache\Query\SqlFieldsQuery.cs" />
    <Compile Include="Cache\Query\SqlQuery.cs" />
    <Compile Include="Cache\Query\TextQuery.cs" />
    <Compile Include="Cache\Store\CacheParallelLoadStoreAdapter.cs" />
    <Compile Include="Cache\Store\CacheStoreAdapter.cs" />
    <Compile Include="Cache\Store\CacheStoreException.cs" />
    <Compile Include="Cache\Store\ICacheStore.cs" />
    <Compile Include="Common\IFactory.cs" />
    <Compile Include="Cache\Store\ICacheStoreSession.cs" />
    <Compile Include="Cache\Store\Package-Info.cs" />
    <Compile Include="Common\ClientDisconnectedException.cs" />
    <Compile Include="Cluster\ClusterGroupEmptyException.cs" />
    <Compile Include="Cluster\ClusterTopologyException.cs" />
    <Compile Include="Cluster\ICluster.cs" />
    <Compile Include="Cluster\IClusterGroup.cs" />
    <Compile Include="Cluster\IClusterMetrics.cs" />
    <Compile Include="Cluster\IClusterNode.cs" />
    <Compile Include="Cluster\IClusterNodeFilter.cs" />
    <Compile Include="Cluster\Package-Info.cs" />
    <Compile Include="Common\IgniteException.cs" />
    <Compile Include="Common\IgniteFutureCancelledException.cs" />
    <Compile Include="Common\IgniteGuid.cs" />
    <Compile Include="Common\Package-Info.cs" />
    <Compile Include="Impl\Binary\DateTimeSerializer.cs" />
    <Compile Include="Impl\Binary\SerializableSerializer.cs" />
    <Compile Include="Impl\Binary\BinaryWriterExtensions.cs" />
    <Compile Include="Impl\Cache\Affinity\AffinityFunctionBase.cs" />
    <Compile Include="Impl\Binary\UserSerializerProxy.cs" />
    <Compile Include="Impl\Cache\Affinity\AffinityFunctionSerializer.cs" />
    <Compile Include="Impl\Cache\Affinity\PlatformAffinityFunction.cs" />
    <Compile Include="Impl\Common\ObjectInfoHolder.cs" />
    <Compile Include="Impl\Common\Platform.cs" />
    <Compile Include="Impl\Cache\Event\JavaCacheEntryEventFilter.cs" />
    <Compile Include="Impl\Common\PlatformJavaObjectFactoryProxy.cs" />
    <Compile Include="Compute\ComputeExecutionRejectedException.cs" />
    <Compile Include="Compute\ComputeJobAdapter.cs" />
    <Compile Include="Compute\ComputeJobFailoverException.cs" />
    <Compile Include="Compute\ComputeJobResultPolicy.cs" />
    <Compile Include="Compute\ComputeTaskAdapter.cs" />
    <Compile Include="Compute\ComputeTaskCancelledException.cs" />
    <Compile Include="Compute\ComputeTaskNoResultCacheAttribute.cs" />
    <Compile Include="Compute\ComputeTaskSplitAdapter.cs" />
    <Compile Include="Compute\ComputeTaskTimeoutException.cs" />
    <Compile Include="Compute\ComputeUserUndeclaredException.cs" />
    <Compile Include="Compute\ICompute.cs" />
    <Compile Include="Compute\IComputeFunc.cs" />
    <Compile Include="Compute\IComputeJob.cs" />
    <Compile Include="Compute\IComputeJobResult.cs" />
    <Compile Include="Compute\IComputeReducer.cs" />
    <Compile Include="Compute\IComputeTask.cs" />
    <Compile Include="Cache\Configuration\CacheAtomicityMode.cs" />
    <Compile Include="Cache\Configuration\CacheAtomicWriteOrderMode.cs" />
    <Compile Include="Cache\Configuration\CacheConfiguration.cs" />
    <Compile Include="Cache\Configuration\CacheMemoryMode.cs" />
    <Compile Include="Cache\Configuration\CacheMode.cs" />
    <Compile Include="Cache\Configuration\CacheRebalanceMode.cs" />
    <Compile Include="Cache\Configuration\CacheWriteSynchronizationMode.cs" />
    <Compile Include="Discovery\Tcp\ITcpDiscoveryIpFinder.cs" />
    <Compile Include="Discovery\Tcp\TcpDiscoverySpi.cs" />
    <Compile Include="Cache\Configuration\QueryIndexField.cs" />
    <Compile Include="Discovery\IDiscoverySpi.cs" />
    <Compile Include="Discovery\Tcp\TcpDiscoveryIpFinderBase.cs" />
    <Compile Include="Discovery\Tcp\Multicast\TcpDiscoveryMulticastIpFinder.cs" />
    <Compile Include="Cache\Configuration\QueryEntity.cs" />
    <Compile Include="Cache\Configuration\QueryField.cs" />
    <Compile Include="Cache\Configuration\QueryIndex.cs" />
    <Compile Include="Cache\Configuration\QueryIndexType.cs" />
    <Compile Include="Cache\Configuration\QuerySqlFieldAttribute.cs" />
    <Compile Include="Discovery\Tcp\Static\TcpDiscoveryStaticIpFinder.cs" />
    <Compile Include="Compute\Package-Info.cs" />
    <Compile Include="Datastream\IDataStreamer.cs" />
    <Compile Include="Datastream\IStreamReceiver.cs" />
    <Compile Include="Datastream\Package-Info.cs" />
    <Compile Include="Datastream\StreamTransformer.cs" />
    <Compile Include="Datastream\StreamVisitor.cs" />
    <Compile Include="DataStructures\IAtomicLong.cs" />
    <Compile Include="DataStructures\IAtomicReference.cs" />
    <Compile Include="DataStructures\IAtomicSequence.cs" />
    <Compile Include="DataStructures\Package-Info.cs" />
    <Compile Include="Events\CacheEvent.cs" />
    <Compile Include="Events\CacheQueryExecutedEvent.cs" />
    <Compile Include="Events\CacheQueryReadEvent.cs" />
    <Compile Include="Events\CacheRebalancingEvent.cs" />
    <Compile Include="Events\CheckpointEvent.cs" />
    <Compile Include="Events\DiscoveryEvent.cs" />
    <Compile Include="Events\EventBase.cs" />
    <Compile Include="Events\EventReader.cs" />
    <Compile Include="Events\EventType.cs" />
    <Compile Include="Events\IEvent.cs" />
    <Compile Include="Events\IEventFilter.cs" />
    <Compile Include="Events\IEventListener.cs" />
    <Compile Include="Events\IEvents.cs" />
    <Compile Include="Events\JobEvent.cs" />
    <Compile Include="Events\Package-Info.cs" />
    <Compile Include="Events\SwapSpaceEvent.cs" />
    <Compile Include="Events\TaskEvent.cs" />
    <Compile Include="GlobalSuppressions.cs" />
    <Compile Include="IgniteConfiguration.cs" />
    <Compile Include="IgniteConfigurationSection.cs" />
    <Compile Include="Ignition.cs" />
    <Compile Include="IIgnite.cs" />
    <Compile Include="Impl\Binary\BinaryEnum.cs" />
    <Compile Include="Impl\Binary\BinaryObjectSchemaSerializer.cs" />
    <Compile Include="Impl\Binary\ReferenceEqualityComparer.cs" />
    <Compile Include="Impl\Binary\JavaTypes.cs" />
    <Compile Include="Impl\Cache\CacheAffinityImpl.cs" />
    <Compile Include="Impl\Cache\CacheEntry.cs" />
    <Compile Include="Impl\Cache\CacheEntryFilterHolder.cs" />
    <Compile Include="Impl\Cache\CacheEntryProcessorHolder.cs" />
    <Compile Include="Impl\Cache\CacheEntryProcessorResult.cs" />
    <Compile Include="Impl\Cache\CacheEntryProcessorResultHolder.cs" />
    <Compile Include="Impl\Cache\CacheEnumerable.cs" />
    <Compile Include="Impl\Cache\CacheEnumerator.cs" />
    <Compile Include="Impl\Cache\CacheEnumeratorProxy.cs" />
    <Compile Include="Impl\Cache\CacheImpl.cs" />
    <Compile Include="Impl\Cache\CacheLock.cs" />
    <Compile Include="Impl\Cache\CacheMetricsImpl.cs" />
    <Compile Include="Impl\Cache\CacheOp.cs" />
    <Compile Include="Impl\Cache\Event\CacheEntryCreateEvent.cs" />
    <Compile Include="Impl\Cache\Event\CacheEntryRemoveEvent.cs" />
    <Compile Include="Impl\Cache\Event\CacheEntryUpdateEvent.cs" />
    <Compile Include="Impl\Cache\ICacheInternal.cs" />
    <Compile Include="Impl\Cache\MutableCacheEntry.cs" />
    <Compile Include="Impl\Cache\Query\AbstractQueryCursor.cs" />
    <Compile Include="Impl\Cache\Query\Continuous\ContinuousQueryFilter.cs" />
    <Compile Include="Impl\Cache\Query\Continuous\ContinuousQueryFilterHolder.cs" />
    <Compile Include="Impl\Cache\Query\Continuous\ContinuousQueryHandleImpl.cs" />
    <Compile Include="Impl\Cache\Query\Continuous\ContinuousQueryUtils.cs" />
    <Compile Include="Impl\Cache\Query\FieldsQueryCursor.cs" />
    <Compile Include="Impl\Cache\Query\QueryCursor.cs" />
    <Compile Include="Impl\Cache\Store\CacheStore.cs" />
    <Compile Include="Impl\Cache\Store\CacheStoreSession.cs" />
    <Compile Include="Impl\Cache\Store\CacheStoreSessionProxy.cs" />
    <Compile Include="Impl\Cluster\ClusterGroupImpl.cs" />
    <Compile Include="Impl\Cluster\ClusterMetricsImpl.cs" />
    <Compile Include="Impl\Cluster\ClusterNodeImpl.cs" />
    <Compile Include="Impl\Cluster\IClusterGroupEx.cs" />
    <Compile Include="Impl\Collections\CollectionExtensions.cs" />
    <Compile Include="Impl\Collections\MultiValueDictionary.cs" />
    <Compile Include="Impl\Collections\ReadOnlyCollection.cs" />
    <Compile Include="Impl\Collections\ReadOnlyDictionary.cs" />
    <Compile Include="Impl\Common\ObjectStringConverter.cs" />
    <Compile Include="Impl\Common\BooleanLowerCaseConverter.cs" />
    <Compile Include="Impl\Common\CancelledTask.cs" />
    <Compile Include="Impl\Common\Classpath.cs" />
    <Compile Include="Impl\Common\CopyOnWriteConcurrentDictionary.cs" />
    <Compile Include="Impl\Common\DelegateConverter.cs" />
    <Compile Include="Impl\Common\DelegateTypeDescriptor.cs" />
    <Compile Include="Impl\Events\EventTypeConverter.cs" />
    <Compile Include="Impl\Common\Fnv1Hash.cs" />
    <Compile Include="Impl\Common\Future.cs" />
    <Compile Include="Impl\Common\FutureConverter.cs" />
    <Compile Include="Impl\Common\FutureType.cs" />
    <Compile Include="Impl\Common\IgniteArgumentCheck.cs" />
    <Compile Include="Impl\Common\IFutureConverter.cs" />
    <Compile Include="Impl\Common\IFutureInternal.cs" />
    <Compile Include="Impl\Common\IgniteConfigurationXmlSerializer.cs" />
    <Compile Include="Impl\Common\IgniteHome.cs" />
    <Compile Include="Impl\Common\LoadedAssembliesResolver.cs" />
    <Compile Include="Impl\Common\Logger.cs" />
    <Compile Include="Impl\Common\ResizeableArray.cs" />
    <Compile Include="Impl\Common\TypeCaster.cs" />
    <Compile Include="Impl\Common\TypeStringConverter.cs" />
    <Compile Include="Impl\Compute\Closure\ComputeAbstractClosureTask.cs" />
    <Compile Include="Impl\Compute\Closure\ComputeActionJob.cs" />
    <Compile Include="Impl\Compute\Closure\ComputeFuncJob.cs" />
    <Compile Include="Impl\Compute\Closure\ComputeMultiClosureTask.cs" />
    <Compile Include="Impl\Compute\Closure\ComputeOutFuncJob.cs" />
    <Compile Include="Impl\Compute\Closure\ComputeReducingClosureTask.cs" />
    <Compile Include="Impl\Compute\Closure\ComputeSingleClosureTask.cs" />
    <Compile Include="Impl\Compute\Closure\IComputeResourceInjector.cs" />
    <Compile Include="Impl\Compute\Compute.cs" />
    <Compile Include="Impl\Compute\ComputeFunc.cs" />
    <Compile Include="Impl\Compute\ComputeImpl.cs" />
    <Compile Include="Impl\Compute\ComputeJob.cs" />
    <Compile Include="Impl\Compute\ComputeJobHolder.cs" />
    <Compile Include="Impl\Compute\ComputeJobResultGenericWrapper.cs" />
    <Compile Include="Impl\Compute\ComputeJobResultImpl.cs" />
    <Compile Include="Impl\Compute\ComputeOutFunc.cs" />
    <Compile Include="Impl\Compute\ComputeTaskHolder.cs" />
    <Compile Include="Impl\Datastream\DataStreamerBatch.cs" />
    <Compile Include="Impl\Datastream\DataStreamerEntry.cs" />
    <Compile Include="Impl\Datastream\DataStreamerImpl.cs" />
    <Compile Include="Impl\Datastream\DataStreamerRemoveEntry.cs" />
    <Compile Include="Impl\Datastream\StreamReceiverHolder.cs" />
    <Compile Include="Impl\DataStructures\AtomicLong.cs" />
    <Compile Include="Impl\DataStructures\AtomicReference.cs" />
    <Compile Include="Impl\DataStructures\AtomicSequence.cs" />
    <Compile Include="Impl\Events\Events.cs" />
    <Compile Include="Impl\Events\RemoteListenEventFilter.cs" />
    <Compile Include="Impl\ExceptionUtils.cs" />
    <Compile Include="Impl\Ignite.cs" />
    <Compile Include="Impl\IgniteManager.cs" />
    <Compile Include="Impl\IgniteProxy.cs" />
    <Compile Include="Impl\PlatformTarget.cs" />
    <Compile Include="Impl\IgniteUtils.cs" />
    <Compile Include="Impl\Handle\Handle.cs" />
    <Compile Include="Impl\Handle\HandleRegistry.cs" />
    <Compile Include="Impl\Handle\IHandle.cs" />
    <Compile Include="Impl\IInteropCallback.cs" />
    <Compile Include="Impl\InteropExceptionHolder.cs" />
    <Compile Include="Impl\LifecycleBeanHolder.cs" />
    <Compile Include="Impl\Memory\InteropExternalMemory.cs" />
    <Compile Include="Impl\Memory\InteropMemoryUtils.cs" />
    <Compile Include="Impl\Memory\IPlatformMemory.cs" />
    <Compile Include="Impl\Memory\PlatformBigEndianMemoryStream.cs" />
    <Compile Include="Impl\Memory\PlatformMemory.cs" />
    <Compile Include="Impl\Memory\PlatformMemoryManager.cs" />
    <Compile Include="Impl\Memory\PlatformMemoryPool.cs" />
    <Compile Include="Impl\Memory\PlatformMemoryStream.cs" />
    <Compile Include="Impl\Memory\PlatformMemoryUtils.cs" />
    <Compile Include="Impl\Memory\PlatformPooledMemory.cs" />
    <Compile Include="Impl\Memory\PlatformRawMemory.cs" />
    <Compile Include="Impl\Memory\PlatformUnpooledMemory.cs" />
    <Compile Include="Impl\Messaging\MessageListenerHolder.cs" />
    <Compile Include="Impl\Messaging\Messaging.cs" />
    <Compile Include="Impl\NativeMethods.cs" />
    <Compile Include="Impl\Binary\DateTimeHolder.cs" />
    <Compile Include="Impl\Binary\IO\IBinaryStream.cs" />
    <Compile Include="Impl\Binary\IO\BinaryStreamBase.cs" />
    <Compile Include="Impl\Binary\IO\BinaryHeapStream.cs" />
    <Compile Include="Impl\Binary\IO\BinaryStreamAdapter.cs" />
    <Compile Include="Impl\Binary\IBinaryTypeDescriptor.cs" />
    <Compile Include="Impl\Binary\IBinaryWriteAware.cs" />
    <Compile Include="Impl\Binary\Metadata\IBinaryTypeHandler.cs" />
    <Compile Include="Impl\Binary\Metadata\BinaryTypeHashsetHandler.cs" />
    <Compile Include="Impl\Binary\Metadata\BinaryTypeHolder.cs" />
    <Compile Include="Impl\Binary\Metadata\BinaryType.cs" />
    <Compile Include="Impl\Binary\BinaryBuilderField.cs" />
    <Compile Include="Impl\Binary\BinaryObjectBuilder.cs" />
    <Compile Include="Impl\Binary\BinaryFullTypeDescriptor.cs" />
    <Compile Include="Impl\Binary\BinaryHandleDictionary.cs" />
    <Compile Include="Impl\Binary\BinarizableSerializer.cs" />
    <Compile Include="Impl\Binary\Marshaller.cs" />
    <Compile Include="Impl\Binary\BinaryMode.cs" />
    <Compile Include="Impl\Binary\BinaryObjectHandle.cs" />
    <Compile Include="Impl\Binary\BinaryObjectHeader.cs" />
    <Compile Include="Impl\Binary\BinaryObjectSchema.cs" />
    <Compile Include="Impl\Binary\BinaryObjectSchemaField.cs" />
    <Compile Include="Impl\Binary\BinaryObjectSchemaHolder.cs" />
    <Compile Include="Impl\Binary\BinaryReaderExtensions.cs" />
    <Compile Include="Impl\Binary\BinaryReaderHandleDictionary.cs" />
    <Compile Include="Impl\Binary\BinaryReader.cs" />
    <Compile Include="Impl\Binary\BinaryReflectiveActions.cs" />
    <Compile Include="Impl\Binary\Binary.cs" />
    <Compile Include="Impl\Binary\Structure\BinaryStructureTracker.cs" />
    <Compile Include="Impl\Binary\BinarySurrogateTypeDescriptor.cs" />
    <Compile Include="Impl\Binary\BinarySystemHandlers.cs" />
    <Compile Include="Impl\Binary\BinarySystemTypeSerializer.cs" />
    <Compile Include="Impl\Binary\BinaryObject.cs" />
    <Compile Include="Impl\Binary\BinaryUtils.cs" />
    <Compile Include="Impl\Binary\BinaryWriter.cs" />
    <Compile Include="Impl\Binary\SerializableObjectHolder.cs" />
    <Compile Include="Impl\Binary\Structure\BinaryStructure.cs" />
    <Compile Include="Impl\Binary\Structure\BinaryStructureEntry.cs" />
    <Compile Include="Impl\Binary\Structure\BinaryStructureJumpTable.cs" />
    <Compile Include="Impl\Binary\Structure\BinaryStructureUpdate.cs" />
    <Compile Include="Impl\Binary\TypeResolver.cs" />
    <Compile Include="Impl\Resource\IResourceInjector.cs" />
    <Compile Include="Impl\Resource\ResourceFieldInjector.cs" />
    <Compile Include="Impl\Resource\ResourceMethodInjector.cs" />
    <Compile Include="Impl\Resource\ResourceProcessor.cs" />
    <Compile Include="Impl\Resource\ResourcePropertyInjector.cs" />
    <Compile Include="Impl\Resource\ResourceTypeDescriptor.cs" />
    <Compile Include="Impl\Services\ServiceContext.cs" />
    <Compile Include="Impl\Services\ServiceDescriptor.cs" />
    <Compile Include="Impl\Services\ServiceProxy.cs" />
    <Compile Include="Impl\Services\ServiceProxyInvoker.cs" />
    <Compile Include="Impl\Services\ServiceProxySerializer.cs" />
    <Compile Include="Impl\Services\Services.cs" />
    <Compile Include="Impl\Transactions\Transaction.cs" />
    <Compile Include="Impl\Transactions\TransactionImpl.cs" />
    <Compile Include="Impl\Transactions\TransactionMetricsImpl.cs" />
    <Compile Include="Impl\Transactions\TransactionsImpl.cs" />
    <Compile Include="Impl\Unmanaged\IgniteJniNativeMethods.cs" />
    <Compile Include="Impl\Unmanaged\IUnmanagedTarget.cs" />
    <Compile Include="Impl\Unmanaged\UnmanagedCallbackHandlers.cs" />
    <Compile Include="Impl\Unmanaged\UnmanagedCallbacks.cs" />
    <Compile Include="Impl\Unmanaged\UnmanagedContext.cs" />
    <Compile Include="Impl\Unmanaged\UnmanagedNonReleaseableTarget.cs" />
    <Compile Include="Impl\Unmanaged\UnmanagedTarget.cs" />
    <Compile Include="Impl\Unmanaged\UnmanagedUtils.cs" />
    <Compile Include="Interop\JavaObject.cs" />
    <Compile Include="Lifecycle\ClientReconnectEventArgs.cs" />
    <Compile Include="Lifecycle\Package-Info.cs" />
    <Compile Include="Messaging\Package-Info.cs" />
    <Compile Include="Package-Info.cs" />
    <Compile Include="Lifecycle\ILifecycleBean.cs" />
    <Compile Include="Lifecycle\LifecycleEventType.cs" />
    <Compile Include="Messaging\IMessageListener.cs" />
    <Compile Include="Messaging\IMessaging.cs" />
    <Compile Include="Binary\IBinaryObjectBuilder.cs" />
    <Compile Include="Binary\IBinaryIdMapper.cs" />
    <Compile Include="Binary\IBinarizable.cs" />
    <Compile Include="Binary\IBinaryType.cs" />
    <Compile Include="Binary\IBinaryNameMapper.cs" />
    <Compile Include="Binary\IBinaryObject.cs" />
    <Compile Include="Binary\IBinaryRawReader.cs" />
    <Compile Include="Binary\IBinaryRawWriter.cs" />
    <Compile Include="Binary\IBinaryReader.cs" />
    <Compile Include="Binary\IBinary.cs" />
    <Compile Include="Binary\IBinarySerializer.cs" />
    <Compile Include="Binary\IBinaryWriter.cs" />
    <Compile Include="Binary\BinaryConfiguration.cs" />
    <Compile Include="Binary\BinaryObjectException.cs" />
    <Compile Include="Binary\BinaryTypeConfiguration.cs" />
    <Compile Include="Binary\BinaryTypeNames.cs" />
    <Compile Include="Properties\AssemblyInfo.cs" />
    <Compile Include="Resource\InstanceResourceAttribute.cs" />
    <Compile Include="Resource\Package-Info.cs" />
    <Compile Include="Resource\StoreSessionResourceAttribute.cs" />
    <Compile Include="Services\IService.cs" />
    <Compile Include="Services\IServiceContext.cs" />
    <Compile Include="Services\IServiceDescriptor.cs" />
    <Compile Include="Services\IServices.cs" />
    <Compile Include="Services\Package-Info.cs" />
    <Compile Include="Services\ServiceConfiguration.cs" />
    <Compile Include="Services\ServiceInvocationException.cs" />
    <Compile Include="Transactions\ITransaction.cs" />
    <Compile Include="Transactions\ITransactionMetrics.cs" />
    <Compile Include="Transactions\ITransactions.cs" />
    <Compile Include="Transactions\Package-Info.cs" />
    <Compile Include="Transactions\TransactionConcurrency.cs" />
    <Compile Include="Transactions\TransactionConfiguration.cs" />
    <Compile Include="Transactions\TransactionHeuristicException.cs" />
    <Compile Include="Transactions\TransactionIsolation.cs" />
    <Compile Include="Transactions\TransactionOptimisticException.cs" />
    <Compile Include="Transactions\TransactionRollbackException.cs" />
    <Compile Include="Transactions\TransactionState.cs" />
    <Compile Include="Transactions\TransactionTimeoutException.cs" />
  </ItemGroup>
  <ItemGroup Condition="'$(Configuration)|$(Platform)' == 'Debug|x64'">
    <EmbeddedResource Include="$(SolutionDir)\x64\Debug\ignite.jni.dll">
      <Link>resources\debug\x64\ignite.jni.dll</Link>
    </EmbeddedResource>
  </ItemGroup>
  <ItemGroup Condition="'$(Configuration)|$(Platform)' == 'Release|x64'">
    <EmbeddedResource Include="$(SolutionDir)\x64\Release\ignite.jni.dll">
      <Link>resources\release\x64\ignite.jni.dll</Link>
    </EmbeddedResource>
  </ItemGroup>
  <ItemGroup Condition="'$(Configuration)|$(Platform)' == 'Debug|x86'">
    <EmbeddedResource Include="$(SolutionDir)\Win32\Debug\ignite.jni.dll">
      <Link>resources\debug\x86\ignite.jni.dll</Link>
    </EmbeddedResource>
  </ItemGroup>
  <ItemGroup Condition="'$(Configuration)|$(Platform)' == 'Release|x86'">
    <EmbeddedResource Include="$(SolutionDir)\Win32\Release\ignite.jni.dll">
      <Link>resources\release\x86\ignite.jni.dll</Link>
    </EmbeddedResource>
  </ItemGroup>
  <ItemGroup Condition="'$(Platform)' == 'AnyCPU'">
    <EmbeddedResource Include="$(ProjectDir)..\..\cpp\jni\project\vs\x64\$(Configuration)\ignite.jni.dll">
      <Link>resources\$(Configuration)\x64\ignite.jni.dll</Link>
    </EmbeddedResource>
    <EmbeddedResource Include="$(ProjectDir)..\..\cpp\jni\project\vs\Win32\$(Configuration)\ignite.jni.dll" Condition="'$(Configuration)' == 'Release' Or Exists('$(ProjectDir)..\..\cpp\jni\project\vs\Win32\$(Configuration)\ignite.jni.dll')">
      <Link>resources\$(Configuration)\x86\ignite.jni.dll</Link>
    </EmbeddedResource>
  </ItemGroup>
  <ItemGroup>
    <None Include="Apache.Ignite.Core.ruleset" />
    <None Include="Apache.Ignite.Core.nuspec" />
    <None Include="Apache.Ignite.Core.Schema.nuspec" />
    <None Include="build-common.ps1" />
    <None Include="NuGet\Uninstall.ps1" />
    <None Include="NuGet\PostBuild.ps1" />
    <None Include="NuGet\Install.ps1" />
    <None Include="Apache.Ignite.Core.snk" />
    <None Include="IgniteConfigurationSection.xsd">
      <SubType>Designer</SubType>
      <CopyToOutputDirectory>PreserveNewest</CopyToOutputDirectory>
    </None>
  </ItemGroup>
  <ItemGroup>
    <Folder Include="Impl\Common\JavaObjects\" />
  </ItemGroup>
  <ItemGroup>
    <ProjectReference Include="..\..\cpp\jni\project\vs\jni.vcxproj">
      <Project>{4f7e4917-4612-4b96-9838-025711ade391}</Project>
      <Name>jni</Name>
    </ProjectReference>
  </ItemGroup>
  <Import Project="$(MSBuildToolsPath)\Microsoft.CSharp.targets" />
  <PropertyGroup Condition="'$(Platform)' == 'AnyCPU'">
    <PreBuildEvent>cd "$(ProjectDir)"
	set COMPLUS_ApplicationMigrationRuntimeActivationConfigPath=$(ProjectDir)
	PowerShell.exe -executionpolicy remotesigned -File build-common.ps1 -Configuration $(ConfigurationName) -msbuildexe "$(MSBuildBinPath)\msbuild.exe"</PreBuildEvent>
  </PropertyGroup>
  <!-- To modify your build process, add your task inside one of the targets below and uncomment it.
       Other similar extension points exist, see Microsoft.Common.targets.
  <Target Name="BeforeBuild">
  </Target>
  <Target Name="AfterBuild">
  </Target>
  -->
</Project><|MERGE_RESOLUTION|>--- conflicted
+++ resolved
@@ -84,12 +84,9 @@
   </ItemGroup>
   <ItemGroup>
     <Compile Include="Binary\BinaryReflectiveSerializer.cs" />
-<<<<<<< HEAD
     <Compile Include="Cache\Affinity\AffinityTopologyVersion.cs" />
     <Compile Include="Cache\Affinity\AffinityFunctionContext.cs" />
     <Compile Include="Common\JavaException.cs" />
-=======
->>>>>>> 7079c18a
     <Compile Include="Impl\Binary\BinaryReflectiveSerializerInternal.cs" />
     <Compile Include="Impl\Binary\IBinarySerializerInternal.cs" />
     <Compile Include="Binary\Package-Info.cs" />
