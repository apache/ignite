--- conflicted
+++ resolved
@@ -306,17 +306,10 @@
     <Compile Include="Messaging\IMessageListener.cs" />
     <Compile Include="Messaging\IMessaging.cs" />
     <Compile Include="Binary\IBinaryObjectBuilder.cs" />
-<<<<<<< HEAD
-    <Compile Include="Binary\IBinaryTypeIdMapper.cs" />
-    <Compile Include="Binary\IBinarizable.cs" />
-    <Compile Include="Binary\IBinaryType.cs" />
-    <Compile Include="Binary\IBinaryTypeNameMapper.cs" />
-=======
     <Compile Include="Binary\IBinaryIdMapper.cs" />
     <Compile Include="Binary\IBinarizable.cs" />
     <Compile Include="Binary\IBinaryType.cs" />
     <Compile Include="Binary\IBinaryNameMapper.cs" />
->>>>>>> ec53a7e6
     <Compile Include="Binary\IBinaryObject.cs" />
     <Compile Include="Binary\IBinaryRawReader.cs" />
     <Compile Include="Binary\IBinaryRawWriter.cs" />
