﻿<?xml version="1.0" encoding="utf-8"?>
<Project ToolsVersion="4.0" DefaultTargets="Build" xmlns="http://schemas.microsoft.com/developer/msbuild/2003">
  <Import Project="$(MSBuildExtensionsPath)\$(MSBuildToolsVersion)\Microsoft.Common.props" Condition="Exists('$(MSBuildExtensionsPath)\$(MSBuildToolsVersion)\Microsoft.Common.props')" />
  <PropertyGroup>
    <Configuration Condition=" '$(Configuration)' == '' ">Debug</Configuration>
    <Platform Condition=" '$(Platform)' == '' ">AnyCPU</Platform>
    <ProjectGuid>{4CD2F726-7E2B-46C4-A5BA-057BB82EECB6}</ProjectGuid>
    <OutputType>Library</OutputType>
    <AppDesignerFolder>Properties</AppDesignerFolder>
    <RootNamespace>Apache.Ignite.Core</RootNamespace>
    <AssemblyName>Apache.Ignite.Core</AssemblyName>
    <TargetFrameworkVersion>v4.0</TargetFrameworkVersion>
    <FileAlignment>512</FileAlignment>
  </PropertyGroup>
  <PropertyGroup>
    <SignAssembly>true</SignAssembly>
  </PropertyGroup>
  <PropertyGroup>
    <AssemblyOriginatorKeyFile>Apache.Ignite.Core.snk</AssemblyOriginatorKeyFile>
  </PropertyGroup>
  <PropertyGroup>
    <DelaySign>false</DelaySign>
  </PropertyGroup>
  <PropertyGroup Condition="'$(Configuration)|$(Platform)' == 'Debug|AnyCPU'">
    <DebugSymbols>true</DebugSymbols>
    <OutputPath>bin\Debug\</OutputPath>
    <DefineConstants>CODE_ANALYSIS;DEBUG</DefineConstants>
    <AllowUnsafeBlocks>true</AllowUnsafeBlocks>
    <PlatformTarget>AnyCPU</PlatformTarget>
    <RunCodeAnalysis>false</RunCodeAnalysis>
    <CodeAnalysisRuleSet>Apache.Ignite.Core.ruleset</CodeAnalysisRuleSet>
    <TreatWarningsAsErrors>true</TreatWarningsAsErrors>
  </PropertyGroup>
  <PropertyGroup Condition="'$(Configuration)|$(Platform)' == 'Release|AnyCPU'">
    <OutputPath>bin\Release\</OutputPath>
    <AllowUnsafeBlocks>true</AllowUnsafeBlocks>
    <DocumentationFile>bin\Release\Apache.Ignite.Core.xml</DocumentationFile>
    <Optimize>true</Optimize>
    <PlatformTarget>AnyCPU</PlatformTarget>
    <CodeAnalysisRuleSet>Apache.Ignite.Core.ruleset</CodeAnalysisRuleSet>
    <DebugType>none</DebugType>
    <TreatWarningsAsErrors>true</TreatWarningsAsErrors>
    <RunCodeAnalysis>false</RunCodeAnalysis>
  </PropertyGroup>
  <ItemGroup>
    <Reference Include="System" />
    <Reference Include="System.Configuration" />
    <Reference Include="System.Core" />
    <Reference Include="System.Transactions" />
    <Reference Include="System.Xml" />
  </ItemGroup>
  <ItemGroup>
    <Compile Include="Binary\BinaryBasicNameMapper.cs" />
    <Compile Include="Binary\TimestampAttribute.cs" />
    <Compile Include="Cache\Configuration\CacheKeyConfiguration.cs" />
    <Compile Include="Cache\Configuration\DataPageEvictionMode.cs" />
    <Compile Include="Cache\Configuration\PlatformCacheConfiguration.cs" />
    <Compile Include="Cache\IQueryMetrics.cs" />
    <Compile Include="Cache\Query\IQueryCursorField.cs" />
    <Compile Include="Client\Cache\CacheClientConfiguration.cs" />
    <Compile Include="Client\IClientCluster.cs" />
    <Compile Include="Client\IClientClusterGroup.cs" />
    <Compile Include="Client\IClientClusterNode.cs" />
    <Compile Include="Client\IClientConnection.cs" />
    <Compile Include="Client\IgniteClientConfigurationSection.cs" />
    <Compile Include="Client\ISslStreamFactory.cs" />
    <Compile Include="Client\SslStreamFactory.cs" />
    <Compile Include="Client\Transactions\IClientTransaction.cs" />
    <Compile Include="Client\Transactions\IClientTransactions.cs" />
    <Compile Include="Cluster\IBaselineNode.cs" />
    <Compile Include="Common\IgniteProductVersion.cs" />
    <Compile Include="Configuration\CheckpointWriteOrder.cs" />
    <Compile Include="Configuration\DataPageEvictionMode.cs" />
    <Compile Include="Configuration\DiskPageCompression.cs" />
    <Compile Include="Configuration\DataRegionConfiguration.cs" />
    <Compile Include="Configuration\DataStorageConfiguration.cs" />
    <Compile Include="Cache\Configuration\MemoryPolicyConfiguration.cs" />
    <Compile Include="Cache\Configuration\PartitionLossPolicy.cs" />
    <Compile Include="Cache\IMemoryMetrics.cs" />
    <Compile Include="Cache\Query\IFieldsQueryCursor.cs" />
    <Compile Include="Client\Cache\ICacheClient.cs" />
    <Compile Include="Client\IgniteClientConfiguration.cs" />
    <Compile Include="Client\IgniteClientException.cs" />
    <Compile Include="Client\IIgniteClient.cs" />
    <Compile Include="Common\ExceptionFactory.cs" />
    <Compile Include="Configuration\ExecutorConfiguration.cs" />
    <Compile Include="Failure\IFailureHandler.cs" />
    <Compile Include="Failure\NoOpFailureHandler.cs" />
    <Compile Include="Failure\StopNodeFailureHandler.cs" />
    <Compile Include="Failure\StopNodeOrHaltFailureHandler.cs" />
    <Compile Include="Impl\Binary\BinaryHashCodeUtils.cs" />
    <Compile Include="Impl\Cache\Platform\IPlatformCache.cs" />
    <Compile Include="Impl\Cache\Platform\PlatformCache.cs" />
    <Compile Include="Impl\Cache\Platform\PlatformCacheEntry.cs" />
    <Compile Include="Impl\Cache\Platform\PlatformCacheManager.cs" />
    <Compile Include="Impl\Cache\QueryMetricsImpl.cs" />
    <Compile Include="Impl\Cache\Query\PlatformCacheQueryCursor.cs" />
    <Compile Include="Impl\Cache\Query\QueryCursorField.cs" />
    <Compile Include="Impl\Client\ClientBitmaskFeature.cs" />
    <Compile Include="Impl\Client\ClientConnection.cs" />
    <Compile Include="Impl\Client\ClientContextBase.cs" />
    <Compile Include="Impl\Client\ClientDiscoveryNode.cs" />
    <Compile Include="Impl\Client\ClientFeatures.cs" />
    <Compile Include="Impl\Client\ClientRequestContext.cs" />
    <Compile Include="Impl\Client\ClientResponseContext.cs" />
    <Compile Include="Impl\Client\Cluster\ClientCluster.cs" />
    <Compile Include="Impl\Client\Cache\ClientCachePartitionAwarenessGroup.cs" />
    <Compile Include="Impl\Client\Cache\ClientCachePartitionMap.cs" />
    <Compile Include="Impl\Client\Cache\ClientCacheTopologyPartitionMap.cs" />
    <Compile Include="Impl\Client\Cache\ClientRendezvousAffinityFunction.cs" />
    <Compile Include="Impl\Client\ClientFlags.cs" />
    <Compile Include="Impl\Client\Cluster\ClientClusterGroup.cs" />
    <Compile Include="Impl\Client\Cluster\ClientClusterGroupProjection.cs" />
    <Compile Include="Impl\Client\Cluster\ClientClusterNode.cs" />
    <Compile Include="Impl\Client\Endpoint.cs" />
    <Compile Include="Impl\Client\SocketEndpoint.cs" />
<<<<<<< HEAD
    <Compile Include="Impl\Client\Transactions\ClientTransaction.cs" />
    <Compile Include="Impl\Client\Transactions\ClientTransactions.cs" />
    <Compile Include="Impl\Client\Transactions\TransactionalOperationAttribute.cs" />
=======
    <Compile Include="Impl\Common\PlatformType.cs" />
>>>>>>> f5e5bfc3
    <Compile Include="Impl\Common\TaskRunner.cs" />
    <Compile Include="Impl\Compute\ComputeRunner.cs" />
    <Compile Include="Impl\Log\NoopLogger.cs" />
    <Compile Include="Impl\Transactions\TransactionCollectionImpl.cs" />
    <Compile Include="Impl\Unmanaged\UnmanagedThread.cs" />
    <Compile Include="Log\ConsoleLogger.cs" />
    <Compile Include="Log\IDateTimeProvider.cs" />
    <Compile Include="Log\LocalDateTimeProvider.cs" />
    <Compile Include="Ssl\ISslContextFactory.cs" />
    <Compile Include="Configuration\ClientConnectorConfiguration.cs" />
    <Compile Include="Configuration\ThinClientConfiguration.cs" />
    <Compile Include="Datastream\DataStreamerDefaults.cs" />
    <Compile Include="IDataRegionMetrics.cs" />
    <Compile Include="IDataStorageMetrics.cs" />
    <Compile Include="Configuration\WalMode.cs" />
    <Compile Include="Impl\Binary\BinaryTypeId.cs" />
    <Compile Include="Impl\Binary\IBinaryRawWriteAware.cs" />
    <Compile Include="Impl\Binary\MultidimensionalArrayHolder.cs" />
    <Compile Include="Impl\Binary\MultidimensionalArraySerializer.cs" />
    <Compile Include="Impl\Binary\OptimizedMarshallerObject.cs" />
    <Compile Include="Impl\Client\Cache\CacheFlags.cs" />
    <Compile Include="Impl\Client\Cache\ClientCacheConfigurationSerializer.cs" />
    <Compile Include="Impl\Client\Cache\Query\ClientFieldsQueryCursor.cs" />
    <Compile Include="Impl\Client\Cache\Query\ClientQueryCursor.cs" />
    <Compile Include="Impl\Cache\Query\PlatformQueryQursorBase.cs" />
    <Compile Include="Impl\Binary\BinaryProcessorClient.cs" />
    <Compile Include="Impl\Binary\IBinaryProcessor.cs" />
    <Compile Include="Impl\Client\Cache\Query\ClientQueryCursorBase.cs" />
    <Compile Include="Impl\Client\Cache\Query\StatementType.cs" />
    <Compile Include="Client\ClientStatusCode.cs" />
    <Compile Include="Events\LocalEventListener.cs" />
    <Compile Include="Impl\Client\ClientFailoverSocket.cs" />
    <Compile Include="Impl\Cluster\BaselineNode.cs" />
    <Compile Include="Ssl\SslContextFactory.cs" />
    <Compile Include="Impl\Ssl\SslFactorySerializer.cs" />
    <Compile Include="Impl\DataStorageMetrics.cs" />
    <Compile Include="Impl\IIgniteInternal.cs" />
    <Compile Include="Impl\Client\Cache\CacheClient.cs" />
    <Compile Include="Impl\Client\ClientOp.cs" />
    <Compile Include="Impl\Client\ClientProtocolVersion.cs" />
    <Compile Include="Impl\Client\ClientSocket.cs" />
    <Compile Include="Impl\Client\IgniteClient.cs" />
    <Compile Include="Impl\IPlatformTargetInternal.cs" />
    <Compile Include="Impl\DataRegionMetrics.cs" />
    <Compile Include="Impl\PersistentStore\PersistentStoreMetrics.cs" />
    <Compile Include="Impl\Services\DynamicServiceProxy.cs" />
    <Compile Include="Impl\Services\ServiceProxyFactory.cs" />
    <Compile Include="Impl\Services\ServiceProxyTypeGenerator.cs" />
    <Compile Include="Impl\Shell.cs" />
    <Compile Include="Impl\Unmanaged\Jni\DllLoader.cs" />
    <Compile Include="Impl\Unmanaged\Jni\AppDomains.cs" />
    <Compile Include="Impl\Unmanaged\Jni\CallbackDelegates.cs" />
    <Compile Include="Impl\Unmanaged\Jni\Callbacks.cs" />
    <Compile Include="Impl\Unmanaged\Jni\ConsoleWriter.cs" />
    <Compile Include="Impl\Unmanaged\Jni\EnvDelegates.cs" />
    <Compile Include="Impl\Unmanaged\Jni\Env.cs" />
    <Compile Include="Impl\Unmanaged\Jni\EnvInterface.cs" />
    <Compile Include="Impl\Unmanaged\Jni\JvmDll.cs" />
    <Compile Include="Impl\Unmanaged\Jni\JvmInitArgs.cs" />
    <Compile Include="Impl\Unmanaged\Jni\JvmInterface.cs" />
    <Compile Include="Impl\PlatformDisposableTargetAdapter.cs" />
    <Compile Include="Impl\PlatformJniTarget.cs" />
    <Compile Include="Impl\Unmanaged\Jni\GlobalRef.cs" />
    <Compile Include="Impl\Unmanaged\Jni\JvmOption.cs" />
    <Compile Include="Impl\Unmanaged\Jni\MethodId.cs" />
    <Compile Include="Impl\Unmanaged\Jni\NativeMethod.cs" />
    <Compile Include="Impl\Unmanaged\Jni\JniResult.cs" />
    <Compile Include="Impl\Unmanaged\Jni\Jvm.cs" />
    <Compile Include="Impl\Unmanaged\Jni\JvmDelegates.cs" />
    <Compile Include="Impl\Unmanaged\Os.cs" />
    <Compile Include="PersistentStore\CheckpointWriteOrder.cs" />
    <Compile Include="PersistentStore\IPersistentStoreMetrics.cs" />
    <Compile Include="PersistentStore\PersistentStoreConfiguration.cs" />
    <Compile Include="Configuration\SqlConnectorConfiguration.cs" />
    <Compile Include="PersistentStore\WalMode.cs" />
    <Compile Include="Deployment\PeerAssemblyLoadingMode.cs" />
    <Compile Include="Events\IEventStorageSpi.cs" />
    <Compile Include="Events\MemoryEventStorageSpi.cs" />
    <Compile Include="Events\NoopEventStorageSpi.cs" />
    <Compile Include="Binary\BinaryReflectiveSerializer.cs" />
    <Compile Include="Common\JavaException.cs" />
    <Compile Include="Encryption\IEncryptionSpi.cs" />
    <Compile Include="Encryption\Keystore\KeystoreEncryptionSpi.cs" />
    <Compile Include="Impl\Binary\BinaryArrayEqualityComparer.cs" />
    <Compile Include="Impl\Binary\BinaryProcessor.cs" />
    <Compile Include="Impl\Binary\BinaryReflectiveSerializerInternal.cs" />
    <Compile Include="Impl\Deployment\AssemblyLoader.cs" />
    <Compile Include="Impl\Deployment\AssemblyRequest.cs" />
    <Compile Include="Impl\Deployment\AssemblyRequestResult.cs" />
    <Compile Include="Impl\Deployment\GetAssemblyFunc.cs" />
    <Compile Include="Impl\Deployment\PeerAssemblyResolver.cs" />
    <Compile Include="Impl\Deployment\PeerLoadingExtensions.cs" />
    <Compile Include="Impl\Deployment\PeerLoadingObjectHolder.cs" />
    <Compile Include="Impl\Deployment\PeerLoadingObjectHolderSerializer.cs" />
    <Compile Include="Impl\Binary\IBinarySerializerInternal.cs" />
    <Compile Include="Cache\Affinity\AffinityKey.cs" />
    <Compile Include="Cache\Affinity\AffinityKeyMappedAttribute.cs" />
    <Compile Include="Cache\Affinity\AffinityFunctionContext.cs" />
    <Compile Include="Cache\Affinity\AffinityTopologyVersion.cs" />
    <Compile Include="Cache\Affinity\IAffinityFunction.cs" />
    <Compile Include="Cache\Affinity\Rendezvous\RendezvousAffinityFunction.cs" />
    <Compile Include="Cache\CacheEntryProcessorException.cs" />
    <Compile Include="Cache\CacheException.cs" />
    <Compile Include="Cache\CachePartialUpdateException.cs" />
    <Compile Include="Cache\CachePeekMode.cs" />
    <Compile Include="Cache\Configuration\NearCacheConfiguration.cs" />
    <Compile Include="Communication\ICommunicationSpi.cs" />
    <Compile Include="Communication\Tcp\TcpCommunicationSpi.cs" />
    <Compile Include="DataStructures\Configuration\AtomicConfiguration.cs" />
    <Compile Include="Cache\Configuration\QueryAlias.cs" />
    <Compile Include="Cache\Configuration\QueryTextFieldAttribute.cs" />
    <Compile Include="Cache\Event\CacheEntryEventType.cs" />
    <Compile Include="Cache\Event\ICacheEntryEvent.cs" />
    <Compile Include="Cache\Event\ICacheEntryEventFilter.cs" />
    <Compile Include="Cache\Event\ICacheEntryEventListener.cs" />
    <Compile Include="Cache\Eviction\EvictionPolicyBase.cs" />
    <Compile Include="Cache\Eviction\FifoEvictionPolicy.cs" />
    <Compile Include="Cache\Eviction\IEvictionPolicy.cs" />
    <Compile Include="Cache\Eviction\LruEvictionPolicy.cs" />
    <Compile Include="Cache\Expiry\ExpiryPolicy.cs" />
    <Compile Include="Cache\Expiry\IExpiryPolicy.cs" />
    <Compile Include="Cache\ICache.cs" />
    <Compile Include="Cache\ICacheAffinity.cs" />
    <Compile Include="Cache\ICacheEntry.cs" />
    <Compile Include="Cache\ICacheEntryFilter.cs" />
    <Compile Include="Cache\ICacheEntryProcessor.cs" />
    <Compile Include="Cache\ICacheEntryProcessorResult.cs" />
    <Compile Include="Cache\ICacheLock.cs" />
    <Compile Include="Cache\ICacheMetrics.cs" />
    <Compile Include="Cache\CacheResult.cs" />
    <Compile Include="Cache\IMutableCacheEntry.cs" />
    <Compile Include="Cache\Query\Continuous\ContinuousQuery.cs" />
    <Compile Include="Cache\Query\Continuous\ContinuousQueryExtensions.cs" />
    <Compile Include="Cache\Query\Continuous\IContinuousQueryHandle.cs" />
    <Compile Include="Cache\Query\IQueryCursor.cs" />
    <Compile Include="Cache\Query\QueryBase.cs" />
    <Compile Include="Cache\Query\ScanQuery.cs" />
    <Compile Include="Cache\Query\SqlFieldsQuery.cs" />
    <Compile Include="Cache\Query\SqlQuery.cs" />
    <Compile Include="Cache\Query\TextQuery.cs" />
    <Compile Include="Cache\Store\CacheParallelLoadStoreAdapter.cs" />
    <Compile Include="Cache\Store\CacheStoreAdapter.cs" />
    <Compile Include="Cache\Store\CacheStoreException.cs" />
    <Compile Include="Cache\Store\ICacheStore.cs" />
    <Compile Include="Common\IFactory.cs" />
    <Compile Include="Cache\Store\ICacheStoreSession.cs" />
    <Compile Include="Common\ClientDisconnectedException.cs" />
    <Compile Include="Cluster\ClusterGroupEmptyException.cs" />
    <Compile Include="Cluster\ClusterTopologyException.cs" />
    <Compile Include="Cluster\ICluster.cs" />
    <Compile Include="Cluster\IClusterGroup.cs" />
    <Compile Include="Cluster\IClusterMetrics.cs" />
    <Compile Include="Cluster\IClusterNode.cs" />
    <Compile Include="Cluster\IClusterNodeFilter.cs" />
    <Compile Include="Common\IgniteException.cs" />
    <Compile Include="Common\IgniteExperimentalAttribute.cs" />
    <Compile Include="Common\IgniteFutureCancelledException.cs" />
    <Compile Include="Common\IgniteGuid.cs" />
    <Compile Include="Impl\Binary\Io\IBinaryStreamProcessor.cs" />
    <Compile Include="Impl\Binary\Metadata\BinaryField.cs" />
    <Compile Include="Impl\Binary\SerializableSerializer.cs" />
    <Compile Include="Impl\Binary\BinaryWriterExtensions.cs" />
    <Compile Include="Impl\Binary\DeserializationCallbackProcessor.cs" />
    <Compile Include="Impl\Binary\ReflectionUtils.cs" />
    <Compile Include="Cache\Affinity\AffinityFunctionBase.cs" />
    <Compile Include="Impl\Binary\TypeNameParser.cs" />
    <Compile Include="Impl\Cache\IQueryEntityInternal.cs" />
    <Compile Include="Impl\Cache\MemoryMetrics.cs" />
    <Compile Include="Impl\Cache\Store\CacheStore.cs" />
    <Compile Include="Impl\Cache\Store\ICacheStoreInternal.cs" />
    <Compile Include="Impl\Transactions\CacheTransactionManager.cs" />
    <Compile Include="Impl\Cache\Expiry\ExpiryPolicyFactory.cs" />
    <Compile Include="Impl\Cache\Expiry\ExpiryPolicySerializer.cs" />
    <Compile Include="Impl\Cache\ICacheLockInternal.cs" />
    <Compile Include="Impl\Common\Listenable.cs" />
    <Compile Include="Impl\Binary\UserSerializerProxy.cs" />
    <Compile Include="Impl\Cache\Affinity\AffinityFunctionSerializer.cs" />
    <Compile Include="Impl\Cache\Affinity\PlatformAffinityFunction.cs" />
    <Compile Include="Impl\Common\ObjectInfoHolder.cs" />
    <Compile Include="Impl\Cache\Event\JavaCacheEntryEventFilter.cs" />
    <Compile Include="Impl\Common\PlatformJavaObjectFactoryProxy.cs" />
    <Compile Include="Compute\ComputeExecutionRejectedException.cs" />
    <Compile Include="Compute\ComputeJobAdapter.cs" />
    <Compile Include="Compute\ComputeJobFailoverException.cs" />
    <Compile Include="Compute\ComputeJobResultPolicy.cs" />
    <Compile Include="Compute\ComputeTaskAdapter.cs" />
    <Compile Include="Compute\ComputeTaskCancelledException.cs" />
    <Compile Include="Compute\ComputeTaskNoResultCacheAttribute.cs" />
    <Compile Include="Compute\ComputeTaskSplitAdapter.cs" />
    <Compile Include="Compute\ComputeTaskTimeoutException.cs" />
    <Compile Include="Compute\ComputeUserUndeclaredException.cs" />
    <Compile Include="Compute\ICompute.cs" />
    <Compile Include="Compute\IComputeFunc.cs" />
    <Compile Include="Compute\IComputeJob.cs" />
    <Compile Include="Compute\IComputeJobResult.cs" />
    <Compile Include="Compute\IComputeReducer.cs" />
    <Compile Include="Compute\IComputeTask.cs" />
    <Compile Include="Cache\Configuration\CacheAtomicityMode.cs" />
    <Compile Include="Cache\Configuration\CacheConfiguration.cs" />
    <Compile Include="Cache\Configuration\CacheMode.cs" />
    <Compile Include="Cache\Configuration\CacheRebalanceMode.cs" />
    <Compile Include="Cache\Configuration\CacheWriteSynchronizationMode.cs" />
    <Compile Include="Discovery\Tcp\ITcpDiscoveryIpFinder.cs" />
    <Compile Include="Discovery\Tcp\TcpDiscoverySpi.cs" />
    <Compile Include="Cache\Configuration\QueryIndexField.cs" />
    <Compile Include="Discovery\IDiscoverySpi.cs" />
    <Compile Include="Discovery\Tcp\TcpDiscoveryIpFinderBase.cs" />
    <Compile Include="Discovery\Tcp\Multicast\TcpDiscoveryMulticastIpFinder.cs" />
    <Compile Include="Cache\Configuration\QueryEntity.cs" />
    <Compile Include="Cache\Configuration\QueryField.cs" />
    <Compile Include="Cache\Configuration\QueryIndex.cs" />
    <Compile Include="Cache\Configuration\QueryIndexType.cs" />
    <Compile Include="Cache\Configuration\QuerySqlFieldAttribute.cs" />
    <Compile Include="Discovery\Tcp\Static\TcpDiscoveryStaticIpFinder.cs" />
    <Compile Include="Datastream\IDataStreamer.cs" />
    <Compile Include="Datastream\IStreamReceiver.cs" />
    <Compile Include="Datastream\StreamTransformer.cs" />
    <Compile Include="Datastream\StreamVisitor.cs" />
    <Compile Include="DataStructures\IAtomicLong.cs" />
    <Compile Include="DataStructures\IAtomicReference.cs" />
    <Compile Include="DataStructures\IAtomicSequence.cs" />
    <Compile Include="Events\CacheEvent.cs" />
    <Compile Include="Events\CacheQueryExecutedEvent.cs" />
    <Compile Include="Events\CacheQueryReadEvent.cs" />
    <Compile Include="Events\CacheRebalancingEvent.cs" />
    <Compile Include="Events\CheckpointEvent.cs" />
    <Compile Include="Events\DiscoveryEvent.cs" />
    <Compile Include="Events\EventBase.cs" />
    <Compile Include="Events\EventReader.cs" />
    <Compile Include="Events\EventType.cs" />
    <Compile Include="Events\IEvent.cs" />
    <Compile Include="Events\IEventFilter.cs" />
    <Compile Include="Events\IEventListener.cs" />
    <Compile Include="Events\IEvents.cs" />
    <Compile Include="Events\JobEvent.cs" />
    <Compile Include="Events\TaskEvent.cs" />
    <Compile Include="GlobalSuppressions.cs" />
    <Compile Include="IgniteConfiguration.cs" />
    <Compile Include="IgniteConfigurationSection.cs" />
    <Compile Include="Ignition.cs" />
    <Compile Include="IIgnite.cs" />
    <Compile Include="Impl\Binary\BinaryEnum.cs" />
    <Compile Include="Impl\Binary\BinaryObjectSchemaSerializer.cs" />
    <Compile Include="Impl\Binary\ReferenceEqualityComparer.cs" />
    <Compile Include="Impl\Binary\JavaTypes.cs" />
    <Compile Include="Impl\Cache\CacheAffinityImpl.cs" />
    <Compile Include="Impl\Cache\CacheEntry.cs" />
    <Compile Include="Impl\Cache\CacheEntryFilterHolder.cs" />
    <Compile Include="Impl\Cache\CacheEntryProcessorHolder.cs" />
    <Compile Include="Impl\Cache\CacheEntryProcessorResult.cs" />
    <Compile Include="Impl\Cache\CacheEntryProcessorResultHolder.cs" />
    <Compile Include="Impl\Cache\CacheEnumerable.cs" />
    <Compile Include="Impl\Cache\CacheEnumerator.cs" />
    <Compile Include="Impl\Cache\CacheEnumeratorProxy.cs" />
    <Compile Include="Impl\Cache\CacheImpl.cs" />
    <Compile Include="Impl\Cache\CacheLock.cs" />
    <Compile Include="Impl\Cache\CacheMetricsImpl.cs" />
    <Compile Include="Impl\Cache\CacheOp.cs" />
    <Compile Include="Impl\Cache\Event\CacheEntryCreateEvent.cs" />
    <Compile Include="Impl\Cache\Event\CacheEntryRemoveEvent.cs" />
    <Compile Include="Impl\Cache\Event\CacheEntryUpdateEvent.cs" />
    <Compile Include="Impl\Cache\ICacheInternal.cs" />
    <Compile Include="Impl\Cache\MutableCacheEntry.cs" />
    <Compile Include="Impl\Cache\Query\QueryCursorBase.cs" />
    <Compile Include="Impl\Cache\Query\Continuous\ContinuousQueryFilter.cs" />
    <Compile Include="Impl\Cache\Query\Continuous\ContinuousQueryFilterHolder.cs" />
    <Compile Include="Impl\Cache\Query\Continuous\ContinuousQueryHandleImpl.cs" />
    <Compile Include="Impl\Cache\Query\Continuous\ContinuousQueryUtils.cs" />
    <Compile Include="Impl\Cache\Query\FieldsQueryCursor.cs" />
    <Compile Include="Impl\Cache\Query\QueryCursor.cs" />
    <Compile Include="Impl\Cache\Store\CacheStoreInternal.cs" />
    <Compile Include="Impl\Cache\Store\CacheStoreSession.cs" />
    <Compile Include="Impl\Cache\Store\CacheStoreSessionProxy.cs" />
    <Compile Include="Impl\Cluster\ClusterGroupImpl.cs" />
    <Compile Include="Impl\Cluster\ClusterMetricsImpl.cs" />
    <Compile Include="Impl\Cluster\ClusterNodeImpl.cs" />
    <Compile Include="Impl\Collections\CollectionExtensions.cs" />
    <Compile Include="Impl\Collections\MultiValueDictionary.cs" />
    <Compile Include="Impl\Collections\ReadOnlyCollection.cs" />
    <Compile Include="Impl\Collections\ReadOnlyDictionary.cs" />
    <Compile Include="Impl\Common\ObjectStringConverter.cs" />
    <Compile Include="Impl\Common\BooleanLowerCaseConverter.cs" />
    <Compile Include="Impl\Common\CancelledTask.cs" />
    <Compile Include="Impl\Common\Classpath.cs" />
    <Compile Include="Impl\Common\CopyOnWriteConcurrentDictionary.cs" />
    <Compile Include="Impl\Common\DelegateConverter.cs" />
    <Compile Include="Impl\Common\DelegateTypeDescriptor.cs" />
    <Compile Include="Impl\Common\SerializableTypeDescriptor.cs" />
    <Compile Include="Impl\Events\EventTypeConverter.cs" />
    <Compile Include="Impl\Common\Fnv1Hash.cs" />
    <Compile Include="Impl\Common\Future.cs" />
    <Compile Include="Impl\Common\FutureConverter.cs" />
    <Compile Include="Impl\Common\FutureType.cs" />
    <Compile Include="Impl\Common\IgniteArgumentCheck.cs" />
    <Compile Include="Impl\Common\IFutureConverter.cs" />
    <Compile Include="Impl\Common\IFutureInternal.cs" />
    <Compile Include="Impl\Common\IgniteConfigurationXmlSerializer.cs" />
    <Compile Include="Impl\Common\IgniteHome.cs" />
    <Compile Include="Impl\Common\LoadedAssembliesResolver.cs" />
    <Compile Include="Impl\Common\TypeCaster.cs" />
    <Compile Include="Impl\Common\TypeStringConverter.cs" />
    <Compile Include="Impl\Compute\Closure\ComputeAbstractClosureTask.cs" />
    <Compile Include="Impl\Compute\Closure\ComputeActionJob.cs" />
    <Compile Include="Impl\Compute\Closure\ComputeFuncJob.cs" />
    <Compile Include="Impl\Compute\Closure\ComputeMultiClosureTask.cs" />
    <Compile Include="Impl\Compute\Closure\ComputeOutFuncJob.cs" />
    <Compile Include="Impl\Compute\Closure\ComputeReducingClosureTask.cs" />
    <Compile Include="Impl\Compute\Closure\ComputeSingleClosureTask.cs" />
    <Compile Include="Impl\Compute\Closure\IComputeResourceInjector.cs" />
    <Compile Include="Impl\Compute\Compute.cs" />
    <Compile Include="Impl\Compute\ComputeFunc.cs" />
    <Compile Include="Impl\Compute\ComputeImpl.cs" />
    <Compile Include="Impl\Compute\ComputeJob.cs" />
    <Compile Include="Impl\Compute\ComputeJobHolder.cs" />
    <Compile Include="Impl\Compute\ComputeJobResultGenericWrapper.cs" />
    <Compile Include="Impl\Compute\ComputeJobResultImpl.cs" />
    <Compile Include="Impl\Compute\ComputeOutFunc.cs" />
    <Compile Include="Impl\Compute\ComputeTaskHolder.cs" />
    <Compile Include="Impl\Datastream\DataStreamerBatch.cs" />
    <Compile Include="Impl\Datastream\DataStreamerEntry.cs" />
    <Compile Include="Impl\Datastream\DataStreamerImpl.cs" />
    <Compile Include="Impl\Datastream\DataStreamerRemoveEntry.cs" />
    <Compile Include="Impl\Datastream\StreamReceiverHolder.cs" />
    <Compile Include="Impl\DataStructures\AtomicLong.cs" />
    <Compile Include="Impl\DataStructures\AtomicReference.cs" />
    <Compile Include="Impl\DataStructures\AtomicSequence.cs" />
    <Compile Include="Impl\Events\Events.cs" />
    <Compile Include="Impl\Events\RemoteListenEventFilter.cs" />
    <Compile Include="Impl\ExceptionUtils.cs" />
    <Compile Include="Impl\Ignite.cs" />
    <Compile Include="Impl\IgniteManager.cs" />
    <Compile Include="Impl\Log\JavaLogger.cs" />
    <Compile Include="Impl\PlatformTargetAdapter.cs" />
    <Compile Include="Impl\IgniteUtils.cs" />
    <Compile Include="Impl\Handle\Handle.cs" />
    <Compile Include="Impl\Handle\HandleRegistry.cs" />
    <Compile Include="Impl\Handle\IHandle.cs" />
    <Compile Include="Impl\IInteropCallback.cs" />
    <Compile Include="Impl\LifecycleHandlerHolder.cs" />
    <Compile Include="Impl\Memory\InteropExternalMemory.cs" />
    <Compile Include="Impl\Memory\InteropMemoryUtils.cs" />
    <Compile Include="Impl\Memory\IPlatformMemory.cs" />
    <Compile Include="Impl\Memory\PlatformBigEndianMemoryStream.cs" />
    <Compile Include="Impl\Memory\PlatformMemory.cs" />
    <Compile Include="Impl\Memory\PlatformMemoryManager.cs" />
    <Compile Include="Impl\Memory\PlatformMemoryPool.cs" />
    <Compile Include="Impl\Memory\PlatformMemoryStream.cs" />
    <Compile Include="Impl\Memory\PlatformMemoryUtils.cs" />
    <Compile Include="Impl\Memory\PlatformPooledMemory.cs" />
    <Compile Include="Impl\Memory\PlatformUnpooledMemory.cs" />
    <Compile Include="Impl\Messaging\MessageListenerHolder.cs" />
    <Compile Include="Impl\Messaging\Messaging.cs" />
    <Compile Include="Impl\MemoryInfo.cs" />
    <Compile Include="Impl\Binary\Io\IBinaryStream.cs" />
    <Compile Include="Impl\Binary\Io\BinaryHeapStream.cs" />
    <Compile Include="Impl\Binary\IBinaryTypeDescriptor.cs" />
    <Compile Include="Impl\Binary\IBinaryWriteAware.cs" />
    <Compile Include="Impl\Binary\Metadata\IBinaryTypeHandler.cs" />
    <Compile Include="Impl\Binary\Metadata\BinaryTypeHashsetHandler.cs" />
    <Compile Include="Impl\Binary\Metadata\BinaryTypeHolder.cs" />
    <Compile Include="Impl\Binary\Metadata\BinaryType.cs" />
    <Compile Include="Impl\Binary\BinaryBuilderField.cs" />
    <Compile Include="Impl\Binary\BinaryObjectBuilder.cs" />
    <Compile Include="Impl\Binary\BinaryFullTypeDescriptor.cs" />
    <Compile Include="Impl\Binary\BinaryHandleDictionary.cs" />
    <Compile Include="Impl\Binary\BinarizableSerializer.cs" />
    <Compile Include="Impl\Binary\Marshaller.cs" />
    <Compile Include="Impl\Binary\BinaryMode.cs" />
    <Compile Include="Impl\Binary\BinaryObjectHeader.cs" />
    <Compile Include="Impl\Binary\BinaryObjectSchema.cs" />
    <Compile Include="Impl\Binary\BinaryObjectSchemaField.cs" />
    <Compile Include="Impl\Binary\BinaryObjectSchemaHolder.cs" />
    <Compile Include="Impl\Binary\BinaryReaderExtensions.cs" />
    <Compile Include="Impl\Binary\BinaryReaderHandleDictionary.cs" />
    <Compile Include="Impl\Binary\BinaryReader.cs" />
    <Compile Include="Impl\Binary\BinaryReflectiveActions.cs" />
    <Compile Include="Impl\Binary\Binary.cs" />
    <Compile Include="Impl\Binary\Structure\BinaryStructureTracker.cs" />
    <Compile Include="Impl\Binary\BinarySurrogateTypeDescriptor.cs" />
    <Compile Include="Impl\Binary\BinarySystemHandlers.cs" />
    <Compile Include="Impl\Binary\BinarySystemTypeSerializer.cs" />
    <Compile Include="Impl\Binary\BinaryObject.cs" />
    <Compile Include="Impl\Binary\BinaryUtils.cs" />
    <Compile Include="Impl\Binary\BinaryWriter.cs" />
    <Compile Include="Impl\Binary\Structure\BinaryStructure.cs" />
    <Compile Include="Impl\Binary\Structure\BinaryStructureEntry.cs" />
    <Compile Include="Impl\Binary\Structure\BinaryStructureJumpTable.cs" />
    <Compile Include="Impl\Binary\Structure\BinaryStructureUpdate.cs" />
    <Compile Include="Impl\Binary\TypeResolver.cs" />
    <Compile Include="Impl\Plugin\IPluginProviderProxy.cs" />
    <Compile Include="Impl\Plugin\PluginContext.cs" />
    <Compile Include="Impl\Plugin\PluginProcessor.cs" />
    <Compile Include="Impl\Plugin\PluginProviderProxy.cs" />
    <Compile Include="Impl\Resource\IResourceInjector.cs" />
    <Compile Include="Impl\Resource\ResourceFieldInjector.cs" />
    <Compile Include="Impl\Resource\ResourceMethodInjector.cs" />
    <Compile Include="Impl\Resource\ResourceProcessor.cs" />
    <Compile Include="Impl\Resource\ResourcePropertyInjector.cs" />
    <Compile Include="Impl\Resource\ResourceTypeDescriptor.cs" />
    <Compile Include="Impl\Services\ServiceContext.cs" />
    <Compile Include="Impl\Services\ServiceDescriptor.cs" />
    <Compile Include="Impl\Services\ServiceProxyInvoker.cs" />
    <Compile Include="Impl\Services\ServiceProxySerializer.cs" />
    <Compile Include="Impl\Services\Services.cs" />
    <Compile Include="Impl\Transactions\Transaction.cs" />
    <Compile Include="Impl\Transactions\TransactionImpl.cs" />
    <Compile Include="Impl\Transactions\TransactionMetricsImpl.cs" />
    <Compile Include="Impl\Transactions\TransactionsImpl.cs" />
    <Compile Include="Impl\Unmanaged\UnmanagedCallbackOp.cs" />
    <Compile Include="Impl\Unmanaged\UnmanagedCallbacks.cs" />
    <Compile Include="Impl\Unmanaged\UnmanagedUtils.cs" />
    <Compile Include="Interop\IPlatformTarget.cs" />
    <Compile Include="Interop\JavaObject.cs" />
    <Compile Include="Lifecycle\ClientReconnectEventArgs.cs" />
    <Compile Include="Log\CategoryLogger.cs" />
    <Compile Include="Log\ILogger.cs" />
    <Compile Include="Log\LoggerExtensions.cs" />
    <Compile Include="Log\LogLevel.cs" />
    <Compile Include="Cache\Configuration\MemoryConfiguration.cs" />
    <Compile Include="Lifecycle\ILifecycleHandler.cs" />
    <Compile Include="Lifecycle\LifecycleEventType.cs" />
    <Compile Include="Messaging\IMessageListener.cs" />
    <Compile Include="Messaging\IMessaging.cs" />
    <Compile Include="Binary\IBinaryObjectBuilder.cs" />
    <Compile Include="Binary\IBinaryIdMapper.cs" />
    <Compile Include="Binary\IBinarizable.cs" />
    <Compile Include="Binary\IBinaryType.cs" />
    <Compile Include="Binary\IBinaryNameMapper.cs" />
    <Compile Include="Binary\IBinaryObject.cs" />
    <Compile Include="Binary\IBinaryRawReader.cs" />
    <Compile Include="Binary\IBinaryRawWriter.cs" />
    <Compile Include="Binary\IBinaryReader.cs" />
    <Compile Include="Binary\IBinary.cs" />
    <Compile Include="Binary\IBinarySerializer.cs" />
    <Compile Include="Binary\IBinaryWriter.cs" />
    <Compile Include="Binary\BinaryConfiguration.cs" />
    <Compile Include="Binary\BinaryObjectException.cs" />
    <Compile Include="Binary\BinaryTypeConfiguration.cs" />
    <Compile Include="Binary\BinaryTypeNames.cs" />
    <Compile Include="Plugin\IPluginConfiguration.cs" />
    <Compile Include="Plugin\IPluginContext.cs" />
    <Compile Include="Plugin\IPluginProvider.cs" />
    <Compile Include="Plugin\PluginCallback.cs" />
    <Compile Include="Plugin\PluginNotFoundException.cs" />
    <Compile Include="Plugin\PluginProviderTypeAttribute.cs" />
    <Compile Include="Plugin\Cache\ICachePluginConfiguration.cs" />
    <Compile Include="Properties\AssemblyInfo.cs" />
    <Compile Include="Resource\InstanceResourceAttribute.cs" />
    <Compile Include="Resource\StoreSessionResourceAttribute.cs" />
    <Compile Include="Services\IService.cs" />
    <Compile Include="Services\IServiceContext.cs" />
    <Compile Include="Services\IServiceDescriptor.cs" />
    <Compile Include="Services\IServices.cs" />
    <Compile Include="Services\ServiceConfiguration.cs" />
    <Compile Include="Services\ServiceDeploymentException.cs" />
    <Compile Include="Services\ServiceInvocationException.cs" />
    <Compile Include="Transactions\ITransaction.cs" />
    <Compile Include="Transactions\ITransactionCollection.cs" />
    <Compile Include="Transactions\ITransactionMetrics.cs" />
    <Compile Include="Transactions\ITransactions.cs" />
    <Compile Include="Transactions\TransactionConcurrency.cs" />
    <Compile Include="Transactions\TransactionConfiguration.cs" />
    <Compile Include="Transactions\TransactionDeadlockException.cs" />
    <Compile Include="Transactions\TransactionHeuristicException.cs" />
    <Compile Include="Transactions\TransactionIsolation.cs" />
    <Compile Include="Transactions\TransactionOptimisticException.cs" />
    <Compile Include="Transactions\TransactionRollbackException.cs" />
    <Compile Include="Transactions\TransactionState.cs" />
    <Compile Include="Transactions\TransactionTimeoutException.cs" />
  </ItemGroup>
  <ItemGroup>
    <None Include="Apache.Ignite.Core.ruleset" />
    <None Include="Apache.Ignite.Core.nuspec" />
    <None Include="Apache.Ignite.Core.Schema.nuspec" />
    <None Include="IgniteClientConfigurationSection.xsd">
      <SubType>Designer</SubType>
      <CopyToOutputDirectory>PreserveNewest</CopyToOutputDirectory>
    </None>
    <None Include="IgniteConfigurationSection.xsd">
      <SubType>Designer</SubType>
      <CopyToOutputDirectory>PreserveNewest</CopyToOutputDirectory>
    </None>
    <None Include="NuGet\Uninstall.ps1" />
    <None Include="NuGet\PostBuild.ps1" />
    <None Include="NuGet\Install.ps1" />
    <None Include="Apache.Ignite.Core.snk" />
  </ItemGroup>
  <Import Project="$(MSBuildToolsPath)\Microsoft.CSharp.targets" />
  <!-- To modify your build process, add your task inside one of the targets below and uncomment it.
       Other similar extension points exist, see Microsoft.Common.targets.
  <Target Name="BeforeBuild">
  	<Message Text="MSBuildBinPath = $(MSBuildBinPath)" />
  </Target>
  <Target Name="AfterBuild">
  </Target>
  -->
</Project><|MERGE_RESOLUTION|>--- conflicted
+++ resolved
@@ -114,13 +114,10 @@
     <Compile Include="Impl\Client\Cluster\ClientClusterNode.cs" />
     <Compile Include="Impl\Client\Endpoint.cs" />
     <Compile Include="Impl\Client\SocketEndpoint.cs" />
-<<<<<<< HEAD
+    <Compile Include="Impl\Common\PlatformType.cs" />
     <Compile Include="Impl\Client\Transactions\ClientTransaction.cs" />
     <Compile Include="Impl\Client\Transactions\ClientTransactions.cs" />
     <Compile Include="Impl\Client\Transactions\TransactionalOperationAttribute.cs" />
-=======
-    <Compile Include="Impl\Common\PlatformType.cs" />
->>>>>>> f5e5bfc3
     <Compile Include="Impl\Common\TaskRunner.cs" />
     <Compile Include="Impl\Compute\ComputeRunner.cs" />
     <Compile Include="Impl\Log\NoopLogger.cs" />
