﻿<?xml version="1.0" encoding="utf-8"?>
<Project ToolsVersion="4.0" DefaultTargets="Build" xmlns="http://schemas.microsoft.com/developer/msbuild/2003">
  <Import Project="$(MSBuildExtensionsPath)\$(MSBuildToolsVersion)\Microsoft.Common.props" Condition="Exists('$(MSBuildExtensionsPath)\$(MSBuildToolsVersion)\Microsoft.Common.props')" />
  <PropertyGroup>
    <Configuration Condition=" '$(Configuration)' == '' ">Debug</Configuration>
    <Platform Condition=" '$(Platform)' == '' ">AnyCPU</Platform>
    <ProjectGuid>{4CD2F726-7E2B-46C4-A5BA-057BB82EECB6}</ProjectGuid>
    <OutputType>Library</OutputType>
    <AppDesignerFolder>Properties</AppDesignerFolder>
    <RootNamespace>Apache.Ignite.Core</RootNamespace>
    <AssemblyName>Apache.Ignite.Core</AssemblyName>
    <TargetFrameworkVersion>v4.0</TargetFrameworkVersion>
    <FileAlignment>512</FileAlignment>
  </PropertyGroup>
  <PropertyGroup Condition="'$(Configuration)|$(Platform)' == 'Debug|x64'">
    <PlatformTarget>x64</PlatformTarget>
    <OutputPath>bin\x64\Debug\</OutputPath>
    <AllowUnsafeBlocks>true</AllowUnsafeBlocks>
    <DefineConstants>DEBUG;CODE_ANALYSIS</DefineConstants>
    <CodeAnalysisRuleSet>Apache.Ignite.Core.ruleset</CodeAnalysisRuleSet>
    <DocumentationFile>bin\x64\Debug\Apache.Ignite.Core.XML</DocumentationFile>
    <RunCodeAnalysis>false</RunCodeAnalysis>
    <CodeAnalysisRuleSet>Apache.Ignite.Core.ruleset</CodeAnalysisRuleSet>
    <TreatWarningsAsErrors>true</TreatWarningsAsErrors>
  </PropertyGroup>
  <PropertyGroup Condition="'$(Configuration)|$(Platform)' == 'Release|x64'">
    <PlatformTarget>x64</PlatformTarget>
    <OutputPath>bin\x64\Release\</OutputPath>
    <AllowUnsafeBlocks>true</AllowUnsafeBlocks>
    <CodeAnalysisRuleSet>Apache.Ignite.Core.ruleset</CodeAnalysisRuleSet>
    <Optimize>true</Optimize>
    <DocumentationFile>bin\x64\Release\Apache.Ignite.Core.XML</DocumentationFile>
    <CodeAnalysisRuleSet>Apache.Ignite.Core.ruleset</CodeAnalysisRuleSet>
    <TreatWarningsAsErrors>true</TreatWarningsAsErrors>
  </PropertyGroup>
  <PropertyGroup Condition="'$(Configuration)|$(Platform)' == 'Debug|x86'">
    <PlatformTarget>x86</PlatformTarget>
    <OutputPath>bin\x86\Debug\</OutputPath>
    <AllowUnsafeBlocks>true</AllowUnsafeBlocks>
    <DefineConstants>DEBUG;CODE_ANALYSIS</DefineConstants>
    <CodeAnalysisRuleSet>Apache.Ignite.Core.ruleset</CodeAnalysisRuleSet>
    <DocumentationFile>bin\x86\Debug\Apache.Ignite.Core.XML</DocumentationFile>
    <CodeAnalysisRuleSet>Apache.Ignite.Core.ruleset</CodeAnalysisRuleSet>
    <TreatWarningsAsErrors>true</TreatWarningsAsErrors>
  </PropertyGroup>
  <PropertyGroup Condition="'$(Configuration)|$(Platform)' == 'Release|x86'">
    <PlatformTarget>x86</PlatformTarget>
    <OutputPath>bin\x86\Release\</OutputPath>
    <AllowUnsafeBlocks>true</AllowUnsafeBlocks>
    <CodeAnalysisRuleSet>Apache.Ignite.Core.ruleset</CodeAnalysisRuleSet>
    <Optimize>true</Optimize>
    <DocumentationFile>bin\x86\Release\Apache.Ignite.Core.XML</DocumentationFile>
    <CodeAnalysisRuleSet>Apache.Ignite.Core.ruleset</CodeAnalysisRuleSet>
    <TreatWarningsAsErrors>true</TreatWarningsAsErrors>
  </PropertyGroup>
  <PropertyGroup>
    <SignAssembly>true</SignAssembly>
  </PropertyGroup>
  <PropertyGroup>
    <AssemblyOriginatorKeyFile>Apache.Ignite.Core.snk</AssemblyOriginatorKeyFile>
  </PropertyGroup>
  <PropertyGroup>
    <DelaySign>false</DelaySign>
  </PropertyGroup>
  <PropertyGroup Condition="'$(Configuration)|$(Platform)' == 'Debug|AnyCPU'">
    <DebugSymbols>true</DebugSymbols>
    <OutputPath>bin\Debug\</OutputPath>
    <DefineConstants>CODE_ANALYSIS;DEBUG</DefineConstants>
    <AllowUnsafeBlocks>true</AllowUnsafeBlocks>
    <DocumentationFile>bin\Debug\Apache.Ignite.Core.XML</DocumentationFile>
    <PlatformTarget>AnyCPU</PlatformTarget>
    <RunCodeAnalysis>true</RunCodeAnalysis>
    <CodeAnalysisRuleSet>Apache.Ignite.Core.ruleset</CodeAnalysisRuleSet>
    <TreatWarningsAsErrors>true</TreatWarningsAsErrors>
  </PropertyGroup>
  <PropertyGroup Condition="'$(Configuration)|$(Platform)' == 'Release|AnyCPU'">
    <OutputPath>bin\Release\</OutputPath>
    <AllowUnsafeBlocks>true</AllowUnsafeBlocks>
    <DocumentationFile>bin\Release\Apache.Ignite.Core.XML</DocumentationFile>
    <Optimize>true</Optimize>
    <PlatformTarget>AnyCPU</PlatformTarget>
    <CodeAnalysisRuleSet>Apache.Ignite.Core.ruleset</CodeAnalysisRuleSet>
    <DebugType>none</DebugType>
    <TreatWarningsAsErrors>true</TreatWarningsAsErrors>
  </PropertyGroup>
  <ItemGroup>
    <Reference Include="System" />
    <Reference Include="System.configuration" />
    <Reference Include="System.Core" />
    <Reference Include="System.Transactions" />
    <Reference Include="System.Xml" />
  </ItemGroup>
  <ItemGroup>
    <Compile Include="Binary\BinaryBasicNameMapper.cs" />
    <Compile Include="Binary\TimestampAttribute.cs" />
    <Compile Include="Cache\Configuration\DataPageEvictionMode.cs" />
    <Compile Include="Cache\Configuration\MemoryPolicyConfiguration.cs" />
    <Compile Include="Cache\Configuration\PartitionLossPolicy.cs" />
    <Compile Include="Cache\IMemoryMetrics.cs" />
    <Compile Include="Client\IgniteClientConfiguration.cs" />
    <Compile Include="Common\ExceptionFactory.cs" />
    <Compile Include="Configuration\Package-Info.cs" />
<<<<<<< HEAD
    <Compile Include="Impl\Cache\CacheClient.cs" />
    <Compile Include="Impl\Client\ClientOp.cs" />
    <Compile Include="Impl\Client\ClientProtocolVersion.cs" />
    <Compile Include="Impl\Client\ClientSocket.cs" />
    <Compile Include="Impl\Client\IgniteClient.cs" />
=======
    <Compile Include="Impl\IIgniteInternal.cs" />
>>>>>>> 5738d7e7
    <Compile Include="Impl\IPlatformTargetInternal.cs" />
    <Compile Include="Impl\PersistentStore\PersistentStoreMetrics.cs" />
    <Compile Include="Impl\PlatformDisposableTargetAdapter.cs" />
    <Compile Include="Impl\PlatformJniTarget.cs" />
    <Compile Include="PersistentStore\IPersistentStoreMetrics.cs" />
    <Compile Include="PersistentStore\Package-Info.cs" />
    <Compile Include="PersistentStore\PersistentStoreConfiguration.cs" />
    <Compile Include="Configuration\SqlConnectorConfiguration.cs" />
    <Compile Include="PersistentStore\WalMode.cs" />
    <Compile Include="Deployment\PeerAssemblyLoadingMode.cs" />
    <Compile Include="Events\IEventStorageSpi.cs" />
    <Compile Include="Events\MemoryEventStorageSpi.cs" />
    <Compile Include="Events\NoopEventStorageSpi.cs" />
    <Compile Include="Binary\BinaryReflectiveSerializer.cs" />
    <Compile Include="Common\JavaException.cs" />
    <Compile Include="DataStructures\Configuration\Package-Info.cs" />
    <Compile Include="Discovery\Package-Info.cs" />
    <Compile Include="Discovery\Tcp\Multicast\Package-Info.cs" />
    <Compile Include="Discovery\Tcp\Package-Info.cs" />
    <Compile Include="Discovery\Tcp\Static\Package-Info.cs" />
    <Compile Include="Impl\Binary\BinaryArrayEqualityComparer.cs" />
    <Compile Include="Impl\Binary\BinaryProcessor.cs" />
    <Compile Include="Impl\Binary\BinaryReflectiveSerializerInternal.cs" />
    <Compile Include="Impl\Deployment\AssemblyLoader.cs" />
    <Compile Include="Impl\Deployment\AssemblyRequest.cs" />
    <Compile Include="Impl\Deployment\AssemblyRequestResult.cs" />
    <Compile Include="Impl\Deployment\GetAssemblyFunc.cs" />
    <Compile Include="Impl\Deployment\PeerAssemblyResolver.cs" />
    <Compile Include="Impl\Deployment\PeerLoadingExtensions.cs" />
    <Compile Include="Impl\Deployment\PeerLoadingObjectHolder.cs" />
    <Compile Include="Impl\Deployment\PeerLoadingObjectHolderSerializer.cs" />
    <Compile Include="Impl\Binary\IBinarySerializerInternal.cs" />
    <Compile Include="Binary\Package-Info.cs" />
    <Compile Include="Cache\Affinity\AffinityKey.cs" />
    <Compile Include="Cache\Affinity\AffinityKeyMappedAttribute.cs" />
    <Compile Include="Cache\Affinity\AffinityFunctionContext.cs" />
    <Compile Include="Cache\Affinity\AffinityTopologyVersion.cs" />
    <Compile Include="Cache\Affinity\IAffinityFunction.cs" />
    <Compile Include="Cache\Affinity\Package-Info.cs" />
    <Compile Include="Cache\Affinity\Rendezvous\Package-Info.cs" />
    <Compile Include="Cache\Affinity\Rendezvous\RendezvousAffinityFunction.cs" />
    <Compile Include="Cache\CacheAtomicUpdateTimeoutException.cs" />
    <Compile Include="Cache\CacheEntryProcessorException.cs" />
    <Compile Include="Cache\CacheException.cs" />
    <Compile Include="Cache\CachePartialUpdateException.cs" />
    <Compile Include="Cache\CachePeekMode.cs" />
    <Compile Include="Cache\Configuration\NearCacheConfiguration.cs" />
    <Compile Include="Cache\Configuration\Package-Info.cs" />
    <Compile Include="Cache\Eviction\Package-Info.cs" />
    <Compile Include="Communication\ICommunicationSpi.cs" />
    <Compile Include="Communication\Package-Info.cs" />
    <Compile Include="Communication\Tcp\Package-Info.cs" />
    <Compile Include="Communication\Tcp\TcpCommunicationSpi.cs" />
    <Compile Include="DataStructures\Configuration\AtomicConfiguration.cs" />
    <Compile Include="Cache\Configuration\QueryAlias.cs" />
    <Compile Include="Cache\Configuration\QueryTextFieldAttribute.cs" />
    <Compile Include="Cache\Event\CacheEntryEventType.cs" />
    <Compile Include="Cache\Event\ICacheEntryEvent.cs" />
    <Compile Include="Cache\Event\ICacheEntryEventFilter.cs" />
    <Compile Include="Cache\Event\ICacheEntryEventListener.cs" />
    <Compile Include="Cache\Event\Package-Info.cs" />
    <Compile Include="Cache\Eviction\EvictionPolicyBase.cs" />
    <Compile Include="Cache\Eviction\FifoEvictionPolicy.cs" />
    <Compile Include="Cache\Eviction\IEvictionPolicy.cs" />
    <Compile Include="Cache\Eviction\LruEvictionPolicy.cs" />
    <Compile Include="Cache\Expiry\ExpiryPolicy.cs" />
    <Compile Include="Cache\Expiry\IExpiryPolicy.cs" />
    <Compile Include="Cache\Expiry\Package-Info.cs" />
    <Compile Include="Cache\ICache.cs" />
    <Compile Include="Cache\ICacheAffinity.cs" />
    <Compile Include="Cache\ICacheEntry.cs" />
    <Compile Include="Cache\ICacheEntryFilter.cs" />
    <Compile Include="Cache\ICacheEntryProcessor.cs" />
    <Compile Include="Cache\ICacheEntryProcessorResult.cs" />
    <Compile Include="Cache\ICacheLock.cs" />
    <Compile Include="Cache\ICacheMetrics.cs" />
    <Compile Include="Cache\CacheResult.cs" />
    <Compile Include="Cache\IMutableCacheEntry.cs" />
    <Compile Include="Cache\Package-Info.cs" />
    <Compile Include="Cache\Query\Continuous\ContinuousQuery.cs" />
    <Compile Include="Cache\Query\Continuous\ContinuousQueryExtensions.cs" />
    <Compile Include="Cache\Query\Continuous\IContinuousQueryHandle.cs" />
    <Compile Include="Cache\Query\Continuous\Package-Info.cs" />
    <Compile Include="Cache\Query\IQueryCursor.cs" />
    <Compile Include="Cache\Query\Package-Info.cs" />
    <Compile Include="Cache\Query\QueryBase.cs" />
    <Compile Include="Cache\Query\ScanQuery.cs" />
    <Compile Include="Cache\Query\SqlFieldsQuery.cs" />
    <Compile Include="Cache\Query\SqlQuery.cs" />
    <Compile Include="Cache\Query\TextQuery.cs" />
    <Compile Include="Cache\Store\CacheParallelLoadStoreAdapter.cs" />
    <Compile Include="Cache\Store\CacheStoreAdapter.cs" />
    <Compile Include="Cache\Store\CacheStoreException.cs" />
    <Compile Include="Cache\Store\ICacheStore.cs" />
    <Compile Include="Common\IFactory.cs" />
    <Compile Include="Cache\Store\ICacheStoreSession.cs" />
    <Compile Include="Cache\Store\Package-Info.cs" />
    <Compile Include="Common\ClientDisconnectedException.cs" />
    <Compile Include="Cluster\ClusterGroupEmptyException.cs" />
    <Compile Include="Cluster\ClusterTopologyException.cs" />
    <Compile Include="Cluster\ICluster.cs" />
    <Compile Include="Cluster\IClusterGroup.cs" />
    <Compile Include="Cluster\IClusterMetrics.cs" />
    <Compile Include="Cluster\IClusterNode.cs" />
    <Compile Include="Cluster\IClusterNodeFilter.cs" />
    <Compile Include="Cluster\Package-Info.cs" />
    <Compile Include="Common\IgniteException.cs" />
    <Compile Include="Common\IgniteFutureCancelledException.cs" />
    <Compile Include="Common\IgniteGuid.cs" />
    <Compile Include="Common\Package-Info.cs" />
    <Compile Include="Impl\Binary\IO\IBinaryStreamProcessor.cs" />
    <Compile Include="Impl\Binary\Metadata\BinaryField.cs" />
    <Compile Include="Impl\Binary\SerializableSerializer.cs" />
    <Compile Include="Impl\Binary\BinaryWriterExtensions.cs" />
    <Compile Include="Impl\Binary\DeserializationCallbackProcessor.cs" />
    <Compile Include="Impl\Binary\ReflectionUtils.cs" />
    <Compile Include="Cache\Affinity\AffinityFunctionBase.cs" />
    <Compile Include="Impl\Binary\TypeNameParser.cs" />
    <Compile Include="Impl\Cache\IQueryEntityInternal.cs" />
    <Compile Include="Impl\Cache\MemoryMetrics.cs" />
    <Compile Include="Impl\Cache\Store\CacheStore.cs" />
    <Compile Include="Impl\Cache\Store\ICacheStoreInternal.cs" />
    <Compile Include="Impl\Transactions\CacheTransactionManager.cs" />
    <Compile Include="Impl\Cache\Expiry\ExpiryPolicyFactory.cs" />
    <Compile Include="Impl\Cache\Expiry\ExpiryPolicySerializer.cs" />
    <Compile Include="Impl\Cache\ICacheLockInternal.cs" />
    <Compile Include="Impl\Common\Listenable.cs" />
    <Compile Include="Impl\Common\Platform.cs" />
    <Compile Include="Impl\Binary\UserSerializerProxy.cs" />
    <Compile Include="Impl\Cache\Affinity\AffinityFunctionSerializer.cs" />
    <Compile Include="Impl\Cache\Affinity\PlatformAffinityFunction.cs" />
    <Compile Include="Impl\Common\ObjectInfoHolder.cs" />
    <Compile Include="Impl\Cache\Event\JavaCacheEntryEventFilter.cs" />
    <Compile Include="Impl\Common\PlatformJavaObjectFactoryProxy.cs" />
    <Compile Include="Compute\ComputeExecutionRejectedException.cs" />
    <Compile Include="Compute\ComputeJobAdapter.cs" />
    <Compile Include="Compute\ComputeJobFailoverException.cs" />
    <Compile Include="Compute\ComputeJobResultPolicy.cs" />
    <Compile Include="Compute\ComputeTaskAdapter.cs" />
    <Compile Include="Compute\ComputeTaskCancelledException.cs" />
    <Compile Include="Compute\ComputeTaskNoResultCacheAttribute.cs" />
    <Compile Include="Compute\ComputeTaskSplitAdapter.cs" />
    <Compile Include="Compute\ComputeTaskTimeoutException.cs" />
    <Compile Include="Compute\ComputeUserUndeclaredException.cs" />
    <Compile Include="Compute\ICompute.cs" />
    <Compile Include="Compute\IComputeFunc.cs" />
    <Compile Include="Compute\IComputeJob.cs" />
    <Compile Include="Compute\IComputeJobResult.cs" />
    <Compile Include="Compute\IComputeReducer.cs" />
    <Compile Include="Compute\IComputeTask.cs" />
    <Compile Include="Cache\Configuration\CacheAtomicityMode.cs" />
    <Compile Include="Cache\Configuration\CacheConfiguration.cs" />
    <Compile Include="Cache\Configuration\CacheMode.cs" />
    <Compile Include="Cache\Configuration\CacheRebalanceMode.cs" />
    <Compile Include="Cache\Configuration\CacheWriteSynchronizationMode.cs" />
    <Compile Include="Discovery\Tcp\ITcpDiscoveryIpFinder.cs" />
    <Compile Include="Discovery\Tcp\TcpDiscoverySpi.cs" />
    <Compile Include="Cache\Configuration\QueryIndexField.cs" />
    <Compile Include="Discovery\IDiscoverySpi.cs" />
    <Compile Include="Discovery\Tcp\TcpDiscoveryIpFinderBase.cs" />
    <Compile Include="Discovery\Tcp\Multicast\TcpDiscoveryMulticastIpFinder.cs" />
    <Compile Include="Cache\Configuration\QueryEntity.cs" />
    <Compile Include="Cache\Configuration\QueryField.cs" />
    <Compile Include="Cache\Configuration\QueryIndex.cs" />
    <Compile Include="Cache\Configuration\QueryIndexType.cs" />
    <Compile Include="Cache\Configuration\QuerySqlFieldAttribute.cs" />
    <Compile Include="Discovery\Tcp\Static\TcpDiscoveryStaticIpFinder.cs" />
    <Compile Include="Compute\Package-Info.cs" />
    <Compile Include="Datastream\IDataStreamer.cs" />
    <Compile Include="Datastream\IStreamReceiver.cs" />
    <Compile Include="Datastream\Package-Info.cs" />
    <Compile Include="Datastream\StreamTransformer.cs" />
    <Compile Include="Datastream\StreamVisitor.cs" />
    <Compile Include="DataStructures\IAtomicLong.cs" />
    <Compile Include="DataStructures\IAtomicReference.cs" />
    <Compile Include="DataStructures\IAtomicSequence.cs" />
    <Compile Include="DataStructures\Package-Info.cs" />
    <Compile Include="Events\CacheEvent.cs" />
    <Compile Include="Events\CacheQueryExecutedEvent.cs" />
    <Compile Include="Events\CacheQueryReadEvent.cs" />
    <Compile Include="Events\CacheRebalancingEvent.cs" />
    <Compile Include="Events\CheckpointEvent.cs" />
    <Compile Include="Events\DiscoveryEvent.cs" />
    <Compile Include="Events\EventBase.cs" />
    <Compile Include="Events\EventReader.cs" />
    <Compile Include="Events\EventType.cs" />
    <Compile Include="Events\IEvent.cs" />
    <Compile Include="Events\IEventFilter.cs" />
    <Compile Include="Events\IEventListener.cs" />
    <Compile Include="Events\IEvents.cs" />
    <Compile Include="Events\JobEvent.cs" />
    <Compile Include="Events\Package-Info.cs" />
    <Compile Include="Events\TaskEvent.cs" />
    <Compile Include="GlobalSuppressions.cs" />
    <Compile Include="IgniteConfiguration.cs" />
    <Compile Include="IgniteConfigurationSection.cs" />
    <Compile Include="Ignition.cs" />
    <Compile Include="IIgnite.cs" />
    <Compile Include="Impl\Binary\BinaryEnum.cs" />
    <Compile Include="Impl\Binary\BinaryObjectSchemaSerializer.cs" />
    <Compile Include="Impl\Binary\ReferenceEqualityComparer.cs" />
    <Compile Include="Impl\Binary\JavaTypes.cs" />
    <Compile Include="Impl\Cache\CacheAffinityImpl.cs" />
    <Compile Include="Impl\Cache\CacheEntry.cs" />
    <Compile Include="Impl\Cache\CacheEntryFilterHolder.cs" />
    <Compile Include="Impl\Cache\CacheEntryProcessorHolder.cs" />
    <Compile Include="Impl\Cache\CacheEntryProcessorResult.cs" />
    <Compile Include="Impl\Cache\CacheEntryProcessorResultHolder.cs" />
    <Compile Include="Impl\Cache\CacheEnumerable.cs" />
    <Compile Include="Impl\Cache\CacheEnumerator.cs" />
    <Compile Include="Impl\Cache\CacheEnumeratorProxy.cs" />
    <Compile Include="Impl\Cache\CacheImpl.cs" />
    <Compile Include="Impl\Cache\CacheLock.cs" />
    <Compile Include="Impl\Cache\CacheMetricsImpl.cs" />
    <Compile Include="Impl\Cache\CacheOp.cs" />
    <Compile Include="Impl\Cache\Event\CacheEntryCreateEvent.cs" />
    <Compile Include="Impl\Cache\Event\CacheEntryRemoveEvent.cs" />
    <Compile Include="Impl\Cache\Event\CacheEntryUpdateEvent.cs" />
    <Compile Include="Impl\Cache\ICacheInternal.cs" />
    <Compile Include="Impl\Cache\MutableCacheEntry.cs" />
    <Compile Include="Impl\Cache\Query\AbstractQueryCursor.cs" />
    <Compile Include="Impl\Cache\Query\Continuous\ContinuousQueryFilter.cs" />
    <Compile Include="Impl\Cache\Query\Continuous\ContinuousQueryFilterHolder.cs" />
    <Compile Include="Impl\Cache\Query\Continuous\ContinuousQueryHandleImpl.cs" />
    <Compile Include="Impl\Cache\Query\Continuous\ContinuousQueryUtils.cs" />
    <Compile Include="Impl\Cache\Query\FieldsQueryCursor.cs" />
    <Compile Include="Impl\Cache\Query\QueryCursor.cs" />
    <Compile Include="Impl\Cache\Store\CacheStoreInternal.cs" />
    <Compile Include="Impl\Cache\Store\CacheStoreSession.cs" />
    <Compile Include="Impl\Cache\Store\CacheStoreSessionProxy.cs" />
    <Compile Include="Impl\Cluster\ClusterGroupImpl.cs" />
    <Compile Include="Impl\Cluster\ClusterMetricsImpl.cs" />
    <Compile Include="Impl\Cluster\ClusterNodeImpl.cs" />
    <Compile Include="Impl\Collections\CollectionExtensions.cs" />
    <Compile Include="Impl\Collections\MultiValueDictionary.cs" />
    <Compile Include="Impl\Collections\ReadOnlyCollection.cs" />
    <Compile Include="Impl\Collections\ReadOnlyDictionary.cs" />
    <Compile Include="Impl\Common\ObjectStringConverter.cs" />
    <Compile Include="Impl\Common\BooleanLowerCaseConverter.cs" />
    <Compile Include="Impl\Common\CancelledTask.cs" />
    <Compile Include="Impl\Common\Classpath.cs" />
    <Compile Include="Impl\Common\CopyOnWriteConcurrentDictionary.cs" />
    <Compile Include="Impl\Common\DelegateConverter.cs" />
    <Compile Include="Impl\Common\DelegateTypeDescriptor.cs" />
    <Compile Include="Impl\Common\SerializableTypeDescriptor.cs" />
    <Compile Include="Impl\Events\EventTypeConverter.cs" />
    <Compile Include="Impl\Common\Fnv1Hash.cs" />
    <Compile Include="Impl\Common\Future.cs" />
    <Compile Include="Impl\Common\FutureConverter.cs" />
    <Compile Include="Impl\Common\FutureType.cs" />
    <Compile Include="Impl\Common\IgniteArgumentCheck.cs" />
    <Compile Include="Impl\Common\IFutureConverter.cs" />
    <Compile Include="Impl\Common\IFutureInternal.cs" />
    <Compile Include="Impl\Common\IgniteConfigurationXmlSerializer.cs" />
    <Compile Include="Impl\Common\IgniteHome.cs" />
    <Compile Include="Impl\Common\LoadedAssembliesResolver.cs" />
    <Compile Include="Impl\Common\TypeCaster.cs" />
    <Compile Include="Impl\Common\TypeStringConverter.cs" />
    <Compile Include="Impl\Compute\Closure\ComputeAbstractClosureTask.cs" />
    <Compile Include="Impl\Compute\Closure\ComputeActionJob.cs" />
    <Compile Include="Impl\Compute\Closure\ComputeFuncJob.cs" />
    <Compile Include="Impl\Compute\Closure\ComputeMultiClosureTask.cs" />
    <Compile Include="Impl\Compute\Closure\ComputeOutFuncJob.cs" />
    <Compile Include="Impl\Compute\Closure\ComputeReducingClosureTask.cs" />
    <Compile Include="Impl\Compute\Closure\ComputeSingleClosureTask.cs" />
    <Compile Include="Impl\Compute\Closure\IComputeResourceInjector.cs" />
    <Compile Include="Impl\Compute\Compute.cs" />
    <Compile Include="Impl\Compute\ComputeFunc.cs" />
    <Compile Include="Impl\Compute\ComputeImpl.cs" />
    <Compile Include="Impl\Compute\ComputeJob.cs" />
    <Compile Include="Impl\Compute\ComputeJobHolder.cs" />
    <Compile Include="Impl\Compute\ComputeJobResultGenericWrapper.cs" />
    <Compile Include="Impl\Compute\ComputeJobResultImpl.cs" />
    <Compile Include="Impl\Compute\ComputeOutFunc.cs" />
    <Compile Include="Impl\Compute\ComputeTaskHolder.cs" />
    <Compile Include="Impl\Datastream\DataStreamerBatch.cs" />
    <Compile Include="Impl\Datastream\DataStreamerEntry.cs" />
    <Compile Include="Impl\Datastream\DataStreamerImpl.cs" />
    <Compile Include="Impl\Datastream\DataStreamerRemoveEntry.cs" />
    <Compile Include="Impl\Datastream\StreamReceiverHolder.cs" />
    <Compile Include="Impl\DataStructures\AtomicLong.cs" />
    <Compile Include="Impl\DataStructures\AtomicReference.cs" />
    <Compile Include="Impl\DataStructures\AtomicSequence.cs" />
    <Compile Include="Impl\Events\Events.cs" />
    <Compile Include="Impl\Events\RemoteListenEventFilter.cs" />
    <Compile Include="Impl\ExceptionUtils.cs" />
    <Compile Include="Impl\Ignite.cs" />
    <Compile Include="Impl\IgniteManager.cs" />
    <Compile Include="Impl\Log\JavaLogger.cs" />
    <Compile Include="Impl\PlatformTargetAdapter.cs" />
    <Compile Include="Impl\IgniteUtils.cs" />
    <Compile Include="Impl\Handle\Handle.cs" />
    <Compile Include="Impl\Handle\HandleRegistry.cs" />
    <Compile Include="Impl\Handle\IHandle.cs" />
    <Compile Include="Impl\IInteropCallback.cs" />
    <Compile Include="Impl\LifecycleHandlerHolder.cs" />
    <Compile Include="Impl\Memory\InteropExternalMemory.cs" />
    <Compile Include="Impl\Memory\InteropMemoryUtils.cs" />
    <Compile Include="Impl\Memory\IPlatformMemory.cs" />
    <Compile Include="Impl\Memory\PlatformBigEndianMemoryStream.cs" />
    <Compile Include="Impl\Memory\PlatformMemory.cs" />
    <Compile Include="Impl\Memory\PlatformMemoryManager.cs" />
    <Compile Include="Impl\Memory\PlatformMemoryPool.cs" />
    <Compile Include="Impl\Memory\PlatformMemoryStream.cs" />
    <Compile Include="Impl\Memory\PlatformMemoryUtils.cs" />
    <Compile Include="Impl\Memory\PlatformPooledMemory.cs" />
    <Compile Include="Impl\Memory\PlatformUnpooledMemory.cs" />
    <Compile Include="Impl\Messaging\MessageListenerHolder.cs" />
    <Compile Include="Impl\Messaging\Messaging.cs" />
    <Compile Include="Impl\NativeMethods.cs" />
    <Compile Include="Impl\Binary\IO\IBinaryStream.cs" />
    <Compile Include="Impl\Binary\IO\BinaryStreamBase.cs" />
    <Compile Include="Impl\Binary\IO\BinaryHeapStream.cs" />
    <Compile Include="Impl\Binary\IBinaryTypeDescriptor.cs" />
    <Compile Include="Impl\Binary\IBinaryWriteAware.cs" />
    <Compile Include="Impl\Binary\Metadata\IBinaryTypeHandler.cs" />
    <Compile Include="Impl\Binary\Metadata\BinaryTypeHashsetHandler.cs" />
    <Compile Include="Impl\Binary\Metadata\BinaryTypeHolder.cs" />
    <Compile Include="Impl\Binary\Metadata\BinaryType.cs" />
    <Compile Include="Impl\Binary\BinaryBuilderField.cs" />
    <Compile Include="Impl\Binary\BinaryObjectBuilder.cs" />
    <Compile Include="Impl\Binary\BinaryFullTypeDescriptor.cs" />
    <Compile Include="Impl\Binary\BinaryHandleDictionary.cs" />
    <Compile Include="Impl\Binary\BinarizableSerializer.cs" />
    <Compile Include="Impl\Binary\Marshaller.cs" />
    <Compile Include="Impl\Binary\BinaryMode.cs" />
    <Compile Include="Impl\Binary\BinaryObjectHeader.cs" />
    <Compile Include="Impl\Binary\BinaryObjectSchema.cs" />
    <Compile Include="Impl\Binary\BinaryObjectSchemaField.cs" />
    <Compile Include="Impl\Binary\BinaryObjectSchemaHolder.cs" />
    <Compile Include="Impl\Binary\BinaryReaderExtensions.cs" />
    <Compile Include="Impl\Binary\BinaryReaderHandleDictionary.cs" />
    <Compile Include="Impl\Binary\BinaryReader.cs" />
    <Compile Include="Impl\Binary\BinaryReflectiveActions.cs" />
    <Compile Include="Impl\Binary\Binary.cs" />
    <Compile Include="Impl\Binary\Structure\BinaryStructureTracker.cs" />
    <Compile Include="Impl\Binary\BinarySurrogateTypeDescriptor.cs" />
    <Compile Include="Impl\Binary\BinarySystemHandlers.cs" />
    <Compile Include="Impl\Binary\BinarySystemTypeSerializer.cs" />
    <Compile Include="Impl\Binary\BinaryObject.cs" />
    <Compile Include="Impl\Binary\BinaryUtils.cs" />
    <Compile Include="Impl\Binary\BinaryWriter.cs" />
    <Compile Include="Impl\Binary\Structure\BinaryStructure.cs" />
    <Compile Include="Impl\Binary\Structure\BinaryStructureEntry.cs" />
    <Compile Include="Impl\Binary\Structure\BinaryStructureJumpTable.cs" />
    <Compile Include="Impl\Binary\Structure\BinaryStructureUpdate.cs" />
    <Compile Include="Impl\Binary\TypeResolver.cs" />
    <Compile Include="Impl\Plugin\IPluginProviderProxy.cs" />
    <Compile Include="Impl\Plugin\PluginContext.cs" />
    <Compile Include="Impl\Plugin\PluginProcessor.cs" />
    <Compile Include="Impl\Plugin\PluginProviderProxy.cs" />
    <Compile Include="Impl\Resource\IResourceInjector.cs" />
    <Compile Include="Impl\Resource\ResourceFieldInjector.cs" />
    <Compile Include="Impl\Resource\ResourceMethodInjector.cs" />
    <Compile Include="Impl\Resource\ResourceProcessor.cs" />
    <Compile Include="Impl\Resource\ResourcePropertyInjector.cs" />
    <Compile Include="Impl\Resource\ResourceTypeDescriptor.cs" />
    <Compile Include="Impl\Services\ServiceContext.cs" />
    <Compile Include="Impl\Services\ServiceDescriptor.cs" />
    <Compile Include="Impl\Services\ServiceProxy.cs" />
    <Compile Include="Impl\Services\ServiceProxyInvoker.cs" />
    <Compile Include="Impl\Services\ServiceProxySerializer.cs" />
    <Compile Include="Impl\Services\Services.cs" />
    <Compile Include="Impl\Transactions\Transaction.cs" />
    <Compile Include="Impl\Transactions\TransactionImpl.cs" />
    <Compile Include="Impl\Transactions\TransactionMetricsImpl.cs" />
    <Compile Include="Impl\Transactions\TransactionsImpl.cs" />
    <Compile Include="Impl\Unmanaged\IgniteJniNativeMethods.cs" />
    <Compile Include="Impl\Unmanaged\IUnmanagedTarget.cs" />
    <Compile Include="Impl\Unmanaged\UnmanagedCallbackHandlers.cs" />
    <Compile Include="Impl\Unmanaged\UnmanagedCallbackOp.cs" />
    <Compile Include="Impl\Unmanaged\UnmanagedCallbacks.cs" />
    <Compile Include="Impl\Unmanaged\UnmanagedContext.cs" />
    <Compile Include="Impl\Unmanaged\UnmanagedNonReleaseableTarget.cs" />
    <Compile Include="Impl\Unmanaged\UnmanagedTarget.cs" />
    <Compile Include="Impl\Unmanaged\UnmanagedUtils.cs" />
    <Compile Include="Interop\IPlatformTarget.cs" />
    <Compile Include="Interop\JavaObject.cs" />
    <Compile Include="Interop\Package-Info.cs" />
    <Compile Include="Lifecycle\ClientReconnectEventArgs.cs" />
    <Compile Include="Lifecycle\Package-Info.cs" />
    <Compile Include="Log\CategoryLogger.cs" />
    <Compile Include="Log\ILogger.cs" />
    <Compile Include="Log\LoggerExtensions.cs" />
    <Compile Include="Log\LogLevel.cs" />
    <Compile Include="Cache\Configuration\MemoryConfiguration.cs" />
    <Compile Include="Messaging\Package-Info.cs" />
    <Compile Include="Package-Info.cs" />
    <Compile Include="Lifecycle\ILifecycleHandler.cs" />
    <Compile Include="Lifecycle\LifecycleEventType.cs" />
    <Compile Include="Messaging\IMessageListener.cs" />
    <Compile Include="Messaging\IMessaging.cs" />
    <Compile Include="Binary\IBinaryObjectBuilder.cs" />
    <Compile Include="Binary\IBinaryIdMapper.cs" />
    <Compile Include="Binary\IBinarizable.cs" />
    <Compile Include="Binary\IBinaryType.cs" />
    <Compile Include="Binary\IBinaryNameMapper.cs" />
    <Compile Include="Binary\IBinaryObject.cs" />
    <Compile Include="Binary\IBinaryRawReader.cs" />
    <Compile Include="Binary\IBinaryRawWriter.cs" />
    <Compile Include="Binary\IBinaryReader.cs" />
    <Compile Include="Binary\IBinary.cs" />
    <Compile Include="Binary\IBinarySerializer.cs" />
    <Compile Include="Binary\IBinaryWriter.cs" />
    <Compile Include="Binary\BinaryConfiguration.cs" />
    <Compile Include="Binary\BinaryObjectException.cs" />
    <Compile Include="Binary\BinaryTypeConfiguration.cs" />
    <Compile Include="Binary\BinaryTypeNames.cs" />
    <Compile Include="Plugin\IPluginConfiguration.cs" />
    <Compile Include="Plugin\IPluginContext.cs" />
    <Compile Include="Plugin\IPluginProvider.cs" />
    <Compile Include="Plugin\PluginCallback.cs" />
    <Compile Include="Plugin\PluginNotFoundException.cs" />
    <Compile Include="Plugin\PluginProviderTypeAttribute.cs" />
    <Compile Include="Plugin\Cache\ICachePluginConfiguration.cs" />
    <Compile Include="Properties\AssemblyInfo.cs" />
    <Compile Include="Resource\InstanceResourceAttribute.cs" />
    <Compile Include="Resource\Package-Info.cs" />
    <Compile Include="Resource\StoreSessionResourceAttribute.cs" />
    <Compile Include="Services\IService.cs" />
    <Compile Include="Services\IServiceContext.cs" />
    <Compile Include="Services\IServiceDescriptor.cs" />
    <Compile Include="Services\IServices.cs" />
    <Compile Include="Services\Package-Info.cs" />
    <Compile Include="Services\ServiceConfiguration.cs" />
    <Compile Include="Services\ServiceInvocationException.cs" />
    <Compile Include="Transactions\ITransaction.cs" />
    <Compile Include="Transactions\ITransactionMetrics.cs" />
    <Compile Include="Transactions\ITransactions.cs" />
    <Compile Include="Transactions\Package-Info.cs" />
    <Compile Include="Transactions\TransactionConcurrency.cs" />
    <Compile Include="Transactions\TransactionConfiguration.cs" />
    <Compile Include="Transactions\TransactionDeadlockException.cs" />
    <Compile Include="Transactions\TransactionHeuristicException.cs" />
    <Compile Include="Transactions\TransactionIsolation.cs" />
    <Compile Include="Transactions\TransactionOptimisticException.cs" />
    <Compile Include="Transactions\TransactionRollbackException.cs" />
    <Compile Include="Transactions\TransactionState.cs" />
    <Compile Include="Transactions\TransactionTimeoutException.cs" />
  </ItemGroup>
  <ItemGroup Condition="'$(Configuration)|$(Platform)' == 'Debug|x64'">
    <EmbeddedResource Include="$(SolutionDir)\x64\Debug\ignite.jni.dll">
      <Link>resources\debug\x64\ignite.jni.dll</Link>
    </EmbeddedResource>
  </ItemGroup>
  <ItemGroup Condition="'$(Configuration)|$(Platform)' == 'Release|x64'">
    <EmbeddedResource Include="$(SolutionDir)\x64\Release\ignite.jni.dll">
      <Link>resources\release\x64\ignite.jni.dll</Link>
    </EmbeddedResource>
  </ItemGroup>
  <ItemGroup Condition="'$(Configuration)|$(Platform)' == 'Debug|x86'">
    <EmbeddedResource Include="$(SolutionDir)\Win32\Debug\ignite.jni.dll">
      <Link>resources\debug\x86\ignite.jni.dll</Link>
    </EmbeddedResource>
  </ItemGroup>
  <ItemGroup Condition="'$(Configuration)|$(Platform)' == 'Release|x86'">
    <EmbeddedResource Include="$(SolutionDir)\Win32\Release\ignite.jni.dll">
      <Link>resources\release\x86\ignite.jni.dll</Link>
    </EmbeddedResource>
  </ItemGroup>
  <ItemGroup Condition="'$(Platform)' == 'AnyCPU'">
    <EmbeddedResource Include="$(ProjectDir)..\..\cpp\jni\project\vs\x64\$(Configuration)\ignite.jni.dll">
      <Link>resources\x64\ignite.jni.dll</Link>
    </EmbeddedResource>
    <EmbeddedResource Include="$(ProjectDir)..\..\cpp\jni\project\vs\Win32\$(Configuration)\ignite.jni.dll" Condition="'$(Configuration)' == 'Release' Or Exists('$(ProjectDir)..\..\cpp\jni\project\vs\Win32\$(Configuration)\ignite.jni.dll')">
      <Link>resources\x86\ignite.jni.dll</Link>
    </EmbeddedResource>
  </ItemGroup>
  <ItemGroup>
    <None Include="Apache.Ignite.Core.ruleset" />
    <None Include="Apache.Ignite.Core.nuspec" />
    <None Include="Apache.Ignite.Core.Schema.nuspec" />
    <None Include="build-common.ps1" />
    <None Include="NuGet\Uninstall.ps1" />
    <None Include="NuGet\PostBuild.ps1" />
    <None Include="NuGet\Install.ps1" />
    <None Include="Apache.Ignite.Core.snk" />
    <None Include="IgniteConfigurationSection.xsd">
      <SubType>Designer</SubType>
      <CopyToOutputDirectory>PreserveNewest</CopyToOutputDirectory>
    </None>
  </ItemGroup>
  <ItemGroup>
    <Folder Include="Impl\Common\JavaObjects\" />
  </ItemGroup>
  <Import Project="$(MSBuildToolsPath)\Microsoft.CSharp.targets" />
  <PropertyGroup Condition="'$(Platform)' == 'AnyCPU'">
    <PreBuildEvent>cd "$(ProjectDir)"
	set COMPLUS_ApplicationMigrationRuntimeActivationConfigPath=$(ProjectDir)
	PowerShell.exe -executionpolicy remotesigned -File build-common.ps1 -Configuration $(ConfigurationName) -msbuildexe "$(MSBuildBinPath)\msbuild.exe"</PreBuildEvent>
  </PropertyGroup>
  <!-- To modify your build process, add your task inside one of the targets below and uncomment it.
       Other similar extension points exist, see Microsoft.Common.targets.
  <Target Name="BeforeBuild">
  </Target>
  <Target Name="AfterBuild">
  </Target>
  -->
</Project><|MERGE_RESOLUTION|>--- conflicted
+++ resolved
@@ -100,15 +100,12 @@
     <Compile Include="Client\IgniteClientConfiguration.cs" />
     <Compile Include="Common\ExceptionFactory.cs" />
     <Compile Include="Configuration\Package-Info.cs" />
-<<<<<<< HEAD
+    <Compile Include="Impl\IIgniteInternal.cs" />
     <Compile Include="Impl\Cache\CacheClient.cs" />
     <Compile Include="Impl\Client\ClientOp.cs" />
     <Compile Include="Impl\Client\ClientProtocolVersion.cs" />
     <Compile Include="Impl\Client\ClientSocket.cs" />
     <Compile Include="Impl\Client\IgniteClient.cs" />
-=======
-    <Compile Include="Impl\IIgniteInternal.cs" />
->>>>>>> 5738d7e7
     <Compile Include="Impl\IPlatformTargetInternal.cs" />
     <Compile Include="Impl\PersistentStore\PersistentStoreMetrics.cs" />
     <Compile Include="Impl\PlatformDisposableTargetAdapter.cs" />
