--- conflicted
+++ resolved
@@ -23,11 +23,8 @@
     <PlatformTarget>x64</PlatformTarget>
     <OutputPath>bin\x64\Release\</OutputPath>
     <AllowUnsafeBlocks>true</AllowUnsafeBlocks>
-<<<<<<< HEAD
     <CodeAnalysisRuleSet>Apache.Ignite.Core.ruleset</CodeAnalysisRuleSet>
-=======
     <Optimize>true</Optimize>
->>>>>>> bde1d1db
   </PropertyGroup>
   <PropertyGroup Condition="'$(Configuration)|$(Platform)' == 'Debug|x86'">
     <PlatformTarget>x86</PlatformTarget>
@@ -40,11 +37,8 @@
     <PlatformTarget>x86</PlatformTarget>
     <OutputPath>bin\x86\Release\</OutputPath>
     <AllowUnsafeBlocks>true</AllowUnsafeBlocks>
-<<<<<<< HEAD
     <CodeAnalysisRuleSet>Apache.Ignite.Core.ruleset</CodeAnalysisRuleSet>
-=======
     <Optimize>true</Optimize>
->>>>>>> bde1d1db
   </PropertyGroup>
   <PropertyGroup>
     <SignAssembly>true</SignAssembly>
