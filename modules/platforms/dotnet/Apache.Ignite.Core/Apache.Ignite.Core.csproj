﻿<?xml version="1.0" encoding="utf-8"?>
<Project ToolsVersion="4.0" DefaultTargets="Build" xmlns="http://schemas.microsoft.com/developer/msbuild/2003">
  <Import Project="$(MSBuildExtensionsPath)\$(MSBuildToolsVersion)\Microsoft.Common.props" Condition="Exists('$(MSBuildExtensionsPath)\$(MSBuildToolsVersion)\Microsoft.Common.props')" />
  <PropertyGroup>
    <Configuration Condition=" '$(Configuration)' == '' ">Debug</Configuration>
    <Platform Condition=" '$(Platform)' == '' ">x64</Platform>
    <ProjectGuid>{4CD2F726-7E2B-46C4-A5BA-057BB82EECB6}</ProjectGuid>
    <OutputType>Library</OutputType>
    <AppDesignerFolder>Properties</AppDesignerFolder>
    <RootNamespace>Apache.Ignite.Core</RootNamespace>
    <AssemblyName>Apache.Ignite.Core</AssemblyName>
    <TargetFrameworkVersion>v4.0</TargetFrameworkVersion>
    <FileAlignment>512</FileAlignment>
  </PropertyGroup>
  <PropertyGroup Condition="'$(Configuration)|$(Platform)' == 'Debug|x64'">
    <PlatformTarget>x64</PlatformTarget>
    <OutputPath>bin\x64\Debug\</OutputPath>
    <AllowUnsafeBlocks>true</AllowUnsafeBlocks>
    <DefineConstants>DEBUG;CODE_ANALYSIS</DefineConstants>
    <CodeAnalysisRuleSet>Apache.Ignite.Core.ruleset</CodeAnalysisRuleSet>
    <DocumentationFile>bin\x64\Debug\Apache.Ignite.Core.XML</DocumentationFile>
    <RunCodeAnalysis>true</RunCodeAnalysis>
    <CodeAnalysisRuleSet>Apache.Ignite.Core.ruleset</CodeAnalysisRuleSet>
  </PropertyGroup>
  <PropertyGroup Condition="'$(Configuration)|$(Platform)' == 'Release|x64'">
    <PlatformTarget>x64</PlatformTarget>
    <OutputPath>bin\x64\Release\</OutputPath>
    <AllowUnsafeBlocks>true</AllowUnsafeBlocks>
    <CodeAnalysisRuleSet>Apache.Ignite.Core.ruleset</CodeAnalysisRuleSet>
    <Optimize>true</Optimize>
    <DocumentationFile>bin\x64\Release\Apache.Ignite.Core.XML</DocumentationFile>
    <CodeAnalysisRuleSet>Apache.Ignite.Core.ruleset</CodeAnalysisRuleSet>
  </PropertyGroup>
  <PropertyGroup Condition="'$(Configuration)|$(Platform)' == 'Debug|x86'">
    <PlatformTarget>x86</PlatformTarget>
    <OutputPath>bin\x86\Debug\</OutputPath>
    <AllowUnsafeBlocks>true</AllowUnsafeBlocks>
    <DefineConstants>DEBUG;CODE_ANALYSIS</DefineConstants>
    <CodeAnalysisRuleSet>Apache.Ignite.Core.ruleset</CodeAnalysisRuleSet>
    <DocumentationFile>bin\x86\Debug\Apache.Ignite.Core.XML</DocumentationFile>
    <CodeAnalysisRuleSet>Apache.Ignite.Core.ruleset</CodeAnalysisRuleSet>
  </PropertyGroup>
  <PropertyGroup Condition="'$(Configuration)|$(Platform)' == 'Release|x86'">
    <PlatformTarget>x86</PlatformTarget>
    <OutputPath>bin\x86\Release\</OutputPath>
    <AllowUnsafeBlocks>true</AllowUnsafeBlocks>
    <CodeAnalysisRuleSet>Apache.Ignite.Core.ruleset</CodeAnalysisRuleSet>
    <Optimize>true</Optimize>
    <DocumentationFile>bin\x86\Release\Apache.Ignite.Core.XML</DocumentationFile>
    <CodeAnalysisRuleSet>Apache.Ignite.Core.ruleset</CodeAnalysisRuleSet>
  </PropertyGroup>
  <PropertyGroup>
    <SignAssembly>true</SignAssembly>
  </PropertyGroup>
  <PropertyGroup>
    <AssemblyOriginatorKeyFile>Apache.Ignite.Core.snk</AssemblyOriginatorKeyFile>
  </PropertyGroup>
  <PropertyGroup>
    <DelaySign>false</DelaySign>
  </PropertyGroup>
  <ItemGroup>
    <Reference Include="System" />
    <Reference Include="System.configuration" />
    <Reference Include="System.Core" />
    <Reference Include="System.Xml" />
  </ItemGroup>
  <ItemGroup>
    <Compile Include="Binary\Package-Info.cs" />
    <Compile Include="Cache\CacheAtomicUpdateTimeoutException.cs" />
    <Compile Include="Cache\CacheEntryProcessorException.cs" />
    <Compile Include="Cache\CacheException.cs" />
    <Compile Include="Cache\CachePartialUpdateException.cs" />
    <Compile Include="Cache\CachePeekMode.cs" />
    <Compile Include="Cache\Configuration\QueryAlias.cs" />
    <Compile Include="Cache\Configuration\QueryTextFieldAttribute.cs" />
    <Compile Include="Cache\Event\CacheEntryEventType.cs" />
    <Compile Include="Cache\Event\ICacheEntryEvent.cs" />
    <Compile Include="Cache\Event\ICacheEntryEventFilter.cs" />
    <Compile Include="Cache\Event\ICacheEntryEventListener.cs" />
    <Compile Include="Cache\Event\Package-Info.cs" />
    <Compile Include="Cache\Expiry\ExpiryPolicy.cs" />
    <Compile Include="Cache\Expiry\IExpiryPolicy.cs" />
    <Compile Include="Cache\Expiry\Package-Info.cs" />
    <Compile Include="Cache\ICache.cs" />
    <Compile Include="Cache\ICacheAffinity.cs" />
    <Compile Include="Cache\ICacheEntry.cs" />
    <Compile Include="Cache\ICacheEntryFilter.cs" />
    <Compile Include="Cache\ICacheEntryProcessor.cs" />
    <Compile Include="Cache\ICacheEntryProcessorResult.cs" />
    <Compile Include="Cache\ICacheLock.cs" />
    <Compile Include="Cache\ICacheMetrics.cs" />
    <Compile Include="Cache\CacheResult.cs" />
    <Compile Include="Cache\IMutableCacheEntry.cs" />
    <Compile Include="Cache\Package-Info.cs" />
    <Compile Include="Cache\Query\Continuous\ContinuousQuery.cs" />
    <Compile Include="Cache\Query\Continuous\IContinuousQueryHandle.cs" />
    <Compile Include="Cache\Query\Continuous\Package-Info.cs" />
    <Compile Include="Cache\Query\IQueryCursor.cs" />
    <Compile Include="Cache\Query\Package-Info.cs" />
    <Compile Include="Cache\Query\QueryBase.cs" />
    <Compile Include="Cache\Query\ScanQuery.cs" />
    <Compile Include="Cache\Query\SqlFieldsQuery.cs" />
    <Compile Include="Cache\Query\SqlQuery.cs" />
    <Compile Include="Cache\Query\TextQuery.cs" />
    <Compile Include="Cache\Store\CacheParallelLoadStoreAdapter.cs" />
    <Compile Include="Cache\Store\CacheStoreAdapter.cs" />
    <Compile Include="Cache\Store\CacheStoreException.cs" />
    <Compile Include="Cache\Store\ICacheStore.cs" />
    <Compile Include="Common\IFactory.cs" />
    <Compile Include="Cache\Store\ICacheStoreSession.cs" />
    <Compile Include="Cache\Store\Package-Info.cs" />
    <Compile Include="Cluster\ClusterGroupEmptyException.cs" />
    <Compile Include="Cluster\ClusterTopologyException.cs" />
    <Compile Include="Cluster\ICluster.cs" />
    <Compile Include="Cluster\IClusterGroup.cs" />
    <Compile Include="Cluster\IClusterMetrics.cs" />
    <Compile Include="Cluster\IClusterNode.cs" />
    <Compile Include="Cluster\IClusterNodeFilter.cs" />
    <Compile Include="Cluster\Package-Info.cs" />
    <Compile Include="Common\IgniteException.cs" />
    <Compile Include="Common\IgniteFutureCancelledException.cs" />
    <Compile Include="Common\IgniteGuid.cs" />
    <Compile Include="Common\Package-Info.cs" />
    <Compile Include="Compute\ComputeExecutionRejectedException.cs" />
    <Compile Include="Compute\ComputeJobAdapter.cs" />
    <Compile Include="Compute\ComputeJobFailoverException.cs" />
    <Compile Include="Compute\ComputeJobResultPolicy.cs" />
    <Compile Include="Compute\ComputeTaskAdapter.cs" />
    <Compile Include="Compute\ComputeTaskCancelledException.cs" />
    <Compile Include="Compute\ComputeTaskNoResultCacheAttribute.cs" />
    <Compile Include="Compute\ComputeTaskSplitAdapter.cs" />
    <Compile Include="Compute\ComputeTaskTimeoutException.cs" />
    <Compile Include="Compute\ComputeUserUndeclaredException.cs" />
    <Compile Include="Compute\ICompute.cs" />
    <Compile Include="Compute\IComputeFunc.cs" />
    <Compile Include="Compute\IComputeJob.cs" />
    <Compile Include="Compute\IComputeJobResult.cs" />
    <Compile Include="Compute\IComputeReducer.cs" />
    <Compile Include="Compute\IComputeTask.cs" />
    <Compile Include="Cache\Configuration\CacheAtomicityMode.cs" />
    <Compile Include="Cache\Configuration\CacheAtomicWriteOrderMode.cs" />
    <Compile Include="Cache\Configuration\CacheConfiguration.cs" />
    <Compile Include="Cache\Configuration\CacheMemoryMode.cs" />
    <Compile Include="Cache\Configuration\CacheMode.cs" />
    <Compile Include="Cache\Configuration\CacheRebalanceMode.cs" />
    <Compile Include="Cache\Configuration\CacheWriteSynchronizationMode.cs" />
    <Compile Include="Discovery\Tcp\ITcpDiscoveryIpFinder.cs" />
    <Compile Include="Discovery\Tcp\TcpDiscoverySpi.cs" />
    <Compile Include="Cache\Configuration\QueryIndexField.cs" />
    <Compile Include="Discovery\IDiscoverySpi.cs" />
    <Compile Include="Discovery\Tcp\TcpDiscoveryIpFinderBase.cs" />
    <Compile Include="Discovery\Tcp\Multicast\TcpDiscoveryMulticastIpFinder.cs" />
    <Compile Include="Cache\Configuration\QueryEntity.cs" />
    <Compile Include="Cache\Configuration\QueryField.cs" />
    <Compile Include="Cache\Configuration\QueryIndex.cs" />
    <Compile Include="Cache\Configuration\QueryIndexType.cs" />
    <Compile Include="Cache\Configuration\QuerySqlFieldAttribute.cs" />
    <Compile Include="Discovery\Tcp\Static\TcpDiscoveryStaticIpFinder.cs" />
    <Compile Include="Compute\Package-Info.cs" />
    <Compile Include="Datastream\IDataStreamer.cs" />
    <Compile Include="Datastream\IStreamReceiver.cs" />
    <Compile Include="Datastream\Package-Info.cs" />
    <Compile Include="Datastream\StreamTransformer.cs" />
    <Compile Include="Datastream\StreamVisitor.cs" />
    <Compile Include="DataStructures\IAtomicLong.cs" />
    <Compile Include="DataStructures\IAtomicReference.cs" />
    <Compile Include="DataStructures\IAtomicSequence.cs" />
    <Compile Include="DataStructures\Package-Info.cs" />
    <Compile Include="Events\CacheEvent.cs" />
    <Compile Include="Events\CacheQueryExecutedEvent.cs" />
    <Compile Include="Events\CacheQueryReadEvent.cs" />
    <Compile Include="Events\CacheRebalancingEvent.cs" />
    <Compile Include="Events\CheckpointEvent.cs" />
    <Compile Include="Events\DiscoveryEvent.cs" />
    <Compile Include="Events\EventBase.cs" />
    <Compile Include="Events\EventReader.cs" />
    <Compile Include="Events\EventType.cs" />
    <Compile Include="Events\IEvent.cs" />
    <Compile Include="Events\IEventFilter.cs" />
    <Compile Include="Events\IEventListener.cs" />
    <Compile Include="Events\IEvents.cs" />
    <Compile Include="Events\JobEvent.cs" />
    <Compile Include="Events\Package-Info.cs" />
    <Compile Include="Events\SwapSpaceEvent.cs" />
    <Compile Include="Events\TaskEvent.cs" />
    <Compile Include="GlobalSuppressions.cs" />
    <Compile Include="IgniteConfiguration.cs" />
    <Compile Include="IgniteConfigurationSection.cs" />
    <Compile Include="Ignition.cs" />
    <Compile Include="IIgnite.cs" />
    <Compile Include="Impl\Binary\BinaryEnum.cs" />
    <Compile Include="Impl\Binary\JavaTypes.cs" />
    <Compile Include="Impl\Cache\CacheAffinityImpl.cs" />
    <Compile Include="Impl\Cache\CacheEntry.cs" />
    <Compile Include="Impl\Cache\CacheEntryFilterHolder.cs" />
    <Compile Include="Impl\Cache\CacheEntryProcessorHolder.cs" />
    <Compile Include="Impl\Cache\CacheEntryProcessorResult.cs" />
    <Compile Include="Impl\Cache\CacheEntryProcessorResultHolder.cs" />
    <Compile Include="Impl\Cache\CacheEnumerable.cs" />
    <Compile Include="Impl\Cache\CacheEnumerator.cs" />
    <Compile Include="Impl\Cache\CacheEnumeratorProxy.cs" />
    <Compile Include="Impl\Cache\CacheImpl.cs" />
    <Compile Include="Impl\Cache\CacheLock.cs" />
    <Compile Include="Impl\Cache\CacheMetricsImpl.cs" />
    <Compile Include="Impl\Cache\CacheOp.cs" />
    <Compile Include="Impl\Cache\Event\CacheEntryCreateEvent.cs" />
    <Compile Include="Impl\Cache\Event\CacheEntryRemoveEvent.cs" />
    <Compile Include="Impl\Cache\Event\CacheEntryUpdateEvent.cs" />
    <Compile Include="Impl\Cache\MutableCacheEntry.cs" />
    <Compile Include="Impl\Cache\Query\AbstractQueryCursor.cs" />
    <Compile Include="Impl\Cache\Query\Continuous\ContinuousQueryFilter.cs" />
    <Compile Include="Impl\Cache\Query\Continuous\ContinuousQueryFilterHolder.cs" />
    <Compile Include="Impl\Cache\Query\Continuous\ContinuousQueryHandleImpl.cs" />
    <Compile Include="Impl\Cache\Query\Continuous\ContinuousQueryUtils.cs" />
    <Compile Include="Impl\Cache\Query\FieldsQueryCursor.cs" />
    <Compile Include="Impl\Cache\Query\QueryCursor.cs" />
    <Compile Include="Impl\Cache\Store\CacheStore.cs" />
    <Compile Include="Impl\Cache\Store\CacheStoreSession.cs" />
    <Compile Include="Impl\Cache\Store\CacheStoreSessionProxy.cs" />
    <Compile Include="Impl\Cluster\ClusterGroupImpl.cs" />
    <Compile Include="Impl\Cluster\ClusterMetricsImpl.cs" />
    <Compile Include="Impl\Cluster\ClusterNodeImpl.cs" />
    <Compile Include="Impl\Cluster\IClusterGroupEx.cs" />
    <Compile Include="Impl\Collections\CollectionExtensions.cs" />
    <Compile Include="Impl\Collections\MultiValueDictionary.cs" />
    <Compile Include="Impl\Collections\ReadOnlyCollection.cs" />
    <Compile Include="Impl\Collections\ReadOnlyDictionary.cs" />
    <Compile Include="Impl\Common\BooleanLowerCaseConverter.cs" />
    <Compile Include="Impl\Common\CancelledTask.cs" />
    <Compile Include="Impl\Common\Classpath.cs" />
    <Compile Include="Impl\Common\CopyOnWriteConcurrentDictionary.cs" />
    <Compile Include="Impl\Common\DelegateConverter.cs" />
    <Compile Include="Impl\Common\DelegateTypeDescriptor.cs" />
    <Compile Include="Impl\Events\EventTypeConverter.cs" />
    <Compile Include="Impl\Common\Fnv1Hash.cs" />
    <Compile Include="Impl\Common\Future.cs" />
    <Compile Include="Impl\Common\FutureConverter.cs" />
    <Compile Include="Impl\Common\FutureType.cs" />
    <Compile Include="Impl\Common\IgniteArgumentCheck.cs" />
    <Compile Include="Impl\Common\IFutureConverter.cs" />
    <Compile Include="Impl\Common\IFutureInternal.cs" />
    <Compile Include="Impl\Common\IgniteConfigurationXmlSerializer.cs" />
    <Compile Include="Impl\Common\IgniteHome.cs" />
    <Compile Include="Impl\Common\LoadedAssembliesResolver.cs" />
    <Compile Include="Impl\Common\ResizeableArray.cs" />
    <Compile Include="Impl\Common\TypeCaster.cs" />
    <Compile Include="Impl\Common\TypeStringConverter.cs" />
    <Compile Include="Impl\Compute\Closure\ComputeAbstractClosureTask.cs" />
    <Compile Include="Impl\Compute\Closure\ComputeActionJob.cs" />
    <Compile Include="Impl\Compute\Closure\ComputeFuncJob.cs" />
    <Compile Include="Impl\Compute\Closure\ComputeMultiClosureTask.cs" />
    <Compile Include="Impl\Compute\Closure\ComputeOutFuncJob.cs" />
    <Compile Include="Impl\Compute\Closure\ComputeReducingClosureTask.cs" />
    <Compile Include="Impl\Compute\Closure\ComputeSingleClosureTask.cs" />
    <Compile Include="Impl\Compute\Closure\IComputeResourceInjector.cs" />
    <Compile Include="Impl\Compute\Compute.cs" />
    <Compile Include="Impl\Compute\ComputeFunc.cs" />
    <Compile Include="Impl\Compute\ComputeImpl.cs" />
    <Compile Include="Impl\Compute\ComputeJob.cs" />
    <Compile Include="Impl\Compute\ComputeJobHolder.cs" />
    <Compile Include="Impl\Compute\ComputeJobResultGenericWrapper.cs" />
    <Compile Include="Impl\Compute\ComputeJobResultImpl.cs" />
    <Compile Include="Impl\Compute\ComputeOutFunc.cs" />
    <Compile Include="Impl\Compute\ComputeTaskHolder.cs" />
    <Compile Include="Impl\Datastream\DataStreamerBatch.cs" />
    <Compile Include="Impl\Datastream\DataStreamerEntry.cs" />
    <Compile Include="Impl\Datastream\DataStreamerImpl.cs" />
    <Compile Include="Impl\Datastream\DataStreamerRemoveEntry.cs" />
    <Compile Include="Impl\Datastream\StreamReceiverHolder.cs" />
    <Compile Include="Impl\DataStructures\AtomicLong.cs" />
    <Compile Include="Impl\DataStructures\AtomicReference.cs" />
    <Compile Include="Impl\DataStructures\AtomicSequence.cs" />
    <Compile Include="Impl\Events\Events.cs" />
    <Compile Include="Impl\Events\RemoteListenEventFilter.cs" />
    <Compile Include="Impl\ExceptionUtils.cs" />
    <Compile Include="Impl\Ignite.cs" />
    <Compile Include="Impl\IgniteManager.cs" />
    <Compile Include="Impl\IgniteProxy.cs" />
    <Compile Include="Impl\PlatformTarget.cs" />
    <Compile Include="Impl\IgniteUtils.cs" />
    <Compile Include="Impl\Handle\Handle.cs" />
    <Compile Include="Impl\Handle\HandleRegistry.cs" />
    <Compile Include="Impl\Handle\IHandle.cs" />
    <Compile Include="Impl\IInteropCallback.cs" />
    <Compile Include="Impl\InteropExceptionHolder.cs" />
    <Compile Include="Impl\LifecycleBeanHolder.cs" />
    <Compile Include="Impl\Memory\InteropExternalMemory.cs" />
    <Compile Include="Impl\Memory\InteropMemoryUtils.cs" />
    <Compile Include="Impl\Memory\IPlatformMemory.cs" />
    <Compile Include="Impl\Memory\PlatformBigEndianMemoryStream.cs" />
    <Compile Include="Impl\Memory\PlatformMemory.cs" />
    <Compile Include="Impl\Memory\PlatformMemoryManager.cs" />
    <Compile Include="Impl\Memory\PlatformMemoryPool.cs" />
    <Compile Include="Impl\Memory\PlatformMemoryStream.cs" />
    <Compile Include="Impl\Memory\PlatformMemoryUtils.cs" />
    <Compile Include="Impl\Memory\PlatformPooledMemory.cs" />
    <Compile Include="Impl\Memory\PlatformRawMemory.cs" />
    <Compile Include="Impl\Memory\PlatformUnpooledMemory.cs" />
    <Compile Include="Impl\Messaging\MessageListenerHolder.cs" />
    <Compile Include="Impl\Messaging\Messaging.cs" />
    <Compile Include="Impl\NativeMethods.cs" />
    <Compile Include="Impl\Binary\DateTimeHolder.cs" />
    <Compile Include="Impl\Binary\IO\IBinaryStream.cs" />
    <Compile Include="Impl\Binary\IO\BinaryStreamBase.cs" />
    <Compile Include="Impl\Binary\IO\BinaryHeapStream.cs" />
    <Compile Include="Impl\Binary\IO\BinaryStreamAdapter.cs" />
    <Compile Include="Impl\Binary\IBinarySystemTypeSerializer.cs" />
    <Compile Include="Impl\Binary\IBinaryTypeDescriptor.cs" />
    <Compile Include="Impl\Binary\IBinaryWriteAware.cs" />
    <Compile Include="Impl\Binary\Metadata\IBinaryTypeHandler.cs" />
    <Compile Include="Impl\Binary\Metadata\BinaryTypeHashsetHandler.cs" />
    <Compile Include="Impl\Binary\Metadata\BinaryTypeHolder.cs" />
    <Compile Include="Impl\Binary\Metadata\BinaryType.cs" />
    <Compile Include="Impl\Binary\BinaryBuilderField.cs" />
    <Compile Include="Impl\Binary\BinaryObjectBuilder.cs" />
    <Compile Include="Impl\Binary\BinaryFullTypeDescriptor.cs" />
    <Compile Include="Impl\Binary\BinaryHandleDictionary.cs" />
    <Compile Include="Impl\Binary\BinarizableSerializer.cs" />
    <Compile Include="Impl\Binary\Marshaller.cs" />
    <Compile Include="Impl\Binary\BinaryMode.cs" />
    <Compile Include="Impl\Binary\BinaryObjectHandle.cs" />
    <Compile Include="Impl\Binary\BinaryObjectHeader.cs" />
    <Compile Include="Impl\Binary\BinaryObjectSchema.cs" />
    <Compile Include="Impl\Binary\BinaryObjectSchemaField.cs" />
    <Compile Include="Impl\Binary\BinaryObjectSchemaHolder.cs" />
    <Compile Include="Impl\Binary\BinaryReaderExtensions.cs" />
    <Compile Include="Impl\Binary\BinaryReaderHandleDictionary.cs" />
    <Compile Include="Impl\Binary\BinaryReader.cs" />
    <Compile Include="Impl\Binary\BinaryReflectiveActions.cs" />
    <Compile Include="Impl\Binary\BinaryReflectiveSerializer.cs" />
    <Compile Include="Impl\Binary\Binary.cs" />
    <Compile Include="Impl\Binary\Structure\BinaryStructureTracker.cs" />
    <Compile Include="Impl\Binary\BinarySurrogateTypeDescriptor.cs" />
    <Compile Include="Impl\Binary\BinarySystemHandlers.cs" />
    <Compile Include="Impl\Binary\BinarySystemTypeSerializer.cs" />
    <Compile Include="Impl\Binary\BinaryObject.cs" />
    <Compile Include="Impl\Binary\BinaryUtils.cs" />
    <Compile Include="Impl\Binary\BinaryWriter.cs" />
    <Compile Include="Impl\Binary\SerializableObjectHolder.cs" />
    <Compile Include="Impl\Binary\Structure\BinaryStructure.cs" />
    <Compile Include="Impl\Binary\Structure\BinaryStructureEntry.cs" />
    <Compile Include="Impl\Binary\Structure\BinaryStructureJumpTable.cs" />
    <Compile Include="Impl\Binary\Structure\BinaryStructureUpdate.cs" />
    <Compile Include="Impl\Binary\TypeResolver.cs" />
    <Compile Include="Impl\Resource\IResourceInjector.cs" />
    <Compile Include="Impl\Resource\ResourceFieldInjector.cs" />
    <Compile Include="Impl\Resource\ResourceMethodInjector.cs" />
    <Compile Include="Impl\Resource\ResourceProcessor.cs" />
    <Compile Include="Impl\Resource\ResourcePropertyInjector.cs" />
    <Compile Include="Impl\Resource\ResourceTypeDescriptor.cs" />
    <Compile Include="Impl\Services\ServiceContext.cs" />
    <Compile Include="Impl\Services\ServiceDescriptor.cs" />
    <Compile Include="Impl\Services\ServiceProxy.cs" />
    <Compile Include="Impl\Services\ServiceProxyInvoker.cs" />
    <Compile Include="Impl\Services\ServiceProxySerializer.cs" />
    <Compile Include="Impl\Services\Services.cs" />
    <Compile Include="Impl\Transactions\Transaction.cs" />
    <Compile Include="Impl\Transactions\TransactionImpl.cs" />
    <Compile Include="Impl\Transactions\TransactionMetricsImpl.cs" />
    <Compile Include="Impl\Transactions\TransactionsImpl.cs" />
    <Compile Include="Impl\Unmanaged\IgniteJniNativeMethods.cs" />
    <Compile Include="Impl\Unmanaged\IUnmanagedTarget.cs" />
    <Compile Include="Impl\Unmanaged\UnmanagedCallbackHandlers.cs" />
    <Compile Include="Impl\Unmanaged\UnmanagedCallbacks.cs" />
    <Compile Include="Impl\Unmanaged\UnmanagedContext.cs" />
    <Compile Include="Impl\Unmanaged\UnmanagedNonReleaseableTarget.cs" />
    <Compile Include="Impl\Unmanaged\UnmanagedTarget.cs" />
    <Compile Include="Impl\Unmanaged\UnmanagedUtils.cs" />
    <Compile Include="Lifecycle\Package-Info.cs" />
    <Compile Include="Messaging\Package-Info.cs" />
    <Compile Include="Package-Info.cs" />
    <Compile Include="Lifecycle\ILifecycleBean.cs" />
    <Compile Include="Lifecycle\LifecycleEventType.cs" />
    <Compile Include="Messaging\IMessageListener.cs" />
    <Compile Include="Messaging\IMessaging.cs" />
    <Compile Include="Binary\IBinaryObjectBuilder.cs" />
    <Compile Include="Binary\IBinaryIdMapper.cs" />
    <Compile Include="Binary\IBinarizable.cs" />
    <Compile Include="Binary\IBinaryType.cs" />
    <Compile Include="Binary\IBinaryNameMapper.cs" />
    <Compile Include="Binary\IBinaryObject.cs" />
    <Compile Include="Binary\IBinaryRawReader.cs" />
    <Compile Include="Binary\IBinaryRawWriter.cs" />
    <Compile Include="Binary\IBinaryReader.cs" />
    <Compile Include="Binary\IBinary.cs" />
    <Compile Include="Binary\IBinarySerializer.cs" />
    <Compile Include="Binary\IBinaryWriter.cs" />
    <Compile Include="Binary\BinaryConfiguration.cs" />
    <Compile Include="Binary\BinaryObjectException.cs" />
    <Compile Include="Binary\BinaryTypeConfiguration.cs" />
    <Compile Include="Binary\BinaryTypeNames.cs" />
    <Compile Include="Properties\AssemblyInfo.cs" />
    <Compile Include="Resource\InstanceResourceAttribute.cs" />
    <Compile Include="Resource\Package-Info.cs" />
    <Compile Include="Resource\StoreSessionResourceAttribute.cs" />
    <Compile Include="Services\IService.cs" />
    <Compile Include="Services\IServiceContext.cs" />
    <Compile Include="Services\IServiceDescriptor.cs" />
    <Compile Include="Services\IServices.cs" />
    <Compile Include="Services\Package-Info.cs" />
    <Compile Include="Services\ServiceConfiguration.cs" />
    <Compile Include="Services\ServiceInvocationException.cs" />
    <Compile Include="Transactions\ITransaction.cs" />
    <Compile Include="Transactions\ITransactionMetrics.cs" />
    <Compile Include="Transactions\ITransactions.cs" />
    <Compile Include="Transactions\Package-Info.cs" />
    <Compile Include="Transactions\TransactionConcurrency.cs" />
    <Compile Include="Transactions\TransactionHeuristicException.cs" />
    <Compile Include="Transactions\TransactionIsolation.cs" />
    <Compile Include="Transactions\TransactionOptimisticException.cs" />
    <Compile Include="Transactions\TransactionRollbackException.cs" />
    <Compile Include="Transactions\TransactionState.cs" />
    <Compile Include="Transactions\TransactionTimeoutException.cs" />
  </ItemGroup>
  <ItemGroup>
    <ProjectReference Include="..\..\cpp\common\project\vs\common.vcxproj">
      <Project>{4f7e4917-4612-4b96-9838-025711ade391}</Project>
      <Name>common</Name>
    </ProjectReference>
  </ItemGroup>
  <ItemGroup Condition="'$(Configuration)|$(Platform)' == 'Debug|x64'">
    <EmbeddedResource Include="$(SolutionDir)\x64\Debug\ignite.common.dll">
      <Link>resources\debug\x64\ignite.common.dll</Link>
    </EmbeddedResource>
  </ItemGroup>
  <ItemGroup Condition="'$(Configuration)|$(Platform)' == 'Release|x64'">
    <EmbeddedResource Include="$(SolutionDir)\x64\Release\ignite.common.dll">
      <Link>resources\release\x64\ignite.common.dll</Link>
    </EmbeddedResource>
  </ItemGroup>
  <ItemGroup Condition="'$(Configuration)|$(Platform)' == 'Debug|x86'">
    <EmbeddedResource Include="$(SolutionDir)\Win32\Debug\ignite.common.dll">
      <Link>resources\debug\x86\ignite.common.dll</Link>
    </EmbeddedResource>
  </ItemGroup>
  <ItemGroup Condition="'$(Configuration)|$(Platform)' == 'Release|x86'">
    <EmbeddedResource Include="$(SolutionDir)\Win32\Release\ignite.common.dll">
      <Link>resources\release\x86\ignite.common.dll</Link>
    </EmbeddedResource>
  </ItemGroup>
  <ItemGroup>
<<<<<<< HEAD
    <None Include="Apache.Ignite.Core.nuspec" />
    <None Include="NuGet\Uninstall.ps1" />
    <None Include="NuGet\PostBuild.ps1" />
    <None Include="NuGet\Install.ps1" />
=======
    <None Include="Apache.Ignite.Core.ruleset" />
>>>>>>> cfffa2c5
    <None Include="Apache.Ignite.Core.snk" />
    <None Include="IgniteConfigurationSection.xsd">
      <SubType>Designer</SubType>
      <CopyToOutputDirectory>Always</CopyToOutputDirectory>
    </None>
  </ItemGroup>
  <ItemGroup />
  <Import Project="$(MSBuildToolsPath)\Microsoft.CSharp.targets" />
  <!-- To modify your build process, add your task inside one of the targets below and uncomment it. 
       Other similar extension points exist, see Microsoft.Common.targets.
  <Target Name="BeforeBuild">
  </Target>
  <Target Name="AfterBuild">
  </Target>
  -->
</Project><|MERGE_RESOLUTION|>--- conflicted
+++ resolved
@@ -439,14 +439,11 @@
     </EmbeddedResource>
   </ItemGroup>
   <ItemGroup>
-<<<<<<< HEAD
+    <None Include="Apache.Ignite.Core.ruleset" />
     <None Include="Apache.Ignite.Core.nuspec" />
     <None Include="NuGet\Uninstall.ps1" />
     <None Include="NuGet\PostBuild.ps1" />
     <None Include="NuGet\Install.ps1" />
-=======
-    <None Include="Apache.Ignite.Core.ruleset" />
->>>>>>> cfffa2c5
     <None Include="Apache.Ignite.Core.snk" />
     <None Include="IgniteConfigurationSection.xsd">
       <SubType>Designer</SubType>
