--- conflicted
+++ resolved
@@ -308,11 +308,7 @@
     <Compile Include="Impl\Common\IgniteConfigurationXmlSerializer.cs" />
     <Compile Include="Impl\Common\IgniteHome.cs" />
     <Compile Include="Impl\Common\LoadedAssembliesResolver.cs" />
-<<<<<<< HEAD
     <Compile Include="Impl\Common\Logger.cs" />
-=======
-    <Compile Include="Impl\Common\ResizeableArray.cs" />
->>>>>>> ecc734c2
     <Compile Include="Impl\Common\TypeCaster.cs" />
     <Compile Include="Impl\Common\TypeStringConverter.cs" />
     <Compile Include="Impl\Compute\Closure\ComputeAbstractClosureTask.cs" />
