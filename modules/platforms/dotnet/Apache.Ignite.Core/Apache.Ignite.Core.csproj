﻿<?xml version="1.0" encoding="utf-8"?>
<Project ToolsVersion="4.0" DefaultTargets="Build" xmlns="http://schemas.microsoft.com/developer/msbuild/2003">
  <Import Project="$(MSBuildExtensionsPath)\$(MSBuildToolsVersion)\Microsoft.Common.props" Condition="Exists('$(MSBuildExtensionsPath)\$(MSBuildToolsVersion)\Microsoft.Common.props')" />
  <PropertyGroup>
    <Configuration Condition=" '$(Configuration)' == '' ">Debug</Configuration>
    <Platform Condition=" '$(Platform)' == '' ">AnyCPU</Platform>
    <ProjectGuid>{4CD2F726-7E2B-46C4-A5BA-057BB82EECB6}</ProjectGuid>
    <OutputType>Library</OutputType>
    <AppDesignerFolder>Properties</AppDesignerFolder>
    <RootNamespace>Apache.Ignite.Core</RootNamespace>
    <AssemblyName>Apache.Ignite.Core</AssemblyName>
    <TargetFrameworkVersion>v4.0</TargetFrameworkVersion>
    <FileAlignment>512</FileAlignment>
  </PropertyGroup>
  <PropertyGroup Condition="'$(Configuration)|$(Platform)' == 'Debug|x64'">
    <PlatformTarget>x64</PlatformTarget>
    <OutputPath>bin\x64\Debug\</OutputPath>
    <AllowUnsafeBlocks>true</AllowUnsafeBlocks>
    <DefineConstants>DEBUG;CODE_ANALYSIS</DefineConstants>
    <CodeAnalysisRuleSet>Apache.Ignite.Core.ruleset</CodeAnalysisRuleSet>
    <DocumentationFile>bin\x64\Debug\Apache.Ignite.Core.XML</DocumentationFile>
    <RunCodeAnalysis>false</RunCodeAnalysis>
    <CodeAnalysisRuleSet>Apache.Ignite.Core.ruleset</CodeAnalysisRuleSet>
  </PropertyGroup>
  <PropertyGroup Condition="'$(Configuration)|$(Platform)' == 'Release|x64'">
    <PlatformTarget>x64</PlatformTarget>
    <OutputPath>bin\x64\Release\</OutputPath>
    <AllowUnsafeBlocks>true</AllowUnsafeBlocks>
    <CodeAnalysisRuleSet>Apache.Ignite.Core.ruleset</CodeAnalysisRuleSet>
    <Optimize>true</Optimize>
    <DocumentationFile>bin\x64\Release\Apache.Ignite.Core.XML</DocumentationFile>
    <CodeAnalysisRuleSet>Apache.Ignite.Core.ruleset</CodeAnalysisRuleSet>
  </PropertyGroup>
  <PropertyGroup Condition="'$(Configuration)|$(Platform)' == 'Debug|x86'">
    <PlatformTarget>x86</PlatformTarget>
    <OutputPath>bin\x86\Debug\</OutputPath>
    <AllowUnsafeBlocks>true</AllowUnsafeBlocks>
    <DefineConstants>DEBUG;CODE_ANALYSIS</DefineConstants>
    <CodeAnalysisRuleSet>Apache.Ignite.Core.ruleset</CodeAnalysisRuleSet>
    <DocumentationFile>bin\x86\Debug\Apache.Ignite.Core.XML</DocumentationFile>
    <CodeAnalysisRuleSet>Apache.Ignite.Core.ruleset</CodeAnalysisRuleSet>
  </PropertyGroup>
  <PropertyGroup Condition="'$(Configuration)|$(Platform)' == 'Release|x86'">
    <PlatformTarget>x86</PlatformTarget>
    <OutputPath>bin\x86\Release\</OutputPath>
    <AllowUnsafeBlocks>true</AllowUnsafeBlocks>
    <CodeAnalysisRuleSet>Apache.Ignite.Core.ruleset</CodeAnalysisRuleSet>
    <Optimize>true</Optimize>
    <DocumentationFile>bin\x86\Release\Apache.Ignite.Core.XML</DocumentationFile>
    <CodeAnalysisRuleSet>Apache.Ignite.Core.ruleset</CodeAnalysisRuleSet>
  </PropertyGroup>
  <PropertyGroup>
    <SignAssembly>true</SignAssembly>
  </PropertyGroup>
  <PropertyGroup>
    <AssemblyOriginatorKeyFile>Apache.Ignite.Core.snk</AssemblyOriginatorKeyFile>
  </PropertyGroup>
  <PropertyGroup>
    <DelaySign>false</DelaySign>
  </PropertyGroup>
  <PropertyGroup Condition="'$(Configuration)|$(Platform)' == 'Debug|AnyCPU'">
    <DebugSymbols>true</DebugSymbols>
    <OutputPath>bin\Debug\</OutputPath>
    <DefineConstants>CODE_ANALYSIS;DEBUG</DefineConstants>
    <AllowUnsafeBlocks>true</AllowUnsafeBlocks>
    <DocumentationFile>bin\Debug\Apache.Ignite.Core.XML</DocumentationFile>
    <PlatformTarget>AnyCPU</PlatformTarget>
    <RunCodeAnalysis>true</RunCodeAnalysis>
    <CodeAnalysisRuleSet>Apache.Ignite.Core.ruleset</CodeAnalysisRuleSet>
  </PropertyGroup>
  <PropertyGroup Condition="'$(Configuration)|$(Platform)' == 'Release|AnyCPU'">
    <OutputPath>bin\Release\</OutputPath>
    <AllowUnsafeBlocks>true</AllowUnsafeBlocks>
    <DocumentationFile>bin\Release\Apache.Ignite.Core.XML</DocumentationFile>
    <Optimize>true</Optimize>
    <PlatformTarget>AnyCPU</PlatformTarget>
    <CodeAnalysisRuleSet>Apache.Ignite.Core.ruleset</CodeAnalysisRuleSet>
  </PropertyGroup>
  <ItemGroup>
    <Reference Include="System" />
    <Reference Include="System.configuration" />
    <Reference Include="System.Core" />
    <Reference Include="System.Xml" />
  </ItemGroup>
  <ItemGroup>
    <Compile Include="Binary\BinaryReflectiveSerializer.cs" />
    <Compile Include="Impl\Binary\BinaryReflectiveSerializerInternal.cs" />
    <Compile Include="Impl\Binary\IBinarySerializerInternal.cs" />
    <Compile Include="Binary\Package-Info.cs" />
<<<<<<< HEAD
    <Compile Include="Binary\UserSerializerProxy.cs" />
=======
    <Compile Include="Cache\Affinity\AffinityFunctionBase.cs" />
>>>>>>> fbba1021
    <Compile Include="Cache\Affinity\AffinityKey.cs" />
    <Compile Include="Cache\Affinity\AffinityKeyMappedAttribute.cs" />
    <Compile Include="Cache\Affinity\Fair\FairAffinityFunction.cs" />
    <Compile Include="Cache\Affinity\IAffinityFunction.cs" />
    <Compile Include="Cache\Affinity\Rendezvous\RendezvousAffinityFunction.cs" />
    <Compile Include="Cache\CacheAtomicUpdateTimeoutException.cs" />
    <Compile Include="Cache\CacheEntryProcessorException.cs" />
    <Compile Include="Cache\CacheException.cs" />
    <Compile Include="Cache\CachePartialUpdateException.cs" />
    <Compile Include="Cache\CachePeekMode.cs" />
    <Compile Include="Cache\Configuration\NearCacheConfiguration.cs" />
    <Compile Include="Communication\ICommunicationSpi.cs" />
    <Compile Include="Communication\Tcp\TcpCommunicationSpi.cs" />
    <Compile Include="DataStructures\Configuration\AtomicConfiguration.cs" />
    <Compile Include="Cache\Configuration\QueryAlias.cs" />
    <Compile Include="Cache\Configuration\QueryTextFieldAttribute.cs" />
    <Compile Include="Cache\Event\CacheEntryEventType.cs" />
    <Compile Include="Cache\Event\ICacheEntryEvent.cs" />
    <Compile Include="Cache\Event\ICacheEntryEventFilter.cs" />
    <Compile Include="Cache\Event\ICacheEntryEventListener.cs" />
    <Compile Include="Cache\Event\Package-Info.cs" />
    <Compile Include="Cache\Eviction\EvictionPolicyBase.cs" />
    <Compile Include="Cache\Eviction\FifoEvictionPolicy.cs" />
    <Compile Include="Cache\Eviction\IEvictionPolicy.cs" />
    <Compile Include="Cache\Eviction\LruEvictionPolicy.cs" />
    <Compile Include="Cache\Expiry\ExpiryPolicy.cs" />
    <Compile Include="Cache\Expiry\IExpiryPolicy.cs" />
    <Compile Include="Cache\Expiry\Package-Info.cs" />
    <Compile Include="Cache\ICache.cs" />
    <Compile Include="Cache\ICacheAffinity.cs" />
    <Compile Include="Cache\ICacheEntry.cs" />
    <Compile Include="Cache\ICacheEntryFilter.cs" />
    <Compile Include="Cache\ICacheEntryProcessor.cs" />
    <Compile Include="Cache\ICacheEntryProcessorResult.cs" />
    <Compile Include="Cache\ICacheLock.cs" />
    <Compile Include="Cache\ICacheMetrics.cs" />
    <Compile Include="Cache\CacheResult.cs" />
    <Compile Include="Cache\IMutableCacheEntry.cs" />
    <Compile Include="Cache\Package-Info.cs" />
    <Compile Include="Cache\Query\Continuous\ContinuousQuery.cs" />
    <Compile Include="Cache\Query\Continuous\ContinuousQueryExtensions.cs" />
    <Compile Include="Cache\Query\Continuous\IContinuousQueryHandle.cs" />
    <Compile Include="Cache\Query\Continuous\Package-Info.cs" />
    <Compile Include="Cache\Query\IQueryCursor.cs" />
    <Compile Include="Cache\Query\Package-Info.cs" />
    <Compile Include="Cache\Query\QueryBase.cs" />
    <Compile Include="Cache\Query\ScanQuery.cs" />
    <Compile Include="Cache\Query\SqlFieldsQuery.cs" />
    <Compile Include="Cache\Query\SqlQuery.cs" />
    <Compile Include="Cache\Query\TextQuery.cs" />
    <Compile Include="Cache\Store\CacheParallelLoadStoreAdapter.cs" />
    <Compile Include="Cache\Store\CacheStoreAdapter.cs" />
    <Compile Include="Cache\Store\CacheStoreException.cs" />
    <Compile Include="Cache\Store\ICacheStore.cs" />
    <Compile Include="Common\IFactory.cs" />
    <Compile Include="Cache\Store\ICacheStoreSession.cs" />
    <Compile Include="Cache\Store\Package-Info.cs" />
    <Compile Include="Common\ClientDisconnectedException.cs" />
    <Compile Include="Cluster\ClusterGroupEmptyException.cs" />
    <Compile Include="Cluster\ClusterTopologyException.cs" />
    <Compile Include="Cluster\ICluster.cs" />
    <Compile Include="Cluster\IClusterGroup.cs" />
    <Compile Include="Cluster\IClusterMetrics.cs" />
    <Compile Include="Cluster\IClusterNode.cs" />
    <Compile Include="Cluster\IClusterNodeFilter.cs" />
    <Compile Include="Cluster\Package-Info.cs" />
    <Compile Include="Common\IgniteException.cs" />
    <Compile Include="Common\IgniteFutureCancelledException.cs" />
    <Compile Include="Common\IgniteGuid.cs" />
    <Compile Include="Common\Package-Info.cs" />
<<<<<<< HEAD
    <Compile Include="Impl\Binary\DateTimeSerializer.cs" />
    <Compile Include="Impl\Binary\SerializableSerializer.cs" />
=======
    <Compile Include="Impl\Binary\BinaryWriterExtensions.cs" />
>>>>>>> fbba1021
    <Compile Include="Impl\Common\Platform.cs" />
    <Compile Include="Impl\Cache\Event\JavaCacheEntryEventFilter.cs" />
    <Compile Include="Impl\Common\PlatformJavaObjectFactoryProxy.cs" />
    <Compile Include="Compute\ComputeExecutionRejectedException.cs" />
    <Compile Include="Compute\ComputeJobAdapter.cs" />
    <Compile Include="Compute\ComputeJobFailoverException.cs" />
    <Compile Include="Compute\ComputeJobResultPolicy.cs" />
    <Compile Include="Compute\ComputeTaskAdapter.cs" />
    <Compile Include="Compute\ComputeTaskCancelledException.cs" />
    <Compile Include="Compute\ComputeTaskNoResultCacheAttribute.cs" />
    <Compile Include="Compute\ComputeTaskSplitAdapter.cs" />
    <Compile Include="Compute\ComputeTaskTimeoutException.cs" />
    <Compile Include="Compute\ComputeUserUndeclaredException.cs" />
    <Compile Include="Compute\ICompute.cs" />
    <Compile Include="Compute\IComputeFunc.cs" />
    <Compile Include="Compute\IComputeJob.cs" />
    <Compile Include="Compute\IComputeJobResult.cs" />
    <Compile Include="Compute\IComputeReducer.cs" />
    <Compile Include="Compute\IComputeTask.cs" />
    <Compile Include="Cache\Configuration\CacheAtomicityMode.cs" />
    <Compile Include="Cache\Configuration\CacheAtomicWriteOrderMode.cs" />
    <Compile Include="Cache\Configuration\CacheConfiguration.cs" />
    <Compile Include="Cache\Configuration\CacheMemoryMode.cs" />
    <Compile Include="Cache\Configuration\CacheMode.cs" />
    <Compile Include="Cache\Configuration\CacheRebalanceMode.cs" />
    <Compile Include="Cache\Configuration\CacheWriteSynchronizationMode.cs" />
    <Compile Include="Discovery\Tcp\ITcpDiscoveryIpFinder.cs" />
    <Compile Include="Discovery\Tcp\TcpDiscoverySpi.cs" />
    <Compile Include="Cache\Configuration\QueryIndexField.cs" />
    <Compile Include="Discovery\IDiscoverySpi.cs" />
    <Compile Include="Discovery\Tcp\TcpDiscoveryIpFinderBase.cs" />
    <Compile Include="Discovery\Tcp\Multicast\TcpDiscoveryMulticastIpFinder.cs" />
    <Compile Include="Cache\Configuration\QueryEntity.cs" />
    <Compile Include="Cache\Configuration\QueryField.cs" />
    <Compile Include="Cache\Configuration\QueryIndex.cs" />
    <Compile Include="Cache\Configuration\QueryIndexType.cs" />
    <Compile Include="Cache\Configuration\QuerySqlFieldAttribute.cs" />
    <Compile Include="Discovery\Tcp\Static\TcpDiscoveryStaticIpFinder.cs" />
    <Compile Include="Compute\Package-Info.cs" />
    <Compile Include="Datastream\IDataStreamer.cs" />
    <Compile Include="Datastream\IStreamReceiver.cs" />
    <Compile Include="Datastream\Package-Info.cs" />
    <Compile Include="Datastream\StreamTransformer.cs" />
    <Compile Include="Datastream\StreamVisitor.cs" />
    <Compile Include="DataStructures\IAtomicLong.cs" />
    <Compile Include="DataStructures\IAtomicReference.cs" />
    <Compile Include="DataStructures\IAtomicSequence.cs" />
    <Compile Include="DataStructures\Package-Info.cs" />
    <Compile Include="Events\CacheEvent.cs" />
    <Compile Include="Events\CacheQueryExecutedEvent.cs" />
    <Compile Include="Events\CacheQueryReadEvent.cs" />
    <Compile Include="Events\CacheRebalancingEvent.cs" />
    <Compile Include="Events\CheckpointEvent.cs" />
    <Compile Include="Events\DiscoveryEvent.cs" />
    <Compile Include="Events\EventBase.cs" />
    <Compile Include="Events\EventReader.cs" />
    <Compile Include="Events\EventType.cs" />
    <Compile Include="Events\IEvent.cs" />
    <Compile Include="Events\IEventFilter.cs" />
    <Compile Include="Events\IEventListener.cs" />
    <Compile Include="Events\IEvents.cs" />
    <Compile Include="Events\JobEvent.cs" />
    <Compile Include="Events\Package-Info.cs" />
    <Compile Include="Events\SwapSpaceEvent.cs" />
    <Compile Include="Events\TaskEvent.cs" />
    <Compile Include="GlobalSuppressions.cs" />
    <Compile Include="IgniteConfiguration.cs" />
    <Compile Include="IgniteConfigurationSection.cs" />
    <Compile Include="Ignition.cs" />
    <Compile Include="IIgnite.cs" />
    <Compile Include="Impl\Binary\BinaryEnum.cs" />
    <Compile Include="Impl\Binary\BinaryObjectSchemaSerializer.cs" />
    <Compile Include="Impl\Binary\ReferenceEqualityComparer.cs" />
    <Compile Include="Impl\Binary\JavaTypes.cs" />
    <Compile Include="Impl\Cache\CacheAffinityImpl.cs" />
    <Compile Include="Impl\Cache\CacheEntry.cs" />
    <Compile Include="Impl\Cache\CacheEntryFilterHolder.cs" />
    <Compile Include="Impl\Cache\CacheEntryProcessorHolder.cs" />
    <Compile Include="Impl\Cache\CacheEntryProcessorResult.cs" />
    <Compile Include="Impl\Cache\CacheEntryProcessorResultHolder.cs" />
    <Compile Include="Impl\Cache\CacheEnumerable.cs" />
    <Compile Include="Impl\Cache\CacheEnumerator.cs" />
    <Compile Include="Impl\Cache\CacheEnumeratorProxy.cs" />
    <Compile Include="Impl\Cache\CacheImpl.cs" />
    <Compile Include="Impl\Cache\CacheLock.cs" />
    <Compile Include="Impl\Cache\CacheMetricsImpl.cs" />
    <Compile Include="Impl\Cache\CacheOp.cs" />
    <Compile Include="Impl\Cache\Event\CacheEntryCreateEvent.cs" />
    <Compile Include="Impl\Cache\Event\CacheEntryRemoveEvent.cs" />
    <Compile Include="Impl\Cache\Event\CacheEntryUpdateEvent.cs" />
    <Compile Include="Impl\Cache\ICacheInternal.cs" />
    <Compile Include="Impl\Cache\MutableCacheEntry.cs" />
    <Compile Include="Impl\Cache\Query\AbstractQueryCursor.cs" />
    <Compile Include="Impl\Cache\Query\Continuous\ContinuousQueryFilter.cs" />
    <Compile Include="Impl\Cache\Query\Continuous\ContinuousQueryFilterHolder.cs" />
    <Compile Include="Impl\Cache\Query\Continuous\ContinuousQueryHandleImpl.cs" />
    <Compile Include="Impl\Cache\Query\Continuous\ContinuousQueryUtils.cs" />
    <Compile Include="Impl\Cache\Query\FieldsQueryCursor.cs" />
    <Compile Include="Impl\Cache\Query\QueryCursor.cs" />
    <Compile Include="Impl\Cache\Store\CacheStore.cs" />
    <Compile Include="Impl\Cache\Store\CacheStoreSession.cs" />
    <Compile Include="Impl\Cache\Store\CacheStoreSessionProxy.cs" />
    <Compile Include="Impl\Cluster\ClusterGroupImpl.cs" />
    <Compile Include="Impl\Cluster\ClusterMetricsImpl.cs" />
    <Compile Include="Impl\Cluster\ClusterNodeImpl.cs" />
    <Compile Include="Impl\Cluster\IClusterGroupEx.cs" />
    <Compile Include="Impl\Collections\CollectionExtensions.cs" />
    <Compile Include="Impl\Collections\MultiValueDictionary.cs" />
    <Compile Include="Impl\Collections\ReadOnlyCollection.cs" />
    <Compile Include="Impl\Collections\ReadOnlyDictionary.cs" />
    <Compile Include="Impl\Common\ObjectStringConverter.cs" />
    <Compile Include="Impl\Common\BooleanLowerCaseConverter.cs" />
    <Compile Include="Impl\Common\CancelledTask.cs" />
    <Compile Include="Impl\Common\Classpath.cs" />
    <Compile Include="Impl\Common\CopyOnWriteConcurrentDictionary.cs" />
    <Compile Include="Impl\Common\DelegateConverter.cs" />
    <Compile Include="Impl\Common\DelegateTypeDescriptor.cs" />
    <Compile Include="Impl\Events\EventTypeConverter.cs" />
    <Compile Include="Impl\Common\Fnv1Hash.cs" />
    <Compile Include="Impl\Common\Future.cs" />
    <Compile Include="Impl\Common\FutureConverter.cs" />
    <Compile Include="Impl\Common\FutureType.cs" />
    <Compile Include="Impl\Common\IgniteArgumentCheck.cs" />
    <Compile Include="Impl\Common\IFutureConverter.cs" />
    <Compile Include="Impl\Common\IFutureInternal.cs" />
    <Compile Include="Impl\Common\IgniteConfigurationXmlSerializer.cs" />
    <Compile Include="Impl\Common\IgniteHome.cs" />
    <Compile Include="Impl\Common\LoadedAssembliesResolver.cs" />
    <Compile Include="Impl\Common\Logger.cs" />
    <Compile Include="Impl\Common\ResizeableArray.cs" />
    <Compile Include="Impl\Common\TypeCaster.cs" />
    <Compile Include="Impl\Common\TypeStringConverter.cs" />
    <Compile Include="Impl\Compute\Closure\ComputeAbstractClosureTask.cs" />
    <Compile Include="Impl\Compute\Closure\ComputeActionJob.cs" />
    <Compile Include="Impl\Compute\Closure\ComputeFuncJob.cs" />
    <Compile Include="Impl\Compute\Closure\ComputeMultiClosureTask.cs" />
    <Compile Include="Impl\Compute\Closure\ComputeOutFuncJob.cs" />
    <Compile Include="Impl\Compute\Closure\ComputeReducingClosureTask.cs" />
    <Compile Include="Impl\Compute\Closure\ComputeSingleClosureTask.cs" />
    <Compile Include="Impl\Compute\Closure\IComputeResourceInjector.cs" />
    <Compile Include="Impl\Compute\Compute.cs" />
    <Compile Include="Impl\Compute\ComputeFunc.cs" />
    <Compile Include="Impl\Compute\ComputeImpl.cs" />
    <Compile Include="Impl\Compute\ComputeJob.cs" />
    <Compile Include="Impl\Compute\ComputeJobHolder.cs" />
    <Compile Include="Impl\Compute\ComputeJobResultGenericWrapper.cs" />
    <Compile Include="Impl\Compute\ComputeJobResultImpl.cs" />
    <Compile Include="Impl\Compute\ComputeOutFunc.cs" />
    <Compile Include="Impl\Compute\ComputeTaskHolder.cs" />
    <Compile Include="Impl\Datastream\DataStreamerBatch.cs" />
    <Compile Include="Impl\Datastream\DataStreamerEntry.cs" />
    <Compile Include="Impl\Datastream\DataStreamerImpl.cs" />
    <Compile Include="Impl\Datastream\DataStreamerRemoveEntry.cs" />
    <Compile Include="Impl\Datastream\StreamReceiverHolder.cs" />
    <Compile Include="Impl\DataStructures\AtomicLong.cs" />
    <Compile Include="Impl\DataStructures\AtomicReference.cs" />
    <Compile Include="Impl\DataStructures\AtomicSequence.cs" />
    <Compile Include="Impl\Events\Events.cs" />
    <Compile Include="Impl\Events\RemoteListenEventFilter.cs" />
    <Compile Include="Impl\ExceptionUtils.cs" />
    <Compile Include="Impl\Ignite.cs" />
    <Compile Include="Impl\IgniteManager.cs" />
    <Compile Include="Impl\IgniteProxy.cs" />
    <Compile Include="Impl\PlatformTarget.cs" />
    <Compile Include="Impl\IgniteUtils.cs" />
    <Compile Include="Impl\Handle\Handle.cs" />
    <Compile Include="Impl\Handle\HandleRegistry.cs" />
    <Compile Include="Impl\Handle\IHandle.cs" />
    <Compile Include="Impl\IInteropCallback.cs" />
    <Compile Include="Impl\InteropExceptionHolder.cs" />
    <Compile Include="Impl\LifecycleBeanHolder.cs" />
    <Compile Include="Impl\Memory\InteropExternalMemory.cs" />
    <Compile Include="Impl\Memory\InteropMemoryUtils.cs" />
    <Compile Include="Impl\Memory\IPlatformMemory.cs" />
    <Compile Include="Impl\Memory\PlatformBigEndianMemoryStream.cs" />
    <Compile Include="Impl\Memory\PlatformMemory.cs" />
    <Compile Include="Impl\Memory\PlatformMemoryManager.cs" />
    <Compile Include="Impl\Memory\PlatformMemoryPool.cs" />
    <Compile Include="Impl\Memory\PlatformMemoryStream.cs" />
    <Compile Include="Impl\Memory\PlatformMemoryUtils.cs" />
    <Compile Include="Impl\Memory\PlatformPooledMemory.cs" />
    <Compile Include="Impl\Memory\PlatformRawMemory.cs" />
    <Compile Include="Impl\Memory\PlatformUnpooledMemory.cs" />
    <Compile Include="Impl\Messaging\MessageListenerHolder.cs" />
    <Compile Include="Impl\Messaging\Messaging.cs" />
    <Compile Include="Impl\NativeMethods.cs" />
    <Compile Include="Impl\Binary\DateTimeHolder.cs" />
    <Compile Include="Impl\Binary\IO\IBinaryStream.cs" />
    <Compile Include="Impl\Binary\IO\BinaryStreamBase.cs" />
    <Compile Include="Impl\Binary\IO\BinaryHeapStream.cs" />
    <Compile Include="Impl\Binary\IO\BinaryStreamAdapter.cs" />
    <Compile Include="Impl\Binary\IBinaryTypeDescriptor.cs" />
    <Compile Include="Impl\Binary\IBinaryWriteAware.cs" />
    <Compile Include="Impl\Binary\Metadata\IBinaryTypeHandler.cs" />
    <Compile Include="Impl\Binary\Metadata\BinaryTypeHashsetHandler.cs" />
    <Compile Include="Impl\Binary\Metadata\BinaryTypeHolder.cs" />
    <Compile Include="Impl\Binary\Metadata\BinaryType.cs" />
    <Compile Include="Impl\Binary\BinaryBuilderField.cs" />
    <Compile Include="Impl\Binary\BinaryObjectBuilder.cs" />
    <Compile Include="Impl\Binary\BinaryFullTypeDescriptor.cs" />
    <Compile Include="Impl\Binary\BinaryHandleDictionary.cs" />
    <Compile Include="Impl\Binary\BinarizableSerializer.cs" />
    <Compile Include="Impl\Binary\Marshaller.cs" />
    <Compile Include="Impl\Binary\BinaryMode.cs" />
    <Compile Include="Impl\Binary\BinaryObjectHandle.cs" />
    <Compile Include="Impl\Binary\BinaryObjectHeader.cs" />
    <Compile Include="Impl\Binary\BinaryObjectSchema.cs" />
    <Compile Include="Impl\Binary\BinaryObjectSchemaField.cs" />
    <Compile Include="Impl\Binary\BinaryObjectSchemaHolder.cs" />
    <Compile Include="Impl\Binary\BinaryReaderExtensions.cs" />
    <Compile Include="Impl\Binary\BinaryReaderHandleDictionary.cs" />
    <Compile Include="Impl\Binary\BinaryReader.cs" />
    <Compile Include="Impl\Binary\BinaryReflectiveActions.cs" />
    <Compile Include="Impl\Binary\Binary.cs" />
    <Compile Include="Impl\Binary\Structure\BinaryStructureTracker.cs" />
    <Compile Include="Impl\Binary\BinarySurrogateTypeDescriptor.cs" />
    <Compile Include="Impl\Binary\BinarySystemHandlers.cs" />
    <Compile Include="Impl\Binary\BinarySystemTypeSerializer.cs" />
    <Compile Include="Impl\Binary\BinaryObject.cs" />
    <Compile Include="Impl\Binary\BinaryUtils.cs" />
    <Compile Include="Impl\Binary\BinaryWriter.cs" />
    <Compile Include="Impl\Binary\SerializableObjectHolder.cs" />
    <Compile Include="Impl\Binary\Structure\BinaryStructure.cs" />
    <Compile Include="Impl\Binary\Structure\BinaryStructureEntry.cs" />
    <Compile Include="Impl\Binary\Structure\BinaryStructureJumpTable.cs" />
    <Compile Include="Impl\Binary\Structure\BinaryStructureUpdate.cs" />
    <Compile Include="Impl\Binary\TypeResolver.cs" />
    <Compile Include="Impl\Resource\IResourceInjector.cs" />
    <Compile Include="Impl\Resource\ResourceFieldInjector.cs" />
    <Compile Include="Impl\Resource\ResourceMethodInjector.cs" />
    <Compile Include="Impl\Resource\ResourceProcessor.cs" />
    <Compile Include="Impl\Resource\ResourcePropertyInjector.cs" />
    <Compile Include="Impl\Resource\ResourceTypeDescriptor.cs" />
    <Compile Include="Impl\Services\ServiceContext.cs" />
    <Compile Include="Impl\Services\ServiceDescriptor.cs" />
    <Compile Include="Impl\Services\ServiceProxy.cs" />
    <Compile Include="Impl\Services\ServiceProxyInvoker.cs" />
    <Compile Include="Impl\Services\ServiceProxySerializer.cs" />
    <Compile Include="Impl\Services\Services.cs" />
    <Compile Include="Impl\Transactions\Transaction.cs" />
    <Compile Include="Impl\Transactions\TransactionImpl.cs" />
    <Compile Include="Impl\Transactions\TransactionMetricsImpl.cs" />
    <Compile Include="Impl\Transactions\TransactionsImpl.cs" />
    <Compile Include="Impl\Unmanaged\IgniteJniNativeMethods.cs" />
    <Compile Include="Impl\Unmanaged\IUnmanagedTarget.cs" />
    <Compile Include="Impl\Unmanaged\UnmanagedCallbackHandlers.cs" />
    <Compile Include="Impl\Unmanaged\UnmanagedCallbacks.cs" />
    <Compile Include="Impl\Unmanaged\UnmanagedContext.cs" />
    <Compile Include="Impl\Unmanaged\UnmanagedNonReleaseableTarget.cs" />
    <Compile Include="Impl\Unmanaged\UnmanagedTarget.cs" />
    <Compile Include="Impl\Unmanaged\UnmanagedUtils.cs" />
    <Compile Include="Interop\JavaObject.cs" />
    <Compile Include="Lifecycle\Package-Info.cs" />
    <Compile Include="Messaging\Package-Info.cs" />
    <Compile Include="Package-Info.cs" />
    <Compile Include="Lifecycle\ILifecycleBean.cs" />
    <Compile Include="Lifecycle\LifecycleEventType.cs" />
    <Compile Include="Messaging\IMessageListener.cs" />
    <Compile Include="Messaging\IMessaging.cs" />
    <Compile Include="Binary\IBinaryObjectBuilder.cs" />
    <Compile Include="Binary\IBinaryIdMapper.cs" />
    <Compile Include="Binary\IBinarizable.cs" />
    <Compile Include="Binary\IBinaryType.cs" />
    <Compile Include="Binary\IBinaryNameMapper.cs" />
    <Compile Include="Binary\IBinaryObject.cs" />
    <Compile Include="Binary\IBinaryRawReader.cs" />
    <Compile Include="Binary\IBinaryRawWriter.cs" />
    <Compile Include="Binary\IBinaryReader.cs" />
    <Compile Include="Binary\IBinary.cs" />
    <Compile Include="Binary\IBinarySerializer.cs" />
    <Compile Include="Binary\IBinaryWriter.cs" />
    <Compile Include="Binary\BinaryConfiguration.cs" />
    <Compile Include="Binary\BinaryObjectException.cs" />
    <Compile Include="Binary\BinaryTypeConfiguration.cs" />
    <Compile Include="Binary\BinaryTypeNames.cs" />
    <Compile Include="Properties\AssemblyInfo.cs" />
    <Compile Include="Resource\InstanceResourceAttribute.cs" />
    <Compile Include="Resource\Package-Info.cs" />
    <Compile Include="Resource\StoreSessionResourceAttribute.cs" />
    <Compile Include="Services\IService.cs" />
    <Compile Include="Services\IServiceContext.cs" />
    <Compile Include="Services\IServiceDescriptor.cs" />
    <Compile Include="Services\IServices.cs" />
    <Compile Include="Services\Package-Info.cs" />
    <Compile Include="Services\ServiceConfiguration.cs" />
    <Compile Include="Services\ServiceInvocationException.cs" />
    <Compile Include="Transactions\ITransaction.cs" />
    <Compile Include="Transactions\ITransactionMetrics.cs" />
    <Compile Include="Transactions\ITransactions.cs" />
    <Compile Include="Transactions\Package-Info.cs" />
    <Compile Include="Transactions\TransactionConcurrency.cs" />
    <Compile Include="Transactions\TransactionConfiguration.cs" />
    <Compile Include="Transactions\TransactionHeuristicException.cs" />
    <Compile Include="Transactions\TransactionIsolation.cs" />
    <Compile Include="Transactions\TransactionOptimisticException.cs" />
    <Compile Include="Transactions\TransactionRollbackException.cs" />
    <Compile Include="Transactions\TransactionState.cs" />
    <Compile Include="Transactions\TransactionTimeoutException.cs" />
  </ItemGroup>
  <ItemGroup Condition="'$(Configuration)|$(Platform)' == 'Debug|x64'">
    <EmbeddedResource Include="$(SolutionDir)\x64\Debug\ignite.jni.dll">
      <Link>resources\debug\x64\ignite.jni.dll</Link>
    </EmbeddedResource>
  </ItemGroup>
  <ItemGroup Condition="'$(Configuration)|$(Platform)' == 'Release|x64'">
    <EmbeddedResource Include="$(SolutionDir)\x64\Release\ignite.jni.dll">
      <Link>resources\release\x64\ignite.jni.dll</Link>
    </EmbeddedResource>
  </ItemGroup>
  <ItemGroup Condition="'$(Configuration)|$(Platform)' == 'Debug|x86'">
    <EmbeddedResource Include="$(SolutionDir)\Win32\Debug\ignite.jni.dll">
      <Link>resources\debug\x86\ignite.jni.dll</Link>
    </EmbeddedResource>
  </ItemGroup>
  <ItemGroup Condition="'$(Configuration)|$(Platform)' == 'Release|x86'">
    <EmbeddedResource Include="$(SolutionDir)\Win32\Release\ignite.jni.dll">
      <Link>resources\release\x86\ignite.jni.dll</Link>
    </EmbeddedResource>
  </ItemGroup>
  <ItemGroup Condition="'$(Platform)' == 'AnyCPU'">
    <EmbeddedResource Include="$(ProjectDir)..\..\cpp\jni\project\vs\x64\$(Configuration)\ignite.jni.dll">
      <Link>resources\$(Configuration)\x64\ignite.jni.dll</Link>
    </EmbeddedResource>
    <EmbeddedResource Include="$(ProjectDir)..\..\cpp\jni\project\vs\Win32\$(Configuration)\ignite.jni.dll" Condition="'$(Configuration)' == 'Release' Or Exists('$(ProjectDir)..\..\cpp\jni\project\vs\Win32\$(Configuration)\ignite.jni.dll')">
      <Link>resources\$(Configuration)\x86\ignite.jni.dll</Link>
    </EmbeddedResource>
  </ItemGroup>
  <ItemGroup>
    <None Include="Apache.Ignite.Core.ruleset" />
    <None Include="Apache.Ignite.Core.nuspec" />
    <None Include="Apache.Ignite.Core.Schema.nuspec" />
    <None Include="build-common.ps1" />
    <None Include="NuGet\Uninstall.ps1" />
    <None Include="NuGet\PostBuild.ps1" />
    <None Include="NuGet\Install.ps1" />
    <None Include="Apache.Ignite.Core.snk" />
    <None Include="IgniteConfigurationSection.xsd">
      <SubType>Designer</SubType>
      <CopyToOutputDirectory>PreserveNewest</CopyToOutputDirectory>
    </None>
  </ItemGroup>
  <ItemGroup>
    <Folder Include="Impl\Common\JavaObjects\" />
  </ItemGroup>
  <ItemGroup>
    <ProjectReference Include="..\..\cpp\jni\project\vs\jni.vcxproj">
      <Project>{4f7e4917-4612-4b96-9838-025711ade391}</Project>
      <Name>jni</Name>
    </ProjectReference>
  </ItemGroup>
  <Import Project="$(MSBuildToolsPath)\Microsoft.CSharp.targets" />
  <PropertyGroup Condition="'$(Platform)' == 'AnyCPU'">
    <PreBuildEvent>cd "$(ProjectDir)"
	set COMPLUS_ApplicationMigrationRuntimeActivationConfigPath=$(ProjectDir)
	PowerShell.exe -executionpolicy remotesigned -File build-common.ps1 -Configuration $(ConfigurationName) -msbuildexe "$(MSBuildBinPath)\msbuild.exe"</PreBuildEvent>
  </PropertyGroup>
  <!-- To modify your build process, add your task inside one of the targets below and uncomment it.
       Other similar extension points exist, see Microsoft.Common.targets.
  <Target Name="BeforeBuild">
  </Target>
  <Target Name="AfterBuild">
  </Target>
  -->
</Project><|MERGE_RESOLUTION|>--- conflicted
+++ resolved
@@ -87,11 +87,8 @@
     <Compile Include="Impl\Binary\BinaryReflectiveSerializerInternal.cs" />
     <Compile Include="Impl\Binary\IBinarySerializerInternal.cs" />
     <Compile Include="Binary\Package-Info.cs" />
-<<<<<<< HEAD
     <Compile Include="Binary\UserSerializerProxy.cs" />
-=======
     <Compile Include="Cache\Affinity\AffinityFunctionBase.cs" />
->>>>>>> fbba1021
     <Compile Include="Cache\Affinity\AffinityKey.cs" />
     <Compile Include="Cache\Affinity\AffinityKeyMappedAttribute.cs" />
     <Compile Include="Cache\Affinity\Fair\FairAffinityFunction.cs" />
@@ -162,12 +159,9 @@
     <Compile Include="Common\IgniteFutureCancelledException.cs" />
     <Compile Include="Common\IgniteGuid.cs" />
     <Compile Include="Common\Package-Info.cs" />
-<<<<<<< HEAD
     <Compile Include="Impl\Binary\DateTimeSerializer.cs" />
     <Compile Include="Impl\Binary\SerializableSerializer.cs" />
-=======
     <Compile Include="Impl\Binary\BinaryWriterExtensions.cs" />
->>>>>>> fbba1021
     <Compile Include="Impl\Common\Platform.cs" />
     <Compile Include="Impl\Cache\Event\JavaCacheEntryEventFilter.cs" />
     <Compile Include="Impl\Common\PlatformJavaObjectFactoryProxy.cs" />
