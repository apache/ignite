/*
 * Licensed to the Apache Software Foundation (ASF) under one or more
 * contributor license agreements.  See the NOTICE file distributed with
 * this work for additional information regarding copyright ownership.
 * The ASF licenses this file to You under the Apache License, Version 2.0
 * (the "License"); you may not use this file except in compliance with
 * the License.  You may obtain a copy of the License at
 *
 *      http://www.apache.org/licenses/LICENSE-2.0
 *
 * Unless required by applicable law or agreed to in writing, software
 * distributed under the License is distributed on an "AS IS" BASIS,
 * WITHOUT WARRANTIES OR CONDITIONS OF ANY KIND, either express or implied.
 * See the License for the specific language governing permissions and
 * limitations under the License.
 */

namespace Apache.Ignite.Core.Configuration
{
    using System;
    using System.ComponentModel;
    using System.Diagnostics;
    using Apache.Ignite.Core.Binary;
    using Apache.Ignite.Core.Impl.Binary;

    /// <summary>
    /// Client connector configuration (ODBC, JDBC, Thin Client).
    /// </summary>
    public class ClientConnectorConfiguration
    {
        /// <summary>
        /// Default port.
        /// </summary>
        public const int DefaultPort = 10800;

        /// <summary>
        /// Default port range.
        /// </summary>
        public const int DefaultPortRange = 100;

        /// <summary>
        /// Default socket buffer size.
        /// </summary>
        public const int DefaultSocketBufferSize = 0;

        /// <summary>
        /// Default value of <see cref="TcpNoDelay" /> property.
        /// </summary>
        public const bool DefaultTcpNoDelay = true;

        /// <summary>
        /// Default maximum number of open cursors per connection.
        /// </summary>
        public const int DefaultMaxOpenCursorsPerConnection = 128;

        /// <summary>
        /// Default SQL connector thread pool size.
        /// </summary>
        public static readonly int DefaultThreadPoolSize = IgniteConfiguration.DefaultThreadPoolSize;
        
        /// <summary>
        /// Default idle timeout.
        /// </summary>
        public static readonly TimeSpan DefaultIdleTimeout = TimeSpan.Zero;

        /// <summary>
        /// Default handshake timeout.
        /// </summary>
        public static readonly TimeSpan DefaultHandshakeTimeout = TimeSpan.FromSeconds(10);

        /// <summary>
        /// Default value for <see cref="ThinClientEnabled"/> property.
        /// </summary>
        public const bool DefaultThinClientEnabled = true;

        /// <summary>
        /// Default value for <see cref="JdbcEnabled"/> property.
        /// </summary>
        public const bool DefaultJdbcEnabled = true;

        /// <summary>
        /// Default value for <see cref="OdbcEnabled"/> property.
        /// </summary>
        public const bool DefaultOdbcEnabled = true;

        /// <summary>
        /// Initializes a new instance of the <see cref="ClientConnectorConfiguration"/> class.
        /// </summary>
        public ClientConnectorConfiguration()
        {
            Port = DefaultPort;
            PortRange = DefaultPortRange;
            SocketSendBufferSize = DefaultSocketBufferSize;
            SocketReceiveBufferSize = DefaultSocketBufferSize;
            TcpNoDelay = DefaultTcpNoDelay;
            MaxOpenCursorsPerConnection = DefaultMaxOpenCursorsPerConnection;
            ThreadPoolSize = DefaultThreadPoolSize;
            IdleTimeout = DefaultIdleTimeout;
            HandshakeTimeout = DefaultHandshakeTimeout;

            ThinClientEnabled = DefaultThinClientEnabled;
            OdbcEnabled = DefaultOdbcEnabled;
            JdbcEnabled = DefaultJdbcEnabled;
        }

        /// <summary>
        /// Initializes a new instance of the <see cref="ClientConnectorConfiguration"/> class.
        /// </summary>
        internal ClientConnectorConfiguration(IBinaryRawReader reader)
        {
            Debug.Assert(reader != null);

            Host = reader.ReadString();
            Port = reader.ReadInt();
            PortRange = reader.ReadInt();
            SocketSendBufferSize = reader.ReadInt();
            SocketReceiveBufferSize = reader.ReadInt();
            TcpNoDelay = reader.ReadBoolean();
            MaxOpenCursorsPerConnection = reader.ReadInt();
            ThreadPoolSize = reader.ReadInt();
            IdleTimeout = reader.ReadLongAsTimespan();

            ThinClientEnabled = reader.ReadBoolean();
            OdbcEnabled = reader.ReadBoolean();
            JdbcEnabled = reader.ReadBoolean();

            HandshakeTimeout = reader.ReadLongAsTimespan();

            // Thin client configuration.
            if (reader.ReadBoolean())
            {
                ThinClientConfiguration = new ThinClientConfiguration
                {
<<<<<<< HEAD
                    MaxActiveTxPerConnection = reader.ReadInt()
=======
                    MaxActiveTxPerConnection = reader.ReadInt(),
                    MaxActiveComputeTasksPerConnection = reader.ReadInt()
>>>>>>> 1e84d448
                };
            }
        }

        /// <summary>
        /// Writes to the specified writer.
        /// </summary>
        internal void Write(IBinaryRawWriter writer)
        {
            Debug.Assert(writer != null);
            
            writer.WriteString(Host);
            writer.WriteInt(Port);
            writer.WriteInt(PortRange);
            writer.WriteInt(SocketSendBufferSize);
            writer.WriteInt(SocketReceiveBufferSize);
            writer.WriteBoolean(TcpNoDelay);
            writer.WriteInt(MaxOpenCursorsPerConnection);
            writer.WriteInt(ThreadPoolSize);
            writer.WriteTimeSpanAsLong(IdleTimeout);

            writer.WriteBoolean(ThinClientEnabled);
            writer.WriteBoolean(OdbcEnabled);
            writer.WriteBoolean(JdbcEnabled);

            writer.WriteTimeSpanAsLong(HandshakeTimeout);

            // Thin client configuration.
            if (ThinClientConfiguration != null)
            {
                writer.WriteBoolean(true);
                writer.WriteInt(ThinClientConfiguration.MaxActiveTxPerConnection);
<<<<<<< HEAD
=======
                writer.WriteInt(ThinClientConfiguration.MaxActiveComputeTasksPerConnection);
>>>>>>> 1e84d448
            }
            else
            {
                writer.WriteBoolean(false);
            }
        }

        /// <summary>
        /// Gets or sets the host.
        /// </summary>
        public string Host { get; set; }

        /// <summary>
        /// Gets or sets the port.
        /// </summary>
        [DefaultValue(DefaultPort)]
        public int Port { get; set; }

        /// <summary>
        /// Gets or sets the port range.
        /// </summary>
        [DefaultValue(DefaultPortRange)]
        public int PortRange { get; set; }

        /// <summary>
        /// Gets or sets the size of the socket send buffer. When set to 0, operating system default is used.
        /// </summary>
        [DefaultValue(DefaultSocketBufferSize)]
        public int SocketSendBufferSize { get; set; }

        /// <summary>
        /// Gets or sets the size of the socket receive buffer. When set to 0, operating system default is used.
        /// </summary>
        [DefaultValue(DefaultSocketBufferSize)]
        public int SocketReceiveBufferSize { get; set; }

        /// <summary>
        /// Gets or sets the value for <c>TCP_NODELAY</c> socket option. Each
        /// socket will be opened using provided value.
        /// <para />
        /// Setting this option to <c>true</c> disables Nagle's algorithm
        /// for socket decreasing latency and delivery time for small messages.
        /// <para />
        /// For systems that work under heavy network load it is advisable to set this value to <c>false</c>.
        /// </summary>
        [DefaultValue(DefaultTcpNoDelay)]
        public bool TcpNoDelay { get; set; }

        /// <summary>
        /// Gets or sets the maximum open cursors per connection.
        /// </summary>
        [DefaultValue(DefaultMaxOpenCursorsPerConnection)]
        public int MaxOpenCursorsPerConnection { get; set; }

        /// <summary>
        /// Gets or sets the size of the thread pool.
        /// </summary>
        public int ThreadPoolSize { get; set; }
        
        /// <summary>
        /// Gets or sets idle timeout for client connections on the server side.
        /// If no packets come within idle timeout, the connection is closed by the server.
        /// Zero or negative means no timeout.
        /// </summary>
        public TimeSpan IdleTimeout { get; set; }

        /// <summary>
        /// Gets or sets handshake timeout for client connections on the server side.
        /// If no successful handshake is performed within this timeout upon successful establishment of TCP connection
        /// the connection is closed.
        /// </summary>
        public TimeSpan HandshakeTimeout { get; set; }

        /// <summary>
        /// Gets or sets a value indicating whether thin client connector is enabled.
        /// </summary>
        [DefaultValue(DefaultThinClientEnabled)]
        public bool ThinClientEnabled { get; set; }

        /// <summary>
        /// Gets or sets a value indicating whether JDBC connector is enabled.
        /// </summary>
        [DefaultValue(DefaultJdbcEnabled)]
        public bool JdbcEnabled { get; set; }

        /// <summary>
        /// Gets or sets a value indicating whether ODBC connector is enabled.
        /// </summary>
        [DefaultValue(DefaultOdbcEnabled)]
        public bool OdbcEnabled { get; set; }

        /// <summary>
        /// Gets or sets thin client specific configuration.
        /// </summary>
        public ThinClientConfiguration ThinClientConfiguration { get; set; }
    }
}<|MERGE_RESOLUTION|>--- conflicted
+++ resolved
@@ -131,12 +131,8 @@
             {
                 ThinClientConfiguration = new ThinClientConfiguration
                 {
-<<<<<<< HEAD
-                    MaxActiveTxPerConnection = reader.ReadInt()
-=======
                     MaxActiveTxPerConnection = reader.ReadInt(),
                     MaxActiveComputeTasksPerConnection = reader.ReadInt()
->>>>>>> 1e84d448
                 };
             }
         }
@@ -169,10 +165,7 @@
             {
                 writer.WriteBoolean(true);
                 writer.WriteInt(ThinClientConfiguration.MaxActiveTxPerConnection);
-<<<<<<< HEAD
-=======
                 writer.WriteInt(ThinClientConfiguration.MaxActiveComputeTasksPerConnection);
->>>>>>> 1e84d448
             }
             else
             {
