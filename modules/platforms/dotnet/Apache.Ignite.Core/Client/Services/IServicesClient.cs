/*
 * Licensed to the Apache Software Foundation (ASF) under one or more
 * contributor license agreements.  See the NOTICE file distributed with
 * this work for additional information regarding copyright ownership.
 * The ASF licenses this file to You under the Apache License, Version 2.0
 * (the "License"); you may not use this file except in compliance with
 * the License.  You may obtain a copy of the License at
 *
 *      http://www.apache.org/licenses/LICENSE-2.0
 *
 * Unless required by applicable law or agreed to in writing, software
 * distributed under the License is distributed on an "AS IS" BASIS,
 * WITHOUT WARRANTIES OR CONDITIONS OF ANY KIND, either express or implied.
 * See the License for the specific language governing permissions and
 * limitations under the License.
 */

namespace Apache.Ignite.Core.Client.Services
{
    using System.Collections.Generic;

    /// <summary>
    /// Ignite distributed services client.
    /// </summary>
    public interface IServicesClient
    {
        /// <summary>
        /// Gets the cluster group for this <see cref="IServicesClient"/> instance.
        /// </summary>
        IClientClusterGroup ClusterGroup { get; }

        /// <summary>
        /// Gets a proxy for the service with the specified name.
        /// <para />
        /// Note: service proxies are not "sticky" - there is no guarantee that all calls will be made to the same
        /// remote service instance.
        /// </summary>
        /// <typeparam name="T">Service type.</typeparam>
        /// <param name="serviceName">Service name.</param>
        /// <returns>Proxy object that forwards all member calls to a remote Ignite service.</returns>
        T GetServiceProxy<T>(string serviceName) where T : class;

        /// <summary>
        /// Gets metadata about all deployed services in the grid.
        /// </summary>
        /// <returns>Metadata about all deployed services in the grid.</returns>
<<<<<<< HEAD
        ICollection<IClientServiceDescriptor> ServiceDescriptors();

        /// <summary>
        /// Gets metadata about deployed services in the grid.
        /// </summary>
        /// <param name="serviceName">Service name</param>
        /// <returns>Metadata about all deployed services in the grid.</returns>
        IClientServiceDescriptor ServiceDescriptor(string serviceName);
=======
        ICollection<IClientServiceDescriptor> GetServiceDescriptors();

        /// <summary>
        /// Gets metadata about service deployed in the grid.
        /// </summary>
        /// <param name="serviceName">Service name.</param>
        /// <returns>Metadata about all deployed services in the grid.</returns>
        IClientServiceDescriptor GetServiceDescriptor(string serviceName);
>>>>>>> c67df985

        /// <summary>
        /// Returns an instance with binary mode enabled.
        /// Service method results will be kept in binary form.
        /// </summary>
        /// <returns>Instance with binary mode enabled.</returns>
        IServicesClient WithKeepBinary();

        /// <summary>
        /// Returns an instance with server-side binary mode enabled.
        /// Service method arguments will be kept in binary form.
        /// </summary>
        /// <returns>Instance with server-side binary mode enabled.</returns>
        IServicesClient WithServerKeepBinary();
    }
}<|MERGE_RESOLUTION|>--- conflicted
+++ resolved
@@ -44,16 +44,6 @@
         /// Gets metadata about all deployed services in the grid.
         /// </summary>
         /// <returns>Metadata about all deployed services in the grid.</returns>
-<<<<<<< HEAD
-        ICollection<IClientServiceDescriptor> ServiceDescriptors();
-
-        /// <summary>
-        /// Gets metadata about deployed services in the grid.
-        /// </summary>
-        /// <param name="serviceName">Service name</param>
-        /// <returns>Metadata about all deployed services in the grid.</returns>
-        IClientServiceDescriptor ServiceDescriptor(string serviceName);
-=======
         ICollection<IClientServiceDescriptor> GetServiceDescriptors();
 
         /// <summary>
@@ -62,7 +52,6 @@
         /// <param name="serviceName">Service name.</param>
         /// <returns>Metadata about all deployed services in the grid.</returns>
         IClientServiceDescriptor GetServiceDescriptor(string serviceName);
->>>>>>> c67df985
 
         /// <summary>
         /// Returns an instance with binary mode enabled.
