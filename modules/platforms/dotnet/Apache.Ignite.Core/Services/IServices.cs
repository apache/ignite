--- conflicted
+++ resolved
@@ -167,11 +167,7 @@
         /// in the list of failed services are successfully deployed by the moment of the exception being thrown.
         /// Note that if exception is thrown, then partial deployment may have occurred.
         /// </summary>
-<<<<<<< HEAD
         /// <param name="configurations">Collection of service configurations to be deployed.</param>
-=======
-        /// <param name="configurations">Service configuration.</param>
->>>>>>> 586cebad
         void DeployAll(IEnumerable<ServiceConfiguration> configurations);
 
         /// <summary>
@@ -186,7 +182,7 @@
         /// in the list of failed services, are successfully deployed by the moment of the exception being thrown. Note 
         /// that if exception is thrown, then partial deployment may have occurred.
         /// </summary>
-        /// <param name="configurations">Service configuration.</param>
+        /// <param name="configurations">Collection of service configurations to be deployed.</param>
         Task DeployAllAsync(IEnumerable<ServiceConfiguration> configurations);
 
         /// <summary>
