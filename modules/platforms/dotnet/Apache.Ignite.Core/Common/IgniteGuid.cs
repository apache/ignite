--- conflicted
+++ resolved
@@ -50,12 +50,6 @@
         /// Initializes a new instance of the <see cref="IgniteGuid"/> struct.
         /// </summary>
         /// <param name="reader">The reader.</param>
-<<<<<<< HEAD
-        public IgniteGuid(IBinaryRawReader reader)
-        {
-            _globalId = reader.ReadGuid().GetValueOrDefault();
-            _localId = reader.ReadLong();
-=======
         internal IgniteGuid(IBinaryRawReader reader)
         {
             Debug.Assert(reader != null);
@@ -64,7 +58,6 @@
 
             _localId = stream.ReadLong();
             _globalId = BinaryUtils.ReadGuid(stream);
->>>>>>> 7a18c3c5
         }
 
         /// <summary>
@@ -138,15 +131,6 @@
             return !(a == b);
         }
 
-<<<<<<< HEAD
-        /** <inheritdoc /> */
-        void IBinaryWriteAware.WriteBinary(IBinaryWriter writer)
-        {
-            var raw = writer.GetRawWriter();
-
-            raw.WriteGuid(GlobalId);
-            raw.WriteLong(LocalId);
-=======
         /// <summary>
         /// Writes this object to the given writer.
         /// </summary>
@@ -160,7 +144,6 @@
 
             stream.WriteLong(_localId);
             BinaryUtils.WriteGuid(_globalId, stream);
->>>>>>> 7a18c3c5
         }
     }
 }