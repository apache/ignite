--- conflicted
+++ resolved
@@ -473,40 +473,32 @@
         {
             base.VisitJoinClause(joinClause, queryModel, index);
 
-            var queryable = ExpressionWalker.GetCacheQueryable(joinClause, false);
-
-            if (queryable == null)
-            {
-                VisitJoinWithLocalCollection(joinClause);
+            var subQuery = joinClause.InnerSequence as SubQueryExpression;
+
+            if (subQuery != null)
+            {
+                var isOuter = subQuery.QueryModel.ResultOperators.OfType<DefaultIfEmptyResultOperator>().Any();
+
+                _builder.AppendFormat("{0} join (", isOuter ? "left outer" : "inner");
+
+                VisitQueryModel(subQuery.QueryModel, true);
+
+                var alias = _aliases.GetTableAlias(subQuery.QueryModel.MainFromClause);
+                _builder.AppendFormat(") as {0} on (", alias);
             }
             else
             {
-                var subQuery = joinClause.InnerSequence as SubQueryExpression;
-
-                if (subQuery != null)
-                {
-                    var isOuter = subQuery.QueryModel.ResultOperators.OfType<DefaultIfEmptyResultOperator>().Any();
-
-                    _builder.AppendFormat("{0} join (", isOuter ? "left outer" : "inner");
-
-                    VisitQueryModel(subQuery.QueryModel, true);
-
-                    var alias = _aliases.GetTableAlias(subQuery.QueryModel.MainFromClause);
-                    _builder.AppendFormat(") as {0} on (", alias);
-                }
-                else
+                var queryable = ExpressionWalker.GetCacheQueryable(joinClause, false);
+                if (queryable != null)
                 {
                     var tableName = ExpressionWalker.GetTableNameWithSchema(queryable);
                     var alias = _aliases.GetTableAlias(joinClause);
                     _builder.AppendFormat("inner join {0} as {1} on (", tableName, alias);
                 }
-<<<<<<< HEAD
-=======
                 else
                 {
                     VisitJoinWithLocaclCollectionClause(joinClause);
                 }
->>>>>>> 8b0e81e4
             }
 
             BuildJoinCondition(joinClause.InnerKeySelector, joinClause.OuterKeySelector);
@@ -515,22 +507,6 @@
         }
 
         /// <summary>
-<<<<<<< HEAD
-        /// Visits Join clause with local collection
-        /// </summary>
-        private void VisitJoinWithLocalCollection(JoinClause joinClause)
-        {
-            var collectionType = joinClause.InnerSequence.Type;
-            Type itemType;
-
-            if (collectionType.IsGenericType && collectionType.GetGenericTypeDefinition() == typeof(IEnumerable<>))
-            {
-                itemType = collectionType.GetGenericArguments()[0];
-            }
-            else
-            {
-                var implementedIEnumerableType = collectionType.GetInterfaces()
-=======
         /// Visists Join clause in case of join with local collection
         /// </summary>
         private void VisitJoinWithLocaclCollectionClause(JoinClause joinClause)
@@ -545,34 +521,30 @@
             else
             {
                 var implementedIEnumerableType = type.GetInterfaces()
->>>>>>> 8b0e81e4
                     .FirstOrDefault(t => t.IsGenericType && t.GetGenericTypeDefinition() == typeof(IEnumerable<>));
 
                 if (implementedIEnumerableType == null)
                 {
-<<<<<<< HEAD
-                    throw new NotSupportedException("Not supported collection type for Join with local collection: " + collectionType.FullName);
-=======
                     throw new NotSupportedException("Not supported collection type for Join with local collection: " + type.FullName);
->>>>>>> 8b0e81e4
                 }
 
                 itemType = implementedIEnumerableType.GetGenericArguments()[0];
             }
 
+
             var sqlTypeName = SqlTypes.GetSqlTypeName(itemType);
+
             if (string.IsNullOrWhiteSpace(sqlTypeName))
             {
-                throw new NotSupportedException("Not supported item type for Join with local collection: " + collectionType.Name);
-            }
-
-<<<<<<< HEAD
+                throw new NotSupportedException("Not supported item type for Join with local collection: " + type.Name);
+            }
+
             var isOuter = false;
-            object inValues;
+            object values;
             switch (joinClause.InnerSequence.NodeType)
             {
                 case ExpressionType.Constant:
-                    inValues = CacheQueryExpressionVisitor.GetInValues(joinClause.InnerSequence, true);
+                    values = ExpressionWalker.EvaluateEnumerableValues(joinClause.InnerSequence);
                     break;
                 case ExpressionType.Parameter:
                     //var subQuery = joinClause.InnerSequence as SubQueryExpression;
@@ -580,7 +552,7 @@
                     //{
                     //    isOuter = subQuery.QueryModel.ResultOperators.OfType<DefaultIfEmptyResultOperator>().Any();
                     //}
-                    inValues = ExpressionWalker.EvaluateExpression<object>(joinClause.InnerSequence);
+                    values = ExpressionWalker.EvaluateExpression<object>(joinClause.InnerSequence);
                     break;
                 default:
                     throw new NotSupportedException("InnerSequence not supported for joining with local collections: " + joinClause.InnerSequence);
@@ -588,40 +560,10 @@
 
             var tableAlias = _aliases.GetTableAlias(joinClause);
             var fieldAlias = _aliases.GetFieldAlias(joinClause.InnerKeySelector);
+
             _builder.AppendFormat("{0} join table({1} {2} = ?) {3} on(", isOuter ? "left outer" : "inner", fieldAlias, sqlTypeName, tableAlias);
 
-            //TODO - rewrite?
-
-            Parameters.Add(inValues);
-=======
-            var sqlTypeName = SqlTypes.GetSqlTypeName(itemType);
-
-            if (string.IsNullOrWhiteSpace(sqlTypeName))
-            {
-                throw new NotSupportedException("Not supported item type for Join with local collection: " + type.Name);
-            }
-
-            if (joinClause.InnerSequence.NodeType != ExpressionType.Constant)
-            {
-                throw new NotSupportedException("Expression not supported for Join with local collection: " + joinClause.InnerSequence);
-            }
-
-            var isOuter = false;
-            var constantValueType = ((ConstantExpression) joinClause.InnerSequence).Value.GetType();
-            if (constantValueType.IsGenericType)
-            {
-                isOuter = DefaultIfEmptyEnumeratorType == constantValueType.GetGenericTypeDefinition();
-            }
-
-            var tableAlias = _aliases.GetTableAlias(joinClause);
-            var fieldAlias = _aliases.GetFieldAlias(joinClause.InnerKeySelector);
-
-            _builder.AppendFormat("{0} join table({1} {2} = ?) {3} on(", isOuter ? "left outer" : "inner", fieldAlias, sqlTypeName, tableAlias);
-
-            var values = ExpressionWalker.EvaluateEnumerableValues(joinClause.InnerSequence);
-
             Parameters.Add(values);
->>>>>>> 8b0e81e4
         }
 
         /// <summary>
