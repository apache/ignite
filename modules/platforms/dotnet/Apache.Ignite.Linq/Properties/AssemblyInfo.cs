--- conflicted
+++ resolved
@@ -1,4 +1,4 @@
-﻿/*
+﻿﻿/*
 * Licensed to the Apache Software Foundation (ASF) under one or more
 * contributor license agreements.  See the NOTICE file distributed with
 * this work for additional information regarding copyright ownership.
@@ -33,14 +33,8 @@
 // The following GUID is for the ID of the typelib if this project is exposed to COM
 [assembly: Guid("5b571661-17f4-4f29-8c7d-0edb38ca9b55")]
 
-<<<<<<< HEAD
-[assembly: AssemblyVersion("1.8.2.16748")]
-[assembly: AssemblyFileVersion("1.8.2.16748")]
-[assembly: AssemblyInformationalVersion("1.8.2")]
-=======
 [assembly: AssemblyVersion("2.0.0.16694")]
 [assembly: AssemblyFileVersion("2.0.0.16694")]
 [assembly: AssemblyInformationalVersion("2.0.0")]
->>>>>>> 3da7794f
 
 [assembly: CLSCompliant(true)]