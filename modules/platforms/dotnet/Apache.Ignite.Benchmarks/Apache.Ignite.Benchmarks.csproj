﻿<?xml version="1.0" encoding="utf-8"?>
<Project ToolsVersion="4.0" DefaultTargets="Build" xmlns="http://schemas.microsoft.com/developer/msbuild/2003">
  <Import Project="$(MSBuildExtensionsPath)\$(MSBuildToolsVersion)\Microsoft.Common.props" Condition="Exists('$(MSBuildExtensionsPath)\$(MSBuildToolsVersion)\Microsoft.Common.props')" />
  <PropertyGroup>
    <Configuration Condition=" '$(Configuration)' == '' ">Debug</Configuration>
    <Platform Condition=" '$(Platform)' == '' ">AnyCPU</Platform>
    <ProjectGuid>{8F507DBE-56F9-437F-82D4-74C02EC44E41}</ProjectGuid>
    <OutputType>Exe</OutputType>
    <AppDesignerFolder>Properties</AppDesignerFolder>
    <RootNamespace>Apache.Ignite.Benchmarks</RootNamespace>
    <AssemblyName>Apache.Ignite.Benchmarks</AssemblyName>
    <TargetFrameworkVersion>v4.0</TargetFrameworkVersion>
    <FileAlignment>512</FileAlignment>
  </PropertyGroup>
  <PropertyGroup>
    <StartupObject>Apache.Ignite.Benchmarks.BenchmarkRunner</StartupObject>
  </PropertyGroup>
  <PropertyGroup>
    <SignAssembly>true</SignAssembly>
  </PropertyGroup>
  <PropertyGroup>
    <AssemblyOriginatorKeyFile>Apache.Ignite.Benchmarks.snk</AssemblyOriginatorKeyFile>
  </PropertyGroup>
  <PropertyGroup Condition="'$(Configuration)|$(Platform)' == 'Debug|AnyCPU'">
    <DebugSymbols>true</DebugSymbols>
    <OutputPath>bin\Debug\</OutputPath>
    <DefineConstants>DEBUG</DefineConstants>
    <PlatformTarget>AnyCPU</PlatformTarget>
    <CodeAnalysisRuleSet>MinimumRecommendedRules.ruleset</CodeAnalysisRuleSet>
    <TreatWarningsAsErrors>true</TreatWarningsAsErrors>
  </PropertyGroup>
  <PropertyGroup Condition="'$(Configuration)|$(Platform)' == 'Release|AnyCPU'">
    <OutputPath>bin\Release\</OutputPath>
    <Optimize>true</Optimize>
    <PlatformTarget>AnyCPU</PlatformTarget>
    <CodeAnalysisRuleSet>MinimumRecommendedRules.ruleset</CodeAnalysisRuleSet>
    <TreatWarningsAsErrors>true</TreatWarningsAsErrors>
  </PropertyGroup>
  <PropertyGroup>
    <ResolveAssemblyWarnOrErrorOnTargetArchitectureMismatch>None</ResolveAssemblyWarnOrErrorOnTargetArchitectureMismatch>
  </PropertyGroup>
  <ItemGroup>
    <Reference Include="System" />
    <Reference Include="System.Core" />
  </ItemGroup>
  <ItemGroup>
    <Compile Include="BenchmarkBase.cs" />
    <Compile Include="BenchmarkOperationDescriptor.cs" />
    <Compile Include="BenchmarkRunner.cs" />
    <Compile Include="BenchmarkState.cs" />
    <Compile Include="BenchmarkUtils.cs" />
    <Compile Include="Interop\GetAllBinaryBenchmark.cs" />
    <Compile Include="Interop\GetAllBenchmark.cs" />
    <Compile Include="Interop\GetAllEmployeesBenchmark.cs" />
<<<<<<< HEAD
=======
    <Compile Include="Interop\GetWithPlatformCacheBenchmark.cs" />
>>>>>>> 1e84d448
    <Compile Include="Interop\PlatformBenchmarkBase.cs" />
    <Compile Include="Interop\ClosureBenchmark.cs" />
    <Compile Include="Interop\GetAsyncBenchmark.cs" />
    <Compile Include="Interop\GetBenchmark.cs" />
    <Compile Include="Interop\PutAsyncBenchmark.cs" />
    <Compile Include="Interop\PutBenchmark.cs" />
    <Compile Include="Interop\PutWithPlatformCacheBenchmark.cs" />
    <Compile Include="Interop\ScanQueryBenchmark.cs" />
    <Compile Include="Interop\TaskBenchmark.cs" />
    <Compile Include="Interop\TxBenchmark.cs" />
    <Compile Include="Model\Address.cs" />
    <Compile Include="Model\Company.cs" />
    <Compile Include="Model\Department.cs" />
    <Compile Include="Model\Doubles.cs" />
    <Compile Include="Model\Employee.cs" />
    <Compile Include="Model\Sex.cs" />
    <Compile Include="Model\TestModel.cs" />
    <Compile Include="Binary\BinarizableReadBenchmark.cs" />
    <Compile Include="Binary\BinarizableWriteBenchmark.cs" />
    <Compile Include="Properties\AssemblyInfo.cs" />
    <Compile Include="Result\BenchmarkConsoleResultWriter.cs" />
    <Compile Include="Result\BenchmarkFileResultWriter.cs" />
    <Compile Include="Result\IBenchmarkResultWriter.cs" />
    <Compile Include="ThinClient\ThinClientGetAllBinaryBenchmark.cs" />
    <Compile Include="ThinClient\ThinClientGetAllEmployeesBenchmark.cs" />
    <Compile Include="ThinClient\ThinClientGetAsyncBenchmark.cs" />
    <Compile Include="ThinClient\ThinClientGetAllBenchmark.cs" />
    <Compile Include="ThinClient\ThinClientGetBenchmark.cs" />
    <Compile Include="ThinClient\ThinClientPutAsyncBenchmark.cs" />
    <Compile Include="ThinClient\ThinClientPutBenchmark.cs" />
  </ItemGroup>
  <ItemGroup>
    <ProjectReference Include="..\Apache.Ignite.Core\Apache.Ignite.Core.csproj">
      <Project>{4CD2F726-7E2B-46C4-A5BA-057BB82EECB6}</Project>
      <Name>Apache.Ignite.Core</Name>
    </ProjectReference>
  </ItemGroup>
  <ItemGroup>
    <None Include="Apache.Ignite.Benchmarks.snk" />
    <None Include="App.config" />
    <None Include="Config\benchmark.xml" />
  </ItemGroup>
  <Import Project="$(MSBuildToolsPath)\Microsoft.CSharp.targets" />
  <!-- To modify your build process, add your task inside one of the targets below and uncomment it. 
       Other similar extension points exist, see Microsoft.Common.targets.
  <Target Name="BeforeBuild">
  </Target>
  <Target Name="AfterBuild">
  </Target>
  -->
</Project><|MERGE_RESOLUTION|>--- conflicted
+++ resolved
@@ -52,10 +52,7 @@
     <Compile Include="Interop\GetAllBinaryBenchmark.cs" />
     <Compile Include="Interop\GetAllBenchmark.cs" />
     <Compile Include="Interop\GetAllEmployeesBenchmark.cs" />
-<<<<<<< HEAD
-=======
     <Compile Include="Interop\GetWithPlatformCacheBenchmark.cs" />
->>>>>>> 1e84d448
     <Compile Include="Interop\PlatformBenchmarkBase.cs" />
     <Compile Include="Interop\ClosureBenchmark.cs" />
     <Compile Include="Interop\GetAsyncBenchmark.cs" />
