﻿<Project Sdk="Microsoft.NET.Sdk">
  <PropertyGroup>
    <TargetFramework>netcoreapp3.1</TargetFramework>
    <AllowUnsafeBlocks>true</AllowUnsafeBlocks>
    <GenerateAssemblyInfo>false</GenerateAssemblyInfo>
    <AssemblyName>Apache.Ignite.Benchmarks</AssemblyName>
    <RootNamespace>Apache.Ignite.Benchmarks</RootNamespace>
    <AssemblyOriginatorKeyFile>Apache.Ignite.Benchmarks.snk</AssemblyOriginatorKeyFile>
    <SignAssembly>true</SignAssembly>
    <DelaySign>false</DelaySign>
    <OutputType>Exe</OutputType>
    <ServerGarbageCollection>true</ServerGarbageCollection>
    <GenerateRuntimeConfigurationFiles>true</GenerateRuntimeConfigurationFiles>

    <CodeAnalysisRuleSet>..\Apache.Ignite.Tests.ruleset</CodeAnalysisRuleSet>
  </PropertyGroup>
  <ItemGroup>
<<<<<<< HEAD
    <ProjectReference Include="..\Apache.Ignite.Core\Apache.Ignite.Core.csproj" />
=======
    <Compile Include="..\SharedAssemblyInfo.cs" />
    <ProjectReference Include="..\Apache.Ignite.Core\Apache.Ignite.Core.DotNetCore.csproj" />
>>>>>>> ec608b0b
  </ItemGroup>
</Project><|MERGE_RESOLUTION|>--- conflicted
+++ resolved
@@ -15,11 +15,7 @@
     <CodeAnalysisRuleSet>..\Apache.Ignite.Tests.ruleset</CodeAnalysisRuleSet>
   </PropertyGroup>
   <ItemGroup>
-<<<<<<< HEAD
+    <Compile Include="..\SharedAssemblyInfo.cs" />
     <ProjectReference Include="..\Apache.Ignite.Core\Apache.Ignite.Core.csproj" />
-=======
-    <Compile Include="..\SharedAssemblyInfo.cs" />
-    <ProjectReference Include="..\Apache.Ignite.Core\Apache.Ignite.Core.DotNetCore.csproj" />
->>>>>>> ec608b0b
   </ItemGroup>
 </Project>