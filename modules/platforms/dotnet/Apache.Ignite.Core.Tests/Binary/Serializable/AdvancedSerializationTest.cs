--- conflicted
+++ resolved
@@ -98,11 +98,7 @@
             Assert.AreEqual(expectedRes, jobResult.InnerXml);
         }
 
-<<<<<<< HEAD
-#if !NETCOREAPP  // AppDomains are not supported in .NET Core
-=======
 #if !NETCOREAPP// AppDomains are not supported in .NET Core
->>>>>>> 5fe4b38e
         /// <summary>
         /// Tests custom serialization binder.
         /// </summary>
