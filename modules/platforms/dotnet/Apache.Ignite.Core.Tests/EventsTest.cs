/*
 * Licensed to the Apache Software Foundation (ASF) under one or more
 * contributor license agreements.  See the NOTICE file distributed with
 * this work for additional information regarding copyright ownership.
 * The ASF licenses this file to You under the Apache License, Version 2.0
 * (the "License"); you may not use this file except in compliance with
 * the License.  You may obtain a copy of the License at
 *
 *      http://www.apache.org/licenses/LICENSE-2.0
 *
 * Unless required by applicable law or agreed to in writing, software
 * distributed under the License is distributed on an "AS IS" BASIS,
 * WITHOUT WARRANTIES OR CONDITIONS OF ANY KIND, either express or implied.
 * See the License for the specific language governing permissions and
 * limitations under the License.
 */

namespace Apache.Ignite.Core.Tests
{
    using System;
    using System.Collections.Concurrent;
    using System.Collections.Generic;
    using System.Linq;
    using System.Threading;
    using System.Threading.Tasks;
    using Apache.Ignite.Core.Cache.Query;
    using Apache.Ignite.Core.Common;
    using Apache.Ignite.Core.Events;
    using Apache.Ignite.Core.Impl;
    using Apache.Ignite.Core.Impl.Events;
    using Apache.Ignite.Core.Portable;
    using Apache.Ignite.Core.Tests.Compute;
    using NUnit.Framework;

    /// <summary>
    /// <see cref="IEvents"/> tests.
    /// </summary>
    public class EventsTest
    {
        /** */
        private IIgnite _grid1;

        /** */
        private IIgnite _grid2;

        /** */
        private IIgnite _grid3;

        /** */
        private IIgnite[] _grids;
        
        /** */
        public static int IdGen;

        [TestFixtureTearDown]
        public void FixtureTearDown()
        {
            StopGrids();
        }

        /// <summary>
        /// Executes before each test.
        /// </summary>
        [SetUp]
        public void SetUp()
        {
            StartGrids();
            EventsTestHelper.ListenResult = true;
        }

        /// <summary>
        /// Executes after each test.
        /// </summary>
        [TearDown]
        public virtual void TearDown()
        {
            try
            {
                TestUtils.AssertHandleRegistryIsEmpty(1000, _grid1, _grid2, _grid3);
            }
            catch (Exception)
            {
                // Restart grids to cleanup
                StopGrids();

                throw;
            }
            finally
            {
                EventsTestHelper.AssertFailures();

                if (TestContext.CurrentContext.Test.Name.StartsWith("TestEventTypes"))
                    StopGrids(); // clean events for other tests
            }
        }

        /// <summary>
        /// Tests enable/disable of event types.
        /// </summary>
        [Test]
        public void TestEnableDisable()
        {
            var events = _grid1.GetEvents();

            Assert.AreEqual(0, events.GetEnabledEvents().Count);
            
            Assert.IsFalse(EventType.CacheAll.Any(events.IsEnabled));

            events.EnableLocal(EventType.CacheAll);

            Assert.AreEqual(EventType.CacheAll, events.GetEnabledEvents());

            Assert.IsTrue(EventType.CacheAll.All(events.IsEnabled));

            events.EnableLocal(EventType.TaskExecutionAll);

            events.DisableLocal(EventType.CacheAll);

            Assert.AreEqual(EventType.TaskExecutionAll, events.GetEnabledEvents());
        }

        /// <summary>
        /// Tests LocalListen.
        /// </summary>
        [Test]
        public void TestLocalListen()
        {
            var events = _grid1.GetEvents();
            var listener = EventsTestHelper.GetListener();
            var eventType = EventType.TaskExecutionAll;

            events.EnableLocal(eventType);

            events.LocalListen(listener, eventType);

            CheckSend(3);  // 3 events per task * 3 grids

            // Check unsubscription for specific event
            events.StopLocalListen(listener, EventType.TaskReduced);

            CheckSend(2);

            // Unsubscribe from all events
            events.StopLocalListen(listener);

            CheckNoEvent();

            // Check unsubscription by filter
            events.LocalListen(listener, EventType.TaskReduced);

            CheckSend();

            EventsTestHelper.ListenResult = false;

            CheckSend();  // one last event will be received for each listener

            CheckNoEvent();
        }

        /// <summary>
        /// Tests LocalListen.
        /// </summary>
        [Test]
        [Ignore("IGNITE-879")]
        public void TestLocalListenRepeatedSubscription()
        {
            var events = _grid1.GetEvents();
            var listener = EventsTestHelper.GetListener();
            var eventType = EventType.TaskExecutionAll;

            events.EnableLocal(eventType);

            events.LocalListen(listener, eventType);

            CheckSend(3);  // 3 events per task * 3 grids

            events.LocalListen(listener, eventType);
            events.LocalListen(listener, eventType);

            CheckSend(9);

            events.StopLocalListen(listener, eventType);

            CheckSend(6);

            events.StopLocalListen(listener, eventType);

            CheckSend(3);
            
            events.StopLocalListen(listener, eventType);

            CheckNoEvent();
        }

        /// <summary>
        /// Tests all available event types/classes.
        /// </summary>
        [Test, TestCaseSource("TestCases")]
        public void TestEventTypes(EventTestCase testCase)
        {
            var events = _grid1.GetEvents();

            events.EnableLocal(testCase.EventType);

            var listener = EventsTestHelper.GetListener();

            events.LocalListen(listener, testCase.EventType);

            EventsTestHelper.ClearReceived(testCase.EventCount);

            testCase.GenerateEvent(_grid1);

            EventsTestHelper.VerifyReceive(testCase.EventCount, testCase.EventObjectType, testCase.EventType);

            if (testCase.VerifyEvents != null)
                testCase.VerifyEvents(EventsTestHelper.ReceivedEvents.Reverse(), _grid1);

            // Check stop
            events.StopLocalListen(listener);

            EventsTestHelper.ClearReceived(0);

            testCase.GenerateEvent(_grid1);

            Thread.Sleep(EventsTestHelper.Timeout);
        }

        /// <summary>
        /// Test cases for TestEventTypes: type id + type + event generator.
        /// </summary>
        public IEnumerable<EventTestCase> TestCases
        {
            get
            {
                yield return new EventTestCase
                {
                    EventType = EventType.CacheAll,
                    EventObjectType = typeof (CacheEvent),
                    GenerateEvent = g => g.GetCache<int, int>(null).Put(1, 1),
                    VerifyEvents = (e, g) => VerifyCacheEvents(e, g),
                    EventCount = 1
                };

                yield return new EventTestCase
                {
                    EventType = EventType.TaskExecutionAll,
                    EventObjectType = typeof (TaskEvent),
                    GenerateEvent = g => GenerateTaskEvent(g),
                    VerifyEvents = (e, g) => VerifyTaskEvents(e),
                    EventCount = 3
                };

                yield return new EventTestCase
                {
                    EventType = EventType.JobExecutionAll,
                    EventObjectType = typeof (JobEvent),
                    GenerateEvent = g => GenerateTaskEvent(g),
                    EventCount = 9
                };
                
                yield return new EventTestCase
                {
                    EventType = new[] {EventType.CacheQueryExecuted},
                    EventObjectType = typeof (CacheQueryExecutedEvent),
                    GenerateEvent = g => GenerateCacheQueryEvent(g),
                    EventCount = 1
                };

                yield return new EventTestCase
                {
                    EventType = new[] { EventType.CacheQueryObjectRead },
                    EventObjectType = typeof (CacheQueryReadEvent),
                    GenerateEvent = g => GenerateCacheQueryEvent(g),
                    EventCount = 1
                };
            }
        }

        /// <summary>
        /// Tests the LocalQuery.
        /// </summary>
        [Test]
        public void TestLocalQuery()
        {
            var events = _grid1.GetEvents();

            var eventType = EventType.TaskExecutionAll;

            events.EnableLocal(eventType);

            var oldEvents = events.LocalQuery();

            GenerateTaskEvent();

            // "Except" works because of overridden equality
            var qryResult = events.LocalQuery(eventType).Except(oldEvents).ToList();

            Assert.AreEqual(3, qryResult.Count);
        }

        /// <summary>
        /// Tests the WaitForLocal.
        /// </summary>
        [Test]
        public void TestWaitForLocal([Values(true, false)] bool async)
        {
            var events = _grid1.GetEvents();

            var timeout = TimeSpan.FromSeconds(3);

            if (async)
                events = events.WithAsync();

            var eventType = EventType.TaskExecutionAll;

            events.EnableLocal(eventType);

            Func<Func<IEvent>, Task<IEvent>> getWaitTask;

            if (async)
                getWaitTask = func =>
                {
                    Assert.IsNull(func());
                    var task = events.GetFuture<IEvent>().ToTask();
                    GenerateTaskEvent();
                    return task;
                };
            else
                getWaitTask = func =>
                {
                    var task = Task.Factory.StartNew(func);
                    Thread.Sleep(500); // allow task to start and begin waiting for events
                    GenerateTaskEvent();
                    return task;
                };

            // No params
            var waitTask = getWaitTask(() => events.WaitForLocal());

            waitTask.Wait(timeout);

            // Event types
            waitTask = getWaitTask(() => events.WaitForLocal(EventType.TaskReduced));

            Assert.IsTrue(waitTask.Wait(timeout));
            Assert.IsInstanceOf(typeof(TaskEvent), waitTask.Result);
            Assert.AreEqual(EventType.TaskReduced, waitTask.Result.Type);

            // Filter
            waitTask = getWaitTask(() => events.WaitForLocal(
<<<<<<< HEAD
                new EventListener<IEvent>((g, e) => e.Type == EventType.EventTaskReduced)));
=======
                new EventFilter<IEvent>((g, e) => e.Type == EventType.TaskReduced)));
>>>>>>> 52534c33

            Assert.IsTrue(waitTask.Wait(timeout));
            Assert.IsInstanceOf(typeof(TaskEvent), waitTask.Result);
            Assert.AreEqual(EventType.TaskReduced, waitTask.Result.Type);

            // Filter & types
            waitTask = getWaitTask(() => events.WaitForLocal(
<<<<<<< HEAD
                new EventListener<IEvent>((g, e) => e.Type == EventType.EventTaskReduced), EventType.EventTaskReduced));
=======
                new EventFilter<IEvent>((g, e) => e.Type == EventType.TaskReduced), EventType.TaskReduced));
>>>>>>> 52534c33

            Assert.IsTrue(waitTask.Wait(timeout));
            Assert.IsInstanceOf(typeof(TaskEvent), waitTask.Result);
            Assert.AreEqual(EventType.TaskReduced, waitTask.Result.Type);
        }

        /// <summary>
        /// Tests RemoteListen.
        /// </summary>
        [Test]
        public void TestRemoteListen(
            [Values(true, false)] bool async, 
            [Values(true, false)] bool portable,
            [Values(true, false)] bool autoUnsubscribe)
        {
            foreach (var g in _grids)
            {
                g.GetEvents().EnableLocal(EventType.JobExecutionAll);
                g.GetEvents().EnableLocal(EventType.TaskExecutionAll);
            }

            var events = _grid1.GetEvents();

            var expectedType = EventType.JobStarted;

            var remoteFilter = portable 
                ?  (IEventPredicate<IEvent>) new RemoteEventPortableListener(expectedType) 
                :  new RemoteEventListener(expectedType);

            var localListener = EventsTestHelper.GetListener();

            if (async)
                events = events.WithAsync();

            var listenId = events.RemoteListen(localListener: localListener, remoteListener: remoteFilter,
                autoUnsubscribe: autoUnsubscribe);

            if (async)
                listenId = events.GetFuture<Guid>().Get();

            Assert.IsNotNull(listenId);

            CheckSend(3, typeof(JobEvent), expectedType);

            _grid3.GetEvents().DisableLocal(EventType.JobExecutionAll);

            CheckSend(2, typeof(JobEvent), expectedType);

            events.StopRemoteListen(listenId.Value);

            if (async)
                events.GetFuture().Get();

            CheckNoEvent();

            // Check unsubscription with listener
            events.RemoteListen(localListener: localListener, remoteListener: remoteFilter,
                autoUnsubscribe: autoUnsubscribe);

            if (async)
                events.GetFuture<Guid>().Get();

            CheckSend(2, typeof(JobEvent), expectedType);

            EventsTestHelper.ListenResult = false;

            CheckSend(1, typeof(JobEvent), expectedType);  // one last event

            CheckNoEvent();
        }

        /// <summary>
        /// Tests RemoteQuery.
        /// </summary>
        [Test]
        public void TestRemoteQuery([Values(true, false)] bool async)
        {
            foreach (var g in _grids)
                g.GetEvents().EnableLocal(EventType.JobExecutionAll);

            var events = _grid1.GetEvents();

<<<<<<< HEAD
            var eventFilter = new RemoteEventListener(EventType.EventJobStarted);
=======
            var eventFilter = new RemoteEventFilter(EventType.JobStarted);
>>>>>>> 52534c33

            var oldEvents = events.RemoteQuery(eventFilter);

            if (async)
                events = events.WithAsync();

            GenerateTaskEvent();

            var remoteQuery = events.RemoteQuery(eventFilter, EventsTestHelper.Timeout, EventType.JobExecutionAll);

            if (async)
            {
                Assert.IsNull(remoteQuery);

                remoteQuery = events.GetFuture<List<IEvent>>().Get().ToList();
            }

            var qryResult = remoteQuery.Except(oldEvents).Cast<JobEvent>().ToList();

            Assert.AreEqual(_grids.Length, qryResult.Count);

            Assert.IsTrue(qryResult.All(x => x.Type == EventType.JobStarted));
        }

        /// <summary>
        /// Tests serialization.
        /// </summary>
        [Test]
        public void TestSerialization()
        {
            var grid = (Ignite) _grid1;
            var comp = (Impl.Compute.Compute) grid.GetCluster().ForLocal().GetCompute();
            var locNode = grid.GetCluster().GetLocalNode();

            var expectedGuid = Guid.Parse("00000000-0000-0001-0000-000000000002");
            var expectedGridGuid = new IgniteGuid(expectedGuid, 3);

            using (var inStream = IgniteManager.Memory.Allocate().GetStream())
            {
                var result = comp.ExecuteJavaTask<bool>("org.apache.ignite.platform.PlatformEventsWriteEventTask",
                    inStream.MemoryPointer);

                Assert.IsTrue(result);

                inStream.SynchronizeInput();

                var reader = grid.Marshaller.StartUnmarshal(inStream);

                var cacheEvent = EventReader.Read<CacheEvent>(reader);
                CheckEventBase(cacheEvent);
                Assert.AreEqual("cacheName", cacheEvent.CacheName);
                Assert.AreEqual(locNode, cacheEvent.EventNode);
                Assert.AreEqual(1, cacheEvent.Partition);
                Assert.AreEqual(true, cacheEvent.IsNear);
                Assert.AreEqual(2, cacheEvent.Key);
                Assert.AreEqual(expectedGridGuid, cacheEvent.Xid);
                Assert.AreEqual(3, cacheEvent.LockId);
                Assert.AreEqual(4, cacheEvent.NewValue);
                Assert.AreEqual(true, cacheEvent.HasNewValue);
                Assert.AreEqual(5, cacheEvent.OldValue);
                Assert.AreEqual(true, cacheEvent.HasOldValue);
                Assert.AreEqual(expectedGuid, cacheEvent.SubjectId);
                Assert.AreEqual("cloClsName", cacheEvent.ClosureClassName);
                Assert.AreEqual("taskName", cacheEvent.TaskName);

                var qryExecEvent = EventReader.Read<CacheQueryExecutedEvent>(reader);
                CheckEventBase(qryExecEvent);
                Assert.AreEqual("qryType", qryExecEvent.QueryType);
                Assert.AreEqual("cacheName", qryExecEvent.CacheName);
                Assert.AreEqual("clsName", qryExecEvent.ClassName);
                Assert.AreEqual("clause", qryExecEvent.Clause);
                Assert.AreEqual(expectedGuid, qryExecEvent.SubjectId);
                Assert.AreEqual("taskName", qryExecEvent.TaskName);

                var qryReadEvent = EventReader.Read<CacheQueryReadEvent>(reader);
                CheckEventBase(qryReadEvent);
                Assert.AreEqual("qryType", qryReadEvent.QueryType);
                Assert.AreEqual("cacheName", qryReadEvent.CacheName);
                Assert.AreEqual("clsName", qryReadEvent.ClassName);
                Assert.AreEqual("clause", qryReadEvent.Clause);
                Assert.AreEqual(expectedGuid, qryReadEvent.SubjectId);
                Assert.AreEqual("taskName", qryReadEvent.TaskName);
                Assert.AreEqual(1, qryReadEvent.Key);
                Assert.AreEqual(2, qryReadEvent.Value);
                Assert.AreEqual(3, qryReadEvent.OldValue);
                Assert.AreEqual(4, qryReadEvent.Row);

                var cacheRebalancingEvent = EventReader.Read<CacheRebalancingEvent>(reader);
                CheckEventBase(cacheRebalancingEvent);
                Assert.AreEqual("cacheName", cacheRebalancingEvent.CacheName);
                Assert.AreEqual(1, cacheRebalancingEvent.Partition);
                Assert.AreEqual(locNode, cacheRebalancingEvent.DiscoveryNode);
                Assert.AreEqual(2, cacheRebalancingEvent.DiscoveryEventType);
                Assert.AreEqual(3, cacheRebalancingEvent.DiscoveryTimestamp);
                
                var checkpointEvent = EventReader.Read<CheckpointEvent>(reader);
                CheckEventBase(checkpointEvent);
                Assert.AreEqual("cpKey", checkpointEvent.Key);
                
                var discoEvent = EventReader.Read<DiscoveryEvent>(reader);
                CheckEventBase(discoEvent);
                Assert.AreEqual(grid.TopologyVersion, discoEvent.TopologyVersion);
                Assert.AreEqual(grid.GetNodes(), discoEvent.TopologyNodes);

                var jobEvent = EventReader.Read<JobEvent>(reader);
                CheckEventBase(jobEvent);
                Assert.AreEqual(expectedGridGuid, jobEvent.JobId);
                Assert.AreEqual("taskClsName", jobEvent.TaskClassName);
                Assert.AreEqual("taskName", jobEvent.TaskName);
                Assert.AreEqual(locNode, jobEvent.TaskNode);
                Assert.AreEqual(expectedGridGuid, jobEvent.TaskSessionId);
                Assert.AreEqual(expectedGuid, jobEvent.TaskSubjectId);

                var spaceEvent = EventReader.Read<SwapSpaceEvent>(reader);
                CheckEventBase(spaceEvent);
                Assert.AreEqual("space", spaceEvent.Space);

                var taskEvent = EventReader.Read<TaskEvent>(reader);
                CheckEventBase(taskEvent);
                Assert.AreEqual(true,taskEvent.Internal);
                Assert.AreEqual(expectedGuid, taskEvent.SubjectId);
                Assert.AreEqual("taskClsName", taskEvent.TaskClassName);
                Assert.AreEqual("taskName", taskEvent.TaskName);
                Assert.AreEqual(expectedGridGuid, taskEvent.TaskSessionId);
            }
        }

        /// <summary>
        /// Checks base event fields serialization.
        /// </summary>
        /// <param name="evt">The evt.</param>
        private void CheckEventBase(IEvent evt)
        {
            var locNode = _grid1.GetCluster().GetLocalNode();

            Assert.AreEqual(locNode, evt.Node);
            Assert.AreEqual("msg", evt.Message);
            Assert.AreEqual(EventType.SwapSpaceCleared, evt.Type);
            Assert.IsNotNullOrEmpty(evt.Name);
            Assert.AreNotEqual(Guid.Empty, evt.Id.GlobalId);
            Assert.IsTrue((evt.Timestamp - DateTime.Now).TotalSeconds < 10);
        }

        /// <summary>
        /// Sends events in various ways and verifies correct receive.
        /// </summary>
        /// <param name="repeat">Expected event count multiplier.</param>
        /// <param name="eventObjectType">Expected event object type.</param>
        /// <param name="eventType">Type of the event.</param>
        private void CheckSend(int repeat = 1, Type eventObjectType = null, params int[] eventType)
        {
            EventsTestHelper.ClearReceived(repeat);

            GenerateTaskEvent();

            EventsTestHelper.VerifyReceive(repeat, eventObjectType ?? typeof (TaskEvent),
                eventType.Any() ? eventType : EventType.TaskExecutionAll);
        }

        /// <summary>
        /// Checks that no event has arrived.
        /// </summary>
        private void CheckNoEvent()
        {
            // this will result in an exception in case of a event
            EventsTestHelper.ClearReceived(0);

            GenerateTaskEvent();

            Thread.Sleep(EventsTestHelper.Timeout);

            EventsTestHelper.AssertFailures();
        }

        /// <summary>
        /// Gets the Ignite configuration.
        /// </summary>
        private static IgniteConfiguration Configuration(string springConfigUrl)
        {
            return new IgniteConfiguration
            {
                SpringConfigUrl = springConfigUrl,
                JvmClasspath = TestUtils.CreateTestClasspath(),
                JvmOptions = TestUtils.TestJavaOptions(),
                PortableConfiguration = new PortableConfiguration
                {
                    TypeConfigurations = new List<PortableTypeConfiguration>
                    {
                        new PortableTypeConfiguration(typeof (RemoteEventPortableListener))
                    }
                }
            };
        }

        /// <summary>
        /// Generates the task event.
        /// </summary>
        private void GenerateTaskEvent(IIgnite grid = null)
        {
            (grid ?? _grid1).GetCompute().Broadcast(new ComputeAction());
        }

        /// <summary>
        /// Verifies the task events.
        /// </summary>
        private static void VerifyTaskEvents(IEnumerable<IEvent> events)
        {
            var e = events.Cast<TaskEvent>().ToArray();

            // started, reduced, finished
            Assert.AreEqual(
                new[] {EventType.TaskStarted, EventType.TaskReduced, EventType.TaskFinished},
                e.Select(x => x.Type).ToArray());
        }

        /// <summary>
        /// Generates the cache query event.
        /// </summary>
        private static void GenerateCacheQueryEvent(IIgnite g)
        {
            var cache = g.GetCache<int, int>(null);

            cache.Clear();

            cache.Put(1, 1);

            cache.Query(new ScanQuery<int, int>()).GetAll();
        }

        /// <summary>
        /// Verifies the cache events.
        /// </summary>
        private static void VerifyCacheEvents(IEnumerable<IEvent> events, IIgnite grid)
        {
            var e = events.Cast<CacheEvent>().ToArray();

            foreach (var cacheEvent in e)
            {
                Assert.AreEqual(null, cacheEvent.CacheName);
                Assert.AreEqual(null, cacheEvent.ClosureClassName);
                Assert.AreEqual(null, cacheEvent.TaskName);
                Assert.AreEqual(grid.GetCluster().GetLocalNode(), cacheEvent.EventNode);
                Assert.AreEqual(grid.GetCluster().GetLocalNode(), cacheEvent.Node);

                Assert.AreEqual(false, cacheEvent.HasOldValue);
                Assert.AreEqual(null, cacheEvent.OldValue);

                if (cacheEvent.Type == EventType.CacheObjectPut)
                {
                    Assert.AreEqual(true, cacheEvent.HasNewValue);
                    Assert.AreEqual(1, cacheEvent.NewValue);
                }
                else if (cacheEvent.Type == EventType.CacheEntryCreated)
                {
                    Assert.AreEqual(false, cacheEvent.HasNewValue);
                    Assert.AreEqual(null, cacheEvent.NewValue);
                }
                else
                {
                    Assert.Fail("Unexpected event type");
                }
            }
        }

        /// <summary>
        /// Starts the grids.
        /// </summary>
        private void StartGrids()
        {
            if (_grid1 != null)
                return;

            _grid1 = Ignition.Start(Configuration("config\\compute\\compute-grid1.xml"));
            _grid2 = Ignition.Start(Configuration("config\\compute\\compute-grid2.xml"));
            _grid3 = Ignition.Start(Configuration("config\\compute\\compute-grid3.xml"));

            _grids = new[] {_grid1, _grid2, _grid3};
        }

        /// <summary>
        /// Stops the grids.
        /// </summary>
        private void StopGrids()
        {
            _grid1 = _grid2 = _grid3 = null;
            _grids = null;
            
            Ignition.StopAll(true);
        }
    }

    /// <summary>
    /// Event test helper class.
    /// </summary>
    [Serializable]
    public static class EventsTestHelper
    {
        /** */
        public static readonly ConcurrentStack<IEvent> ReceivedEvents = new ConcurrentStack<IEvent>();
        
        /** */
        public static readonly ConcurrentStack<string> Failures = new ConcurrentStack<string>();

        /** */
        public static readonly CountdownEvent ReceivedEvent = new CountdownEvent(0);

        /** */
        public static readonly ConcurrentStack<Guid?> LastNodeIds = new ConcurrentStack<Guid?>();

        /** */
        public static volatile bool ListenResult = true;

        /** */
        public static readonly TimeSpan Timeout = TimeSpan.FromMilliseconds(800);

        /// <summary>
        /// Clears received event information.
        /// </summary>
        /// <param name="expectedCount">The expected count of events to be received.</param>
        public static void ClearReceived(int expectedCount)
        {
            ReceivedEvents.Clear();
            ReceivedEvent.Reset(expectedCount);
            LastNodeIds.Clear();
        }

        /// <summary>
        /// Verifies received events against events events.
        /// </summary>
        public static void VerifyReceive(int count, Type eventObjectType, ICollection<int> eventTypes)
        {
            // check if expected event count has been received; Wait returns false if there were none.
            Assert.IsTrue(ReceivedEvent.Wait(Timeout), 
                "Failed to receive expected number of events. Remaining count: " + ReceivedEvent.CurrentCount);
            
            Assert.AreEqual(count, ReceivedEvents.Count);

            Assert.IsTrue(ReceivedEvents.All(x => x.GetType() == eventObjectType));

            Assert.IsTrue(ReceivedEvents.All(x => eventTypes.Contains(x.Type)));

            AssertFailures();
        }

        /// <summary>
        /// Gets the event listener.
        /// </summary>
        /// <returns>New instance of event listener.</returns>
        public static IEventPredicate<IEvent> GetListener()
        {
            return new EventListener<IEvent>(Listen);
        }

        /// <summary>
        /// Combines accumulated failures and throws an assertion, if there are any.
        /// Clears accumulated failures.
        /// </summary>
        public static void AssertFailures()
        {
            try
            {
                if (Failures.Any())
                    Assert.Fail(Failures.Reverse().Aggregate((x, y) => string.Format("{0}\n{1}", x, y)));
            }
            finally 
            {
                Failures.Clear();
            }
        }

        /// <summary>
        /// Listen method.
        /// </summary>
        /// <param name="id">Originating node ID.</param>
        /// <param name="evt">Event.</param>
        private static bool Listen(Guid? id, IEvent evt)
        {
            try
            {
                LastNodeIds.Push(id);
                ReceivedEvents.Push(evt);

                ReceivedEvent.Signal();
                
                return ListenResult;
            }
            catch (Exception ex)
            {
                // When executed on remote nodes, these exceptions will not go to sender, 
                // so we have to accumulate them.
                Failures.Push(string.Format("Exception in Listen (msg: {0}, id: {1}): {2}", evt, id, ex));
                throw;
            }
        }
    }

    /// <summary>
    /// Test event filter.
    /// </summary>
    [Serializable]
    public class EventListener<T> : IEventPredicate<T> where T : IEvent
    {
        /** */
        private readonly Func<Guid?, T, bool> _invoke;

        /// <summary>
        /// Initializes a new instance of the <see cref="RemoteListenEventFilter"/> class.
        /// </summary>
        /// <param name="invoke">The invoke delegate.</param>
        public EventListener(Func<Guid?, T, bool> invoke)
        {
            _invoke = invoke;
        }

        /** <inheritdoc /> */
        bool IEventPredicate<T>.Invoke(Guid? nodeId, T evt)
        {
            return _invoke(nodeId, evt);
        }

        /** <inheritdoc /> */
        public bool Invoke(Guid nodeId, T evt)
        {
            throw new Exception("Invalid method");
        }
    }

    /// <summary>
    /// Remote event filter.
    /// </summary>
    [Serializable]
    public class RemoteEventListener : IEventPredicate<IEvent>
    {
        /** */
        private readonly int _type;

        public RemoteEventListener(int type)
        {
            _type = type;
        }

        /** <inheritdoc /> */
        public bool Invoke(Guid? nodeId, IEvent evt)
        {
            return evt.Type == _type;
        }
    }

    /// <summary>
    /// Portable remote event filter.
    /// </summary>
    public class RemoteEventPortableListener : IEventPredicate<IEvent>, IPortableMarshalAware
    {
        /** */
        private int _type;

        /// <summary>
        /// Initializes a new instance of the <see cref="RemoteEventPortableListener"/> class.
        /// </summary>
        /// <param name="type">The event type.</param>
        public RemoteEventPortableListener(int type)
        {
            _type = type;
        }

        /** <inheritdoc /> */
        public bool Invoke(Guid? nodeId, IEvent evt)
        {
            return evt.Type == _type;
        }

        /** <inheritdoc /> */
        public void WritePortable(IPortableWriter writer)
        {
            writer.GetRawWriter().WriteInt(_type);
        }

        /** <inheritdoc /> */
        public void ReadPortable(IPortableReader reader)
        {
            _type = reader.GetRawReader().ReadInt();
        }
    }

    /// <summary>
    /// Event test case.
    /// </summary>
    public class EventTestCase
    {
        /// <summary>
        /// Gets or sets the type of the event.
        /// </summary>
        public ICollection<int> EventType { get; set; }

        /// <summary>
        /// Gets or sets the type of the event object.
        /// </summary>
        public Type EventObjectType { get; set; }

        /// <summary>
        /// Gets or sets the generate event action.
        /// </summary>
        public Action<IIgnite> GenerateEvent { get; set; }

        /// <summary>
        /// Gets or sets the verify events action.
        /// </summary>
        public Action<IEnumerable<IEvent>, IIgnite> VerifyEvents { get; set; }

        /// <summary>
        /// Gets or sets the event count.
        /// </summary>
        public int EventCount { get; set; }

        /** <inheritdoc /> */
        public override string ToString()
        {
            return EventObjectType.ToString();
        }
    }
}<|MERGE_RESOLUTION|>--- conflicted
+++ resolved
@@ -348,11 +348,7 @@
 
             // Filter
             waitTask = getWaitTask(() => events.WaitForLocal(
-<<<<<<< HEAD
-                new EventListener<IEvent>((g, e) => e.Type == EventType.EventTaskReduced)));
-=======
                 new EventFilter<IEvent>((g, e) => e.Type == EventType.TaskReduced)));
->>>>>>> 52534c33
 
             Assert.IsTrue(waitTask.Wait(timeout));
             Assert.IsInstanceOf(typeof(TaskEvent), waitTask.Result);
@@ -360,11 +356,7 @@
 
             // Filter & types
             waitTask = getWaitTask(() => events.WaitForLocal(
-<<<<<<< HEAD
-                new EventListener<IEvent>((g, e) => e.Type == EventType.EventTaskReduced), EventType.EventTaskReduced));
-=======
                 new EventFilter<IEvent>((g, e) => e.Type == EventType.TaskReduced), EventType.TaskReduced));
->>>>>>> 52534c33
 
             Assert.IsTrue(waitTask.Wait(timeout));
             Assert.IsInstanceOf(typeof(TaskEvent), waitTask.Result);
@@ -447,11 +439,7 @@
 
             var events = _grid1.GetEvents();
 
-<<<<<<< HEAD
-            var eventFilter = new RemoteEventListener(EventType.EventJobStarted);
-=======
             var eventFilter = new RemoteEventFilter(EventType.JobStarted);
->>>>>>> 52534c33
 
             var oldEvents = events.RemoteQuery(eventFilter);
 
