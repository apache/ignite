﻿/*
 * Licensed to the Apache Software Foundation (ASF) under one or more
 * contributor license agreements.  See the NOTICE file distributed with
 * this work for additional information regarding copyright ownership.
 * The ASF licenses this file to You under the Apache License, Version 2.0
 * (the "License"); you may not use this file except in compliance with
 * the License.  You may obtain a copy of the License at
 *
 *      http://www.apache.org/licenses/LICENSE-2.0
 *
 * Unless required by applicable law or agreed to in writing, software
 * distributed under the License is distributed on an "AS IS" BASIS,
 * WITHOUT WARRANTIES OR CONDITIONS OF ANY KIND, either express or implied.
 * See the License for the specific language governing permissions and
 * limitations under the License.
 */

// ReSharper disable UnusedAutoPropertyAccessor.Global
// ReSharper disable MemberCanBePrivate.Global
namespace Apache.Ignite.Core.Tests
{
    using System;
    using System.Collections;
    using System.Collections.Generic;
    using System.Configuration;
<<<<<<< HEAD
=======
    using System.Diagnostics.CodeAnalysis;
>>>>>>> 7b50a251
    using System.Globalization;
    using System.IO;
    using System.Linq;
    using System.Text;
    using System.Threading;
    using System.Xml;
    using System.Xml.Linq;
    using System.Xml.Schema;
    using Apache.Ignite.Core.Binary;
    using Apache.Ignite.Core.Cache.Affinity.Fair;
    using Apache.Ignite.Core.Cache.Affinity.Rendezvous;
    using Apache.Ignite.Core.Cache.Configuration;
    using Apache.Ignite.Core.Cache.Eviction;
    using Apache.Ignite.Core.Cache.Expiry;
    using Apache.Ignite.Core.Cache.Store;
    using Apache.Ignite.Core.Common;
    using Apache.Ignite.Core.Communication.Tcp;
    using Apache.Ignite.Core.DataStructures.Configuration;
    using Apache.Ignite.Core.Discovery.Tcp;
    using Apache.Ignite.Core.Discovery.Tcp.Multicast;
    using Apache.Ignite.Core.Events;
    using Apache.Ignite.Core.Impl.Common;
    using Apache.Ignite.Core.Lifecycle;
    using Apache.Ignite.Core.Log;
    using Apache.Ignite.Core.SwapSpace.File;
    using Apache.Ignite.Core.Tests.Binary;
    using Apache.Ignite.Core.Transactions;
    using Apache.Ignite.NLog;
    using NUnit.Framework;

    /// <summary>
    /// Tests <see cref="IgniteConfiguration"/> serialization.
    /// </summary>
    public class IgniteConfigurationSerializerTest
    {
        /// <summary>
        /// Tests the predefined XML.
        /// </summary>
        [Test]
        public void TestPredefinedXml()
        {
            var xml = @"<igniteConfig workDirectory='c:' JvmMaxMemoryMb='1024' MetricsLogFrequency='0:0:10' isDaemon='true' isLateAffinityAssignment='false' springConfigUrl='c:\myconfig.xml'>
                            <localhost>127.1.1.1</localhost>
                            <binaryConfiguration compactFooter='false'>
                                <defaultNameMapper type='Apache.Ignite.Core.Tests.IgniteConfigurationSerializerTest+NameMapper' bar='testBar' />
                                <types>
                                    <string>Apache.Ignite.Core.Tests.IgniteConfigurationSerializerTest+FooClass, Apache.Ignite.Core.Tests</string>
                                </types>
                            </binaryConfiguration>
                            <discoverySpi type='TcpDiscoverySpi' joinTimeout='0:1:0' localAddress='192.168.1.1' localPort='6655'>
                                <ipFinder type='TcpDiscoveryMulticastIpFinder' addressRequestAttempts='7' />
                            </discoverySpi>
                            <communicationSpi type='TcpCommunicationSpi' ackSendThreshold='33' idleConnectionTimeout='0:1:2' />
                            <jvmOptions><string>-Xms1g</string><string>-Xmx4g</string></jvmOptions>
                            <lifecycleBeans>
                                <iLifecycleBean type='Apache.Ignite.Core.Tests.IgniteConfigurationSerializerTest+LifecycleBean' foo='15' />
                            </lifecycleBeans>
                            <cacheConfiguration>
                                <cacheConfiguration cacheMode='Replicated' readThrough='true' writeThrough='true' enableStatistics='true'>
                                    <queryEntities>    
                                        <queryEntity keyType='System.Int32' valueType='System.String'>    
                                            <fields>
                                                <queryField name='length' fieldType='System.Int32' />
                                            </fields>
                                            <aliases>
                                                <queryAlias fullName='somefield.field' alias='shortField' />
                                            </aliases>
                                            <indexes>
                                                <queryIndex name='idx' indexType='Geospatial'>
                                                    <fields>
                                                        <queryIndexField name='indexFld' isDescending='true' />
                                                    </fields>
                                                </queryIndex>
                                            </indexes>
                                        </queryEntity>
                                    </queryEntities>
                                    <evictionPolicy type='LruEvictionPolicy' batchSize='1' maxSize='2' maxMemorySize='3' />
                                    <nearConfiguration nearStartSize='7'>
                                        <evictionPolicy type='FifoEvictionPolicy' batchSize='10' maxSize='20' maxMemorySize='30' />
                                    </nearConfiguration>
                                    <affinityFunction type='RendezvousAffinityFunction' partitions='99' excludeNeighbors='true' />
                                    <expiryPolicyFactory type='Apache.Ignite.Core.Tests.IgniteConfigurationSerializerTest+MyPolicyFactory, Apache.Ignite.Core.Tests' />
                                </cacheConfiguration>
                                <cacheConfiguration name='secondCache' />
                            </cacheConfiguration>
                            <includedEventTypes>
                                <int>42</int>
                                <int>TaskFailed</int>
                                <int>JobFinished</int>
                            </includedEventTypes>
                            <userAttributes><pair key='myNode' value='true' /></userAttributes>
                            <atomicConfiguration backups='2' cacheMode='Local' atomicSequenceReserveSize='250' />
                            <transactionConfiguration defaultTransactionConcurrency='Optimistic' defaultTransactionIsolation='RepeatableRead' defaultTimeout='0:1:2' pessimisticTransactionLogSize='15' pessimisticTransactionLogLinger='0:0:33' />
                            <logger type='Apache.Ignite.Core.Tests.IgniteConfigurationSerializerTest+TestLogger, Apache.Ignite.Core.Tests' />
                            <swapSpaceSpi type='FileSwapSpaceSpi' baseDirectory='abcd' maximumSparsity='0.7' maximumWriteQueueSize='25' readStripesNumber='36' writeBufferSize='47' />
                        </igniteConfig>";

            var cfg = IgniteConfiguration.FromXml(xml);

            Assert.AreEqual("c:", cfg.WorkDirectory);
            Assert.AreEqual("127.1.1.1", cfg.Localhost);
            Assert.IsTrue(cfg.IsDaemon);
            Assert.IsFalse(cfg.IsLateAffinityAssignment);
            Assert.AreEqual(1024, cfg.JvmMaxMemoryMb);
            Assert.AreEqual(TimeSpan.FromSeconds(10), cfg.MetricsLogFrequency);
            Assert.AreEqual(TimeSpan.FromMinutes(1), ((TcpDiscoverySpi)cfg.DiscoverySpi).JoinTimeout);
            Assert.AreEqual("192.168.1.1", ((TcpDiscoverySpi)cfg.DiscoverySpi).LocalAddress);
            Assert.AreEqual(6655, ((TcpDiscoverySpi)cfg.DiscoverySpi).LocalPort);
            Assert.AreEqual(7,
                ((TcpDiscoveryMulticastIpFinder) ((TcpDiscoverySpi) cfg.DiscoverySpi).IpFinder).AddressRequestAttempts);
            Assert.AreEqual(new[] { "-Xms1g", "-Xmx4g" }, cfg.JvmOptions);
            Assert.AreEqual(15, ((LifecycleBean) cfg.LifecycleBeans.Single()).Foo);
            Assert.AreEqual("testBar", ((NameMapper) cfg.BinaryConfiguration.DefaultNameMapper).Bar);
            Assert.AreEqual(
                "Apache.Ignite.Core.Tests.IgniteConfigurationSerializerTest+FooClass, Apache.Ignite.Core.Tests",
                cfg.BinaryConfiguration.Types.Single());
            Assert.IsFalse(cfg.BinaryConfiguration.CompactFooter);
            Assert.AreEqual(new[] {42, EventType.TaskFailed, EventType.JobFinished}, cfg.IncludedEventTypes);
            Assert.AreEqual(@"c:\myconfig.xml", cfg.SpringConfigUrl);

            Assert.AreEqual("secondCache", cfg.CacheConfiguration.Last().Name);

            var cacheCfg = cfg.CacheConfiguration.First();

            Assert.AreEqual(CacheMode.Replicated, cacheCfg.CacheMode);
            Assert.IsTrue(cacheCfg.ReadThrough);
            Assert.IsTrue(cacheCfg.WriteThrough);
            Assert.IsInstanceOf<MyPolicyFactory>(cacheCfg.ExpiryPolicyFactory);
            Assert.IsTrue(cacheCfg.EnableStatistics);

            var queryEntity = cacheCfg.QueryEntities.Single();
            Assert.AreEqual(typeof(int), queryEntity.KeyType);
            Assert.AreEqual(typeof(string), queryEntity.ValueType);
            Assert.AreEqual("length", queryEntity.Fields.Single().Name);
            Assert.AreEqual(typeof(int), queryEntity.Fields.Single().FieldType);
            Assert.AreEqual("somefield.field", queryEntity.Aliases.Single().FullName);
            Assert.AreEqual("shortField", queryEntity.Aliases.Single().Alias);
            Assert.AreEqual(QueryIndexType.Geospatial, queryEntity.Indexes.Single().IndexType);
            Assert.AreEqual("indexFld", queryEntity.Indexes.Single().Fields.Single().Name);
            Assert.AreEqual(true, queryEntity.Indexes.Single().Fields.Single().IsDescending);

            var nearCfg = cacheCfg.NearConfiguration;
            Assert.IsNotNull(nearCfg);
            Assert.AreEqual(7, nearCfg.NearStartSize);

            var plc = nearCfg.EvictionPolicy as FifoEvictionPolicy;
            Assert.IsNotNull(plc);
            Assert.AreEqual(10, plc.BatchSize);
            Assert.AreEqual(20, plc.MaxSize);
            Assert.AreEqual(30, plc.MaxMemorySize);

            var plc2 = cacheCfg.EvictionPolicy as LruEvictionPolicy;
            Assert.IsNotNull(plc2);
            Assert.AreEqual(1, plc2.BatchSize);
            Assert.AreEqual(2, plc2.MaxSize);
            Assert.AreEqual(3, plc2.MaxMemorySize);

            var af = cacheCfg.AffinityFunction as RendezvousAffinityFunction;
            Assert.IsNotNull(af);
            Assert.AreEqual(99, af.Partitions);
            Assert.IsTrue(af.ExcludeNeighbors);

            Assert.AreEqual(new Dictionary<string, object> {{"myNode", "true"}}, cfg.UserAttributes);

            var atomicCfg = cfg.AtomicConfiguration;
            Assert.AreEqual(2, atomicCfg.Backups);
            Assert.AreEqual(CacheMode.Local, atomicCfg.CacheMode);
            Assert.AreEqual(250, atomicCfg.AtomicSequenceReserveSize);

            var tx = cfg.TransactionConfiguration;
            Assert.AreEqual(TransactionConcurrency.Optimistic, tx.DefaultTransactionConcurrency);
            Assert.AreEqual(TransactionIsolation.RepeatableRead, tx.DefaultTransactionIsolation);
            Assert.AreEqual(new TimeSpan(0,1,2), tx.DefaultTimeout);
            Assert.AreEqual(15, tx.PessimisticTransactionLogSize);
            Assert.AreEqual(TimeSpan.FromSeconds(33), tx.PessimisticTransactionLogLinger);

            var comm = cfg.CommunicationSpi as TcpCommunicationSpi;
            Assert.IsNotNull(comm);
            Assert.AreEqual(33, comm.AckSendThreshold);
            Assert.AreEqual(new TimeSpan(0, 1, 2), comm.IdleConnectionTimeout);

            Assert.IsInstanceOf<TestLogger>(cfg.Logger);

            var swap = cfg.SwapSpaceSpi as FileSwapSpaceSpi;
            Assert.IsNotNull(swap);
            Assert.AreEqual("abcd", swap.BaseDirectory);
            Assert.AreEqual(0.7f, swap.MaximumSparsity);
            Assert.AreEqual(25, swap.MaximumWriteQueueSize);
            Assert.AreEqual(36, swap.ReadStripesNumber);
            Assert.AreEqual(47, swap.WriteBufferSize);
        }

        /// <summary>
        /// Tests the serialize deserialize.
        /// </summary>
        [Test]
        public void TestSerializeDeserialize()
        {
            // Test custom
            CheckSerializeDeserialize(GetTestConfig());

            // Test custom with different culture to make sure numbers are serialized properly
            RunWithCustomCulture(() => CheckSerializeDeserialize(GetTestConfig()));
            
            // Test default
            CheckSerializeDeserialize(new IgniteConfiguration());
        }

        /// <summary>
        /// Tests that all properties are present in the schema.
        /// </summary>
        [Test]
<<<<<<< HEAD
        public void TestAllPropertiesArePresentInSchema()
        {
            // ReSharper disable once PossibleNullReferenceException
=======
        [SuppressMessage("ReSharper", "PossibleNullReferenceException")]
        public void TestAllPropertiesArePresentInSchema()
        {
>>>>>>> 7b50a251
            var schema = XDocument.Load("IgniteConfigurationSection.xsd")
                    .Root.Elements()
                    .Single(x => x.Attribute("name").Value == "igniteConfiguration");

            var type = typeof(IgniteConfiguration);

            CheckPropertyIsPresentInSchema(type, schema);
        }

        /// <summary>
        /// Checks the property is present in schema.
        /// </summary>
        // ReSharper disable once UnusedParameter.Local
        private static void CheckPropertyIsPresentInSchema(Type type, XElement schema)
        {
            Func<string, string> toLowerCamel = x => char.ToLowerInvariant(x[0]) + x.Substring(1);

            foreach (var prop in type.GetProperties())
            {
                var propType = prop.PropertyType;

                var isCollection = propType.IsGenericType &&
                                   propType.GetGenericTypeDefinition() == typeof(ICollection<>);

                if (isCollection)
                    propType = propType.GetGenericArguments().First();

                var propName = toLowerCamel(prop.Name);

                Assert.IsTrue(schema.Descendants().Select(x => x.Attribute("name"))
                    .Any(x => x != null && x.Value == propName),
                    "Property is missing in XML schema: " + propName);

                var isComplexProp = propType.Namespace != null && propType.Namespace.StartsWith("Apache.Ignite.Core");

                if (isComplexProp)
                    CheckPropertyIsPresentInSchema(propType, schema);
            }
        }

        /// <summary>
        /// Tests the schema validation.
        /// </summary>
        [Test]
        public void TestSchemaValidation()
        {
            CheckSchemaValidation();

            RunWithCustomCulture(CheckSchemaValidation);

            // Check invalid xml
            const string invalidXml =
                @"<igniteConfiguration xmlns='http://ignite.apache.org/schema/dotnet/IgniteConfigurationSection'>
                    <binaryConfiguration /><binaryConfiguration />
                  </igniteConfiguration>";

            Assert.Throws<XmlSchemaValidationException>(() => CheckSchemaValidation(invalidXml));
        }

        /// <summary>
        /// Tests the XML conversion.
        /// </summary>
        [Test]
        public void TestToXml()
        {
            // Empty config
            Assert.AreEqual("<?xml version=\"1.0\" encoding=\"utf-16\"?>\r\n<igniteConfiguration " +
                            "xmlns=\"http://ignite.apache.org/schema/dotnet/IgniteConfigurationSection\" />",
                new IgniteConfiguration().ToXml());

            // Some properties
            var cfg = new IgniteConfiguration
            {
                GridName = "myGrid",
                ClientMode = true,
                CacheConfiguration = new[]
                {
                    new CacheConfiguration("myCache")
                    {
                        CacheMode = CacheMode.Replicated,
                        QueryEntities = new[]
                        {
                            new QueryEntity(typeof(int)),
                            new QueryEntity(typeof(int), typeof(string))
                        }
                    }
                },
                IncludedEventTypes = new[]
                {
                    EventType.CacheEntryCreated,
                    EventType.CacheNodesLeft
                }
            };

            Assert.AreEqual(FixLineEndings(@"<?xml version=""1.0"" encoding=""utf-16""?>
<igniteConfiguration gridName=""myGrid"" clientMode=""true"" xmlns=""http://ignite.apache.org/schema/dotnet/IgniteConfigurationSection"">
  <cacheConfiguration>
    <cacheConfiguration name=""myCache"" cacheMode=""Replicated"">
      <queryEntities>
        <queryEntity valueTypeName=""java.lang.Integer"" valueType=""System.Int32"" />
        <queryEntity keyTypeName=""java.lang.Integer"" keyType=""System.Int32"" valueTypeName=""java.lang.String"" valueType=""System.String"" />
      </queryEntities>
    </cacheConfiguration>
  </cacheConfiguration>
  <includedEventTypes>
    <int>CacheEntryCreated</int>
    <int>CacheNodesLeft</int>
  </includedEventTypes>
</igniteConfiguration>"), cfg.ToXml());

            // Custom section name and indent
            var sb = new StringBuilder();

            var settings = new XmlWriterSettings
            {
                Indent = true,
                IndentChars = " "
            };

            using (var xmlWriter = XmlWriter.Create(sb, settings))
            {
                cfg.ToXml(xmlWriter, "igCfg");
            }

            Assert.AreEqual(FixLineEndings(@"<?xml version=""1.0"" encoding=""utf-16""?>
<igCfg gridName=""myGrid"" clientMode=""true"" xmlns=""http://ignite.apache.org/schema/dotnet/IgniteConfigurationSection"">
 <cacheConfiguration>
  <cacheConfiguration name=""myCache"" cacheMode=""Replicated"">
   <queryEntities>
    <queryEntity valueTypeName=""java.lang.Integer"" valueType=""System.Int32"" />
    <queryEntity keyTypeName=""java.lang.Integer"" keyType=""System.Int32"" valueTypeName=""java.lang.String"" valueType=""System.String"" />
   </queryEntities>
  </cacheConfiguration>
 </cacheConfiguration>
 <includedEventTypes>
  <int>CacheEntryCreated</int>
  <int>CacheNodesLeft</int>
 </includedEventTypes>
</igCfg>"), sb.ToString());
        }

        /// <summary>
        /// Tests the deserialization.
        /// </summary>
        [Test]
        public void TestFromXml()
        {
            // Empty section.
            var cfg = IgniteConfiguration.FromXml("<x />");
            AssertReflectionEqual(new IgniteConfiguration(), cfg);

            // Empty section with XML header.
            cfg = IgniteConfiguration.FromXml("<?xml version=\"1.0\" encoding=\"utf-16\"?><x />");
            AssertReflectionEqual(new IgniteConfiguration(), cfg);

            // Simple test.
            cfg = IgniteConfiguration.FromXml(@"<igCfg gridName=""myGrid"" clientMode=""true"" />");
            AssertReflectionEqual(new IgniteConfiguration {GridName = "myGrid", ClientMode = true}, cfg);

            // Invalid xml.
            var ex = Assert.Throws<ConfigurationErrorsException>(() =>
                IgniteConfiguration.FromXml(@"<igCfg foo=""bar"" />"));

            Assert.AreEqual("Invalid IgniteConfiguration attribute 'foo=bar', there is no such property " +
                            "on 'Apache.Ignite.Core.IgniteConfiguration'", ex.Message);

            // Xml reader.
            using (var xmlReader = XmlReader.Create(
                new StringReader(@"<igCfg gridName=""myGrid"" clientMode=""true"" />")))
            {
                cfg = IgniteConfiguration.FromXml(xmlReader);
            }
            AssertReflectionEqual(new IgniteConfiguration { GridName = "myGrid", ClientMode = true }, cfg);
        }

        /// <summary>
        /// Ensures windows-style \r\n line endings in a string literal.
        /// Git settings may cause string literals in both styles.
        /// </summary>
        private static string FixLineEndings(string s)
        {
            return s.Split('\n').Select(x => x.TrimEnd('\r'))
                .Aggregate((acc, x) => string.Format("{0}\r\n{1}", acc, x));
        }

        /// <summary>
        /// Checks the schema validation.
        /// </summary>
        private static void CheckSchemaValidation()
        {
            var sb = new StringBuilder();

            using (var xmlWriter = XmlWriter.Create(sb))
            {
                IgniteConfigurationXmlSerializer.Serialize(GetTestConfig(), xmlWriter, "igniteConfiguration");
            }

            CheckSchemaValidation(sb.ToString());
        }

        /// <summary>
        /// Checks the schema validation.
        /// </summary>
        /// <param name="xml">The XML.</param>
        private static void CheckSchemaValidation(string xml)
        {
            var document = new XmlDocument();

            document.Schemas.Add("http://ignite.apache.org/schema/dotnet/IgniteConfigurationSection",
                XmlReader.Create("IgniteConfigurationSection.xsd"));

            document.Load(new StringReader(xml));

            document.Validate(null);
        }

        /// <summary>
        /// Checks the serialize deserialize.
        /// </summary>
        /// <param name="cfg">The config.</param>
        private static void CheckSerializeDeserialize(IgniteConfiguration cfg)
        {
            var resCfg = SerializeDeserialize(cfg);

            AssertReflectionEqual(cfg, resCfg);
        }

        /// <summary>
        /// Serializes and deserializes a config.
        /// </summary>
        private static IgniteConfiguration SerializeDeserialize(IgniteConfiguration cfg)
        {
            var xml = cfg.ToXml();

            return IgniteConfiguration.FromXml(xml);
        }

        /// <summary>
        /// Asserts equality with reflection.
        /// </summary>
        private static void AssertReflectionEqual(object x, object y)
        {
            var type = x.GetType();

            Assert.AreEqual(type, y.GetType());

            if (type.IsValueType || type == typeof (string) || type.IsSubclassOf(typeof (Type)))
            {
                Assert.AreEqual(x, y);
                return;
            }

            var props = type.GetProperties().Where(p => p.GetIndexParameters().Length == 0);

            foreach (var propInfo in props)
            {
                var propType = propInfo.PropertyType;

                var xVal = propInfo.GetValue(x, null);
                var yVal = propInfo.GetValue(y, null);

                if (xVal == null || yVal == null)
                {
                    Assert.IsNull(xVal);
                    Assert.IsNull(yVal);
                }
                else if (propType != typeof(string) && propType.IsGenericType 
                    && propType.GetGenericTypeDefinition() == typeof (ICollection<>))
                {
                    var xCol = ((IEnumerable) xVal).OfType<object>().ToList();
                    var yCol = ((IEnumerable) yVal).OfType<object>().ToList();

                    Assert.AreEqual(xCol.Count, yCol.Count);

                    for (int i = 0; i < xCol.Count; i++)
                        AssertReflectionEqual(xCol[i], yCol[i]);
                }
                else
                {
                    AssertReflectionEqual(xVal, yVal);
                }
            }
        }

        /// <summary>
        /// Gets the test configuration.
        /// </summary>
        private static IgniteConfiguration GetTestConfig()
        {
            return new IgniteConfiguration
            {
                GridName = "gridName",
                JvmOptions = new[] {"1", "2"},
                Localhost = "localhost11",
                JvmClasspath = "classpath",
                Assemblies = new[] {"asm1", "asm2", "asm3"},
                BinaryConfiguration = new BinaryConfiguration
                {
                    TypeConfigurations = new[]
                    {
                        new BinaryTypeConfiguration
                        {
                            IsEnum = true,
                            KeepDeserialized = true,
                            AffinityKeyFieldName = "affKeyFieldName",
                            TypeName = "typeName",
                            IdMapper = new IdMapper(),
                            NameMapper = new NameMapper(),
                            Serializer = new TestSerializer()
                        },
                        new BinaryTypeConfiguration
                        {
                            IsEnum = false,
                            KeepDeserialized = false,
                            AffinityKeyFieldName = "affKeyFieldName",
                            TypeName = "typeName2",
                            Serializer = new BinaryReflectiveSerializer()
                        }
                    },
                    Types = new[] {typeof (string).FullName},
                    DefaultIdMapper = new IdMapper(),
                    DefaultKeepDeserialized = true,
                    DefaultNameMapper = new NameMapper(),
                    DefaultSerializer = new TestSerializer()
                },
                CacheConfiguration = new[]
                {
                    new CacheConfiguration("cacheName")
                    {
                        AtomicWriteOrderMode = CacheAtomicWriteOrderMode.Primary,
                        AtomicityMode = CacheAtomicityMode.Transactional,
                        Backups = 15,
                        CacheMode = CacheMode.Replicated,
                        CacheStoreFactory = new TestCacheStoreFactory(),
                        CopyOnRead = false,
                        EagerTtl = false,
                        EnableSwap = true,
                        EvictSynchronized = true,
                        EvictSynchronizedConcurrencyLevel = 13,
                        EvictSynchronizedKeyBufferSize = 14,
                        EvictSynchronizedTimeout = TimeSpan.FromMinutes(3),
                        Invalidate = true,
                        KeepBinaryInStore = true,
                        LoadPreviousValue = true,
                        LockTimeout = TimeSpan.FromSeconds(56),
                        LongQueryWarningTimeout = TimeSpan.FromSeconds(99),
                        MaxConcurrentAsyncOperations = 24,
                        MaxEvictionOverflowRatio = 5.6F,
                        MemoryMode = CacheMemoryMode.OffheapValues,
                        OffHeapMaxMemory = 567,
                        QueryEntities = new[]
                        {
                            new QueryEntity
                            {
                                Fields = new[]
                                {
                                    new QueryField("field", typeof (int))
                                },
                                Indexes = new[]
                                {
                                    new QueryIndex("field") {IndexType = QueryIndexType.FullText}
                                },
                                Aliases = new[]
                                {
                                    new QueryAlias("field.field", "fld")
                                },
                                KeyType = typeof (string),
                                ValueType = typeof (long)
                            },
                        },
                        ReadFromBackup = false,
                        RebalanceBatchSize = 33,
                        RebalanceDelay = TimeSpan.MaxValue,
                        RebalanceMode = CacheRebalanceMode.Sync,
                        RebalanceThrottle = TimeSpan.FromHours(44),
                        RebalanceTimeout = TimeSpan.FromMinutes(8),
                        SqlEscapeAll = true,
                        SqlOnheapRowCacheSize = 679,
                        StartSize = 1023,
                        WriteBehindBatchSize = 45,
                        WriteBehindEnabled = true,
                        WriteBehindFlushFrequency = TimeSpan.FromSeconds(55),
                        WriteBehindFlushSize = 66,
                        WriteBehindFlushThreadCount = 2,
                        WriteSynchronizationMode = CacheWriteSynchronizationMode.FullAsync,
                        NearConfiguration = new NearCacheConfiguration
                        {
                            NearStartSize = 5,
                            EvictionPolicy = new FifoEvictionPolicy
                            {
                                BatchSize = 19, MaxMemorySize = 1024, MaxSize = 555
                            }
                        },
                        EvictionPolicy = new LruEvictionPolicy
                        {
                            BatchSize = 18, MaxMemorySize = 1023, MaxSize = 554
                        },
                        AffinityFunction = new FairAffinityFunction
                        {
                            ExcludeNeighbors = true,
                            Partitions = 48
                        },
<<<<<<< HEAD
=======
                        ExpiryPolicyFactory = new MyPolicyFactory(),
                        EnableStatistics = true
>>>>>>> 7b50a251
                    }
                },
                ClientMode = true,
                DiscoverySpi = new TcpDiscoverySpi
                {
                    NetworkTimeout = TimeSpan.FromSeconds(1),
                    SocketTimeout = TimeSpan.FromSeconds(2),
                    AckTimeout = TimeSpan.FromSeconds(3),
                    JoinTimeout = TimeSpan.FromSeconds(4),
                    MaxAckTimeout = TimeSpan.FromSeconds(5),
                    IpFinder = new TcpDiscoveryMulticastIpFinder
                    {
                        TimeToLive = 110,
                        MulticastGroup = "multicastGroup",
                        AddressRequestAttempts = 10,
                        MulticastPort = 987,
                        ResponseTimeout = TimeSpan.FromDays(1),
                        LocalAddress = "127.0.0.2",
                        Endpoints = new[] {"", "abc"}
                    },
                    ClientReconnectDisabled = true,
                    ForceServerMode = true,
                    HeartbeatFrequency = TimeSpan.FromSeconds(3),
                    IpFinderCleanFrequency = TimeSpan.FromMinutes(7),
                    LocalAddress = "127.0.0.1",
                    LocalPort = 49900,
                    LocalPortRange = 13,
                    MaxMissedClientHeartbeats = 9,
                    MaxMissedHeartbeats = 7,
                    ReconnectCount = 11,
                    StatisticsPrintFrequency = TimeSpan.FromSeconds(20),
                    ThreadPriority = 6,
                    TopologyHistorySize = 1234567
                },
                IgniteHome = "igniteHome",
                IncludedEventTypes = EventType.CacheQueryAll,
                JvmDllPath = @"c:\jvm",
                JvmInitialMemoryMb = 1024,
                JvmMaxMemoryMb = 2048,
                LifecycleBeans = new[] {new LifecycleBean(), new LifecycleBean()},
                MetricsExpireTime = TimeSpan.FromSeconds(15),
                MetricsHistorySize = 45,
                MetricsLogFrequency = TimeSpan.FromDays(2),
                MetricsUpdateFrequency = TimeSpan.MinValue,
                NetworkSendRetryCount = 7,
                NetworkSendRetryDelay = TimeSpan.FromSeconds(98),
                NetworkTimeout = TimeSpan.FromMinutes(4),
                SuppressWarnings = true,
                WorkDirectory = @"c:\work",
                IsDaemon = true,
                UserAttributes = Enumerable.Range(1, 10).ToDictionary(x => x.ToString(), x => (object) x),
                AtomicConfiguration = new AtomicConfiguration
                {
                    CacheMode = CacheMode.Replicated,
                    AtomicSequenceReserveSize = 200,
                    Backups = 2
                },
                TransactionConfiguration = new TransactionConfiguration
                {
                    PessimisticTransactionLogSize = 23,
                    DefaultTransactionIsolation = TransactionIsolation.ReadCommitted,
                    DefaultTimeout = TimeSpan.FromDays(2),
                    DefaultTransactionConcurrency = TransactionConcurrency.Optimistic,
                    PessimisticTransactionLogLinger = TimeSpan.FromHours(3)
                },
                CommunicationSpi = new TcpCommunicationSpi
                {
                    LocalPort = 47501,
                    MaxConnectTimeout = TimeSpan.FromSeconds(34),
                    MessageQueueLimit = 15,
                    ConnectTimeout = TimeSpan.FromSeconds(17),
                    IdleConnectionTimeout = TimeSpan.FromSeconds(19),
                    SelectorsCount = 8,
                    ReconnectCount = 33,
                    SocketReceiveBufferSize = 512,
                    AckSendThreshold = 99,
                    DirectBuffer = false,
                    DirectSendBuffer = true,
                    LocalPortRange = 45,
                    LocalAddress = "127.0.0.1",
                    TcpNoDelay = false,
                    SlowClientQueueLimit = 98,
                    SocketSendBufferSize = 2045,
                    UnacknowledgedMessagesBufferSize = 3450
                },
                IsLateAffinityAssignment = false,
                SpringConfigUrl = "test",
<<<<<<< HEAD
=======
                Logger = new IgniteNLogLogger(),
                FailureDetectionTimeout = TimeSpan.FromMinutes(2),
                SwapSpaceSpi = new FileSwapSpaceSpi
                {
                    MaximumSparsity = 0.1f,
                    MaximumWriteQueueSize = 55,
                    WriteBufferSize = 66,
                    ReadStripesNumber = 77,
                    BaseDirectory = "test"
                }
>>>>>>> 7b50a251
            };
        }

        /// <summary>
        /// Runs the with custom culture.
        /// </summary>
        /// <param name="action">The action.</param>
        private static void RunWithCustomCulture(Action action)
        {
            RunWithCulture(action, CultureInfo.InvariantCulture);
            RunWithCulture(action, CultureInfo.GetCultureInfo("ru-RU"));
        }

        /// <summary>
        /// Runs the with culture.
        /// </summary>
        /// <param name="action">The action.</param>
        /// <param name="cultureInfo">The culture information.</param>
        private static void RunWithCulture(Action action, CultureInfo cultureInfo)
        {
            var oldCulture = Thread.CurrentThread.CurrentCulture;

            try
            {
                Thread.CurrentThread.CurrentCulture = cultureInfo;

                action();
            }
            finally
            {
                Thread.CurrentThread.CurrentCulture = oldCulture;
            }
        }

        /// <summary>
        /// Test bean.
        /// </summary>
        public class LifecycleBean : ILifecycleBean
        {
            /// <summary>
            /// Gets or sets the foo.
            /// </summary>
            /// <value>
            /// The foo.
            /// </value>
            public int Foo { get; set; }

            /// <summary>
            /// This method is called when lifecycle event occurs.
            /// </summary>
            /// <param name="evt">Lifecycle event.</param>
            public void OnLifecycleEvent(LifecycleEventType evt)
            {
                // No-op.
            }
        }

        /// <summary>
        /// Test mapper.
        /// </summary>
        public class NameMapper : IBinaryNameMapper
        {
            /// <summary>
            /// Gets or sets the bar.
            /// </summary>
            /// <value>
            /// The bar.
            /// </value>
            public string Bar { get; set; }

            /// <summary>
            /// Gets the type name.
            /// </summary>
            /// <param name="name">The name.</param>
            /// <returns>
            /// Type name.
            /// </returns>
            public string GetTypeName(string name)
            {
                return name;
            }

            /// <summary>
            /// Gets the field name.
            /// </summary>
            /// <param name="name">The name.</param>
            /// <returns>
            /// Field name.
            /// </returns>
            public string GetFieldName(string name)
            {
                return name;
            }
        }

        /// <summary>
        /// Serializer.
        /// </summary>
        public class TestSerializer : IBinarySerializer
        {
            /** <inheritdoc /> */
            public void WriteBinary(object obj, IBinaryWriter writer)
            {
                // No-op.
            }

            /** <inheritdoc /> */
            public void ReadBinary(object obj, IBinaryReader reader)
            {
                // No-op.
            }
        }

        /// <summary>
        /// Test class.
        /// </summary>
        public class FooClass
        {
            // No-op.
        }

        /// <summary>
        /// Test factory.
        /// </summary>
        public class TestCacheStoreFactory : IFactory<ICacheStore>
        {
            /// <summary>
            /// Creates an instance of the cache store.
            /// </summary>
            /// <returns>
            /// New instance of the cache store.
            /// </returns>
            public ICacheStore CreateInstance()
            {
                return null;
            }
        }

        /// <summary>
        /// Test logger.
        /// </summary>
        public class TestLogger : ILogger
        {
            /** <inheritdoc /> */
            public void Log(LogLevel level, string message, object[] args, IFormatProvider formatProvider, string category,
                string nativeErrorInfo, Exception ex)
            {
                throw new NotImplementedException();
            }

            /** <inheritdoc /> */
            public bool IsEnabled(LogLevel level)
            {
                throw new NotImplementedException();
            }
        }

        /// <summary>
        /// Test factory.
        /// </summary>
        public class MyPolicyFactory : IFactory<IExpiryPolicy>
        {
            /** <inheritdoc /> */
            public IExpiryPolicy CreateInstance()
            {
                throw new NotImplementedException();
            }
        }
    }
}<|MERGE_RESOLUTION|>--- conflicted
+++ resolved
@@ -23,10 +23,7 @@
     using System.Collections;
     using System.Collections.Generic;
     using System.Configuration;
-<<<<<<< HEAD
-=======
     using System.Diagnostics.CodeAnalysis;
->>>>>>> 7b50a251
     using System.Globalization;
     using System.IO;
     using System.Linq;
@@ -239,15 +236,9 @@
         /// Tests that all properties are present in the schema.
         /// </summary>
         [Test]
-<<<<<<< HEAD
-        public void TestAllPropertiesArePresentInSchema()
-        {
-            // ReSharper disable once PossibleNullReferenceException
-=======
         [SuppressMessage("ReSharper", "PossibleNullReferenceException")]
         public void TestAllPropertiesArePresentInSchema()
         {
->>>>>>> 7b50a251
             var schema = XDocument.Load("IgniteConfigurationSection.xsd")
                     .Root.Elements()
                     .Single(x => x.Attribute("name").Value == "igniteConfiguration");
@@ -650,11 +641,8 @@
                             ExcludeNeighbors = true,
                             Partitions = 48
                         },
-<<<<<<< HEAD
-=======
                         ExpiryPolicyFactory = new MyPolicyFactory(),
                         EnableStatistics = true
->>>>>>> 7b50a251
                     }
                 },
                 ClientMode = true,
@@ -742,8 +730,6 @@
                 },
                 IsLateAffinityAssignment = false,
                 SpringConfigUrl = "test",
-<<<<<<< HEAD
-=======
                 Logger = new IgniteNLogLogger(),
                 FailureDetectionTimeout = TimeSpan.FromMinutes(2),
                 SwapSpaceSpi = new FileSwapSpaceSpi
@@ -754,7 +740,6 @@
                     ReadStripesNumber = 77,
                     BaseDirectory = "test"
                 }
->>>>>>> 7b50a251
             };
         }
 
