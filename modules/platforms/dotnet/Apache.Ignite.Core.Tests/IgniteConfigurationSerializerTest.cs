--- conflicted
+++ resolved
@@ -67,105 +67,7 @@
         [Test]
         public void TestPredefinedXml()
         {
-<<<<<<< HEAD
             var xml = File.ReadAllText("Config\\full-config.xml");
-=======
-            var xml = @"<igniteConfig workDirectory='c:' JvmMaxMemoryMb='1024' MetricsLogFrequency='0:0:10' isDaemon='true' isLateAffinityAssignment='false' springConfigUrl='c:\myconfig.xml' autoGenerateIgniteInstanceName='true' peerAssemblyLoadingMode='CurrentAppDomain' longQueryWarningTimeout='1:2:3' isActiveOnStart='false' consistentId='someId012'>
-                            <localhost>127.1.1.1</localhost>
-                            <binaryConfiguration compactFooter='false' keepDeserialized='true'>
-                                <nameMapper type='Apache.Ignite.Core.Tests.IgniteConfigurationSerializerTest+NameMapper' bar='testBar' />
-                                <idMapper type='Apache.Ignite.Core.Tests.Binary.IdMapper' />
-                                <types>
-                                    <string>Apache.Ignite.Core.Tests.IgniteConfigurationSerializerTest+FooClass, Apache.Ignite.Core.Tests</string>
-                                </types>
-                                <typeConfigurations>
-                                    <binaryTypeConfiguration affinityKeyFieldName='affKeyFieldName' isEnum='true' keepDeserialized='True' typeName='typeName'>
-                                        <idMapper type='Apache.Ignite.Core.Tests.Binary.IdMapper, Apache.Ignite.Core.Tests' />
-                                        <nameMapper type='Apache.Ignite.Core.Tests.IgniteConfigurationSerializerTest+NameMapper, Apache.Ignite.Core.Tests' />
-                                        <serializer type='Apache.Ignite.Core.Tests.IgniteConfigurationSerializerTest+TestSerializer, Apache.Ignite.Core.Tests' />
-                                    </binaryTypeConfiguration>
-                                </typeConfigurations>
-                            </binaryConfiguration>
-                            <discoverySpi type='TcpDiscoverySpi' joinTimeout='0:1:0' localAddress='192.168.1.1' localPort='6655'>
-                                <ipFinder type='TcpDiscoveryMulticastIpFinder' addressRequestAttempts='7' />
-                            </discoverySpi>
-                            <communicationSpi type='TcpCommunicationSpi' ackSendThreshold='33' idleConnectionTimeout='0:1:2' />
-                            <jvmOptions><string>-Xms1g</string><string>-Xmx4g</string></jvmOptions>
-                            <lifecycleHandlers>
-                                <iLifecycleHandler type='Apache.Ignite.Core.Tests.IgniteConfigurationSerializerTest+LifecycleBean' foo='15' />
-                            </lifecycleHandlers>
-                            <cacheConfiguration>
-                                <cacheConfiguration cacheMode='Replicated' readThrough='true' writeThrough='true' enableStatistics='true' writeBehindCoalescing='false' partitionLossPolicy='ReadWriteAll' groupName='fooGroup'>
-                                    <queryEntities>    
-                                        <queryEntity keyType='System.Int32' valueType='System.String' tableName='myTable'>
-                                            <fields>
-                                                <queryField name='length' fieldType='System.Int32' isKeyField='true' />
-                                            </fields>
-                                            <aliases>
-                                                <queryAlias fullName='somefield.field' alias='shortField' />
-                                            </aliases>
-                                            <indexes>
-                                                <queryIndex name='idx' indexType='Geospatial'>
-                                                    <fields>
-                                                        <queryIndexField name='indexFld' isDescending='true' />
-                                                    </fields>
-                                                </queryIndex>
-                                            </indexes>
-                                        </queryEntity>
-                                    </queryEntities>
-                                    <evictionPolicy type='LruEvictionPolicy' batchSize='1' maxSize='2' maxMemorySize='3' />
-                                    <nearConfiguration nearStartSize='7'>
-                                        <evictionPolicy type='FifoEvictionPolicy' batchSize='10' maxSize='20' maxMemorySize='30' />
-                                    </nearConfiguration>
-                                    <affinityFunction type='RendezvousAffinityFunction' partitions='99' excludeNeighbors='true' />
-                                    <expiryPolicyFactory type='Apache.Ignite.Core.Tests.IgniteConfigurationSerializerTest+MyPolicyFactory, Apache.Ignite.Core.Tests' />
-                                    <pluginConfigurations><iCachePluginConfiguration type='Apache.Ignite.Core.Tests.IgniteConfigurationSerializerTest+MyPluginConfiguration, Apache.Ignite.Core.Tests' /></pluginConfigurations>
-                                </cacheConfiguration>
-                                <cacheConfiguration name='secondCache' />
-                            </cacheConfiguration>
-                            <includedEventTypes>
-                                <int>42</int>
-                                <int>TaskFailed</int>
-                                <int>JobFinished</int>
-                            </includedEventTypes>
-                            <userAttributes>
-                                <pair key='myNode' value='true' />
-                                <pair key='foo'><value type='Apache.Ignite.Core.Tests.IgniteConfigurationSerializerTest+FooClass, Apache.Ignite.Core.Tests'><bar>Baz</bar></value></pair>
-                            </userAttributes>
-                            <atomicConfiguration backups='2' cacheMode='Local' atomicSequenceReserveSize='250' />
-                            <transactionConfiguration defaultTransactionConcurrency='Optimistic' defaultTransactionIsolation='RepeatableRead' defaultTimeout='0:1:2' pessimisticTransactionLogSize='15' pessimisticTransactionLogLinger='0:0:33' />
-                            <logger type='Apache.Ignite.Core.Tests.IgniteConfigurationSerializerTest+TestLogger, Apache.Ignite.Core.Tests' />
-                            <pluginConfigurations>
-                                <iPluginConfiguration type='Apache.Ignite.Core.Tests.Plugin.TestIgnitePluginConfiguration, Apache.Ignite.Core.Tests' />
-                            </pluginConfigurations>
-                            <eventStorageSpi type='MemoryEventStorageSpi' expirationTimeout='00:00:23.45' maxEventCount='129' />
-                            <memoryConfiguration concurrencyLevel='3' defaultMemoryPolicyName='dfPlc' pageSize='45' systemCacheInitialSize='67' systemCacheMaxSize='68'>
-                                <memoryPolicies>
-                                    <memoryPolicyConfiguration emptyPagesPoolSize='1' evictionThreshold='0.2' name='dfPlc' pageEvictionMode='RandomLru' initialSize='89' maxSize='98' swapFilePath='abc' metricsEnabled='true' rateTimeInterval='0:1:2' subIntervals='9' />
-                                </memoryPolicies>
-                            </memoryConfiguration>
-                            <sqlConnectorConfiguration host='bar' port='10' portRange='11' socketSendBufferSize='12' socketReceiveBufferSize='13' tcpNoDelay='true' maxOpenCursorsPerConnection='14' threadPoolSize='15' />
-                            <clientConnectorConfiguration host='bar' port='10' portRange='11' socketSendBufferSize='12' socketReceiveBufferSize='13' tcpNoDelay='true' maxOpenCursorsPerConnection='14' threadPoolSize='15' />
-                            <persistentStoreConfiguration alwaysWriteFullPages='true' checkpointingFrequency='00:00:1' checkpointingPageBufferSize='2' checkpointingThreads='3' lockWaitTime='00:00:04' persistentStorePath='foo' tlbSize='5' walArchivePath='bar' walFlushFrequency='00:00:06' walFsyncDelayNanos='7' walHistorySize='8' walMode='None' walRecordIteratorBufferSize='9' walSegments='10' walSegmentSize='11' walStorePath='baz' metricsEnabled='true' rateTimeInterval='0:0:6' subIntervals='3' checkpointWriteOrder='Random' writeThrottlingEnabled='true' />
-                            <consistentId type='System.String'>someId012</consistentId>
-                            <localEventListeners>
-                              <localEventListener type='Apache.Ignite.Core.Events.LocalEventListener`1[[Apache.Ignite.Core.Events.CacheRebalancingEvent]]'>
-                                <eventTypes>
-                                  <int>CacheObjectPut</int>
-                                  <int>81</int>
-                                </eventTypes>
-                                <listener type='Apache.Ignite.Core.Tests.EventsTestLocalListeners+Listener`1[[Apache.Ignite.Core.Events.CacheRebalancingEvent]]' />
-                            </localEventListener>
-                              <localEventListener type='Apache.Ignite.Core.Events.LocalEventListener`1[[Apache.Ignite.Core.Events.IEvent]]'>
-                                <eventTypes>
-                                  <int>CacheObjectPut</int>
-                                  <int>81</int>
-                                </eventTypes>
-                                <listener type='Apache.Ignite.Core.Tests.IgniteConfigurationSerializerTest+MyEventListener' />
-                            </localEventListener>
-                          </localEventListeners>
-                        </igniteConfig>";
->>>>>>> 5d6ff970
 
             var cfg = IgniteConfiguration.FromXml(xml);
 
@@ -215,7 +117,7 @@
             Assert.IsTrue(queryEntity.Fields.Single().IsKeyField);
             Assert.AreEqual("somefield.field", queryEntity.Aliases.Single().FullName);
             Assert.AreEqual("shortField", queryEntity.Aliases.Single().Alias);
-            
+
             var queryIndex = queryEntity.Indexes.Single();
             Assert.AreEqual(QueryIndexType.Geospatial, queryIndex.IndexType);
             Assert.AreEqual("indexFld", queryIndex.Fields.Single().Name);
