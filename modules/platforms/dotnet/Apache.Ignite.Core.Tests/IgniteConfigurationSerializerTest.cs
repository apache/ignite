﻿/*
 * Licensed to the Apache Software Foundation (ASF) under one or more
 * contributor license agreements.  See the NOTICE file distributed with
 * this work for additional information regarding copyright ownership.
 * The ASF licenses this file to You under the Apache License, Version 2.0
 * (the "License"); you may not use this file except in compliance with
 * the License.  You may obtain a copy of the License at
 *
 *      http://www.apache.org/licenses/LICENSE-2.0
 *
 * Unless required by applicable law or agreed to in writing, software
 * distributed under the License is distributed on an "AS IS" BASIS,
 * WITHOUT WARRANTIES OR CONDITIONS OF ANY KIND, either express or implied.
 * See the License for the specific language governing permissions and
 * limitations under the License.
 */

// ReSharper disable UnusedAutoPropertyAccessor.Global
// ReSharper disable MemberCanBePrivate.Global
namespace Apache.Ignite.Core.Tests
{
    using System;
    using System.Collections;
    using System.Collections.Generic;
    using System.Configuration;
    using System.Globalization;
    using System.IO;
    using System.Linq;
    using System.Text;
    using System.Threading;
    using System.Xml;
    using System.Xml.Linq;
    using System.Xml.Schema;
    using Apache.Ignite.Core.Binary;
    using Apache.Ignite.Core.Cache.Affinity.Fair;
    using Apache.Ignite.Core.Cache.Affinity.Rendezvous;
    using Apache.Ignite.Core.Cache.Configuration;
    using Apache.Ignite.Core.Cache.Eviction;
    using Apache.Ignite.Core.Cache.Store;
    using Apache.Ignite.Core.Common;
    using Apache.Ignite.Core.Communication.Tcp;
    using Apache.Ignite.Core.DataStructures.Configuration;
    using Apache.Ignite.Core.Discovery.Tcp;
    using Apache.Ignite.Core.Discovery.Tcp.Multicast;
    using Apache.Ignite.Core.Events;
    using Apache.Ignite.Core.Impl.Common;
    using Apache.Ignite.Core.Lifecycle;
    using Apache.Ignite.Core.Log;
    using Apache.Ignite.Core.Tests.Binary;
    using Apache.Ignite.Core.Transactions;
    using Apache.Ignite.NLog;
    using NUnit.Framework;

    /// <summary>
    /// Tests <see cref="IgniteConfiguration"/> serialization.
    /// </summary>
    public class IgniteConfigurationSerializerTest
    {
        /// <summary>
        /// Tests the predefined XML.
        /// </summary>
        [Test]
        public void TestPredefinedXml()
        {
            var xml = @"<igniteConfig workDirectory='c:' JvmMaxMemoryMb='1024' MetricsLogFrequency='0:0:10' isDaemon='true' isLateAffinityAssignment='false' springConfigUrl='c:\myconfig.xml'>
                            <localhost>127.1.1.1</localhost>
                            <binaryConfiguration compactFooter='false'>
                                <defaultNameMapper type='Apache.Ignite.Core.Tests.IgniteConfigurationSerializerTest+NameMapper, Apache.Ignite.Core.Tests' bar='testBar' />
                                <types>
                                    <string>Apache.Ignite.Core.Tests.IgniteConfigurationSerializerTest+FooClass, Apache.Ignite.Core.Tests</string>
                                </types>
                            </binaryConfiguration>
                            <discoverySpi type='TcpDiscoverySpi' joinTimeout='0:1:0' localAddress='192.168.1.1' localPort='6655'>
                                <ipFinder type='TcpDiscoveryMulticastIpFinder' addressRequestAttempts='7' />
                            </discoverySpi>
                            <communicationSpi type='TcpCommunicationSpi' ackSendThreshold='33' idleConnectionTimeout='0:1:2' />
                            <jvmOptions><string>-Xms1g</string><string>-Xmx4g</string></jvmOptions>
                            <lifecycleBeans>
                                <iLifecycleBean type='Apache.Ignite.Core.Tests.IgniteConfigurationSerializerTest+LifecycleBean, Apache.Ignite.Core.Tests' foo='15' />
                            </lifecycleBeans>
                            <cacheConfiguration>
                                <cacheConfiguration cacheMode='Replicated' readThrough='true' writeThrough='true'>
                                    <queryEntities>    
                                        <queryEntity keyType='System.Int32' valueType='System.String'>    
                                            <fields>
                                                <queryField name='length' fieldType='System.Int32' />
                                            </fields>
                                            <aliases>
                                                <queryAlias fullName='somefield.field' alias='shortField' />
                                            </aliases>
                                            <indexes>
                                                <queryIndex name='idx' indexType='Geospatial'>
                                                    <fields>
                                                        <queryIndexField name='indexFld' isDescending='true' />
                                                    </fields>
                                                </queryIndex>
                                            </indexes>
                                        </queryEntity>
                                    </queryEntities>
                                    <evictionPolicy type='LruEvictionPolicy' batchSize='1' maxSize='2' maxMemorySize='3' />
                                    <nearConfiguration nearStartSize='7'>
                                        <evictionPolicy type='FifoEvictionPolicy' batchSize='10' maxSize='20' maxMemorySize='30' />
                                    </nearConfiguration>
                                    <affinityFunction type='RendezvousAffinityFunction' partitions='99' excludeNeighbors='true' />
                                </cacheConfiguration>
                                <cacheConfiguration name='secondCache' />
                            </cacheConfiguration>
                            <includedEventTypes>
                                <int>42</int>
                                <int>TaskFailed</int>
                                <int>JobFinished</int>
                            </includedEventTypes>
                            <userAttributes><pair key='myNode' value='true' /></userAttributes>
                            <atomicConfiguration backups='2' cacheMode='Local' atomicSequenceReserveSize='250' />
                            <transactionConfiguration defaultTransactionConcurrency='Optimistic' defaultTransactionIsolation='RepeatableRead' defaultTimeout='0:1:2' pessimisticTransactionLogSize='15' pessimisticTransactionLogLinger='0:0:33' />
                            <logger type='Apache.Ignite.Core.Tests.IgniteConfigurationSerializerTest+TestLogger, Apache.Ignite.Core.Tests' />
                        </igniteConfig>";

            var cfg = IgniteConfiguration.FromXml(xml);

            Assert.AreEqual("c:", cfg.WorkDirectory);
            Assert.AreEqual("127.1.1.1", cfg.Localhost);
            Assert.IsTrue(cfg.IsDaemon);
            Assert.IsFalse(cfg.IsLateAffinityAssignment);
            Assert.AreEqual(1024, cfg.JvmMaxMemoryMb);
            Assert.AreEqual(TimeSpan.FromSeconds(10), cfg.MetricsLogFrequency);
            Assert.AreEqual(TimeSpan.FromMinutes(1), ((TcpDiscoverySpi)cfg.DiscoverySpi).JoinTimeout);
            Assert.AreEqual("192.168.1.1", ((TcpDiscoverySpi)cfg.DiscoverySpi).LocalAddress);
            Assert.AreEqual(6655, ((TcpDiscoverySpi)cfg.DiscoverySpi).LocalPort);
            Assert.AreEqual(7,
                ((TcpDiscoveryMulticastIpFinder) ((TcpDiscoverySpi) cfg.DiscoverySpi).IpFinder).AddressRequestAttempts);
            Assert.AreEqual(new[] { "-Xms1g", "-Xmx4g" }, cfg.JvmOptions);
            Assert.AreEqual(15, ((LifecycleBean) cfg.LifecycleBeans.Single()).Foo);
            Assert.AreEqual("testBar", ((NameMapper) cfg.BinaryConfiguration.DefaultNameMapper).Bar);
            Assert.AreEqual(
                "Apache.Ignite.Core.Tests.IgniteConfigurationSerializerTest+FooClass, Apache.Ignite.Core.Tests",
                cfg.BinaryConfiguration.Types.Single());
            Assert.IsFalse(cfg.BinaryConfiguration.CompactFooter);
            Assert.AreEqual(new[] {42, EventType.TaskFailed, EventType.JobFinished}, cfg.IncludedEventTypes);
            Assert.AreEqual(@"c:\myconfig.xml", cfg.SpringConfigUrl);

            Assert.AreEqual("secondCache", cfg.CacheConfiguration.Last().Name);

            var cacheCfg = cfg.CacheConfiguration.First();

            Assert.AreEqual(CacheMode.Replicated, cacheCfg.CacheMode);
            Assert.IsTrue(cacheCfg.ReadThrough);
            Assert.IsTrue(cacheCfg.WriteThrough);

            var queryEntity = cacheCfg.QueryEntities.Single();
            Assert.AreEqual(typeof(int), queryEntity.KeyType);
            Assert.AreEqual(typeof(string), queryEntity.ValueType);
            Assert.AreEqual("length", queryEntity.Fields.Single().Name);
            Assert.AreEqual(typeof(int), queryEntity.Fields.Single().FieldType);
            Assert.AreEqual("somefield.field", queryEntity.Aliases.Single().FullName);
            Assert.AreEqual("shortField", queryEntity.Aliases.Single().Alias);
            Assert.AreEqual(QueryIndexType.Geospatial, queryEntity.Indexes.Single().IndexType);
            Assert.AreEqual("indexFld", queryEntity.Indexes.Single().Fields.Single().Name);
            Assert.AreEqual(true, queryEntity.Indexes.Single().Fields.Single().IsDescending);

            var nearCfg = cacheCfg.NearConfiguration;
            Assert.IsNotNull(nearCfg);
            Assert.AreEqual(7, nearCfg.NearStartSize);

            var plc = nearCfg.EvictionPolicy as FifoEvictionPolicy;
            Assert.IsNotNull(plc);
            Assert.AreEqual(10, plc.BatchSize);
            Assert.AreEqual(20, plc.MaxSize);
            Assert.AreEqual(30, plc.MaxMemorySize);

            var plc2 = cacheCfg.EvictionPolicy as LruEvictionPolicy;
            Assert.IsNotNull(plc2);
            Assert.AreEqual(1, plc2.BatchSize);
            Assert.AreEqual(2, plc2.MaxSize);
            Assert.AreEqual(3, plc2.MaxMemorySize);

            var af = cacheCfg.AffinityFunction as RendezvousAffinityFunction;
            Assert.IsNotNull(af);
            Assert.AreEqual(99, af.Partitions);
            Assert.IsTrue(af.ExcludeNeighbors);

            Assert.AreEqual(new Dictionary<string, object> {{"myNode", "true"}}, cfg.UserAttributes);

            var atomicCfg = cfg.AtomicConfiguration;
            Assert.AreEqual(2, atomicCfg.Backups);
            Assert.AreEqual(CacheMode.Local, atomicCfg.CacheMode);
            Assert.AreEqual(250, atomicCfg.AtomicSequenceReserveSize);

            var tx = cfg.TransactionConfiguration;
            Assert.AreEqual(TransactionConcurrency.Optimistic, tx.DefaultTransactionConcurrency);
            Assert.AreEqual(TransactionIsolation.RepeatableRead, tx.DefaultTransactionIsolation);
            Assert.AreEqual(new TimeSpan(0,1,2), tx.DefaultTimeout);
            Assert.AreEqual(15, tx.PessimisticTransactionLogSize);
            Assert.AreEqual(TimeSpan.FromSeconds(33), tx.PessimisticTransactionLogLinger);

            var comm = cfg.CommunicationSpi as TcpCommunicationSpi;
            Assert.IsNotNull(comm);
            Assert.AreEqual(33, comm.AckSendThreshold);
            Assert.AreEqual(new TimeSpan(0, 1, 2), comm.IdleConnectionTimeout);

            Assert.IsInstanceOf<TestLogger>(cfg.Logger);
        }

        /// <summary>
        /// Tests the serialize deserialize.
        /// </summary>
        [Test]
        public void TestSerializeDeserialize()
        {
            // Test custom
            CheckSerializeDeserialize(GetTestConfig());

            // Test custom with different culture to make sure numbers are serialized properly
            RunWithCustomCulture(() => CheckSerializeDeserialize(GetTestConfig()));
            
            // Test default
            CheckSerializeDeserialize(new IgniteConfiguration());
        }

        /// <summary>
        /// Tests that all properties are present in the schema.
        /// </summary>
        [Test]
        public void TestAllPropertiesArePresentInSchema()
        {
            // ReSharper disable once PossibleNullReferenceException
            var schema = XDocument.Load("IgniteConfigurationSection.xsd")
                    .Root.Elements()
                    .Single(x => x.Attribute("name").Value == "igniteConfiguration");

            var type = typeof(IgniteConfiguration);

            CheckPropertyIsPresentInSchema(type, schema);
        }

        /// <summary>
        /// Checks the property is present in schema.
        /// </summary>
        // ReSharper disable once UnusedParameter.Local
        private static void CheckPropertyIsPresentInSchema(Type type, XElement schema)
        {
            Func<string, string> toLowerCamel = x => char.ToLowerInvariant(x[0]) + x.Substring(1);

            foreach (var prop in type.GetProperties())
            {
                var propType = prop.PropertyType;

                var isCollection = propType.IsGenericType &&
                                   propType.GetGenericTypeDefinition() == typeof(ICollection<>);

                if (isCollection)
                    propType = propType.GetGenericArguments().First();

                var propName = toLowerCamel(prop.Name);

                Assert.IsTrue(schema.Descendants().Select(x => x.Attribute("name"))
                    .Any(x => x != null && x.Value == propName),
                    "Property is missing in XML schema: " + propName);

                var isComplexProp = propType.Namespace != null && propType.Namespace.StartsWith("Apache.Ignite.Core");

                if (isComplexProp)
                    CheckPropertyIsPresentInSchema(propType, schema);
            }
        }

        /// <summary>
        /// Tests the schema validation.
        /// </summary>
        [Test]
        public void TestSchemaValidation()
        {
            CheckSchemaValidation();

            RunWithCustomCulture(CheckSchemaValidation);

            // Check invalid xml
            const string invalidXml =
                @"<igniteConfiguration xmlns='http://ignite.apache.org/schema/dotnet/IgniteConfigurationSection'>
                    <binaryConfiguration /><binaryConfiguration />
                  </igniteConfiguration>";

            Assert.Throws<XmlSchemaValidationException>(() => CheckSchemaValidation(invalidXml));
        }

        /// <summary>
        /// Tests the XML conversion.
        /// </summary>
        [Test]
        public void TestToXml()
        {
            // Empty config
            Assert.AreEqual("<?xml version=\"1.0\" encoding=\"utf-16\"?>\r\n<igniteConfiguration " +
                            "xmlns=\"http://ignite.apache.org/schema/dotnet/IgniteConfigurationSection\" />",
                new IgniteConfiguration().ToXml());

            // Some properties
            var cfg = new IgniteConfiguration
            {
                GridName = "myGrid",
                ClientMode = true,
                CacheConfiguration = new[]
                {
                    new CacheConfiguration("myCache")
                    {
                        CacheMode = CacheMode.Replicated,
                        QueryEntities = new[]
                        {
                            new QueryEntity(typeof(int)),
                            new QueryEntity(typeof(int), typeof(string))
                        }
                    }
                },
                IncludedEventTypes = new[]
                {
                    EventType.CacheEntryCreated,
                    EventType.CacheNodesLeft
                }
            };

            Assert.AreEqual(FixLineEndings(@"<?xml version=""1.0"" encoding=""utf-16""?>
<igniteConfiguration gridName=""myGrid"" clientMode=""true"" xmlns=""http://ignite.apache.org/schema/dotnet/IgniteConfigurationSection"">
  <cacheConfiguration>
    <cacheConfiguration name=""myCache"" cacheMode=""Replicated"">
      <queryEntities>
        <queryEntity valueTypeName=""java.lang.Integer"" valueType=""System.Int32"" />
        <queryEntity keyTypeName=""java.lang.Integer"" keyType=""System.Int32"" valueTypeName=""java.lang.String"" valueType=""System.String"" />
      </queryEntities>
    </cacheConfiguration>
  </cacheConfiguration>
  <includedEventTypes>
    <int>CacheEntryCreated</int>
    <int>CacheNodesLeft</int>
  </includedEventTypes>
</igniteConfiguration>"), cfg.ToXml());

            // Custom section name and indent
            var sb = new StringBuilder();

            var settings = new XmlWriterSettings
            {
                Indent = true,
                IndentChars = " "
            };

            using (var xmlWriter = XmlWriter.Create(sb, settings))
            {
                cfg.ToXml(xmlWriter, "igCfg");
            }

            Assert.AreEqual(FixLineEndings(@"<?xml version=""1.0"" encoding=""utf-16""?>
<igCfg gridName=""myGrid"" clientMode=""true"" xmlns=""http://ignite.apache.org/schema/dotnet/IgniteConfigurationSection"">
 <cacheConfiguration>
  <cacheConfiguration name=""myCache"" cacheMode=""Replicated"">
   <queryEntities>
    <queryEntity valueTypeName=""java.lang.Integer"" valueType=""System.Int32"" />
    <queryEntity keyTypeName=""java.lang.Integer"" keyType=""System.Int32"" valueTypeName=""java.lang.String"" valueType=""System.String"" />
   </queryEntities>
  </cacheConfiguration>
 </cacheConfiguration>
 <includedEventTypes>
  <int>CacheEntryCreated</int>
  <int>CacheNodesLeft</int>
 </includedEventTypes>
</igCfg>"), sb.ToString());
        }

        /// <summary>
        /// Tests the deserialization.
        /// </summary>
        [Test]
        public void TestFromXml()
        {
            // Empty section.
            var cfg = IgniteConfiguration.FromXml("<x />");
            AssertReflectionEqual(new IgniteConfiguration(), cfg);

            // Empty section with XML header.
            cfg = IgniteConfiguration.FromXml("<?xml version=\"1.0\" encoding=\"utf-16\"?><x />");
            AssertReflectionEqual(new IgniteConfiguration(), cfg);

            // Simple test.
            cfg = IgniteConfiguration.FromXml(@"<igCfg gridName=""myGrid"" clientMode=""true"" />");
            AssertReflectionEqual(new IgniteConfiguration {GridName = "myGrid", ClientMode = true}, cfg);

            // Invalid xml.
            var ex = Assert.Throws<ConfigurationErrorsException>(() =>
                IgniteConfiguration.FromXml(@"<igCfg foo=""bar"" />"));

            Assert.AreEqual("Invalid IgniteConfiguration attribute 'foo=bar', there is no such property " +
                            "on 'Apache.Ignite.Core.IgniteConfiguration'", ex.Message);

            // Xml reader.
            using (var xmlReader = XmlReader.Create(
                new StringReader(@"<igCfg gridName=""myGrid"" clientMode=""true"" />")))
            {
                cfg = IgniteConfiguration.FromXml(xmlReader);
            }
            AssertReflectionEqual(new IgniteConfiguration { GridName = "myGrid", ClientMode = true }, cfg);
        }

        /// <summary>
        /// Ensures windows-style \r\n line endings in a string literal.
        /// Git settings may cause string literals in both styles.
        /// </summary>
        private static string FixLineEndings(string s)
        {
            return s.Split('\n').Select(x => x.TrimEnd('\r'))
                .Aggregate((acc, x) => string.Format("{0}\r\n{1}", acc, x));
        }

        /// <summary>
        /// Checks the schema validation.
        /// </summary>
        private static void CheckSchemaValidation()
        {
            var sb = new StringBuilder();

            using (var xmlWriter = XmlWriter.Create(sb))
            {
                IgniteConfigurationXmlSerializer.Serialize(GetTestConfig(), xmlWriter, "igniteConfiguration");
            }

            CheckSchemaValidation(sb.ToString());
        }

        /// <summary>
        /// Checks the schema validation.
        /// </summary>
        /// <param name="xml">The XML.</param>
        private static void CheckSchemaValidation(string xml)
        {
            var document = new XmlDocument();

            document.Schemas.Add("http://ignite.apache.org/schema/dotnet/IgniteConfigurationSection",
                XmlReader.Create("IgniteConfigurationSection.xsd"));

            document.Load(new StringReader(xml));

            document.Validate(null);
        }

        /// <summary>
        /// Checks the serialize deserialize.
        /// </summary>
        /// <param name="cfg">The config.</param>
        private static void CheckSerializeDeserialize(IgniteConfiguration cfg)
        {
            var resCfg = SerializeDeserialize(cfg);

            AssertReflectionEqual(cfg, resCfg);
        }

        /// <summary>
        /// Serializes and deserializes a config.
        /// </summary>
        private static IgniteConfiguration SerializeDeserialize(IgniteConfiguration cfg)
        {
            var xml = cfg.ToXml();

            return IgniteConfiguration.FromXml(xml);
        }

        /// <summary>
        /// Asserts equality with reflection.
        /// </summary>
        private static void AssertReflectionEqual(object x, object y)
        {
            var type = x.GetType();

            Assert.AreEqual(type, y.GetType());

            if (type.IsValueType || type == typeof (string) || type.IsSubclassOf(typeof (Type)))
            {
                Assert.AreEqual(x, y);
                return;
            }

            var props = type.GetProperties().Where(p => p.GetIndexParameters().Length == 0);

            foreach (var propInfo in props)
            {
                var propType = propInfo.PropertyType;

                var xVal = propInfo.GetValue(x, null);
                var yVal = propInfo.GetValue(y, null);

                if (xVal == null || yVal == null)
                {
                    Assert.IsNull(xVal);
                    Assert.IsNull(yVal);
                }
                else if (propType != typeof(string) && propType.IsGenericType 
                    && propType.GetGenericTypeDefinition() == typeof (ICollection<>))
                {
                    var xCol = ((IEnumerable) xVal).OfType<object>().ToList();
                    var yCol = ((IEnumerable) yVal).OfType<object>().ToList();

                    Assert.AreEqual(xCol.Count, yCol.Count);

                    for (int i = 0; i < xCol.Count; i++)
                        AssertReflectionEqual(xCol[i], yCol[i]);
                }
                else
                {
                    AssertReflectionEqual(xVal, yVal);
                }
            }
        }

        /// <summary>
        /// Gets the test configuration.
        /// </summary>
        private static IgniteConfiguration GetTestConfig()
        {
            return new IgniteConfiguration
            {
                GridName = "gridName",
                JvmOptions = new[] {"1", "2"},
                Localhost = "localhost11",
                JvmClasspath = "classpath",
                Assemblies = new[] {"asm1", "asm2", "asm3"},
                BinaryConfiguration = new BinaryConfiguration
                {
                    TypeConfigurations = new[]
                    {
                        new BinaryTypeConfiguration
                        {
                            IsEnum = true,
                            KeepDeserialized = true,
                            AffinityKeyFieldName = "affKeyFieldName",
                            TypeName = "typeName",
                            IdMapper = new IdMapper(),
                            NameMapper = new NameMapper(),
                            Serializer = new TestSerializer()
                        },
                        new BinaryTypeConfiguration
                        {
                            IsEnum = false,
                            KeepDeserialized = false,
                            AffinityKeyFieldName = "affKeyFieldName",
                            TypeName = "typeName2",
                            Serializer = new BinaryReflectiveSerializer()
                        }
                    },
                    Types = new[] {typeof (string).FullName},
                    DefaultIdMapper = new IdMapper(),
                    DefaultKeepDeserialized = true,
                    DefaultNameMapper = new NameMapper(),
                    DefaultSerializer = new TestSerializer()
                },
                CacheConfiguration = new[]
                {
                    new CacheConfiguration("cacheName")
                    {
                        AtomicWriteOrderMode = CacheAtomicWriteOrderMode.Primary,
                        AtomicityMode = CacheAtomicityMode.Transactional,
                        Backups = 15,
                        CacheMode = CacheMode.Replicated,
                        CacheStoreFactory = new TestCacheStoreFactory(),
                        CopyOnRead = false,
                        EagerTtl = false,
                        EnableSwap = true,
                        EvictSynchronized = true,
                        EvictSynchronizedConcurrencyLevel = 13,
                        EvictSynchronizedKeyBufferSize = 14,
                        EvictSynchronizedTimeout = TimeSpan.FromMinutes(3),
                        Invalidate = true,
                        KeepBinaryInStore = true,
                        LoadPreviousValue = true,
                        LockTimeout = TimeSpan.FromSeconds(56),
                        LongQueryWarningTimeout = TimeSpan.FromSeconds(99),
                        MaxConcurrentAsyncOperations = 24,
                        MaxEvictionOverflowRatio = 5.6F,
                        MemoryMode = CacheMemoryMode.OffheapValues,
                        OffHeapMaxMemory = 567,
                        QueryEntities = new[]
                        {
                            new QueryEntity
                            {
                                Fields = new[]
                                {
                                    new QueryField("field", typeof (int))
                                },
                                Indexes = new[]
                                {
                                    new QueryIndex("field") {IndexType = QueryIndexType.FullText}
                                },
                                Aliases = new[]
                                {
                                    new QueryAlias("field.field", "fld")
                                },
                                KeyType = typeof (string),
                                ValueType = typeof (long)
                            },
                        },
                        ReadFromBackup = false,
                        RebalanceBatchSize = 33,
                        RebalanceDelay = TimeSpan.MaxValue,
                        RebalanceMode = CacheRebalanceMode.Sync,
                        RebalanceThrottle = TimeSpan.FromHours(44),
                        RebalanceTimeout = TimeSpan.FromMinutes(8),
                        SqlEscapeAll = true,
                        SqlOnheapRowCacheSize = 679,
                        StartSize = 1023,
                        WriteBehindBatchSize = 45,
                        WriteBehindEnabled = true,
                        WriteBehindFlushFrequency = TimeSpan.FromSeconds(55),
                        WriteBehindFlushSize = 66,
                        WriteBehindFlushThreadCount = 2,
                        WriteSynchronizationMode = CacheWriteSynchronizationMode.FullAsync,
                        NearConfiguration = new NearCacheConfiguration
                        {
                            NearStartSize = 5,
                            EvictionPolicy = new FifoEvictionPolicy
                            {
                                BatchSize = 19, MaxMemorySize = 1024, MaxSize = 555
                            }
                        },
                        EvictionPolicy = new LruEvictionPolicy
                        {
                            BatchSize = 18, MaxMemorySize = 1023, MaxSize = 554
                        },
                        AffinityFunction = new FairAffinityFunction
                        {
                            ExcludeNeighbors = true,
                            Partitions = 48
                        },
                    }
                },
                ClientMode = true,
                DiscoverySpi = new TcpDiscoverySpi
                {
                    NetworkTimeout = TimeSpan.FromSeconds(1),
                    SocketTimeout = TimeSpan.FromSeconds(2),
                    AckTimeout = TimeSpan.FromSeconds(3),
                    JoinTimeout = TimeSpan.FromSeconds(4),
                    MaxAckTimeout = TimeSpan.FromSeconds(5),
                    IpFinder = new TcpDiscoveryMulticastIpFinder
                    {
                        TimeToLive = 110,
                        MulticastGroup = "multicastGroup",
                        AddressRequestAttempts = 10,
                        MulticastPort = 987,
                        ResponseTimeout = TimeSpan.FromDays(1),
                        LocalAddress = "127.0.0.2",
                        Endpoints = new[] {"", "abc"}
                    },
                    ClientReconnectDisabled = true,
                    ForceServerMode = true,
                    HeartbeatFrequency = TimeSpan.FromSeconds(3),
                    IpFinderCleanFrequency = TimeSpan.FromMinutes(7),
                    LocalAddress = "127.0.0.1",
                    LocalPort = 49900,
                    LocalPortRange = 13,
                    MaxMissedClientHeartbeats = 9,
                    MaxMissedHeartbeats = 7,
                    ReconnectCount = 11,
                    StatisticsPrintFrequency = TimeSpan.FromSeconds(20),
                    ThreadPriority = 6,
                    TopologyHistorySize = 1234567
                },
                IgniteHome = "igniteHome",
                IncludedEventTypes = EventType.CacheQueryAll,
                JvmDllPath = @"c:\jvm",
                JvmInitialMemoryMb = 1024,
                JvmMaxMemoryMb = 2048,
                LifecycleBeans = new[] {new LifecycleBean(), new LifecycleBean()},
                MetricsExpireTime = TimeSpan.FromSeconds(15),
                MetricsHistorySize = 45,
                MetricsLogFrequency = TimeSpan.FromDays(2),
                MetricsUpdateFrequency = TimeSpan.MinValue,
                NetworkSendRetryCount = 7,
                NetworkSendRetryDelay = TimeSpan.FromSeconds(98),
                NetworkTimeout = TimeSpan.FromMinutes(4),
                SuppressWarnings = true,
                WorkDirectory = @"c:\work",
                IsDaemon = true,
                UserAttributes = Enumerable.Range(1, 10).ToDictionary(x => x.ToString(), x => (object) x),
                AtomicConfiguration = new AtomicConfiguration
                {
                    CacheMode = CacheMode.Replicated,
                    AtomicSequenceReserveSize = 200,
                    Backups = 2
                },
                TransactionConfiguration = new TransactionConfiguration
                {
                    PessimisticTransactionLogSize = 23,
                    DefaultTransactionIsolation = TransactionIsolation.ReadCommitted,
                    DefaultTimeout = TimeSpan.FromDays(2),
                    DefaultTransactionConcurrency = TransactionConcurrency.Optimistic,
                    PessimisticTransactionLogLinger = TimeSpan.FromHours(3)
                },
                CommunicationSpi = new TcpCommunicationSpi
                {
                    LocalPort = 47501,
                    MaxConnectTimeout = TimeSpan.FromSeconds(34),
                    MessageQueueLimit = 15,
                    ConnectTimeout = TimeSpan.FromSeconds(17),
                    IdleConnectionTimeout = TimeSpan.FromSeconds(19),
                    SelectorsCount = 8,
                    ReconnectCount = 33,
                    SocketReceiveBufferSize = 512,
                    AckSendThreshold = 99,
                    DirectBuffer = false,
                    DirectSendBuffer = true,
                    LocalPortRange = 45,
                    LocalAddress = "127.0.0.1",
                    TcpNoDelay = false,
                    SlowClientQueueLimit = 98,
                    SocketSendBufferSize = 2045,
                    UnacknowledgedMessagesBufferSize = 3450
                },
                IsLateAffinityAssignment = false,
                SpringConfigUrl = "test",
<<<<<<< HEAD
=======
                Logger = new IgniteNLogLogger()
>>>>>>> 2d5d5bc2
            };
        }

        /// <summary>
        /// Runs the with custom culture.
        /// </summary>
        /// <param name="action">The action.</param>
        private static void RunWithCustomCulture(Action action)
        {
            RunWithCulture(action, CultureInfo.InvariantCulture);
            RunWithCulture(action, CultureInfo.GetCultureInfo("ru-RU"));
        }

        /// <summary>
        /// Runs the with culture.
        /// </summary>
        /// <param name="action">The action.</param>
        /// <param name="cultureInfo">The culture information.</param>
        private static void RunWithCulture(Action action, CultureInfo cultureInfo)
        {
            var oldCulture = Thread.CurrentThread.CurrentCulture;

            try
            {
                Thread.CurrentThread.CurrentCulture = cultureInfo;

                action();
            }
            finally
            {
                Thread.CurrentThread.CurrentCulture = oldCulture;
            }
        }

        /// <summary>
        /// Test bean.
        /// </summary>
        public class LifecycleBean : ILifecycleBean
        {
            /// <summary>
            /// Gets or sets the foo.
            /// </summary>
            /// <value>
            /// The foo.
            /// </value>
            public int Foo { get; set; }

            /// <summary>
            /// This method is called when lifecycle event occurs.
            /// </summary>
            /// <param name="evt">Lifecycle event.</param>
            public void OnLifecycleEvent(LifecycleEventType evt)
            {
                // No-op.
            }
        }

        /// <summary>
        /// Test mapper.
        /// </summary>
        public class NameMapper : IBinaryNameMapper
        {
            /// <summary>
            /// Gets or sets the bar.
            /// </summary>
            /// <value>
            /// The bar.
            /// </value>
            public string Bar { get; set; }

            /// <summary>
            /// Gets the type name.
            /// </summary>
            /// <param name="name">The name.</param>
            /// <returns>
            /// Type name.
            /// </returns>
            public string GetTypeName(string name)
            {
                return name;
            }

            /// <summary>
            /// Gets the field name.
            /// </summary>
            /// <param name="name">The name.</param>
            /// <returns>
            /// Field name.
            /// </returns>
            public string GetFieldName(string name)
            {
                return name;
            }
        }

        /// <summary>
        /// Serializer.
        /// </summary>
        public class TestSerializer : IBinarySerializer
        {
            /** <inheritdoc /> */
            public void WriteBinary(object obj, IBinaryWriter writer)
            {
                // No-op.
            }

            /** <inheritdoc /> */
            public void ReadBinary(object obj, IBinaryReader reader)
            {
                // No-op.
            }
        }

        /// <summary>
        /// Test class.
        /// </summary>
        public class FooClass
        {
            // No-op.
        }

        /// <summary>
        /// Test factory.
        /// </summary>
        public class TestCacheStoreFactory : IFactory<ICacheStore>
        {
            /// <summary>
            /// Creates an instance of the cache store.
            /// </summary>
            /// <returns>
            /// New instance of the cache store.
            /// </returns>
            public ICacheStore CreateInstance()
            {
                return null;
            }
        }

        /// <summary>
        /// Test logger.
        /// </summary>
        public class TestLogger : ILogger
        {
            /** <inheritdoc /> */
            public void Log(LogLevel level, string message, object[] args, IFormatProvider formatProvider, string category,
                string nativeErrorInfo, Exception ex)
            {
                throw new NotImplementedException();
            }

            /** <inheritdoc /> */
            public bool IsEnabled(LogLevel level)
            {
                throw new NotImplementedException();
            }
        }
    }
}<|MERGE_RESOLUTION|>--- conflicted
+++ resolved
@@ -713,10 +713,7 @@
                 },
                 IsLateAffinityAssignment = false,
                 SpringConfigUrl = "test",
-<<<<<<< HEAD
-=======
                 Logger = new IgniteNLogLogger()
->>>>>>> 2d5d5bc2
             };
         }
 
