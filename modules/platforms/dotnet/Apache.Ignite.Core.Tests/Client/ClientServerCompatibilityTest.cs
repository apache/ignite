--- conflicted
+++ resolved
@@ -119,13 +119,9 @@
         {
             using (var client = StartClient())
             {
-<<<<<<< HEAD
                 var expectedPartitionAwareness = _clientProtocolVersion >= ClientSocket.Ver140;
-                Assert.AreEqual(expectedPartitionAwareness, client.GetConfiguration().EnableAffinityAwareness);
-                
-=======
-                Assert.IsFalse(client.GetConfiguration().EnablePartitionAwareness);
->>>>>>> 5ce68bc4
+                Assert.AreEqual(expectedPartitionAwareness, client.GetConfiguration().EnablePartitionAwareness);
+                
                 var cache = client.GetOrCreateCache<int, int>(TestContext.CurrentContext.Test.Name);
                 cache.Put(1, 2);
                 Assert.AreEqual(2, cache.Get(1));
