﻿/*
 * Licensed to the Apache Software Foundation (ASF) under one or more
 * contributor license agreements.  See the NOTICE file distributed with
 * this work for additional information regarding copyright ownership.
 * The ASF licenses this file to You under the Apache License, Version 2.0
 * (the "License"); you may not use this file except in compliance with
 * the License.  You may obtain a copy of the License at
 *
 *      http://www.apache.org/licenses/LICENSE-2.0
 *
 * Unless required by applicable law or agreed to in writing, software
 * distributed under the License is distributed on an "AS IS" BASIS,
 * WITHOUT WARRANTIES OR CONDITIONS OF ANY KIND, either express or implied.
 * See the License for the specific language governing permissions and
 * limitations under the License.
 */

namespace Apache.Ignite.Core.Tests.Client
{
    using System.Net;
    using Apache.Ignite.Core.Cache;
    using Apache.Ignite.Core.Client;
    using Apache.Ignite.Core.Client.Cache;
    using NUnit.Framework;

    /// <summary>
    /// Base class for client tests.
    /// </summary>
    public class ClientTestBase
    {
        /** Cache name. */
        protected const string CacheName = "cache";

        /** Grid count. */
        private readonly int _gridCount = 1;

        /// <summary>
        /// Initializes a new instance of the <see cref="ClientTestBase"/> class.
        /// </summary>
        public ClientTestBase()
        {
            // No-op.
        }

        /// <summary>
        /// Initializes a new instance of the <see cref="ClientTestBase"/> class.
        /// </summary>
        public ClientTestBase(int gridCount)
        {
            _gridCount = gridCount;
        }

        /// <summary>
        /// Fixture tear down.
        /// </summary>
        [TestFixtureSetUp]
        public void FixtureSetUp()
        {
            var cfg = GetIgniteConfiguration();
            Ignition.Start(cfg);

            cfg.AutoGenerateIgniteInstanceName = true;

            for (var i = 1; i < _gridCount; i++)
            {
                Ignition.Start(cfg);
            }

            Client = GetClient();
        }

        /// <summary>
        /// Fixture tear down.
        /// </summary>
        [TestFixtureTearDown]
        public void FixtureTearDown()
        {
            Ignition.StopAll(true);
        }

        /// <summary>
        /// Sets up the test.
        /// </summary>
        [SetUp]
        public virtual void TestSetUp()
        {
            GetCache<int>().RemoveAll();
        }

        /// <summary>
        /// Gets the client.
        /// </summary>
<<<<<<< HEAD
        private IIgniteClient Client { get; set; }
=======
        public IIgniteClient Client { get; set; }
>>>>>>> 52b46c35

        /// <summary>
        /// Gets the cache.
        /// </summary>
        protected static ICache<int, T> GetCache<T>()
        {
            return Ignition.GetIgnite().GetOrCreateCache<int, T>(CacheName);
        }

        /// <summary>
        /// Gets the client cache.
        /// </summary>
        protected ICacheClient<int, T> GetClientCache<T>()
        {
            return Client.GetCache<int, T>(CacheName);
        }

        /// <summary>
        /// Gets the client.
        /// </summary>
        protected IIgniteClient GetClient()
        {
            return Ignition.StartClient(GetClientConfiguration());
        }

        /// <summary>
        /// Gets the client configuration.
        /// </summary>
        protected IgniteClientConfiguration GetClientConfiguration()
        {
            return new IgniteClientConfiguration
            {
                Host = IPAddress.Loopback.ToString()
            };
        }

        /// <summary>
        /// Gets the Ignite configuration.
        /// </summary>
        protected virtual IgniteConfiguration GetIgniteConfiguration()
        {
            return TestUtils.GetTestConfiguration();
        }
    }
}<|MERGE_RESOLUTION|>--- conflicted
+++ resolved
@@ -90,11 +90,7 @@
         /// <summary>
         /// Gets the client.
         /// </summary>
-<<<<<<< HEAD
-        private IIgniteClient Client { get; set; }
-=======
         public IIgniteClient Client { get; set; }
->>>>>>> 52b46c35
 
         /// <summary>
         /// Gets the cache.
