/*
 * Licensed to the Apache Software Foundation (ASF) under one or more
 * contributor license agreements.  See the NOTICE file distributed with
 * this work for additional information regarding copyright ownership.
 * The ASF licenses this file to You under the Apache License, Version 2.0
 * (the "License"); you may not use this file except in compliance with
 * the License.  You may obtain a copy of the License at
 *
 *      http://www.apache.org/licenses/LICENSE-2.0
 *
 * Unless required by applicable law or agreed to in writing, software
 * distributed under the License is distributed on an "AS IS" BASIS,
 * WITHOUT WARRANTIES OR CONDITIONS OF ANY KIND, either express or implied.
 * See the License for the specific language governing permissions and
 * limitations under the License.
 */

namespace Apache.Ignite.Core.Tests.Client.Services
{
    using System;
    using System.Collections.Generic;
    using System.Linq;
    using Apache.Ignite.Core.Binary;
    using Apache.Ignite.Core.Client;
    using Apache.Ignite.Core.Client.Services;
    using Apache.Ignite.Core.Platform;
    using Apache.Ignite.Core.Services;
    using Apache.Ignite.Core.Tests.Client.Cache;
    using Apache.Ignite.Core.Tests.Services;
    using NUnit.Framework;

    /// <summary>
    /// Tests for <see cref="IServicesClient"/>.
    /// </summary>
    public class ServicesClientTest : ClientTestBase
    {
        /** */
        private const string ServiceName = "SVC_NAME";

        /// <summary>
        /// Initializes a new instance of <see cref="ServicesClientTest"/> class.
        /// </summary>
        public ServicesClientTest() : base(2)
        {
            // No-op.
        }

        /** */
        public ServicesClientTest(bool useBinaryArray) : base(2, useBinaryArray: useBinaryArray)
        {
            // No-op.
        }

        /// <summary>
        /// Tears down the test.
        /// </summary>
        [TearDown]
        public void TestTearDown()
        {
            ServerServices.CancelAll();

            TestUtils.AssertHandleRegistryIsEmpty(1000, Ignition.GetAll().ToArray());
        }

        /// <summary>
        /// Tests the basic success path.
        /// </summary>
        [Test]
        public void TestBasicServiceCall()
        {
            var svc = DeployAndGetTestService();

            var res = svc.IntMethod();

            Assert.AreEqual(42, res);
        }

        /// <summary>
        /// Tests that void method can be called and the lack of result is handled correctly.
        ///
        /// - Invoke void method
        /// - Verify invoke count on server
        /// </summary>
        [Test]
        public void TestVoidMethodCall()
        {
            var svc = DeployAndGetTestService();
            var expectedCallCount = TestService.CallCount + 1;

            svc.VoidMethod();

            Assert.AreEqual(expectedCallCount, TestService.CallCount);
        }

        /// <summary>
        /// Tests that objects can be passed to and from service methods.
        /// </summary>
        [Test]
        public void TestObjectMethodCall()
        {
            var svc = DeployAndGetTestService();

            var res = svc.PersonMethod(new Person(1));

            Assert.AreEqual(2, res.Id);
        }

        /// <summary>
        /// Tests that generic method can be called on a service.
        /// </summary>
        [Test]
        [Ignore("IGNITE-13351")]
        public void TestGenericMethodCall()
        {
            var svcName = TestUtils.TestName;
            ServerServices.DeployClusterSingleton(svcName, new TestServiceGenericMethods());

            var svc = Client.GetServices().GetServiceProxy<ITestServiceGenericMethods>(svcName);

            Assert.AreEqual("1", svc.GetGeneric("1"));
        }

        /// <summary>
        /// Tests that <see cref="IServicesClient.WithKeepBinary"/> call causes service invocation results to be
        /// returned in serialized form.
        ///
        /// - Enable binary mode
        /// - Verify that service invocation result is <see cref="IBinaryObject"/>
        /// </summary>
        [Test]
        public void TestClientKeepBinaryReturnsServiceInvocationResultInBinaryMode()
        {
            var svc = DeployAndGetTestService<ITestServiceClient>(s => s.WithKeepBinary());

            var person = Client.GetBinary().ToBinary<IBinaryObject>(new Person(5));
            var res = svc.PersonMethod(person);

            Assert.AreEqual(6, res.GetField<int>("Id"));
        }

        /// <summary>
        /// Tests that <see cref="IServicesClient.WithServerKeepBinary"/> call causes service invocation arguments
        /// to be passed to the service (on server node) in serialized form.
        ///
        /// - Enable server-side binary mode
        /// - Check that server-side service receives <see cref="IBinaryObject"/>, modifies it and returns back
        /// </summary>
        [Test]
        public void TestServerKeepBinaryPassesServerSideArgumentsInBinaryMode()
        {
            var svc = DeployAndGetTestService<ITestServiceClient>(s => s.WithServerKeepBinary());

            var res = svc.PersonMethodBinary(new Person(1));

            Assert.AreEqual(2, res.Id);
        }

        /// <summary>
        /// Tests that <see cref="IServicesClient.WithServerKeepBinary"/> combined with
        /// <see cref="IServicesClient.WithKeepBinary"/> uses binary objects both on client and server sides.
        ///
        /// - Enable server and client binary mode
        /// - Check that both server and client operate on <see cref="IBinaryObject"/> instances
        /// </summary>
        [Test]
        public void TestServerAndClientKeepBinaryPassesBinaryObjectsOnServerAndClient()
        {
            var svc = DeployAndGetTestService(s => s.WithKeepBinary().WithServerKeepBinary());

            var person = Client.GetBinary().ToBinary<IBinaryObject>(new Person(-2));
            var res = svc.PersonMethodBinary(person);

            Assert.AreEqual(-1, res.GetField<int>("Id"));
        }

        /// <summary>
        /// Tests that property getters/setters can be invoked on a remote service.
        /// </summary>
        [Test]
        public void TestPropertyCalls()
        {
            var svc = DeployAndGetTestService();

            // Primitive.
            svc.IntProperty = 99;
            Assert.AreEqual(99, svc.IntProperty);

            // Object.
            svc.PersonProperty= new Person(123);
            Assert.AreEqual(123, svc.PersonProperty.Id);
        }

        /// <summary>
        /// Tests that object array can be passed to and from the remote service.
        /// </summary>
        [Test]
        public void TestObjectArray()
        {
            var svc = DeployAndGetTestService();

            var res = svc.PersonArrayMethod(new[] {new Person(10), new Person(20)});

            Assert.AreEqual(new[] {12, 22}, res.Select(p => p.Id));
        }

        /// <summary>
        /// Tests that object array can be passed to and from the remote service in binary mode.
        /// </summary>
        [Test]
        public void TestObjectArrayBinary()
        {
            var svc = DeployAndGetTestService(s => s.WithKeepBinary().WithServerKeepBinary());

            var persons = new[] {new Person(10), new Person(20)}
                .Select(p => Client.GetBinary().ToBinary<IBinaryObject>(p))
                .ToArray();

            var res = svc.PersonArrayMethodBinary(persons);

            Assert.AreEqual(new[] {12, 22}, res.Select(p => p.GetField<int>("Id")));
        }

        /// <summary>
        /// Tests all primitive and built-in types used as parameters and return values.
        /// </summary>
        [Test]
        public void TestAllArgumentTypes()
        {
            ServerServices.DeployClusterSingleton(ServiceName, new TestServiceDataTypes());
            var svc = Client.GetServices().GetServiceProxy<ITestServiceDataTypes>(ServiceName);

            Assert.AreEqual(2, svc.GetByte(1));
            Assert.AreEqual(new byte[] {3, 4, 5}, svc.GetByteArray(new byte[] {2, 3, 4}));

            Assert.AreEqual(3, svc.GetSbyte(2));
            Assert.AreEqual(new sbyte[] {-4, 6}, svc.GetSbyteArray(new sbyte[] {-5, 5}));

            Assert.AreEqual(3, svc.GetShort(2));
            Assert.AreEqual(new short[] {-4, 6}, svc.GetShortArray(new short[] {-5, 5}));

            Assert.AreEqual(3, svc.GetUShort(2));
            Assert.AreEqual(new ushort[] {1, 6}, svc.GetUShortArray(new ushort[] {0, 5}));

            Assert.AreEqual(3, svc.GetInt(2));
            Assert.AreEqual(new [] {-4, 6}, svc.GetIntArray(new[] {-5, 5}));

            Assert.AreEqual(3, svc.GetUInt(2));
            Assert.AreEqual(new uint[] {1, 6}, svc.GetUIntArray(new uint[] {0, 5}));

            Assert.AreEqual(long.MaxValue - 9, svc.GetLong(long.MaxValue - 10));
            Assert.AreEqual(new [] {long.MinValue + 1, 6}, svc.GetLongArray(new[] {long.MinValue, 5}));

            Assert.AreEqual(ulong.MaxValue - 9, svc.GetULong(ulong.MaxValue - 10));
            Assert.AreEqual(new ulong[] {1, 10}, svc.GetULongArray(new ulong[] {0, 9}));

            Assert.AreEqual('d', svc.GetChar('c'));
            Assert.AreEqual(new[] {'b', 'c'}, svc.GetCharArray(new[]{'a', 'b'}));

            var guid = Guid.NewGuid();
            Assert.AreEqual(guid, svc.GetGuid(guid));
            Assert.AreEqual(new[] {guid, Guid.Empty}, svc.GetGuidArray(new[] {guid, Guid.Empty}));

            var dt = DateTime.Now;
            Assert.AreEqual(dt.AddDays(1), svc.GetDateTime(dt));
            Assert.AreEqual(new[] {dt.AddDays(1), dt.AddDays(2)}, svc.GetDateTimeArray(new[] {dt, dt.AddDays(1)}));
            Assert.AreEqual(new List<DateTime> {dt.AddDays(1), dt.AddDays(2)},
                svc.GetDateTimeList(new[] {dt, dt.AddDays(1)}.ToList()));

            var ts = TimeSpan.FromSeconds(25);
            var minuteTs = TimeSpan.FromMinutes(1);
            Assert.AreEqual(ts.Add(minuteTs), svc.GetTimeSpan(ts));
            Assert.AreEqual(new[] {ts.Add(minuteTs), minuteTs}, svc.GetTimeSpanArray(new[] {ts, TimeSpan.Zero}));

            Assert.AreEqual(true, svc.GetBool(false));
            Assert.AreEqual(new[] {true, false}, svc.GetBoolArray(new[] {false, true}));

            Assert.AreEqual(1.5f, svc.GetFloat(0.5f));
            Assert.AreEqual(new[] {-0.5f, 1.1f}, svc.GetFloatArray(new[] {-1.5f, 0.1f}));

            Assert.AreEqual(1.5d, svc.GetDouble(0.5d));
            Assert.AreEqual(new[] {-7.02d, 1.1d}, svc.GetDoubleArray(new[] {-8.02d, 0.1d}));

            Assert.AreEqual(1.666m, svc.GetDecimal(0.666m));
            Assert.AreEqual(new[] {-7.66m, 1.33m}, svc.GetDecimalArray(new[] {-8.66m, 0.33m}));

            Assert.AreEqual("foo", svc.GetString("FOO"));
            Assert.AreEqual(new[]{"foo", "bar"}, svc.GetStringArray(new[]{"FoO", "bAr"}));
        }

        /// <summary>
        /// Tests that overloaded methods are resolved correctly.
        ///
        /// - Invoke multiple overloads of the same method
        /// - Check that correct overload is invoked based on the return value
        /// </summary>
        [Test]
        public void TestOverloadResolution()
        {
            var svcName = TestUtils.TestName;
            ServerServices.DeployClusterSingleton(svcName, new TestServiceOverloads());
            var svc = Client.GetServices().GetServiceProxy<ITestServiceOverloads>(svcName);

            Assert.AreEqual(true, svc.Foo());
            Assert.AreEqual(1, svc.Foo(default(int)));
            Assert.AreEqual(3, svc.Foo(default(byte)));
            Assert.AreEqual(4, svc.Foo(default(short)));
            Assert.AreEqual(6, svc.Foo(new Person()));
            Assert.AreEqual(8, svc.Foo(new[] {1}));
            Assert.AreEqual(9, svc.Foo(new[] {new object()}));

            // Unsigned types are not preserved by the binary protocol and resolve to signed counterparts.
            Assert.AreEqual(1, svc.Foo(default(uint)));
            Assert.AreEqual(4, svc.Foo(default(ushort)));

            if (!_useBinaryArray)
            {
                // Array types are not distinguished.
                Assert.AreEqual(9, svc.Foo(new[] {new Person(0)}));
            }
            else
            {
                Assert.AreEqual(9, svc.Foo(new object[] {new Person(0)}));
                Assert.AreEqual(10, svc.Foo(new[] {new Person(0)}));
                Assert.AreEqual(10, svc.Foo(new Person[] {new Person(0)}));
            }
        }

        /// <summary>
        /// Tests that thin client can call Java services.
        /// </summary>
        [Test]
        public void TestJavaServiceCall()
        {
            var serviceName = TestUtils.DeployJavaService(Ignition.GetIgnite());
            var svc = Client.GetServices().GetServiceProxy<IJavaService>(serviceName);
            var binSvc = Client.GetServices()
                .WithKeepBinary()
                .WithServerKeepBinary()
                .GetServiceProxy<IJavaService>(serviceName);

            Assert.IsTrue(svc.isInitialized());
            Assert.IsTrue(svc.isExecuted());
            Assert.IsFalse(svc.isCancelled());

            // Primitives.
            Assert.AreEqual(4, svc.test((byte) 3));
            Assert.AreEqual(5, svc.test((short) 4));
            Assert.AreEqual(6, svc.test(5));
            Assert.AreEqual(6, svc.test((long) 5));
            Assert.AreEqual(3.8f, svc.test(2.3f));
            Assert.AreEqual(5.8, svc.test(3.3));
            Assert.IsFalse(svc.test(true));
            Assert.AreEqual('b', svc.test('a'));
            Assert.AreEqual("Foo!", svc.test("Foo"));

            // Nullables (Java wrapper types).
            Assert.AreEqual(4, svc.testWrapper(3));
            Assert.AreEqual(5, svc.testWrapper((short?) 4));
            Assert.AreEqual(6, svc.testWrapper((int?)5));
            Assert.AreEqual(6, svc.testWrapper((long?) 5));
            Assert.AreEqual(3.8f, svc.testWrapper(2.3f));
            Assert.AreEqual(5.8, svc.testWrapper(3.3));
            Assert.AreEqual(false, svc.testWrapper(true));
            Assert.AreEqual('b', svc.testWrapper('a'));

            // Arrays.
            Assert.AreEqual(new byte[] {2, 3, 4}, svc.testArray(new byte[] {1, 2, 3}));
            Assert.AreEqual(new short[] {2, 3, 4}, svc.testArray(new short[] {1, 2, 3}));
            Assert.AreEqual(new[] {2, 3, 4}, svc.testArray(new[] {1, 2, 3}));
            Assert.AreEqual(new long[] {2, 3, 4}, svc.testArray(new long[] {1, 2, 3}));
            Assert.AreEqual(new float[] {2, 3, 4}, svc.testArray(new float[] {1, 2, 3}));
            Assert.AreEqual(new double[] {2, 3, 4}, svc.testArray(new double[] {1, 2, 3}));
            Assert.AreEqual(new[] {"a1", "b1"}, svc.testArray(new [] {"a", "b"}));
            Assert.AreEqual(new[] {'c', 'd'}, svc.testArray(new[] {'b', 'c'}));
            Assert.AreEqual(new[] {false, true, false}, svc.testArray(new[] {true, false, true}));

            // Nulls.
            Assert.AreEqual(9, svc.testNull(8));
            Assert.IsNull(svc.testNull(null));

            // params / varargs.
            Assert.AreEqual(5, svc.testParams(1, 2, 3, 4, "5"));
            Assert.AreEqual(0, svc.testParams());

            // Overloads.
            Assert.AreEqual(3, svc.test(2, "1"));
            Assert.AreEqual(3, svc.test("1", 2));

            // Dates & Timestamps: not supported in Thin Client Services.
            var ex = Assert.Throws<IgniteClientException>(() => svc.test(DateTime.UtcNow));
            StringAssert.StartsWith("Failed to resolve .NET class 'System.DateTime' in Java", ex.Message);

            // Guid.
            var guid = Guid.NewGuid();

            Assert.AreEqual(guid, svc.test(guid));
            Assert.AreEqual(guid, svc.testNullUUID(guid));
            Assert.IsNull(svc.testNullUUID(null));
            Assert.AreEqual(guid, svc.testArray(new Guid?[] {guid})[0]);

            // Binary object.
            Assert.AreEqual(15,
                binSvc.testBinaryObject(
                    Client.GetBinary().ToBinary<IBinaryObject>(new PlatformComputeBinarizable {Field = 6}))
                    .GetField<int>("Field"));

            // Binary object array.
            var arr  = new[] {10, 11, 12}.Select(
                x => new PlatformComputeBinarizable {Field = x}).ToArray();

            var binArr = arr.Select(Client.GetBinary().ToBinary<IBinaryObject>).ToArray();

            Assert.AreEqual(new[] {11, 12, 13}, binSvc.testBinaryObjectArray(binArr)
                .Select(x => x.GetField<int>("Field")));
        }

        /// <summary>
        /// Tests that specifying custom cluster group causes service calls to be routed to selected servers.
        ///
        /// - Deploy the service on every server node with DeployNodeSingleton
        /// - For every server node:
        /// - Get a cluster group of a single node
        /// - Invoke service method that returns local node id
        /// - Check that specified server has been used to invoke the service
        /// </summary>
        [Test]
        public void TestServicesWithCustomClusterGroupInvokeOnSpecifiedNodes()
        {
            ServerServices.DeployNodeSingleton(ServiceName, new TestService());

            foreach (var ignite in Ignition.GetAll())
            {
                var node = ignite.GetCluster().GetLocalNode();
                var clusterGroup = Client.GetCluster().ForPredicate(n => n.Id == node.Id);
                var svc = clusterGroup.GetServices();

                Assert.AreSame(clusterGroup, svc.ClusterGroup);
                Assert.AreEqual(node.Id, clusterGroup.GetNodes().Single().Id);

                var actualNodeId = svc.GetServiceProxy<ITestService>(ServiceName).GetNodeId();
                Assert.AreEqual(node.Id, actualNodeId);
            }
        }

        /// <summary>
        /// Tests that empty cluster group causes exception on service call.
        ///
        /// - Create an empty cluster group
        /// - Get services over that group
        /// - Execute service method, verify exception
        /// </summary>
        [Test]
        public void TestEmptyClusterGroupThrowsError()
        {
            ServerServices.DeployNodeSingleton(ServiceName, new TestService());

            var clusterGroup = Client.GetCluster().ForPredicate(_ => false);
            var svc = clusterGroup.GetServices().GetServiceProxy<ITestService>(ServiceName);

            var ex = Assert.Throws<IgniteClientException>(() => svc.VoidMethod());
            Assert.AreEqual("Cluster group is empty", ex.Message);
        }

        /// <summary>
        /// Tests that a custom cluster group that does not have any server nodes with specified service produces
        /// a correct exception.
        ///
        /// - Deploy the service to node X
        /// - Create client cluster group with node Y
        /// - Call service, verify exception
        /// </summary>
        [Test]
        public void TestClusterGroupWithoutMatchingServiceNodesThrowsError()
        {
            var ignite = Ignition.GetIgnite();
            var node = ignite.GetCluster().GetLocalNode();

            ignite.GetCluster()
                .ForNodes(node)
                .GetServices()
                .DeployClusterSingleton(ServiceName, new TestService());

            var svc = Client.GetCluster()
                .ForPredicate(n => n.Id != node.Id)
                .GetServices()
                .GetServiceProxy<ITestService>(ServiceName);

            var ex = Assert.Throws<IgniteClientException>(() => svc.VoidMethod());
            Assert.AreEqual("Failed to find deployed service: " + ServiceName, ex.Message);
        }

        /// <summary>
        /// Tests that lingering service calls cause timeout exception when WithTimeout is used.
        ///
        /// - Deploy the service
        /// - Get a service proxy with a timeout
        /// - Execute a method that takes a long time, verify that timeout setting takes effect
        /// </summary>
        [Test]
        [Ignore("IGNITE-13360")]
        public void TestTimeout()
        {
            var svc = DeployAndGetTestService();

            var ex = Assert.Throws<IgniteClientException>(() => svc.Sleep(TimeSpan.FromSeconds(3)));

            Assert.AreEqual("timed out", ex.Message);
        }

        /// <summary>
        /// Tests that lingering service calls cause timeout exception when WithTimeout is used.
        ///
        /// - Deploy the service
        /// - Get a service proxy with a timeout
        /// - Execute a method that takes a long time, verify that timeout setting takes effect
        /// </summary>
        [Test]
        [Ignore("IGNITE-13360")]
        public void TestJavaServiceTimeout()
        {
            var svcName = TestUtils.DeployJavaService(Ignition.GetIgnite());

            var svc = Client.GetServices()
                .GetServiceProxy<IJavaService>(svcName);

            var ex = Assert.Throws<IgniteClientException>(() => svc.sleep(2000));

            Assert.AreEqual("timed out", ex.Message);
        }

        /// <summary>
        /// Tests that exception in service is propagated to the client and service is still operational.
        /// </summary>
        [Test]
        public void TestExceptionInServiceIsPropagatedToClient()
        {
            var svc = DeployAndGetTestService();

            var ex = Assert.Throws<IgniteClientException>(() => svc.ExceptionalMethod());

            Assert.AreEqual("Failed to invoke platform service, see server logs for details", ex.Message);
        }

        /// <summary>
        /// Tests that invoking a service that does not exist causes a correct exception.
        /// </summary>
        [Test]
        public void TestNonExistentServiceNameCausesClientException()
        {
            var svc = Client.GetServices().GetServiceProxy<ITestService>(ServiceName);

            var ex = Assert.Throws<IgniteClientException>(() => svc.VoidMethod());
            Assert.AreEqual(ClientStatusCode.Fail, ex.StatusCode);
        }

        /// <summary>
        /// Tests async method calls.
        /// </summary>
        [Test]
        [Ignore("IGNITE-13343")]
        public void TestAsyncServiceCalls()
        {
            var svc = DeployAndGetTestService();

            var task = svc.AsyncMethod();
            task.Wait();

            Assert.AreEqual(1, task.Result);
        }

        [Test]
        public void TestGetServiceDescriptors()
        {
            DeployAndGetTestService();

<<<<<<< HEAD
            var svcs = Client.GetServices().ServiceDescriptors();
=======
            var svcs = Client.GetServices().GetServiceDescriptors();
>>>>>>> c67df985

            Assert.AreEqual(1, svcs.Count);

            var svc = svcs.First();

            Assert.AreEqual(ServiceName, svc.Name);
<<<<<<< HEAD
            Assert.AreEqual("org.apache.ignite.internal.processors.platform.dotnet.PlatformDotNetServiceImpl", svc.ServiceClass);
=======
            Assert.AreEqual(
                "org.apache.ignite.internal.processors.platform.dotnet.PlatformDotNetServiceImpl",
                svc.ServiceClass
            );
>>>>>>> c67df985
            Assert.AreEqual(1, svc.TotalCount);
            Assert.AreEqual(1, svc.MaxPerNodeCount);
            Assert.IsNull(svc.CacheName);
            Assert.AreEqual(Ignition.GetIgnite().GetCluster().GetLocalNode().Id, svc.OriginNodeId);
<<<<<<< HEAD
            Assert.AreEqual(1, svc.PlatformId);

            var svc1 = Client.GetServices().ServiceDescriptor(ServiceName);
=======
            Assert.AreEqual(PlatformType.DotNet, svc.PlatformType);

            var svc1 = Client.GetServices().GetServiceDescriptor(ServiceName);
>>>>>>> c67df985

            Assert.AreEqual(svc.Name, svc1.Name);
            Assert.AreEqual(svc.ServiceClass, svc1.ServiceClass);
            Assert.AreEqual(svc.TotalCount, svc1.TotalCount);
            Assert.AreEqual(svc.MaxPerNodeCount, svc1.MaxPerNodeCount);
            Assert.AreEqual(svc.CacheName, svc1.CacheName);
            Assert.AreEqual(svc.OriginNodeId, svc1.OriginNodeId);
<<<<<<< HEAD
            Assert.AreEqual(svc.PlatformId, svc1.PlatformId);
=======
            Assert.AreEqual(svc.PlatformType, svc1.PlatformType);
>>>>>>> c67df985
        }

        /// <summary>
        /// Deploys test service and returns client-side proxy.
        /// </summary>
        private ITestService DeployAndGetTestService(Func<IServicesClient, IServicesClient> transform = null)
        {
            return DeployAndGetTestService<ITestService>(transform);
        }

        /// <summary>
        /// Deploys test service and returns client-side proxy.
        /// </summary>
        private T DeployAndGetTestService<T>(Func<IServicesClient, IServicesClient> transform = null) where T : class
        {
            ServerServices.DeployClusterSingleton(ServiceName, new TestService());

            var services = Client.GetServices();

            if (transform != null)
            {
                services = transform(services);
            }

            return services.GetServiceProxy<T>(ServiceName);
        }

        /// <summary>
        /// Gets server-side Services.
        /// </summary>
        private static IServices ServerServices
        {
            get { return Ignition.GetIgnite().GetServices(); }
        }
    }

    /// <summary>
    /// Tests for <see cref="IServicesClient"/>.
    /// </summary>
    public class ServicesClientTestBinaryArrays : ServicesClientTest
    {
        /** */
        public ServicesClientTestBinaryArrays() : base(true)
        {
            // No-op.
        }
    }
}<|MERGE_RESOLUTION|>--- conflicted
+++ resolved
@@ -573,38 +573,24 @@
         {
             DeployAndGetTestService();
 
-<<<<<<< HEAD
-            var svcs = Client.GetServices().ServiceDescriptors();
-=======
             var svcs = Client.GetServices().GetServiceDescriptors();
->>>>>>> c67df985
 
             Assert.AreEqual(1, svcs.Count);
 
             var svc = svcs.First();
 
             Assert.AreEqual(ServiceName, svc.Name);
-<<<<<<< HEAD
-            Assert.AreEqual("org.apache.ignite.internal.processors.platform.dotnet.PlatformDotNetServiceImpl", svc.ServiceClass);
-=======
             Assert.AreEqual(
                 "org.apache.ignite.internal.processors.platform.dotnet.PlatformDotNetServiceImpl",
                 svc.ServiceClass
             );
->>>>>>> c67df985
             Assert.AreEqual(1, svc.TotalCount);
             Assert.AreEqual(1, svc.MaxPerNodeCount);
             Assert.IsNull(svc.CacheName);
             Assert.AreEqual(Ignition.GetIgnite().GetCluster().GetLocalNode().Id, svc.OriginNodeId);
-<<<<<<< HEAD
-            Assert.AreEqual(1, svc.PlatformId);
-
-            var svc1 = Client.GetServices().ServiceDescriptor(ServiceName);
-=======
             Assert.AreEqual(PlatformType.DotNet, svc.PlatformType);
 
             var svc1 = Client.GetServices().GetServiceDescriptor(ServiceName);
->>>>>>> c67df985
 
             Assert.AreEqual(svc.Name, svc1.Name);
             Assert.AreEqual(svc.ServiceClass, svc1.ServiceClass);
@@ -612,11 +598,7 @@
             Assert.AreEqual(svc.MaxPerNodeCount, svc1.MaxPerNodeCount);
             Assert.AreEqual(svc.CacheName, svc1.CacheName);
             Assert.AreEqual(svc.OriginNodeId, svc1.OriginNodeId);
-<<<<<<< HEAD
-            Assert.AreEqual(svc.PlatformId, svc1.PlatformId);
-=======
             Assert.AreEqual(svc.PlatformType, svc1.PlatformType);
->>>>>>> c67df985
         }
 
         /// <summary>
