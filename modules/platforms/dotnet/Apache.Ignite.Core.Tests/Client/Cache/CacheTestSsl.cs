﻿/*
 * Licensed to the Apache Software Foundation (ASF) under one or more
 * contributor license agreements.  See the NOTICE file distributed with
 * this work for additional information regarding copyright ownership.
 * The ASF licenses this file to You under the Apache License, Version 2.0
 * (the "License"); you may not use this file except in compliance with
 * the License.  You may obtain a copy of the License at
 *
 *      http://www.apache.org/licenses/LICENSE-2.0
 *
 * Unless required by applicable law or agreed to in writing, software
 * distributed under the License is distributed on an "AS IS" BASIS,
 * WITHOUT WARRANTIES OR CONDITIONS OF ANY KIND, either express or implied.
 * See the License for the specific language governing permissions and
 * limitations under the License.
 */

namespace Apache.Ignite.Core.Tests.Client.Cache
{
    using NUnit.Framework;

    /// <summary>
    /// SSL cache test.
    /// </summary>
    [TestFixture]
    public sealed class CacheTestSsl : CacheTest
    {
        /// <summary>
        /// Initializes a new instance of the <see cref="CacheTestSsl"/> class.
        /// </summary>
        public CacheTestSsl() : base(1, true)
        {
<<<<<<< HEAD
            return new IgniteConfiguration(base.GetIgniteConfiguration())
            {
                SpringConfigUrl = Path.Combine("Config", "Client", "server-with-ssl.xml")
            };
        }

        /// <summary>
        /// Gets the client configuration.
        /// </summary>
        protected override IgniteClientConfiguration GetClientConfiguration()
        {
            return new IgniteClientConfiguration(base.GetClientConfiguration())
            {
                Endpoints = new[] {IPAddress.Loopback + ":11110"},
                SslStreamFactory = new SslStreamFactory
                {
                    CertificatePath = Path.Combine("Config", "Client", "thin-client-cert.pfx"),
                    CertificatePassword = "123456",
                    SkipServerCertificateValidation = true,
                    CheckCertificateRevocation = true,
#if !NETCOREAPP2_0 && !NETCOREAPP2_1 && !NETCOREAPP3_0
                    SslProtocols = SslProtocols.Tls
#else
                    SslProtocols = SslProtocols.Tls12
#endif
                }
            };
=======
            //No-op.
>>>>>>> 1e84d448
        }
    }
}<|MERGE_RESOLUTION|>--- conflicted
+++ resolved
@@ -30,37 +30,7 @@
         /// </summary>
         public CacheTestSsl() : base(1, true)
         {
-<<<<<<< HEAD
-            return new IgniteConfiguration(base.GetIgniteConfiguration())
-            {
-                SpringConfigUrl = Path.Combine("Config", "Client", "server-with-ssl.xml")
-            };
-        }
-
-        /// <summary>
-        /// Gets the client configuration.
-        /// </summary>
-        protected override IgniteClientConfiguration GetClientConfiguration()
-        {
-            return new IgniteClientConfiguration(base.GetClientConfiguration())
-            {
-                Endpoints = new[] {IPAddress.Loopback + ":11110"},
-                SslStreamFactory = new SslStreamFactory
-                {
-                    CertificatePath = Path.Combine("Config", "Client", "thin-client-cert.pfx"),
-                    CertificatePassword = "123456",
-                    SkipServerCertificateValidation = true,
-                    CheckCertificateRevocation = true,
-#if !NETCOREAPP2_0 && !NETCOREAPP2_1 && !NETCOREAPP3_0
-                    SslProtocols = SslProtocols.Tls
-#else
-                    SslProtocols = SslProtocols.Tls12
-#endif
-                }
-            };
-=======
             //No-op.
->>>>>>> 1e84d448
         }
     }
 }