--- conflicted
+++ resolved
@@ -191,11 +191,7 @@
 
             CacheTestStore.Reset();
 
-<<<<<<< HEAD
-            TestUtils.AssertHandleRegistryHasItems(300, _storeCount, Ignition.GetIgnite(GridName()));
-=======
             TestUtils.AssertHandleRegistryHasItems(300, _storeCount, Ignition.GetIgnite(GridName));
->>>>>>> d69362f8
 
             Console.WriteLine("Test finished: " + TestContext.CurrentContext.Test.Name);
         }
