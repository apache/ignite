--- conflicted
+++ resolved
@@ -594,12 +594,8 @@
 
             Assert.AreEqual(PersonCount, qry3.Length);
 
-<<<<<<< HEAD
-            var qry5 = CompiledQuery.Compile((int[] lc) => persons.Join(lc,
-=======
             // Compiled query
             var qry4 = CompiledQuery.Compile(() => persons.Join(allOrganizationIds,
->>>>>>> 8b0e81e4
                 pe => pe.Value.OrganizationId,
                 i => i,
                 (pe, o) => pe
@@ -625,26 +621,6 @@
 
             Assert.AreEqual(PersonCount, qry5().Count());
 
-<<<<<<< HEAD
-
-            //var qry6 = CompiledQuery.Compile((IEnumerable<int> lc) => persons.Join(lc.DefaultIfEmpty(),
-            //    pe => pe.Value.OrganizationId,
-            //    i => i,
-            //    (pe, o) => pe
-            //));
-
-            //Assert.AreEqual(PersonCount, qry6(allOrganizationIds).Count());
-
-            //// Outer join
-            //var qry6 = persons.Join(new[] {-1, -2}.DefaultIfEmpty(),
-            //        pe => pe.Value.OrganizationId,
-            //        i => i,
-            //        (pe, o) => pe
-            //    )
-            //    .ToArray();
-
-            //Assert.AreEqual(PersonCount, qry6.Length);
-=======
             // Outer join
             var qry6 = persons.Join(new[] { -1, -2 }.DefaultIfEmpty(),
                     pe => pe.Value.OrganizationId,
@@ -712,7 +688,6 @@
             ));
 
             Assert.AreEqual(PersonCount, qry2(new[] {-11}).Count());
->>>>>>> 8b0e81e4
         }
 
         /// <summary>
