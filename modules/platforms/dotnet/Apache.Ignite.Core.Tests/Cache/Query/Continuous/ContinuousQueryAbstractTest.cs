/*
 * Licensed to the Apache Software Foundation (ASF) under one or more
 * contributor license agreements.  See the NOTICE file distributed with
 * this work for additional information regarding copyright ownership.
 * The ASF licenses this file to You under the Apache License, Version 2.0
 * (the "License"); you may not use this file except in compliance with
 * the License.  You may obtain a copy of the License at
 *
 *      http://www.apache.org/licenses/LICENSE-2.0
 *
 * Unless required by applicable law or agreed to in writing, software
 * distributed under the License is distributed on an "AS IS" BASIS,
 * WITHOUT WARRANTIES OR CONDITIONS OF ANY KIND, either express or implied.
 * See the License for the specific language governing permissions and
 * limitations under the License.
 */

namespace Apache.Ignite.Core.Tests.Cache.Query.Continuous
{
    using System;
    using System.Collections.Concurrent;
    using System.Collections.Generic;
    using System.Diagnostics.CodeAnalysis;
    using System.Linq;
    using System.Runtime.Serialization;
    using System.Threading;
    using Apache.Ignite.Core.Binary;
    using Apache.Ignite.Core.Cache;
    using Apache.Ignite.Core.Cache.Event;
    using Apache.Ignite.Core.Cache.Query;
    using Apache.Ignite.Core.Cache.Query.Continuous;
    using Apache.Ignite.Core.Cluster;
    using Apache.Ignite.Core.Common;
    using Apache.Ignite.Core.Impl;
    using Apache.Ignite.Core.Impl.Cache.Event;
    using Apache.Ignite.Core.Resource;
    using NUnit.Framework;

    /// <summary>
    /// Tests for continuous query.
    /// </summary>
    [SuppressMessage("ReSharper", "InconsistentNaming")]
    [SuppressMessage("ReSharper", "PossibleNullReferenceException")]
    [SuppressMessage("ReSharper", "StaticMemberInGenericType")]
    public abstract class ContinuousQueryAbstractTest
    {
        /** Cache name: ATOMIC, backup. */
        protected const string CACHE_ATOMIC_BACKUP = "atomic_backup";

        /** Cache name: ATOMIC, no backup. */
        protected const string CACHE_ATOMIC_NO_BACKUP = "atomic_no_backup";

        /** Cache name: TRANSACTIONAL, backup. */
        protected const string CACHE_TX_BACKUP = "transactional_backup";

        /** Cache name: TRANSACTIONAL, no backup. */
        protected const string CACHE_TX_NO_BACKUP = "transactional_no_backup";

        /** Listener events. */
        public static BlockingCollection<CallbackEvent> CB_EVTS = new BlockingCollection<CallbackEvent>();

        /** Listener events. */
        public static BlockingCollection<FilterEvent> FILTER_EVTS = new BlockingCollection<FilterEvent>();

        /** First node. */
        private IIgnite grid1;

        /** Second node. */
        private IIgnite grid2;

        /** Cache on the first node. */
        private ICache<int, BinarizableEntry> cache1;

        /** Cache on the second node. */
        private ICache<int, BinarizableEntry> cache2;

        /** Cache name. */
        private readonly string cacheName;
        
        /// <summary>
        /// Constructor.
        /// </summary>
        /// <param name="cacheName">Cache name.</param>
        protected ContinuousQueryAbstractTest(string cacheName)
        {
            this.cacheName = cacheName;
        }

        /// <summary>
        /// Set-up routine.
        /// </summary>
        [TestFixtureSetUp]
        public void SetUp()
        {
            GC.Collect();
            TestUtils.JvmDebug = true;

            IgniteConfigurationEx cfg = new IgniteConfigurationEx();

            BinaryConfiguration portCfg = new BinaryConfiguration();

            ICollection<BinaryTypeConfiguration> portTypeCfgs = new List<BinaryTypeConfiguration>();

            portTypeCfgs.Add(new BinaryTypeConfiguration(typeof(BinarizableEntry)));
            portTypeCfgs.Add(new BinaryTypeConfiguration(typeof(BinarizableFilter)));
            portTypeCfgs.Add(new BinaryTypeConfiguration(typeof(KeepBinaryFilter)));

            portCfg.TypeConfigurations = portTypeCfgs;

            cfg.BinaryConfiguration = portCfg;
            cfg.JvmClasspath = TestUtils.CreateTestClasspath();
            cfg.JvmOptions = TestUtils.TestJavaOptions();
            cfg.SpringConfigUrl = "config\\cache-query-continuous.xml";

            cfg.GridName = "grid-1";
            grid1 = Ignition.Start(cfg);
            cache1 = grid1.GetCache<int, BinarizableEntry>(cacheName);

            cfg.GridName = "grid-2";
            grid2 = Ignition.Start(cfg);
            cache2 = grid2.GetCache<int, BinarizableEntry>(cacheName);
        }

        /// <summary>
        /// Tear-down routine.
        /// </summary>
        [TestFixtureTearDown]
        public void TearDown()
        {
            Ignition.StopAll(true);
        }

        /// <summary>
        /// Before-test routine.
        /// </summary>
        [SetUp]
        public void BeforeTest()
        {
            CB_EVTS = new BlockingCollection<CallbackEvent>();
            FILTER_EVTS = new BlockingCollection<FilterEvent>();

            AbstractFilter<BinarizableEntry>.res = true;
            AbstractFilter<BinarizableEntry>.err = false;
            AbstractFilter<BinarizableEntry>.marshErr = false;
            AbstractFilter<BinarizableEntry>.unmarshErr = false;

            cache1.Remove(PrimaryKey(cache1));
            cache1.Remove(PrimaryKey(cache2));

            Assert.AreEqual(0, cache1.GetSize());
            Assert.AreEqual(0, cache2.GetSize());

            Console.WriteLine("Test started: " + TestContext.CurrentContext.Test.Name);
        }
        
        /// <summary>
        /// Test arguments validation.
        /// </summary>
        [Test]
        public void TestValidation()
        {
            Assert.Throws<ArgumentException>(() => { cache1.QueryContinuous(new ContinuousQuery<int, BinarizableEntry>(null)); });
        }

        /// <summary>
        /// Test multiple closes.
        /// </summary>
        [Test]
        public void TestMultipleClose()
        {
            int key1 = PrimaryKey(cache1);
            int key2 = PrimaryKey(cache2);

            ContinuousQuery<int, BinarizableEntry> qry =
                new ContinuousQuery<int, BinarizableEntry>(new Listener<BinarizableEntry>());

            IDisposable qryHnd;

            using (qryHnd = cache1.QueryContinuous(qry))
            {
                // Put from local node.
                cache1.GetAndPut(key1, Entry(key1));
                CheckCallbackSingle(key1, null, Entry(key1));

                // Put from remote node.
                cache2.GetAndPut(key2, Entry(key2));
                CheckCallbackSingle(key2, null, Entry(key2));
            }

            qryHnd.Dispose();
        }

        /// <summary>
        /// Test regular callback operations.
        /// </summary>
        [Test]
        public void TestCallback()
        {
            CheckCallback(false);
        }

        /// <summary>
        /// Check regular callback execution.
        /// </summary>
        /// <param name="loc"></param>
        protected void CheckCallback(bool loc)
        {
            int key1 = PrimaryKey(cache1);
            int key2 = PrimaryKey(cache2);
            
            ContinuousQuery<int, BinarizableEntry> qry = loc ?
                new ContinuousQuery<int, BinarizableEntry>(new Listener<BinarizableEntry>(), true) :
                new ContinuousQuery<int, BinarizableEntry>(new Listener<BinarizableEntry>());

            using (cache1.QueryContinuous(qry))
            {
                // Put from local node.
                cache1.GetAndPut(key1, Entry(key1));
                CheckCallbackSingle(key1, null, Entry(key1));

                cache1.GetAndPut(key1, Entry(key1 + 1));
                CheckCallbackSingle(key1, Entry(key1), Entry(key1 + 1));

                cache1.Remove(key1);
                CheckCallbackSingle(key1, Entry(key1 + 1), null);

                // Put from remote node.
                cache2.GetAndPut(key2, Entry(key2));

                if (loc)
                    CheckNoCallback(100);
                else
                    CheckCallbackSingle(key2, null, Entry(key2));

                cache1.GetAndPut(key2, Entry(key2 + 1));

                if (loc)
                    CheckNoCallback(100);
                else
                    CheckCallbackSingle(key2, Entry(key2), Entry(key2 + 1));

                cache1.Remove(key2);

                if (loc)
                    CheckNoCallback(100);
                else
                    CheckCallbackSingle(key2, Entry(key2 + 1), null);
            }

            cache1.Put(key1, Entry(key1));
            CheckNoCallback(100);

            cache1.Put(key2, Entry(key2));
            CheckNoCallback(100);
        } 
        
        /// <summary>
        /// Test Ignite injection into callback.
        /// </summary>
        [Test]
        public void TestCallbackInjection()
        {
            Listener<BinarizableEntry> cb = new Listener<BinarizableEntry>();

            Assert.IsNull(cb.ignite);

            using (cache1.QueryContinuous(new ContinuousQuery<int, BinarizableEntry>(cb)))
            {
                Assert.IsNotNull(cb.ignite);
            }
        }
        
        /// <summary>
        /// Test binarizable filter logic.
        /// </summary>
        [Test]
        public void TestFilterBinarizable()
        {
            CheckFilter(true, false);
        }

        /// <summary>
        /// Test serializable filter logic.
        /// </summary>
        [Test]
        public void TestFilterSerializable()
        {
            CheckFilter(false, false);
        }

        /// <summary>
        /// Check filter.
        /// </summary>
        /// <param name="binarizable">Binarizable.</param>
        /// <param name="loc">Local cache flag.</param>
        protected void CheckFilter(bool binarizable, bool loc)
        {
            ICacheEntryEventListener<int, BinarizableEntry> lsnr = new Listener<BinarizableEntry>();
            ICacheEntryEventFilter<int, BinarizableEntry> filter =
                binarizable ? (AbstractFilter<BinarizableEntry>) new BinarizableFilter() : new SerializableFilter();

            ContinuousQuery<int, BinarizableEntry> qry = loc ? 
                new ContinuousQuery<int, BinarizableEntry>(lsnr, filter, true) : 
                new ContinuousQuery<int, BinarizableEntry>(lsnr, filter);

            using (cache1.QueryContinuous(qry))
            {
                // Put from local node.
                int key1 = PrimaryKey(cache1);
                cache1.GetAndPut(key1, Entry(key1));
                CheckFilterSingle(key1, null, Entry(key1));
                CheckCallbackSingle(key1, null, Entry(key1));

                // Put from remote node.
                int key2 = PrimaryKey(cache2);
                cache1.GetAndPut(key2, Entry(key2));

                if (loc)
                {
                    CheckNoFilter(key2);
                    CheckNoCallback(key2);
                }
                else
                {
                    CheckFilterSingle(key2, null, Entry(key2));
                    CheckCallbackSingle(key2, null, Entry(key2));
                }

                AbstractFilter<BinarizableEntry>.res = false;

                // Ignored put from local node.
                cache1.GetAndPut(key1, Entry(key1 + 1));
                CheckFilterSingle(key1, Entry(key1), Entry(key1 + 1));
                CheckNoCallback(100);

                // Ignored put from remote node.
                cache1.GetAndPut(key2, Entry(key2 + 1));

                if (loc)
                    CheckNoFilter(100);
                else
                    CheckFilterSingle(key2, Entry(key2), Entry(key2 + 1));

                CheckNoCallback(100);
            }
        }

        /// <summary>
        /// Test binarizable filter error during invoke.
        /// </summary>
        [Ignore("IGNITE-521")]
        [Test]
        public void TestFilterInvokeErrorBinarizable()
        {
            CheckFilterInvokeError(true);
        }

        /// <summary>
        /// Test serializable filter error during invoke.
        /// </summary>
        [Ignore("IGNITE-521")]
        [Test]
        public void TestFilterInvokeErrorSerializable()
        {
            CheckFilterInvokeError(false);
        }

        /// <summary>
        /// Check filter error handling logic during invoke.
        /// </summary>
        private void CheckFilterInvokeError(bool binarizable)
        {
            AbstractFilter<BinarizableEntry>.err = true;

            ICacheEntryEventListener<int, BinarizableEntry> lsnr = new Listener<BinarizableEntry>();
            ICacheEntryEventFilter<int, BinarizableEntry> filter =
                binarizable ? (AbstractFilter<BinarizableEntry>) new BinarizableFilter() : new SerializableFilter();

            ContinuousQuery<int, BinarizableEntry> qry = new ContinuousQuery<int, BinarizableEntry>(lsnr, filter);

            using (cache1.QueryContinuous(qry))
            {
                // Put from local node.
                try
                {
                    cache1.GetAndPut(PrimaryKey(cache1), Entry(1));

                    Assert.Fail("Should not reach this place.");
                }
                catch (IgniteException)
                {
                    // No-op.
                }
                catch (Exception)
                {
                    Assert.Fail("Unexpected error.");
                }

                // Put from remote node.
                try
                {
                    cache1.GetAndPut(PrimaryKey(cache2), Entry(1));

                    Assert.Fail("Should not reach this place.");
                }
                catch (IgniteException)
                {
                    // No-op.
                }
                catch (Exception)
                {
                    Assert.Fail("Unexpected error.");
                }
            }
        }

        /// <summary>
        /// Test binarizable filter marshalling error.
        /// </summary>
        [Test]
        public void TestFilterMarshalErrorBinarizable()
        {
            CheckFilterMarshalError(true);
        }

        /// <summary>
        /// Test serializable filter marshalling error.
        /// </summary>
        [Test]
        public void TestFilterMarshalErrorSerializable()
        {
            CheckFilterMarshalError(false);
        }

        /// <summary>
        /// Check filter marshal error handling.
        /// </summary>
        /// <param name="binarizable">Binarizable flag.</param>
        private void CheckFilterMarshalError(bool binarizable)
        {
            AbstractFilter<BinarizableEntry>.marshErr = true;

            ICacheEntryEventListener<int, BinarizableEntry> lsnr = new Listener<BinarizableEntry>();
            ICacheEntryEventFilter<int, BinarizableEntry> filter =
                binarizable ? (AbstractFilter<BinarizableEntry>)new BinarizableFilter() : new SerializableFilter();

            ContinuousQuery<int, BinarizableEntry> qry = new ContinuousQuery<int, BinarizableEntry>(lsnr, filter);

            Assert.Throws<Exception>(() =>
            {
                using (cache1.QueryContinuous(qry))
                {
                    // No-op.
                }
            });
        }

        /// <summary>
        /// Test non-serializable filter error.
        /// </summary>
        [Test]
        public void TestFilterNonSerializable()
        {
            CheckFilterNonSerializable(false);
        }

        /// <summary>
        /// Test non-serializable filter behavior.
        /// </summary>
        /// <param name="loc"></param>
        protected void CheckFilterNonSerializable(bool loc)
        {
            AbstractFilter<BinarizableEntry>.unmarshErr = true;

            ICacheEntryEventListener<int, BinarizableEntry> lsnr = new Listener<BinarizableEntry>();
            ICacheEntryEventFilter<int, BinarizableEntry> filter = new LocalFilter();

            ContinuousQuery<int, BinarizableEntry> qry = loc
                ? new ContinuousQuery<int, BinarizableEntry>(lsnr, filter, true)
                : new ContinuousQuery<int, BinarizableEntry>(lsnr, filter);

            if (loc)
            {
                using (cache1.QueryContinuous(qry))
                {
                    // Local put must be fine.
                    int key1 = PrimaryKey(cache1);
                    cache1.GetAndPut(key1, Entry(key1));
                    CheckFilterSingle(key1, null, Entry(key1));
                }
            }
            else
            {
                Assert.Throws<BinaryObjectException>(() =>
                {
                    using (cache1.QueryContinuous(qry))
                    {
                        // No-op.
                    }
                });
            }
        }

        /// <summary>
        /// Test binarizable filter unmarshalling error.
        /// </summary>
        [Ignore("IGNITE-521")]
        [Test]
        public void TestFilterUnmarshalErrorBinarizable()
        {
            CheckFilterUnmarshalError(true);
        }
        
        /// <summary>
        /// Test serializable filter unmarshalling error.
        /// </summary>
        [Ignore("IGNITE-521")]
        [Test]
        public void TestFilterUnmarshalErrorSerializable()
        {
            CheckFilterUnmarshalError(false);
        }

        /// <summary>
        /// Check filter unmarshal error handling.
        /// </summary>
        /// <param name="binarizable">Binarizable flag.</param>
        private void CheckFilterUnmarshalError(bool binarizable)
        {
            AbstractFilter<BinarizableEntry>.unmarshErr = true;

            ICacheEntryEventListener<int, BinarizableEntry> lsnr = new Listener<BinarizableEntry>();
            ICacheEntryEventFilter<int, BinarizableEntry> filter =
                binarizable ? (AbstractFilter<BinarizableEntry>) new BinarizableFilter() : new SerializableFilter();

            ContinuousQuery<int, BinarizableEntry> qry = new ContinuousQuery<int, BinarizableEntry>(lsnr, filter);

            using (cache1.QueryContinuous(qry))
            {
                // Local put must be fine.
                int key1 = PrimaryKey(cache1);
                cache1.GetAndPut(key1, Entry(key1));
                CheckFilterSingle(key1, null, Entry(key1));
                
                // Remote put must fail.
                try
                {
                    cache1.GetAndPut(PrimaryKey(cache2), Entry(1));

                    Assert.Fail("Should not reach this place.");
                }
                catch (IgniteException)
                {
                    // No-op.
                }
                catch (Exception)
                {
                    Assert.Fail("Unexpected error.");
                }
            }
        }

        /// <summary>
        /// Test Ignite injection into filters.
        /// </summary>
        [Test]
        public void TestFilterInjection()
        {
            Listener<BinarizableEntry> cb = new Listener<BinarizableEntry>();
            BinarizableFilter filter = new BinarizableFilter();

            Assert.IsNull(filter.ignite);

            using (cache1.QueryContinuous(new ContinuousQuery<int, BinarizableEntry>(cb, filter)))
            {
                // Local injection.
                Assert.IsNotNull(filter.ignite);

                // Remote injection.
                cache1.GetAndPut(PrimaryKey(cache2), Entry(1));

                FilterEvent evt;

                Assert.IsTrue(FILTER_EVTS.TryTake(out evt, 500));

                Assert.IsNotNull(evt.ignite);
            }
        }


        /// <summary>
        /// Test "keep-binary" scenario.
        /// </summary>
        [Test]
        public void TestKeepBinary()
        {
            var cache = cache1.WithKeepBinary<int, IBinaryObject>();

            ContinuousQuery<int, IBinaryObject> qry = new ContinuousQuery<int, IBinaryObject>(
                    new Listener<IBinaryObject>(), new KeepBinaryFilter());

            using (cache.QueryContinuous(qry))
            {
                // 1. Local put.
                cache1.GetAndPut(PrimaryKey(cache1), Entry(1));

                CallbackEvent cbEvt;
                FilterEvent filterEvt;

                Assert.IsTrue(FILTER_EVTS.TryTake(out filterEvt, 500));
                Assert.AreEqual(PrimaryKey(cache1), filterEvt.entry.Key);
                Assert.AreEqual(null, filterEvt.entry.OldValue);
                Assert.AreEqual(Entry(1), (filterEvt.entry.Value as IBinaryObject)
                    .Deserialize<BinarizableEntry>());

                Assert.IsTrue(CB_EVTS.TryTake(out cbEvt, 500));
                Assert.AreEqual(1, cbEvt.entries.Count);
                Assert.AreEqual(PrimaryKey(cache1), cbEvt.entries.First().Key);
                Assert.AreEqual(null, cbEvt.entries.First().OldValue);
                Assert.AreEqual(Entry(1), (cbEvt.entries.First().Value as IBinaryObject)
                    .Deserialize<BinarizableEntry>());

                // 2. Remote put.
                cache1.GetAndPut(PrimaryKey(cache2), Entry(2));

                Assert.IsTrue(FILTER_EVTS.TryTake(out filterEvt, 500));
                Assert.AreEqual(PrimaryKey(cache2), filterEvt.entry.Key);
                Assert.AreEqual(null, filterEvt.entry.OldValue);
                Assert.AreEqual(Entry(2), (filterEvt.entry.Value as IBinaryObject)
                    .Deserialize<BinarizableEntry>());

                Assert.IsTrue(CB_EVTS.TryTake(out cbEvt, 500));
                Assert.AreEqual(1, cbEvt.entries.Count);
                Assert.AreEqual(PrimaryKey(cache2), cbEvt.entries.First().Key);
                Assert.AreEqual(null, cbEvt.entries.First().OldValue);
                Assert.AreEqual(Entry(2),
                    (cbEvt.entries.First().Value as IBinaryObject).Deserialize<BinarizableEntry>());
            }
        }
        /// <summary>
        /// Test value types (special handling is required for nulls).
        /// </summary>
        [Test]
        public void TestValueTypes()
        {
            var cache = grid1.GetCache<int, int>(cacheName);

            var qry = new ContinuousQuery<int, int>(new Listener<int>());

            var key = PrimaryKey(cache);

            using (cache.QueryContinuous(qry))
            {
                // First update
                cache.Put(key, 1);

                CallbackEvent cbEvt;

                Assert.IsTrue(CB_EVTS.TryTake(out cbEvt, 500));
                var cbEntry = cbEvt.entries.Single();
                Assert.IsFalse(cbEntry.HasOldValue);
                Assert.IsTrue(cbEntry.HasValue);
                Assert.AreEqual(key, cbEntry.Key);
                Assert.AreEqual(null, cbEntry.OldValue);
                Assert.AreEqual(1, cbEntry.Value);

                // Second update
                cache.Put(key, 2);

                Assert.IsTrue(CB_EVTS.TryTake(out cbEvt, 500));
                cbEntry = cbEvt.entries.Single();
                Assert.IsTrue(cbEntry.HasOldValue);
                Assert.IsTrue(cbEntry.HasValue);
                Assert.AreEqual(key, cbEntry.Key);
                Assert.AreEqual(1, cbEntry.OldValue);
                Assert.AreEqual(2, cbEntry.Value);

                // Remove
                cache.Remove(key);

                Assert.IsTrue(CB_EVTS.TryTake(out cbEvt, 500));
                cbEntry = cbEvt.entries.Single();
                Assert.IsTrue(cbEntry.HasOldValue);
                Assert.IsFalse(cbEntry.HasValue);
                Assert.AreEqual(key, cbEntry.Key);
                Assert.AreEqual(2, cbEntry.OldValue);
                Assert.AreEqual(null, cbEntry.Value);
            }
        }
        /// <summary>
        /// Test value types (special handling is required for nulls).
        /// </summary>
        [Test]
        public void TestValueTypes()
        {
            var cache = grid1.GetCache<int, int>(cacheName);

            var qry = new ContinuousQuery<int, int>(new Listener<int>());

            var key = PrimaryKey(cache);

            using (cache.QueryContinuous(qry))
            {
                // First update
                cache.Put(key, 1);

                CallbackEvent cbEvt;

                Assert.IsTrue(CB_EVTS.TryTake(out cbEvt, 500));
                var cbEntry = cbEvt.entries.Single();
                Assert.IsFalse(cbEntry.HasOldValue);
                Assert.IsTrue(cbEntry.HasValue);
                Assert.AreEqual(key, cbEntry.Key);
                Assert.AreEqual(null, cbEntry.OldValue);
                Assert.AreEqual(1, cbEntry.Value);

                // Second update
                cache.Put(key, 2);

                Assert.IsTrue(CB_EVTS.TryTake(out cbEvt, 500));
                cbEntry = cbEvt.entries.Single();
                Assert.IsTrue(cbEntry.HasOldValue);
                Assert.IsTrue(cbEntry.HasValue);
                Assert.AreEqual(key, cbEntry.Key);
                Assert.AreEqual(1, cbEntry.OldValue);
                Assert.AreEqual(2, cbEntry.Value);

                // Remove
                cache.Remove(key);

                Assert.IsTrue(CB_EVTS.TryTake(out cbEvt, 500));
                cbEntry = cbEvt.entries.Single();
                Assert.IsTrue(cbEntry.HasOldValue);
                Assert.IsFalse(cbEntry.HasValue);
                Assert.AreEqual(key, cbEntry.Key);
                Assert.AreEqual(2, cbEntry.OldValue);
                Assert.AreEqual(null, cbEntry.Value);
            }
        }

        /// <summary>
        /// Test whether buffer size works fine.
        /// </summary>
        [Test]
        public void TestBufferSize()
        {
            // Put two remote keys in advance.
            List<int> rmtKeys = PrimaryKeys(cache2, 2);

            ContinuousQuery<int, BinarizableEntry> qry = new ContinuousQuery<int, BinarizableEntry>(new Listener<BinarizableEntry>());

            qry.BufferSize = 2;
            qry.TimeInterval = TimeSpan.FromMilliseconds(1000000);

            using (cache1.QueryContinuous(qry))
            {
                qry.BufferSize = 2;

                cache1.GetAndPut(rmtKeys[0], Entry(rmtKeys[0]));

                CheckNoCallback(100);
                
                cache1.GetAndPut(rmtKeys[1], Entry(rmtKeys[1]));
                
                CallbackEvent evt;

                Assert.IsTrue(CB_EVTS.TryTake(out evt, 1000));

                Assert.AreEqual(2, evt.entries.Count);

                var entryRmt0 = evt.entries.Single(entry => { return entry.Key.Equals(rmtKeys[0]); });
                var entryRmt1 = evt.entries.Single(entry => { return entry.Key.Equals(rmtKeys[1]); });

                Assert.AreEqual(rmtKeys[0], entryRmt0.Key);
                Assert.IsNull(entryRmt0.OldValue);
                Assert.AreEqual(Entry(rmtKeys[0]), entryRmt0.Value);

                Assert.AreEqual(rmtKeys[1], entryRmt1.Key);
                Assert.IsNull(entryRmt1.OldValue);
                Assert.AreEqual(Entry(rmtKeys[1]), entryRmt1.Value);
            }

            cache1.Remove(rmtKeys[0]);
            cache1.Remove(rmtKeys[1]);
        }

        /// <summary>
        /// Test whether timeout works fine.
        /// </summary>
        [Test]
        public void TestTimeout()
        {
            int key1 = PrimaryKey(cache1);
            int key2 = PrimaryKey(cache2);

            ContinuousQuery<int, BinarizableEntry> qry =
                new ContinuousQuery<int, BinarizableEntry>(new Listener<BinarizableEntry>());

            qry.BufferSize = 2;
            qry.TimeInterval = TimeSpan.FromMilliseconds(500);

            using (cache1.QueryContinuous(qry))
            {
                // Put from local node.
                cache1.GetAndPut(key1, Entry(key1));
                CheckCallbackSingle(key1, null, Entry(key1));

                // Put from remote node.
                cache1.GetAndPut(key2, Entry(key2));
                CheckNoCallback(100);
                CheckCallbackSingle(key2, null, Entry(key2), 1000);
            }
        }

        /// <summary>
        /// Test whether nested Ignite API call from callback works fine.
        /// </summary>
        [Test]
        public void TestNestedCallFromCallback()
        {
            var cache = cache1.WithKeepBinary<int, IBinaryObject>();

            int key = PrimaryKey(cache1);

            NestedCallListener cb = new NestedCallListener();

            using (cache.QueryContinuous(new ContinuousQuery<int, IBinaryObject>(cb)))
            {
                cache1.GetAndPut(key, Entry(key));

                cb.countDown.Wait();
            }

            cache.Remove(key);
        }

        /// <summary>
        /// Tests the initial query.
        /// </summary>
        [Test]
        public void TestInitialQuery()
        {
            // Scan query, GetAll
            TestInitialQuery(new ScanQuery<int, BinarizableEntry>(new InitialQueryScanFilter()), cur => cur.GetAll());

            // Scan query, iterator
            TestInitialQuery(new ScanQuery<int, BinarizableEntry>(new InitialQueryScanFilter()), cur => cur.ToList());

            // Sql query, GetAll
            TestInitialQuery(new SqlQuery(typeof(BinarizableEntry), "val < 33"), cur => cur.GetAll());
            
            // Sql query, iterator
            TestInitialQuery(new SqlQuery(typeof(BinarizableEntry), "val < 33"), cur => cur.ToList());

            // Text query, GetAll
            TestInitialQuery(new TextQuery(typeof(BinarizableEntry), "1*"), cur => cur.GetAll());
            
            // Text query, iterator
            TestInitialQuery(new TextQuery(typeof(BinarizableEntry), "1*"), cur => cur.ToList());

            // Test exception: invalid initial query
            var ex = Assert.Throws<IgniteException>(
                () => TestInitialQuery(new TextQuery(typeof (BinarizableEntry), "*"), cur => cur.GetAll()));

            Assert.AreEqual("Cannot parse '*': '*' or '?' not allowed as first character in WildcardQuery", ex.Message);
        }

        /// <summary>
        /// Tests the initial query.
        /// </summary>
        private void TestInitialQuery(QueryBase initialQry, Func<IQueryCursor<ICacheEntry<int, BinarizableEntry>>, 
            IEnumerable<ICacheEntry<int, BinarizableEntry>>> getAllFunc)
        {
            var qry = new ContinuousQuery<int, BinarizableEntry>(new Listener<BinarizableEntry>());

            cache1.Put(11, Entry(11));
            cache1.Put(12, Entry(12));
            cache1.Put(33, Entry(33));

            try
            {
                IContinuousQueryHandle<ICacheEntry<int, BinarizableEntry>> contQry;
                
                using (contQry = cache1.QueryContinuous(qry, initialQry))
                {
                    // Check initial query
                    var initialEntries =
                        getAllFunc(contQry.GetInitialQueryCursor()).Distinct().OrderBy(x => x.Key).ToList();

                    Assert.Throws<InvalidOperationException>(() => contQry.GetInitialQueryCursor());

                    Assert.AreEqual(2, initialEntries.Count);

                    for (int i = 0; i < initialEntries.Count; i++)
                    {
                        Assert.AreEqual(i + 11, initialEntries[i].Key);
                        Assert.AreEqual(i + 11, initialEntries[i].Value.val);
                    }

                    // Check continuous query
                    cache1.Put(44, Entry(44));
                    CheckCallbackSingle(44, null, Entry(44));
                }

                Assert.Throws<ObjectDisposedException>(() => contQry.GetInitialQueryCursor());

                contQry.Dispose();  // multiple dispose calls are ok
            }
            finally
            {
                cache1.Clear();
            }
        }

        /// <summary>
        /// Check single filter event.
        /// </summary>
        /// <param name="expKey">Expected key.</param>
        /// <param name="expOldVal">Expected old value.</param>
        /// <param name="expVal">Expected value.</param>
        private void CheckFilterSingle(int expKey, BinarizableEntry expOldVal, BinarizableEntry expVal)
        {
            CheckFilterSingle(expKey, expOldVal, expVal, 1000);
        }

        /// <summary>
        /// Check single filter event.
        /// </summary>
        /// <param name="expKey">Expected key.</param>
        /// <param name="expOldVal">Expected old value.</param>
        /// <param name="expVal">Expected value.</param>
        /// <param name="timeout">Timeout.</param>
        private void CheckFilterSingle(int expKey, BinarizableEntry expOldVal, BinarizableEntry expVal, int timeout)
        {
            FilterEvent evt;

            Assert.IsTrue(FILTER_EVTS.TryTake(out evt, timeout));

            Assert.AreEqual(expKey, evt.entry.Key);
            Assert.AreEqual(expOldVal, evt.entry.OldValue);
            Assert.AreEqual(expVal, evt.entry.Value);
        }

        /// <summary>
        /// Ensure that no filter events are logged.
        /// </summary>
        /// <param name="timeout">Timeout.</param>
        private void CheckNoFilter(int timeout)
        {
            FilterEvent evt;

            Assert.IsFalse(FILTER_EVTS.TryTake(out evt, timeout));
        }

        /// <summary>
        /// Check single callback event.
        /// </summary>
        /// <param name="expKey">Expected key.</param>
        /// <param name="expOldVal">Expected old value.</param>
        /// <param name="expVal">Expected new value.</param>
        private void CheckCallbackSingle(int expKey, BinarizableEntry expOldVal, BinarizableEntry expVal)
        {
            CheckCallbackSingle(expKey, expOldVal, expVal, 1000);
        }

        /// <summary>
        /// Check single callback event.
        /// </summary>
        /// <param name="expKey">Expected key.</param>
        /// <param name="expOldVal">Expected old value.</param>
        /// <param name="expVal">Expected new value.</param>
        /// <param name="timeout">Timeout.</param>
        private void CheckCallbackSingle(int expKey, BinarizableEntry expOldVal, BinarizableEntry expVal, int timeout)
        {
            CallbackEvent evt;

            Assert.IsTrue(CB_EVTS.TryTake(out evt, timeout));

            Assert.AreEqual(1, evt.entries.Count);

            Assert.AreEqual(expKey, evt.entries.First().Key);
            Assert.AreEqual(expOldVal, evt.entries.First().OldValue);
            Assert.AreEqual(expVal, evt.entries.First().Value);
        }

        /// <summary>
        /// Ensure that no callback events are logged.
        /// </summary>
        /// <param name="timeout">Timeout.</param>
        private void CheckNoCallback(int timeout)
        {
            CallbackEvent evt;

            Assert.IsFalse(CB_EVTS.TryTake(out evt, timeout));
        }

        /// <summary>
        /// Craate entry.
        /// </summary>
        /// <param name="val">Value.</param>
        /// <returns>Entry.</returns>
        private static BinarizableEntry Entry(int val)
        {
            return new BinarizableEntry(val);
        }

        /// <summary>
        /// Get primary key for cache.
        /// </summary>
        /// <param name="cache">Cache.</param>
        /// <returns>Primary key.</returns>
        private static int PrimaryKey<T>(ICache<int, T> cache)
        {
            return PrimaryKeys(cache, 1)[0];
        }

        /// <summary>
        /// Get primary keys for cache.
        /// </summary>
        /// <param name="cache">Cache.</param>
        /// <param name="cnt">Amount of keys.</param>
        /// <param name="startFrom">Value to start from.</param>
        /// <returns></returns>
        private static List<int> PrimaryKeys<T>(ICache<int, T> cache, int cnt, int startFrom = 0)
        {
            IClusterNode node = cache.Ignite.GetCluster().GetLocalNode();

            ICacheAffinity aff = cache.Ignite.GetAffinity(cache.Name);

            List<int> keys = new List<int>(cnt);

            for (int i = startFrom; i < startFrom + 100000; i++)
            {
                if (aff.IsPrimary(node, i))
                {
                    keys.Add(i);

                    if (keys.Count == cnt)
                        return keys;
                }
            }

            Assert.Fail("Failed to find " + cnt + " primary keys.");

            return null;
        }

        /// <summary>
        /// Creates object-typed event.
<<<<<<< HEAD
        /// </summary>
        private static ICacheEntryEvent<object, object> CreateEvent<T, V>(ICacheEntryEvent<T,V> e)
        {
            if (!e.HasOldValue)
                return new CacheEntryCreateEvent<object, object>(e.Key, e.Value);

            if (!e.HasValue)
                return new CacheEntryRemoveEvent<object, object>(e.Key, e.OldValue);

            return new CacheEntryUpdateEvent<object, object>(e.Key, e.OldValue, e.Value);
        }

        /// <summary>
        /// Portable entry.
=======
>>>>>>> d69362f8
        /// </summary>
        private static ICacheEntryEvent<object, object> CreateEvent<T, V>(ICacheEntryEvent<T,V> e)
        {
            if (!e.HasOldValue)
                return new CacheEntryCreateEvent<object, object>(e.Key, e.Value);

            if (!e.HasValue)
                return new CacheEntryRemoveEvent<object, object>(e.Key, e.OldValue);

            return new CacheEntryUpdateEvent<object, object>(e.Key, e.OldValue, e.Value);
        }

        /// <summary>
        /// Binarizable entry.
        /// </summary>
        public class BinarizableEntry
        {
            /** Value. */
            public readonly int val;

            /** <inheritDot /> */
            public override int GetHashCode()
            {
                return val;
            }

            /// <summary>
            /// Constructor.
            /// </summary>
            /// <param name="val">Value.</param>
            public BinarizableEntry(int val)
            {
                this.val = val;
            }

            /** <inheritDoc /> */
            public override bool Equals(object obj)
            {
                return obj != null && obj is BinarizableEntry && ((BinarizableEntry)obj).val == val;
            }
        }

        /// <summary>
        /// Abstract filter.
        /// </summary>
        [Serializable]
        public abstract class AbstractFilter<V> : ICacheEntryEventFilter<int, V>
        {
            /** Result. */
            public static volatile bool res = true;

            /** Throw error on invocation. */
            public static volatile bool err;

            /** Throw error during marshalling. */
            public static volatile bool marshErr;

            /** Throw error during unmarshalling. */
            public static volatile bool unmarshErr;

            /** Grid. */
            [InstanceResource]
            public IIgnite ignite;

            /** <inheritDoc /> */
            public bool Evaluate(ICacheEntryEvent<int, V> evt)
            {
                if (err)
                    throw new Exception("Filter error.");

                FILTER_EVTS.Add(new FilterEvent(ignite, CreateEvent(evt)));

                return res;
            }
        }

        /// <summary>
        /// Filter which cannot be serialized.
        /// </summary>
        public class LocalFilter : AbstractFilter<BinarizableEntry>
        {
            // No-op.
        }

        /// <summary>
        /// Binarizable filter.
        /// </summary>
        public class BinarizableFilter : AbstractFilter<BinarizableEntry>, IBinarizable
        {
            /** <inheritDoc /> */
            public void WriteBinary(IBinaryWriter writer)
            {
                if (marshErr)
                    throw new Exception("Filter marshalling error.");
            }

            /** <inheritDoc /> */
            public void ReadBinary(IBinaryReader reader)
            {
                if (unmarshErr)
                    throw new Exception("Filter unmarshalling error.");
            }
        }

        /// <summary>
        /// Serializable filter.
        /// </summary>
        [Serializable]
        public class SerializableFilter : AbstractFilter<BinarizableEntry>, ISerializable
        {
            /// <summary>
            /// Constructor.
            /// </summary>
            public SerializableFilter()
            {
                // No-op.
            }

            /// <summary>
            /// Serialization constructor.
            /// </summary>
            /// <param name="info">Info.</param>
            /// <param name="context">Context.</param>
            protected SerializableFilter(SerializationInfo info, StreamingContext context)
            {
                if (unmarshErr)
                    throw new Exception("Filter unmarshalling error.");
            }

            /** <inheritDoc /> */
            public void GetObjectData(SerializationInfo info, StreamingContext context)
            {
                if (marshErr)
                    throw new Exception("Filter marshalling error.");
            }
        }

        /// <summary>
        /// Filter for "keep-binary" scenario.
        /// </summary>
        public class KeepBinaryFilter : AbstractFilter<IBinaryObject>
        {
            // No-op.
        }

        /// <summary>
        /// Listener.
        /// </summary>
        public class Listener<V> : ICacheEntryEventListener<int, V>
        {
            [InstanceResource]
            public IIgnite ignite;
            
            /** <inheritDoc /> */
            public void OnEvent(IEnumerable<ICacheEntryEvent<int, V>> evts)
            {
                CB_EVTS.Add(new CallbackEvent(evts.Select(CreateEvent).ToList()));
            }
        }

        /// <summary>
        /// Listener with nested Ignite API call.
        /// </summary>
        public class NestedCallListener : ICacheEntryEventListener<int, IBinaryObject>
        {
            /** Event. */
            public readonly CountdownEvent countDown = new CountdownEvent(1);

            public void OnEvent(IEnumerable<ICacheEntryEvent<int, IBinaryObject>> evts)
            {
                foreach (ICacheEntryEvent<int, IBinaryObject> evt in evts)
                {
                    IBinaryObject val = evt.Value;

                    IBinaryType meta = val.GetBinaryType();

                    Assert.AreEqual(typeof(BinarizableEntry).Name, meta.TypeName);
                }

                countDown.Signal();
            }
        }

        /// <summary>
        /// Filter event.
        /// </summary>
        public class FilterEvent
        {
            /** Grid. */
            public IIgnite ignite;

            /** Entry. */
            public ICacheEntryEvent<object, object> entry;

            /// <summary>
            /// Constructor.
            /// </summary>
            /// <param name="ignite">Grid.</param>
            /// <param name="entry">Entry.</param>
            public FilterEvent(IIgnite ignite, ICacheEntryEvent<object, object> entry)
            {
                this.ignite = ignite;
                this.entry = entry;
            }
        }

        /// <summary>
        /// Callbakc event.
        /// </summary>
        public class CallbackEvent
        {
            /** Entries. */
            public ICollection<ICacheEntryEvent<object, object>> entries;

            /// <summary>
            /// Constructor.
            /// </summary>
            /// <param name="entries">Entries.</param>
            public CallbackEvent(ICollection<ICacheEntryEvent<object, object>> entries)
            {
                this.entries = entries;
            }
        }

        /// <summary>
        /// ScanQuery filter for InitialQuery test.
        /// </summary>
        [Serializable]
        private class InitialQueryScanFilter : ICacheEntryFilter<int, BinarizableEntry>
        {
            /** <inheritdoc /> */
            public bool Invoke(ICacheEntry<int, BinarizableEntry> entry)
            {
                return entry.Key < 33;
            }
        }
    }
}
<|MERGE_RESOLUTION|>--- conflicted
+++ resolved
@@ -687,56 +687,6 @@
                 Assert.AreEqual(null, cbEntry.Value);
             }
         }
-        /// <summary>
-        /// Test value types (special handling is required for nulls).
-        /// </summary>
-        [Test]
-        public void TestValueTypes()
-        {
-            var cache = grid1.GetCache<int, int>(cacheName);
-
-            var qry = new ContinuousQuery<int, int>(new Listener<int>());
-
-            var key = PrimaryKey(cache);
-
-            using (cache.QueryContinuous(qry))
-            {
-                // First update
-                cache.Put(key, 1);
-
-                CallbackEvent cbEvt;
-
-                Assert.IsTrue(CB_EVTS.TryTake(out cbEvt, 500));
-                var cbEntry = cbEvt.entries.Single();
-                Assert.IsFalse(cbEntry.HasOldValue);
-                Assert.IsTrue(cbEntry.HasValue);
-                Assert.AreEqual(key, cbEntry.Key);
-                Assert.AreEqual(null, cbEntry.OldValue);
-                Assert.AreEqual(1, cbEntry.Value);
-
-                // Second update
-                cache.Put(key, 2);
-
-                Assert.IsTrue(CB_EVTS.TryTake(out cbEvt, 500));
-                cbEntry = cbEvt.entries.Single();
-                Assert.IsTrue(cbEntry.HasOldValue);
-                Assert.IsTrue(cbEntry.HasValue);
-                Assert.AreEqual(key, cbEntry.Key);
-                Assert.AreEqual(1, cbEntry.OldValue);
-                Assert.AreEqual(2, cbEntry.Value);
-
-                // Remove
-                cache.Remove(key);
-
-                Assert.IsTrue(CB_EVTS.TryTake(out cbEvt, 500));
-                cbEntry = cbEvt.entries.Single();
-                Assert.IsTrue(cbEntry.HasOldValue);
-                Assert.IsFalse(cbEntry.HasValue);
-                Assert.AreEqual(key, cbEntry.Key);
-                Assert.AreEqual(2, cbEntry.OldValue);
-                Assert.AreEqual(null, cbEntry.Value);
-            }
-        }
 
         /// <summary>
         /// Test whether buffer size works fine.
@@ -1046,24 +996,7 @@
         }
 
         /// <summary>
-        /// Creates object-typed event.
-<<<<<<< HEAD
-        /// </summary>
-        private static ICacheEntryEvent<object, object> CreateEvent<T, V>(ICacheEntryEvent<T,V> e)
-        {
-            if (!e.HasOldValue)
-                return new CacheEntryCreateEvent<object, object>(e.Key, e.Value);
-
-            if (!e.HasValue)
-                return new CacheEntryRemoveEvent<object, object>(e.Key, e.OldValue);
-
-            return new CacheEntryUpdateEvent<object, object>(e.Key, e.OldValue, e.Value);
-        }
-
-        /// <summary>
         /// Portable entry.
-=======
->>>>>>> d69362f8
         /// </summary>
         private static ICacheEntryEvent<object, object> CreateEvent<T, V>(ICacheEntryEvent<T,V> e)
         {
