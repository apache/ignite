﻿/*
 * Licensed to the Apache Software Foundation (ASF) under one or more
 * contributor license agreements.  See the NOTICE file distributed with
 * this work for additional information regarding copyright ownership.
 * The ASF licenses this file to You under the Apache License, Version 2.0
 * (the "License"); you may not use this file except in compliance with
 * the License.  You may obtain a copy of the License at
 *
 *      http://www.apache.org/licenses/LICENSE-2.0
 *
 * Unless required by applicable law or agreed to in writing, software
 * distributed under the License is distributed on an "AS IS" BASIS,
 * WITHOUT WARRANTIES OR CONDITIONS OF ANY KIND, either express or implied.
 * See the License for the specific language governing permissions and
 * limitations under the License.
 */

// ReSharper disable SuspiciousTypeConversion.Global
// ReSharper disable MemberCanBePrivate.Global
// ReSharper disable AutoPropertyCanBeMadeGetOnly.Global
// ReSharper disable UnusedAutoPropertyAccessor.Global
// ReSharper disable StringIndexOfIsCultureSpecific.1
// ReSharper disable StringIndexOfIsCultureSpecific.2
// ReSharper disable StringCompareToIsCultureSpecific
// ReSharper disable StringCompareIsCultureSpecific.1
// ReSharper disable UnusedMemberInSuper.Global
namespace Apache.Ignite.Core.Tests.Cache.Query.Linq
{
    using System;
    using System.Linq;
    using Apache.Ignite.Core.Cache;
    using Apache.Ignite.Core.Cache.Configuration;
    using Apache.Ignite.Linq;
    using NUnit.Framework;

    /// <summary>
    /// Tests LINQ.
    /// </summary>
    public partial class CacheLinqTest
    {
        /// <summary>
        /// Tests the empty query.
        /// </summary>
        [Test]
        public void TestEmptyQuery()
        {
            // There are both persons and organizations in the same cache, but query should only return specific type
            Assert.AreEqual(PersonCount, GetPersonCache().AsCacheQueryable().ToArray().Length);
            Assert.AreEqual(RoleCount, GetRoleCache().AsCacheQueryable().ToArray().Length);
        }

        /// <summary>
        /// Tests the single field query.
        /// </summary>
        [Test]
        public void TestSingleFieldQuery()
        {
            var cache = GetPersonCache().AsCacheQueryable();

            // Multiple values
            Assert.AreEqual(new[] { 0, 1, 2 },
                cache.Where(x => x.Key < 3).OrderBy(x => x.Key).Select(x => x.Value.Address.Zip).ToArray());

            // Single value
            Assert.AreEqual(0, cache.Where(x => x.Key < 0).Select(x => x.Value.Age).FirstOrDefault());
            Assert.AreEqual(3, cache.Where(x => x.Key == 3).Select(x => x.Value.Age).FirstOrDefault());
            Assert.AreEqual(3, cache.Where(x => x.Key == 3).Select(x => x.Value).Single().Age);
            Assert.AreEqual(3, cache.Select(x => x.Key).Single(x => x == 3));
            Assert.AreEqual(7,
                cache.Select(x => x.Value)
                    .Where(x => x.Age == 7)
                    .Select(x => x.Address)
                    .Where(x => x.Zip > 0)
                    .Select(x => x.Zip)
                    .Single());
        }

        /// <summary>
        /// Tests the field projection.
        /// </summary>
        [Test]
        public void TestFieldProjection()
        {
            var cache = GetPersonCache().AsCacheQueryable();

            // Project whole cache entry to anonymous class
            Assert.AreEqual(5, cache.Where(x => x.Key == 5).Select(x => new { Foo = x }).Single().Foo.Key);
        }

        /// <summary>
        /// Tests the multi field query.
        /// </summary>
        [Test]
        public void TestMultiFieldQuery()
        {
            var cache = GetPersonCache().AsCacheQueryable();

            // Test anonymous type (ctor invoke)
            var data = cache
                .Select(x => new { Id = x.Key + 20, Age_ = x.Value.Age + 10, Addr = x.Value.Address })
                .Where(x => x.Id < 25)
                .ToArray();

            Assert.AreEqual(5, data.Length);

            foreach (var t in data)
            {
                Assert.AreEqual(t.Age_ - 10, t.Id - 20);
                Assert.AreEqual(t.Age_ - 10, t.Addr.Zip);
            }
        }

        /// <summary>
        /// Tests the scalar query.
        /// </summary>
        [Test]
        public void TestScalarQuery()
        {
            var cache = GetPersonCache().AsCacheQueryable();

            Assert.AreEqual(PersonCount - 1, cache.Max(x => x.Value.Age));
            Assert.AreEqual(0, cache.Min(x => x.Value.Age));

            Assert.AreEqual(21, cache.Where(x => x.Key > 5 && x.Value.Age < 9).Select(x => x.Value.Age).Sum());

            Assert.AreEqual(PersonCount, cache.Count());
            Assert.AreEqual(PersonCount, cache.Count(x => x.Key < PersonCount));
        }

        /// <summary>
        /// Tests conditions.
        /// </summary>
        [Test]
        public void TestConditions()
        {
            TestConditional("even", "odd");
            TestConditional(new Address { Zip = 99999 }, new Address { Zip = 7777777 }, (a1, a2) => a1.Zip == a2.Zip);
            TestConditional(new RoleKey(int.MaxValue, long.MinValue), new RoleKey(int.MinValue, long.MaxValue));
            TestConditionalWithNullableStructs<int>();
            TestConditionalWithNullableStructs<uint>();
            TestConditionalWithNullableStructs<Guid>();
            TestConditionalWithNullableStructs<byte>();
            TestConditionalWithNullableStructs<sbyte>();
            TestConditionalWithNullableStructs<short>();
            TestConditionalWithNullableStructs<ushort>();
            TestConditionalWithNullableStructs<bool>();
            TestConditionalWithNullableStructs<long>();
            TestConditionalWithNullableStructs<ulong>();
            TestConditionalWithNullableStructs<double>();
            TestConditionalWithNullableStructs<float>();
            TestConditionalWithNullableStructs<decimal>();
            TestConditionalWithNullableStructs<DateTime>(DateTime.Parse("1983-03-14 13:20:15.999999").ToUniversalTime());

            var charException = Assert.Throws<NotSupportedException>(() => TestConditionalWithNullableStructs<char>());
            Assert.AreEqual("Type is not supported for SQL mapping: System.Char", charException.Message);

            var roles = GetRoleCache().AsCacheQueryable();
            CheckFunc(x => x.Value.Name ?? "def_name", roles);
        }

        /// <summary>
        /// Tests the SelectMany from field collection.
        /// </summary>
        [Test]
        public void TestSelectManySameTable()
        {
            var persons = GetPersonCache().AsCacheQueryable();

            // ReSharper disable once ReturnValueOfPureMethodIsNotUsed
            var ex = Assert.Throws<NotSupportedException>(() => persons.SelectMany(x => x.Value.Name).ToArray());

            Assert.IsTrue(ex.Message.StartsWith("FROM clause must be IQueryable: from Char"));
        }

        /// <summary>
        /// Tests nulls.
        /// </summary>
        [Test]
        public void TestNulls()
        {
            var roles = GetRoleCache().AsCacheQueryable();

            var nullNameRole = roles.Single(x => x.Value.Name == null);
            Assert.AreEqual(null, nullNameRole.Value.Name);

            var nonNullNameRoles = roles.Where(x => x.Value.Name != null);
            Assert.AreEqual(RoleCount - 1, nonNullNameRoles.Count());
        }

        /// <summary>
        /// Tests aliases.
        /// </summary>
        [Test]
        public void TestAliases()
        {
            var cache = GetPersonCache().AsCacheQueryable();

            var res = cache.Where(x => x.Key == 1)
                .Select(x => new { X = x.Value.AliasTest, Y = x.Value.Address.AliasTest })
                .Single();

            Assert.AreEqual(new { X = -1, Y = 1 }, res);
        }

        /// <summary>
        /// Tests the cache of primitive types.
        /// </summary>
        [Test]
        public void TestPrimitiveCache()
        {
            // Create partitioned cache
            var cache = Ignition.GetIgnite()
                .GetOrCreateCache<int, string>(
                    new CacheConfiguration("primitiveCache",
                        new QueryEntity(typeof(int), typeof(string)))
                    {
                        CacheMode = CacheMode.Replicated,
                        SqlEscapeAll = GetSqlEscapeAll()
                    });

            var qry = cache.AsCacheQueryable();

            // Populate
            const int count = 100;
            cache.PutAll(Enumerable.Range(0, count).ToDictionary(x => x, x => x.ToString()));

            // Test
            Assert.AreEqual(count, qry.ToArray().Length);
            Assert.AreEqual(10, qry.Where(x => x.Key < 10).ToArray().Length);
            Assert.AreEqual(1, qry.Count(x => x.Value.Contains("99")));
        }

        /// <summary>
        /// Tests the local query.
        /// </summary>
        [Test]
        public void TestLocalQuery()
        {
            // Create partitioned cache
            var cache = Ignition.GetIgnite().GetOrCreateCache<int, int>(new CacheConfiguration("partCache",
                    new QueryEntity(typeof(int), typeof(int)))
                {
                    SqlEscapeAll = GetSqlEscapeAll()
                });

            // Populate
            const int count = 100;
            cache.PutAll(Enumerable.Range(0, count).ToDictionary(x => x, x => x));

            // Non-local query returns all records
            Assert.AreEqual(count, cache.AsCacheQueryable(false).ToArray().Length);

            // Local query returns only some of the records
            var localCount = cache.AsCacheQueryable(true).ToArray().Length;
            Assert.Less(localCount, count);
            Assert.Greater(localCount, 0);
        }

        /// <summary>
        /// Tests the table name inference.
        /// </summary>
        [Test]
        public void TestTableNameInference()
        {
            // Try with multi-type cache: explicit type is required
            var cache = GetCacheOf<IPerson>();

            Assert.Throws<CacheException>(() => cache.AsCacheQueryable());

            var names = cache.AsCacheQueryable(false, "Person").Select(x => x.Value.Name).ToArray();

            Assert.AreEqual(PersonCount, names.Length);

            // With single-type cache, interface inference works
            var roleCache = Ignition.GetIgnite().GetCache<object, IRole>(RoleCacheName).AsCacheQueryable();

            var roleNames = roleCache.Select(x => x.Value.Name).OrderBy(x => x).ToArray();

            CollectionAssert.AreEquivalent(new[] { "Role_1", "Role_2", null }, roleNames);

            // Check non-queryable cache
            var nonQueryableCache = Ignition.GetIgnite().GetOrCreateCache<Role, Person>("nonQueryable");

            Assert.Throws<CacheException>(() => nonQueryableCache.AsCacheQueryable());
        }

        /// <summary>
        /// Tests the distributed joins.
        /// </summary>
        [Test]
        public void TestDistributedJoins()
        {
            var ignite = Ignition.GetIgnite();

            // Create and populate partitioned caches
            var personCache = ignite.CreateCache<int, Person>(new CacheConfiguration("partitioned_persons",
                new QueryEntity(typeof(int), typeof(Person)))
            {
                SqlEscapeAll = GetSqlEscapeAll()
            });

            personCache.PutAll(GetSecondPersonCache().ToDictionary(x => x.Key, x => x.Value));

            var roleCache = ignite.CreateCache<int, Role>(new CacheConfiguration("partitioned_roles",
                new QueryEntity(typeof(int), typeof(Role)))
            {
                SqlEscapeAll = GetSqlEscapeAll()
            });

            roleCache.PutAll(GetRoleCache().ToDictionary(x => x.Key.Foo, x => x.Value));

            // Test non-distributed join: returns partial results
            var persons = personCache.AsCacheQueryable();
            var roles = roleCache.AsCacheQueryable();

            // we have role.Keys = [1, 2, 3] and persons.Key = [0, .. PersonCount)
            var res = persons.Join(roles, person => person.Key % 2, role => role.Key, (person, role) => role)
                .ToArray();

            Assert.IsTrue(PersonCount / 2 > res.Length);

            // Test distributed join: returns complete results
            persons = personCache.AsCacheQueryable(new QueryOptions { EnableDistributedJoins = true });
            roles = roleCache.AsCacheQueryable(new QueryOptions { EnableDistributedJoins = true });

            res = persons.Join(roles, person => person.Key % 2, role => role.Key, (person, role) => role)
                .ToArray();

            Assert.AreEqual(PersonCount / 2, res.Length);
        }

        /// <summary>
        /// Tests the query timeout.
        /// </summary>
        [Test]
        public void TestTimeout()
        {
            var persons = GetPersonCache().AsCacheQueryable(new QueryOptions
            {
                Timeout = TimeSpan.FromMilliseconds(1),
                EnableDistributedJoins = true
            });

            // ReSharper disable once ReturnValueOfPureMethodIsNotUsed
            var ex = Assert.Throws<CacheException>(() =>
<<<<<<< HEAD
                persons.SelectMany(p => GetRoleCache().AsCacheQueryable()).ToArray());
=======
            {
                for (var i = 0; i < 100; i++)
                {
                    persons.SelectMany(p => GetRoleCache().AsCacheQueryable())
                        .Where(p => p.Value.Name.Contains("e")).ToArray();
                }
            });
>>>>>>> 1e84d448

            Assert.IsTrue(ex.ToString().Contains("QueryCancelledException: The query was cancelled while executing."));
        }
    }
}<|MERGE_RESOLUTION|>--- conflicted
+++ resolved
@@ -343,9 +343,6 @@
 
             // ReSharper disable once ReturnValueOfPureMethodIsNotUsed
             var ex = Assert.Throws<CacheException>(() =>
-<<<<<<< HEAD
-                persons.SelectMany(p => GetRoleCache().AsCacheQueryable()).ToArray());
-=======
             {
                 for (var i = 0; i < 100; i++)
                 {
@@ -353,7 +350,6 @@
                         .Where(p => p.Value.Name.Contains("e")).ToArray();
                 }
             });
->>>>>>> 1e84d448
 
             Assert.IsTrue(ex.ToString().Contains("QueryCancelledException: The query was cancelled while executing."));
         }
