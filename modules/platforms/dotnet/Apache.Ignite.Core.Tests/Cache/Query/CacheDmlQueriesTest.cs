--- conflicted
+++ resolved
@@ -284,10 +284,7 @@
                 Fields = new[]
                 {
                     /// Next two fieleds belong to the <see cref="Key"/> object, so should have been marked with <see cref="QueryField.IsKeyField"/>
-<<<<<<< HEAD
-=======
                     // But if we forgot to do this - all fields are treated as value fields. Key fields have default values and second insert fails. 
->>>>>>> c7ba6ac5
                     new QueryField("Lo", typeof(int)),
                     new QueryField("Hi", typeof(int)),
 
@@ -302,12 +299,8 @@
                 () => cache.Query(new SqlFieldsQuery("insert into foo(lo, hi, id, name) " +
                                                            "values (1, 2, 3, 'John'), (4, 5, 6, 'Mary')")));
 
-<<<<<<< HEAD
-            Assert.AreEqual("Insert and merge queries requires at least one key column specified.", ex.Message);
-=======
             
             StringAssert.StartsWith("Failed to INSERT some keys because they are already in cache", ex.Message);
->>>>>>> c7ba6ac5
         }
 
         /// <summary>
