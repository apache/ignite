--- conflicted
+++ resolved
@@ -284,7 +284,7 @@
                 Fields = new[]
                 {
                     /// Next two fieleds belong to the <see cref="Key"/> object, so should have been marked with <see cref="QueryField.IsKeyField"/>
-                    // But if we forgot to do this - all fields are treated as value fields. Key fields have default values and second insert fails. 
+                    // But if we forgot to do this - all fields are treated as value fields. Key fields have default values and second insert fails.
                     new QueryField("Lo", typeof(int)),
                     new QueryField("Hi", typeof(int)),
 
@@ -299,10 +299,6 @@
                 () => cache.Query(new SqlFieldsQuery("insert into foo(lo, hi, id, name) " +
                                                            "values (1, 2, 3, 'John'), (4, 5, 6, 'Mary')")));
 
-<<<<<<< HEAD
-            
-=======
->>>>>>> e59ecc22
             StringAssert.StartsWith("Failed to INSERT some keys because they are already in cache", ex.Message);
         }
 
