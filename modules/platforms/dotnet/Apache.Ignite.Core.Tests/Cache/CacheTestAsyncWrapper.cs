--- conflicted
+++ resolved
@@ -587,15 +587,15 @@
         }
 
         /** <inheritDoc /> */
-<<<<<<< HEAD
+        public void EnableStatistics(bool enabled)
+        {
+            _cache.EnableStatistics(enabled);
+        }
+
+        /** <inheritDoc /> */
         public void ClearStatistics()
         {
             _cache.ClearStatistics();
-=======
-        public void EnableStatistics(bool enabled)
-        {
-            _cache.EnableStatistics(enabled);
->>>>>>> b0e923e4
         }
 
         /** <inheritDoc /> */
