--- conflicted
+++ resolved
@@ -165,21 +165,13 @@
     <Compile Include="Client\Cache\TestKey.cs" />
     <Compile Include="Client\Cache\TestKeyWithAffinity.cs" />
     <Compile Include="Client\ClientProtocolCompatibilityTest.cs" />
-<<<<<<< HEAD
-    <Compile Include="Client\ClientOpExtensionsTest.cs" />
-=======
     <Compile Include="Client\ClientFeaturesTest.cs" />
->>>>>>> 1e84d448
     <Compile Include="Client\ClientProtocolVersionTest.cs" />
     <Compile Include="Client\ClientReconnectCompatibilityTest.cs" />
     <Compile Include="Client\ClientServerCacheAdapter.cs" />
     <Compile Include="Client\ClientServerCacheAdapterExtensions.cs" />
     <Compile Include="Client\ClientServerCompatibilityTest.cs" />
     <Compile Include="Client\ClientTestBase.cs" />
-<<<<<<< HEAD
-    <Compile Include="Client\Cluster\ClientClusterGroupTests.cs" />
-    <Compile Include="Client\Cluster\ClientClusterTests.cs" />
-=======
     <Compile Include="Client\Cluster\ClientClusterDiscoveryTests.cs" />
     <Compile Include="Client\Cluster\ClientClusterDiscoveryTestsBase.cs" />
     <Compile Include="Client\Cluster\ClientClusterDiscoveryTestsBaselineTopology.cs" />
@@ -189,7 +181,6 @@
     <Compile Include="Client\Cluster\ClientClusterTests.cs" />
     <Compile Include="Client\Compute\ComputeClientDisabledTests.cs" />
     <Compile Include="Client\Compute\ComputeClientTests.cs" />
->>>>>>> 1e84d448
     <Compile Include="Client\EndpointTest.cs" />
     <Compile Include="Client\RawSecureSocketTest.cs" />
     <Compile Include="Client\RawSocketTest.cs" />
