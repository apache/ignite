﻿<?xml version="1.0" encoding="utf-8"?>
<Project ToolsVersion="4.0" DefaultTargets="Build" xmlns="http://schemas.microsoft.com/developer/msbuild/2003">
  <Import Project="$(MSBuildExtensionsPath)\$(MSBuildToolsVersion)\Microsoft.Common.props" Condition="Exists('$(MSBuildExtensionsPath)\$(MSBuildToolsVersion)\Microsoft.Common.props')" />
  <PropertyGroup>
    <Configuration Condition=" '$(Configuration)' == '' ">Debug</Configuration>
    <Platform Condition=" '$(Platform)' == '' ">AnyCPU</Platform>
    <ProjectGuid>{6A62F66C-DA5B-4FBB-8CE7-A95F740FDC7A}</ProjectGuid>
    <OutputType>Exe</OutputType>
    <AppDesignerFolder>Properties</AppDesignerFolder>
    <RootNamespace>Apache.Ignite.Core.Tests</RootNamespace>
    <AssemblyName>Apache.Ignite.Core.Tests</AssemblyName>
    <TargetFrameworkVersion>v4.0</TargetFrameworkVersion>
    <FileAlignment>512</FileAlignment>
  </PropertyGroup>
  <PropertyGroup>
    <StartupObject />
  </PropertyGroup>
  <PropertyGroup Condition="'$(Configuration)|$(Platform)' == 'Debug|x64'">
    <PlatformTarget>x64</PlatformTarget>
    <OutputPath>bin\x64\Debug\</OutputPath>
    <AllowUnsafeBlocks>true</AllowUnsafeBlocks>
    <DefineConstants>DEBUG</DefineConstants>
  </PropertyGroup>
  <PropertyGroup Condition="'$(Configuration)|$(Platform)' == 'Release|x64'">
    <PlatformTarget>x64</PlatformTarget>
    <OutputPath>bin\x64\Release\</OutputPath>
    <AllowUnsafeBlocks>true</AllowUnsafeBlocks>
    <Optimize>true</Optimize>
  </PropertyGroup>
  <PropertyGroup Condition="'$(Configuration)|$(Platform)' == 'Debug|x86'">
    <PlatformTarget>x86</PlatformTarget>
    <OutputPath>bin\x86\Debug\</OutputPath>
    <AllowUnsafeBlocks>true</AllowUnsafeBlocks>
    <DefineConstants>DEBUG</DefineConstants>
  </PropertyGroup>
  <PropertyGroup Condition="'$(Configuration)|$(Platform)' == 'Release|x86'">
    <PlatformTarget>x86</PlatformTarget>
    <OutputPath>bin\x86\Release\</OutputPath>
    <AllowUnsafeBlocks>true</AllowUnsafeBlocks>
    <Optimize>true</Optimize>
  </PropertyGroup>
  <PropertyGroup>
    <SignAssembly>true</SignAssembly>
  </PropertyGroup>
  <PropertyGroup>
    <AssemblyOriginatorKeyFile>Apache.Ignite.Core.Tests.snk</AssemblyOriginatorKeyFile>
  </PropertyGroup>
  <ItemGroup>
    <Reference Include="Microsoft.CSharp" />
    <Reference Include="nunit-console-runner">
      <HintPath>..\libs\nunit-console-runner.dll</HintPath>
    </Reference>
    <Reference Include="nunit.framework, Version=2.6.4.14350, Culture=neutral, PublicKeyToken=96d09a1eb7f44a77, processorArchitecture=MSIL">
      <SpecificVersion>False</SpecificVersion>
      <HintPath>..\libs\nunit.framework.dll</HintPath>
    </Reference>
    <Reference Include="System" />
    <Reference Include="System.Core" />
    <Reference Include="System.Runtime.Serialization" />
    <Reference Include="System.XML" />
  </ItemGroup>
  <ItemGroup>
    <Compile Include="Cache\CacheConfigurationTest.cs" />
    <Compile Include="Cache\CacheDynamicStartTest.cs" />
    <Compile Include="Cache\CacheTestAsyncWrapper.cs" />
    <Compile Include="Cache\CacheAbstractTest.cs" />
    <Compile Include="Cache\CacheAffinityTest.cs" />
    <Compile Include="Cache\CacheEntryTest.cs" />
    <Compile Include="Cache\CacheForkedTest.cs" />
    <Compile Include="Cache\CacheLocalAtomicTest.cs" />
    <Compile Include="Cache\CacheLocalTest.cs" />
    <Compile Include="Cache\CachePartitionedAtomicNearEnabledTest.cs" />
    <Compile Include="Cache\CachePartitionedAtomicTest.cs" />
    <Compile Include="Cache\CachePartitionedNearEnabledTest.cs" />
    <Compile Include="Cache\CachePartitionedTest.cs" />
    <Compile Include="Cache\CacheReplicatedAtomicTest.cs" />
    <Compile Include="Cache\CacheReplicatedTest.cs" />
<<<<<<< HEAD
    <Compile Include="Cache\Query\CacheLinqProviderTest.cs" />
    <Compile Include="Cache\Query\CacheLinqTest.cs" />
=======
    <Compile Include="Cache\Query\CacheQueriesCodeConfigurationTest.cs" />
>>>>>>> a92d200c
    <Compile Include="Cache\Query\Continuous\ContinuousQueryAbstractTest.cs" />
    <Compile Include="Cache\Query\Continuous\ContinuousQueryAtomicBackupTest.cs" />
    <Compile Include="Cache\Query\Continuous\ContinuousQueryAtomicNoBackupTest.cs" />
    <Compile Include="Cache\Query\Continuous\ContinuousQueryNoBackupAbstractTest.cs" />
    <Compile Include="Cache\Query\Continuous\ContinuousQueryTransactionalBackupTest.cs" />
    <Compile Include="Cache\Query\Continuous\ContinuousQueryTransactionalNoBackupTest.cs" />
    <Compile Include="Cache\Query\CacheQueriesTest.cs" />
    <Compile Include="Cache\Store\CacheParallelLoadStoreTest.cs" />
    <Compile Include="Cache\Store\CacheStoreSessionTest.cs" />
    <Compile Include="Cache\Store\CacheStoreTest.cs" />
    <Compile Include="Cache\Store\CacheTestParallelLoadStore.cs" />
    <Compile Include="Cache\Store\CacheTestStore.cs" />
    <Compile Include="Compute\CancellationTest.cs" />
    <Compile Include="Compute\Forked\ForkedBinarizableClosureTaskTest.cs" />
    <Compile Include="Compute\Forked\ForkedResourceTaskTest.cs" />
    <Compile Include="Compute\Forked\ForkedSerializableClosureTaskTest.cs" />
    <Compile Include="Compute\Forked\ForkedTaskAdapterTest.cs" />
    <Compile Include="Compute\AbstractTaskTest.cs" />
    <Compile Include="Compute\ClosureTaskTest.cs" />
    <Compile Include="Compute\ComputeApiTest.cs" />
    <Compile Include="Compute\ComputeMultithreadedTest.cs" />
    <Compile Include="Compute\IgniteExceptionTaskSelfTest.cs" />
    <Compile Include="Compute\FailoverTaskSelfTest.cs" />
    <Compile Include="Compute\BinarizableClosureTaskTest.cs" />
    <Compile Include="Compute\BinarizableTaskTest.cs" />
    <Compile Include="Compute\ResourceTaskTest.cs" />
    <Compile Include="Compute\SerializableClosureTaskTest.cs" />
    <Compile Include="Compute\TaskAdapterTest.cs" />
    <Compile Include="Compute\TaskResultTest.cs" />
    <Compile Include="Dataload\DataStreamerTest.cs" />
    <Compile Include="DataStructures\AtomicLongTest.cs" />
    <Compile Include="EventsTest.cs" />
    <Compile Include="Examples\Example.cs" />
    <Compile Include="Examples\ExamplesTest.cs" />
    <Compile Include="Examples\PathUtil.cs" />
    <Compile Include="Examples\ProjectFilesTest.cs" />
    <Compile Include="ExceptionsTest.cs" />
    <Compile Include="ExecutableTest.cs" />
    <Compile Include="FutureTest.cs" />
    <Compile Include="IgniteConfigurationTest.cs" />
    <Compile Include="IgniteTestBase.cs" />
    <Compile Include="LifecycleTest.cs" />
    <Compile Include="LoadDllTest.cs" />
    <Compile Include="IgniteManagerTest.cs" />
    <Compile Include="MarshallerTest.cs" />
    <Compile Include="MessagingTest.cs" />
    <Compile Include="BinaryConfigurationTest.cs" />
    <Compile Include="Binary\BinaryStructureTest.cs" />
    <Compile Include="SerializationTest.cs" />
    <Compile Include="IgniteStartStopTest.cs" />
    <Compile Include="TestUtils.cs" />
    <Compile Include="Memory\InteropMemoryTest.cs" />
    <Compile Include="Binary\BinaryBuilderSelfTest.cs" />
    <Compile Include="Binary\BinarySelfTest.cs" />
    <Compile Include="Process\IgniteProcess.cs" />
    <Compile Include="Process\IgniteProcessConsoleOutputReader.cs" />
    <Compile Include="Process\IIgniteProcessOutputReader.cs" />
    <Compile Include="Properties\AssemblyInfo.cs" />
    <Compile Include="Query\ImplicitBinarizablePerson.cs" />
    <Compile Include="Query\NoDefBinarizablePerson.cs" />
    <Compile Include="Query\BinarizablePerson.cs" />
    <Compile Include="Services\ServicesTest.cs" />
    <Compile Include="Services\ServicesTestAsync.cs" />
    <Compile Include="Services\ServiceProxyTest.cs" />
    <Compile Include="Services\ServicesAsyncWrapper.cs" />
    <Compile Include="TestRunner.cs" />
    <Compile Include="TypeResolverTest.cs" />
  </ItemGroup>
  <ItemGroup>
    <ProjectReference Include="..\Apache.Ignite.Core\Apache.Ignite.Core.csproj">
      <Project>{4CD2F726-7E2B-46C4-A5BA-057BB82EECB6}</Project>
      <Name>Apache.Ignite.Core</Name>
    </ProjectReference>
    <ProjectReference Include="..\Apache.Ignite.Linq\Apache.Ignite.Linq.csproj">
      <Project>{5b571661-17f4-4f29-8c7d-0edb38ca9b55}</Project>
      <Name>Apache.Ignite.Linq</Name>
    </ProjectReference>
    <ProjectReference Include="..\Apache.Ignite\Apache.Ignite.csproj">
      <Project>{27F7F3C6-BDDE-43A9-B565-856F8395A04B}</Project>
      <Name>Apache.Ignite</Name>
    </ProjectReference>
    <ProjectReference Include="..\Examples\Apache.Ignite.ExamplesDll\Apache.Ignite.ExamplesDll.csproj">
      <Project>{dfb08363-202e-412d-8812-349ef10a8702}</Project>
      <Name>Apache.Ignite.ExamplesDll</Name>
    </ProjectReference>
    <ProjectReference Include="..\Examples\Apache.Ignite.Examples\Apache.Ignite.Examples.csproj">
      <Project>{069fa680-3c4d-43a9-b84f-e67513b87827}</Project>
      <Name>Apache.Ignite.Examples</Name>
    </ProjectReference>
    <ProjectReference Include="..\Apache.Ignite.Core.Tests.TestDll\Apache.Ignite.Core.Tests.TestDll.csproj">
      <Project>{F4A69E2D-908E-4F0F-A794-84D508D60E5F}</Project>
      <Name>Apache.Ignite.Core.Tests.TestDll</Name>
    </ProjectReference>
  </ItemGroup>
  <ItemGroup>
    <Content Include="Config\cache-binarizables.xml">
      <CopyToOutputDirectory>Always</CopyToOutputDirectory>
    </Content>
    <Content Include="Config\cache-query-continuous.xml">
      <CopyToOutputDirectory>Always</CopyToOutputDirectory>
    </Content>
    <Content Include="Config\cache-query.xml">
      <CopyToOutputDirectory>Always</CopyToOutputDirectory>
      <SubType>Designer</SubType>
    </Content>
    <Content Include="Config\Cache\Store\cache-store-session.xml">
      <CopyToOutputDirectory>Always</CopyToOutputDirectory>
    </Content>
    <Content Include="Config\Compute\compute-grid1.xml">
      <CopyToOutputDirectory>Always</CopyToOutputDirectory>
    </Content>
    <Content Include="Config\Compute\compute-grid2.xml">
      <CopyToOutputDirectory>Always</CopyToOutputDirectory>
    </Content>
    <Content Include="Config\Compute\compute-grid3.xml">
      <CopyToOutputDirectory>Always</CopyToOutputDirectory>
    </Content>
    <Content Include="Config\Compute\compute-standalone.xml">
      <CopyToOutputDirectory>Always</CopyToOutputDirectory>
    </Content>
    <Content Include="Config\Dynamic\dynamic-client.xml">
      <CopyToOutputDirectory>Always</CopyToOutputDirectory>
    </Content>
    <Content Include="Config\Dynamic\dynamic-data-no-cfg.xml">
      <CopyToOutputDirectory>Always</CopyToOutputDirectory>
    </Content>
    <Content Include="Config\Dynamic\dynamic-data.xml">
      <CopyToOutputDirectory>Always</CopyToOutputDirectory>
    </Content>
    <Content Include="Config\Lifecycle\lifecycle-beans.xml">
      <CopyToOutputDirectory>Always</CopyToOutputDirectory>
    </Content>
    <Content Include="Config\Lifecycle\lifecycle-no-beans.xml">
      <CopyToOutputDirectory>Always</CopyToOutputDirectory>
    </Content>
    <Content Include="Config\marshaller-default.xml">
      <CopyToOutputDirectory>Always</CopyToOutputDirectory>
    </Content>
    <Content Include="Config\marshaller-invalid.xml">
      <CopyToOutputDirectory>Always</CopyToOutputDirectory>
    </Content>
    <Content Include="Config\marshaller-explicit.xml">
      <CopyToOutputDirectory>Always</CopyToOutputDirectory>
    </Content>
    <Content Include="Config\native-client-test-cache-affinity.xml">
      <CopyToOutputDirectory>Always</CopyToOutputDirectory>
    </Content>
    <Content Include="Config\native-client-test-cache-parallel-store.xml">
      <CopyToOutputDirectory>Always</CopyToOutputDirectory>
    </Content>
    <Content Include="Config\native-client-test-cache-store.xml">
      <CopyToOutputDirectory>Always</CopyToOutputDirectory>
    </Content>
    <Content Include="Config\native-client-test-cache.xml">
      <CopyToOutputDirectory>Always</CopyToOutputDirectory>
    </Content>
    <Content Include="Config\binary.xml">
      <CopyToOutputDirectory>Always</CopyToOutputDirectory>
    </Content>
    <Content Include="Config\start-test-grid1.xml">
      <CopyToOutputDirectory>Always</CopyToOutputDirectory>
    </Content>
    <Content Include="Config\start-test-grid2.xml">
      <CopyToOutputDirectory>Always</CopyToOutputDirectory>
    </Content>
    <Content Include="Config\start-test-grid3.xml">
      <CopyToOutputDirectory>Always</CopyToOutputDirectory>
    </Content>
  </ItemGroup>
  <ItemGroup>
    <Content Include="Config\Apache.Ignite.exe.config.test">
      <CopyToOutputDirectory>Always</CopyToOutputDirectory>
    </Content>
  </ItemGroup>
  <ItemGroup>
    <None Include="Apache.Ignite.Core.Tests.nunit" />
    <None Include="Apache.Ignite.Core.Tests.snk" />
  </ItemGroup>
  <Import Project="$(MSBuildToolsPath)\Microsoft.CSharp.targets" />
  <PropertyGroup>
    <PostBuildEvent>copy /Y $(SolutionDir)Apache.Ignite\bin\$(PlatformName)\$(ConfigurationName)\Apache.Ignite.exe $(ProjectDir)$(OutDir)
copy /Y $(SolutionDir)Apache.Ignite\bin\$(PlatformName)\$(ConfigurationName)\Apache.Ignite.exe.config $(ProjectDir)$(OutDir)</PostBuildEvent>
  </PropertyGroup>
  <!-- To modify your build process, add your task inside one of the targets below and uncomment it. 
       Other similar extension points exist, see Microsoft.Common.targets.
  <Target Name="BeforeBuild">
  </Target>
  <Target Name="AfterBuild">
  </Target>
  -->
</Project><|MERGE_RESOLUTION|>--- conflicted
+++ resolved
@@ -75,12 +75,9 @@
     <Compile Include="Cache\CachePartitionedTest.cs" />
     <Compile Include="Cache\CacheReplicatedAtomicTest.cs" />
     <Compile Include="Cache\CacheReplicatedTest.cs" />
-<<<<<<< HEAD
     <Compile Include="Cache\Query\CacheLinqProviderTest.cs" />
     <Compile Include="Cache\Query\CacheLinqTest.cs" />
-=======
     <Compile Include="Cache\Query\CacheQueriesCodeConfigurationTest.cs" />
->>>>>>> a92d200c
     <Compile Include="Cache\Query\Continuous\ContinuousQueryAbstractTest.cs" />
     <Compile Include="Cache\Query\Continuous\ContinuousQueryAtomicBackupTest.cs" />
     <Compile Include="Cache\Query\Continuous\ContinuousQueryAtomicNoBackupTest.cs" />
