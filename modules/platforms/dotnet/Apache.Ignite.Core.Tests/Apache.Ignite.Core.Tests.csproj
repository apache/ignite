--- conflicted
+++ resolved
@@ -59,9 +59,7 @@
     <Reference Include="System.Xml.Linq" />
   </ItemGroup>
   <ItemGroup>
-<<<<<<< HEAD
     <Compile Include="Binary\BinaryBuilderSelfTestDynamicRegistration.cs" />
-=======
     <Compile Include="Binary\BinaryReaderWriterTest.cs" />
     <Compile Include="Binary\IO\BinaryStreamsTest.cs" />
     <Compile Include="Binary\JavaTypeMappingTest.cs" />
@@ -76,7 +74,6 @@
     <Compile Include="Common\IgniteGuidTest.cs" />
     <Compile Include="Log\DefaultLoggerTest.cs" />
     <Compile Include="Log\NLogLoggerTest.cs" />
->>>>>>> 31b9bb84
     <Compile Include="TestAppConfig.cs" />
     <Compile Include="AspNet\IgniteOutputCacheProviderTest.cs" />
     <Compile Include="Binary\BinaryBuilderSelfTestFullFooter.cs" />
