--- conflicted
+++ resolved
@@ -49,23 +49,17 @@
     <Reference Include="System.configuration" />
     <Reference Include="System.Core" />
     <Reference Include="System.Runtime.Serialization" />
-<<<<<<< HEAD
     <Reference Include="System.Web" />
-    <Reference Include="System.XML" />
-  </ItemGroup>
-  <ItemGroup>
-    <Compile Include="AspNet\IgniteOutputCacheProviderTest.cs" />
-=======
     <Reference Include="System.ServiceProcess" />
     <Reference Include="System.XML" />
   </ItemGroup>
   <ItemGroup>
+    <Compile Include="AspNet\IgniteOutputCacheProviderTest.cs" />
     <Compile Include="Binary\BinaryBuilderSelfTestFullFooter.cs" />
     <Compile Include="Binary\BinaryCompactFooterInteropTest.cs" />
     <Compile Include="Binary\BinarySelfTestFullFooter.cs" />
     <Compile Include="Cache\CacheAffinityFieldTest.cs" />
     <Compile Include="Cache\CacheConfigurationTest.cs" />
->>>>>>> 9b2767f3
     <Compile Include="Cache\CacheDynamicStartTest.cs" />
     <Compile Include="Cache\CacheNearTest.cs" />
     <Compile Include="Cache\CacheTestAsyncWrapper.cs" />
