--- conflicted
+++ resolved
@@ -90,16 +90,13 @@
     <Compile Include="Log\DefaultLoggerTest.cs" />
     <Compile Include="Log\Log4NetLoggerTest.cs" />
     <Compile Include="Log\NLogLoggerTest.cs" />
-<<<<<<< HEAD
-    <Compile Include="Plugin\Cache\CachePlugin.cs" />
-    <Compile Include="Plugin\Cache\CachePluginConfiguration.cs" />
-    <Compile Include="Plugin\Cache\CachePluginTest.cs" />
-=======
     <Compile Include="Plugin\PluginTest.cs" />
     <Compile Include="Plugin\TestIgnitePlugin.cs" />
     <Compile Include="Plugin\TestIgnitePluginConfiguration.cs" />
     <Compile Include="Plugin\TestIgnitePluginProvider.cs" />
->>>>>>> e8377167
+    <Compile Include="Plugin\Cache\CachePlugin.cs" />
+    <Compile Include="Plugin\Cache\CachePluginConfiguration.cs" />
+    <Compile Include="Plugin\Cache\CachePluginTest.cs" />
     <Compile Include="TestAppConfig.cs" />
     <Compile Include="Binary\BinaryBuilderSelfTestFullFooter.cs" />
     <Compile Include="Binary\BinaryCompactFooterInteropTest.cs" />
