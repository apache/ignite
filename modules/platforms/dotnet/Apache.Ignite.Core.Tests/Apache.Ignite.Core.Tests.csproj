﻿<?xml version="1.0" encoding="utf-8"?>
<Project ToolsVersion="4.0" DefaultTargets="Build" xmlns="http://schemas.microsoft.com/developer/msbuild/2003">
  <Import Project="$(MSBuildExtensionsPath)\$(MSBuildToolsVersion)\Microsoft.Common.props" Condition="Exists('$(MSBuildExtensionsPath)\$(MSBuildToolsVersion)\Microsoft.Common.props')" />
  <PropertyGroup>
    <Configuration Condition=" '$(Configuration)' == '' ">Debug</Configuration>
    <Platform Condition=" '$(Platform)' == '' ">AnyCPU</Platform>
    <ProjectGuid>{6A62F66C-DA5B-4FBB-8CE7-A95F740FDC7A}</ProjectGuid>
    <OutputType>Exe</OutputType>
    <AppDesignerFolder>Properties</AppDesignerFolder>
    <RootNamespace>Apache.Ignite.Core.Tests</RootNamespace>
    <AssemblyName>Apache.Ignite.Core.Tests</AssemblyName>
    <TargetFrameworkVersion>v4.0</TargetFrameworkVersion>
    <FileAlignment>512</FileAlignment>
  </PropertyGroup>
  <PropertyGroup>
    <StartupObject />
  </PropertyGroup>
  <PropertyGroup Condition="'$(Configuration)|$(Platform)' == 'Debug|x64'">
    <PlatformTarget>x64</PlatformTarget>
    <OutputPath>bin\x64\Debug\</OutputPath>
    <AllowUnsafeBlocks>true</AllowUnsafeBlocks>
    <DefineConstants>DEBUG</DefineConstants>
  </PropertyGroup>
  <PropertyGroup Condition="'$(Configuration)|$(Platform)' == 'Release|x64'">
    <PlatformTarget>x64</PlatformTarget>
    <OutputPath>bin\x64\Release\</OutputPath>
    <AllowUnsafeBlocks>true</AllowUnsafeBlocks>
  </PropertyGroup>
  <PropertyGroup Condition="'$(Configuration)|$(Platform)' == 'Debug|x86'">
    <PlatformTarget>x86</PlatformTarget>
    <OutputPath>bin\x86\Debug\</OutputPath>
    <AllowUnsafeBlocks>true</AllowUnsafeBlocks>
    <DefineConstants>DEBUG</DefineConstants>
  </PropertyGroup>
  <PropertyGroup Condition="'$(Configuration)|$(Platform)' == 'Release|x86'">
    <PlatformTarget>x86</PlatformTarget>
    <OutputPath>bin\x86\Release\</OutputPath>
    <AllowUnsafeBlocks>true</AllowUnsafeBlocks>
  </PropertyGroup>
  <PropertyGroup>
    <SignAssembly>true</SignAssembly>
  </PropertyGroup>
  <PropertyGroup>
    <AssemblyOriginatorKeyFile>Apache.Ignite.Core.Tests.snk</AssemblyOriginatorKeyFile>
  </PropertyGroup>
  <ItemGroup>
    <Reference Include="Microsoft.CSharp" />
    <Reference Include="nunit-console-runner">
      <HintPath>..\libs\nunit-console-runner.dll</HintPath>
    </Reference>
    <Reference Include="nunit.framework, Version=2.6.4.14350, Culture=neutral, PublicKeyToken=96d09a1eb7f44a77, processorArchitecture=MSIL">
      <SpecificVersion>False</SpecificVersion>
      <HintPath>..\libs\nunit.framework.dll</HintPath>
    </Reference>
    <Reference Include="System" />
    <Reference Include="System.Core" />
    <Reference Include="System.Runtime.Serialization" />
    <Reference Include="System.XML" />
  </ItemGroup>
  <ItemGroup>
    <Compile Include="Cache\CacheDynamicStartTest.cs" />
    <Compile Include="Cache\CacheExtensionsTest.cs" />
    <Compile Include="Cache\CacheTestAsyncWrapper.cs" />
    <Compile Include="Cache\CacheAbstractTest.cs" />
    <Compile Include="Cache\CacheAffinityTest.cs" />
    <Compile Include="Cache\CacheEntryTest.cs" />
    <Compile Include="Cache\CacheForkedTest.cs" />
    <Compile Include="Cache\CacheLocalAtomicTest.cs" />
    <Compile Include="Cache\CacheLocalTest.cs" />
    <Compile Include="Cache\CachePartitionedAtomicNearEnabledTest.cs" />
    <Compile Include="Cache\CachePartitionedAtomicTest.cs" />
    <Compile Include="Cache\CachePartitionedNearEnabledTest.cs" />
    <Compile Include="Cache\CachePartitionedTest.cs" />
    <Compile Include="Cache\CacheReplicatedAtomicTest.cs" />
    <Compile Include="Cache\CacheReplicatedTest.cs" />
    <Compile Include="Cache\Query\Continuous\ContinuousQueryAbstractTest.cs" />
    <Compile Include="Cache\Query\Continuous\ContinuousQueryAtomicBackupTest.cs" />
    <Compile Include="Cache\Query\Continuous\ContinuousQueryAtomicNoBackupTest.cs" />
    <Compile Include="Cache\Query\Continuous\ContinuousQueryNoBackupAbstractTest.cs" />
    <Compile Include="Cache\Query\Continuous\ContinuousQueryTransactionalBackupTest.cs" />
    <Compile Include="Cache\Query\Continuous\ContinuousQueryTransactionalNoBackupTest.cs" />
    <Compile Include="Cache\Query\CacheQueriesTest.cs" />
    <Compile Include="Cache\Store\CacheParallelLoadStoreTest.cs" />
    <Compile Include="Cache\Store\CacheStoreSessionTest.cs" />
    <Compile Include="Cache\Store\CacheStoreTest.cs" />
    <Compile Include="Cache\Store\CacheTestParallelLoadStore.cs" />
    <Compile Include="Cache\Store\CacheTestStore.cs" />
<<<<<<< HEAD
    <Compile Include="Common\SerializableWrapperTest.cs" />
    <Compile Include="Compute\ComputeExtensionsTest.cs" />
    <Compile Include="Compute\Forked\ForkedPortableClosureTaskTest.cs" />
=======
    <Compile Include="Compute\Forked\ForkedBinarizableClosureTaskTest.cs" />
>>>>>>> d69362f8
    <Compile Include="Compute\Forked\ForkedResourceTaskTest.cs" />
    <Compile Include="Compute\Forked\ForkedSerializableClosureTaskTest.cs" />
    <Compile Include="Compute\Forked\ForkedTaskAdapterTest.cs" />
    <Compile Include="Compute\AbstractTaskTest.cs" />
    <Compile Include="Compute\ClosureTaskTest.cs" />
    <Compile Include="Compute\ComputeApiTest.cs" />
    <Compile Include="Compute\ComputeMultithreadedTest.cs" />
    <Compile Include="Compute\IgniteExceptionTaskSelfTest.cs" />
    <Compile Include="Compute\FailoverTaskSelfTest.cs" />
    <Compile Include="Compute\BinarizableClosureTaskTest.cs" />
    <Compile Include="Compute\BinarizableTaskTest.cs" />
    <Compile Include="Compute\ResourceTaskTest.cs" />
    <Compile Include="Compute\SerializableClosureTaskTest.cs" />
    <Compile Include="Compute\TaskAdapterTest.cs" />
    <Compile Include="Compute\TaskResultTest.cs" />
    <Compile Include="Dataload\DataStreamerTest.cs" />
    <Compile Include="DataStructures\AtomicLongTest.cs" />
    <Compile Include="EventsExtensionsTest.cs" />
    <Compile Include="EventsTest.cs" />
    <Compile Include="Examples\Example.cs" />
    <Compile Include="Examples\ExamplesTest.cs" />
    <Compile Include="Examples\PathUtil.cs" />
    <Compile Include="Examples\ProjectFilesTest.cs" />
    <Compile Include="ExceptionsTest.cs" />
    <Compile Include="ExecutableTest.cs" />
    <Compile Include="FutureTest.cs" />
    <Compile Include="IgniteTestBase.cs" />
    <Compile Include="LifecycleTest.cs" />
    <Compile Include="LoadDllTest.cs" />
    <Compile Include="IgniteManagerTest.cs" />
    <Compile Include="MarshallerTest.cs" />
    <Compile Include="MessagingExtensionsTest.cs" />
    <Compile Include="MessagingTest.cs" />
    <Compile Include="BinaryConfigurationTest.cs" />
    <Compile Include="Binary\BinaryStructureTest.cs" />
    <Compile Include="SerializationTest.cs" />
    <Compile Include="IgniteStartStopTest.cs" />
    <Compile Include="TestUtils.cs" />
    <Compile Include="Memory\InteropMemoryTest.cs" />
    <Compile Include="Binary\BinaryBuilderSelfTest.cs" />
    <Compile Include="Binary\BinarySelfTest.cs" />
    <Compile Include="Process\IgniteProcess.cs" />
    <Compile Include="Process\IgniteProcessConsoleOutputReader.cs" />
    <Compile Include="Process\IIgniteProcessOutputReader.cs" />
    <Compile Include="Properties\AssemblyInfo.cs" />
    <Compile Include="Query\ImplicitBinarizablePerson.cs" />
    <Compile Include="Query\NoDefBinarizablePerson.cs" />
    <Compile Include="Query\BinarizablePerson.cs" />
    <Compile Include="Services\ServicesTest.cs" />
    <Compile Include="Services\ServicesTestAsync.cs" />
    <Compile Include="Services\ServiceProxyTest.cs" />
    <Compile Include="Services\ServicesAsyncWrapper.cs" />
    <Compile Include="TestRunner.cs" />
    <Compile Include="TypeResolverTest.cs" />
  </ItemGroup>
  <ItemGroup>
    <ProjectReference Include="..\Apache.Ignite.Core\Apache.Ignite.Core.csproj">
      <Project>{4CD2F726-7E2B-46C4-A5BA-057BB82EECB6}</Project>
      <Name>Apache.Ignite.Core</Name>
    </ProjectReference>
    <ProjectReference Include="..\Apache.Ignite\Apache.Ignite.csproj">
      <Project>{27F7F3C6-BDDE-43A9-B565-856F8395A04B}</Project>
      <Name>Apache.Ignite</Name>
    </ProjectReference>
    <ProjectReference Include="..\Examples\Apache.Ignite.ExamplesDll\Apache.Ignite.ExamplesDll.csproj">
      <Project>{dfb08363-202e-412d-8812-349ef10a8702}</Project>
      <Name>Apache.Ignite.ExamplesDll</Name>
    </ProjectReference>
    <ProjectReference Include="..\Examples\Apache.Ignite.Examples\Apache.Ignite.Examples.csproj">
      <Project>{069fa680-3c4d-43a9-b84f-e67513b87827}</Project>
      <Name>Apache.Ignite.Examples</Name>
    </ProjectReference>
    <ProjectReference Include="..\Apache.Ignite.Core.Tests.TestDll\Apache.Ignite.Core.Tests.TestDll.csproj">
      <Project>{F4A69E2D-908E-4F0F-A794-84D508D60E5F}</Project>
      <Name>Apache.Ignite.Core.Tests.TestDll</Name>
    </ProjectReference>
  </ItemGroup>
  <ItemGroup>
    <Content Include="Config\cache-binarizables.xml">
      <CopyToOutputDirectory>Always</CopyToOutputDirectory>
    </Content>
    <Content Include="Config\cache-query-continuous.xml">
      <CopyToOutputDirectory>Always</CopyToOutputDirectory>
    </Content>
    <Content Include="Config\cache-query.xml">
      <CopyToOutputDirectory>Always</CopyToOutputDirectory>
      <SubType>Designer</SubType>
    </Content>
    <Content Include="Config\Cache\Store\cache-store-session.xml">
      <CopyToOutputDirectory>Always</CopyToOutputDirectory>
    </Content>
    <Content Include="Config\Compute\compute-grid1.xml">
      <CopyToOutputDirectory>Always</CopyToOutputDirectory>
    </Content>
    <Content Include="Config\Compute\compute-grid2.xml">
      <CopyToOutputDirectory>Always</CopyToOutputDirectory>
    </Content>
    <Content Include="Config\Compute\compute-grid3.xml">
      <CopyToOutputDirectory>Always</CopyToOutputDirectory>
    </Content>
    <Content Include="Config\Compute\compute-standalone.xml">
      <CopyToOutputDirectory>Always</CopyToOutputDirectory>
    </Content>
    <Content Include="Config\Dynamic\dynamic-client.xml">
      <CopyToOutputDirectory>Always</CopyToOutputDirectory>
    </Content>
    <Content Include="Config\Dynamic\dynamic-data-no-cfg.xml">
      <CopyToOutputDirectory>Always</CopyToOutputDirectory>
    </Content>
    <Content Include="Config\Dynamic\dynamic-data.xml">
      <CopyToOutputDirectory>Always</CopyToOutputDirectory>
    </Content>
    <Content Include="Config\Lifecycle\lifecycle-beans.xml">
      <CopyToOutputDirectory>Always</CopyToOutputDirectory>
    </Content>
    <Content Include="Config\Lifecycle\lifecycle-no-beans.xml">
      <CopyToOutputDirectory>Always</CopyToOutputDirectory>
    </Content>
    <Content Include="Config\marshaller-default.xml">
      <CopyToOutputDirectory>Always</CopyToOutputDirectory>
    </Content>
    <Content Include="Config\marshaller-invalid.xml">
      <CopyToOutputDirectory>Always</CopyToOutputDirectory>
    </Content>
    <Content Include="Config\marshaller-explicit.xml">
      <CopyToOutputDirectory>Always</CopyToOutputDirectory>
    </Content>
    <Content Include="Config\native-client-test-cache-affinity.xml">
      <CopyToOutputDirectory>Always</CopyToOutputDirectory>
    </Content>
    <Content Include="Config\native-client-test-cache-parallel-store.xml">
      <CopyToOutputDirectory>Always</CopyToOutputDirectory>
    </Content>
    <Content Include="Config\native-client-test-cache-store.xml">
      <CopyToOutputDirectory>Always</CopyToOutputDirectory>
    </Content>
    <Content Include="Config\native-client-test-cache.xml">
      <CopyToOutputDirectory>Always</CopyToOutputDirectory>
    </Content>
    <Content Include="Config\binary.xml">
      <CopyToOutputDirectory>Always</CopyToOutputDirectory>
    </Content>
    <Content Include="Config\start-test-grid1.xml">
      <CopyToOutputDirectory>Always</CopyToOutputDirectory>
    </Content>
    <Content Include="Config\start-test-grid2.xml">
      <CopyToOutputDirectory>Always</CopyToOutputDirectory>
    </Content>
    <Content Include="Config\start-test-grid3.xml">
      <CopyToOutputDirectory>Always</CopyToOutputDirectory>
    </Content>
  </ItemGroup>
  <ItemGroup>
    <Content Include="Config\Apache.Ignite.exe.config.test">
      <CopyToOutputDirectory>Always</CopyToOutputDirectory>
    </Content>
  </ItemGroup>
  <ItemGroup>
    <None Include="Apache.Ignite.Core.Tests.nunit" />
    <None Include="Apache.Ignite.Core.Tests.snk" />
  </ItemGroup>
  <Import Project="$(MSBuildToolsPath)\Microsoft.CSharp.targets" />
  <PropertyGroup>
    <PostBuildEvent>copy /Y $(SolutionDir)Apache.Ignite\bin\$(PlatformName)\$(ConfigurationName)\Apache.Ignite.exe $(ProjectDir)$(OutDir)
copy /Y $(SolutionDir)Apache.Ignite\bin\$(PlatformName)\$(ConfigurationName)\Apache.Ignite.exe.config $(ProjectDir)$(OutDir)</PostBuildEvent>
  </PropertyGroup>
  <!-- To modify your build process, add your task inside one of the targets below and uncomment it. 
       Other similar extension points exist, see Microsoft.Common.targets.
  <Target Name="BeforeBuild">
  </Target>
  <Target Name="AfterBuild">
  </Target>
  -->
</Project><|MERGE_RESOLUTION|>--- conflicted
+++ resolved
@@ -85,13 +85,9 @@
     <Compile Include="Cache\Store\CacheStoreTest.cs" />
     <Compile Include="Cache\Store\CacheTestParallelLoadStore.cs" />
     <Compile Include="Cache\Store\CacheTestStore.cs" />
-<<<<<<< HEAD
+    <Compile Include="Compute\Forked\ForkedBinarizableClosureTaskTest.cs" />
     <Compile Include="Common\SerializableWrapperTest.cs" />
     <Compile Include="Compute\ComputeExtensionsTest.cs" />
-    <Compile Include="Compute\Forked\ForkedPortableClosureTaskTest.cs" />
-=======
-    <Compile Include="Compute\Forked\ForkedBinarizableClosureTaskTest.cs" />
->>>>>>> d69362f8
     <Compile Include="Compute\Forked\ForkedResourceTaskTest.cs" />
     <Compile Include="Compute\Forked\ForkedSerializableClosureTaskTest.cs" />
     <Compile Include="Compute\Forked\ForkedTaskAdapterTest.cs" />
