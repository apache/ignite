--- conflicted
+++ resolved
@@ -32,15 +32,9 @@
             Debug.Listeners.Add(new TextWriterTraceListener(Console.Out));
             Debug.AutoFlush = true;
 
-<<<<<<< HEAD
-            //TestOne(typeof(CacheLinqTest), "TestFieldsQuery");
-
-            TestAll(typeof (CacheLinqTest));
-=======
             TestOne(typeof(IgniteConfigurationTest), "TestStaticIpFinder");
 
             //TestAll(typeof (CacheQueriesCodeConfigurationTest));
->>>>>>> ee20f1d9
             //TestAllInAssembly();
         }
 
