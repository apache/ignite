--- conflicted
+++ resolved
@@ -623,7 +623,6 @@
         }
 
         /** <inheritDoc /> */
-<<<<<<< HEAD
         public void startReceiveMessage()
         {
             throw new NotImplementedException();
@@ -640,27 +639,28 @@
         {
             throw new NotImplementedException();
         }
-        
+
         public void putValsForCache()
         {
             _ignite.GetOrCreateCache<int, V9>("V9").Put(1, new V9 {Name = "1"});
-            
+
             var v10 = _ignite.GetOrCreateCache<int, V10>("V10");
-            
+
             v10.Put(1, new V10 {Name = "1"});
             v10.Put(2, new V10 {Name = "2"});
-            
+
             _ignite.GetOrCreateCache<int, V11>("V11").Put(1, new V11 {Name = "1"});
-            
+
             var v12 = _ignite.GetOrCreateCache<int, V12>("V12");
-            
+
             v12.Put(1, new V12 {Name = "1"});
             v12.Put(2, new V12 {Name = "2"});
-=======
+        }
+
+        /** <inheritDoc /> */
         public object contextAttribute(string name)
         {
             return _context.CurrentCallContext.GetAttribute(name);
->>>>>>> 4e1477f1
         }
     }
 }