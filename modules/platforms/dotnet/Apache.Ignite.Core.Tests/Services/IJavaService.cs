--- conflicted
+++ resolved
@@ -211,7 +211,6 @@
         void sleep(long delayMs);
 
         /** */
-<<<<<<< HEAD
         void putValsForCache();
 
         /** */
@@ -222,8 +221,8 @@
 
         /** */
         void testSendMessage();
-=======
+
+        /** */
         object contextAttribute(string name);
->>>>>>> 4e1477f1
     }
 }