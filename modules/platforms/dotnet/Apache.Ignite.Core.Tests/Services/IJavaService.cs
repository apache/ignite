--- conflicted
+++ resolved
@@ -178,13 +178,10 @@
         IDictionary testMap(IDictionary<Key, Value> dict);
 
         /** */
-<<<<<<< HEAD
-=======
-        void testDateArray(DateTime?[] dates);
+        DateTime testDate(DateTime date);
 
         /** */
->>>>>>> 685c1b70
-        DateTime testDate(DateTime date);
+        void testDateArray(DateTime?[] dates);
 
         /** */
         void testUTCDateFromCache();
