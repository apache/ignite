/*
 * Licensed to the Apache Software Foundation (ASF) under one or more
 * contributor license agreements.  See the NOTICE file distributed with
 * this work for additional information regarding copyright ownership.
 * The ASF licenses this file to You under the Apache License, Version 2.0
 * (the "License"); you may not use this file except in compliance with
 * the License.  You may obtain a copy of the License at
 *
 *      http://www.apache.org/licenses/LICENSE-2.0
 *
 * Unless required by applicable law or agreed to in writing, software
 * distributed under the License is distributed on an "AS IS" BASIS,
 * WITHOUT WARRANTIES OR CONDITIONS OF ANY KIND, either express or implied.
 * See the License for the specific language governing permissions and
 * limitations under the License.
 */

namespace Apache.Ignite.Core.Tests.Services
{
    using System;
    using System.Collections;
    using System.Collections.Generic;
    using System.Diagnostics.CodeAnalysis;
    using Apache.Ignite.Core.Binary;
    using Apache.Ignite.Platform.Model;

    /// <summary>
    /// Java service proxy interface.
    /// </summary>
    [SuppressMessage("ReSharper", "InconsistentNaming")]
    public interface IJavaService
    {
        /** */
        bool isCancelled();

        /** */
        bool isInitialized();

        /** */
        bool isExecuted();

        /** */
        byte test(byte x);

        /** */
        short test(short x);

        /** */
        int test(int x);

        /** */
        long test(long x);

        /** */
        float test(float x);

        /** */
        double test(double x);

        /** */
        char test(char x);

        /** */
        string test(string x);

        /** */
        bool test(bool x);

        /** */
        DateTime test(DateTime x);

        /** */
        Guid test(Guid x);

        /** */
        byte? testWrapper(byte? x);

        /** */
        short? testWrapper(short? x);

        /** */
        int? testWrapper(int? x);

        /** */
        long? testWrapper(long? x);

        /** */
        float? testWrapper(float? x);

        /** */
        double? testWrapper(double? x);

        /** */
        char? testWrapper(char? x);

        /** */
        bool? testWrapper(bool? x);

        /** */
        byte[] testArray(byte[] x);

        /** */
        short[] testArray(short[] x);

        /** */
        int[] testArray(int[] x);

        /** */
        long[] testArray(long[] x);

        /** */
        float[] testArray(float[] x);

        /** */
        double[] testArray(double[] x);

        /** */
        char[] testArray(char[] x);

        /** */
        string[] testArray(string[] x);

        /** */
        bool[] testArray(bool[] x);

        /** */
        DateTime?[] testArray(DateTime?[] x);

        /** */
        Guid?[] testArray(Guid?[] x);

        /** */
        int test(int x, string y);

        /** */
        int test(string x, int y);

        /** */
        int? testNull(int? x);

        /** */
        DateTime? testNullTimestamp(DateTime? x);

        /** */
        Guid? testNullUUID(Guid? x);

        /** */
        int testParams(params object[] args);

        /** */
        PlatformComputeBinarizable testBinarizable(PlatformComputeBinarizable x);

        /** */
        object[] testBinarizableArrayOfObjects(object[] x);

        /** */
        IBinaryObject[] testBinaryObjectArray(IBinaryObject[] x);

        /** */
        PlatformComputeBinarizable[] testBinarizableArray(PlatformComputeBinarizable[] x);

        /** */
        ICollection testBinarizableCollection(ICollection x);

        /** */
        IBinaryObject testBinaryObject(IBinaryObject x);

        /** */
        Address testAddress(Address addr);

        /** */
        int testOverload(int count, Employee[] emps);

        /** */
        int testOverload(int first, int second);

        /** */
        int testOverload(int count, Parameter[] param);

        /** */
        Employee[] testEmployees(Employee[] emps);

        /** */
        Account[] testAccounts();

        /** */
        User[] testUsers();

        /** */
        ICollection testDepartments(ICollection deps);

        /** */
        IDictionary testMap(IDictionary<Key, Value> dict);

        /** */
        void testDateArray(DateTime?[] dates);

        /** */
        DateTime testDate(DateTime date);

        /** */
        void testUTCDateFromCache();

        /** */
        void testLocalDateFromCache();

        /** */
        void testException(string exceptionClass);

        /** */
        void sleep(long delayMs);

        /** */
<<<<<<< HEAD
        object testRoundtrip(object x);
=======
        object contextAttribute(string name);
>>>>>>> 914c5dd1
    }
}<|MERGE_RESOLUTION|>--- conflicted
+++ resolved
@@ -208,13 +208,12 @@
         void testException(string exceptionClass);
 
         /** */
+        object testRoundtrip(object x);
+
+        /** */
+        object contextAttribute(string name);
+
+        /** */
         void sleep(long delayMs);
-
-        /** */
-<<<<<<< HEAD
-        object testRoundtrip(object x);
-=======
-        object contextAttribute(string name);
->>>>>>> 914c5dd1
     }
 }