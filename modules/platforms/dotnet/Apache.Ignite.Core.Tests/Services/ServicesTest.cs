/*
 * Licensed to the Apache Software Foundation (ASF) under one or more
 * contributor license agreements.  See the NOTICE file distributed with
 * this work for additional information regarding copyright ownership.
 * The ASF licenses this file to You under the Apache License, Version 2.0
 * (the "License"); you may not use this file except in compliance with
 * the License.  You may obtain a copy of the License at
 *
 *      http://www.apache.org/licenses/LICENSE-2.0
 *
 * Unless required by applicable law or agreed to in writing, software
 * distributed under the License is distributed on an "AS IS" BASIS,
 * WITHOUT WARRANTIES OR CONDITIONS OF ANY KIND, either express or implied.
 * See the License for the specific language governing permissions and
 * limitations under the License.
 */

namespace Apache.Ignite.Core.Tests.Services
{
    using System;
    using System.Collections.Generic;
    using System.IO;
    using System.Linq;
    using System.Runtime.Serialization.Formatters.Binary;
    using System.Threading;
    using Apache.Ignite.Core.Binary;
    using Apache.Ignite.Core.Cluster;
    using Apache.Ignite.Core.Common;
    using Apache.Ignite.Core.Impl;
    using Apache.Ignite.Core.Resource;
    using Apache.Ignite.Core.Services;
    using NUnit.Framework;
    using Apache.Ignite.Platform.Model;

    /// <summary>
    /// Services tests.
    /// </summary>
    public class ServicesTest
    {
        /** */
        private const string SvcName = "Service1";

        /** */
        private const string CacheName = "cache1";

        /** */
        private const int AffKey = 25;

        /** */
        protected IIgnite Grid1;

        /** */
        protected IIgnite Grid2;

        /** */
        protected IIgnite Grid3;

        /** */
        private IIgnite _client;

        /** */
        protected IIgnite[] Grids;

        [TestFixtureTearDown]
        public void FixtureTearDown()
        {
            StopGrids();
        }

        /// <summary>
        /// Executes before each test.
        /// </summary>
        [SetUp]
        public void SetUp()
        {
            StartGrids();
        }

        /// <summary>
        /// Executes after each test.
        /// </summary>
        [TearDown]
        public void TearDown()
        {
            try
            {
                Services.CancelAll();

                TestUtils.AssertHandleRegistryIsEmpty(1000, Grid1, Grid2, Grid3);
            }
            catch (Exception)
            {
                // Restart grids to cleanup
                StopGrids();

                throw;
            }
            finally
            {
                if (TestContext.CurrentContext.Test.Name.StartsWith("TestEventTypes"))
                    StopGrids(); // clean events for other tests
            }
        }

        /// <summary>
        /// Tests deployment.
        /// </summary>
        [Test]
        public void TestDeploy([Values(true, false)] bool binarizable)
        {
            var cfg = new ServiceConfiguration
            {
                Name = SvcName,
                MaxPerNodeCount = 3,
                TotalCount = 3,
                NodeFilter = new NodeFilter {NodeId = Grid1.GetCluster().GetLocalNode().Id},
                Service = binarizable ? new TestIgniteServiceBinarizable() : new TestIgniteServiceSerializable()
            };

            Services.Deploy(cfg);

            CheckServiceStarted(Grid1, 3);
        }

        /// <summary>
        /// Tests several services deployment via DeployAll() method.
        /// </summary>
        [Test]
        public void TestDeployAll([Values(true, false)] bool binarizable)
        {
            const int num = 10;

            var cfgs = new List<ServiceConfiguration>();
            for (var i = 0; i < num; i++)
            {
                cfgs.Add(new ServiceConfiguration
                {
                    Name = MakeServiceName(i),
                    MaxPerNodeCount = 3,
                    TotalCount = 3,
                    NodeFilter = new NodeFilter {NodeId = Grid1.GetCluster().GetLocalNode().Id},
                    Service = binarizable ? new TestIgniteServiceBinarizable() : new TestIgniteServiceSerializable()
                });
            }

            Services.DeployAll(cfgs);

            for (var i = 0; i < num; i++)
            {
                CheckServiceStarted(Grid1, 3, MakeServiceName(i));
            }
        }

        /// <summary>
        /// Tests cluster singleton deployment.
        /// </summary>
        [Test]
        public void TestDeployClusterSingleton()
        {
            var svc = new TestIgniteServiceSerializable();

            Services.DeployClusterSingleton(SvcName, svc);

            var svc0 = Services.GetServiceProxy<ITestIgniteService>(SvcName);

            // Check that only one node has the service.
            foreach (var grid in Grids)
            {
                if (grid.GetCluster().GetLocalNode().Id == svc0.NodeId)
                    CheckServiceStarted(grid);
                else
                    Assert.IsNull(grid.GetServices().GetService<TestIgniteServiceSerializable>(SvcName));
            }
        }

        /// <summary>
        /// Tests node singleton deployment.
        /// </summary>
        [Test]
        public void TestDeployNodeSingleton()
        {
            var svc = new TestIgniteServiceSerializable();

            Services.DeployNodeSingleton(SvcName, svc);

            Assert.AreEqual(1, Grid1.GetServices().GetServices<ITestIgniteService>(SvcName).Count);
            Assert.AreEqual(1, Grid2.GetServices().GetServices<ITestIgniteService>(SvcName).Count);
            Assert.AreEqual(0, Grid3.GetServices().GetServices<ITestIgniteService>(SvcName).Count);
        }

        /// <summary>
        /// Tests key affinity singleton deployment.
        /// </summary>
        [Test]
        public void TestDeployKeyAffinitySingleton()
        {
            var svc = new TestIgniteServiceBinarizable();

            Services.DeployKeyAffinitySingleton(SvcName, svc, CacheName, AffKey);

            var affNode = Grid1.GetAffinity(CacheName).MapKeyToNode(AffKey);

            var prx = Services.GetServiceProxy<ITestIgniteService>(SvcName);

            Assert.AreEqual(affNode.Id, prx.NodeId);
        }

        /// <summary>
        /// Tests key affinity singleton deployment.
        /// </summary>
        [Test]
        public void TestDeployKeyAffinitySingletonBinarizable()
        {
            var services = Services.WithKeepBinary();

            var svc = new TestIgniteServiceBinarizable();

            var affKey = new BinarizableObject {Val = AffKey};

            services.DeployKeyAffinitySingleton(SvcName, svc, CacheName, affKey);

            var prx = services.GetServiceProxy<ITestIgniteService>(SvcName);

            Assert.IsTrue(prx.Initialized);
        }

        /// <summary>
        /// Tests multiple deployment.
        /// </summary>
        [Test]
        public void TestDeployMultiple()
        {
            var svc = new TestIgniteServiceSerializable();

            Services.DeployMultiple(SvcName, svc, Grids.Length * 5, 5);

            foreach (var grid in Grids.Where(x => !x.GetConfiguration().ClientMode))
                CheckServiceStarted(grid, 5);
        }

        /// <summary>
        /// Tests cancellation.
        /// </summary>
        [Test]
        public void TestCancel()
        {
            for (var i = 0; i < 10; i++)
            {
                Services.DeployNodeSingleton(SvcName + i, new TestIgniteServiceBinarizable());
                Assert.IsNotNull(Services.GetService<ITestIgniteService>(SvcName + i));
            }

            Services.Cancel(SvcName + 0);
            AssertNoService(SvcName + 0);

            Services.Cancel(SvcName + 1);
            AssertNoService(SvcName + 1);

            for (var i = 2; i < 10; i++)
                Assert.IsNotNull(Services.GetService<ITestIgniteService>(SvcName + i));

            Services.CancelAll();

            for (var i = 0; i < 10; i++)
                AssertNoService(SvcName + i);
        }

        /// <summary>
        /// Tests service proxy.
        /// </summary>
        [Test]
        public void TestGetServiceProxy([Values(true, false)] bool binarizable)
        {
            // Test proxy without a service
            var ex = Assert.Throws<IgniteException>(()=> Services.GetServiceProxy<ITestIgniteService>(SvcName));
            Assert.AreEqual("Failed to find deployed service: " + SvcName, ex.Message);

            // Deploy to grid1 & grid2
            var svc = binarizable
                ? new TestIgniteServiceBinarizable {TestProperty = 17}
                : new TestIgniteServiceSerializable {TestProperty = 17};

            Grid3.GetCluster().ForNodeIds(Grid2.GetCluster().GetLocalNode().Id, Grid1.GetCluster().GetLocalNode().Id)
                .GetServices().DeployNodeSingleton(SvcName, svc);

            // Make sure there is no local instance on grid3
            Assert.IsNull(Grid3.GetServices().GetService<ITestIgniteService>(SvcName));

            // Get proxy
            var prx = Grid3.GetServices().GetServiceProxy<ITestIgniteService>(SvcName);

            // Check proxy properties
            Assert.IsNotNull(prx);
            Assert.AreEqual(prx.ToString(), svc.ToString());
            Assert.AreEqual(17, prx.TestProperty);
            Assert.IsTrue(prx.Initialized);
            // ReSharper disable once AccessToModifiedClosure
            Assert.IsTrue(TestUtils.WaitForCondition(() => prx.Executed, 5000));
            Assert.IsFalse(prx.Cancelled);
            Assert.AreEqual(SvcName, prx.LastCallContextName);

            // Check err method
            Assert.Throws<ServiceInvocationException>(() => prx.ErrMethod(123));

            Assert.AreEqual(42, svc.TestOverload(2, ServicesTypeAutoResolveTest.Emps));
            Assert.AreEqual(3, svc.TestOverload(1, 2));
            Assert.AreEqual(5, svc.TestOverload(3, 2));

            Assert.AreEqual(43, svc.TestOverload(2, ServicesTypeAutoResolveTest.Param));

            // Check local scenario (proxy should not be created for local instance)
            Assert.IsTrue(ReferenceEquals(Grid2.GetServices().GetService<ITestIgniteService>(SvcName),
                Grid2.GetServices().GetServiceProxy<ITestIgniteService>(SvcName)));

            // Check sticky = false: call multiple times, check that different nodes get invoked
            var invokedIds = Enumerable.Range(1, 100).Select(x => prx.NodeId).Distinct().ToList();
            Assert.AreEqual(2, invokedIds.Count);

            // Check sticky = true: all calls should be to the same node
            prx = Grid3.GetServices().GetServiceProxy<ITestIgniteService>(SvcName, true);
            invokedIds = Enumerable.Range(1, 100).Select(x => prx.NodeId).Distinct().ToList();
            Assert.AreEqual(1, invokedIds.Count);

            // Proxy does not work for cancelled service.
            Services.CancelAll();

            Assert.Throws<ServiceInvocationException>(() => { Assert.IsTrue(prx.Cancelled); });
        }

        /// <summary>
        /// Tests dynamic service proxies.
        /// </summary>
        [Test]
        public void TestGetDynamicServiceProxy()
        {
            // Deploy to remotes.
            var svc = new TestIgniteServiceSerializable { TestProperty = 37 };
            Grid3.GetCluster().ForRemotes().GetServices().DeployNodeSingleton(SvcName, svc);

            // Make sure there is no local instance on grid3
            Assert.IsNull(Grid3.GetServices().GetService<ITestIgniteService>(SvcName));

            // Get proxy.
            dynamic prx = Grid3.GetServices().GetDynamicServiceProxy(SvcName, true);

            // Property getter.
            Assert.AreEqual(37, prx.TestProperty);
            Assert.IsTrue(prx.Initialized);
            Assert.IsTrue(TestUtils.WaitForCondition(() => prx.Executed, 5000));
            Assert.IsFalse(prx.Cancelled);
            Assert.AreEqual(SvcName, prx.LastCallContextName);

            // Property setter.
            prx.TestProperty = 42;
            Assert.AreEqual(42, prx.TestProperty);

            // Method invoke.
            Assert.AreEqual(prx.ToString(), svc.ToString());
            Assert.AreEqual("baz", prx.Method("baz"));

            // Non-existent member.
            var ex = Assert.Throws<ServiceInvocationException>(() => prx.FooBar(1));
            Assert.AreEqual(
                string.Format("Failed to invoke proxy: there is no method 'FooBar' in type '{0}' with 1 arguments",
                    typeof(TestIgniteServiceSerializable)), (ex.InnerException ?? ex).Message);

            // Exception in service.
            ex = Assert.Throws<ServiceInvocationException>(() => prx.ErrMethod(123));
            Assert.AreEqual("ExpectedException", (ex.InnerException ?? ex).Message.Substring(0, 17));

            Assert.AreEqual(42, svc.TestOverload(2, ServicesTypeAutoResolveTest.Emps));
            Assert.AreEqual(3, svc.TestOverload(1, 2));
            Assert.AreEqual(5, svc.TestOverload(3, 2));

            Assert.AreEqual(43, svc.TestOverload(2, ServicesTypeAutoResolveTest.Param));
        }

        /// <summary>
        /// Tests dynamic service proxies with local service instance.
        /// </summary>
        [Test]
        public void TestGetDynamicServiceProxyLocal()
        {
            // Deploy to all nodes.
            var svc = new TestIgniteServiceSerializable { TestProperty = 37 };
            Grid1.GetServices().DeployNodeSingleton(SvcName, svc);

            // Make sure there is an instance on grid1.
            var svcInst = Grid1.GetServices().GetService<ITestIgniteService>(SvcName);
            Assert.IsNotNull(svcInst);

            // Get dynamic proxy that simply wraps the service instance.
            var prx = Grid1.GetServices().GetDynamicServiceProxy(SvcName);
            Assert.AreSame(prx, svcInst);
        }

        /// <summary>
        /// Tests the duck typing: proxy interface can be different from actual service interface,
        /// only called method signature should be compatible.
        /// </summary>
        [Test]
        public void TestDuckTyping([Values(true, false)] bool local)
        {
            var svc = new TestIgniteServiceBinarizable {TestProperty = 33};

            // Deploy locally or to the remote node
            var nodeId = (local ? Grid1 : Grid2).GetCluster().GetLocalNode().Id;

            var cluster = Grid1.GetCluster().ForNodeIds(nodeId);

            cluster.GetServices().DeployNodeSingleton(SvcName, svc);

            // Get proxy
            var prx = Services.GetServiceProxy<ITestIgniteServiceProxyInterface>(SvcName);

            // NodeId signature is the same as in service
            Assert.AreEqual(nodeId, prx.NodeId);

            // Method signature is different from service signature (object -> object), but is compatible.
            Assert.AreEqual(15, prx.Method(15));

            // TestProperty is object in proxy and int in service, getter works..
            Assert.AreEqual(33, prx.TestProperty);

            // .. but setter does not
            var ex = Assert.Throws<ServiceInvocationException>(() => { prx.TestProperty = new object(); });
            Assert.IsInstanceOf<InvalidCastException>(ex.InnerException);
        }

        /// <summary>
        /// Test call service proxy from remote node with a methods having an array of user types and objects.
        /// </summary>
        [Test]
        public void TestCallServiceProxyWithTypedArrayParameters()
        {
            // Deploy to the remote node.
            var nodeId = Grid2.GetCluster().GetLocalNode().Id;

            var cluster = Grid1.GetCluster().ForNodeIds(nodeId);

            cluster.GetServices().DeployNodeSingleton(SvcName, new TestIgniteServiceArraySerializable());

            var typedArray = new[] {10, 11, 12}
                .Select(x => new PlatformComputeBinarizable {Field = x}).ToArray();

            var objArray = typedArray.ToArray<object>();

            // object[]
            var prx = Services.GetServiceProxy<ITestIgniteServiceArray>(SvcName);

            Assert.AreEqual(new[] {11, 12, 13}, prx.TestBinarizableArrayOfObjects(objArray)
                .OfType<PlatformComputeBinarizable>().Select(x => x.Field).ToArray());

            Assert.IsNull(prx.TestBinarizableArrayOfObjects(null));

            Assert.IsEmpty(prx.TestBinarizableArrayOfObjects(new object[0]));

            // T[]
            Assert.AreEqual(new[] {11, 12, 13}, prx.TestBinarizableArray(typedArray)
                  .Select(x => x.Field).ToArray());

            Assert.IsEmpty(prx.TestBinarizableArray(new PlatformComputeBinarizable[0]));

            Assert.IsNull(prx.TestBinarizableArray(null));

            // BinaryObject[]
            var binPrx = cluster.GetServices()
                .WithKeepBinary()
                .WithServerKeepBinary()
                .GetServiceProxy<ITestIgniteServiceArray>(SvcName);

            var res = binPrx.TestBinaryObjectArray(
                typedArray.Select(Grid1.GetBinary().ToBinary<IBinaryObject>).ToArray());

            Assert.AreEqual(new[] {11, 12, 13}, res.Select(b => b.GetField<int>("Field")));

            // TestBinarizableArray2 has no corresponding class in Java.
            var typedArray2 = new[] {10, 11, 12}
                .Select(x => new PlatformComputeBinarizable2 {Field = x}).ToArray();

            var actual = prx.TestBinarizableArray2(typedArray2)
                .Select(x => x.Field).ToArray();

            Assert.AreEqual(new[] {11, 12, 13}, actual);
        }

        /// <summary>
        /// Tests service descriptors.
        /// </summary>
        [Test]
        public void TestServiceDescriptors()
        {
            Services.DeployKeyAffinitySingleton(SvcName, new TestIgniteServiceSerializable(), CacheName, 1);

            var descriptors = Services.GetServiceDescriptors();

            Assert.AreEqual(1, descriptors.Count);

            var desc = descriptors.Single();

            Assert.AreEqual(SvcName, desc.Name);
            Assert.AreEqual(CacheName, desc.CacheName);
            Assert.AreEqual(1, desc.AffinityKey);
            Assert.AreEqual(1, desc.MaxPerNodeCount);
            Assert.AreEqual(1, desc.TotalCount);
            Assert.AreEqual(Grid1.GetCluster().GetLocalNode().Id, desc.OriginNodeId);

            var top = desc.TopologySnapshot;
            var prx = Services.GetServiceProxy<ITestIgniteService>(SvcName);

            Assert.AreEqual(1, top.Count);
            Assert.AreEqual(prx.NodeId, top.Keys.Single());
            Assert.AreEqual(1, top.Values.Single());
        }

        /// <summary>
        /// Tests the client binary flag.
        /// </summary>
        [Test]
        public void TestWithKeepBinaryClient()
        {
            var svc = new TestIgniteServiceBinarizable();

            // Deploy to grid2
            Grid1.GetCluster().ForNodeIds(Grid2.GetCluster().GetLocalNode().Id).GetServices().WithKeepBinary()
                .DeployNodeSingleton(SvcName, svc);

            // Get proxy
            var prx = Services.WithKeepBinary().GetServiceProxy<ITestIgniteService>(SvcName);

            var obj = new BinarizableObject {Val = 11};

            var res = (IBinaryObject) prx.Method(obj);
            Assert.AreEqual(11, res.Deserialize<BinarizableObject>().Val);

            res = (IBinaryObject) prx.Method(Grid1.GetBinary().ToBinary<IBinaryObject>(obj));
            Assert.AreEqual(11, res.Deserialize<BinarizableObject>().Val);
        }

        /// <summary>
        /// Tests the server binary flag.
        /// </summary>
        [Test]
        public void TestWithKeepBinaryServer()
        {
            var svc = new TestIgniteServiceBinarizable();

            // Deploy to grid2
            Grid1.GetCluster().ForNodeIds(Grid2.GetCluster().GetLocalNode().Id).GetServices().WithServerKeepBinary()
                .DeployNodeSingleton(SvcName, svc);

            // Get proxy
            var prx = Services.WithServerKeepBinary().GetServiceProxy<ITestIgniteService>(SvcName);

            var obj = new BinarizableObject { Val = 11 };

            var res = (BinarizableObject) prx.Method(obj);
            Assert.AreEqual(11, res.Val);

            res = (BinarizableObject)prx.Method(Grid1.GetBinary().ToBinary<IBinaryObject>(obj));
            Assert.AreEqual(11, res.Val);
        }

        /// <summary>
        /// Tests server and client binary flag.
        /// </summary>
        [Test]
        public void TestWithKeepBinaryBoth()
        {
            var svc = new TestIgniteServiceBinarizable();

            // Deploy to grid2
            Grid1.GetCluster().ForNodeIds(Grid2.GetCluster().GetLocalNode().Id).GetServices().WithKeepBinary().WithServerKeepBinary()
                .DeployNodeSingleton(SvcName, svc);

            // Get proxy
            var prx = Services.WithKeepBinary().WithServerKeepBinary().GetServiceProxy<ITestIgniteService>(SvcName);

            var obj = new BinarizableObject { Val = 11 };

            var res = (IBinaryObject)prx.Method(obj);
            Assert.AreEqual(11, res.Deserialize<BinarizableObject>().Val);

            res = (IBinaryObject)prx.Method(Grid1.GetBinary().ToBinary<IBinaryObject>(obj));
            Assert.AreEqual(11, res.Deserialize<BinarizableObject>().Val);
        }

        /// <summary>
        /// Tests exception in Initialize.
        /// </summary>
        [Test]
        public void TestDeployMultipleException([Values(true, false)] bool keepBinary)
        {
            VerifyDeploymentException((services, svc) =>
                services.DeployMultiple(SvcName, svc, Grids.Length, 1), keepBinary);
        }

        /// <summary>
        /// Tests exception in Initialize.
        /// </summary>
        [Test]
        public void TestDeployException([Values(true, false)] bool keepBinary)
        {
            VerifyDeploymentException((services, svc) =>
                services.Deploy(new ServiceConfiguration
                {
                    Name = SvcName,
                    Service = svc,
                    TotalCount = Grids.Length,
                    MaxPerNodeCount = 1
                }), keepBinary);
        }

        /// <summary>
        /// Tests ServiceDeploymentException result via DeployAll() method.
        /// </summary>
        [Test]
        public void TestDeployAllException([Values(true, false)] bool binarizable)
        {
            const int num = 10;
            const int firstFailedIdx = 1;
            const int secondFailedIdx = 9;

            var cfgs = new List<ServiceConfiguration>();
            for (var i = 0; i < num; i++)
            {
                var throwInit = (i == firstFailedIdx || i == secondFailedIdx);
                cfgs.Add(new ServiceConfiguration
                {
                    Name = MakeServiceName(i),
                    MaxPerNodeCount = 2,
                    TotalCount = 2,
                    NodeFilter = new NodeFilter { NodeId = Grid1.GetCluster().GetLocalNode().Id },
                    Service = binarizable ? new TestIgniteServiceBinarizable { TestProperty = i, ThrowInit = throwInit }
                        : new TestIgniteServiceSerializable { TestProperty = i, ThrowInit = throwInit }
                });
            }

            var deploymentException = Assert.Throws<ServiceDeploymentException>(() => Services.DeployAll(cfgs));

            var failedCfgs = deploymentException.FailedConfigurations;
            Assert.IsNotNull(failedCfgs);
            Assert.AreEqual(2, failedCfgs.Count);

            var firstFailedSvc = binarizable ? failedCfgs.ElementAt(0).Service as TestIgniteServiceBinarizable :
                failedCfgs.ElementAt(0).Service as TestIgniteServiceSerializable;
            var secondFailedSvc = binarizable ? failedCfgs.ElementAt(1).Service as TestIgniteServiceBinarizable :
                failedCfgs.ElementAt(1).Service as TestIgniteServiceSerializable;

            Assert.IsNotNull(firstFailedSvc);
            Assert.IsNotNull(secondFailedSvc);

            int[] properties = { firstFailedSvc.TestProperty, secondFailedSvc.TestProperty };

            Assert.IsTrue(properties.Contains(firstFailedIdx));
            Assert.IsTrue(properties.Contains(secondFailedIdx));

            for (var i = 0; i < num; i++)
            {
                if (i != firstFailedIdx && i != secondFailedIdx)
                {
                    CheckServiceStarted(Grid1, 2, MakeServiceName(i));
                }
            }
        }

        /// <summary>
        /// Tests input errors for DeployAll() method.
        /// </summary>
        [Test]
        public void TestDeployAllInputErrors()
        {
            var nullException = Assert.Throws<ArgumentNullException>(() => Services.DeployAll(null));
            Assert.IsTrue(nullException.Message.Contains("configurations"));

            var argException = Assert.Throws<ArgumentException>(() => Services.DeployAll(new List<ServiceConfiguration>()));
            Assert.IsTrue(argException.Message.Contains("empty collection"));

            nullException = Assert.Throws<ArgumentNullException>(() => Services.DeployAll(new List<ServiceConfiguration> { null }));
            Assert.IsTrue(nullException.Message.Contains("configurations[0]"));

            nullException = Assert.Throws<ArgumentNullException>(() => Services.DeployAll(new List<ServiceConfiguration>
            {
                new ServiceConfiguration { Name = SvcName }
            }));
            Assert.IsTrue(nullException.Message.Contains("configurations[0].Service"));

            argException = Assert.Throws<ArgumentException>(() => Services.DeployAll(new List<ServiceConfiguration>
            {
                new ServiceConfiguration { Service = new TestIgniteServiceSerializable() }
            }));
            Assert.IsTrue(argException.Message.Contains("configurations[0].Name"));

            argException = Assert.Throws<ArgumentException>(() => Services.DeployAll(new List<ServiceConfiguration>
            {
                new ServiceConfiguration { Service = new TestIgniteServiceSerializable(), Name = string.Empty }
            }));
            Assert.IsTrue(argException.Message.Contains("configurations[0].Name"));
        }

        /// <summary>
        /// Tests [Serializable] usage of ServiceDeploymentException.
        /// </summary>
        [Test]
        public void TestDeploymentExceptionSerializable()
        {
            var cfg = new ServiceConfiguration
            {
                Name = "foo",
                CacheName = "cacheName",
                AffinityKey = 1,
                MaxPerNodeCount = 2,
                Service = new TestIgniteServiceSerializable(),
                NodeFilter = new NodeFilter(),
                TotalCount = 3
            };

            var ex = new ServiceDeploymentException("msg", new Exception("in"), new[] {cfg});

            var formatter = new BinaryFormatter();
            var stream = new MemoryStream();
            formatter.Serialize(stream, ex);
            stream.Seek(0, SeekOrigin.Begin);

            var res = (ServiceDeploymentException) formatter.Deserialize(stream);

            Assert.AreEqual(ex.Message, res.Message);
            Assert.IsNotNull(res.InnerException);
            Assert.AreEqual("in", res.InnerException.Message);

            var resCfg = res.FailedConfigurations.Single();

            Assert.AreEqual(cfg.Name, resCfg.Name);
            Assert.AreEqual(cfg.CacheName, resCfg.CacheName);
            Assert.AreEqual(cfg.AffinityKey, resCfg.AffinityKey);
            Assert.AreEqual(cfg.MaxPerNodeCount, resCfg.MaxPerNodeCount);
            Assert.AreEqual(cfg.TotalCount, resCfg.TotalCount);
            Assert.IsInstanceOf<TestIgniteServiceSerializable>(cfg.Service);
            Assert.IsInstanceOf<NodeFilter>(cfg.NodeFilter);
        }

        /// <summary>
        /// Verifies the deployment exception.
        /// </summary>
        private void VerifyDeploymentException(Action<IServices, IService> deploy, bool keepBinary)
        {
            var svc = new TestIgniteServiceSerializable { ThrowInit = true };

            var services = Services;

            if (keepBinary)
            {
                services = services.WithKeepBinary();
            }

            var deploymentException = Assert.Throws<ServiceDeploymentException>(() => deploy(services, svc));

            var text = keepBinary
                ? "Service deployment failed with a binary error. Examine BinaryCause for details."
                : "Service deployment failed with an exception. Examine InnerException for details.";

            Assert.AreEqual(text, deploymentException.Message);

            Exception ex;

            if (keepBinary)
            {
                Assert.IsNull(deploymentException.InnerException);

                ex = deploymentException.BinaryCause.Deserialize<Exception>();
            }
            else
            {
                Assert.IsNull(deploymentException.BinaryCause);

                ex = deploymentException.InnerException;
            }

            Assert.IsNotNull(ex);
            Assert.AreEqual("Expected exception", ex.Message);
            Assert.IsTrue(ex.StackTrace.Trim().StartsWith(
                "at Apache.Ignite.Core.Tests.Services.ServicesTest.TestIgniteServiceSerializable.Init"));

            var failedCfgs = deploymentException.FailedConfigurations;
            Assert.IsNotNull(failedCfgs);
            Assert.AreEqual(1, failedCfgs.Count);

            var svc0 = Services.GetService<TestIgniteServiceSerializable>(SvcName);
            Assert.IsNull(svc0);
        }

        /// <summary>
        /// Tests exception in Execute.
        /// </summary>
        [Test]
        public void TestExecuteException()
        {
            var svc = new TestIgniteServiceSerializable { ThrowExecute = true };

            Services.DeployMultiple(SvcName, svc, Grids.Length, 1);

            var svc0 = Services.GetService<TestIgniteServiceSerializable>(SvcName);

            // Execution failed, but service exists.
            Assert.IsNotNull(svc0);
            Assert.IsFalse(svc0.Executed);
        }

        /// <summary>
        /// Tests exception in Cancel.
        /// </summary>
        [Test]
        public void TestCancelException()
        {
            var svc = new TestIgniteServiceSerializable { ThrowCancel = true };

            Services.DeployMultiple(SvcName, svc, 2, 1);

            CheckServiceStarted(Grid1);

            Services.CancelAll();

            // Cancellation failed, but service is removed.
            AssertNoService();
        }

        /// <summary>
        /// Tests exception in binarizable implementation.
        /// </summary>
        [Test]
        public void TestMarshalExceptionOnRead()
        {
            var svc = new TestIgniteServiceBinarizableErr();

            var ex = Assert.Throws<ServiceDeploymentException>(() =>
                Services.DeployMultiple(SvcName, svc, Grids.Length, 1));

            Assert.IsNotNull(ex.InnerException);
            Assert.AreEqual("Expected exception", ex.InnerException.Message);

            var svc0 = Services.GetService<TestIgniteServiceSerializable>(SvcName);

            Assert.IsNull(svc0);
        }

        /// <summary>
        /// Tests exception in binarizable implementation.
        /// </summary>
        [Test]
        public void TestMarshalExceptionOnWrite()
        {
            var svc = new TestIgniteServiceBinarizableErr {ThrowOnWrite = true};

            var ex = Assert.Throws<Exception>(() => Services.DeployMultiple(SvcName, svc, Grids.Length, 1));
            Assert.AreEqual("Expected exception", ex.Message);

            var svc0 = Services.GetService<TestIgniteServiceSerializable>(SvcName);

            Assert.IsNull(svc0);
        }

        /// <summary>
        /// Tests Java service invocation.
        /// </summary>
        [Test]
        public void TestCallJavaServiceRemote()
        {
            // Deploy Java service
            var javaSvcName = TestUtils.DeployJavaService(Grid1);

            // Verify descriptor
            var descriptor = _client.GetServices().GetServiceDescriptors().Single(x => x.Name == javaSvcName);
            Assert.AreEqual(javaSvcName, descriptor.Name);

            var svc = _client.GetServices().GetServiceProxy<IJavaService>(javaSvcName, false);
            var binSvc = _client.GetServices().WithKeepBinary().WithServerKeepBinary()
                .GetServiceProxy<IJavaService>(javaSvcName, false);

            DoTestService(svc);

            DoTestBinary(svc, binSvc);

<<<<<<< HEAD
            DoTestExceptions(svc, true);
=======
            DoTestJavaExceptions(svc, true);
>>>>>>> 5b132e57

            Services.Cancel(javaSvcName);
        }

        /// <summary>
        /// Tests Java service invocation.
        /// </summary>
        [Test]
        public void TestCallJavaServiceLocal()
        {
            // Deploy Java service
            var javaSvcName = TestUtils.DeployJavaService(Grid1);

            // Verify descriptor
            var descriptor = Services.GetServiceDescriptors().Single(x => x.Name == javaSvcName);
            Assert.AreEqual(javaSvcName, descriptor.Name);

            var svc = Services.GetServiceProxy<IJavaService>(javaSvcName, false);
            var binSvc = Services.WithKeepBinary().WithServerKeepBinary()
                .GetServiceProxy<IJavaService>(javaSvcName, false);

            DoTestService(svc);

            DoTestBinary(svc, binSvc);

<<<<<<< HEAD
            DoTestExceptions(svc);
=======
            DoTestJavaExceptions(svc);
>>>>>>> 5b132e57

            Services.Cancel(javaSvcName);
        }

        /// <summary>
<<<<<<< HEAD
        /// Tests Java service invocation.
        /// Types should be resolved implicitly.
        /// </summary>
        [Test]
        public void TestCallPlatformServiceRemote()
        {
            // Deploy .Net service.
            var platformSvcName = nameof(PlatformTestService);

            Services.DeployClusterSingleton(platformSvcName, new PlatformTestService());

            var svc = _client.GetServices().GetServiceProxy<IJavaService>(platformSvcName);
            var binSvc = _client.GetServices().WithServerKeepBinary()
                .GetServiceProxy<IJavaService>(platformSvcName, false);

            try
            {
                DoTestService(svc);

                //DoTestBinary(svc, binSvc);

                //DoTestExceptions(svc, true);
            }
            finally
            {
                Services.Cancel(platformSvcName);
            }
        }

        /// <summary>
        /// Tests Java service invocation.
        /// Types should be resolved implicitly.
=======
        /// Tests Java service invocation with dynamic proxy.
        /// </summary>
        [Test]
        public void TestCallJavaServiceDynamicProxy()
        {
            // Deploy Java service
            var javaSvcName = TestUtils.DeployJavaService(Grid1);

            var svc = new JavaServiceDynamicProxy(Grid1.GetServices().GetDynamicServiceProxy(javaSvcName, true));

            DoTestService(svc);

            DoTestJavaExceptions(svc);
        }

        /// <summary>
        /// Test remote .Net service invocation.
        /// </summary>
        [Test]
        public void TestCallPlatformServiceRemote()
        {
            DoTestPlatformService(_client.GetServices());
        }

        /// <summary>
        /// Test local .Net service invocation.
>>>>>>> 5b132e57
        /// </summary>
        [Test]
        public void TestCallPlatformServiceLocal()
        {
<<<<<<< HEAD
            // Deploy .Net service.
            var platformSvcName = nameof(PlatformTestService);

            Services.DeployClusterSingleton(platformSvcName, new PlatformTestService());

            var svc = Services.GetServiceProxy<IJavaService>(platformSvcName);
            var binSvc = Services.WithServerKeepBinary()
                .GetServiceProxy<IJavaService>(platformSvcName, false);

            try
            {
                DoTestService(svc);

                //DoTestBinary(svc, binSvc);

                //DoTestExceptions(svc);
            }
            finally
            {
                Services.Cancel(platformSvcName);
            }
=======
            DoTestPlatformService(Services);
        }

        /// <summary>
        /// Tests .Net service invocation.
        /// </summary>
        public void DoTestPlatformService(IServices svcsForProxy)
        {
            Services.DeployClusterSingleton(nameof(PlatformTestService), new PlatformTestService());

            var svc = svcsForProxy.GetServiceProxy<IJavaService>(nameof(PlatformTestService));

            DoTestService(svc);

            Services.Cancel(nameof(PlatformTestService));
>>>>>>> 5b132e57
        }

        /// <summary>
        /// Tests service methods.
        /// </summary>
        private void DoTestService(IJavaService svc)
        {
            // Basics
            Assert.IsTrue(svc.isInitialized());
            Assert.IsTrue(TestUtils.WaitForCondition(() => svc.isExecuted(), 500));
            Assert.IsFalse(svc.isCancelled());

            // Primitives
            Assert.AreEqual(4, svc.test((byte) 3));
            Assert.AreEqual(5, svc.test((short) 4));
            Assert.AreEqual(6, svc.test(5));
            Assert.AreEqual(6, svc.test((long) 5));
            Assert.AreEqual(3.8f, svc.test(2.3f));
            Assert.AreEqual(5.8, svc.test(3.3));
            Assert.IsFalse(svc.test(true));
            Assert.AreEqual('b', svc.test('a'));
            Assert.AreEqual("Foo!", svc.test("Foo"));

            // Nullables (Java wrapper types)
            Assert.AreEqual(4, svc.testWrapper(3));
            Assert.AreEqual(5, svc.testWrapper((short?) 4));
            Assert.AreEqual(6, svc.testWrapper((int?)5));
            Assert.AreEqual(6, svc.testWrapper((long?) 5));
            Assert.AreEqual(3.8f, svc.testWrapper(2.3f));
            Assert.AreEqual(5.8, svc.testWrapper(3.3));
            Assert.AreEqual(false, svc.testWrapper(true));
            Assert.AreEqual('b', svc.testWrapper('a'));

            // Arrays
            var bytes = svc.testArray(new byte[] {1, 2, 3});

            Assert.AreEqual(bytes.GetType(), typeof(byte[]));
            Assert.AreEqual(new byte[] {2, 3, 4}, bytes);

            var shorts = svc.testArray(new short[] {1, 2, 3});

            Assert.AreEqual(shorts.GetType(), typeof(short[]));
            Assert.AreEqual(new short[] {2, 3, 4}, shorts);

            var ints = svc.testArray(new[] {1, 2, 3});

            Assert.AreEqual(ints.GetType(), typeof(int[]));
            Assert.AreEqual(new[] {2, 3, 4}, ints);

            var longs = svc.testArray(new long[] {1, 2, 3});

            Assert.AreEqual(longs.GetType(), typeof(long[]));
            Assert.AreEqual(new long[] {2, 3, 4}, longs);

            var floats = svc.testArray(new float[] {1, 2, 3});

            Assert.AreEqual(floats.GetType(), typeof(float[]));
            Assert.AreEqual(new float[] {2, 3, 4}, floats);

            var doubles = svc.testArray(new double[] {1, 2, 3});

            Assert.AreEqual(doubles.GetType(), typeof(double[]));
            Assert.AreEqual(new double[] {2, 3, 4}, doubles);

            var strs = svc.testArray(new [] {"a", "b"});

            Assert.AreEqual(strs.GetType(), typeof(string[]));
            Assert.AreEqual(new[] {"a1", "b1"}, strs);

            var chars = svc.testArray(new[] {'b', 'c'});

            Assert.AreEqual(chars.GetType(), typeof(char[]));
            Assert.AreEqual(new[] {'c', 'd'}, chars);

            var bools = svc.testArray(new[] {true, false, true});

            Assert.AreEqual(bools.GetType(), typeof(bool[]));
            Assert.AreEqual(new[] {false, true, false}, bools);

            // Nulls
            Assert.AreEqual(9, svc.testNull(8));
            Assert.IsNull(svc.testNull(null));

            // params / varargs
            Assert.AreEqual(5, svc.testParams(1, 2, 3, 4, "5"));
            Assert.AreEqual(0, svc.testParams());

            // Overloads
            Assert.AreEqual(3, svc.test(2, "1"));
            Assert.AreEqual(3, svc.test("1", 2));

            // Binary
            Assert.AreEqual(7, svc.testBinarizable(new PlatformComputeBinarizable {Field = 6}).Field);

            DateTime dt = new DateTime(1992, 1, 1, 0, 0, 0, 0, DateTimeKind.Utc);

            Assert.AreEqual(dt, svc.test(dt));
            Assert.AreEqual(dt, svc.testNullTimestamp(dt));
            Assert.IsNull(svc.testNullTimestamp(null));

            var dates = svc.testArray(new DateTime?[] {dt});

            Assert.AreEqual(dates.GetType(), typeof(DateTime?[]));
            Assert.AreEqual(dt, dates[0]);

            Guid guid = Guid.NewGuid();

            Assert.AreEqual(guid, svc.test(guid));
            Assert.AreEqual(guid, svc.testNullUUID(guid));
            Assert.IsNull(svc.testNullUUID(null));

            var guids = svc.testArray(new Guid?[] {guid});

            Assert.AreEqual(guids.GetType(), typeof(Guid?[]));
            Assert.AreEqual(guid, guids[0]);

            DateTime dt1 = new DateTime(1982, 4, 1, 0, 0, 0, 0, DateTimeKind.Utc);
            DateTime dt2 = new DateTime(1991, 10, 1, 0, 0, 0, 0, DateTimeKind.Utc);

            Assert.AreEqual(dt2, svc.testDate(dt1));

            svc.testDateArray(new DateTime?[] {dt1, dt2});

            var cache = Grid1.GetOrCreateCache<int, DateTime>("net-dates");

            cache.Put(1, dt1);
            cache.Put(2, dt2);

            svc.testUTCDateFromCache();

            Assert.AreEqual(dt1, cache.Get(3));
            Assert.AreEqual(dt2, cache.Get(4));

<<<<<<< HEAD
=======

>>>>>>> 5b132e57
#if NETCOREAPP
            //This Date in Europe/Moscow have offset +4.
            DateTime dt3 = new DateTime(1982, 4, 1, 1, 0, 0, 0, DateTimeKind.Local);
            //This Date in Europe/Moscow have offset +3.
            DateTime dt4 = new DateTime(1982, 3, 31, 22, 0, 0, 0, DateTimeKind.Local);

            cache.Put(5, dt3);
            cache.Put(6, dt4);

            Assert.AreEqual(dt3.ToUniversalTime(), cache.Get(5).ToUniversalTime());
            Assert.AreEqual(dt4.ToUniversalTime(), cache.Get(6).ToUniversalTime());

            svc.testLocalDateFromCache();

            Assert.AreEqual(dt3, cache.Get(7).ToLocalTime());
            Assert.AreEqual(dt4, cache.Get(8).ToLocalTime());

            var now = DateTime.Now;
            cache.Put(9, now);
            Assert.AreEqual(now.ToUniversalTime(), cache.Get(9).ToUniversalTime());
#endif
        }

        /// <summary>
<<<<<<< HEAD
        /// Tests Exceptions from Service.
        /// </summary>
        private void DoTestExceptions(IJavaService svc, bool isClient = false)
=======
        /// Tests handling of the Java exception in the .Net.
        /// </summary>
        public void DoTestJavaExceptions(IJavaService svc, bool isClient = false)
>>>>>>> 5b132e57
        {
            // Test standard java checked exception.
            Exception ex = Assert.Throws<ServiceInvocationException>(() => svc.testException("InterruptedException"));
            ex = ex.InnerException;
            Assert.IsNotNull(ex);
            Assert.IsInstanceOf<ThreadInterruptedException>(ex);
            Assert.AreEqual("Test", ex.Message);

            // Test standard java unchecked exception.
            ex = Assert.Throws<ServiceInvocationException>(() => svc.testException("IllegalArgumentException"));
            ex = ex.InnerException;
            Assert.IsNotNull(ex);
            Assert.IsInstanceOf<ArgumentException>(ex);
            Assert.AreEqual("Test", ex.Message);

            // Test user defined exception mapping by pattern.
            ((IIgniteInternal) Grid1).PluginProcessor.RegisterExceptionMapping(
                "org.apache.ignite.platform.PlatformDeployServiceTask$TestMapped*",
                (c, m, e, i) => new TestServiceException(m, e));

            ex = Assert.Throws<ServiceInvocationException>(() => svc.testException("TestMapped1Exception"));
            ex = ex.InnerException;
            Assert.IsNotNull(ex);
            if (isClient)
                Assert.IsInstanceOf<IgniteException>(ex);
            else
                Assert.IsInstanceOf<TestServiceException>(ex);
            Assert.IsTrue(ex.Message.Contains("Test"));

            ex = Assert.Throws<ServiceInvocationException>(() => svc.testException("TestMapped2Exception"));
            ex = ex.InnerException;
            Assert.IsNotNull(ex);
            if (isClient)
                Assert.IsInstanceOf<IgniteException>(ex);
            else
                Assert.IsInstanceOf<TestServiceException>(ex);
            Assert.IsTrue(ex.Message.Contains("Test"));

            // Test user defined unmapped exception.
            ex = Assert.Throws<ServiceInvocationException>(() => svc.testException("TestUnmappedException"));
            ex = ex.InnerException;
            Assert.IsNotNull(ex);
            Assert.IsInstanceOf<IgniteException>(ex);
            var javaEx = ex.InnerException as JavaException;
            Assert.IsNotNull(javaEx);
            Assert.AreEqual("Test", javaEx.JavaMessage);
            Assert.AreEqual("org.apache.ignite.platform.PlatformDeployServiceTask$TestUnmappedException", javaEx.JavaClassName);
<<<<<<< HEAD
        }

        /// <summary>
        /// Tests Java service invocation with dynamic proxy.
        /// </summary>
        [Test]
        public void TestCallJavaServiceDynamicProxy()
        {
            // Deploy Java service
            var javaSvcName = TestUtils.DeployJavaService(Grid1);

            DoTestService(new JavaServiceDynamicProxy(Grid1.GetServices().GetDynamicServiceProxy(javaSvcName, true)));
=======
>>>>>>> 5b132e57
        }

        /// <summary>
        /// Tets binary methods in services.
        /// </summary>
        private void DoTestBinary(IJavaService svc, IJavaService binSvc)
        {
            // Binary collections
            var arr = new[] {10, 11, 12}.Select(
                x => new PlatformComputeBinarizable {Field = x}).ToArray();
            var arrOfObj = arr.ToArray<object>();

            Assert.AreEqual(new[] {11, 12, 13}, svc.testBinarizableCollection(arr)
                .OfType<PlatformComputeBinarizable>().Select(x => x.Field));

            var binarizableObjs = svc.testBinarizableArrayOfObjects(arrOfObj);

            Assert.AreEqual(typeof(object[]), binarizableObjs.GetType());
            Assert.AreEqual(new[] {11, 12, 13},binarizableObjs
                .OfType<PlatformComputeBinarizable>().Select(x => x.Field));

            Assert.IsNull(svc.testBinarizableArrayOfObjects(null));

            var bins = svc.testBinarizableArray(arr);

            Assert.AreEqual(typeof(PlatformComputeBinarizable[]), bins.GetType());
            Assert.AreEqual(new[] {11, 12, 13},bins.Select(x => x.Field));

            Assert.IsNull(svc.testBinarizableArray(null));

            // Binary object array.
            var binArr = arr.Select(Grid1.GetBinary().ToBinary<IBinaryObject>).ToArray();

            var binObjs = binSvc.testBinaryObjectArray(binArr);

            Assert.AreEqual(new[] {11, 12, 13}, binObjs.Select(x => x.GetField<int>("Field")));

            // Binary object
            Assert.AreEqual(15,
                binSvc.testBinaryObject(
                    Grid1.GetBinary().ToBinary<IBinaryObject>(new PlatformComputeBinarizable {Field = 6}))
                    .GetField<int>("Field"));
        }

        /// <summary>
        /// Tests the footer setting.
        /// </summary>
        [Test]
        public void TestFooterSetting()
        {
            foreach (var grid in Grids)
            {
                Assert.AreEqual(CompactFooter, ((Ignite) grid).Marshaller.CompactFooter);
                Assert.AreEqual(CompactFooter, grid.GetConfiguration().BinaryConfiguration.CompactFooter);
            }
        }

        /// <summary>
        /// Starts the grids.
        /// </summary>
        private void StartGrids()
        {
            if (Grid1 != null)
                return;

            var path = Path.Combine("Config", "Compute", "compute-grid");
            Grid1 = Ignition.Start(GetConfiguration(path + "1.xml"));
            Grid2 = Ignition.Start(GetConfiguration(path + "2.xml"));

            var cfg = GetConfiguration(path + "3.xml");

            Grid3 = Ignition.Start(cfg);

            cfg.ClientMode = true;
            cfg.IgniteInstanceName = "client";

            _client = Ignition.Start(cfg);

            Grids = new[] { Grid1, Grid2, Grid3, _client };
        }

        /// <summary>
        /// Stops the grids.
        /// </summary>
        private void StopGrids()
        {
            Grid1 = Grid2 = Grid3 = null;
            Grids = null;

            Ignition.StopAll(true);
        }

        /// <summary>
        /// Checks that service has started on specified grid.
        /// </summary>
        private static void CheckServiceStarted(IIgnite grid, int count = 1, string svcName = SvcName)
        {
            Func<ICollection<TestIgniteServiceSerializable>> getServices = () =>
                grid.GetServices().GetServices<TestIgniteServiceSerializable>(svcName);

            Assert.IsTrue(TestUtils.WaitForCondition(() => count == getServices().Count, 5000));

            var svc = getServices().First();

            Assert.IsNotNull(svc);

            Assert.IsTrue(svc.Initialized);

            Thread.Sleep(100);  // Service runs in a separate thread, wait for it to execute.

            Assert.IsTrue(svc.Executed);
            Assert.IsFalse(svc.Cancelled);

            Assert.AreEqual(grid.GetCluster().GetLocalNode().Id, svc.NodeId);
        }

        /// <summary>
        /// Gets the Ignite configuration.
        /// </summary>
        private IgniteConfiguration GetConfiguration(string springConfigUrl)
        {
            if (!CompactFooter)
            {
                springConfigUrl = Compute.ComputeApiTestFullFooter.ReplaceFooterSetting(springConfigUrl);
            }

            return new IgniteConfiguration(TestUtils.GetTestConfiguration())
            {
                SpringConfigUrl = springConfigUrl,
                BinaryConfiguration = new BinaryConfiguration(
                    typeof (TestIgniteServiceBinarizable),
                    typeof (TestIgniteServiceBinarizableErr),
                    typeof (PlatformComputeBinarizable),
                    typeof (BinarizableObject))
                {
                    NameMapper = BinaryBasicNameMapper.SimpleNameInstance,
                    ForceTimestamp = true
#if NETCOREAPP
                    , TimestampConverter = new TimestampConverter()
#endif
                }
            };
        }

        /// <summary>
        /// Asserts that there is no service on any grid with given name.
        /// </summary>
        /// <param name="name">The name.</param>
        private void AssertNoService(string name = SvcName)
        {
            foreach (var grid in Grids)
                Assert.IsTrue(
                    // ReSharper disable once AccessToForEachVariableInClosure
                    TestUtils.WaitForCondition(() => grid.GetServices()
                        .GetService<ITestIgniteService>(name) == null, 5000));
        }

        /// <summary>
        /// Gets the services.
        /// </summary>
        protected virtual IServices Services
        {
            get { return Grid1.GetServices(); }
        }

        /// <summary>
        /// Gets a value indicating whether compact footers should be used.
        /// </summary>
        protected virtual bool CompactFooter { get { return true; } }

        /// <summary>
        /// Makes Service1-{i} names for services.
        /// </summary>
        private static string MakeServiceName(int i)
        {
            // Please note that CheckContext() validates Name.StartsWith(SvcName).
            return string.Format("{0}-{1}", SvcName, i);
        }

        /// <summary>
        /// Test base service.
        /// </summary>
        public interface ITestIgniteServiceBase
        {
            /** */
            int TestProperty { get; set; }

            /** */
            object Method(object arg);
        }

        /// <summary>
        /// Test serializable service with a methods having an array of user types and objects.
        /// </summary>
        public interface ITestIgniteServiceArray
        {
            /** */
            object[] TestBinarizableArrayOfObjects(object[] x);

            /** */
            PlatformComputeBinarizable[] TestBinarizableArray(PlatformComputeBinarizable[] x);

            /** */
            IBinaryObject[] TestBinaryObjectArray(IBinaryObject[] x);

            /** Class TestBinarizableArray2 has no an equals class in Java. */
            PlatformComputeBinarizable2[] TestBinarizableArray2(PlatformComputeBinarizable2[] x);
        }

        /// <summary>
        /// Test serializable service with a methods having an array of user types and objects.
        /// </summary>
        [Serializable]
        private class TestIgniteServiceArraySerializable : TestIgniteServiceSerializable, ITestIgniteServiceArray
        {
            /** */
            public object[] TestBinarizableArrayOfObjects(object[] arg)
            {
                if (arg == null)
                    return null;

                for (var i = 0; i < arg.Length; i++)
                    if (arg[i] != null)
                        if (arg[i].GetType() == typeof(PlatformComputeBinarizable))
                            arg[i] = new PlatformComputeBinarizable()
                                {Field = ((PlatformComputeBinarizable) arg[i]).Field + 1};
                        else
                            arg[i] = new PlatformComputeBinarizable2()
                                {Field = ((PlatformComputeBinarizable2) arg[i]).Field + 1};

                return arg;
            }

            /** */
            public PlatformComputeBinarizable[] TestBinarizableArray(PlatformComputeBinarizable[] arg)
            {
                // ReSharper disable once CoVariantArrayConversion
                return (PlatformComputeBinarizable[])TestBinarizableArrayOfObjects(arg);
            }

            /** */
            public IBinaryObject[] TestBinaryObjectArray(IBinaryObject[] x)
            {
                for (var i = 0; i < x.Length; i++)
                {
                    var binaryObject = x[i];

                    var fieldVal = binaryObject.GetField<int>("Field");

                    x[i] = binaryObject.ToBuilder().SetField("Field", fieldVal + 1).Build();
                }

                return x;
            }

            /** */
            public PlatformComputeBinarizable2[] TestBinarizableArray2(PlatformComputeBinarizable2[] arg)
            {
                // ReSharper disable once CoVariantArrayConversion
                return (PlatformComputeBinarizable2[])TestBinarizableArrayOfObjects(arg);
            }
        }

        /// <summary>
        /// Test service interface for proxying.
        /// </summary>
        public interface ITestIgniteService : IService, ITestIgniteServiceBase
        {
            /** */
            bool Initialized { get; }

            /** */
            bool Cancelled { get; }

            /** */
            bool Executed { get; }

            /** */
            Guid NodeId { get; }

            /** */
            string LastCallContextName { get; }

            /** */
            object ErrMethod(object arg);

            /** */
            int TestOverload(int count, Employee[] emps);

            /** */
            int TestOverload(int first, int second);

            /** */
            int TestOverload(int count, Parameter[] param);
        }

        /// <summary>
        /// Test service interface for proxy usage.
        /// Has some of the original interface members with different signatures.
        /// </summary>
        public interface ITestIgniteServiceProxyInterface
        {
            /** */
            Guid NodeId { get; }

            /** */
            object TestProperty { get; set; }

            /** */
            int Method(int arg);
        }

        #pragma warning disable 649

        /// <summary>
        /// Test serializable service.
        /// </summary>
        [Serializable]
        private class TestIgniteServiceSerializable : ITestIgniteService
        {
            /** */
            [InstanceResource]
            // ReSharper disable once UnassignedField.Local
            private IIgnite _grid;

            /** <inheritdoc /> */
            public int TestProperty { get; set; }

            /** <inheritdoc /> */
            public bool Initialized { get; private set; }

            /** <inheritdoc /> */
            public bool Cancelled { get; private set; }

            /** <inheritdoc /> */
            public bool Executed { get; private set; }

            /** <inheritdoc /> */
            public Guid NodeId
            {
                // ReSharper disable once InconsistentlySynchronizedField
                get { return _grid.GetCluster().GetLocalNode().Id; }
            }

            /** <inheritdoc /> */
            public string LastCallContextName { get; private set; }

            /** */
            public bool ThrowInit { get; set; }

            /** */
            public bool ThrowExecute { get; set; }

            /** */
            public bool ThrowCancel { get; set; }

            /** */
            public object Method(object arg)
            {
                return arg;
            }

            /** */
            public object ErrMethod(object arg)
            {
                throw new ArgumentNullException("arg", "ExpectedException");
            }

            /** */
            public int TestOverload(int count, Employee[] emps)
            {
                Assert.IsNotNull(emps);
                Assert.AreEqual(count, emps.Length);

                Assert.AreEqual("Sarah Connor", emps[0].Fio);
                Assert.AreEqual(1, emps[0].Salary);

                Assert.AreEqual("John Connor", emps[1].Fio);
                Assert.AreEqual(2, emps[1].Salary);

                return 42;
            }

            /** */
            public int TestOverload(int first, int second)
            {
                return first + second;
            }

            /** */
            public int TestOverload(int count, Parameter[] param)
            {
                Assert.IsNotNull(param);
                Assert.AreEqual(count, param.Length);

                Assert.AreEqual(1, param[0].Id);
                Assert.AreEqual(2, param[0].Values.Length);

                Assert.AreEqual(1, param[0].Values[0].Id);
                Assert.AreEqual(42, param[0].Values[0].Val);

                Assert.AreEqual(2, param[0].Values[1].Id);
                Assert.AreEqual(43, param[0].Values[1].Val);

                Assert.AreEqual(2, param[1].Id);
                Assert.AreEqual(2, param[1].Values.Length);

                Assert.AreEqual(3, param[1].Values[0].Id);
                Assert.AreEqual(44, param[1].Values[0].Val);

                Assert.AreEqual(4, param[1].Values[1].Id);
                Assert.AreEqual(45, param[1].Values[1].Val);

                return 43;
            }

            /** <inheritdoc /> */
            public void Init(IServiceContext context)
            {
                lock (this)
                {
                    if (ThrowInit)
                        throw new Exception("Expected exception");

                    CheckContext(context);

                    Assert.IsFalse(context.IsCancelled);
                    Initialized = true;
                }
            }

            /** <inheritdoc /> */
            public void Execute(IServiceContext context)
            {
                lock (this)
                {
                    if (ThrowExecute)
                        throw new Exception("Expected exception");

                    CheckContext(context);

                    Assert.IsFalse(context.IsCancelled);
                    Assert.IsTrue(Initialized);
                    Assert.IsFalse(Cancelled);

                    Executed = true;
                }
            }

            /** <inheritdoc /> */
            public void Cancel(IServiceContext context)
            {
                lock (this)
                {
                    if (ThrowCancel)
                        throw new Exception("Expected exception");

                    CheckContext(context);

                    Assert.IsTrue(context.IsCancelled);

                    Cancelled = true;
                }
            }

            /// <summary>
            /// Checks the service context.
            /// </summary>
            private void CheckContext(IServiceContext context)
            {
                LastCallContextName = context.Name;

                if (context.AffinityKey != null && !(context.AffinityKey is int))
                {
                    var binaryObj = context.AffinityKey as IBinaryObject;

                    var key = binaryObj != null
                        ? binaryObj.Deserialize<BinarizableObject>()
                        : (BinarizableObject) context.AffinityKey;

                    Assert.AreEqual(AffKey, key.Val);
                }

                Assert.IsNotNull(_grid);

                Assert.IsTrue(context.Name.StartsWith(SvcName));
                Assert.AreNotEqual(Guid.Empty, context.ExecutionId);
            }
        }

        /// <summary>
        /// Test binary service.
        /// </summary>
        private class TestIgniteServiceBinarizable : TestIgniteServiceSerializable, IBinarizable
        {
            /** <inheritdoc /> */
            public void WriteBinary(IBinaryWriter writer)
            {
                writer.WriteInt("TestProp", TestProperty);
                writer.WriteBoolean("ThrowInit", ThrowInit);
            }

            /** <inheritdoc /> */
            public void ReadBinary(IBinaryReader reader)
            {
                ThrowInit = reader.ReadBoolean("ThrowInit");
                TestProperty = reader.ReadInt("TestProp");
            }
        }

        /// <summary>
        /// Test binary service with exceptions in marshalling.
        /// </summary>
        private class TestIgniteServiceBinarizableErr : TestIgniteServiceSerializable, IBinarizable
        {
            /** */
            public bool ThrowOnWrite { get; set; }

            /** <inheritdoc /> */
            public void WriteBinary(IBinaryWriter writer)
            {
                writer.WriteInt("TestProp", TestProperty);

                if (ThrowOnWrite)
                    throw new Exception("Expected exception");
            }

            /** <inheritdoc /> */
            public void ReadBinary(IBinaryReader reader)
            {
                TestProperty = reader.ReadInt("TestProp");

                throw new Exception("Expected exception");
            }
        }

        /// <summary>
        /// Test node filter.
        /// </summary>
        [Serializable]
        private class NodeFilter : IClusterNodeFilter
        {
            /// <summary>
            /// Gets or sets the node identifier.
            /// </summary>
            public Guid NodeId { get; set; }

            /** <inheritdoc /> */
            public bool Invoke(IClusterNode node)
            {
                return node.Id == NodeId;
            }
        }

        /// <summary>
        /// Binary object.
        /// </summary>
        private class BinarizableObject
        {
            public int Val { get; set; }
        }

        /// <summary>
        /// Interop class.
        /// </summary>
        public class PlatformComputeBinarizable
        {
            /** */
            public int Field { get; set; }
        }

        /// <summary>
        /// Class has no an equals class in Java.
        /// </summary>
        public class PlatformComputeBinarizable2
        {
            /** */
            public int Field { get; set; }
        }

        /// <summary>
        /// Test exception.
        /// </summary>
        private class TestServiceException : Exception
        {
            /// <summary>
            /// Constructor.
            /// </summary>
            public TestServiceException(string message, Exception cause) : base(message, cause)
            {
                // No-op.
            }
        }

#if NETCOREAPP
        /// <summary>
        /// Adds support of the local dates to the Ignite timestamp serialization.
        /// </summary>
        class TimestampConverter : ITimestampConverter
        {
            /** <inheritdoc /> */
            public void ToJavaTicks(DateTime date, out long high, out int low)
            {
                if (date.Kind == DateTimeKind.Local)
                    date = date.ToUniversalTime();

                Impl.Binary.BinaryUtils.ToJavaDate(date, out high, out low);
            }

            /** <inheritdoc /> */
            public DateTime FromJavaTicks(long high, int low)
            {
                return new DateTime(
                    Impl.Binary.BinaryUtils.JavaDateTicks + high * TimeSpan.TicksPerMillisecond + low / 100,
                    DateTimeKind.Utc);
            }
        }
#endif
    }
}<|MERGE_RESOLUTION|>--- conflicted
+++ resolved
@@ -880,11 +880,7 @@
 
             DoTestBinary(svc, binSvc);
 
-<<<<<<< HEAD
-            DoTestExceptions(svc, true);
-=======
             DoTestJavaExceptions(svc, true);
->>>>>>> 5b132e57
 
             Services.Cancel(javaSvcName);
         }
@@ -910,50 +906,12 @@
 
             DoTestBinary(svc, binSvc);
 
-<<<<<<< HEAD
-            DoTestExceptions(svc);
-=======
             DoTestJavaExceptions(svc);
->>>>>>> 5b132e57
 
             Services.Cancel(javaSvcName);
         }
 
         /// <summary>
-<<<<<<< HEAD
-        /// Tests Java service invocation.
-        /// Types should be resolved implicitly.
-        /// </summary>
-        [Test]
-        public void TestCallPlatformServiceRemote()
-        {
-            // Deploy .Net service.
-            var platformSvcName = nameof(PlatformTestService);
-
-            Services.DeployClusterSingleton(platformSvcName, new PlatformTestService());
-
-            var svc = _client.GetServices().GetServiceProxy<IJavaService>(platformSvcName);
-            var binSvc = _client.GetServices().WithServerKeepBinary()
-                .GetServiceProxy<IJavaService>(platformSvcName, false);
-
-            try
-            {
-                DoTestService(svc);
-
-                //DoTestBinary(svc, binSvc);
-
-                //DoTestExceptions(svc, true);
-            }
-            finally
-            {
-                Services.Cancel(platformSvcName);
-            }
-        }
-
-        /// <summary>
-        /// Tests Java service invocation.
-        /// Types should be resolved implicitly.
-=======
         /// Tests Java service invocation with dynamic proxy.
         /// </summary>
         [Test]
@@ -980,34 +938,10 @@
 
         /// <summary>
         /// Test local .Net service invocation.
->>>>>>> 5b132e57
         /// </summary>
         [Test]
         public void TestCallPlatformServiceLocal()
         {
-<<<<<<< HEAD
-            // Deploy .Net service.
-            var platformSvcName = nameof(PlatformTestService);
-
-            Services.DeployClusterSingleton(platformSvcName, new PlatformTestService());
-
-            var svc = Services.GetServiceProxy<IJavaService>(platformSvcName);
-            var binSvc = Services.WithServerKeepBinary()
-                .GetServiceProxy<IJavaService>(platformSvcName, false);
-
-            try
-            {
-                DoTestService(svc);
-
-                //DoTestBinary(svc, binSvc);
-
-                //DoTestExceptions(svc);
-            }
-            finally
-            {
-                Services.Cancel(platformSvcName);
-            }
-=======
             DoTestPlatformService(Services);
         }
 
@@ -1023,7 +957,6 @@
             DoTestService(svc);
 
             Services.Cancel(nameof(PlatformTestService));
->>>>>>> 5b132e57
         }
 
         /// <summary>
@@ -1157,10 +1090,7 @@
             Assert.AreEqual(dt1, cache.Get(3));
             Assert.AreEqual(dt2, cache.Get(4));
 
-<<<<<<< HEAD
-=======
-
->>>>>>> 5b132e57
+
 #if NETCOREAPP
             //This Date in Europe/Moscow have offset +4.
             DateTime dt3 = new DateTime(1982, 4, 1, 1, 0, 0, 0, DateTimeKind.Local);
@@ -1185,15 +1115,9 @@
         }
 
         /// <summary>
-<<<<<<< HEAD
-        /// Tests Exceptions from Service.
-        /// </summary>
-        private void DoTestExceptions(IJavaService svc, bool isClient = false)
-=======
         /// Tests handling of the Java exception in the .Net.
         /// </summary>
         public void DoTestJavaExceptions(IJavaService svc, bool isClient = false)
->>>>>>> 5b132e57
         {
             // Test standard java checked exception.
             Exception ex = Assert.Throws<ServiceInvocationException>(() => svc.testException("InterruptedException"));
@@ -1241,21 +1165,6 @@
             Assert.IsNotNull(javaEx);
             Assert.AreEqual("Test", javaEx.JavaMessage);
             Assert.AreEqual("org.apache.ignite.platform.PlatformDeployServiceTask$TestUnmappedException", javaEx.JavaClassName);
-<<<<<<< HEAD
-        }
-
-        /// <summary>
-        /// Tests Java service invocation with dynamic proxy.
-        /// </summary>
-        [Test]
-        public void TestCallJavaServiceDynamicProxy()
-        {
-            // Deploy Java service
-            var javaSvcName = TestUtils.DeployJavaService(Grid1);
-
-            DoTestService(new JavaServiceDynamicProxy(Grid1.GetServices().GetDynamicServiceProxy(javaSvcName, true)));
-=======
->>>>>>> 5b132e57
         }
 
         /// <summary>
