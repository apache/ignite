/*
 * Licensed to the Apache Software Foundation (ASF) under one or more
 * contributor license agreements.  See the NOTICE file distributed with
 * this work for additional information regarding copyright ownership.
 * The ASF licenses this file to You under the Apache License, Version 2.0
 * (the "License"); you may not use this file except in compliance with
 * the License.  You may obtain a copy of the License at
 *
 *      http://www.apache.org/licenses/LICENSE-2.0
 *
 * Unless required by applicable law or agreed to in writing, software
 * distributed under the License is distributed on an "AS IS" BASIS,
 * WITHOUT WARRANTIES OR CONDITIONS OF ANY KIND, either express or implied.
 * See the License for the specific language governing permissions and
 * limitations under the License.
 */

namespace Apache.Ignite.Core.Tests.Services
{
    using System;
    using System.Collections.Generic;
    using System.IO;
    using System.Linq;
    using System.Runtime.Serialization.Formatters.Binary;
    using System.Threading;
    using Apache.Ignite.Core.Binary;
    using Apache.Ignite.Core.Cluster;
    using Apache.Ignite.Core.Common;
    using Apache.Ignite.Core.Impl;
    using Apache.Ignite.Core.Resource;
    using Apache.Ignite.Core.Services;
    using NUnit.Framework;
    using org.apache.ignite.platform.model;

    /// <summary>
    /// Services tests.
    /// </summary>
    public class ServicesTest
    {
        /** */
        private const string SvcName = "Service1";

        /** */
        private const string CacheName = "cache1";

        /** */
        private const int AffKey = 25;

        /** */
        protected IIgnite Grid1;

        /** */
        protected IIgnite Grid2;

        /** */
        protected IIgnite Grid3;

        /** */
        protected IIgnite[] Grids;

        [TestFixtureTearDown]
        public void FixtureTearDown()
        {
            StopGrids();
        }

        /// <summary>
        /// Executes before each test.
        /// </summary>
        [SetUp]
        public void SetUp()
        {
            StartGrids();
        }

        /// <summary>
        /// Executes after each test.
        /// </summary>
        [TearDown]
        public void TearDown()
        {
            try
            {
                Services.CancelAll();

                TestUtils.AssertHandleRegistryIsEmpty(1000, Grid1, Grid2, Grid3);
            }
            catch (Exception)
            {
                // Restart grids to cleanup
                StopGrids();

                throw;
            }
            finally
            {
                if (TestContext.CurrentContext.Test.Name.StartsWith("TestEventTypes"))
                    StopGrids(); // clean events for other tests
            }
        }

        /// <summary>
        /// Tests deployment.
        /// </summary>
        [Test]
        public void TestDeploy([Values(true, false)] bool binarizable)
        {
            var cfg = new ServiceConfiguration
            {
                Name = SvcName,
                MaxPerNodeCount = 3,
                TotalCount = 3,
                NodeFilter = new NodeFilter {NodeId = Grid1.GetCluster().GetLocalNode().Id},
                Service = binarizable ? new TestIgniteServiceBinarizable() : new TestIgniteServiceSerializable()
            };

            Services.Deploy(cfg);

            CheckServiceStarted(Grid1, 3);
        }

        /// <summary>
        /// Tests several services deployment via DeployAll() method.
        /// </summary>
        [Test]
        public void TestDeployAll([Values(true, false)] bool binarizable)
        {
            const int num = 10;

            var cfgs = new List<ServiceConfiguration>();
            for (var i = 0; i < num; i++)
            {
                cfgs.Add(new ServiceConfiguration
                {
                    Name = MakeServiceName(i),
                    MaxPerNodeCount = 3,
                    TotalCount = 3,
                    NodeFilter = new NodeFilter {NodeId = Grid1.GetCluster().GetLocalNode().Id},
                    Service = binarizable ? new TestIgniteServiceBinarizable() : new TestIgniteServiceSerializable()
                });
            }

            Services.DeployAll(cfgs);

            for (var i = 0; i < num; i++)
            {
                CheckServiceStarted(Grid1, 3, MakeServiceName(i));
            }
        }

        /// <summary>
        /// Tests cluster singleton deployment.
        /// </summary>
        [Test]
        public void TestDeployClusterSingleton()
        {
            var svc = new TestIgniteServiceSerializable();

            Services.DeployClusterSingleton(SvcName, svc);

            var svc0 = Services.GetServiceProxy<ITestIgniteService>(SvcName);

            // Check that only one node has the service.
            foreach (var grid in Grids)
            {
                if (grid.GetCluster().GetLocalNode().Id == svc0.NodeId)
                    CheckServiceStarted(grid);
                else
                    Assert.IsNull(grid.GetServices().GetService<TestIgniteServiceSerializable>(SvcName));
            }
        }

        /// <summary>
        /// Tests node singleton deployment.
        /// </summary>
        [Test]
        public void TestDeployNodeSingleton()
        {
            var svc = new TestIgniteServiceSerializable();

            Services.DeployNodeSingleton(SvcName, svc);

            Assert.AreEqual(1, Grid1.GetServices().GetServices<ITestIgniteService>(SvcName).Count);
            Assert.AreEqual(1, Grid2.GetServices().GetServices<ITestIgniteService>(SvcName).Count);
            Assert.AreEqual(0, Grid3.GetServices().GetServices<ITestIgniteService>(SvcName).Count);
        }

        /// <summary>
        /// Tests key affinity singleton deployment.
        /// </summary>
        [Test]
        public void TestDeployKeyAffinitySingleton()
        {
            var svc = new TestIgniteServiceBinarizable();

            Services.DeployKeyAffinitySingleton(SvcName, svc, CacheName, AffKey);

            var affNode = Grid1.GetAffinity(CacheName).MapKeyToNode(AffKey);

            var prx = Services.GetServiceProxy<ITestIgniteService>(SvcName);

            Assert.AreEqual(affNode.Id, prx.NodeId);
        }

        /// <summary>
        /// Tests key affinity singleton deployment.
        /// </summary>
        [Test]
        public void TestDeployKeyAffinitySingletonBinarizable()
        {
            var services = Services.WithKeepBinary();

            var svc = new TestIgniteServiceBinarizable();

            var affKey = new BinarizableObject {Val = AffKey};

            services.DeployKeyAffinitySingleton(SvcName, svc, CacheName, affKey);

            var prx = services.GetServiceProxy<ITestIgniteService>(SvcName);

            Assert.IsTrue(prx.Initialized);
        }

        /// <summary>
        /// Tests multiple deployment.
        /// </summary>
        [Test]
        public void TestDeployMultiple()
        {
            var svc = new TestIgniteServiceSerializable();

            Services.DeployMultiple(SvcName, svc, Grids.Length * 5, 5);

            foreach (var grid in Grids.Where(x => !x.GetConfiguration().ClientMode))
                CheckServiceStarted(grid, 5);
        }

        /// <summary>
        /// Tests cancellation.
        /// </summary>
        [Test]
        public void TestCancel()
        {
            for (var i = 0; i < 10; i++)
            {
                Services.DeployNodeSingleton(SvcName + i, new TestIgniteServiceBinarizable());
                Assert.IsNotNull(Services.GetService<ITestIgniteService>(SvcName + i));
            }

            Services.Cancel(SvcName + 0);
            AssertNoService(SvcName + 0);

            Services.Cancel(SvcName + 1);
            AssertNoService(SvcName + 1);

            for (var i = 2; i < 10; i++)
                Assert.IsNotNull(Services.GetService<ITestIgniteService>(SvcName + i));

            Services.CancelAll();

            for (var i = 0; i < 10; i++)
                AssertNoService(SvcName + i);
        }

        /// <summary>
        /// Tests service proxy.
        /// </summary>
        [Test]
        public void TestGetServiceProxy([Values(true, false)] bool binarizable)
        {
            // Test proxy without a service
            var ex = Assert.Throws<IgniteException>(()=> Services.GetServiceProxy<ITestIgniteService>(SvcName));
            Assert.AreEqual("Failed to find deployed service: " + SvcName, ex.Message);

            // Deploy to grid1 & grid2
            var svc = binarizable
                ? new TestIgniteServiceBinarizable {TestProperty = 17}
                : new TestIgniteServiceSerializable {TestProperty = 17};

            Grid3.GetCluster().ForNodeIds(Grid2.GetCluster().GetLocalNode().Id, Grid1.GetCluster().GetLocalNode().Id)
                .GetServices().DeployNodeSingleton(SvcName, svc);

            // Make sure there is no local instance on grid3
            Assert.IsNull(Grid3.GetServices().GetService<ITestIgniteService>(SvcName));

            // Get proxy
            var prx = Grid3.GetServices().GetServiceProxy<ITestIgniteService>(SvcName);

            // Check proxy properties
            Assert.IsNotNull(prx);
            Assert.AreEqual(prx.ToString(), svc.ToString());
            Assert.AreEqual(17, prx.TestProperty);
            Assert.IsTrue(prx.Initialized);
            // ReSharper disable once AccessToModifiedClosure
            Assert.IsTrue(TestUtils.WaitForCondition(() => prx.Executed, 5000));
            Assert.IsFalse(prx.Cancelled);
            Assert.AreEqual(SvcName, prx.LastCallContextName);

            // Check err method
            Assert.Throws<ServiceInvocationException>(() => prx.ErrMethod(123));

            Assert.AreEqual(42, svc.TestOverload(2, ServicesTypeAutoResolveTest.Emps));
            Assert.AreEqual(3, svc.TestOverload(1, 2));
            Assert.AreEqual(5, svc.TestOverload(3, 2));

            Assert.AreEqual(43, svc.TestOverload(2, ServicesTypeAutoResolveTest.Param));

            // Check local scenario (proxy should not be created for local instance)
            Assert.IsTrue(ReferenceEquals(Grid2.GetServices().GetService<ITestIgniteService>(SvcName),
                Grid2.GetServices().GetServiceProxy<ITestIgniteService>(SvcName)));

            // Check sticky = false: call multiple times, check that different nodes get invoked
            var invokedIds = Enumerable.Range(1, 100).Select(x => prx.NodeId).Distinct().ToList();
            Assert.AreEqual(2, invokedIds.Count);

            // Check sticky = true: all calls should be to the same node
            prx = Grid3.GetServices().GetServiceProxy<ITestIgniteService>(SvcName, true);
            invokedIds = Enumerable.Range(1, 100).Select(x => prx.NodeId).Distinct().ToList();
            Assert.AreEqual(1, invokedIds.Count);

            // Proxy does not work for cancelled service.
            Services.CancelAll();

            Assert.Throws<ServiceInvocationException>(() => { Assert.IsTrue(prx.Cancelled); });
        }

        /// <summary>
        /// Tests dynamic service proxies.
        /// </summary>
        [Test]
        public void TestGetDynamicServiceProxy()
        {
            // Deploy to remotes.
            var svc = new TestIgniteServiceSerializable { TestProperty = 37 };
            Grid3.GetCluster().ForRemotes().GetServices().DeployNodeSingleton(SvcName, svc);

            // Make sure there is no local instance on grid3
            Assert.IsNull(Grid3.GetServices().GetService<ITestIgniteService>(SvcName));

            // Get proxy.
            dynamic prx = Grid3.GetServices().GetDynamicServiceProxy(SvcName, true);

            // Property getter.
            Assert.AreEqual(37, prx.TestProperty);
            Assert.IsTrue(prx.Initialized);
            Assert.IsTrue(TestUtils.WaitForCondition(() => prx.Executed, 5000));
            Assert.IsFalse(prx.Cancelled);
            Assert.AreEqual(SvcName, prx.LastCallContextName);

            // Property setter.
            prx.TestProperty = 42;
            Assert.AreEqual(42, prx.TestProperty);

            // Method invoke.
            Assert.AreEqual(prx.ToString(), svc.ToString());
            Assert.AreEqual("baz", prx.Method("baz"));

            // Non-existent member.
            var ex = Assert.Throws<ServiceInvocationException>(() => prx.FooBar(1));
            Assert.AreEqual(
                string.Format("Failed to invoke proxy: there is no method 'FooBar' in type '{0}' with 1 arguments",
                    typeof(TestIgniteServiceSerializable)), (ex.InnerException ?? ex).Message);

            // Exception in service.
            ex = Assert.Throws<ServiceInvocationException>(() => prx.ErrMethod(123));
            Assert.AreEqual("ExpectedException", (ex.InnerException ?? ex).Message.Substring(0, 17));

            Assert.AreEqual(42, svc.TestOverload(2, ServicesTypeAutoResolveTest.Emps));
            Assert.AreEqual(3, svc.TestOverload(1, 2));
            Assert.AreEqual(5, svc.TestOverload(3, 2));

            Assert.AreEqual(43, svc.TestOverload(2, ServicesTypeAutoResolveTest.Param));
        }

        /// <summary>
        /// Tests dynamic service proxies with local service instance.
        /// </summary>
        [Test]
        public void TestGetDynamicServiceProxyLocal()
        {
            // Deploy to all nodes.
            var svc = new TestIgniteServiceSerializable { TestProperty = 37 };
            Grid1.GetServices().DeployNodeSingleton(SvcName, svc);

            // Make sure there is an instance on grid1.
            var svcInst = Grid1.GetServices().GetService<ITestIgniteService>(SvcName);
            Assert.IsNotNull(svcInst);

            // Get dynamic proxy that simply wraps the service instance.
            var prx = Grid1.GetServices().GetDynamicServiceProxy(SvcName);
            Assert.AreSame(prx, svcInst);
        }

        /// <summary>
        /// Tests the duck typing: proxy interface can be different from actual service interface,
        /// only called method signature should be compatible.
        /// </summary>
        [Test]
        public void TestDuckTyping([Values(true, false)] bool local)
        {
            var svc = new TestIgniteServiceBinarizable {TestProperty = 33};

            // Deploy locally or to the remote node
            var nodeId = (local ? Grid1 : Grid2).GetCluster().GetLocalNode().Id;

            var cluster = Grid1.GetCluster().ForNodeIds(nodeId);

            cluster.GetServices().DeployNodeSingleton(SvcName, svc);

            // Get proxy
            var prx = Services.GetServiceProxy<ITestIgniteServiceProxyInterface>(SvcName);

            // NodeId signature is the same as in service
            Assert.AreEqual(nodeId, prx.NodeId);

            // Method signature is different from service signature (object -> object), but is compatible.
            Assert.AreEqual(15, prx.Method(15));

            // TestProperty is object in proxy and int in service, getter works..
            Assert.AreEqual(33, prx.TestProperty);

            // .. but setter does not
            var ex = Assert.Throws<ServiceInvocationException>(() => { prx.TestProperty = new object(); });
            Assert.IsInstanceOf<InvalidCastException>(ex.InnerException);
        }

        /// <summary>
        /// Test call service proxy from remote node with a methods having an array of user types and objects.
        /// </summary>
        [Test]
        public void TestCallServiceProxyWithTypedArrayParameters()
        {
            // Deploy to the remote node.
            var nodeId = Grid2.GetCluster().GetLocalNode().Id;

            var cluster = Grid1.GetCluster().ForNodeIds(nodeId);

            cluster.GetServices().DeployNodeSingleton(SvcName, new TestIgniteServiceArraySerializable());

            var typedArray = new[] {10, 11, 12}
                .Select(x => new PlatformComputeBinarizable {Field = x}).ToArray();

            var objArray = typedArray.ToArray<object>();

            // object[]
            var prx = Services.GetServiceProxy<ITestIgniteServiceArray>(SvcName);

            Assert.AreEqual(new[] {11, 12, 13}, prx.TestBinarizableArrayOfObjects(objArray)
                .OfType<PlatformComputeBinarizable>().Select(x => x.Field).ToArray());

            Assert.IsNull(prx.TestBinarizableArrayOfObjects(null));

            Assert.IsEmpty(prx.TestBinarizableArrayOfObjects(new object[0]));

            // T[]
            Assert.AreEqual(new[] {11, 12, 13}, prx.TestBinarizableArray(typedArray)
                  .Select(x => x.Field).ToArray());

            Assert.IsEmpty(prx.TestBinarizableArray(new PlatformComputeBinarizable[0]));

            Assert.IsNull(prx.TestBinarizableArray(null));

            // BinaryObject[]
            var binPrx = cluster.GetServices()
                .WithKeepBinary()
                .WithServerKeepBinary()
                .GetServiceProxy<ITestIgniteServiceArray>(SvcName);

            var res = binPrx.TestBinaryObjectArray(
                typedArray.Select(Grid1.GetBinary().ToBinary<IBinaryObject>).ToArray());

            Assert.AreEqual(new[] {11, 12, 13}, res.Select(b => b.GetField<int>("Field")));

            // TestBinarizableArray2 has no corresponding class in Java.
            var typedArray2 = new[] {10, 11, 12}
                .Select(x => new PlatformComputeBinarizable2 {Field = x}).ToArray();

            var actual = prx.TestBinarizableArray2(typedArray2)
                .Select(x => x.Field).ToArray();

            Assert.AreEqual(new[] {11, 12, 13}, actual);
        }

        /// <summary>
        /// Tests service descriptors.
        /// </summary>
        [Test]
        public void TestServiceDescriptors()
        {
            Services.DeployKeyAffinitySingleton(SvcName, new TestIgniteServiceSerializable(), CacheName, 1);

            var descriptors = Services.GetServiceDescriptors();

            Assert.AreEqual(1, descriptors.Count);

            var desc = descriptors.Single();

            Assert.AreEqual(SvcName, desc.Name);
            Assert.AreEqual(CacheName, desc.CacheName);
            Assert.AreEqual(1, desc.AffinityKey);
            Assert.AreEqual(1, desc.MaxPerNodeCount);
            Assert.AreEqual(1, desc.TotalCount);
            Assert.AreEqual(Grid1.GetCluster().GetLocalNode().Id, desc.OriginNodeId);

            var top = desc.TopologySnapshot;
            var prx = Services.GetServiceProxy<ITestIgniteService>(SvcName);

            Assert.AreEqual(1, top.Count);
            Assert.AreEqual(prx.NodeId, top.Keys.Single());
            Assert.AreEqual(1, top.Values.Single());
        }

        /// <summary>
        /// Tests the client binary flag.
        /// </summary>
        [Test]
        public void TestWithKeepBinaryClient()
        {
            var svc = new TestIgniteServiceBinarizable();

            // Deploy to grid2
            Grid1.GetCluster().ForNodeIds(Grid2.GetCluster().GetLocalNode().Id).GetServices().WithKeepBinary()
                .DeployNodeSingleton(SvcName, svc);

            // Get proxy
            var prx = Services.WithKeepBinary().GetServiceProxy<ITestIgniteService>(SvcName);

            var obj = new BinarizableObject {Val = 11};

            var res = (IBinaryObject) prx.Method(obj);
            Assert.AreEqual(11, res.Deserialize<BinarizableObject>().Val);

            res = (IBinaryObject) prx.Method(Grid1.GetBinary().ToBinary<IBinaryObject>(obj));
            Assert.AreEqual(11, res.Deserialize<BinarizableObject>().Val);
        }

        /// <summary>
        /// Tests the server binary flag.
        /// </summary>
        [Test]
        public void TestWithKeepBinaryServer()
        {
            var svc = new TestIgniteServiceBinarizable();

            // Deploy to grid2
            Grid1.GetCluster().ForNodeIds(Grid2.GetCluster().GetLocalNode().Id).GetServices().WithServerKeepBinary()
                .DeployNodeSingleton(SvcName, svc);

            // Get proxy
            var prx = Services.WithServerKeepBinary().GetServiceProxy<ITestIgniteService>(SvcName);

            var obj = new BinarizableObject { Val = 11 };

            var res = (BinarizableObject) prx.Method(obj);
            Assert.AreEqual(11, res.Val);

            res = (BinarizableObject)prx.Method(Grid1.GetBinary().ToBinary<IBinaryObject>(obj));
            Assert.AreEqual(11, res.Val);
        }

        /// <summary>
        /// Tests server and client binary flag.
        /// </summary>
        [Test]
        public void TestWithKeepBinaryBoth()
        {
            var svc = new TestIgniteServiceBinarizable();

            // Deploy to grid2
            Grid1.GetCluster().ForNodeIds(Grid2.GetCluster().GetLocalNode().Id).GetServices().WithKeepBinary().WithServerKeepBinary()
                .DeployNodeSingleton(SvcName, svc);

            // Get proxy
            var prx = Services.WithKeepBinary().WithServerKeepBinary().GetServiceProxy<ITestIgniteService>(SvcName);

            var obj = new BinarizableObject { Val = 11 };

            var res = (IBinaryObject)prx.Method(obj);
            Assert.AreEqual(11, res.Deserialize<BinarizableObject>().Val);

            res = (IBinaryObject)prx.Method(Grid1.GetBinary().ToBinary<IBinaryObject>(obj));
            Assert.AreEqual(11, res.Deserialize<BinarizableObject>().Val);
        }

        /// <summary>
        /// Tests exception in Initialize.
        /// </summary>
        [Test]
        public void TestDeployMultipleException([Values(true, false)] bool keepBinary)
        {
            VerifyDeploymentException((services, svc) =>
                services.DeployMultiple(SvcName, svc, Grids.Length, 1), keepBinary);
        }

        /// <summary>
        /// Tests exception in Initialize.
        /// </summary>
        [Test]
        public void TestDeployException([Values(true, false)] bool keepBinary)
        {
            VerifyDeploymentException((services, svc) =>
                services.Deploy(new ServiceConfiguration
                {
                    Name = SvcName,
                    Service = svc,
                    TotalCount = Grids.Length,
                    MaxPerNodeCount = 1
                }), keepBinary);
        }

        /// <summary>
        /// Tests ServiceDeploymentException result via DeployAll() method.
        /// </summary>
        [Test]
        public void TestDeployAllException([Values(true, false)] bool binarizable)
        {
            const int num = 10;
            const int firstFailedIdx = 1;
            const int secondFailedIdx = 9;

            var cfgs = new List<ServiceConfiguration>();
            for (var i = 0; i < num; i++)
            {
                var throwInit = (i == firstFailedIdx || i == secondFailedIdx);
                cfgs.Add(new ServiceConfiguration
                {
                    Name = MakeServiceName(i),
                    MaxPerNodeCount = 2,
                    TotalCount = 2,
                    NodeFilter = new NodeFilter { NodeId = Grid1.GetCluster().GetLocalNode().Id },
                    Service = binarizable ? new TestIgniteServiceBinarizable { TestProperty = i, ThrowInit = throwInit }
                        : new TestIgniteServiceSerializable { TestProperty = i, ThrowInit = throwInit }
                });
            }

            var deploymentException = Assert.Throws<ServiceDeploymentException>(() => Services.DeployAll(cfgs));

            var failedCfgs = deploymentException.FailedConfigurations;
            Assert.IsNotNull(failedCfgs);
            Assert.AreEqual(2, failedCfgs.Count);

            var firstFailedSvc = binarizable ? failedCfgs.ElementAt(0).Service as TestIgniteServiceBinarizable :
                failedCfgs.ElementAt(0).Service as TestIgniteServiceSerializable;
            var secondFailedSvc = binarizable ? failedCfgs.ElementAt(1).Service as TestIgniteServiceBinarizable :
                failedCfgs.ElementAt(1).Service as TestIgniteServiceSerializable;

            Assert.IsNotNull(firstFailedSvc);
            Assert.IsNotNull(secondFailedSvc);

            int[] properties = { firstFailedSvc.TestProperty, secondFailedSvc.TestProperty };

            Assert.IsTrue(properties.Contains(firstFailedIdx));
            Assert.IsTrue(properties.Contains(secondFailedIdx));

            for (var i = 0; i < num; i++)
            {
                if (i != firstFailedIdx && i != secondFailedIdx)
                {
                    CheckServiceStarted(Grid1, 2, MakeServiceName(i));
                }
            }
        }

        /// <summary>
        /// Tests input errors for DeployAll() method.
        /// </summary>
        [Test]
        public void TestDeployAllInputErrors()
        {
            var nullException = Assert.Throws<ArgumentNullException>(() => Services.DeployAll(null));
            Assert.IsTrue(nullException.Message.Contains("configurations"));

            var argException = Assert.Throws<ArgumentException>(() => Services.DeployAll(new List<ServiceConfiguration>()));
            Assert.IsTrue(argException.Message.Contains("empty collection"));

            nullException = Assert.Throws<ArgumentNullException>(() => Services.DeployAll(new List<ServiceConfiguration> { null }));
            Assert.IsTrue(nullException.Message.Contains("configurations[0]"));

            nullException = Assert.Throws<ArgumentNullException>(() => Services.DeployAll(new List<ServiceConfiguration>
            {
                new ServiceConfiguration { Name = SvcName }
            }));
            Assert.IsTrue(nullException.Message.Contains("configurations[0].Service"));

            argException = Assert.Throws<ArgumentException>(() => Services.DeployAll(new List<ServiceConfiguration>
            {
                new ServiceConfiguration { Service = new TestIgniteServiceSerializable() }
            }));
            Assert.IsTrue(argException.Message.Contains("configurations[0].Name"));

            argException = Assert.Throws<ArgumentException>(() => Services.DeployAll(new List<ServiceConfiguration>
            {
                new ServiceConfiguration { Service = new TestIgniteServiceSerializable(), Name = string.Empty }
            }));
            Assert.IsTrue(argException.Message.Contains("configurations[0].Name"));
        }

        /// <summary>
        /// Tests [Serializable] usage of ServiceDeploymentException.
        /// </summary>
        [Test]
        public void TestDeploymentExceptionSerializable()
        {
            var cfg = new ServiceConfiguration
            {
                Name = "foo",
                CacheName = "cacheName",
                AffinityKey = 1,
                MaxPerNodeCount = 2,
                Service = new TestIgniteServiceSerializable(),
                NodeFilter = new NodeFilter(),
                TotalCount = 3
            };

            var ex = new ServiceDeploymentException("msg", new Exception("in"), new[] {cfg});

            var formatter = new BinaryFormatter();
            var stream = new MemoryStream();
            formatter.Serialize(stream, ex);
            stream.Seek(0, SeekOrigin.Begin);

            var res = (ServiceDeploymentException) formatter.Deserialize(stream);

            Assert.AreEqual(ex.Message, res.Message);
            Assert.IsNotNull(res.InnerException);
            Assert.AreEqual("in", res.InnerException.Message);

            var resCfg = res.FailedConfigurations.Single();

            Assert.AreEqual(cfg.Name, resCfg.Name);
            Assert.AreEqual(cfg.CacheName, resCfg.CacheName);
            Assert.AreEqual(cfg.AffinityKey, resCfg.AffinityKey);
            Assert.AreEqual(cfg.MaxPerNodeCount, resCfg.MaxPerNodeCount);
            Assert.AreEqual(cfg.TotalCount, resCfg.TotalCount);
            Assert.IsInstanceOf<TestIgniteServiceSerializable>(cfg.Service);
            Assert.IsInstanceOf<NodeFilter>(cfg.NodeFilter);
        }

        /// <summary>
        /// Verifies the deployment exception.
        /// </summary>
        private void VerifyDeploymentException(Action<IServices, IService> deploy, bool keepBinary)
        {
            var svc = new TestIgniteServiceSerializable { ThrowInit = true };

            var services = Services;

            if (keepBinary)
            {
                services = services.WithKeepBinary();
            }

            var deploymentException = Assert.Throws<ServiceDeploymentException>(() => deploy(services, svc));

            var text = keepBinary
                ? "Service deployment failed with a binary error. Examine BinaryCause for details."
                : "Service deployment failed with an exception. Examine InnerException for details.";

            Assert.AreEqual(text, deploymentException.Message);

            Exception ex;

            if (keepBinary)
            {
                Assert.IsNull(deploymentException.InnerException);

                ex = deploymentException.BinaryCause.Deserialize<Exception>();
            }
            else
            {
                Assert.IsNull(deploymentException.BinaryCause);

                ex = deploymentException.InnerException;
            }

            Assert.IsNotNull(ex);
            Assert.AreEqual("Expected exception", ex.Message);
            Assert.IsTrue(ex.StackTrace.Trim().StartsWith(
                "at Apache.Ignite.Core.Tests.Services.ServicesTest.TestIgniteServiceSerializable.Init"));

            var failedCfgs = deploymentException.FailedConfigurations;
            Assert.IsNotNull(failedCfgs);
            Assert.AreEqual(1, failedCfgs.Count);

            var svc0 = Services.GetService<TestIgniteServiceSerializable>(SvcName);
            Assert.IsNull(svc0);
        }

        /// <summary>
        /// Tests exception in Execute.
        /// </summary>
        [Test]
        public void TestExecuteException()
        {
            var svc = new TestIgniteServiceSerializable { ThrowExecute = true };

            Services.DeployMultiple(SvcName, svc, Grids.Length, 1);

            var svc0 = Services.GetService<TestIgniteServiceSerializable>(SvcName);

            // Execution failed, but service exists.
            Assert.IsNotNull(svc0);
            Assert.IsFalse(svc0.Executed);
        }

        /// <summary>
        /// Tests exception in Cancel.
        /// </summary>
        [Test]
        public void TestCancelException()
        {
            var svc = new TestIgniteServiceSerializable { ThrowCancel = true };

            Services.DeployMultiple(SvcName, svc, 2, 1);

            CheckServiceStarted(Grid1);

            Services.CancelAll();

            // Cancellation failed, but service is removed.
            AssertNoService();
        }

        /// <summary>
        /// Tests exception in binarizable implementation.
        /// </summary>
        [Test]
        public void TestMarshalExceptionOnRead()
        {
            var svc = new TestIgniteServiceBinarizableErr();

            var ex = Assert.Throws<ServiceDeploymentException>(() =>
                Services.DeployMultiple(SvcName, svc, Grids.Length, 1));

            Assert.IsNotNull(ex.InnerException);
            Assert.AreEqual("Expected exception", ex.InnerException.Message);

            var svc0 = Services.GetService<TestIgniteServiceSerializable>(SvcName);

            Assert.IsNull(svc0);
        }

        /// <summary>
        /// Tests exception in binarizable implementation.
        /// </summary>
        [Test]
        public void TestMarshalExceptionOnWrite()
        {
            var svc = new TestIgniteServiceBinarizableErr {ThrowOnWrite = true};

            var ex = Assert.Throws<Exception>(() => Services.DeployMultiple(SvcName, svc, Grids.Length, 1));
            Assert.AreEqual("Expected exception", ex.Message);

            var svc0 = Services.GetService<TestIgniteServiceSerializable>(SvcName);

            Assert.IsNull(svc0);
        }

        /// <summary>
        /// Tests Java service invocation.
        /// </summary>
        [Test]
        public void TestCallJavaService()
        {
            // Deploy Java service
            var javaSvcName = TestUtils.DeployJavaService(Grid1);

            // Verify descriptor
            var descriptor = Services.GetServiceDescriptors().Single(x => x.Name == javaSvcName);
            Assert.AreEqual(javaSvcName, descriptor.Name);

            var svc = Services.GetServiceProxy<IJavaService>(javaSvcName, false);
            var binSvc = Services.WithKeepBinary().WithServerKeepBinary()
                .GetServiceProxy<IJavaService>(javaSvcName, false);

            // Basics
            Assert.IsTrue(svc.isInitialized());
            Assert.IsTrue(TestUtils.WaitForCondition(() => svc.isExecuted(), 500));
            Assert.IsFalse(svc.isCancelled());

            // Primitives
            Assert.AreEqual(4, svc.test((byte) 3));
            Assert.AreEqual(5, svc.test((short) 4));
            Assert.AreEqual(6, svc.test(5));
            Assert.AreEqual(6, svc.test((long) 5));
            Assert.AreEqual(3.8f, svc.test(2.3f));
            Assert.AreEqual(5.8, svc.test(3.3));
            Assert.IsFalse(svc.test(true));
            Assert.AreEqual('b', svc.test('a'));
            Assert.AreEqual("Foo!", svc.test("Foo"));

            // Nullables (Java wrapper types)
            Assert.AreEqual(4, svc.testWrapper(3));
            Assert.AreEqual(5, svc.testWrapper((short?) 4));
            Assert.AreEqual(6, svc.testWrapper((int?)5));
            Assert.AreEqual(6, svc.testWrapper((long?) 5));
            Assert.AreEqual(3.8f, svc.testWrapper(2.3f));
            Assert.AreEqual(5.8, svc.testWrapper(3.3));
            Assert.AreEqual(false, svc.testWrapper(true));
            Assert.AreEqual('b', svc.testWrapper('a'));

            // Arrays
            Assert.AreEqual(new byte[] {2, 3, 4}, svc.testArray(new byte[] {1, 2, 3}));
            Assert.AreEqual(new short[] {2, 3, 4}, svc.testArray(new short[] {1, 2, 3}));
            Assert.AreEqual(new[] {2, 3, 4}, svc.testArray(new[] {1, 2, 3}));
            Assert.AreEqual(new long[] {2, 3, 4}, svc.testArray(new long[] {1, 2, 3}));
            Assert.AreEqual(new float[] {2, 3, 4}, svc.testArray(new float[] {1, 2, 3}));
            Assert.AreEqual(new double[] {2, 3, 4}, svc.testArray(new double[] {1, 2, 3}));
            Assert.AreEqual(new[] {"a1", "b1"}, svc.testArray(new [] {"a", "b"}));
            Assert.AreEqual(new[] {'c', 'd'}, svc.testArray(new[] {'b', 'c'}));
            Assert.AreEqual(new[] {false, true, false}, svc.testArray(new[] {true, false, true}));

            // Nulls
            Assert.AreEqual(9, svc.testNull(8));
            Assert.IsNull(svc.testNull(null));

            // params / varargs
            Assert.AreEqual(5, svc.testParams(1, 2, 3, 4, "5"));
            Assert.AreEqual(0, svc.testParams());

            // Overloads
            Assert.AreEqual(3, svc.test(2, "1"));
            Assert.AreEqual(3, svc.test("1", 2));

            // Binary
            Assert.AreEqual(7, svc.testBinarizable(new PlatformComputeBinarizable {Field = 6}).Field);

            // Binary collections
            var arr  = new[] {10, 11, 12}.Select(
                x => new PlatformComputeBinarizable {Field = x}).ToArray();
            var arrOfObj = arr.ToArray<object>();

            Assert.AreEqual(new[] {11, 12, 13}, svc.testBinarizableCollection(arr)
                .OfType<PlatformComputeBinarizable>().Select(x => x.Field));

            Assert.AreEqual(new[] {11, 12, 13}, svc.testBinarizableArrayOfObjects(arrOfObj)
                .OfType<PlatformComputeBinarizable>().Select(x => x.Field));

            Assert.IsNull(svc.testBinarizableArrayOfObjects(null));

            Assert.AreEqual(new[] {11, 12, 13}, svc.testBinarizableArray(arr)
                .Select(x => x.Field));

            Assert.IsNull(svc.testBinarizableArray(null));

            // Binary object
            Assert.AreEqual(15,
                binSvc.testBinaryObject(
                    Grid1.GetBinary().ToBinary<IBinaryObject>(new PlatformComputeBinarizable {Field = 6}))
                    .GetField<int>("Field"));

            DateTime dt = new DateTime(1992, 1, 1, 0, 0, 0, 0, DateTimeKind.Utc);

            Assert.AreEqual(dt, svc.test(dt));
            Assert.AreEqual(dt, svc.testNullTimestamp(dt));
            Assert.IsNull(svc.testNullTimestamp(null));
            Assert.AreEqual(dt, svc.testArray(new DateTime?[] {dt})[0]);

            Guid guid = Guid.NewGuid();

            Assert.AreEqual(guid, svc.test(guid));
            Assert.AreEqual(guid, svc.testNullUUID(guid));
            Assert.IsNull(svc.testNullUUID(null));
            Assert.AreEqual(guid, svc.testArray(new Guid?[] {guid})[0]);

            // Binary object array.
            var binArr = arr.Select(Grid1.GetBinary().ToBinary<IBinaryObject>).ToArray();

            Assert.AreEqual(new[] {11, 12, 13}, binSvc.testBinaryObjectArray(binArr)
                .Select(x => x.GetField<int>("Field")));

            DateTime dt1 = new DateTime(1982, 4, 1, 0, 0, 0, 0, DateTimeKind.Utc);
            DateTime dt2 = new DateTime(1991, 10, 1, 0, 0, 0, 0, DateTimeKind.Utc);

            Assert.AreEqual(dt2, svc.testDate(dt1));

            svc.testDateArray(new DateTime?[] {dt1, dt2});

            var cache = Grid1.GetOrCreateCache<int, DateTime>("net-dates");

            cache.Put(1, dt1);
            cache.Put(2, dt2);

            svc.testUTCDateFromCache();

            Assert.AreEqual(dt1, cache.Get(3));
            Assert.AreEqual(dt2, cache.Get(4));

            // Test standard java checked exception.
            Exception ex = Assert.Throws<ServiceInvocationException>(() => svc.testException("InterruptedException"));
            ex = ex.InnerException;
            Assert.IsInstanceOf<ThreadInterruptedException>(ex);
            Assert.AreEqual("Test", ex.Message);

            // Test standard java unchecked exception.
            ex = Assert.Throws<ServiceInvocationException>(() => svc.testException("IllegalArgumentException"));
            ex = ex.InnerException;
            Assert.IsInstanceOf<ArgumentException>(ex);
            Assert.AreEqual("Test", ex.Message);

            // Test user defined exception mapping by pattern.
            ((IIgniteInternal)Grid1).PluginProcessor.RegisterExceptionMapping(
                "org.apache.ignite.platform.PlatformDeployServiceTask$TestMapped*",
                (c, m, e, i) => new TestServiceException(m, e));

            ex = Assert.Throws<ServiceInvocationException>(() => svc.testException("TestMapped1Exception"));
            ex = ex.InnerException;
            Assert.IsInstanceOf<TestServiceException>(ex);
            Assert.AreEqual("Test", ex.Message);

            ex = Assert.Throws<ServiceInvocationException>(() => svc.testException("TestMapped2Exception"));
            ex = ex.InnerException;
            Assert.IsInstanceOf<TestServiceException>(ex);
            Assert.AreEqual("Test", ex.Message);

            // Test user defined unmapped exception.
            ex = Assert.Throws<ServiceInvocationException>(() => svc.testException("TestUnmappedException"));
            ex = ex.InnerException;
            Assert.IsInstanceOf<IgniteException>(ex);
            var javaEx = ex.InnerException as JavaException;
            Assert.IsNotNull(javaEx);
            Assert.AreEqual("Test", javaEx.JavaMessage);
            Assert.AreEqual("org.apache.ignite.platform.PlatformDeployServiceTask$TestUnmappedException", javaEx.JavaClassName);

#if NETCOREAPP
            //This Date in Europe/Moscow have offset +4.
            DateTime dt3 = new DateTime(1982, 4, 1, 1, 0, 0, 0, DateTimeKind.Local);
            //This Date in Europe/Moscow have offset +3.
            DateTime dt4 = new DateTime(1982, 3, 31, 22, 0, 0, 0, DateTimeKind.Local);

            cache.Put(5, dt3);
            cache.Put(6, dt4);

            Assert.AreEqual(dt3.ToUniversalTime(), cache.Get(5).ToUniversalTime());
            Assert.AreEqual(dt4.ToUniversalTime(), cache.Get(6).ToUniversalTime());

            svc.testLocalDateFromCache();

            Assert.AreEqual(dt3, cache.Get(7).ToLocalTime());
            Assert.AreEqual(dt4, cache.Get(8).ToLocalTime());

            var now = DateTime.Now;
            cache.Put(9, now);
            Assert.AreEqual(now.ToUniversalTime(), cache.Get(9).ToUniversalTime());
#endif

            Services.Cancel(javaSvcName);
        }

        /// <summary>
        /// Tests Java service invocation with dynamic proxy.
        /// </summary>
        [Test]
        public void TestCallJavaServiceDynamicProxy()
        {
            // Deploy Java service
            var javaSvcName = TestUtils.DeployJavaService(Grid1);
            var svc = Grid1.GetServices().GetDynamicServiceProxy(javaSvcName, true);

            // Basics
            Assert.IsTrue(svc.isInitialized());
            Assert.IsTrue(TestUtils.WaitForCondition(() => svc.isExecuted(), 500));
            Assert.IsFalse(svc.isCancelled());

            // Primitives
            Assert.AreEqual(4, svc.test((byte)3));
            Assert.AreEqual(5, svc.test((short)4));
            Assert.AreEqual(6, svc.test(5));
            Assert.AreEqual(6, svc.test((long)5));
            Assert.AreEqual(3.8f, svc.test(2.3f));
            Assert.AreEqual(5.8, svc.test(3.3));
            Assert.IsFalse(svc.test(true));
            Assert.AreEqual('b', svc.test('a'));
            Assert.AreEqual("Foo!", svc.test("Foo"));

            // Nullables (Java wrapper types)
            Assert.AreEqual(4, svc.testWrapper(3));
            Assert.AreEqual(5, svc.testWrapper((short?)4));
            Assert.AreEqual(6, svc.testWrapper((int?)5));
            Assert.AreEqual(6, svc.testWrapper((long?)5));
            Assert.AreEqual(3.8f, svc.testWrapper(2.3f));
            Assert.AreEqual(5.8, svc.testWrapper(3.3));
            Assert.AreEqual(false, svc.testWrapper(true));
            Assert.AreEqual('b', svc.testWrapper('a'));

            // Arrays
            Assert.AreEqual(new byte[] { 2, 3, 4 }, svc.testArray(new byte[] { 1, 2, 3 }));
            Assert.AreEqual(new short[] { 2, 3, 4 }, svc.testArray(new short[] { 1, 2, 3 }));
            Assert.AreEqual(new[] { 2, 3, 4 }, svc.testArray(new[] { 1, 2, 3 }));
            Assert.AreEqual(new long[] { 2, 3, 4 }, svc.testArray(new long[] { 1, 2, 3 }));
            Assert.AreEqual(new float[] { 2, 3, 4 }, svc.testArray(new float[] { 1, 2, 3 }));
            Assert.AreEqual(new double[] { 2, 3, 4 }, svc.testArray(new double[] { 1, 2, 3 }));
            Assert.AreEqual(new[] { "a1", "b1" }, svc.testArray(new[] { "a", "b" }));
            Assert.AreEqual(new[] { 'c', 'd' }, svc.testArray(new[] { 'b', 'c' }));
            Assert.AreEqual(new[] { false, true, false }, svc.testArray(new[] { true, false, true }));

            // Nulls
            Assert.AreEqual(9, svc.testNull(8));
            Assert.IsNull(svc.testNull(null));

            // Overloads
            Assert.AreEqual(3, svc.test(2, "1"));
            Assert.AreEqual(3, svc.test("1", 2));

            // Binary
            Assert.AreEqual(7, svc.testBinarizable(new PlatformComputeBinarizable { Field = 6 }).Field);

            // Binary object
            var binSvc = Services.WithKeepBinary().WithServerKeepBinary().GetDynamicServiceProxy(javaSvcName);

            Assert.AreEqual(15,
                binSvc.testBinaryObject(
                    Grid1.GetBinary().ToBinary<IBinaryObject>(new PlatformComputeBinarizable { Field = 6 }))
                    .GetField<int>("Field"));

            DateTime dt = new DateTime(1992, 1, 1, 0, 0, 0, 0, DateTimeKind.Utc);

            Assert.AreEqual(dt, svc.test(dt));
            Assert.AreEqual(dt, svc.testNullTimestamp(dt));
            Assert.IsNull(svc.testNullTimestamp(null));
            Assert.AreEqual(dt, svc.testArray(new DateTime?[] { dt })[0]);

            Guid guid = Guid.NewGuid();

            Assert.AreEqual(guid, svc.test(guid));
            Assert.AreEqual(guid, svc.testNullUUID(guid));
            Assert.IsNull(svc.testNullUUID(null));
            Assert.AreEqual(guid, svc.testArray(new Guid?[] { guid })[0]);

            DateTime dt1 = new DateTime(1982, 4, 1, 0, 0, 0, 0, DateTimeKind.Utc);
            DateTime dt2 = new DateTime(1991, 10, 1, 0, 0, 0, 0, DateTimeKind.Utc);

            Assert.AreEqual(dt2, svc.testDate(dt1));

            var cache = Grid1.GetOrCreateCache<int, DateTime>("net-dates");

            cache.Put(1, dt1);
            cache.Put(2, dt2);

            svc.testUTCDateFromCache();

            Assert.AreEqual(dt1, cache.Get(3));
            Assert.AreEqual(dt2, cache.Get(4));

            // Test standard java checked exception.
            Exception ex = Assert.Throws<ServiceInvocationException>(() => svc.testException("InterruptedException"));
            ex = ex.InnerException;
            Assert.IsInstanceOf<ThreadInterruptedException>(ex);
            Assert.AreEqual("Test", ex.Message);

            // Test standard java unchecked exception.
            ex = Assert.Throws<ServiceInvocationException>(() => svc.testException("IllegalArgumentException"));
            ex = ex.InnerException;
            Assert.IsInstanceOf<ArgumentException>(ex);
            Assert.AreEqual("Test", ex.Message);

            // Test user defined exception mapping by pattern.
            ((IIgniteInternal)Grid1).PluginProcessor.RegisterExceptionMapping(
                "org.apache.ignite.platform.PlatformDeployServiceTask$TestMapped*",
                (c, m, e, i) => new TestServiceException(m, e));

            ex = Assert.Throws<ServiceInvocationException>(() => svc.testException("TestMapped1Exception"));
            ex = ex.InnerException;
            Assert.IsInstanceOf<TestServiceException>(ex);
            Assert.AreEqual("Test", ex.Message);

            ex = Assert.Throws<ServiceInvocationException>(() => svc.testException("TestMapped2Exception"));
            ex = ex.InnerException;
            Assert.IsInstanceOf<TestServiceException>(ex);
            Assert.AreEqual("Test", ex.Message);

            // Test user defined unmapped exception.
            ex = Assert.Throws<ServiceInvocationException>(() => svc.testException("TestUnmappedException"));
            ex = ex.InnerException;
            Assert.IsInstanceOf<IgniteException>(ex);
            var javaEx = ex.InnerException as JavaException;
            Assert.IsNotNull(javaEx);
            Assert.AreEqual("Test", javaEx.JavaMessage);
            Assert.AreEqual("org.apache.ignite.platform.PlatformDeployServiceTask$TestUnmappedException", javaEx.JavaClassName);
        }

        /// <summary>
        /// Tests the footer setting.
        /// </summary>
        [Test]
        public void TestFooterSetting()
        {
            foreach (var grid in Grids)
            {
                Assert.AreEqual(CompactFooter, ((Ignite) grid).Marshaller.CompactFooter);
                Assert.AreEqual(CompactFooter, grid.GetConfiguration().BinaryConfiguration.CompactFooter);
            }
        }

        /// <summary>
        /// Starts the grids.
        /// </summary>
        private void StartGrids()
        {
            if (Grid1 != null)
                return;

            var path = Path.Combine("Config", "Compute", "compute-grid");
            Grid1 = Ignition.Start(GetConfiguration(path + "1.xml"));
            Grid2 = Ignition.Start(GetConfiguration(path + "2.xml"));
            Grid3 = Ignition.Start(GetConfiguration(path + "3.xml"));

            Grids = new[] { Grid1, Grid2, Grid3 };
        }

        /// <summary>
        /// Stops the grids.
        /// </summary>
        private void StopGrids()
        {
            Grid1 = Grid2 = Grid3 = null;
            Grids = null;

            Ignition.StopAll(true);
        }

        /// <summary>
        /// Checks that service has started on specified grid.
        /// </summary>
        private static void CheckServiceStarted(IIgnite grid, int count = 1, string svcName = SvcName)
        {
            Func<ICollection<TestIgniteServiceSerializable>> getServices = () =>
                grid.GetServices().GetServices<TestIgniteServiceSerializable>(svcName);

            Assert.IsTrue(TestUtils.WaitForCondition(() => count == getServices().Count, 5000));

            var svc = getServices().First();

            Assert.IsNotNull(svc);

            Assert.IsTrue(svc.Initialized);

            Thread.Sleep(100);  // Service runs in a separate thread, wait for it to execute.

            Assert.IsTrue(svc.Executed);
            Assert.IsFalse(svc.Cancelled);

            Assert.AreEqual(grid.GetCluster().GetLocalNode().Id, svc.NodeId);
        }

        /// <summary>
        /// Gets the Ignite configuration.
        /// </summary>
        private IgniteConfiguration GetConfiguration(string springConfigUrl)
        {
            if (!CompactFooter)
            {
                springConfigUrl = Compute.ComputeApiTestFullFooter.ReplaceFooterSetting(springConfigUrl);
            }

            return new IgniteConfiguration(TestUtils.GetTestConfiguration())
            {
                SpringConfigUrl = springConfigUrl,
                BinaryConfiguration = new BinaryConfiguration(
                    typeof (TestIgniteServiceBinarizable),
                    typeof (TestIgniteServiceBinarizableErr),
                    typeof (PlatformComputeBinarizable),
                    typeof (BinarizableObject))
                {
                    NameMapper = BinaryBasicNameMapper.SimpleNameInstance,
                    ForceTimestamp = true
#if NETCOREAPP
                    , TimestampConverter = new TimestampConverter()
#endif
                }
            };
        }

        /// <summary>
        /// Asserts that there is no service on any grid with given name.
        /// </summary>
        /// <param name="name">The name.</param>
        private void AssertNoService(string name = SvcName)
        {
            foreach (var grid in Grids)
                Assert.IsTrue(
                    // ReSharper disable once AccessToForEachVariableInClosure
                    TestUtils.WaitForCondition(() => grid.GetServices()
                        .GetService<ITestIgniteService>(name) == null, 5000));
        }

        /// <summary>
        /// Gets the services.
        /// </summary>
        protected virtual IServices Services
        {
            get { return Grid1.GetServices(); }
        }

        /// <summary>
        /// Gets a value indicating whether compact footers should be used.
        /// </summary>
        protected virtual bool CompactFooter { get { return true; } }

        /// <summary>
        /// Makes Service1-{i} names for services.
        /// </summary>
        private static string MakeServiceName(int i)
        {
            // Please note that CheckContext() validates Name.StartsWith(SvcName).
            return string.Format("{0}-{1}", SvcName, i);
        }

        /// <summary>
        /// Test base service.
        /// </summary>
        public interface ITestIgniteServiceBase
        {
            /** */
            int TestProperty { get; set; }

            /** */
            object Method(object arg);
        }

        /// <summary>
        /// Test serializable service with a methods having an array of user types and objects.
        /// </summary>
        public interface ITestIgniteServiceArray
        {
            /** */
            object[] TestBinarizableArrayOfObjects(object[] x);

            /** */
            PlatformComputeBinarizable[] TestBinarizableArray(PlatformComputeBinarizable[] x);

            /** */
            IBinaryObject[] TestBinaryObjectArray(IBinaryObject[] x);

            /** Class TestBinarizableArray2 has no an equals class in Java. */
            PlatformComputeBinarizable2[] TestBinarizableArray2(PlatformComputeBinarizable2[] x);
        }

        /// <summary>
        /// Test serializable service with a methods having an array of user types and objects.
        /// </summary>
        [Serializable]
        private class TestIgniteServiceArraySerializable : TestIgniteServiceSerializable, ITestIgniteServiceArray
        {
            /** */
            public object[] TestBinarizableArrayOfObjects(object[] arg)
            {
                if (arg == null)
                    return null;

                for (var i = 0; i < arg.Length; i++)
                    if (arg[i] != null)
                        if (arg[i].GetType() == typeof(PlatformComputeBinarizable))
                            arg[i] = new PlatformComputeBinarizable()
                                {Field = ((PlatformComputeBinarizable) arg[i]).Field + 1};
                        else
                            arg[i] = new PlatformComputeBinarizable2()
                                {Field = ((PlatformComputeBinarizable2) arg[i]).Field + 1};

                return arg;
            }

            /** */
            public PlatformComputeBinarizable[] TestBinarizableArray(PlatformComputeBinarizable[] arg)
            {
                // ReSharper disable once CoVariantArrayConversion
                return (PlatformComputeBinarizable[])TestBinarizableArrayOfObjects(arg);
            }

            /** */
            public IBinaryObject[] TestBinaryObjectArray(IBinaryObject[] x)
            {
                for (var i = 0; i < x.Length; i++)
                {
                    var binaryObject = x[i];

                    var fieldVal = binaryObject.GetField<int>("Field");

                    x[i] = binaryObject.ToBuilder().SetField("Field", fieldVal + 1).Build();
                }

                return x;
            }

            /** */
            public PlatformComputeBinarizable2[] TestBinarizableArray2(PlatformComputeBinarizable2[] arg)
            {
                // ReSharper disable once CoVariantArrayConversion
                return (PlatformComputeBinarizable2[])TestBinarizableArrayOfObjects(arg);
            }
        }

        /// <summary>
        /// Test service interface for proxying.
        /// </summary>
        public interface ITestIgniteService : IService, ITestIgniteServiceBase
        {
            /** */
            bool Initialized { get; }

            /** */
            bool Cancelled { get; }

            /** */
            bool Executed { get; }

            /** */
            Guid NodeId { get; }

            /** */
            string LastCallContextName { get; }

            /** */
            object ErrMethod(object arg);

            /** */
            int TestOverload(int count, Employee[] emps);

            /** */
            int TestOverload(int first, int second);

            /** */
            int TestOverload(int count, Parameter[] param);
        }

        /// <summary>
        /// Test service interface for proxy usage.
        /// Has some of the original interface members with different signatures.
        /// </summary>
        public interface ITestIgniteServiceProxyInterface
        {
            /** */
            Guid NodeId { get; }

            /** */
            object TestProperty { get; set; }

            /** */
            int Method(int arg);
        }

        #pragma warning disable 649

        /// <summary>
        /// Test serializable service.
        /// </summary>
        [Serializable]
        private class TestIgniteServiceSerializable : ITestIgniteService
        {
            /** */
            [InstanceResource]
            // ReSharper disable once UnassignedField.Local
            private IIgnite _grid;

            /** <inheritdoc /> */
            public int TestProperty { get; set; }

            /** <inheritdoc /> */
            public bool Initialized { get; private set; }

            /** <inheritdoc /> */
            public bool Cancelled { get; private set; }

            /** <inheritdoc /> */
            public bool Executed { get; private set; }

            /** <inheritdoc /> */
            public Guid NodeId
            {
                // ReSharper disable once InconsistentlySynchronizedField
                get { return _grid.GetCluster().GetLocalNode().Id; }
            }

            /** <inheritdoc /> */
            public string LastCallContextName { get; private set; }

            /** */
            public bool ThrowInit { get; set; }

            /** */
            public bool ThrowExecute { get; set; }

            /** */
            public bool ThrowCancel { get; set; }

            /** */
            public object Method(object arg)
            {
                return arg;
            }

            /** */
            public object ErrMethod(object arg)
            {
                throw new ArgumentNullException("arg", "ExpectedException");
            }

            /** */
            public int TestOverload(int count, Employee[] emps)
            {
                Assert.IsNotNull(emps);
                Assert.AreEqual(count, emps.Length);

                Assert.AreEqual("Sarah Connor", emps[0].Fio);
                Assert.AreEqual(1, emps[0].Salary);

                Assert.AreEqual("John Connor", emps[1].Fio);
                Assert.AreEqual(2, emps[1].Salary);

                return 42;
            }

            /** */
            public int TestOverload(int first, int second)
            {
                return first + second;
            }

            /** */
            public int TestOverload(int count, Parameter[] param)
            {
                Assert.IsNotNull(param);
                Assert.AreEqual(count, param.Length);

                Assert.AreEqual(1, param[0].Id);
                Assert.AreEqual(2, param[0].Values.Length);

                Assert.AreEqual(1, param[0].Values[0].Id);
                Assert.AreEqual(42, param[0].Values[0].Val);

                Assert.AreEqual(2, param[0].Values[1].Id);
                Assert.AreEqual(43, param[0].Values[1].Val);

                Assert.AreEqual(2, param[1].Id);
                Assert.AreEqual(2, param[1].Values.Length);

                Assert.AreEqual(3, param[1].Values[0].Id);
                Assert.AreEqual(44, param[1].Values[0].Val);

                Assert.AreEqual(4, param[1].Values[1].Id);
                Assert.AreEqual(45, param[1].Values[1].Val);

                return 43;
            }

            /** <inheritdoc /> */
            public void Init(IServiceContext context)
            {
                lock (this)
                {
                    if (ThrowInit)
                        throw new Exception("Expected exception");

                    CheckContext(context);

                    Assert.IsFalse(context.IsCancelled);
                    Initialized = true;
                }
            }

            /** <inheritdoc /> */
            public void Execute(IServiceContext context)
            {
                lock (this)
                {
                    if (ThrowExecute)
                        throw new Exception("Expected exception");

                    CheckContext(context);

                    Assert.IsFalse(context.IsCancelled);
                    Assert.IsTrue(Initialized);
                    Assert.IsFalse(Cancelled);

                    Executed = true;
                }
            }

            /** <inheritdoc /> */
            public void Cancel(IServiceContext context)
            {
                lock (this)
                {
                    if (ThrowCancel)
                        throw new Exception("Expected exception");

                    CheckContext(context);

                    Assert.IsTrue(context.IsCancelled);

                    Cancelled = true;
                }
            }

            /// <summary>
            /// Checks the service context.
            /// </summary>
            private void CheckContext(IServiceContext context)
            {
                LastCallContextName = context.Name;

                if (context.AffinityKey != null && !(context.AffinityKey is int))
                {
                    var binaryObj = context.AffinityKey as IBinaryObject;

                    var key = binaryObj != null
                        ? binaryObj.Deserialize<BinarizableObject>()
                        : (BinarizableObject) context.AffinityKey;

                    Assert.AreEqual(AffKey, key.Val);
                }

                Assert.IsNotNull(_grid);

                Assert.IsTrue(context.Name.StartsWith(SvcName));
                Assert.AreNotEqual(Guid.Empty, context.ExecutionId);
            }
        }

        /// <summary>
        /// Test binary service.
        /// </summary>
        private class TestIgniteServiceBinarizable : TestIgniteServiceSerializable, IBinarizable
        {
            /** <inheritdoc /> */
            public void WriteBinary(IBinaryWriter writer)
            {
                writer.WriteInt("TestProp", TestProperty);
                writer.WriteBoolean("ThrowInit", ThrowInit);
            }

            /** <inheritdoc /> */
            public void ReadBinary(IBinaryReader reader)
            {
                ThrowInit = reader.ReadBoolean("ThrowInit");
                TestProperty = reader.ReadInt("TestProp");
            }
        }

        /// <summary>
        /// Test binary service with exceptions in marshalling.
        /// </summary>
        private class TestIgniteServiceBinarizableErr : TestIgniteServiceSerializable, IBinarizable
        {
            /** */
            public bool ThrowOnWrite { get; set; }

            /** <inheritdoc /> */
            public void WriteBinary(IBinaryWriter writer)
            {
                writer.WriteInt("TestProp", TestProperty);

                if (ThrowOnWrite)
                    throw new Exception("Expected exception");
            }

            /** <inheritdoc /> */
            public void ReadBinary(IBinaryReader reader)
            {
                TestProperty = reader.ReadInt("TestProp");

                throw new Exception("Expected exception");
            }
        }

        /// <summary>
        /// Test node filter.
        /// </summary>
        [Serializable]
        private class NodeFilter : IClusterNodeFilter
        {
            /// <summary>
            /// Gets or sets the node identifier.
            /// </summary>
            public Guid NodeId { get; set; }

            /** <inheritdoc /> */
            public bool Invoke(IClusterNode node)
            {
                return node.Id == NodeId;
            }
        }

        /// <summary>
        /// Binary object.
        /// </summary>
        private class BinarizableObject
        {
            public int Val { get; set; }
        }

        /// <summary>
        /// Interop class.
        /// </summary>
        public class PlatformComputeBinarizable
        {
            /** */
            public int Field { get; set; }
        }

        /// <summary>
        /// Class has no an equals class in Java.
        /// </summary>
        public class PlatformComputeBinarizable2
        {
            /** */
            public int Field { get; set; }
        }

<<<<<<< HEAD
=======
        /// <summary>
        /// Test exception.
        /// </summary>
        private class TestServiceException : Exception
        {
            /// <summary>
            /// Constructor.
            /// </summary>
            public TestServiceException(string message, Exception cause) : base(message, cause)
            {
                // No-op.
            }
        }

>>>>>>> 86073947
#if NETCOREAPP
        /// <summary>
        /// Adds support of the local dates to the Ignite timestamp serialization.
        /// </summary>
        class TimestampConverter : ITimestampConverter
        {
            /** <inheritdoc /> */
            public void ToJavaTicks(DateTime date, out long high, out int low)
            {
                if (date.Kind == DateTimeKind.Local)
                    date = date.ToUniversalTime();

                Impl.Binary.BinaryUtils.ToJavaDate(date, out high, out low);
            }

            /** <inheritdoc /> */
            public DateTime FromJavaTicks(long high, int low)
            {
                return new DateTime(
                    Impl.Binary.BinaryUtils.JavaDateTicks + high * TimeSpan.TicksPerMillisecond + low / 100,
                    DateTimeKind.Utc);
            }
        }
#endif
    }
}<|MERGE_RESOLUTION|>--- conflicted
+++ resolved
@@ -1707,8 +1707,6 @@
             public int Field { get; set; }
         }
 
-<<<<<<< HEAD
-=======
         /// <summary>
         /// Test exception.
         /// </summary>
@@ -1722,8 +1720,7 @@
                 // No-op.
             }
         }
-
->>>>>>> 86073947
+        
 #if NETCOREAPP
         /// <summary>
         /// Adds support of the local dates to the Ignite timestamp serialization.
