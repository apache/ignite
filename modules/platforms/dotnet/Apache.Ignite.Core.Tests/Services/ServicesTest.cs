/*
 * Licensed to the Apache Software Foundation (ASF) under one or more
 * contributor license agreements.  See the NOTICE file distributed with
 * this work for additional information regarding copyright ownership.
 * The ASF licenses this file to You under the Apache License, Version 2.0
 * (the "License"); you may not use this file except in compliance with
 * the License.  You may obtain a copy of the License at
 *
 *      http://www.apache.org/licenses/LICENSE-2.0
 *
 * Unless required by applicable law or agreed to in writing, software
 * distributed under the License is distributed on an "AS IS" BASIS,
 * WITHOUT WARRANTIES OR CONDITIONS OF ANY KIND, either express or implied.
 * See the License for the specific language governing permissions and
 * limitations under the License.
 */

namespace Apache.Ignite.Core.Tests.Services
{
    using System;
    using System.Collections.Generic;
    using System.IO;
    using System.Linq;
    using System.Runtime.Serialization.Formatters.Binary;
    using System.Threading;
    using Apache.Ignite.Core.Binary;
    using Apache.Ignite.Core.Cluster;
    using Apache.Ignite.Core.Common;
    using Apache.Ignite.Core.Impl;
    using Apache.Ignite.Core.Resource;
    using Apache.Ignite.Core.Services;
    using NUnit.Framework;

    /// <summary>
    /// Services tests.
    /// </summary>
    public class ServicesTest
    {
        /** */
        private const string SvcName = "Service1";

        /** */
        private const string CacheName = "cache1";

        /** */
        private const int AffKey = 25;

        /** */
        protected IIgnite Grid1;

        /** */
        protected IIgnite Grid2;

        /** */
        protected IIgnite Grid3;

        /** */
        protected IIgnite[] Grids;

        [TestFixtureTearDown]
        public void FixtureTearDown()
        {
            StopGrids();
        }

        /// <summary>
        /// Executes before each test.
        /// </summary>
        [SetUp]
        public void SetUp()
        {
            StartGrids();
        }

        /// <summary>
        /// Executes after each test.
        /// </summary>
        [TearDown]
        public void TearDown()
        {
            try
            {
                Services.CancelAll();

                TestUtils.AssertHandleRegistryIsEmpty(1000, Grid1, Grid2, Grid3);
            }
            catch (Exception)
            {
                // Restart grids to cleanup
                StopGrids();

                throw;
            }
            finally
            {
                if (TestContext.CurrentContext.Test.Name.StartsWith("TestEventTypes"))
                    StopGrids(); // clean events for other tests
            }
        }

        /// <summary>
        /// Tests deployment.
        /// </summary>
        [Test]
        public void TestDeploy([Values(true, false)] bool binarizable)
        {
            var cfg = new ServiceConfiguration
            {
                Name = SvcName,
                MaxPerNodeCount = 3,
                TotalCount = 3,
                NodeFilter = new NodeFilter {NodeId = Grid1.GetCluster().GetLocalNode().Id},
                Service = binarizable ? new TestIgniteServiceBinarizable() : new TestIgniteServiceSerializable()
            };

            Services.Deploy(cfg);

            CheckServiceStarted(Grid1, 3);
        }

        /// <summary>
        /// Tests several services deployment via DeployAll() method.
        /// </summary>
        [Test]
        public void TestDeployAll([Values(true, false)] bool binarizable)
        {
            const int num = 10;

            var cfgs = new List<ServiceConfiguration>();
            for (var i = 0; i < num; i++)
            {
                cfgs.Add(new ServiceConfiguration
                {
                    Name = MakeServiceName(i),
                    MaxPerNodeCount = 3,
                    TotalCount = 3,
                    NodeFilter = new NodeFilter {NodeId = Grid1.GetCluster().GetLocalNode().Id},
                    Service = binarizable ? new TestIgniteServiceBinarizable() : new TestIgniteServiceSerializable()
                });
            }

            Services.DeployAll(cfgs);

            for (var i = 0; i < num; i++)
            {
                CheckServiceStarted(Grid1, 3, MakeServiceName(i));
            }
        }

        /// <summary>
        /// Tests cluster singleton deployment.
        /// </summary>
        [Test]
        public void TestDeployClusterSingleton()
        {
            var svc = new TestIgniteServiceSerializable();

            Services.DeployClusterSingleton(SvcName, svc);

            var svc0 = Services.GetServiceProxy<ITestIgniteService>(SvcName);

            // Check that only one node has the service.
            foreach (var grid in Grids)
            {
                if (grid.GetCluster().GetLocalNode().Id == svc0.NodeId)
                    CheckServiceStarted(grid);
                else
                    Assert.IsNull(grid.GetServices().GetService<TestIgniteServiceSerializable>(SvcName));
            }
        }

        /// <summary>
        /// Tests node singleton deployment.
        /// </summary>
        [Test]
        public void TestDeployNodeSingleton()
        {
            var svc = new TestIgniteServiceSerializable();

            Services.DeployNodeSingleton(SvcName, svc);

            Assert.AreEqual(1, Grid1.GetServices().GetServices<ITestIgniteService>(SvcName).Count);
            Assert.AreEqual(1, Grid2.GetServices().GetServices<ITestIgniteService>(SvcName).Count);
            Assert.AreEqual(0, Grid3.GetServices().GetServices<ITestIgniteService>(SvcName).Count);
        }

        /// <summary>
        /// Tests key affinity singleton deployment.
        /// </summary>
        [Test]
        public void TestDeployKeyAffinitySingleton()
        {
            var svc = new TestIgniteServiceBinarizable();

            Services.DeployKeyAffinitySingleton(SvcName, svc, CacheName, AffKey);

            var affNode = Grid1.GetAffinity(CacheName).MapKeyToNode(AffKey);

            var prx = Services.GetServiceProxy<ITestIgniteService>(SvcName);

            Assert.AreEqual(affNode.Id, prx.NodeId);
        }

        /// <summary>
        /// Tests key affinity singleton deployment.
        /// </summary>
        [Test]
        public void TestDeployKeyAffinitySingletonBinarizable()
        {
            var services = Services.WithKeepBinary();

            var svc = new TestIgniteServiceBinarizable();

            var affKey = new BinarizableObject {Val = AffKey};

            services.DeployKeyAffinitySingleton(SvcName, svc, CacheName, affKey);

            var prx = services.GetServiceProxy<ITestIgniteService>(SvcName);

            Assert.IsTrue(prx.Initialized);
        }

        /// <summary>
        /// Tests multiple deployment.
        /// </summary>
        [Test]
        public void TestDeployMultiple()
        {
            var svc = new TestIgniteServiceSerializable();

            Services.DeployMultiple(SvcName, svc, Grids.Length * 5, 5);

            foreach (var grid in Grids.Where(x => !x.GetConfiguration().ClientMode))
                CheckServiceStarted(grid, 5);
        }

        /// <summary>
        /// Tests cancellation.
        /// </summary>
        [Test]
        public void TestCancel()
        {
            for (var i = 0; i < 10; i++)
            {
                Services.DeployNodeSingleton(SvcName + i, new TestIgniteServiceBinarizable());
                Assert.IsNotNull(Services.GetService<ITestIgniteService>(SvcName + i));
            }

            Services.Cancel(SvcName + 0);
            AssertNoService(SvcName + 0);

            Services.Cancel(SvcName + 1);
            AssertNoService(SvcName + 1);

            for (var i = 2; i < 10; i++)
                Assert.IsNotNull(Services.GetService<ITestIgniteService>(SvcName + i));

            Services.CancelAll();

            for (var i = 0; i < 10; i++)
                AssertNoService(SvcName + i);
        }

        /// <summary>
        /// Tests service proxy.
        /// </summary>
        [Test]
        public void TestGetServiceProxy([Values(true, false)] bool binarizable)
        {
            // Test proxy without a service
            var ex = Assert.Throws<IgniteException>(()=> Services.GetServiceProxy<ITestIgniteService>(SvcName));
            Assert.AreEqual("Failed to find deployed service: " + SvcName, ex.Message);

            // Deploy to grid1 & grid2
            var svc = binarizable
                ? new TestIgniteServiceBinarizable {TestProperty = 17}
                : new TestIgniteServiceSerializable {TestProperty = 17};

            Grid3.GetCluster().ForNodeIds(Grid2.GetCluster().GetLocalNode().Id, Grid1.GetCluster().GetLocalNode().Id)
                .GetServices().DeployNodeSingleton(SvcName, svc);

            // Make sure there is no local instance on grid3
            Assert.IsNull(Grid3.GetServices().GetService<ITestIgniteService>(SvcName));

            // Get proxy
            var prx = Grid3.GetServices().GetServiceProxy<ITestIgniteService>(SvcName);

            // Check proxy properties
            Assert.IsNotNull(prx);
            Assert.AreEqual(prx.ToString(), svc.ToString());
            Assert.AreEqual(17, prx.TestProperty);
            Assert.IsTrue(prx.Initialized);
            // ReSharper disable once AccessToModifiedClosure
            Assert.IsTrue(TestUtils.WaitForCondition(() => prx.Executed, 5000));
            Assert.IsFalse(prx.Cancelled);
            Assert.AreEqual(SvcName, prx.LastCallContextName);

            // Check err method
            Assert.Throws<ServiceInvocationException>(() => prx.ErrMethod(123));

            // Check local scenario (proxy should not be created for local instance)
            Assert.IsTrue(ReferenceEquals(Grid2.GetServices().GetService<ITestIgniteService>(SvcName),
                Grid2.GetServices().GetServiceProxy<ITestIgniteService>(SvcName)));

            // Check sticky = false: call multiple times, check that different nodes get invoked
            var invokedIds = Enumerable.Range(1, 100).Select(x => prx.NodeId).Distinct().ToList();
            Assert.AreEqual(2, invokedIds.Count);

            // Check sticky = true: all calls should be to the same node
            prx = Grid3.GetServices().GetServiceProxy<ITestIgniteService>(SvcName, true);
            invokedIds = Enumerable.Range(1, 100).Select(x => prx.NodeId).Distinct().ToList();
            Assert.AreEqual(1, invokedIds.Count);

            // Proxy does not work for cancelled service.
            Services.CancelAll();

            Assert.Throws<ServiceInvocationException>(() => { Assert.IsTrue(prx.Cancelled); });
        }

        /// <summary>
        /// Tests dynamic service proxies.
        /// </summary>
        [Test]
        public void TestGetDynamicServiceProxy()
        {
            // Deploy to remotes.
            var svc = new TestIgniteServiceSerializable { TestProperty = 37 };
            Grid3.GetCluster().ForRemotes().GetServices().DeployNodeSingleton(SvcName, svc);

            // Make sure there is no local instance on grid3
            Assert.IsNull(Grid3.GetServices().GetService<ITestIgniteService>(SvcName));

            // Get proxy.
            dynamic prx = Grid3.GetServices().GetDynamicServiceProxy(SvcName, true);

            // Property getter.
            Assert.AreEqual(37, prx.TestProperty);
            Assert.IsTrue(prx.Initialized);
            Assert.IsTrue(TestUtils.WaitForCondition(() => prx.Executed, 5000));
            Assert.IsFalse(prx.Cancelled);
            Assert.AreEqual(SvcName, prx.LastCallContextName);

            // Property setter.
            prx.TestProperty = 42;
            Assert.AreEqual(42, prx.TestProperty);

            // Method invoke.
            Assert.AreEqual(prx.ToString(), svc.ToString());
            Assert.AreEqual("baz", prx.Method("baz"));

            // Non-existent member.
            var ex = Assert.Throws<ServiceInvocationException>(() => prx.FooBar(1));
            Assert.AreEqual(
                string.Format("Failed to invoke proxy: there is no method 'FooBar' in type '{0}' with 1 arguments",
                    typeof(TestIgniteServiceSerializable)), (ex.InnerException ?? ex).Message);

            // Exception in service.
            ex = Assert.Throws<ServiceInvocationException>(() => prx.ErrMethod(123));
            Assert.AreEqual("ExpectedException", (ex.InnerException ?? ex).Message.Substring(0, 17));
        }

        /// <summary>
        /// Tests dynamic service proxies with local service instance.
        /// </summary>
        [Test]
        public void TestGetDynamicServiceProxyLocal()
        {
            // Deploy to all nodes.
            var svc = new TestIgniteServiceSerializable { TestProperty = 37 };
            Grid1.GetServices().DeployNodeSingleton(SvcName, svc);

            // Make sure there is an instance on grid1.
            var svcInst = Grid1.GetServices().GetService<ITestIgniteService>(SvcName);
            Assert.IsNotNull(svcInst);

            // Get dynamic proxy that simply wraps the service instance.
            var prx = Grid1.GetServices().GetDynamicServiceProxy(SvcName);
            Assert.AreSame(prx, svcInst);
        }

        /// <summary>
        /// Tests the duck typing: proxy interface can be different from actual service interface,
        /// only called method signature should be compatible.
        /// </summary>
        [Test]
        public void TestDuckTyping([Values(true, false)] bool local)
        {
            var svc = new TestIgniteServiceBinarizable {TestProperty = 33};

            // Deploy locally or to the remote node
            var nodeId = (local ? Grid1 : Grid2).GetCluster().GetLocalNode().Id;

            var cluster = Grid1.GetCluster().ForNodeIds(nodeId);

            cluster.GetServices().DeployNodeSingleton(SvcName, svc);

            // Get proxy
            var prx = Services.GetServiceProxy<ITestIgniteServiceProxyInterface>(SvcName);

            // NodeId signature is the same as in service
            Assert.AreEqual(nodeId, prx.NodeId);

            // Method signature is different from service signature (object -> object), but is compatible.
            Assert.AreEqual(15, prx.Method(15));

            // TestProperty is object in proxy and int in service, getter works..
            Assert.AreEqual(33, prx.TestProperty);

            // .. but setter does not
            var ex = Assert.Throws<ServiceInvocationException>(() => { prx.TestProperty = new object(); });
            Assert.IsInstanceOf<InvalidCastException>(ex.InnerException);
        }

        /// <summary>
        /// Test call service proxy from remote node with a methods having an array of user types and objects.
        /// </summary>
        [Test]
        public void TestCallServiceProxyWithTypedArrayParameters()
        {
            // Deploy to the remote node.
            var nodeId = Grid2.GetCluster().GetLocalNode().Id;

            var cluster = Grid1.GetCluster().ForNodeIds(nodeId);

            cluster.GetServices().DeployNodeSingleton(SvcName, new TestIgniteServiceArraySerializable());

            var typedArray = new[] {10, 11, 12}
                .Select(x => new PlatformComputeBinarizable {Field = x}).ToArray();

            var objArray = typedArray.ToArray<object>();

            // object[]
            var prx = Services.GetServiceProxy<ITestIgniteServiceArray>(SvcName);

            Assert.AreEqual(new[] {11, 12, 13}, prx.TestBinarizableArrayOfObjects(objArray)
                .OfType<PlatformComputeBinarizable>().Select(x => x.Field).ToArray());

            Assert.IsNull(prx.TestBinarizableArrayOfObjects(null));

            Assert.IsEmpty(prx.TestBinarizableArrayOfObjects(new object[0]));

            // T[]
            Assert.AreEqual(new[] {11, 12, 13}, prx.TestBinarizableArray(typedArray)
                  .Select(x => x.Field).ToArray());

            Assert.IsEmpty(prx.TestBinarizableArray(new PlatformComputeBinarizable[0]));

            Assert.IsNull(prx.TestBinarizableArray(null));

            // BinaryObject[]
            var binPrx = cluster.GetServices()
                .WithKeepBinary()
                .WithServerKeepBinary()
                .GetServiceProxy<ITestIgniteServiceArray>(SvcName);

            var res = binPrx.TestBinaryObjectArray(
                typedArray.Select(Grid1.GetBinary().ToBinary<IBinaryObject>).ToArray());

            Assert.AreEqual(new[] {11, 12, 13}, res.Select(b => b.GetField<int>("Field")));

            // TestBinarizableArray2 has no corresponding class in Java.
            var typedArray2 = new[] {10, 11, 12}
                .Select(x => new PlatformComputeBinarizable2 {Field = x}).ToArray();

            var actual = prx.TestBinarizableArray2(typedArray2)
                .Select(x => x.Field).ToArray();

            Assert.AreEqual(new[] {11, 12, 13}, actual);
        }

        /// <summary>
        /// Tests service descriptors.
        /// </summary>
        [Test]
        public void TestServiceDescriptors()
        {
            Services.DeployKeyAffinitySingleton(SvcName, new TestIgniteServiceSerializable(), CacheName, 1);

            var descriptors = Services.GetServiceDescriptors();

            Assert.AreEqual(1, descriptors.Count);

            var desc = descriptors.Single();

            Assert.AreEqual(SvcName, desc.Name);
            Assert.AreEqual(CacheName, desc.CacheName);
            Assert.AreEqual(1, desc.AffinityKey);
            Assert.AreEqual(1, desc.MaxPerNodeCount);
            Assert.AreEqual(1, desc.TotalCount);
            Assert.AreEqual(Grid1.GetCluster().GetLocalNode().Id, desc.OriginNodeId);

            var top = desc.TopologySnapshot;
            var prx = Services.GetServiceProxy<ITestIgniteService>(SvcName);

            Assert.AreEqual(1, top.Count);
            Assert.AreEqual(prx.NodeId, top.Keys.Single());
            Assert.AreEqual(1, top.Values.Single());
        }

        /// <summary>
        /// Tests the client binary flag.
        /// </summary>
        [Test]
        public void TestWithKeepBinaryClient()
        {
            var svc = new TestIgniteServiceBinarizable();

            // Deploy to grid2
            Grid1.GetCluster().ForNodeIds(Grid2.GetCluster().GetLocalNode().Id).GetServices().WithKeepBinary()
                .DeployNodeSingleton(SvcName, svc);

            // Get proxy
            var prx = Services.WithKeepBinary().GetServiceProxy<ITestIgniteService>(SvcName);

            var obj = new BinarizableObject {Val = 11};

            var res = (IBinaryObject) prx.Method(obj);
            Assert.AreEqual(11, res.Deserialize<BinarizableObject>().Val);

            res = (IBinaryObject) prx.Method(Grid1.GetBinary().ToBinary<IBinaryObject>(obj));
            Assert.AreEqual(11, res.Deserialize<BinarizableObject>().Val);
        }

        /// <summary>
        /// Tests the server binary flag.
        /// </summary>
        [Test]
        public void TestWithKeepBinaryServer()
        {
            var svc = new TestIgniteServiceBinarizable();

            // Deploy to grid2
            Grid1.GetCluster().ForNodeIds(Grid2.GetCluster().GetLocalNode().Id).GetServices().WithServerKeepBinary()
                .DeployNodeSingleton(SvcName, svc);

            // Get proxy
            var prx = Services.WithServerKeepBinary().GetServiceProxy<ITestIgniteService>(SvcName);

            var obj = new BinarizableObject { Val = 11 };

            var res = (BinarizableObject) prx.Method(obj);
            Assert.AreEqual(11, res.Val);

            res = (BinarizableObject)prx.Method(Grid1.GetBinary().ToBinary<IBinaryObject>(obj));
            Assert.AreEqual(11, res.Val);
        }

        /// <summary>
        /// Tests server and client binary flag.
        /// </summary>
        [Test]
        public void TestWithKeepBinaryBoth()
        {
            var svc = new TestIgniteServiceBinarizable();

            // Deploy to grid2
            Grid1.GetCluster().ForNodeIds(Grid2.GetCluster().GetLocalNode().Id).GetServices().WithKeepBinary().WithServerKeepBinary()
                .DeployNodeSingleton(SvcName, svc);

            // Get proxy
            var prx = Services.WithKeepBinary().WithServerKeepBinary().GetServiceProxy<ITestIgniteService>(SvcName);

            var obj = new BinarizableObject { Val = 11 };

            var res = (IBinaryObject)prx.Method(obj);
            Assert.AreEqual(11, res.Deserialize<BinarizableObject>().Val);

            res = (IBinaryObject)prx.Method(Grid1.GetBinary().ToBinary<IBinaryObject>(obj));
            Assert.AreEqual(11, res.Deserialize<BinarizableObject>().Val);
        }

        /// <summary>
        /// Tests exception in Initialize.
        /// </summary>
        [Test]
        public void TestDeployMultipleException([Values(true, false)] bool keepBinary)
        {
            VerifyDeploymentException((services, svc) =>
                services.DeployMultiple(SvcName, svc, Grids.Length, 1), keepBinary);
        }

        /// <summary>
        /// Tests exception in Initialize.
        /// </summary>
        [Test]
        public void TestDeployException([Values(true, false)] bool keepBinary)
        {
            VerifyDeploymentException((services, svc) =>
                services.Deploy(new ServiceConfiguration
                {
                    Name = SvcName,
                    Service = svc,
                    TotalCount = Grids.Length,
                    MaxPerNodeCount = 1
                }), keepBinary);
        }

        /// <summary>
        /// Tests ServiceDeploymentException result via DeployAll() method.
        /// </summary>
        [Test]
        public void TestDeployAllException([Values(true, false)] bool binarizable)
        {
            const int num = 10;
            const int firstFailedIdx = 1;
            const int secondFailedIdx = 9;

            var cfgs = new List<ServiceConfiguration>();
            for (var i = 0; i < num; i++)
            {
                var throwInit = (i == firstFailedIdx || i == secondFailedIdx);
                cfgs.Add(new ServiceConfiguration
                {
                    Name = MakeServiceName(i),
                    MaxPerNodeCount = 2,
                    TotalCount = 2,
                    NodeFilter = new NodeFilter { NodeId = Grid1.GetCluster().GetLocalNode().Id },
                    Service = binarizable ? new TestIgniteServiceBinarizable { TestProperty = i, ThrowInit = throwInit }
                        : new TestIgniteServiceSerializable { TestProperty = i, ThrowInit = throwInit }
                });
            }

            var deploymentException = Assert.Throws<ServiceDeploymentException>(() => Services.DeployAll(cfgs));

            var failedCfgs = deploymentException.FailedConfigurations;
            Assert.IsNotNull(failedCfgs);
            Assert.AreEqual(2, failedCfgs.Count);

            var firstFailedSvc = binarizable ? failedCfgs.ElementAt(0).Service as TestIgniteServiceBinarizable :
                failedCfgs.ElementAt(0).Service as TestIgniteServiceSerializable;
            var secondFailedSvc = binarizable ? failedCfgs.ElementAt(1).Service as TestIgniteServiceBinarizable :
                failedCfgs.ElementAt(1).Service as TestIgniteServiceSerializable;

            Assert.IsNotNull(firstFailedSvc);
            Assert.IsNotNull(secondFailedSvc);

            int[] properties = { firstFailedSvc.TestProperty, secondFailedSvc.TestProperty };

            Assert.IsTrue(properties.Contains(firstFailedIdx));
            Assert.IsTrue(properties.Contains(secondFailedIdx));

            for (var i = 0; i < num; i++)
            {
                if (i != firstFailedIdx && i != secondFailedIdx)
                {
                    CheckServiceStarted(Grid1, 2, MakeServiceName(i));
                }
            }
        }

        /// <summary>
        /// Tests input errors for DeployAll() method.
        /// </summary>
        [Test]
        public void TestDeployAllInputErrors()
        {
            var nullException = Assert.Throws<ArgumentNullException>(() => Services.DeployAll(null));
            Assert.IsTrue(nullException.Message.Contains("configurations"));

            var argException = Assert.Throws<ArgumentException>(() => Services.DeployAll(new List<ServiceConfiguration>()));
            Assert.IsTrue(argException.Message.Contains("empty collection"));

            nullException = Assert.Throws<ArgumentNullException>(() => Services.DeployAll(new List<ServiceConfiguration> { null }));
            Assert.IsTrue(nullException.Message.Contains("configurations[0]"));

            nullException = Assert.Throws<ArgumentNullException>(() => Services.DeployAll(new List<ServiceConfiguration>
            {
                new ServiceConfiguration { Name = SvcName }
            }));
            Assert.IsTrue(nullException.Message.Contains("configurations[0].Service"));

            argException = Assert.Throws<ArgumentException>(() => Services.DeployAll(new List<ServiceConfiguration>
            {
                new ServiceConfiguration { Service = new TestIgniteServiceSerializable() }
            }));
            Assert.IsTrue(argException.Message.Contains("configurations[0].Name"));

            argException = Assert.Throws<ArgumentException>(() => Services.DeployAll(new List<ServiceConfiguration>
            {
                new ServiceConfiguration { Service = new TestIgniteServiceSerializable(), Name = string.Empty }
            }));
            Assert.IsTrue(argException.Message.Contains("configurations[0].Name"));
        }

        /// <summary>
        /// Tests [Serializable] usage of ServiceDeploymentException.
        /// </summary>
        [Test]
        public void TestDeploymentExceptionSerializable()
        {
            var cfg = new ServiceConfiguration
            {
                Name = "foo",
                CacheName = "cacheName",
                AffinityKey = 1,
                MaxPerNodeCount = 2,
                Service = new TestIgniteServiceSerializable(),
                NodeFilter = new NodeFilter(),
                TotalCount = 3
            };

            var ex = new ServiceDeploymentException("msg", new Exception("in"), new[] {cfg});

            var formatter = new BinaryFormatter();
            var stream = new MemoryStream();
            formatter.Serialize(stream, ex);
            stream.Seek(0, SeekOrigin.Begin);

            var res = (ServiceDeploymentException) formatter.Deserialize(stream);

            Assert.AreEqual(ex.Message, res.Message);
            Assert.IsNotNull(res.InnerException);
            Assert.AreEqual("in", res.InnerException.Message);

            var resCfg = res.FailedConfigurations.Single();

            Assert.AreEqual(cfg.Name, resCfg.Name);
            Assert.AreEqual(cfg.CacheName, resCfg.CacheName);
            Assert.AreEqual(cfg.AffinityKey, resCfg.AffinityKey);
            Assert.AreEqual(cfg.MaxPerNodeCount, resCfg.MaxPerNodeCount);
            Assert.AreEqual(cfg.TotalCount, resCfg.TotalCount);
            Assert.IsInstanceOf<TestIgniteServiceSerializable>(cfg.Service);
            Assert.IsInstanceOf<NodeFilter>(cfg.NodeFilter);
        }

        /// <summary>
        /// Verifies the deployment exception.
        /// </summary>
        private void VerifyDeploymentException(Action<IServices, IService> deploy, bool keepBinary)
        {
            var svc = new TestIgniteServiceSerializable { ThrowInit = true };

            var services = Services;

            if (keepBinary)
            {
                services = services.WithKeepBinary();
            }

            var deploymentException = Assert.Throws<ServiceDeploymentException>(() => deploy(services, svc));

            var text = keepBinary
                ? "Service deployment failed with a binary error. Examine BinaryCause for details."
                : "Service deployment failed with an exception. Examine InnerException for details.";

            Assert.AreEqual(text, deploymentException.Message);

            Exception ex;

            if (keepBinary)
            {
                Assert.IsNull(deploymentException.InnerException);

                ex = deploymentException.BinaryCause.Deserialize<Exception>();
            }
            else
            {
                Assert.IsNull(deploymentException.BinaryCause);

                ex = deploymentException.InnerException;
            }

            Assert.IsNotNull(ex);
            Assert.AreEqual("Expected exception", ex.Message);
            Assert.IsTrue(ex.StackTrace.Trim().StartsWith(
                "at Apache.Ignite.Core.Tests.Services.ServicesTest.TestIgniteServiceSerializable.Init"));

            var failedCfgs = deploymentException.FailedConfigurations;
            Assert.IsNotNull(failedCfgs);
            Assert.AreEqual(1, failedCfgs.Count);

            var svc0 = Services.GetService<TestIgniteServiceSerializable>(SvcName);
            Assert.IsNull(svc0);
        }

        /// <summary>
        /// Tests exception in Execute.
        /// </summary>
        [Test]
        public void TestExecuteException()
        {
            var svc = new TestIgniteServiceSerializable { ThrowExecute = true };

            Services.DeployMultiple(SvcName, svc, Grids.Length, 1);

            var svc0 = Services.GetService<TestIgniteServiceSerializable>(SvcName);

            // Execution failed, but service exists.
            Assert.IsNotNull(svc0);
            Assert.IsFalse(svc0.Executed);
        }

        /// <summary>
        /// Tests exception in Cancel.
        /// </summary>
        [Test]
        public void TestCancelException()
        {
            var svc = new TestIgniteServiceSerializable { ThrowCancel = true };

            Services.DeployMultiple(SvcName, svc, 2, 1);

            CheckServiceStarted(Grid1);

            Services.CancelAll();

            // Cancellation failed, but service is removed.
            AssertNoService();
        }

        /// <summary>
        /// Tests exception in binarizable implementation.
        /// </summary>
        [Test]
        public void TestMarshalExceptionOnRead()
        {
            var svc = new TestIgniteServiceBinarizableErr();

            var ex = Assert.Throws<ServiceDeploymentException>(() =>
                Services.DeployMultiple(SvcName, svc, Grids.Length, 1));

            Assert.IsNotNull(ex.InnerException);
            Assert.AreEqual("Expected exception", ex.InnerException.Message);

            var svc0 = Services.GetService<TestIgniteServiceSerializable>(SvcName);

            Assert.IsNull(svc0);
        }

        /// <summary>
        /// Tests exception in binarizable implementation.
        /// </summary>
        [Test]
        public void TestMarshalExceptionOnWrite()
        {
            var svc = new TestIgniteServiceBinarizableErr {ThrowOnWrite = true};

            var ex = Assert.Throws<Exception>(() => Services.DeployMultiple(SvcName, svc, Grids.Length, 1));
            Assert.AreEqual("Expected exception", ex.Message);

            var svc0 = Services.GetService<TestIgniteServiceSerializable>(SvcName);

            Assert.IsNull(svc0);
        }

        /// <summary>
        /// Tests Java service invocation.
        /// </summary>
        [Test]
        public void TestCallJavaService()
        {
            // Deploy Java service
            var javaSvcName = TestUtils.DeployJavaService(Grid1);

            // Verify descriptor
            var descriptor = Services.GetServiceDescriptors().Single(x => x.Name == javaSvcName);
            Assert.AreEqual(javaSvcName, descriptor.Name);

            var svc = Services.GetServiceProxy<IJavaService>(javaSvcName, false);
            var binSvc = Services.WithKeepBinary().WithServerKeepBinary()
                .GetServiceProxy<IJavaService>(javaSvcName, false);

            // Basics
            Assert.IsTrue(svc.isInitialized());
            Assert.IsTrue(TestUtils.WaitForCondition(() => svc.isExecuted(), 500));
            Assert.IsFalse(svc.isCancelled());

            // Primitives
            Assert.AreEqual(4, svc.test((byte) 3));
            Assert.AreEqual(5, svc.test((short) 4));
            Assert.AreEqual(6, svc.test(5));
            Assert.AreEqual(6, svc.test((long) 5));
            Assert.AreEqual(3.8f, svc.test(2.3f));
            Assert.AreEqual(5.8, svc.test(3.3));
            Assert.IsFalse(svc.test(true));
            Assert.AreEqual('b', svc.test('a'));
            Assert.AreEqual("Foo!", svc.test("Foo"));

            // Nullables (Java wrapper types)
            Assert.AreEqual(4, svc.testWrapper(3));
            Assert.AreEqual(5, svc.testWrapper((short?) 4));
            Assert.AreEqual(6, svc.testWrapper((int?)5));
            Assert.AreEqual(6, svc.testWrapper((long?) 5));
            Assert.AreEqual(3.8f, svc.testWrapper(2.3f));
            Assert.AreEqual(5.8, svc.testWrapper(3.3));
            Assert.AreEqual(false, svc.testWrapper(true));
            Assert.AreEqual('b', svc.testWrapper('a'));

            // Arrays
            Assert.AreEqual(new byte[] {2, 3, 4}, svc.testArray(new byte[] {1, 2, 3}));
            Assert.AreEqual(new short[] {2, 3, 4}, svc.testArray(new short[] {1, 2, 3}));
            Assert.AreEqual(new[] {2, 3, 4}, svc.testArray(new[] {1, 2, 3}));
            Assert.AreEqual(new long[] {2, 3, 4}, svc.testArray(new long[] {1, 2, 3}));
            Assert.AreEqual(new float[] {2, 3, 4}, svc.testArray(new float[] {1, 2, 3}));
            Assert.AreEqual(new double[] {2, 3, 4}, svc.testArray(new double[] {1, 2, 3}));
            Assert.AreEqual(new[] {"a1", "b1"}, svc.testArray(new [] {"a", "b"}));
            Assert.AreEqual(new[] {'c', 'd'}, svc.testArray(new[] {'b', 'c'}));
            Assert.AreEqual(new[] {false, true, false}, svc.testArray(new[] {true, false, true}));

            // Nulls
            Assert.AreEqual(9, svc.testNull(8));
            Assert.IsNull(svc.testNull(null));

            // params / varargs
            Assert.AreEqual(5, svc.testParams(1, 2, 3, 4, "5"));
            Assert.AreEqual(0, svc.testParams());

            // Overloads
            Assert.AreEqual(3, svc.test(2, "1"));
            Assert.AreEqual(3, svc.test("1", 2));

            // Binary
            Assert.AreEqual(7, svc.testBinarizable(new PlatformComputeBinarizable {Field = 6}).Field);

            // Binary collections
            var arr  = new[] {10, 11, 12}.Select(
                x => new PlatformComputeBinarizable {Field = x}).ToArray();
            var arrOfObj = arr.ToArray<object>();

            Assert.AreEqual(new[] {11, 12, 13}, svc.testBinarizableCollection(arr)
                .OfType<PlatformComputeBinarizable>().Select(x => x.Field));

            Assert.AreEqual(new[] {11, 12, 13}, svc.testBinarizableArrayOfObjects(arrOfObj)
                .OfType<PlatformComputeBinarizable>().Select(x => x.Field));

            Assert.IsNull(svc.testBinarizableArrayOfObjects(null));

            Assert.AreEqual(new[] {11, 12, 13}, svc.testBinarizableArray(arr)
                .Select(x => x.Field));

            Assert.IsNull(svc.testBinarizableArray(null));

            // Binary object
            Assert.AreEqual(15,
                binSvc.testBinaryObject(
                    Grid1.GetBinary().ToBinary<IBinaryObject>(new PlatformComputeBinarizable {Field = 6}))
                    .GetField<int>("Field"));

            DateTime dt = new DateTime(1992, 1, 1, 0, 0, 0, 0, DateTimeKind.Utc);

            Assert.AreEqual(dt, svc.test(dt));
            Assert.AreEqual(dt, svc.testNullTimestamp(dt));
            Assert.IsNull(svc.testNullTimestamp(null));
            Assert.AreEqual(dt, svc.testArray(new DateTime?[] {dt})[0]);

            Guid guid = Guid.NewGuid();

            Assert.AreEqual(guid, svc.test(guid));
            Assert.AreEqual(guid, svc.testNullUUID(guid));
            Assert.IsNull(svc.testNullUUID(null));
            Assert.AreEqual(guid, svc.testArray(new Guid?[] {guid})[0]);

            // Binary object array.
            var binArr = arr.Select(Grid1.GetBinary().ToBinary<IBinaryObject>).ToArray();

            Assert.AreEqual(new[] {11, 12, 13}, binSvc.testBinaryObjectArray(binArr)
                .Select(x => x.GetField<int>("Field")));

            DateTime dt1 = new DateTime(1982, 4, 1, 0, 0, 0, 0, DateTimeKind.Utc);
            DateTime dt2 = new DateTime(1991, 10, 1, 0, 0, 0, 0, DateTimeKind.Utc);

            Assert.AreEqual(dt2, svc.testDate(dt1));

<<<<<<< HEAD
=======
            svc.testDateArray(new DateTime?[] {dt1, dt2});

>>>>>>> 685c1b70
            var cache = Grid1.GetOrCreateCache<int, DateTime>("net-dates");

            cache.Put(1, dt1);
            cache.Put(2, dt2);

            svc.testUTCDateFromCache();

            Assert.AreEqual(dt1, cache.Get(3));
            Assert.AreEqual(dt2, cache.Get(4));

            Services.Cancel(javaSvcName);
        }

        /// <summary>
        /// Tests Java service invocation with dynamic proxy.
        /// </summary>
        [Test]
        public void TestCallJavaServiceDynamicProxy()
        {
            // Deploy Java service
            var javaSvcName = TestUtils.DeployJavaService(Grid1);
            var svc = Grid1.GetServices().GetDynamicServiceProxy(javaSvcName, true);

            // Basics
            Assert.IsTrue(svc.isInitialized());
            Assert.IsTrue(TestUtils.WaitForCondition(() => svc.isExecuted(), 500));
            Assert.IsFalse(svc.isCancelled());

            // Primitives
            Assert.AreEqual(4, svc.test((byte)3));
            Assert.AreEqual(5, svc.test((short)4));
            Assert.AreEqual(6, svc.test(5));
            Assert.AreEqual(6, svc.test((long)5));
            Assert.AreEqual(3.8f, svc.test(2.3f));
            Assert.AreEqual(5.8, svc.test(3.3));
            Assert.IsFalse(svc.test(true));
            Assert.AreEqual('b', svc.test('a'));
            Assert.AreEqual("Foo!", svc.test("Foo"));

            // Nullables (Java wrapper types)
            Assert.AreEqual(4, svc.testWrapper(3));
            Assert.AreEqual(5, svc.testWrapper((short?)4));
            Assert.AreEqual(6, svc.testWrapper((int?)5));
            Assert.AreEqual(6, svc.testWrapper((long?)5));
            Assert.AreEqual(3.8f, svc.testWrapper(2.3f));
            Assert.AreEqual(5.8, svc.testWrapper(3.3));
            Assert.AreEqual(false, svc.testWrapper(true));
            Assert.AreEqual('b', svc.testWrapper('a'));

            // Arrays
            Assert.AreEqual(new byte[] { 2, 3, 4 }, svc.testArray(new byte[] { 1, 2, 3 }));
            Assert.AreEqual(new short[] { 2, 3, 4 }, svc.testArray(new short[] { 1, 2, 3 }));
            Assert.AreEqual(new[] { 2, 3, 4 }, svc.testArray(new[] { 1, 2, 3 }));
            Assert.AreEqual(new long[] { 2, 3, 4 }, svc.testArray(new long[] { 1, 2, 3 }));
            Assert.AreEqual(new float[] { 2, 3, 4 }, svc.testArray(new float[] { 1, 2, 3 }));
            Assert.AreEqual(new double[] { 2, 3, 4 }, svc.testArray(new double[] { 1, 2, 3 }));
            Assert.AreEqual(new[] { "a1", "b1" }, svc.testArray(new[] { "a", "b" }));
            Assert.AreEqual(new[] { 'c', 'd' }, svc.testArray(new[] { 'b', 'c' }));
            Assert.AreEqual(new[] { false, true, false }, svc.testArray(new[] { true, false, true }));

            // Nulls
            Assert.AreEqual(9, svc.testNull(8));
            Assert.IsNull(svc.testNull(null));

            // Overloads
            Assert.AreEqual(3, svc.test(2, "1"));
            Assert.AreEqual(3, svc.test("1", 2));

            // Binary
            Assert.AreEqual(7, svc.testBinarizable(new PlatformComputeBinarizable { Field = 6 }).Field);

            // Binary object
            var binSvc = Services.WithKeepBinary().WithServerKeepBinary().GetDynamicServiceProxy(javaSvcName);

            Assert.AreEqual(15,
                binSvc.testBinaryObject(
                    Grid1.GetBinary().ToBinary<IBinaryObject>(new PlatformComputeBinarizable { Field = 6 }))
                    .GetField<int>("Field"));

            DateTime dt = new DateTime(1992, 1, 1, 0, 0, 0, 0, DateTimeKind.Utc);

            Assert.AreEqual(dt, svc.test(dt));
            Assert.AreEqual(dt, svc.testNullTimestamp(dt));
            Assert.IsNull(svc.testNullTimestamp(null));
            Assert.AreEqual(dt, svc.testArray(new DateTime?[] { dt })[0]);

            Guid guid = Guid.NewGuid();

            Assert.AreEqual(guid, svc.test(guid));
            Assert.AreEqual(guid, svc.testNullUUID(guid));
            Assert.IsNull(svc.testNullUUID(null));
            Assert.AreEqual(guid, svc.testArray(new Guid?[] { guid })[0]);

            DateTime dt1 = new DateTime(1982, 4, 1, 0, 0, 0, 0, DateTimeKind.Utc);
            DateTime dt2 = new DateTime(1991, 10, 1, 0, 0, 0, 0, DateTimeKind.Utc);

            Assert.AreEqual(dt2, svc.testDate(dt1));

            var cache = Grid1.GetOrCreateCache<int, DateTime>("net-dates");

            cache.Put(1, dt1);
            cache.Put(2, dt2);

            svc.testUTCDateFromCache();

            Assert.AreEqual(dt1, cache.Get(3));
            Assert.AreEqual(dt2, cache.Get(4));
        }

        /// <summary>
        /// Tests the footer setting.
        /// </summary>
        [Test]
        public void TestFooterSetting()
        {
            foreach (var grid in Grids)
            {
                Assert.AreEqual(CompactFooter, ((Ignite) grid).Marshaller.CompactFooter);
                Assert.AreEqual(CompactFooter, grid.GetConfiguration().BinaryConfiguration.CompactFooter);
            }
        }

        /// <summary>
        /// Starts the grids.
        /// </summary>
        private void StartGrids()
        {
            if (Grid1 != null)
                return;

            var path = Path.Combine("Config", "Compute", "compute-grid");
            Grid1 = Ignition.Start(GetConfiguration(path + "1.xml"));
            Grid2 = Ignition.Start(GetConfiguration(path + "2.xml"));
            Grid3 = Ignition.Start(GetConfiguration(path + "3.xml"));

            Grids = new[] { Grid1, Grid2, Grid3 };
        }

        /// <summary>
        /// Stops the grids.
        /// </summary>
        private void StopGrids()
        {
            Grid1 = Grid2 = Grid3 = null;
            Grids = null;

            Ignition.StopAll(true);
        }

        /// <summary>
        /// Checks that service has started on specified grid.
        /// </summary>
        private static void CheckServiceStarted(IIgnite grid, int count = 1, string svcName = SvcName)
        {
            Func<ICollection<TestIgniteServiceSerializable>> getServices = () =>
                grid.GetServices().GetServices<TestIgniteServiceSerializable>(svcName);

            Assert.IsTrue(TestUtils.WaitForCondition(() => count == getServices().Count, 5000));

            var svc = getServices().First();

            Assert.IsNotNull(svc);

            Assert.IsTrue(svc.Initialized);

            Thread.Sleep(100);  // Service runs in a separate thread, wait for it to execute.

            Assert.IsTrue(svc.Executed);
            Assert.IsFalse(svc.Cancelled);

            Assert.AreEqual(grid.GetCluster().GetLocalNode().Id, svc.NodeId);
        }

        /// <summary>
        /// Gets the Ignite configuration.
        /// </summary>
        private IgniteConfiguration GetConfiguration(string springConfigUrl)
        {
            if (!CompactFooter)
            {
                springConfigUrl = Compute.ComputeApiTestFullFooter.ReplaceFooterSetting(springConfigUrl);
            }

            return new IgniteConfiguration(TestUtils.GetTestConfiguration())
            {
                SpringConfigUrl = springConfigUrl,
                BinaryConfiguration = new BinaryConfiguration(
                    typeof (TestIgniteServiceBinarizable),
                    typeof (TestIgniteServiceBinarizableErr),
                    typeof (PlatformComputeBinarizable),
                    typeof (BinarizableObject))
                {
                    NameMapper = BinaryBasicNameMapper.SimpleNameInstance,
                    ForceTimestamp = true
                }
            };
        }

        /// <summary>
        /// Asserts that there is no service on any grid with given name.
        /// </summary>
        /// <param name="name">The name.</param>
        private void AssertNoService(string name = SvcName)
        {
            foreach (var grid in Grids)
                Assert.IsTrue(
                    // ReSharper disable once AccessToForEachVariableInClosure
                    TestUtils.WaitForCondition(() => grid.GetServices()
                        .GetService<ITestIgniteService>(name) == null, 5000));
        }

        /// <summary>
        /// Gets the services.
        /// </summary>
        protected virtual IServices Services
        {
            get { return Grid1.GetServices(); }
        }

        /// <summary>
        /// Gets a value indicating whether compact footers should be used.
        /// </summary>
        protected virtual bool CompactFooter { get { return true; } }

        /// <summary>
        /// Makes Service1-{i} names for services.
        /// </summary>
        private static string MakeServiceName(int i)
        {
            // Please note that CheckContext() validates Name.StartsWith(SvcName).
            return string.Format("{0}-{1}", SvcName, i);
        }

        /// <summary>
        /// Test base service.
        /// </summary>
        public interface ITestIgniteServiceBase
        {
            /** */
            int TestProperty { get; set; }

            /** */
            object Method(object arg);
        }

        /// <summary>
        /// Test serializable service with a methods having an array of user types and objects.
        /// </summary>
        public interface ITestIgniteServiceArray
        {
            /** */
            object[] TestBinarizableArrayOfObjects(object[] x);

            /** */
            PlatformComputeBinarizable[] TestBinarizableArray(PlatformComputeBinarizable[] x);

            /** */
            IBinaryObject[] TestBinaryObjectArray(IBinaryObject[] x);

            /** Class TestBinarizableArray2 has no an equals class in Java. */
            PlatformComputeBinarizable2[] TestBinarizableArray2(PlatformComputeBinarizable2[] x);
        }

        /// <summary>
        /// Test serializable service with a methods having an array of user types and objects.
        /// </summary>
        [Serializable]
        private class TestIgniteServiceArraySerializable : TestIgniteServiceSerializable, ITestIgniteServiceArray
        {
            /** */
            public object[] TestBinarizableArrayOfObjects(object[] arg)
            {
                if (arg == null)
                    return null;

                for (var i = 0; i < arg.Length; i++)
                    if (arg[i] != null)
                        if (arg[i].GetType() == typeof(PlatformComputeBinarizable))
                            arg[i] = new PlatformComputeBinarizable()
                                {Field = ((PlatformComputeBinarizable) arg[i]).Field + 1};
                        else
                            arg[i] = new PlatformComputeBinarizable2()
                                {Field = ((PlatformComputeBinarizable2) arg[i]).Field + 1};

                return arg;
            }

            /** */
            public PlatformComputeBinarizable[] TestBinarizableArray(PlatformComputeBinarizable[] arg)
            {
                // ReSharper disable once CoVariantArrayConversion
                return (PlatformComputeBinarizable[])TestBinarizableArrayOfObjects(arg);
            }

            /** */
            public IBinaryObject[] TestBinaryObjectArray(IBinaryObject[] x)
            {
                for (var i = 0; i < x.Length; i++)
                {
                    var binaryObject = x[i];

                    var fieldVal = binaryObject.GetField<int>("Field");

                    x[i] = binaryObject.ToBuilder().SetField("Field", fieldVal + 1).Build();
                }

                return x;
            }

            /** */
            public PlatformComputeBinarizable2[] TestBinarizableArray2(PlatformComputeBinarizable2[] arg)
            {
                // ReSharper disable once CoVariantArrayConversion
                return (PlatformComputeBinarizable2[])TestBinarizableArrayOfObjects(arg);
            }
        }

        /// <summary>
        /// Test service interface for proxying.
        /// </summary>
        public interface ITestIgniteService : IService, ITestIgniteServiceBase
        {
            /** */
            bool Initialized { get; }

            /** */
            bool Cancelled { get; }

            /** */
            bool Executed { get; }

            /** */
            Guid NodeId { get; }

            /** */
            string LastCallContextName { get; }

            /** */
            object ErrMethod(object arg);
        }

        /// <summary>
        /// Test service interface for proxy usage.
        /// Has some of the original interface members with different signatures.
        /// </summary>
        public interface ITestIgniteServiceProxyInterface
        {
            /** */
            Guid NodeId { get; }

            /** */
            object TestProperty { get; set; }

            /** */
            int Method(int arg);
        }

        #pragma warning disable 649

        /// <summary>
        /// Test serializable service.
        /// </summary>
        [Serializable]
        private class TestIgniteServiceSerializable : ITestIgniteService
        {
            /** */
            [InstanceResource]
            // ReSharper disable once UnassignedField.Local
            private IIgnite _grid;

            /** <inheritdoc /> */
            public int TestProperty { get; set; }

            /** <inheritdoc /> */
            public bool Initialized { get; private set; }

            /** <inheritdoc /> */
            public bool Cancelled { get; private set; }

            /** <inheritdoc /> */
            public bool Executed { get; private set; }

            /** <inheritdoc /> */
            public Guid NodeId
            {
                // ReSharper disable once InconsistentlySynchronizedField
                get { return _grid.GetCluster().GetLocalNode().Id; }
            }

            /** <inheritdoc /> */
            public string LastCallContextName { get; private set; }

            /** */
            public bool ThrowInit { get; set; }

            /** */
            public bool ThrowExecute { get; set; }

            /** */
            public bool ThrowCancel { get; set; }

            /** */
            public object Method(object arg)
            {
                return arg;
            }

            /** */
            public object ErrMethod(object arg)
            {
                throw new ArgumentNullException("arg", "ExpectedException");
            }

            /** <inheritdoc /> */
            public void Init(IServiceContext context)
            {
                lock (this)
                {
                    if (ThrowInit)
                        throw new Exception("Expected exception");

                    CheckContext(context);

                    Assert.IsFalse(context.IsCancelled);
                    Initialized = true;
                }
            }

            /** <inheritdoc /> */
            public void Execute(IServiceContext context)
            {
                lock (this)
                {
                    if (ThrowExecute)
                        throw new Exception("Expected exception");

                    CheckContext(context);

                    Assert.IsFalse(context.IsCancelled);
                    Assert.IsTrue(Initialized);
                    Assert.IsFalse(Cancelled);

                    Executed = true;
                }
            }

            /** <inheritdoc /> */
            public void Cancel(IServiceContext context)
            {
                lock (this)
                {
                    if (ThrowCancel)
                        throw new Exception("Expected exception");

                    CheckContext(context);

                    Assert.IsTrue(context.IsCancelled);

                    Cancelled = true;
                }
            }

            /// <summary>
            /// Checks the service context.
            /// </summary>
            private void CheckContext(IServiceContext context)
            {
                LastCallContextName = context.Name;

                if (context.AffinityKey != null && !(context.AffinityKey is int))
                {
                    var binaryObj = context.AffinityKey as IBinaryObject;

                    var key = binaryObj != null
                        ? binaryObj.Deserialize<BinarizableObject>()
                        : (BinarizableObject) context.AffinityKey;

                    Assert.AreEqual(AffKey, key.Val);
                }

                Assert.IsNotNull(_grid);

                Assert.IsTrue(context.Name.StartsWith(SvcName));
                Assert.AreNotEqual(Guid.Empty, context.ExecutionId);
            }
        }

        /// <summary>
        /// Test binary service.
        /// </summary>
        private class TestIgniteServiceBinarizable : TestIgniteServiceSerializable, IBinarizable
        {
            /** <inheritdoc /> */
            public void WriteBinary(IBinaryWriter writer)
            {
                writer.WriteInt("TestProp", TestProperty);
                writer.WriteBoolean("ThrowInit", ThrowInit);
            }

            /** <inheritdoc /> */
            public void ReadBinary(IBinaryReader reader)
            {
                ThrowInit = reader.ReadBoolean("ThrowInit");
                TestProperty = reader.ReadInt("TestProp");
            }
        }

        /// <summary>
        /// Test binary service with exceptions in marshalling.
        /// </summary>
        private class TestIgniteServiceBinarizableErr : TestIgniteServiceSerializable, IBinarizable
        {
            /** */
            public bool ThrowOnWrite { get; set; }

            /** <inheritdoc /> */
            public void WriteBinary(IBinaryWriter writer)
            {
                writer.WriteInt("TestProp", TestProperty);

                if (ThrowOnWrite)
                    throw new Exception("Expected exception");
            }

            /** <inheritdoc /> */
            public void ReadBinary(IBinaryReader reader)
            {
                TestProperty = reader.ReadInt("TestProp");

                throw new Exception("Expected exception");
            }
        }

        /// <summary>
        /// Test node filter.
        /// </summary>
        [Serializable]
        private class NodeFilter : IClusterNodeFilter
        {
            /// <summary>
            /// Gets or sets the node identifier.
            /// </summary>
            public Guid NodeId { get; set; }

            /** <inheritdoc /> */
            public bool Invoke(IClusterNode node)
            {
                return node.Id == NodeId;
            }
        }

        /// <summary>
        /// Binary object.
        /// </summary>
        private class BinarizableObject
        {
            public int Val { get; set; }
        }

        /// <summary>
        /// Interop class.
        /// </summary>
        public class PlatformComputeBinarizable
        {
            /** */
            public int Field { get; set; }
        }

        /// <summary>
        /// Class has no an equals class in Java.
        /// </summary>
        public class PlatformComputeBinarizable2
        {
            /** */
            public int Field { get; set; }
        }
    }
}<|MERGE_RESOLUTION|>--- conflicted
+++ resolved
@@ -961,11 +961,8 @@
 
             Assert.AreEqual(dt2, svc.testDate(dt1));
 
-<<<<<<< HEAD
-=======
             svc.testDateArray(new DateTime?[] {dt1, dt2});
 
->>>>>>> 685c1b70
             var cache = Grid1.GetOrCreateCache<int, DateTime>("net-dates");
 
             cache.Put(1, dt1);
