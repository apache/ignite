--- conflicted
+++ resolved
@@ -653,11 +653,7 @@
         /// <summary>
         /// Gets the Ignite configuration.
         /// </summary>
-<<<<<<< HEAD
-        private static IgniteConfiguration GetConfiguration(string springConfigUrl)
-=======
         private IgniteConfiguration Configuration(string springConfigUrl)
->>>>>>> 3e53f172
         {
             if (!CompactFooter)
                 springConfigUrl = ComputeApiTestFullFooter.ReplaceFooterSetting(springConfigUrl);
@@ -1031,7 +1027,7 @@
             int test(int x, string y);
             /** */
             int test(string x, int y);
-            
+
             /** */
             int? testNull(int? x);
 
