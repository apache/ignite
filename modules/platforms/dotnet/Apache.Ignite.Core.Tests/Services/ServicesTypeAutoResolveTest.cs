/*
 * Licensed to the Apache Software Foundation (ASF) under one or more
 * contributor license agreements.  See the NOTICE file distributed with
 * this work for additional information regarding copyright ownership.
 * The ASF licenses this file to You under the Apache License, Version 2.0
 * (the "License"); you may not use this file except in compliance with
 * the License.  You may obtain a copy of the License at
 *
 *      http://www.apache.org/licenses/LICENSE-2.0
 *
 * Unless required by applicable law or agreed to in writing, software
 * distributed under the License is distributed on an "AS IS" BASIS,
 * WITHOUT WARRANTIES OR CONDITIONS OF ANY KIND, either express or implied.
 * See the License for the specific language governing permissions and
 * limitations under the License.
 */

namespace Apache.Ignite.Core.Tests.Services
{
    using System;
    using System.Collections;
    using System.Collections.Generic;
    using System.IO;
    using System.Linq;
    using System.Reflection;
    using Apache.Ignite.Core.Binary;
    using Apache.Ignite.Core.Services;
    using NUnit.Framework;
    using Apache.Ignite.Platform.Model;

    /// <summary>
    /// Tests checks ability to execute service method without explicit registration of parameter type.
    /// </summary>
    public class ServicesTypeAutoResolveTest
    {
        /** */
        protected internal static readonly Employee[] Emps = new[]
        {
            new Employee {Fio = "Sarah Connor", Salary = 1},
            new Employee {Fio = "John Connor", Salary = 2}
        };

        /** */
        protected internal static readonly Parameter[] Param = new[]
        {
            new Parameter()
                {Id = 1, Values = new[] {new ParamValue() {Id = 1, Val = 42}, new ParamValue() {Id = 2, Val = 43}}},
            new Parameter()
                {Id = 2, Values = new[] {new ParamValue() {Id = 3, Val = 44}, new ParamValue() {Id = 4, Val = 45}}}
        };

        /** */
        private IIgnite _grid1;

        /** */
        //TODO: add test for nested array fields.
        private IIgnite _client;

        [TestFixtureTearDown]
        public void FixtureTearDown()
        {
            StopGrids();
        }

        /// <summary>
        /// Executes before each test.
        /// </summary>
        [SetUp]
        public void SetUp()
        {
            StartGrids();
        }

        /// <summary>
        /// Executes after each test.
        /// </summary>
        [TearDown]
        public void TearDown()
        {
            try
            {
                _grid1.GetServices();

                TestUtils.AssertHandleRegistryIsEmpty(1000, _grid1);
            }
            catch (Exception)
            {
                // Restart grids to cleanup
                StopGrids();

                throw;
            }
            finally
            {
                if (TestContext.CurrentContext.Test.Name.StartsWith("TestEventTypes"))
                    StopGrids(); // clean events for other tests
            }
        }

        /// <summary>
        /// Tests Java service invocation.
        /// Types should be resolved implicitly.
        /// </summary>
        [Test]
<<<<<<< HEAD
        public void TestCallPlatformServiceRemote()
        {
            // Deploy .Net service.
            var platformSvcName = nameof(PlatformTestService);

            _grid1.GetServices().DeployClusterSingleton(platformSvcName, new PlatformTestService());

            var svc = _client.GetServices().GetServiceProxy<IJavaService>(platformSvcName);

            try
            {
                DoTestService(svc);
            }
            finally
            {
                _grid1.GetServices().Cancel(platformSvcName);
            }
        }

        /// <summary>
        /// Tests Java service invocation.
        /// Types should be resolved implicitly.
        /// </summary>
        [Test]
        public void TestCallPlatformServiceLocal()
        {
            // Deploy .Net service.
            var platformSvcName = nameof(PlatformTestService);

            _grid1.GetServices().DeployClusterSingleton(platformSvcName, new PlatformTestService());

            var svc = _grid1.GetServices().GetServiceProxy<IJavaService>(platformSvcName);

            try
            {
                DoTestService(svc);
            }
            finally
            {
                _grid1.GetServices().Cancel(platformSvcName);
            }
=======
        public void TestCallPlatformServiceLocal()
        {
            _grid1.GetServices().DeployClusterSingleton(nameof(PlatformTestService), new PlatformTestService());

            var svc = _grid1.GetServices().GetServiceProxy<IJavaService>(nameof(PlatformTestService));

            DoTestService(svc);

            _grid1.GetServices().Cancel(nameof(PlatformTestService));
>>>>>>> 5b132e57
        }

        /// <summary>
        /// Tests Java service invocation with dynamic proxy.
        /// Types should be resolved implicitly.
        /// </summary>
        [Test]
        public void TestCallJavaServiceDynamicProxy()
        {
            // Deploy Java service
            var javaSvcName = TestUtils.DeployJavaService(_grid1);
            var svc = _grid1.GetServices().GetDynamicServiceProxy(javaSvcName, true);

            DoTestService(new JavaServiceDynamicProxy(svc));
        }

        /// <summary>
        /// Tests Java service invocation on local.
        /// Types should be resolved implicitly.
        /// </summary>
        [Test]
        public void TestCallJavaServiceLocal()
        {
            // Deploy Java service
            var javaSvcName = TestUtils.DeployJavaService(_grid1);

            var svc = _grid1.GetServices().GetServiceProxy<IJavaService>(javaSvcName, false);

            DoTestService(svc);

            _grid1.GetServices().Cancel(javaSvcName);
        }

        /// <summary>
        /// Tests Java service invocation on remote node..
        /// Types should be resolved implicitly.
        /// </summary>
        [Test]
        public void TestCallJavaServiceRemote()
        {
            // Deploy Java service
            var javaSvcName = TestUtils.DeployJavaService(_grid1);

            var svc = _client.GetServices().GetServiceProxy<IJavaService>(javaSvcName, false);

            DoTestService(svc);

            _grid1.GetServices().Cancel(javaSvcName);
        }

        /// <summary>
        /// Tests java service instance.
        /// </summary>
        private static void DoTestService(IJavaService svc)
        {
            Assert.IsNull(svc.testDepartments(null));

            var deps = svc.testDepartments(new[]
            {
                new Department {Name = "HR"},
                new Department {Name = "IT"}
            }.ToList());

            Assert.NotNull(deps);
            Assert.AreEqual(1, deps.Count);
            Assert.AreEqual("Executive", deps.OfType<Department>().ToArray()[0].Name);
            Assert.IsNull(svc.testAddress(null));

            Address addr = svc.testAddress(new Address {Zip = "000", Addr = "Moscow"});

            Assert.AreEqual("127000", addr.Zip);
            Assert.AreEqual("Moscow Akademika Koroleva 12", addr.Addr);

            Assert.AreEqual(42, svc.testOverload(2, Emps));
            Assert.AreEqual(43, svc.testOverload(2, Param));
            Assert.AreEqual(3, svc.testOverload(1, 2));
            Assert.AreEqual(5, svc.testOverload(3, 2));

            Assert.IsNull(svc.testEmployees(null));

            var emps = svc.testEmployees(Emps);

            Assert.AreEqual(typeof(Employee[]), emps.GetType());
            Assert.NotNull(emps);
            Assert.AreEqual(1, emps.Length);

            Assert.AreEqual("Kyle Reese", emps[0].Fio);
            Assert.AreEqual(3, emps[0].Salary);

            Assert.IsNull(svc.testMap(null));

            var map = new Dictionary<Key, Value>();

            map.Add(new Key() {Id = 1}, new Value() {Val = "value1"});
            map.Add(new Key() {Id = 2}, new Value() {Val = "value2"});
/*
            var res = svc.testMap(map);

            Assert.NotNull(res);
            Assert.AreEqual(1, res.Count);
            Assert.AreEqual("value3", ((Value)res[new Key() {Id = 3}]).Val);
*/
            var accs = svc.testAccounts();

            Assert.AreEqual(typeof(Account[]), accs.GetType());
            Assert.NotNull(accs);
            Assert.AreEqual(2, accs.Length);
            Assert.AreEqual("123", accs[0].Id);
            Assert.AreEqual("321", accs[1].Id);
            Assert.AreEqual(42, accs[0].Amount);
            Assert.AreEqual(0, accs[1].Amount);

            var users = svc.testUsers();

            Assert.AreEqual(typeof(User[]), users.GetType());
            Assert.NotNull(users);
            Assert.AreEqual(2, users.Length);
            Assert.AreEqual(1, users[0].Id);
            Assert.AreEqual(ACL.ALLOW, users[0].Acl);
            Assert.AreEqual("admin", users[0].Role.Name);
            Assert.AreEqual(2, users[1].Id);
            Assert.AreEqual(ACL.DENY, users[1].Acl);
            Assert.AreEqual("user", users[1].Role.Name);
        }

        /// <summary>
        /// Starts the grids.
        /// </summary>
        private void StartGrids()
        {
            if (_grid1 != null)
                return;

            var path = Path.Combine("Config", "Compute", "compute-grid");

            var cfg = GetConfiguration(path + "1.xml");

            _grid1 = Ignition.Start(cfg);

            cfg.ClientMode = true;
            cfg.IgniteInstanceName = "client";
            cfg.WorkDirectory = Path.Combine(Path.GetDirectoryName(Assembly.GetExecutingAssembly().Location),
                "client_work");

            _client = Ignition.Start(cfg);
        }

        /// <summary>
        /// Stops the grids.
        /// </summary>
        private void StopGrids()
        {
            _grid1 = null;

            Ignition.StopAll(true);
        }

        /// <summary>
        /// Gets the Ignite configuration.
        /// </summary>
        private IgniteConfiguration GetConfiguration(string springConfigUrl)
        {
            springConfigUrl = Compute.ComputeApiTestFullFooter.ReplaceFooterSetting(springConfigUrl);

            return new IgniteConfiguration(TestUtils.GetTestConfiguration())
            {
                SpringConfigUrl = springConfigUrl,
                BinaryConfiguration = new BinaryConfiguration
                {
                    NameMapper = new BinaryBasicNameMapper {NamespacePrefix = "org.", NamespaceToLower = true}
                }
            };
        }

        [Test]
        public void ServiceReturnsArray()
        {
            _client.GetServices().DeployClusterSingleton(nameof(ArrayFactoryService), new ArrayFactoryService());

            try
            {
                var svc = _client.GetServices().GetServiceProxy<IArrayFactory>(nameof(ArrayFactoryService), false);
                var arr = svc.CreateArray(2, 1);

                Assert.AreEqual(typeof(R[]), arr.GetType());
                Assert.AreEqual(1, arr[1].Value);
            }
            finally
            {
                _client.GetServices().Cancel(nameof(ArrayFactoryService));
            }
        }

        [Test]
        public void ServiceReturnsArrayWithReflection()
        {
            _client.GetServices().DeployClusterSingleton(nameof(ArrayFactoryService), new ArrayFactoryService());

            try
            {
                var svc = _client.GetServices().GetServiceProxy<IArrayFactory>(nameof(ArrayFactoryService));

                var mthd = typeof(IArrayFactory).GetMethod(nameof(IArrayFactory.CreateArray));

                var arr = mthd.Invoke(svc, new object[] {2, 1});

                Assert.AreEqual(typeof(R[]), arr.GetType());
                Assert.AreEqual(1, ((R[]) arr)[1].Value);
            }
            finally
            {
                _client.GetServices().Cancel(nameof(ArrayFactoryService));
            }
        }

        public interface IArrayFactory
        {
            R[] CreateArray(int size, int dlftVal);
        }

        public sealed class ArrayFactoryService : IArrayFactory, IService
        {
            public R[] CreateArray(int size, int dfltVal)
            {
                return Enumerable.Repeat(new R { Value = dfltVal }, size).ToArray();
            }

            public void Cancel(IServiceContext context)
            {
            }

            public void Execute(IServiceContext context)
            {
            }

            public void Init(IServiceContext context)
            {
            }
        }
    }
}<|MERGE_RESOLUTION|>--- conflicted
+++ resolved
@@ -102,7 +102,6 @@
         /// Types should be resolved implicitly.
         /// </summary>
         [Test]
-<<<<<<< HEAD
         public void TestCallPlatformServiceRemote()
         {
             // Deploy .Net service.
@@ -129,24 +128,6 @@
         [Test]
         public void TestCallPlatformServiceLocal()
         {
-            // Deploy .Net service.
-            var platformSvcName = nameof(PlatformTestService);
-
-            _grid1.GetServices().DeployClusterSingleton(platformSvcName, new PlatformTestService());
-
-            var svc = _grid1.GetServices().GetServiceProxy<IJavaService>(platformSvcName);
-
-            try
-            {
-                DoTestService(svc);
-            }
-            finally
-            {
-                _grid1.GetServices().Cancel(platformSvcName);
-            }
-=======
-        public void TestCallPlatformServiceLocal()
-        {
             _grid1.GetServices().DeployClusterSingleton(nameof(PlatformTestService), new PlatformTestService());
 
             var svc = _grid1.GetServices().GetServiceProxy<IJavaService>(nameof(PlatformTestService));
@@ -154,7 +135,6 @@
             DoTestService(svc);
 
             _grid1.GetServices().Cancel(nameof(PlatformTestService));
->>>>>>> 5b132e57
         }
 
         /// <summary>
@@ -273,10 +253,10 @@
             Assert.NotNull(users);
             Assert.AreEqual(2, users.Length);
             Assert.AreEqual(1, users[0].Id);
-            Assert.AreEqual(ACL.ALLOW, users[0].Acl);
+            Assert.AreEqual(ACL.Allow, users[0].Acl);
             Assert.AreEqual("admin", users[0].Role.Name);
             Assert.AreEqual(2, users[1].Id);
-            Assert.AreEqual(ACL.DENY, users[1].Acl);
+            Assert.AreEqual(ACL.Deny, users[1].Acl);
             Assert.AreEqual("user", users[1].Role.Name);
         }
 
