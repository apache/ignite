--- conflicted
+++ resolved
@@ -163,11 +163,8 @@
         /// <summary>
         /// Tests java service instance.
         /// </summary>
-<<<<<<< HEAD
+        private static void DoTestService(IJavaService svc)
         private void DoTestService(IJavaService svc)
-=======
-        private static void DoTestService(IJavaService svc)
->>>>>>> e645af7a
         {
             Assert.IsNull(svc.testAddress(null));
 
@@ -184,7 +181,7 @@
             Assert.IsNull(svc.testEmployees(null));
 
             var emps = svc.testEmployees(Emps);
-            
+
             Assert.AreEqual(typeof(Employee[]), emps.GetType());
             Assert.NotNull(emps);
             Assert.AreEqual(1, emps.Length);
@@ -241,7 +238,7 @@
             var path = Path.Combine("Config", "Compute", "compute-grid");
 
             var cfg = GetConfiguration(path + "1.xml");
-            
+
             _grid1 = Ignition.Start(cfg);
 
             cfg.ClientMode = true;
