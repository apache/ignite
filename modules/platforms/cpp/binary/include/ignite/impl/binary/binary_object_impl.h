--- conflicted
+++ resolved
@@ -125,21 +125,20 @@
                 int32_t GetLength() const;
 
                 /**
-<<<<<<< HEAD
                  * Get type ID.
                  * @throw IgniteError if the object is not in a valid state.
                  *
                  * @return Type ID.
                  */
                 int32_t GetTypeId() const;
-=======
+
+                /**
                  * Get object hash code.
                  * @throw IgniteError if the object is not in a valid state.
                  *
                  * @return Object hash code.
                  */
                 int32_t GetHashCode() const;
->>>>>>> aa46bc7c
 
             private:
                 /**
