/*
 * Licensed to the Apache Software Foundation (ASF) under one or more
 * contributor license agreements.  See the NOTICE file distributed with
 * this work for additional information regarding copyright ownership.
 * The ASF licenses this file to You under the Apache License, Version 2.0
 * (the "License"); you may not use this file except in compliance with
 * the License.  You may obtain a copy of the License at
 *
 *      http://www.apache.org/licenses/LICENSE-2.0
 *
 * Unless required by applicable law or agreed to in writing, software
 * distributed under the License is distributed on an "AS IS" BASIS,
 * WITHOUT WARRANTIES OR CONDITIONS OF ANY KIND, either express or implied.
 * See the License for the specific language governing permissions and
 * limitations under the License.
 */

/**
 * @file
 * Declares ignite::binary::BinaryRawReader class.
 */

#ifndef _IGNITE_BINARY_BINARY_RAW_READER
#define _IGNITE_BINARY_BINARY_RAW_READER

#include <stdint.h>
#include <string>

#include <ignite/common/common.h>

#include "ignite/impl/binary/binary_reader_impl.h"
#include "ignite/binary/binary_consts.h"
#include "ignite/binary/binary_containers.h"
#include "ignite/guid.h"
#include "ignite/date.h"
#include "ignite/timestamp.h"

namespace ignite
{    
    namespace binary
    {
        /**
         * Binary raw reader.
         *
         * This class implemented as a reference to an implementation so copying
         * of this class instance will only create another reference to the same
         * underlying object.
         *
         * @note User should not store copy of this instance as it can be
         *     invalidated as soon as the initially passed to user instance has
         *     been destructed. For example this means that if user received an
         *     instance of this class as a function argument then he should not
         *     store and use copy of this class out of the scope of this
         *     function.
         */
        class IGNITE_IMPORT_EXPORT BinaryRawReader
        {
        public:
            /**
             * Constructor.
             *
             * Internal method. Should not be used by user.
             *
             * @param impl Implementation.
             */
            BinaryRawReader(ignite::impl::binary::BinaryReaderImpl* impl);
                        
            /**
             * Read 8-byte signed integer. Maps to "byte" type in Java.
             *
             * @return Result.
             */
            int8_t ReadInt8();

            /**
             * Read array of 8-byte signed integers. Maps to "byte[]" type in Java.
             *
             * @param res Array to store data to.
             * @param len Expected length of array.             
             * @return Actual amount of elements read. If "len" argument is less than actual
             *     array size or resulting array is set to null, nothing will be written 
             *     to resulting array and returned value will contain required array length.
             *     -1 will be returned in case array in stream was null.
             */
            int32_t ReadInt8Array(int8_t* res, int32_t len);

            /**
             * Read bool. Maps to "boolean" type in Java.
             *
             * @return Result.
             */
            bool ReadBool();

            /**
             * Read array of bools. Maps to "boolean[]" type in Java.
             *
             * @param res Array to store data to.
             * @param len Expected length of array.             
             * @return Actual amount of elements read. If "len" argument is less than actual
             *     array size or resulting array is set to null, nothing will be written
             *     to resulting array and returned value will contain required array length.
             *     -1 will be returned in case array in stream was null.
             */
            int32_t ReadBoolArray(bool* res, int32_t len);
            
            /**
             * Read 16-byte signed integer. Maps to "short" type in Java.
             *
             * @return Result.
             */
            int16_t ReadInt16();

            /**
             * Read array of 16-byte signed integers. Maps to "short[]" type in Java.
             *
             * @param res Array to store data to.
             * @param len Expected length of array.             
             * @return Actual amount of elements read. If "len" argument is less than actual
             *     array size or resulting array is set to null, nothing will be written
             *     to resulting array and returned value will contain required array length.
             *     -1 will be returned in case array in stream was null.
             */
            int32_t ReadInt16Array(int16_t* res, int32_t len);

            /**
             * Read 16-byte unsigned integer. Maps to "char" type in Java.
             *
             * @return Result.
             */
            uint16_t ReadUInt16();

            /**
             * Read array of 16-byte unsigned integers. Maps to "char[]" type in Java.
             *
             * @param res Array to store data to.
             * @param len Expected length of array.             
             * @return Actual amount of elements read. If "len" argument is less than actual
             *     array size or resulting array is set to null, nothing will be written
             *     to resulting array and returned value will contain required array length.
             *     -1 will be returned in case array in stream was null.
             */
            int32_t ReadUInt16Array(uint16_t* res, int32_t len);

            /**
             * Read 32-byte signed integer. Maps to "int" type in Java.
             *
             * @return Result.
             */
            int32_t ReadInt32();
            
            /**
             * Read array of 32-byte signed integers. Maps to "int[]" type in Java.
             *
             * @param res Array to store data to.
             * @param len Expected length of array.             
             * @return Actual amount of elements read. If "len" argument is less than actual
             *     array size or resulting array is set to null, nothing will be written
             *     to resulting array and returned value will contain required array length.
             *     -1 will be returned in case array in stream was null.
             */
            int32_t ReadInt32Array(int32_t* res, int32_t len);

            /**
             * Read 64-byte signed integer. Maps to "long" type in Java.
             *
             * @return Result.
             */
            int64_t ReadInt64();

            /**
             * Read array of 64-byte signed integers. Maps to "long[]" type in Java.
             *
             * @param res Array to store data to.
             * @param len Expected length of array.
             * @return Actual amount of elements read. If "len" argument is less than actual
             *     array size or resulting array is set to null, nothing will be written
             *     to resulting array and returned value will contain required array length.
             *     -1 will be returned in case array in stream was null.
             */
            int32_t ReadInt64Array(int64_t* res, int32_t len);

            /**
             * Read float. Maps to "float" type in Java.
             *
             * @return Result.
             */
            float ReadFloat();
            
            /**
             * Read array of floats. Maps to "float[]" type in Java.
             *
             * @param res Array to store data to.
             * @param len Expected length of array.             
             * @return Actual amount of elements read. If "len" argument is less than actual
             *     array size or resulting array is set to null, nothing will be written
             *     to resulting array and returned value will contain required array length.
             *     -1 will be returned in case array in stream was null.
             */
            int32_t ReadFloatArray(float* res, int32_t len);

            /**
             * Read double. Maps to "double" type in Java.
             *
             * @return Result.
             */
            double ReadDouble();
            
            /**
             * Read array of doubles. Maps to "double[]" type in Java.
             *
             * @param res Array to store data to.
             * @param len Expected length of array.             
             * @return Actual amount of elements read. If "len" argument is less than actual
             *     array size or resulting array is set to null, nothing will be written
             *     to resulting array and returned value will contain required array length.
             *     -1 will be returned in case array in stream was null.
             */
            int32_t ReadDoubleArray(double* res, int32_t len);

            /**
             * Read Guid. Maps to "java.util.UUID" type in Java.
             *
             * @return Result.
             */
            Guid ReadGuid();

            /**
             * Read array of Guids. Maps to "java.util.UUID[]" type in Java.
             *
             * @param res Array to store data to.
             * @param len Expected length of array.             
             * @return Actual amount of elements read. If "len" argument is less than actual
             *     array size or resulting array is set to null, nothing will be written
             *     to resulting array and returned value will contain required array length.
             *     -1 will be returned in case array in stream was null.
             */
            int32_t ReadGuidArray(Guid* res, int32_t len);

            /**
             * Read Date. Maps to "java.util.Date" type in Java.
             *
             * @return Result.
             */
            Date ReadDate();

            /**
             * Read array of Dates. Maps to "java.util.Date[]" type in Java.
             *
             * @param res Array to store data to.
             * @param len Expected length of array.             
             * @return Actual amount of elements read. If "len" argument is less than actual
             *     array size or resulting array is set to null, nothing will be written
             *     to resulting array and returned value will contain required array length.
             *     -1 will be returned in case array in stream was null.
             */
            int32_t ReadDateArray(Date* res, int32_t len);

            /**
             * Read Timestamp. Maps to "java.sql.Timestamp" type in Java.
             *
             * @return Result.
             */
            Timestamp ReadTimestamp();

            /**
             * Read array of Timestamps. Maps to "java.sql.Timestamp[]" type in Java.
             *
             * @param res Array to store data to.
             * @param len Expected length of array.             
             * @return Actual amount of elements read. If "len" argument is less than actual
             *     array size or resulting array is set to null, nothing will be written
             *     to resulting array and returned value will contain required array length.
             *     -1 will be returned in case array in stream was null.
             */
            int32_t ReadTimestampArray(Timestamp* res, int32_t len);

            /**
             * Read string.
             *
             * @param res Array to store data to. 
             * @param len Expected length of string. NULL terminator will be set in case len is 
             *     greater than real string length.
             * @return Actual amount of elements read. If "len" argument is less than actual
             *     array size or resulting array is set to null, nothing will be written
             *     to resulting array and returned value will contain required array length.
             *     -1 will be returned in case array in stream was null.
             */
            int32_t ReadString(char* res, int32_t len);

            /**
             * Read string from the stream.
             *
             * @return String. 
             */
            std::string ReadString()
            {
                int32_t len = ReadString(NULL, 0);

                if (len != -1)
                {
                    ignite::common::FixedSizeArray<char> arr(len + 1);

                    ReadString(arr.GetData(), static_cast<int32_t>(arr.GetSize()));

                    return std::string(arr.GetData());
                }
                else
                    return std::string();
            }

            /**
             * Start string array read.
             *
             * @return String array reader.
             */
            BinaryStringArrayReader ReadStringArray();

            /**
             * Start array read.
             *
             * @return Array reader.
             */
            template<typename T>
            BinaryArrayReader<T> ReadArray()
            {
                int32_t size;

                int32_t id = impl->ReadArray(&size);

                return BinaryArrayReader<T>(impl, id, size);
            }

            /**
             * Start collection read.
             *
             * @return Collection reader.
             */
            template<typename T>
            BinaryCollectionReader<T> ReadCollection()
            {
                CollectionType typ;
                int32_t size;

                int32_t id = impl->ReadCollection(&typ, &size);

                return BinaryCollectionReader<T>(impl, id, typ, size);
            }

            /**
             * Read values and insert them to specified position.
             *
             * @param out Output iterator to the initial position in the destination sequence.
             * @return Number of elements that have been read.
             */
            template<typename T, typename OutputIterator>
            int32_t ReadCollection(OutputIterator out)
            {
                return impl->ReadCollection<T>(out);
            }

            /**
             * Start map read.
             *
             * @return Map reader.
             */
            template<typename K, typename V>
            BinaryMapReader<K, V> ReadMap()
            {
                MapType typ;
                int32_t size;

                int32_t id = impl->ReadMap(&typ, &size);

                return BinaryMapReader<K, V>(impl, id, typ, size);
            }

            /**
             * Read type of the collection.
             *
             * @return Collection type.
             */
            CollectionType ReadCollectionType();

            /**
             * Read type of the collection.
             *
             * @return Collection size.
             */
            int32_t ReadCollectionSize();

            /**
             * Read object.
             *
             * @return Object.
             */
            template<typename T>
            T ReadObject()
            {
                return impl->ReadObject<T>();
            }

            /**
             * Try read object.
             * Reads value, stores it to res and returns true if the value is
             * not null. Otherwise just returns false.
             *
             * @param res Read value is placed here if non-null.
             * @return True if the non-null value has been read and false
             *     otherwise.
             */
            template<typename T>
            bool TryReadObject(T& res)
            {
<<<<<<< HEAD
                return impl->TryReadObject<T>(res);
=======
                if (impl->SkipIfNull())
                    return false;

                res = impl->ReadObject<T>();

                return true;
>>>>>>> 10b2b97a
            }

        private:
            /** Implementation delegate. */
            ignite::impl::binary::BinaryReaderImpl* impl;  
        };
    }
}

#endif //_IGNITE_BINARY_BINARY_RAW_READER<|MERGE_RESOLUTION|>--- conflicted
+++ resolved
@@ -411,16 +411,12 @@
             template<typename T>
             bool TryReadObject(T& res)
             {
-<<<<<<< HEAD
-                return impl->TryReadObject<T>(res);
-=======
                 if (impl->SkipIfNull())
                     return false;
 
                 res = impl->ReadObject<T>();
 
                 return true;
->>>>>>> 10b2b97a
             }
 
         private:
