/*
 * Licensed to the Apache Software Foundation (ASF) under one or more
 * contributor license agreements.  See the NOTICE file distributed with
 * this work for additional information regarding copyright ownership.
 * The ASF licenses this file to You under the Apache License, Version 2.0
 * (the "License"); you may not use this file except in compliance with
 * the License.  You may obtain a copy of the License at
 *
 *      http://www.apache.org/licenses/LICENSE-2.0
 *
 * Unless required by applicable law or agreed to in writing, software
 * distributed under the License is distributed on an "AS IS" BASIS,
 * WITHOUT WARRANTIES OR CONDITIONS OF ANY KIND, either express or implied.
 * See the License for the specific language governing permissions and
 * limitations under the License.
 */

#include <time.h>

#include "ignite/ignite_error.h"

#include "ignite/impl/interop/interop.h"
#include "ignite/impl/binary/binary_utils.h"

using namespace ignite::impl::interop;
using namespace ignite::impl::binary;

namespace
{
    /**
     * Check if there is enough data in memory.
     * @throw IgniteError if there is not enough memory.
     *
     * @param mem Memory.
     * @param pos Position.
     * @param len Data to read.
     */
    inline void CheckEnoughData(InteropMemory& mem, int32_t pos, int32_t len)
    {
        if (mem.Length() < (pos + len))
        {
            IGNITE_ERROR_FORMATTED_4(ignite::IgniteError::IGNITE_ERR_MEMORY, "Not enough data in "
                "the binary object", "memPtr", mem.PointerLong(), "len", mem.Length(), "pos", pos,
                "requested", len);
        }
    }

    /**
     * Read primitive int type from the specific place in memory.
     * @throw IgniteError if there is not enough memory.
     *
     * @param mem Memory.
     * @param pos Position.
     * @return Primitive.
     */
    template<typename T>
    inline T ReadPrimitive(InteropMemory& mem, int32_t pos)
    {
        CheckEnoughData(mem, pos, sizeof(T));

        return *reinterpret_cast<T*>(mem.Data() + pos);
    }

    /**
     * Read primitive int type from the specific place in memory.
     * @warning Does not check if there is enough data in memory to read.
     *
     * @param mem Memory.
     * @param pos Position.
     * @return Primitive.
     */
    template<typename T>
    inline T UnsafeReadPrimitive(InteropMemory& mem, int32_t pos)
    {
        return *reinterpret_cast<T*>(mem.Data() + pos);
    }
}

namespace ignite
{
    namespace impl
    {
        namespace binary
        {
            int8_t BinaryUtils::ReadInt8(InteropInputStream* stream)
            {
                return stream->ReadInt8();
            }

            int8_t BinaryUtils::ReadInt8(InteropMemory& mem, int32_t pos)
            {
                return ReadPrimitive<int8_t>(mem, pos);
            }

            int8_t BinaryUtils::UnsafeReadInt8(interop::InteropMemory& mem, int32_t pos)
            {
                return UnsafeReadPrimitive<int8_t>(mem, pos);
            }

            void BinaryUtils::WriteInt8(InteropOutputStream* stream, int8_t val)
            {
                stream->WriteInt8(val); 
            }

            void BinaryUtils::ReadInt8Array(InteropInputStream* stream, int8_t* res, const int32_t len)
            {
                stream->ReadInt8Array(res, len);
            }

            void BinaryUtils::WriteInt8Array(InteropOutputStream* stream, const int8_t* val, const int32_t len)
            {
                stream->WriteInt8Array(val, len);
            }

            bool BinaryUtils::ReadBool(InteropInputStream* stream)
            {
                return stream->ReadBool();
            }

            void BinaryUtils::WriteBool(InteropOutputStream* stream, bool val)
            {
                stream->WriteBool(val);
            }

            void BinaryUtils::ReadBoolArray(InteropInputStream* stream, bool* res, const int32_t len)
            {
                stream->ReadBoolArray(res, len);
            }

            void BinaryUtils::WriteBoolArray(InteropOutputStream* stream, const bool* val, const int32_t len)
            {
                stream->WriteBoolArray(val, len);
            }

            int16_t BinaryUtils::ReadInt16(InteropInputStream* stream)
            {
                return stream->ReadInt16();
            }

            int16_t BinaryUtils::ReadInt16(interop::InteropMemory& mem, int32_t pos)
            {
                return ReadPrimitive<int16_t>(mem, pos);
            }

            int16_t BinaryUtils::UnsafeReadInt16(interop::InteropMemory& mem, int32_t pos)
            {
                return UnsafeReadPrimitive<int16_t>(mem, pos);
            }

            void BinaryUtils::WriteInt16(InteropOutputStream* stream, int16_t val)
            {
                stream->WriteInt16(val);
            }

            void BinaryUtils::ReadInt16Array(InteropInputStream* stream, int16_t* res, const int32_t len)
            {
                stream->ReadInt16Array(res, len);
            }
            
            void BinaryUtils::WriteInt16Array(InteropOutputStream* stream, const int16_t* val, const int32_t len)
            {
                stream->WriteInt16Array(val, len);
            }

            uint16_t BinaryUtils::ReadUInt16(InteropInputStream* stream)
            {
                return stream->ReadUInt16();
            }

            void BinaryUtils::WriteUInt16(InteropOutputStream* stream, uint16_t val)
            {
                stream->WriteUInt16(val);
            }

            void BinaryUtils::ReadUInt16Array(InteropInputStream* stream, uint16_t* res, const int32_t len)
            {
                stream->ReadUInt16Array(res, len);
            }

            void BinaryUtils::WriteUInt16Array(InteropOutputStream* stream, const uint16_t* val, const int32_t len)
            {
                stream->WriteUInt16Array(val, len);
            }

            int32_t BinaryUtils::ReadInt32(InteropInputStream* stream)
            {
                return stream->ReadInt32();
            }

            int32_t BinaryUtils::ReadInt32(interop::InteropMemory& mem, int32_t pos)
            {
                return ReadPrimitive<int32_t>(mem, pos);
            }

            int32_t BinaryUtils::UnsafeReadInt32(interop::InteropMemory& mem, int32_t pos)
            {
                return UnsafeReadPrimitive<int32_t>(mem, pos);
            }

            void BinaryUtils::WriteInt32(InteropOutputStream* stream, int32_t val)
            {
                stream->WriteInt32(val);
            }

            void BinaryUtils::ReadInt32Array(InteropInputStream* stream, int32_t* res, const int32_t len)
            {
                stream->ReadInt32Array(res, len);
            }

            void BinaryUtils::WriteInt32Array(InteropOutputStream* stream, const int32_t* val, const int32_t len)
            {
                stream->WriteInt32Array(val, len);
            }

            int64_t BinaryUtils::ReadInt64(InteropInputStream* stream)
            {
                return stream->ReadInt64();
            }

            void BinaryUtils::WriteInt64(InteropOutputStream* stream, int64_t val)
            {
                stream->WriteInt64(val);
            }

            void BinaryUtils::ReadInt64Array(InteropInputStream* stream, int64_t* res, const int32_t len)
            {
                stream->ReadInt64Array(res, len);
            }

            void BinaryUtils::WriteInt64Array(InteropOutputStream* stream, const int64_t* val, const int32_t len)
            {
                stream->WriteInt64Array(val, len);
            }

            float BinaryUtils::ReadFloat(InteropInputStream* stream)
            {
                return stream->ReadFloat();
            }

            void BinaryUtils::WriteFloat(InteropOutputStream* stream, float val)
            {
                stream->WriteFloat(val);
            }

            void BinaryUtils::ReadFloatArray(InteropInputStream* stream, float* res, const int32_t len)
            {
                stream->ReadFloatArray(res, len);
            }

            void BinaryUtils::WriteFloatArray(InteropOutputStream* stream, const float* val, const int32_t len)
            {
                stream->WriteFloatArray(val, len);
            }

            double BinaryUtils::ReadDouble(InteropInputStream* stream)
            {
                return stream->ReadDouble();
            }

            void BinaryUtils::WriteDouble(InteropOutputStream* stream, double val)
            {
                stream->WriteDouble(val);
            }

            void BinaryUtils::ReadDoubleArray(InteropInputStream* stream, double* res, const int32_t len)
            {
                stream->ReadDoubleArray(res, len);
            }

            void BinaryUtils::WriteDoubleArray(InteropOutputStream* stream, const double* val, const int32_t len)
            {
                stream->WriteDoubleArray(val, len);
            }

            Guid BinaryUtils::ReadGuid(interop::InteropInputStream* stream)
            {
                int64_t most = stream->ReadInt64();
                int64_t least = stream->ReadInt64();

                return Guid(most, least);
            }

            void BinaryUtils::WriteGuid(interop::InteropOutputStream* stream, const Guid val)
            {
                stream->WriteInt64(val.GetMostSignificantBits());
                stream->WriteInt64(val.GetLeastSignificantBits());
            }

            Date BinaryUtils::ReadDate(interop::InteropInputStream * stream)
            {
                int64_t milliseconds = stream->ReadInt64();

                return Date(milliseconds);
            }

            void BinaryUtils::WriteDate(interop::InteropOutputStream* stream, const Date val)
            {
                stream->WriteInt64(val.GetMilliseconds());
            }

            Timestamp BinaryUtils::ReadTimestamp(interop::InteropInputStream* stream)
            {
                int64_t milliseconds = stream->ReadInt64();
                int32_t nanoseconds = stream->ReadInt32();

<<<<<<< HEAD
                return Timestamp(milliseconds / 1000, nanoseconds + ((milliseconds % 1000) * 1000000));
=======
                return Timestamp(milliseconds / 1000, (milliseconds % 1000) * 1000000 + nanoseconds);
>>>>>>> 9d64a281
            }

            void BinaryUtils::WriteTimestamp(interop::InteropOutputStream* stream, const Timestamp val)
            {
                stream->WriteInt64(val.GetSeconds() * 1000 + val.GetSecondFraction() / 1000000);
                stream->WriteInt32(val.GetSecondFraction() % 1000000);
            }

            void BinaryUtils::WriteString(interop::InteropOutputStream* stream, const char* val, const int32_t len)
            {
                stream->WriteInt32(len);
                stream->WriteInt8Array(reinterpret_cast<const int8_t*>(val), len);
            }
        }
    }
}<|MERGE_RESOLUTION|>--- conflicted
+++ resolved
@@ -303,11 +303,7 @@
                 int64_t milliseconds = stream->ReadInt64();
                 int32_t nanoseconds = stream->ReadInt32();
 
-<<<<<<< HEAD
-                return Timestamp(milliseconds / 1000, nanoseconds + ((milliseconds % 1000) * 1000000));
-=======
                 return Timestamp(milliseconds / 1000, (milliseconds % 1000) * 1000000 + nanoseconds);
->>>>>>> 9d64a281
             }
 
             void BinaryUtils::WriteTimestamp(interop::InteropOutputStream* stream, const Timestamp val)
