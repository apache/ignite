/*
 * Licensed to the Apache Software Foundation (ASF) under one or more
 * contributor license agreements.  See the NOTICE file distributed with
 * this work for additional information regarding copyright ownership.
 * The ASF licenses this file to You under the Apache License, Version 2.0
 * (the "License"); you may not use this file except in compliance with
 * the License.  You may obtain a copy of the License at
 *
 *      http://www.apache.org/licenses/LICENSE-2.0
 *
 * Unless required by applicable law or agreed to in writing, software
 * distributed under the License is distributed on an "AS IS" BASIS,
 * WITHOUT WARRANTIES OR CONDITIONS OF ANY KIND, either express or implied.
 * See the License for the specific language governing permissions and
 * limitations under the License.
 */

#include "ignite/impl/interop/interop.h"
#include "ignite/impl/binary/binary_utils.h"

using namespace ignite::impl::interop;
using namespace ignite::impl::binary;

namespace ignite
{
    namespace impl
    {
        namespace binary
        {
            int8_t BinaryUtils::ReadInt8(InteropInputStream* stream)
            {
                return stream->ReadInt8();
            }

            void BinaryUtils::WriteInt8(InteropOutputStream* stream, int8_t val)
            {
                stream->WriteInt8(val); 
            }

            void BinaryUtils::ReadInt8Array(InteropInputStream* stream, int8_t* res, const int32_t len)
            {
                stream->ReadInt8Array(res, len);
            }

            void BinaryUtils::WriteInt8Array(InteropOutputStream* stream, const int8_t* val, const int32_t len)
            {
                stream->WriteInt8Array(val, len);
            }

            bool BinaryUtils::ReadBool(InteropInputStream* stream)
            {
                return stream->ReadBool();
            }

            void BinaryUtils::WriteBool(InteropOutputStream* stream, bool val)
            {
                stream->WriteBool(val);
            }

            void BinaryUtils::ReadBoolArray(InteropInputStream* stream, bool* res, const int32_t len)
            {
                stream->ReadBoolArray(res, len);
            }

            void BinaryUtils::WriteBoolArray(InteropOutputStream* stream, const bool* val, const int32_t len)
            {
                stream->WriteBoolArray(val, len);
            }

            int16_t BinaryUtils::ReadInt16(InteropInputStream* stream)
            {
                return stream->ReadInt16();
            }

            void BinaryUtils::WriteInt16(InteropOutputStream* stream, int16_t val)
            {
                stream->WriteInt16(val);
            }

            void BinaryUtils::ReadInt16Array(InteropInputStream* stream, int16_t* res, const int32_t len)
            {
                stream->ReadInt16Array(res, len);
            }
            
            void BinaryUtils::WriteInt16Array(InteropOutputStream* stream, const int16_t* val, const int32_t len)
            {
                stream->WriteInt16Array(val, len);
            }

            uint16_t BinaryUtils::ReadUInt16(InteropInputStream* stream)
            {
                return stream->ReadUInt16();
            }

            void BinaryUtils::WriteUInt16(InteropOutputStream* stream, uint16_t val)
            {
                stream->WriteUInt16(val);
            }

            void BinaryUtils::ReadUInt16Array(InteropInputStream* stream, uint16_t* res, const int32_t len)
            {
                stream->ReadUInt16Array(res, len);
            }

            void BinaryUtils::WriteUInt16Array(InteropOutputStream* stream, const uint16_t* val, const int32_t len)
            {
                stream->WriteUInt16Array(val, len);
            }

            int32_t BinaryUtils::ReadInt32(InteropInputStream* stream)
            {
                return stream->ReadInt32();
            }

            void BinaryUtils::WriteInt32(InteropOutputStream* stream, int32_t val)
            {
                stream->WriteInt32(val);
            }

            void BinaryUtils::ReadInt32Array(InteropInputStream* stream, int32_t* res, const int32_t len)
            {
                stream->ReadInt32Array(res, len);
            }

            void BinaryUtils::WriteInt32Array(InteropOutputStream* stream, const int32_t* val, const int32_t len)
            {
                stream->WriteInt32Array(val, len);
            }

            int64_t BinaryUtils::ReadInt64(InteropInputStream* stream)
            {
                return stream->ReadInt64();
            }

            void BinaryUtils::WriteInt64(InteropOutputStream* stream, int64_t val)
            {
                stream->WriteInt64(val);
            }

            void BinaryUtils::ReadInt64Array(InteropInputStream* stream, int64_t* res, const int32_t len)
            {
                stream->ReadInt64Array(res, len);
            }

            void BinaryUtils::WriteInt64Array(InteropOutputStream* stream, const int64_t* val, const int32_t len)
            {
                stream->WriteInt64Array(val, len);
            }

            float BinaryUtils::ReadFloat(InteropInputStream* stream)
            {
                return stream->ReadFloat();
            }

            void BinaryUtils::WriteFloat(InteropOutputStream* stream, float val)
            {
                stream->WriteFloat(val);
            }

            void BinaryUtils::ReadFloatArray(InteropInputStream* stream, float* res, const int32_t len)
            {
                stream->ReadFloatArray(res, len);
            }

            void BinaryUtils::WriteFloatArray(InteropOutputStream* stream, const float* val, const int32_t len)
            {
                stream->WriteFloatArray(val, len);
            }

            double BinaryUtils::ReadDouble(InteropInputStream* stream)
            {
                return stream->ReadDouble();
            }

            void BinaryUtils::WriteDouble(InteropOutputStream* stream, double val)
            {
                stream->WriteDouble(val);
            }

            void BinaryUtils::ReadDoubleArray(InteropInputStream* stream, double* res, const int32_t len)
            {
                stream->ReadDoubleArray(res, len);
            }

            void BinaryUtils::WriteDoubleArray(InteropOutputStream* stream, const double* val, const int32_t len)
            {
                stream->WriteDoubleArray(val, len);
            }

            Guid BinaryUtils::ReadGuid(interop::InteropInputStream* stream)
            {
                int64_t most = stream->ReadInt64();
                int64_t least = stream->ReadInt64();

                return Guid(most, least);
            }

            void BinaryUtils::WriteGuid(interop::InteropOutputStream* stream, const Guid val)
            {
                stream->WriteInt64(val.GetMostSignificantBits());
                stream->WriteInt64(val.GetLeastSignificantBits());
            }

            Date BinaryUtils::ReadDate(interop::InteropInputStream * stream)
            {
                int64_t milliseconds = stream->ReadInt64();

                return Date(milliseconds);
            }

            void BinaryUtils::WriteDate(interop::InteropOutputStream* stream, const Date val)
            {
                stream->WriteInt64(val.GetMilliseconds());
            }

            Timestamp BinaryUtils::ReadTimestamp(interop::InteropInputStream* stream)
            {
                int64_t milliseconds = stream->ReadInt64();
                int32_t nanoseconds = stream->ReadInt32();

                return Timestamp(milliseconds / 1000, nanoseconds);
            }

            void BinaryUtils::WriteTimestamp(interop::InteropOutputStream* stream, const Timestamp val)
            {
                stream->WriteInt64(val.GetSeconds() * 1000);
<<<<<<< HEAD
                stream->WriteInt32(val.GetNanoseconds());
=======
                stream->WriteInt32(val.GetSecondFraction());
>>>>>>> 7229e511
            }

            void BinaryUtils::WriteString(interop::InteropOutputStream* stream, const char* val, const int32_t len)
            {
                stream->WriteInt32(len);
                stream->WriteInt8Array(reinterpret_cast<const int8_t*>(val), len);
            }
        }
    }
}<|MERGE_RESOLUTION|>--- conflicted
+++ resolved
@@ -224,11 +224,7 @@
             void BinaryUtils::WriteTimestamp(interop::InteropOutputStream* stream, const Timestamp val)
             {
                 stream->WriteInt64(val.GetSeconds() * 1000);
-<<<<<<< HEAD
-                stream->WriteInt32(val.GetNanoseconds());
-=======
                 stream->WriteInt32(val.GetSecondFraction());
->>>>>>> 7229e511
             }
 
             void BinaryUtils::WriteString(interop::InteropOutputStream* stream, const char* val, const int32_t len)
