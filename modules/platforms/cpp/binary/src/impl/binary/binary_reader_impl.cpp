--- conflicted
+++ resolved
@@ -350,11 +350,7 @@
                 int32_t fieldPos = FindField(fieldId);
 
                 if (fieldPos <= 0)
-<<<<<<< HEAD
-                    return Date();
-=======
                     return Timestamp();
->>>>>>> 7229e511
 
                 stream->Position(fieldPos);
 
