/*
 * Licensed to the Apache Software Foundation (ASF) under one or more
 * contributor license agreements.  See the NOTICE file distributed with
 * this work for additional information regarding copyright ownership.
 * The ASF licenses this file to You under the Apache License, Version 2.0
 * (the "License"); you may not use this file except in compliance with
 * the License.  You may obtain a copy of the License at
 *
 *      http://www.apache.org/licenses/LICENSE-2.0
 *
 * Unless required by applicable law or agreed to in writing, software
 * distributed under the License is distributed on an "AS IS" BASIS,
 * WITHOUT WARRANTIES OR CONDITIONS OF ANY KIND, either express or implied.
 * See the License for the specific language governing permissions and
 * limitations under the License.
 */

#ifdef _WIN32
#   define _WINSOCKAPI_
#   include <windows.h>
#   undef min
#endif //_WIN32

#include <cstdio>
#include <cstdlib>
#include <cstring>
#include <algorithm>

#include <sqlext.h>
#include <odbcinst.h>

#include "ignite/odbc/config/configuration.h"
#include "ignite/odbc/utility.h"
#include "ignite/odbc/type_traits.h"
#include "ignite/odbc/environment.h"
#include "ignite/odbc/connection.h"


#ifdef ODBC_DEBUG

FILE* log_file = NULL;

void logInit(const char* path)
{
    if (!log_file)
    {
        log_file = fopen(path, "w");
    }
}

#endif


BOOL INSTAPI ConfigDSN(HWND     hwndParent,
                       WORD     req,
                       LPCSTR   driver,
                       LPCSTR   attributes)
{
    LOG_MSG("ConfigDSN called\n");

    ignite::odbc::config::Configuration config;

    config.FillFromConfigAttributes(attributes);

    if (!SQLValidDSN(config.GetDsn().c_str()))
        return FALSE;

    LOG_MSG("Driver: %s\n", driver);
    LOG_MSG("Attributes: %s\n", attributes);

    LOG_MSG("DSN: %s\n", config.GetDsn().c_str());

    switch (req)
    {
        case ODBC_ADD_DSN:
        {
            LOG_MSG("ODBC_ADD_DSN\n");

            return SQLWriteDSNToIni(config.GetDsn().c_str(), driver);
        }

        case ODBC_CONFIG_DSN:
        {
            LOG_MSG("ODBC_CONFIG_DSN\n");
            break;
        }

        case ODBC_REMOVE_DSN:
        {
            LOG_MSG("ODBC_REMOVE_DSN\n");

            return SQLRemoveDSNFromIni(config.GetDsn().c_str());
        }

        default:
        {
            return FALSE;
        }
    }

    return TRUE;
}

SQLRETURN SQLGetInfo(SQLHDBC        conn,
                     SQLUSMALLINT   infoType,
                     SQLPOINTER     infoValue,
                     SQLSMALLINT    infoValueMax,
                     SQLSMALLINT*   length)
{
    using ignite::odbc::Connection;
    using ignite::odbc::config::ConnectionInfo;

    LOG_MSG("SQLGetInfo called: %d (%s)\n", infoType, ConnectionInfo::InfoTypeToString(infoType));

    Connection *connection = reinterpret_cast<Connection*>(conn);

    if (!connection)
        return SQL_INVALID_HANDLE;

    const ConnectionInfo& info = connection->GetInfo();

    bool success = info.GetInfo(infoType, infoValue, infoValueMax, length);

    return success ? SQL_SUCCESS : SQL_ERROR;
}

SQLRETURN SQL_API SQLAllocHandle(SQLSMALLINT type, SQLHANDLE parent, SQLHANDLE* result)
{
    //LOG_MSG("SQLAllocHandle called\n");
    switch (type)
    {
        case SQL_HANDLE_ENV:
            return SQLAllocEnv(result);

        case SQL_HANDLE_DBC:
            return SQLAllocConnect(parent, result);

        case SQL_HANDLE_STMT:
            return SQLAllocStmt(parent, result);

        case SQL_HANDLE_DESC:
        default:
            break;
    }

    *result = 0;
    return SQL_ERROR;
}

SQLRETURN SQL_API SQLAllocEnv(SQLHENV* env)
{
    using ignite::odbc::Environment;

    LOG_MSG("SQLAllocEnv called\n");

    *env = reinterpret_cast<SQLHENV>(new Environment());

    return SQL_SUCCESS;
}

SQLRETURN SQL_API SQLAllocConnect(SQLHENV env, SQLHDBC* conn)
{
    using ignite::odbc::Environment;
    using ignite::odbc::Connection;

    LOG_MSG("SQLAllocConnect called\n");

    *conn = SQL_NULL_HDBC;

    Environment *environment = reinterpret_cast<Environment*>(env);

    if (!environment)
        return SQL_INVALID_HANDLE;
    
    Connection *connection = environment->CreateConnection();

    if (!connection)
        return SQL_ERROR;

    *conn = reinterpret_cast<SQLHDBC>(connection);

    return SQL_SUCCESS;
}

SQLRETURN SQL_API SQLAllocStmt(SQLHDBC conn, SQLHSTMT* stmt)
{
    using ignite::odbc::Connection;
    using ignite::odbc::Statement;

    LOG_MSG("SQLAllocStmt called\n");

    *stmt = SQL_NULL_HDBC;

    Connection *connection = reinterpret_cast<Connection*>(conn);

    if (!connection)
        return SQL_INVALID_HANDLE;

    Statement *statement = connection->CreateStatement();

    if (!statement)
        return SQL_ERROR;

    *stmt = reinterpret_cast<SQLHSTMT>(statement);

    return SQL_SUCCESS;
}

SQLRETURN SQL_API SQLFreeHandle(SQLSMALLINT type, SQLHANDLE handle)
{
    //LOG_MSG("SQLFreeHandle called\n");

    switch (type)
    {
        case SQL_HANDLE_ENV:
            return SQLFreeEnv(handle);

        case SQL_HANDLE_DBC:
            return SQLFreeConnect(handle);

        case SQL_HANDLE_STMT:
            return SQLFreeStmt(handle, SQL_DROP);

        case SQL_HANDLE_DESC:
        default:
            break;
    }

    return SQL_ERROR;
}

SQLRETURN SQL_API SQLFreeEnv(SQLHENV env)
{
    using ignite::odbc::Environment;

    LOG_MSG("SQLFreeEnv called\n");

    Environment *environment = reinterpret_cast<Environment*>(env);

    if (!environment)
        return SQL_INVALID_HANDLE;

    delete environment;

    return SQL_SUCCESS;
}

SQLRETURN SQL_API SQLFreeConnect(SQLHDBC conn)
{
    using ignite::odbc::Connection;

    LOG_MSG("SQLFreeConnect called\n");

    Connection *connection = reinterpret_cast<Connection*>(conn);

    if (!connection)
        return SQL_INVALID_HANDLE;

    delete connection;

    return SQL_SUCCESS;
}

SQLRETURN SQL_API SQLFreeStmt(SQLHSTMT stmt, SQLUSMALLINT option)
{
    using ignite::odbc::Statement;

    LOG_MSG("SQLFreeStmt called\n");

    Statement *statement = reinterpret_cast<Statement*>(stmt);

    if (!statement)
        return SQL_INVALID_HANDLE;

    switch (option)
    {
        case SQL_DROP:
        {
            delete statement;

            break;
        }

        case SQL_CLOSE:
        {
            return SQLCloseCursor(stmt);
        }

        case SQL_UNBIND:
        {
            statement->UnbindAllColumns();

            break;
        }

        case SQL_RESET_PARAMS:
        {
            statement->UnbindAllParameters();

            break;
        }

        default:
            return SQL_ERROR;
    }

    return SQL_SUCCESS;
}

SQLRETURN SQL_API SQLCloseCursor(SQLHSTMT stmt)
{
    using ignite::odbc::Statement;

    LOG_MSG("SQLCloseCursor called\n");

    Statement *statement = reinterpret_cast<Statement*>(stmt);

    bool success = statement->Close();

    return success ? SQL_SUCCESS : SQL_ERROR;
}

SQLRETURN SQL_API SQLDriverConnect(SQLHDBC      conn,
                                   SQLHWND      windowHandle,
                                   SQLCHAR*     inConnectionString,
                                   SQLSMALLINT  inConnectionStringLen,
                                   SQLCHAR*     outConnectionString,
                                   SQLSMALLINT  outConnectionStringBufferLen,
                                   SQLSMALLINT* outConnectionStringLen,
                                   SQLUSMALLINT driverCompletion)
{
    using ignite::odbc::Connection;

    UNREFERENCED_PARAMETER(windowHandle);

    LOG_MSG("SQLDriverConnect called\n");
    LOG_MSG("Connection String: [%s]\n", inConnectionString);

    Connection *connection = reinterpret_cast<Connection*>(conn);

    if (!connection)
        return SQL_INVALID_HANDLE;

    if (inConnectionStringLen == SQL_NTS && inConnectionString)
        inConnectionStringLen = static_cast<SQLSMALLINT>(strlen((char*)inConnectionString));

    ignite::odbc::config::Configuration config;

    config.FillFromConnectString(reinterpret_cast<const char*>(inConnectionString), inConnectionStringLen);

    bool connected = connection->Establish(config.GetHost(), config.GetPort(), config.GetCache());

    if (!connected)
        return SQL_ERROR;

    if (outConnectionString && outConnectionStringBufferLen > 0)
    {
        std::string out_connection_str = config.ToConnectString();

        LOG_MSG("%s\n", out_connection_str.c_str());

        strncpy((char*)outConnectionString, out_connection_str.c_str(), outConnectionStringBufferLen - 1);

        outConnectionString[outConnectionStringBufferLen - 1] = '\0';

        if (outConnectionStringLen)
            *outConnectionStringLen = static_cast<SQLSMALLINT>(strlen(reinterpret_cast<char*>(outConnectionString)));
    }

    return SQL_SUCCESS;
}

SQLRETURN SQL_API SQLDisconnect(SQLHDBC conn)
{
    using ignite::odbc::Connection;

    LOG_MSG("SQLDisconnect called\n");

    Connection *connection = reinterpret_cast<Connection*>(conn);

    if (!connection)
        return SQL_INVALID_HANDLE;

    bool success = connection->Release();

    return success ? SQL_SUCCESS : SQL_ERROR;
}

SQLRETURN SQL_API SQLPrepare(SQLHSTMT stmt, SQLCHAR* query, SQLINTEGER queryLen)
{
    using ignite::odbc::Statement;

    LOG_MSG("SQLPrepare called\n");

    Statement *statement = reinterpret_cast<Statement*>(stmt);

    if (!statement)
        return SQL_INVALID_HANDLE;

    const char* sql = reinterpret_cast<char*>(query);
    size_t len = queryLen == SQL_NTS ? strlen(sql) : static_cast<size_t>(queryLen);

    LOG_MSG("SQL: %s\n", sql);
    LOG_MSG("Length: %u\n", len);

    statement->PrepareSqlQuery(sql, len);

    return SQL_SUCCESS;
}

SQLRETURN SQL_API SQLExecute(SQLHSTMT stmt)
{
    using ignite::odbc::Statement;

    LOG_MSG("SQLExecute called\n");

    Statement *statement = reinterpret_cast<Statement*>(stmt);

    if (!statement)
        return SQL_INVALID_HANDLE;

    bool success = statement->ExecuteSqlQuery();

    return success ? SQL_SUCCESS : SQL_ERROR;
}

SQLRETURN SQL_API SQLExecDirect(SQLHSTMT stmt, SQLCHAR* query, SQLINTEGER queryLen)
{
    using ignite::odbc::Statement;

    LOG_MSG("SQLExecDirect called\n");

    Statement *statement = reinterpret_cast<Statement*>(stmt);

    if (!statement)
        return SQL_INVALID_HANDLE;

    const char* sql = reinterpret_cast<char*>(query);
    size_t len = queryLen == SQL_NTS ? strlen(sql) : static_cast<size_t>(queryLen);

    LOG_MSG("SQL: %s\n", sql);
    LOG_MSG("Length: %u\n", len);

    bool success = statement->ExecuteSqlQuery(sql, len);

    return success ? SQL_SUCCESS : SQL_ERROR;
}

SQLRETURN SQL_API SQLBindCol(SQLHSTMT       stmt,
                             SQLUSMALLINT   colNum,
                             SQLSMALLINT    targetType,
                             SQLPOINTER     targetValue,
                             SQLLEN         bufferLength,
                             SQLLEN*        strLengthOrIndicator)
{
    using namespace ignite::odbc::type_traits;

    using ignite::odbc::Statement;
    using ignite::odbc::app::ApplicationDataBuffer;

    LOG_MSG("SQLBindCol called: index=%d, type=%d\n", colNum, targetType);

    Statement *statement = reinterpret_cast<Statement*>(stmt);

    if (!statement)
        return SQL_INVALID_HANDLE;

    IgniteSqlType driverType = ToDriverType(targetType);

    if (driverType == IGNITE_ODBC_C_TYPE_UNSUPPORTED)
        return SQL_ERROR;

    if (bufferLength < 0)
        return SQL_ERROR;

    if (targetValue || strLengthOrIndicator)
    {
        ApplicationDataBuffer dataBuffer(driverType, targetValue, bufferLength, strLengthOrIndicator);

        statement->BindColumn(colNum, dataBuffer);
    }
    else
        statement->UnbindColumn(colNum);

    return SQL_SUCCESS;
}

SQLRETURN SQL_API SQLFetch(SQLHSTMT stmt)
{
    using ignite::odbc::Statement;

    LOG_MSG("SQLFetch called\n");

    Statement *statement = reinterpret_cast<Statement*>(stmt);

    if (!statement)
        return SQL_INVALID_HANDLE;

    return SqlResultToReturnCode(statement->FetchRow());
}

SQLRETURN SQL_API SQLFetchScroll(SQLHSTMT       stmt,
                                 SQLSMALLINT    orientation,
                                 SQLLEN         offset)
{
    LOG_MSG("SQLFetchScroll called\n");
    LOG_MSG("Orientation: %d, Offset: %d\n", orientation, offset);

    if (orientation != SQL_FETCH_NEXT)
        return SQL_ERROR;

    return SQLFetch(stmt);
}

SQLRETURN SQL_API SQLExtendedFetch(SQLHSTMT         stmt,
                                   SQLUSMALLINT     orientation,
                                   SQLLEN           offset,
                                   SQLULEN*         rowCount,
                                   SQLUSMALLINT*    rowStatusArray)
{
    LOG_MSG("SQLExtendedFetch called\n");

    SQLRETURN res = SQLFetchScroll(stmt, orientation, offset);

    if (res == SQL_SUCCESS || res == SQL_NO_DATA)
    {
        if (rowCount)
            *rowCount = 1;

        if (rowStatusArray)
            rowStatusArray[0] = SQL_ROW_SUCCESS;
    }

    return res;
}

SQLRETURN SQL_API SQLNumResultCols(SQLHSTMT stmt, SQLSMALLINT *columnNum)
{
    using ignite::odbc::Statement;
    using ignite::odbc::meta::ColumnMetaVector;

    LOG_MSG("SQLNumResultCols called\n");

    Statement *statement = reinterpret_cast<Statement*>(stmt);

    if (!statement)
        return SQL_INVALID_HANDLE;

    const ColumnMetaVector* meta = statement->GetMeta();

    if (!meta)
        return SQL_ERROR;

    *columnNum = static_cast<SQLSMALLINT>(meta->size());

    LOG_MSG("columnNum: %d\n", *columnNum);

    return SQL_SUCCESS;
}

SQLRETURN SQL_API SQLTables(SQLHSTMT    stmt,
                            SQLCHAR*    catalogName,
                            SQLSMALLINT catalogNameLen,
                            SQLCHAR*    schemaName,
                            SQLSMALLINT schemaNameLen,
                            SQLCHAR*    tableName,
                            SQLSMALLINT tableNameLen,
                            SQLCHAR*    tableType,
                            SQLSMALLINT tableTypeLen)
{
    using ignite::odbc::Statement;
    using ignite::utility::SqlStringToString;

    LOG_MSG("SQLTables called\n");

    Statement *statement = reinterpret_cast<Statement*>(stmt);

    if (!statement)
        return SQL_INVALID_HANDLE;

    std::string catalog = SqlStringToString(catalogName, catalogNameLen);
    std::string schema = SqlStringToString(schemaName, schemaNameLen);
    std::string table = SqlStringToString(tableName, tableNameLen);
    std::string tableTypeStr = SqlStringToString(tableType, tableTypeLen);

    LOG_MSG("catalog: %s\n", catalog.c_str());
    LOG_MSG("schema: %s\n", schema.c_str());
    LOG_MSG("table: %s\n", table.c_str());
    LOG_MSG("tableType: %s\n", tableTypeStr.c_str());

    bool success = statement->ExecuteGetTablesMetaQuery(catalog, schema, table, tableTypeStr);

    return success ? SQL_SUCCESS : SQL_ERROR;
}

SQLRETURN SQL_API SQLColumns(SQLHSTMT       stmt,
                             SQLCHAR*       catalogName,
                             SQLSMALLINT    catalogNameLen,
                             SQLCHAR*       schemaName,
                             SQLSMALLINT    schemaNameLen,
                             SQLCHAR*       tableName,
                             SQLSMALLINT    tableNameLen,
                             SQLCHAR*       columnName,
                             SQLSMALLINT    columnNameLen)
{
    using ignite::odbc::Statement;
    using ignite::utility::SqlStringToString;

    LOG_MSG("SQLColumns called\n");

    Statement *statement = reinterpret_cast<Statement*>(stmt);

    if (!statement)
        return SQL_INVALID_HANDLE;

    std::string catalog = SqlStringToString(catalogName, catalogNameLen);
    std::string schema = SqlStringToString(schemaName, schemaNameLen);
    std::string table = SqlStringToString(tableName, tableNameLen);
    std::string column = SqlStringToString(columnName, columnNameLen);

    LOG_MSG("catalog: %s\n", catalog.c_str());
    LOG_MSG("schema: %s\n", schema.c_str());
    LOG_MSG("table: %s\n", table.c_str());
    LOG_MSG("column: %s\n", column.c_str());

    bool success = statement->ExecuteGetColumnsMetaQuery(schema, table, column);

    return success ? SQL_SUCCESS : SQL_ERROR;
}

SQLRETURN SQL_API SQLMoreResults(SQLHSTMT stmt)
{
    using ignite::odbc::Statement;

    LOG_MSG("SQLMoreResults called\n");

    Statement *statement = reinterpret_cast<Statement*>(stmt);

    if (!statement)
        return SQL_INVALID_HANDLE;

    return statement->DataAvailable() ? SQL_SUCCESS : SQL_NO_DATA;
}

SQLRETURN SQL_API SQLBindParameter(SQLHSTMT     stmt,
                                   SQLUSMALLINT paramIdx,
                                   SQLSMALLINT  ioType,
                                   SQLSMALLINT  bufferType,
                                   SQLSMALLINT  paramSqlType,
                                   SQLULEN      columnSize,
                                   SQLSMALLINT  decDigits,
                                   SQLPOINTER   buffer,
                                   SQLLEN       bufferLen,
                                   SQLLEN*      resLen)
{
    using namespace ignite::odbc::type_traits;

    using ignite::odbc::Statement;
    using ignite::odbc::app::ApplicationDataBuffer;
    using ignite::odbc::app::Parameter;
    using ignite::odbc::type_traits::IsSqlTypeSupported;

    LOG_MSG("SQLBindParameter called\n");

    Statement *statement = reinterpret_cast<Statement*>(stmt);

    if (!statement)
        return SQL_INVALID_HANDLE;

    if (ioType != SQL_PARAM_INPUT)
        return SQL_ERROR;

    if (*resLen == SQL_DATA_AT_EXEC || *resLen <= SQL_LEN_DATA_AT_EXEC_OFFSET)
        return SQL_ERROR;

    if (!IsSqlTypeSupported(paramSqlType))
        return SQL_ERROR;

    IgniteSqlType driverType = ToDriverType(bufferType);

    if (driverType == IGNITE_ODBC_C_TYPE_UNSUPPORTED)
        return SQL_ERROR;

    if (buffer)
    {
        ApplicationDataBuffer dataBuffer(driverType, buffer, bufferLen, resLen);

        Parameter param(dataBuffer, paramSqlType, columnSize, decDigits);

        statement->BindParameter(paramIdx, param);
    }
    else
        statement->UnbindParameter(paramIdx);

    return SQL_SUCCESS;
}

SQLRETURN SQL_API SQLNativeSql(SQLHDBC      conn,
                               SQLCHAR*     inQuery,
                               SQLINTEGER   inQueryLen,
                               SQLCHAR*     outQueryBuffer,
                               SQLINTEGER   outQueryBufferLen,
                               SQLINTEGER*  outQueryLen)
{
    using namespace ignite::utility;

    LOG_MSG("SQLNativeSql called\n");

    std::string in = SqlStringToString(inQuery, inQueryLen);

    CopyStringToBuffer(in, reinterpret_cast<char*>(outQueryBuffer),
        static_cast<size_t>(outQueryBufferLen));

    *outQueryLen = std::min(outQueryBufferLen, static_cast<SQLINTEGER>(in.size()));

    return SQL_SUCCESS;
}

SQLRETURN SQL_API SQLColAttribute(SQLHSTMT        stmt,
                                  SQLUSMALLINT    columnNum,
                                  SQLUSMALLINT    fieldId,
                                  SQLPOINTER      strAttr,
                                  SQLSMALLINT     bufferLen,
                                  SQLSMALLINT*    strAttrLen,
                                  SQLLEN*         numericAttr)
{
    using ignite::odbc::Statement;
    using ignite::odbc::meta::ColumnMetaVector;
    using ignite::odbc::meta::ColumnMeta;

    LOG_MSG("SQLColAttribute called: %d (%s)\n", fieldId, ColumnMeta::AttrIdToString(fieldId));

    Statement *statement = reinterpret_cast<Statement*>(stmt);

    if (!statement)
        return SQL_INVALID_HANDLE;

    // This is a special case
    if (fieldId == SQL_DESC_COUNT)
    {
        SQLSMALLINT val = 0;

        SQLRETURN res = SQLNumResultCols(stmt, &val);

        if (res == SQL_SUCCESS)
            *numericAttr = val;

        return res;
    }

    bool success = statement->GetColumnAttribute(columnNum, fieldId,
        reinterpret_cast<char*>(strAttr), bufferLen, strAttrLen, numericAttr);

    return success ? SQL_SUCCESS : SQL_ERROR;
}

<<<<<<< HEAD
SQLRETURN SQL_API SQLDescribeCol(SQLHSTMT       stmt,
                                 SQLUSMALLINT   columnNum, 
                                 SQLCHAR*       columnNameBuf,
                                 SQLSMALLINT    columnNameBufLen,
                                 SQLSMALLINT*   columnNameLen,
                                 SQLSMALLINT*   dataType, 
                                 SQLULEN*       columnSize,
                                 SQLSMALLINT*   decimalDigits, 
                                 SQLSMALLINT*   nullable)
{
    using ignite::odbc::Statement;

    LOG_MSG("SQLDescribeCol called\n");
=======
SQLRETURN SQL_API SQLForeignKeys(SQLHSTMT       stmt,
                                 SQLCHAR*       primaryCatalogName,
                                 SQLSMALLINT    primaryCatalogNameLen,
                                 SQLCHAR*       primarySchemaName,
                                 SQLSMALLINT    primarySchemaNameLen,
                                 SQLCHAR*       primaryTableName,
                                 SQLSMALLINT    primaryTableNameLen,
                                 SQLCHAR*       foreignCatalogName,
                                 SQLSMALLINT    foreignCatalogNameLen,
                                 SQLCHAR*       foreignSchemaName,
                                 SQLSMALLINT    foreignSchemaNameLen,
                                 SQLCHAR*       foreignTableName,
                                 SQLSMALLINT    foreignTableNameLen)
{
    using ignite::odbc::Statement;
    using ignite::utility::SqlStringToString;

    LOG_MSG("SQLForeignKeys called\n");
>>>>>>> 7b849f65

    Statement *statement = reinterpret_cast<Statement*>(stmt);

    if (!statement)
        return SQL_INVALID_HANDLE;

<<<<<<< HEAD
    bool success = statement->GetColumnAttribute(columnNum, SQL_DESC_NAME,
        reinterpret_cast<char*>(columnNameBuf), columnNameBufLen, columnNameLen, 0);

    int64_t dataTypeRes;
    int64_t columnSizeRes;
    int64_t decimalDigitsRes;
    int64_t nullableRes;

    success = success && statement->GetColumnAttribute(columnNum, SQL_DESC_TYPE, 0, 0, 0, &dataTypeRes);
    success = success && statement->GetColumnAttribute(columnNum, SQL_DESC_PRECISION, 0, 0, 0, &columnSizeRes);
    success = success && statement->GetColumnAttribute(columnNum, SQL_DESC_SCALE, 0, 0, 0, &decimalDigitsRes);
    success = success && statement->GetColumnAttribute(columnNum, SQL_DESC_NULLABLE, 0, 0, 0, &nullableRes);

    *dataType = static_cast<SQLSMALLINT>(dataTypeRes);
    *columnSize = static_cast<SQLULEN>(columnSizeRes);
    *decimalDigits = static_cast<SQLSMALLINT>(decimalDigitsRes);
    *nullable = static_cast<SQLSMALLINT>(nullableRes);

    return success ? SQL_SUCCESS : SQL_ERROR;
}

SQLRETURN SQL_API SQLRowCount(SQLHSTMT stmt, SQLLEN* rowCnt)
{
    using ignite::odbc::Statement;

    LOG_MSG("SQLRowCount called\n");

    Statement *statement = reinterpret_cast<Statement*>(stmt);

    if (!statement)
        return SQL_INVALID_HANDLE;

    int64_t res;

    bool success = statement->AffectedRows(res);

    if (success)
        *rowCnt = static_cast<SQLLEN>(res);
=======
    std::string primaryCatalog = SqlStringToString(primaryCatalogName, primaryCatalogNameLen);
    std::string primarySchema = SqlStringToString(primarySchemaName, primarySchemaNameLen);
    std::string primaryTable = SqlStringToString(primaryTableName, primaryTableNameLen);
    std::string foreignCatalog = SqlStringToString(foreignCatalogName, foreignCatalogNameLen);
    std::string foreignSchema = SqlStringToString(foreignSchemaName, foreignSchemaNameLen);
    std::string foreignTable = SqlStringToString(foreignTableName, foreignTableNameLen);

    LOG_MSG("primaryCatalog: %s\n", primaryCatalog.c_str());
    LOG_MSG("primarySchema: %s\n", primarySchema.c_str());
    LOG_MSG("primaryTable: %s\n", primaryTable.c_str());
    LOG_MSG("foreignCatalog: %s\n", foreignCatalog.c_str());
    LOG_MSG("foreignSchema: %s\n", foreignSchema.c_str());
    LOG_MSG("foreignTable: %s\n", foreignTable.c_str());

    bool success = statement->ExecuteGetForeignKeysQuery(primaryCatalog, primarySchema, 
        primaryTable, foreignCatalog, foreignSchema, foreignTable);

    return success ? SQL_SUCCESS : SQL_ERROR;
>>>>>>> 7b849f65

    return SQL_SUCCESS;
}

//
// ==== Not implemented ====
//

SQLRETURN SQL_API SQLCancel(SQLHSTMT stmt)
{
    LOG_MSG("SQLCancel called\n");
    return SQL_SUCCESS;
}

SQLRETURN SQL_API SQLColAttributes(SQLHSTMT     stmt,
                                   SQLUSMALLINT colNum,
                                   SQLUSMALLINT fieldId,
                                   SQLPOINTER   strAttrBuf,
                                   SQLSMALLINT  strAttrBufLen,
                                   SQLSMALLINT* strAttrResLen,
                                   SQLLEN*      numAttrBuf)
{
    LOG_MSG("SQLColAttributes called\n");
    return SQL_SUCCESS;
}

SQLRETURN SQL_API SQLConnect(SQLHDBC        conn,
                             SQLCHAR*       serverName,
                             SQLSMALLINT    serverNameLen,
                             SQLCHAR*       userName,
                             SQLSMALLINT    userNameLen,
                             SQLCHAR*       auth,
                             SQLSMALLINT    authLen)
{
    LOG_MSG("SQLConnect called\n");
    return SQL_SUCCESS;
}

SQLRETURN SQL_API SQLError(SQLHENV      env,
                           SQLHDBC      conn,
                           SQLHSTMT     stmt,
                           SQLCHAR*     state,
                           SQLINTEGER*  error,
                           SQLCHAR*     msgBuf,
                           SQLSMALLINT  msgBufLen,
                           SQLSMALLINT* msgResLen)
{
    LOG_MSG("SQLError called\n");
    return(SQL_NO_DATA_FOUND);
}

SQLRETURN SQL_API SQLGetCursorName(SQLHSTMT     stmt,
                                   SQLCHAR*     nameBuf,
                                   SQLSMALLINT  nameBufLen,
                                   SQLSMALLINT* nameResLen)
{
    LOG_MSG("SQLGetCursorName called\n");
    return SQL_SUCCESS;
}

SQLRETURN SQL_API SQLSetCursorName(SQLHSTMT     stmt,
                                   SQLCHAR*     name,
                                   SQLSMALLINT  nameLen)
{
    LOG_MSG("SQLSetCursorName called\n");
    return SQL_SUCCESS;
}

SQLRETURN SQL_API SQLGetConnectOption(SQLHDBC       conn,
                                      SQLUSMALLINT  option,
                                      SQLPOINTER    value)
{
    LOG_MSG("SQLGetConnectOption called\n");
    return SQL_SUCCESS;
}

SQLRETURN SQL_API SQLGetData(SQLHSTMT       stmt,
                             SQLUSMALLINT   colNum,
                             SQLSMALLINT    targetType,
                             SQLPOINTER     targetValue,
                             SQLLEN         bufferLength,
                             SQLLEN*        strLengthOrIndicator)
{
    LOG_MSG("SQLGetData called\n");
    return SQL_SUCCESS;
}

SQLRETURN SQL_API SQLGetFunctions(SQLHDBC       conn,
                                  SQLUSMALLINT  funcId,
                                  SQLUSMALLINT* supported)
{
    LOG_MSG("SQLGetFunctions called\n");
    return SQL_SUCCESS;
}

SQLRETURN SQL_API SQLGetStmtOption(SQLHSTMT     stmt,
                                   SQLUSMALLINT option,
                                   SQLPOINTER   value)
{
    LOG_MSG("SQLGetStmtOption called\n");
    return SQL_SUCCESS;
}

SQLRETURN SQL_API SQLGetTypeInfo(SQLHSTMT       stmt,
                                 SQLSMALLINT    type)
{
    LOG_MSG("SQLGetTypeInfo called\n");
    return SQL_SUCCESS;
}

SQLRETURN SQL_API SQLParamData(SQLHSTMT    stmt,
                               SQLPOINTER* value)
{
    LOG_MSG("SQLParamData called\n");
    return SQL_SUCCESS;
}

SQLRETURN SQL_API SQLPutData(SQLHSTMT     stmt,
                             SQLPOINTER   data,
                             SQLLEN       strLengthOrIndicator)
{
    LOG_MSG("SQLPutData called\n");
    return SQL_SUCCESS;
}

SQLRETURN SQL_API SQLSetConnectOption(SQLHDBC       conn,
                                      SQLUSMALLINT  option,
                                      SQLULEN       value)
{
    LOG_MSG("SQLSetConnectOption called\n");
    return SQL_SUCCESS;
}

SQLRETURN SQL_API SQLSetStmtOption(SQLHSTMT     stmt,
                                   SQLUSMALLINT option,
                                   SQLULEN      value)
{
    LOG_MSG("SQLSetStmtOption called\n");
    return SQL_SUCCESS;
}

SQLRETURN SQL_API SQLSpecialColumns(SQLHSTMT    stmt,
                                    SQLSMALLINT idType,
                                    SQLCHAR*    catalogName,
                                    SQLSMALLINT catalogNameLen,
                                    SQLCHAR*    schemaName,
                                    SQLSMALLINT schemaNameLen,
                                    SQLCHAR*    tableName,
                                    SQLSMALLINT tableNameLen,
                                    SQLSMALLINT scope,
                                    SQLSMALLINT nullable)
{
    LOG_MSG("SQLSpecialColumns called\n");
    return SQL_SUCCESS;
}

SQLRETURN SQL_API SQLStatistics(SQLHSTMT        stmt,
                                SQLCHAR*        catalogName,
                                SQLSMALLINT     catalogNameLen,
                                SQLCHAR*        schemaName,
                                SQLSMALLINT     schemaNameLen,
                                SQLCHAR*        tableName,
                                SQLSMALLINT     tableNameLen,
                                SQLUSMALLINT    unique,
                                SQLUSMALLINT    reserved)
{
    LOG_MSG("SQLStatistics called\n");
    return SQL_SUCCESS;
}

SQLRETURN SQL_API SQLBrowseConnect(SQLHDBC      conn,
                                   SQLCHAR*     inConnectionStr,
                                   SQLSMALLINT  inConnectionStrLen,
                                   SQLCHAR*     outConnectionStrBuf,
                                   SQLSMALLINT  outConnectionStrBufLen,
                                   SQLSMALLINT* outConnectionStrResLen)
{
    LOG_MSG("SQLBrowseConnect called\n");
    return SQL_SUCCESS;
}

SQLRETURN SQL_API SQLProcedureColumns(SQLHSTMT      stmt,
                                      SQLCHAR *     catalogName,
                                      SQLSMALLINT   catalogNameLen,
                                      SQLCHAR *     schemaName,
                                      SQLSMALLINT   schemaNameLen,
                                      SQLCHAR *     procName,
                                      SQLSMALLINT   procNameLen,
                                      SQLCHAR *     columnName,
                                      SQLSMALLINT   columnNameLen)
{
    LOG_MSG("SQLProcedureColumns called\n");
    return SQL_SUCCESS;
}

SQLRETURN SQL_API SQLSetPos(SQLHSTMT        stmt,
                            SQLSETPOSIROW   rowNum,
                            SQLUSMALLINT    operation,
                            SQLUSMALLINT    lockType)
{
    LOG_MSG("SQLSetPos called\n");
    return SQL_SUCCESS;
}

SQLRETURN SQL_API SQLSetScrollOptions(SQLHSTMT      stmt,
                                      SQLUSMALLINT  concurrency,
                                      SQLLEN        crowKeyset,
                                      SQLUSMALLINT  crowRowset)
{
    LOG_MSG("SQLSetScrollOptions called\n");
    return SQL_SUCCESS;
}

SQLRETURN SQL_API SQLGetConnectAttr(SQLHDBC     conn,
                                    SQLINTEGER  attr,
                                    SQLPOINTER  valueBuf,
                                    SQLINTEGER  valueBufLen,
                                    SQLINTEGER* valueResLen)
{
    LOG_MSG("SQLGetConnectAttr called\n");
    return SQL_SUCCESS;
}

SQLRETURN SQL_API SQLGetEnvAttr(SQLHENV     env,
                                SQLINTEGER  attr,
                                SQLPOINTER  valueBuf,
                                SQLINTEGER  valueBufLen,
                                SQLINTEGER* valueResLen)
{
    LOG_MSG("SQLGetEnvAttr called\n");
    return SQL_SUCCESS;
}

SQLRETURN SQL_API SQLGetStmtAttr(SQLHSTMT       stmt,
                                 SQLINTEGER     attr,
                                 SQLPOINTER     valueBuf,
                                 SQLINTEGER     valueBufLen,
                                 SQLINTEGER*    valueResLen)
{
    LOG_MSG("SQLGetStmtAttr called\n");
    return SQL_SUCCESS;
}

SQLRETURN SQL_API SQLSetConnectAttr(SQLHDBC     conn,
                                    SQLINTEGER  attr,
                                    SQLPOINTER  value,
                                    SQLINTEGER  valueLen)
{
    using ignite::odbc::Connection;

    LOG_MSG("SQLSetConnectAttr called\n");

    Connection *connection = reinterpret_cast<Connection*>(conn);

    if (!connection)
        return SQL_INVALID_HANDLE;

    return SQL_ERROR;
}

SQLRETURN SQL_API SQLSetEnvAttr(SQLHENV     env,
                                SQLINTEGER  attr,
                                SQLPOINTER  value,
                                SQLINTEGER  valueLen)
{
    LOG_MSG("SQLSetEnvAttr called\n");
    return SQL_SUCCESS;
}

SQLRETURN SQL_API SQLSetStmtAttr(SQLHSTMT    stmt,
                                 SQLINTEGER  attr,
                                 SQLPOINTER  value,
                                 SQLINTEGER  valueLen)
{
    LOG_MSG("SQLSetStmtAttr called\n");
    return SQL_SUCCESS;
}

SQLRETURN SQL_API SQLBulkOperations(SQLHSTMT       stmt,
                                    SQLUSMALLINT   operation)
{
    LOG_MSG("SQLBulkOperations called\n");
    return SQL_SUCCESS;
}

SQLRETURN SQL_API SQLGetDiagField(SQLSMALLINT   handleType,
                                  SQLHANDLE     handle,
                                  SQLSMALLINT   recNum,
                                  SQLSMALLINT   diagId,
                                  SQLPOINTER    diagInfo,
                                  SQLSMALLINT   bufferLen,
                                  SQLSMALLINT*  resLen)
{
    LOG_MSG("SQLGetDiagField called\n");
    return(SQL_NO_DATA_FOUND);
}

SQLRETURN SQL_API SQLGetDiagRec(SQLSMALLINT     handleType,
                                SQLHANDLE       handle,
                                SQLSMALLINT     recNum,
                                SQLCHAR*        sqlState,
                                SQLINTEGER*     nativeError,
                                SQLCHAR*        msgText,
                                SQLSMALLINT     bufferLen,
                                SQLSMALLINT*    resLen)
{
    LOG_MSG("SQLGetDiagRec called\n");
    return(SQL_NO_DATA_FOUND);
}

SQLRETURN SQL_API SQLTablePrivileges(SQLHSTMT      stmt,
                                     SQLCHAR*      catalogName,
                                     SQLSMALLINT   catalogNameLen,
                                     SQLCHAR*      schemaName,
                                     SQLSMALLINT   schemaNameLen,
                                     SQLCHAR*      tableName,
                                     SQLSMALLINT   tableNameLen)
{
    LOG_MSG("SQLTablePrivileges called\n");
    return SQL_SUCCESS;
}

SQLRETURN SQL_API SQLCopyDesc(SQLHDESC src, SQLHDESC dst)
{
    LOG_MSG("SQLCopyDesc called\n");
    return SQL_SUCCESS;
}

SQLRETURN SQL_API SQLEndTran(SQLSMALLINT    handleType,
                             SQLHANDLE      handle,
                             SQLSMALLINT    completionType)
{
    LOG_MSG("SQLEndTran called\n");
    return SQL_SUCCESS;
}

SQLRETURN SQL_API SQLGetDescField(SQLHDESC      descr,
                                  SQLSMALLINT   recNum,
                                  SQLSMALLINT   fieldId,
                                  SQLPOINTER    buffer,
                                  SQLINTEGER    bufferLen,
                                  SQLINTEGER*   resLen)
{
    LOG_MSG("SQLGetDescField called\n");
    return SQL_SUCCESS;
}

SQLRETURN SQL_API SQLGetDescRec(SQLHDESC        DescriptorHandle,
                                SQLSMALLINT     RecNumber,
                                SQLCHAR*        nameBuffer,
                                SQLSMALLINT     nameBufferLen,
                                SQLSMALLINT*    strLen,
                                SQLSMALLINT*    type,
                                SQLSMALLINT*    subType,
                                SQLLEN*         len,
                                SQLSMALLINT*    precision,
                                SQLSMALLINT*    scale,
                                SQLSMALLINT*    nullable)
{
    LOG_MSG("SQLGetDescRec called\n");
    return SQL_SUCCESS;
}

SQLRETURN SQL_API SQLSetDescField(SQLHDESC      descr,
                                  SQLSMALLINT   recNum,
                                  SQLSMALLINT   fieldId,
                                  SQLPOINTER    buffer,
                                  SQLINTEGER    bufferLen)
{
    LOG_MSG("SQLSetDescField called\n");
    return SQL_SUCCESS;
}

SQLRETURN SQL_API SQLSetDescRec(SQLHDESC      descr,
                                SQLSMALLINT   recNum,
                                SQLSMALLINT   type,
                                SQLSMALLINT   subType,
                                SQLLEN        len,
                                SQLSMALLINT   precision,
                                SQLSMALLINT   scale,
                                SQLPOINTER    buffer,
                                SQLLEN*       resLen,
                                SQLLEN*       id)
{
    LOG_MSG("SQLSetDescRec called\n");
    return SQL_SUCCESS;
}

SQLRETURN SQL_API SQLColumnPrivileges(SQLHSTMT      stmt,
                                      SQLCHAR*      catalogName,
                                      SQLSMALLINT   catalogNameLen,
                                      SQLCHAR*      schemaName,
                                      SQLSMALLINT   schemaNameLen,
                                      SQLCHAR*      tableName,
                                      SQLSMALLINT   tableNameLen,
                                      SQLCHAR*      columnName,
                                      SQLSMALLINT   columnNameLen)
{
    LOG_MSG("SQLColumnPrivileges called\n");
    return SQL_SUCCESS;
}

SQLRETURN SQL_API SQLDescribeParam(SQLHSTMT     stmt,
                                   SQLUSMALLINT paramNum,
                                   SQLSMALLINT* dataType,
                                   SQLULEN*     paramSize,
                                   SQLSMALLINT* decimalDigits,
                                   SQLSMALLINT* nullable)
{
    LOG_MSG("SQLDescribeParam called\n");
    return SQL_SUCCESS;
}

SQLRETURN SQL_API SQLNumParams(SQLHSTMT stmt, SQLSMALLINT* paramCnt)
{
    LOG_MSG("SQLNumParams called\n");
    return SQL_SUCCESS;
}

SQLRETURN SQL_API SQLParamOptions(SQLHSTMT  stmt,
                                  SQLULEN   paramSetSize,
                                  SQLULEN*  paramsProcessed)
{
    LOG_MSG("SQLParamOptions called\n");
    return SQL_SUCCESS;
}

SQLRETURN SQL_API SQLPrimaryKeys(SQLHSTMT       stmt,
                                 SQLCHAR*       catalogName,
                                 SQLSMALLINT    catalogNameLen,
                                 SQLCHAR*       schemaName,
                                 SQLSMALLINT    schemaNameLen,
                                 SQLCHAR*       tableName,
                                 SQLSMALLINT    tableNameLen)
{
    LOG_MSG("SQLPrimaryKeys called\n");
    return SQL_SUCCESS;
}

SQLRETURN SQL_API SQLProcedures(SQLHSTMT        stmt,
                                SQLCHAR*        catalogName,
                                SQLSMALLINT     catalogNameLen,
                                SQLCHAR*        schemaName,
                                SQLSMALLINT     schemaNameLen,
                                SQLCHAR*        tableName,
                                SQLSMALLINT     tableNameLen)
{
    LOG_MSG("SQLProcedures called\n");
    return SQL_SUCCESS;
}<|MERGE_RESOLUTION|>--- conflicted
+++ resolved
@@ -754,7 +754,6 @@
     return success ? SQL_SUCCESS : SQL_ERROR;
 }
 
-<<<<<<< HEAD
 SQLRETURN SQL_API SQLDescribeCol(SQLHSTMT       stmt,
                                  SQLUSMALLINT   columnNum, 
                                  SQLCHAR*       columnNameBuf,
@@ -768,7 +767,55 @@
     using ignite::odbc::Statement;
 
     LOG_MSG("SQLDescribeCol called\n");
-=======
+
+    Statement *statement = reinterpret_cast<Statement*>(stmt);
+
+    if (!statement)
+        return SQL_INVALID_HANDLE;
+
+    bool success = statement->GetColumnAttribute(columnNum, SQL_DESC_NAME,
+        reinterpret_cast<char*>(columnNameBuf), columnNameBufLen, columnNameLen, 0);
+
+    int64_t dataTypeRes;
+    int64_t columnSizeRes;
+    int64_t decimalDigitsRes;
+    int64_t nullableRes;
+
+    success = success && statement->GetColumnAttribute(columnNum, SQL_DESC_TYPE, 0, 0, 0, &dataTypeRes);
+    success = success && statement->GetColumnAttribute(columnNum, SQL_DESC_PRECISION, 0, 0, 0, &columnSizeRes);
+    success = success && statement->GetColumnAttribute(columnNum, SQL_DESC_SCALE, 0, 0, 0, &decimalDigitsRes);
+    success = success && statement->GetColumnAttribute(columnNum, SQL_DESC_NULLABLE, 0, 0, 0, &nullableRes);
+
+    *dataType = static_cast<SQLSMALLINT>(dataTypeRes);
+    *columnSize = static_cast<SQLULEN>(columnSizeRes);
+    *decimalDigits = static_cast<SQLSMALLINT>(decimalDigitsRes);
+    *nullable = static_cast<SQLSMALLINT>(nullableRes);
+
+    return success ? SQL_SUCCESS : SQL_ERROR;
+}
+
+
+SQLRETURN SQL_API SQLRowCount(SQLHSTMT stmt, SQLLEN* rowCnt)
+{
+    using ignite::odbc::Statement;
+
+    LOG_MSG("SQLRowCount called\n");
+
+    Statement *statement = reinterpret_cast<Statement*>(stmt);
+
+    if (!statement)
+        return SQL_INVALID_HANDLE;
+
+    int64_t res;
+
+    bool success = statement->AffectedRows(res);
+
+    if (success)
+        *rowCnt = static_cast<SQLLEN>(res);
+
+    return SQL_SUCCESS;
+}
+
 SQLRETURN SQL_API SQLForeignKeys(SQLHSTMT       stmt,
                                  SQLCHAR*       primaryCatalogName,
                                  SQLSMALLINT    primaryCatalogNameLen,
@@ -787,53 +834,12 @@
     using ignite::utility::SqlStringToString;
 
     LOG_MSG("SQLForeignKeys called\n");
->>>>>>> 7b849f65
-
-    Statement *statement = reinterpret_cast<Statement*>(stmt);
-
-    if (!statement)
-        return SQL_INVALID_HANDLE;
-
-<<<<<<< HEAD
-    bool success = statement->GetColumnAttribute(columnNum, SQL_DESC_NAME,
-        reinterpret_cast<char*>(columnNameBuf), columnNameBufLen, columnNameLen, 0);
-
-    int64_t dataTypeRes;
-    int64_t columnSizeRes;
-    int64_t decimalDigitsRes;
-    int64_t nullableRes;
-
-    success = success && statement->GetColumnAttribute(columnNum, SQL_DESC_TYPE, 0, 0, 0, &dataTypeRes);
-    success = success && statement->GetColumnAttribute(columnNum, SQL_DESC_PRECISION, 0, 0, 0, &columnSizeRes);
-    success = success && statement->GetColumnAttribute(columnNum, SQL_DESC_SCALE, 0, 0, 0, &decimalDigitsRes);
-    success = success && statement->GetColumnAttribute(columnNum, SQL_DESC_NULLABLE, 0, 0, 0, &nullableRes);
-
-    *dataType = static_cast<SQLSMALLINT>(dataTypeRes);
-    *columnSize = static_cast<SQLULEN>(columnSizeRes);
-    *decimalDigits = static_cast<SQLSMALLINT>(decimalDigitsRes);
-    *nullable = static_cast<SQLSMALLINT>(nullableRes);
-
-    return success ? SQL_SUCCESS : SQL_ERROR;
-}
-
-SQLRETURN SQL_API SQLRowCount(SQLHSTMT stmt, SQLLEN* rowCnt)
-{
-    using ignite::odbc::Statement;
-
-    LOG_MSG("SQLRowCount called\n");
-
-    Statement *statement = reinterpret_cast<Statement*>(stmt);
-
-    if (!statement)
-        return SQL_INVALID_HANDLE;
-
-    int64_t res;
-
-    bool success = statement->AffectedRows(res);
-
-    if (success)
-        *rowCnt = static_cast<SQLLEN>(res);
-=======
+
+    Statement *statement = reinterpret_cast<Statement*>(stmt);
+
+    if (!statement)
+        return SQL_INVALID_HANDLE;
+
     std::string primaryCatalog = SqlStringToString(primaryCatalogName, primaryCatalogNameLen);
     std::string primarySchema = SqlStringToString(primarySchemaName, primarySchemaNameLen);
     std::string primaryTable = SqlStringToString(primaryTableName, primaryTableNameLen);
@@ -848,13 +854,10 @@
     LOG_MSG("foreignSchema: %s\n", foreignSchema.c_str());
     LOG_MSG("foreignTable: %s\n", foreignTable.c_str());
 
-    bool success = statement->ExecuteGetForeignKeysQuery(primaryCatalog, primarySchema, 
+    bool success = statement->ExecuteGetForeignKeysQuery(primaryCatalog, primarySchema,
         primaryTable, foreignCatalog, foreignSchema, foreignTable);
 
     return success ? SQL_SUCCESS : SQL_ERROR;
->>>>>>> 7b849f65
-
-    return SQL_SUCCESS;
 }
 
 //
