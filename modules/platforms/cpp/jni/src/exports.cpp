--- conflicted
+++ resolved
@@ -567,16 +567,15 @@
         return ctx->ListenableIsCancelled(static_cast<jobject>(obj));
     }
 
-<<<<<<< HEAD
+    void IGNITE_CALL IgniteSetConsoleHandler(gcj::ConsoleWriteHandler consoleHandler) {
+        gcj::JniContext::SetConsoleHandler(consoleHandler);
+    }
+
+    void IGNITE_CALL IgniteRemoveConsoleHandler(gcj::ConsoleWriteHandler consoleHandler) {
+        gcj::JniContext::RemoveConsoleHandler(consoleHandler);
+    }
+
     void IGNITE_CALL IgniteReleaseChars(char* chars) {
         delete[] chars;
-=======
-    void IGNITE_CALL IgniteSetConsoleHandler(gcj::ConsoleWriteHandler consoleHandler) {
-        gcj::JniContext::SetConsoleHandler(consoleHandler);
-    }
-
-    void IGNITE_CALL IgniteRemoveConsoleHandler(gcj::ConsoleWriteHandler consoleHandler) {
-        gcj::JniContext::RemoveConsoleHandler(consoleHandler);
->>>>>>> 1ed5517d
     }
 }