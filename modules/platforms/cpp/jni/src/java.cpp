/*
 * Licensed to the Apache Software Foundation (ASF) under one or more
 * contributor license agreements.  See the NOTICE file distributed with
 * this work for additional information regarding copyright ownership.
 * The ASF licenses this file to You under the Apache License, Version 2.0
 * (the "License"); you may not use this file except in compliance with
 * the License.  You may obtain a copy of the License at
 *
 *      http://www.apache.org/licenses/LICENSE-2.0
 *
 * Unless required by applicable law or agreed to in writing, software
 * distributed under the License is distributed on an "AS IS" BASIS,
 * WITHOUT WARRANTIES OR CONDITIONS OF ANY KIND, either express or implied.
 * See the License for the specific language governing permissions and
 * limitations under the License.
 */

#include <string>
#include <exception>
#include <vector>
#include <algorithm>
#include <stdexcept>

#include "ignite/jni/utils.h"
#include "ignite/common/concurrent.h"
#include "ignite/jni/java.h"
#include <ignite/ignite_error.h>

#define IGNITE_SAFE_PROC_NO_ARG(jniEnv, envPtr, type, field) { \
    JniHandlers* hnds = reinterpret_cast<JniHandlers*>(envPtr); \
    type hnd = hnds->field; \
    if (hnd) \
        hnd(hnds->target); \
    else \
        ThrowOnMissingHandler(jniEnv); \
}

#define IGNITE_SAFE_PROC(jniEnv, envPtr, type, field, ...) { \
    JniHandlers* hnds = reinterpret_cast<JniHandlers*>(envPtr); \
    type hnd = hnds->field; \
    if (hnd) \
        hnd(hnds->target, __VA_ARGS__); \
    else \
        ThrowOnMissingHandler(jniEnv); \
}

#define IGNITE_SAFE_FUNC(jniEnv, envPtr, type, field, ...) { \
    JniHandlers* hnds = reinterpret_cast<JniHandlers*>(envPtr); \
    type hnd = hnds->field; \
    if (hnd) \
        return hnd(hnds->target, __VA_ARGS__); \
    else \
    { \
        ThrowOnMissingHandler(jniEnv); \
        return 0; \
    }\
}

using namespace ignite::java;

namespace ignite
{
    namespace jni
    {
        namespace java
        {
            namespace gcc = ignite::common::concurrent;

            /* --- Startup exception. --- */
            class JvmException : public std::exception {
                // No-op.
            };

            /* --- JNI method definitions. --- */
            struct JniMethod {
                char* name;
                char* sign;
                bool isStatic;

                JniMethod(const char* name, const char* sign, bool isStatic) {
                    this->name = const_cast<char*>(name);
                    this->sign = const_cast<char*>(sign);
                    this->isStatic = isStatic;
                }
            };

            /**
             * Heloper function to copy characters.
             *
             * @param src Source.
             * @return Result.
             */
            char* CopyChars(const char* src)
            {
                if (src)
                {
                    size_t len = strlen(src);
                    char* dest = new char[len + 1];
                    strcpy(dest, src);
                    *(dest + len) = 0;
                    return dest;
                }
                else
                    return NULL;
            }

            JniErrorInfo::JniErrorInfo() : code(IGNITE_JNI_ERR_SUCCESS), errCls(NULL), errMsg(NULL)
            {
                // No-op.
            }

            JniErrorInfo::JniErrorInfo(int code, const char* errCls, const char* errMsg) : code(code)
            {
                this->errCls = CopyChars(errCls);
                this->errMsg = CopyChars(errMsg);
            }

            JniErrorInfo::JniErrorInfo(const JniErrorInfo& other) : code(other.code)
            {
                this->errCls = CopyChars(other.errCls);
                this->errMsg = CopyChars(other.errMsg);
            }

            JniErrorInfo& JniErrorInfo::operator=(const JniErrorInfo& other)
            {
                if (this != &other)
                {
                    // 1. Create new instance, exception could occur at this point.
                    JniErrorInfo tmp(other);

                    // 2. Swap with temp.
                    int code0 = code;
                    char* errCls0 = errCls;
                    char* errMsg0 = errMsg;

                    code = tmp.code;
                    errCls = tmp.errCls;
                    errMsg = tmp.errMsg;

                    tmp.code = code0;
                    tmp.errCls = errCls0;
                    tmp.errMsg = errMsg0;
                }

                return *this;
            }

            JniErrorInfo::~JniErrorInfo()
            {
                if (errCls)
                    delete[] errCls;

                if (errMsg)
                    delete[] errMsg;
            }

            /**
             * Guard to ensure global reference cleanup.
             */
            class JniGlobalRefGuard
            {
            public:
                JniGlobalRefGuard(JNIEnv *e, jobject obj) : env(e), ref(obj)
                {
                    // No-op.
                }

                ~JniGlobalRefGuard()
                {
                    env->DeleteGlobalRef(ref);
                }

            private:
                /** Environment. */
                JNIEnv* env;

                /** Target reference. */
                jobject ref;

                IGNITE_NO_COPY_ASSIGNMENT(JniGlobalRefGuard)
            };

            const char* C_THROWABLE = "java/lang/Throwable";
            JniMethod M_THROWABLE_GET_MESSAGE = JniMethod("getMessage", "()Ljava/lang/String;", false);
            JniMethod M_THROWABLE_PRINT_STACK_TRACE = JniMethod("printStackTrace", "()V", false);

            const char* C_CLASS = "java/lang/Class";
            JniMethod M_CLASS_GET_NAME = JniMethod("getName", "()Ljava/lang/String;", false);

            const char* C_IGNITE_EXCEPTION = "org/apache/ignite/IgniteException";

            const char* C_PLATFORM_NO_CALLBACK_EXCEPTION = "org/apache/ignite/internal/processors/platform/PlatformNoCallbackException";

            const char* C_PLATFORM_PROCESSOR = "org/apache/ignite/internal/processors/platform/PlatformProcessor";
            JniMethod M_PLATFORM_PROCESSOR_RELEASE_START = JniMethod("releaseStart", "()V", false);
            JniMethod M_PLATFORM_PROCESSOR_PROJECTION = JniMethod("projection", "()Lorg/apache/ignite/internal/processors/platform/PlatformTarget;", false);
            JniMethod M_PLATFORM_PROCESSOR_CACHE = JniMethod("cache", "(Ljava/lang/String;)Lorg/apache/ignite/internal/processors/platform/PlatformTarget;", false);
            JniMethod M_PLATFORM_PROCESSOR_CREATE_CACHE = JniMethod("createCache", "(Ljava/lang/String;)Lorg/apache/ignite/internal/processors/platform/PlatformTarget;", false);
            JniMethod M_PLATFORM_PROCESSOR_GET_OR_CREATE_CACHE = JniMethod("getOrCreateCache", "(Ljava/lang/String;)Lorg/apache/ignite/internal/processors/platform/PlatformTarget;", false);
            JniMethod M_PLATFORM_PROCESSOR_CREATE_CACHE_FROM_CONFIG = JniMethod("createCacheFromConfig", "(J)Lorg/apache/ignite/internal/processors/platform/PlatformTarget;", false);
            JniMethod M_PLATFORM_PROCESSOR_GET_OR_CREATE_CACHE_FROM_CONFIG = JniMethod("getOrCreateCacheFromConfig", "(J)Lorg/apache/ignite/internal/processors/platform/PlatformTarget;", false);
            JniMethod M_PLATFORM_PROCESSOR_CREATE_NEAR_CACHE = JniMethod("createNearCache", "(Ljava/lang/String;J)Lorg/apache/ignite/internal/processors/platform/PlatformTarget;", false);
            JniMethod M_PLATFORM_PROCESSOR_GET_OR_CREATE_NEAR_CACHE = JniMethod("getOrCreateNearCache", "(Ljava/lang/String;J)Lorg/apache/ignite/internal/processors/platform/PlatformTarget;", false);
            JniMethod M_PLATFORM_PROCESSOR_DESTROY_CACHE = JniMethod("destroyCache", "(Ljava/lang/String;)V", false);
            JniMethod M_PLATFORM_PROCESSOR_AFFINITY = JniMethod("affinity", "(Ljava/lang/String;)Lorg/apache/ignite/internal/processors/platform/PlatformTarget;", false);
            JniMethod M_PLATFORM_PROCESSOR_DATA_STREAMER = JniMethod("dataStreamer", "(Ljava/lang/String;Z)Lorg/apache/ignite/internal/processors/platform/PlatformTarget;", false);
            JniMethod M_PLATFORM_PROCESSOR_TRANSACTIONS = JniMethod("transactions", "()Lorg/apache/ignite/internal/processors/platform/PlatformTarget;", false);
            JniMethod M_PLATFORM_PROCESSOR_COMPUTE = JniMethod("compute", "(Lorg/apache/ignite/internal/processors/platform/PlatformTarget;)Lorg/apache/ignite/internal/processors/platform/PlatformTarget;", false);
            JniMethod M_PLATFORM_PROCESSOR_MESSAGE = JniMethod("message", "(Lorg/apache/ignite/internal/processors/platform/PlatformTarget;)Lorg/apache/ignite/internal/processors/platform/PlatformTarget;", false);
            JniMethod M_PLATFORM_PROCESSOR_EVENTS = JniMethod("events", "(Lorg/apache/ignite/internal/processors/platform/PlatformTarget;)Lorg/apache/ignite/internal/processors/platform/PlatformTarget;", false);
            JniMethod M_PLATFORM_PROCESSOR_SERVICES = JniMethod("services", "(Lorg/apache/ignite/internal/processors/platform/PlatformTarget;)Lorg/apache/ignite/internal/processors/platform/PlatformTarget;", false);
            JniMethod M_PLATFORM_PROCESSOR_EXTENSIONS = JniMethod("extensions", "()Lorg/apache/ignite/internal/processors/platform/PlatformTarget;", false);
            JniMethod M_PLATFORM_PROCESSOR_ATOMIC_LONG = JniMethod("atomicLong", "(Ljava/lang/String;JZ)Lorg/apache/ignite/internal/processors/platform/PlatformTarget;", false);
            JniMethod M_PLATFORM_PROCESSOR_ATOMIC_SEQUENCE = JniMethod("atomicSequence", "(Ljava/lang/String;JZ)Lorg/apache/ignite/internal/processors/platform/PlatformTarget;", false);
            JniMethod M_PLATFORM_PROCESSOR_ATOMIC_REFERENCE = JniMethod("atomicReference", "(Ljava/lang/String;JZ)Lorg/apache/ignite/internal/processors/platform/PlatformTarget;", false);            
            JniMethod M_PLATFORM_PROCESSOR_GET_IGNITE_CONFIGURATION = JniMethod("getIgniteConfiguration", "(J)V", false);
            JniMethod M_PLATFORM_PROCESSOR_GET_CACHE_NAMES = JniMethod("getCacheNames", "(J)V", false);

            const char* C_PLATFORM_TARGET = "org/apache/ignite/internal/processors/platform/PlatformTarget";
            JniMethod M_PLATFORM_TARGET_IN_STREAM_OUT_LONG = JniMethod("inStreamOutLong", "(IJ)J", false);
            JniMethod M_PLATFORM_TARGET_IN_STREAM_OUT_OBJECT = JniMethod("inStreamOutObject", "(IJ)Ljava/lang/Object;", false);
            JniMethod M_PLATFORM_TARGET_IN_STREAM_OUT_STREAM = JniMethod("inStreamOutStream", "(IJJ)V", false);
            JniMethod M_PLATFORM_TARGET_IN_OBJECT_STREAM_OUT_STREAM = JniMethod("inObjectStreamOutStream", "(ILjava/lang/Object;JJ)V", false);
            JniMethod M_PLATFORM_TARGET_OUT_LONG = JniMethod("outLong", "(I)J", false);
            JniMethod M_PLATFORM_TARGET_OUT_STREAM = JniMethod("outStream", "(IJ)V", false);
            JniMethod M_PLATFORM_TARGET_OUT_OBJECT = JniMethod("outObject", "(I)Ljava/lang/Object;", false);
            JniMethod M_PLATFORM_TARGET_LISTEN_FUTURE = JniMethod("listenFuture", "(JI)V", false);
            JniMethod M_PLATFORM_TARGET_LISTEN_FOR_OPERATION = JniMethod("listenFutureForOperation", "(JII)V", false);
            JniMethod M_PLATFORM_TARGET_LISTEN_FUTURE_AND_GET = JniMethod("listenFutureAndGet", "(JI)Lorg/apache/ignite/internal/processors/platform/utils/PlatformListenable;", false);
            JniMethod M_PLATFORM_TARGET_LISTEN_FOR_OPERATION_AND_GET = JniMethod("listenFutureForOperationAndGet", "(JII)Lorg/apache/ignite/internal/processors/platform/utils/PlatformListenable;", false);

            const char* C_PLATFORM_CLUSTER_GRP = "org/apache/ignite/internal/processors/platform/cluster/PlatformClusterGroup";
            JniMethod M_PLATFORM_CLUSTER_GRP_FOR_OTHERS = JniMethod("forOthers", "(Lorg/apache/ignite/internal/processors/platform/cluster/PlatformClusterGroup;)Lorg/apache/ignite/internal/processors/platform/cluster/PlatformClusterGroup;", false);
            JniMethod M_PLATFORM_CLUSTER_GRP_FOR_REMOTES = JniMethod("forRemotes", "()Lorg/apache/ignite/internal/processors/platform/cluster/PlatformClusterGroup;", false);
            JniMethod M_PLATFORM_CLUSTER_GRP_FOR_DAEMONS = JniMethod("forDaemons", "()Lorg/apache/ignite/internal/processors/platform/cluster/PlatformClusterGroup;", false);
            JniMethod M_PLATFORM_CLUSTER_GRP_FOR_RANDOM = JniMethod("forRandom", "()Lorg/apache/ignite/internal/processors/platform/cluster/PlatformClusterGroup;", false);
            JniMethod M_PLATFORM_CLUSTER_GRP_FOR_OLDEST = JniMethod("forOldest", "()Lorg/apache/ignite/internal/processors/platform/cluster/PlatformClusterGroup;", false);
            JniMethod M_PLATFORM_CLUSTER_GRP_FOR_YOUNGEST = JniMethod("forYoungest", "()Lorg/apache/ignite/internal/processors/platform/cluster/PlatformClusterGroup;", false);
            JniMethod M_PLATFORM_CLUSTER_GRP_FOR_SERVERS = JniMethod("forServers", "()Lorg/apache/ignite/internal/processors/platform/cluster/PlatformClusterGroup;", false);
            JniMethod M_PLATFORM_CLUSTER_GRP_RESET_METRICS = JniMethod("resetMetrics", "()V", false);

            const char* C_PLATFORM_MESSAGING = "org/apache/ignite/internal/processors/platform/messaging/PlatformMessaging";
            JniMethod M_PLATFORM_MESSAGING_WITH_ASYNC = JniMethod("withAsync", "()Lorg/apache/ignite/internal/processors/platform/messaging/PlatformMessaging;", false);

            const char* C_PLATFORM_COMPUTE = "org/apache/ignite/internal/processors/platform/compute/PlatformCompute";
            JniMethod M_PLATFORM_COMPUTE_WITH_NO_FAILOVER = JniMethod("withNoFailover", "()V", false);
            JniMethod M_PLATFORM_COMPUTE_WITH_TIMEOUT = JniMethod("withTimeout", "(J)V", false);
            JniMethod M_PLATFORM_COMPUTE_EXECUTE_NATIVE = JniMethod("executeNative", "(JJ)Lorg/apache/ignite/internal/processors/platform/utils/PlatformListenable;", false);

            const char* C_PLATFORM_CACHE = "org/apache/ignite/internal/processors/platform/cache/PlatformCache";
            JniMethod M_PLATFORM_CACHE_WITH_SKIP_STORE = JniMethod("withSkipStore", "()Lorg/apache/ignite/internal/processors/platform/cache/PlatformCache;", false);
            JniMethod M_PLATFORM_CACHE_WITH_NO_RETRIES = JniMethod("withNoRetries", "()Lorg/apache/ignite/internal/processors/platform/cache/PlatformCache;", false);
            JniMethod M_PLATFORM_CACHE_WITH_EXPIRY_PLC = JniMethod("withExpiryPolicy", "(JJJ)Lorg/apache/ignite/internal/processors/platform/cache/PlatformCache;", false);
            JniMethod M_PLATFORM_CACHE_WITH_ASYNC = JniMethod("withAsync", "()Lorg/apache/ignite/internal/processors/platform/cache/PlatformCache;", false);
            JniMethod M_PLATFORM_CACHE_WITH_KEEP_PORTABLE = JniMethod("withKeepBinary", "()Lorg/apache/ignite/internal/processors/platform/cache/PlatformCache;", false);
            JniMethod M_PLATFORM_CACHE_CLEAR = JniMethod("clear", "()V", false);
            JniMethod M_PLATFORM_CACHE_REMOVE_ALL = JniMethod("removeAll", "()V", false);
            JniMethod M_PLATFORM_CACHE_ITERATOR = JniMethod("iterator", "()Lorg/apache/ignite/internal/processors/platform/cache/PlatformCacheIterator;", false);
            JniMethod M_PLATFORM_CACHE_LOCAL_ITERATOR = JniMethod("localIterator", "(I)Lorg/apache/ignite/internal/processors/platform/cache/PlatformCacheIterator;", false);
            JniMethod M_PLATFORM_CACHE_ENTER_LOCK = JniMethod("enterLock", "(J)V", false);
            JniMethod M_PLATFORM_CACHE_EXIT_LOCK = JniMethod("exitLock", "(J)V", false);
            JniMethod M_PLATFORM_CACHE_TRY_ENTER_LOCK = JniMethod("tryEnterLock", "(JJ)Z", false);
            JniMethod M_PLATFORM_CACHE_CLOSE_LOCK = JniMethod("closeLock", "(J)V", false);
            JniMethod M_PLATFORM_CACHE_REBALANCE = JniMethod("rebalance", "(J)V", false);
            JniMethod M_PLATFORM_CACHE_SIZE = JniMethod("size", "(IZ)I", false);

            const char* C_PLATFORM_AFFINITY = "org/apache/ignite/internal/processors/platform/cache/affinity/PlatformAffinity";
            JniMethod C_PLATFORM_AFFINITY_PARTITIONS = JniMethod("partitions", "()I", false);

            const char* C_PLATFORM_DATA_STREAMER = "org/apache/ignite/internal/processors/platform/datastreamer/PlatformDataStreamer";
            JniMethod M_PLATFORM_DATA_STREAMER_LISTEN_TOPOLOGY = JniMethod("listenTopology", "(J)V", false);
            JniMethod M_PLATFORM_DATA_STREAMER_GET_ALLOW_OVERWRITE = JniMethod("allowOverwrite", "()Z", false);
            JniMethod M_PLATFORM_DATA_STREAMER_SET_ALLOW_OVERWRITE = JniMethod("allowOverwrite", "(Z)V", false);
            JniMethod M_PLATFORM_DATA_STREAMER_GET_SKIP_STORE = JniMethod("skipStore", "()Z", false);
            JniMethod M_PLATFORM_DATA_STREAMER_SET_SKIP_STORE = JniMethod("skipStore", "(Z)V", false);
            JniMethod M_PLATFORM_DATA_STREAMER_GET_PER_NODE_BUFFER_SIZE = JniMethod("perNodeBufferSize", "()I", false);
            JniMethod M_PLATFORM_DATA_STREAMER_SET_PER_NODE_BUFFER_SIZE = JniMethod("perNodeBufferSize", "(I)V", false);
            JniMethod M_PLATFORM_DATA_STREAMER_GET_PER_NODE_PARALLEL_OPS = JniMethod("perNodeParallelOperations", "()I", false);
            JniMethod M_PLATFORM_DATA_STREAMER_SET_PER_NODE_PARALLEL_OPS = JniMethod("perNodeParallelOperations", "(I)V", false);

            const char* C_PLATFORM_TRANSACTIONS = "org/apache/ignite/internal/processors/platform/transactions/PlatformTransactions";
            JniMethod M_PLATFORM_TRANSACTIONS_TX_START = JniMethod("txStart", "(IIJI)J", false);
            JniMethod M_PLATFORM_TRANSACTIONS_TX_COMMIT = JniMethod("txCommit", "(J)I", false);
            JniMethod M_PLATFORM_TRANSACTIONS_TX_ROLLBACK = JniMethod("txRollback", "(J)I", false);
            JniMethod M_PLATFORM_TRANSACTIONS_TX_COMMIT_ASYNC = JniMethod("txCommitAsync", "(JJ)V", false);
            JniMethod M_PLATFORM_TRANSACTIONS_TX_ROLLBACK_ASYNC = JniMethod("txRollbackAsync", "(JJ)V", false);
            JniMethod M_PLATFORM_TRANSACTIONS_TX_STATE = JniMethod("txState", "(J)I", false);
            JniMethod M_PLATFORM_TRANSACTIONS_TX_SET_ROLLBACK_ONLY = JniMethod("txSetRollbackOnly", "(J)Z", false);
            JniMethod M_PLATFORM_TRANSACTIONS_TX_CLOSE = JniMethod("txClose", "(J)I", false);
            JniMethod M_PLATFORM_TRANSACTIONS_RESET_METRICS = JniMethod("resetMetrics", "()V", false);

            const char* C_PLATFORM_CACHE_STORE_CALLBACK = "org/apache/ignite/internal/processors/platform/cache/store/PlatformCacheStoreCallback";
            JniMethod M_PLATFORM_CACHE_STORE_CALLBACK_INVOKE = JniMethod("invoke", "(J)V", false);

            const char* C_PLATFORM_CALLBACK_UTILS = "org/apache/ignite/internal/processors/platform/callback/PlatformCallbackUtils";

            JniMethod M_PLATFORM_CALLBACK_UTILS_CACHE_STORE_CREATE = JniMethod("cacheStoreCreate", "(JJ)J", true);
            JniMethod M_PLATFORM_CALLBACK_UTILS_CACHE_STORE_INVOKE = JniMethod("cacheStoreInvoke", "(JJJLjava/lang/Object;)I", true);
            JniMethod M_PLATFORM_CALLBACK_UTILS_CACHE_STORE_DESTROY = JniMethod("cacheStoreDestroy", "(JJ)V", true);
            JniMethod M_PLATFORM_CALLBACK_UTILS_CACHE_STORE_SESSION_CREATE = JniMethod("cacheStoreSessionCreate", "(JJ)J", true);

            JniMethod M_PLATFORM_CALLBACK_UTILS_CACHE_ENTRY_FILTER_CREATE = JniMethod("cacheEntryFilterCreate", "(JJ)J", true);
            JniMethod M_PLATFORM_CALLBACK_UTILS_CACHE_ENTRY_FILTER_APPLY = JniMethod("cacheEntryFilterApply", "(JJJ)I", true);
            JniMethod M_PLATFORM_CALLBACK_UTILS_CACHE_ENTRY_FILTER_DESTROY = JniMethod("cacheEntryFilterDestroy", "(JJ)V", true);

            JniMethod M_PLATFORM_CALLBACK_UTILS_CACHE_INVOKE = JniMethod("cacheInvoke", "(JJJ)V", true);

            JniMethod M_PLATFORM_CALLBACK_UTILS_COMPUTE_TASK_MAP = JniMethod("computeTaskMap", "(JJJJ)V", true);
            JniMethod M_PLATFORM_CALLBACK_UTILS_COMPUTE_TASK_JOB_RESULT = JniMethod("computeTaskJobResult", "(JJJJ)I", true);
            JniMethod M_PLATFORM_CALLBACK_UTILS_COMPUTE_TASK_REDUCE = JniMethod("computeTaskReduce", "(JJ)V", true);
            JniMethod M_PLATFORM_CALLBACK_UTILS_COMPUTE_TASK_COMPLETE = JniMethod("computeTaskComplete", "(JJJ)V", true);
            JniMethod M_PLATFORM_CALLBACK_UTILS_COMPUTE_JOB_SERIALIZE = JniMethod("computeJobSerialize", "(JJJ)I", true);
            JniMethod M_PLATFORM_CALLBACK_UTILS_COMPUTE_JOB_CREATE = JniMethod("computeJobCreate", "(JJ)J", true);
            JniMethod M_PLATFORM_CALLBACK_UTILS_COMPUTE_JOB_EXECUTE = JniMethod("computeJobExecute", "(JJIJ)V", true);
            JniMethod M_PLATFORM_CALLBACK_UTILS_COMPUTE_JOB_DESTROY = JniMethod("computeJobDestroy", "(JJ)V", true);
            JniMethod M_PLATFORM_CALLBACK_UTILS_COMPUTE_JOB_CANCEL = JniMethod("computeJobCancel", "(JJ)V", true);

            JniMethod M_PLATFORM_CALLBACK_UTILS_CONTINUOUS_QUERY_LSNR_APPLY = JniMethod("continuousQueryListenerApply", "(JJJ)V", true);
            JniMethod M_PLATFORM_CALLBACK_UTILS_CONTINUOUS_QUERY_FILTER_CREATE = JniMethod("continuousQueryFilterCreate", "(JJ)J", true);
            JniMethod M_PLATFORM_CALLBACK_UTILS_CONTINUOUS_QUERY_FILTER_EVAL = JniMethod("continuousQueryFilterApply", "(JJJ)I", true);
            JniMethod M_PLATFORM_CALLBACK_UTILS_CONTINUOUS_QUERY_FILTER_RELEASE = JniMethod("continuousQueryFilterRelease", "(JJ)V", true);

            JniMethod M_PLATFORM_CALLBACK_UTILS_DATA_STREAMER_TOPOLOGY_UPDATE = JniMethod("dataStreamerTopologyUpdate", "(JJJI)V", true);
            JniMethod M_PLATFORM_CALLBACK_UTILS_DATA_STREAMER_STREAM_RECEIVER_INVOKE = JniMethod("dataStreamerStreamReceiverInvoke", "(JJLjava/lang/Object;JZ)V", true);

            JniMethod M_PLATFORM_CALLBACK_UTILS_FUTURE_BYTE_RES = JniMethod("futureByteResult", "(JJI)V", true);
            JniMethod M_PLATFORM_CALLBACK_UTILS_FUTURE_BOOL_RES = JniMethod("futureBoolResult", "(JJI)V", true);
            JniMethod M_PLATFORM_CALLBACK_UTILS_FUTURE_SHORT_RES = JniMethod("futureShortResult", "(JJI)V", true);
            JniMethod M_PLATFORM_CALLBACK_UTILS_FUTURE_CHAR_RES = JniMethod("futureCharResult", "(JJI)V", true);
            JniMethod M_PLATFORM_CALLBACK_UTILS_FUTURE_INT_RES = JniMethod("futureIntResult", "(JJI)V", true);
            JniMethod M_PLATFORM_CALLBACK_UTILS_FUTURE_FLOAT_RES = JniMethod("futureFloatResult", "(JJF)V", true);
            JniMethod M_PLATFORM_CALLBACK_UTILS_FUTURE_LONG_RES = JniMethod("futureLongResult", "(JJJ)V", true);
            JniMethod M_PLATFORM_CALLBACK_UTILS_FUTURE_DOUBLE_RES = JniMethod("futureDoubleResult", "(JJD)V", true);
            JniMethod M_PLATFORM_CALLBACK_UTILS_FUTURE_OBJ_RES = JniMethod("futureObjectResult", "(JJJ)V", true);
            JniMethod M_PLATFORM_CALLBACK_UTILS_FUTURE_NULL_RES = JniMethod("futureNullResult", "(JJ)V", true);
            JniMethod M_PLATFORM_CALLBACK_UTILS_FUTURE_ERR = JniMethod("futureError", "(JJJ)V", true);

            JniMethod M_PLATFORM_CALLBACK_UTILS_LIFECYCLE_EVENT = JniMethod("lifecycleEvent", "(JJI)V", true);

            JniMethod M_PLATFORM_CALLBACK_UTILS_MESSAGING_FILTER_CREATE = JniMethod("messagingFilterCreate", "(JJ)J", true);
            JniMethod M_PLATFORM_CALLBACK_UTILS_MESSAGING_FILTER_APPLY = JniMethod("messagingFilterApply", "(JJJ)I", true);
            JniMethod M_PLATFORM_CALLBACK_UTILS_MESSAGING_FILTER_DESTROY = JniMethod("messagingFilterDestroy", "(JJ)V", true);

            JniMethod M_PLATFORM_CALLBACK_UTILS_EVENT_FILTER_CREATE = JniMethod("eventFilterCreate", "(JJ)J", true);
            JniMethod M_PLATFORM_CALLBACK_UTILS_EVENT_FILTER_APPLY = JniMethod("eventFilterApply", "(JJJ)I", true);
            JniMethod M_PLATFORM_CALLBACK_UTILS_EVENT_FILTER_DESTROY = JniMethod("eventFilterDestroy", "(JJ)V", true);

            JniMethod M_PLATFORM_CALLBACK_UTILS_SERVICE_INIT = JniMethod("serviceInit", "(JJ)J", true);
            JniMethod M_PLATFORM_CALLBACK_UTILS_SERVICE_EXECUTE = JniMethod("serviceExecute", "(JJJ)V", true);
            JniMethod M_PLATFORM_CALLBACK_UTILS_SERVICE_CANCEL = JniMethod("serviceCancel", "(JJJ)V", true);
            JniMethod M_PLATFORM_CALLBACK_UTILS_SERVICE_INVOKE_METHOD = JniMethod("serviceInvokeMethod", "(JJJJ)V", true);

            JniMethod M_PLATFORM_CALLBACK_UTILS_CLUSTER_NODE_FILTER_APPLY = JniMethod("clusterNodeFilterApply", "(JJ)I", true);

            JniMethod M_PLATFORM_CALLBACK_UTILS_NODE_INFO = JniMethod("nodeInfo", "(JJ)V", true);

            JniMethod M_PLATFORM_CALLBACK_UTILS_MEMORY_REALLOCATE = JniMethod("memoryReallocate", "(JJI)V", true);

            JniMethod M_PLATFORM_CALLBACK_UTILS_ON_START = JniMethod("onStart", "(JLjava/lang/Object;J)V", true);
            JniMethod M_PLATFORM_CALLBACK_UTILS_ON_STOP = JniMethod("onStop", "(J)V", true);

            JniMethod M_PLATFORM_CALLBACK_UTILS_EXTENSION_CALLBACK_IN_LONG_OUT_LONG = JniMethod("extensionCallbackInLongOutLong", "(JIJ)J", true);
            JniMethod M_PLATFORM_CALLBACK_UTILS_EXTENSION_CALLBACK_IN_LONG_LONG_OUT_LONG = JniMethod("extensionCallbackInLongLongOutLong", "(JIJJ)J", true);

            JniMethod M_PLATFORM_CALLBACK_UTILS_ON_CLIENT_DISCONNECTED = JniMethod("onClientDisconnected", "(J)V", true);
            JniMethod M_PLATFORM_CALLBACK_UTILS_ON_CLIENT_RECONNECTED = JniMethod("onClientReconnected", "(JZ)V", true);
            
            JniMethod M_PLATFORM_CALLBACK_UTILS_LOGGER_LOG = JniMethod("loggerLog", "(JILjava/lang/String;Ljava/lang/String;Ljava/lang/String;J)V", true);
            JniMethod M_PLATFORM_CALLBACK_UTILS_LOGGER_IS_LEVEL_ENABLED = JniMethod("loggerIsLevelEnabled", "(JI)Z", true);

            JniMethod M_PLATFORM_CALLBACK_UTILS_AFFINITY_FUNCTION_INIT = JniMethod("affinityFunctionInit", "(JJLorg/apache/ignite/internal/processors/platform/cache/affinity/PlatformAffinityFunctionTarget;)J", true);
            JniMethod M_PLATFORM_CALLBACK_UTILS_AFFINITY_FUNCTION_PARTITION = JniMethod("affinityFunctionPartition", "(JJJ)I", true);
            JniMethod M_PLATFORM_CALLBACK_UTILS_AFFINITY_FUNCTION_ASSIGN_PARTITIONS = JniMethod("affinityFunctionAssignPartitions", "(JJJJ)V", true);
            JniMethod M_PLATFORM_CALLBACK_UTILS_AFFINITY_FUNCTION_REMOVE_NODE = JniMethod("affinityFunctionRemoveNode", "(JJJ)V", true);
            JniMethod M_PLATFORM_CALLBACK_UTILS_AFFINITY_FUNCTION_DESTROY = JniMethod("affinityFunctionDestroy", "(JJ)V", true);
            
            JniMethod M_PLATFORM_CALLBACK_UTILS_CONSOLE_WRITE = JniMethod("consoleWrite", "(Ljava/lang/String;Z)V", true);

            const char* C_PLATFORM_UTILS = "org/apache/ignite/internal/processors/platform/utils/PlatformUtils";
            JniMethod M_PLATFORM_UTILS_REALLOC = JniMethod("reallocate", "(JI)V", true);
            JniMethod M_PLATFORM_UTILS_ERR_DATA = JniMethod("errorData", "(Ljava/lang/Throwable;)[B", true);

            const char* C_PLATFORM_IGNITION = "org/apache/ignite/internal/processors/platform/PlatformIgnition";
            JniMethod M_PLATFORM_IGNITION_START = JniMethod("start", "(Ljava/lang/String;Ljava/lang/String;IJJ)Lorg/apache/ignite/internal/processors/platform/PlatformProcessor;", true);
            JniMethod M_PLATFORM_IGNITION_INSTANCE = JniMethod("instance", "(Ljava/lang/String;)Lorg/apache/ignite/internal/processors/platform/PlatformProcessor;", true);
            JniMethod M_PLATFORM_IGNITION_ENVIRONMENT_POINTER = JniMethod("environmentPointer", "(Ljava/lang/String;)J", true);
            JniMethod M_PLATFORM_IGNITION_STOP = JniMethod("stop", "(Ljava/lang/String;Z)Z", true);
            JniMethod M_PLATFORM_IGNITION_STOP_ALL = JniMethod("stopAll", "(Z)V", true);

            const char* C_PLATFORM_ABSTRACT_QRY_CURSOR = "org/apache/ignite/internal/processors/platform/cache/query/PlatformAbstractQueryCursor";
            JniMethod M_PLATFORM_ABSTRACT_QRY_CURSOR_ITER = JniMethod("iterator", "()V", false);
            JniMethod M_PLATFORM_ABSTRACT_QRY_CURSOR_ITER_HAS_NEXT = JniMethod("iteratorHasNext", "()Z", false);
            JniMethod M_PLATFORM_ABSTRACT_QRY_CURSOR_CLOSE = JniMethod("close", "()V", false);

            const char* C_PLATFORM_CONT_QRY = "org/apache/ignite/internal/processors/platform/cache/query/PlatformContinuousQuery";
            JniMethod M_PLATFORM_CONT_QRY_CLOSE = JniMethod("close", "()V", false);
            JniMethod M_PLATFORM_CONT_QRY_GET_INITIAL_QUERY_CURSOR = JniMethod("getInitialQueryCursor", "()Lorg/apache/ignite/internal/processors/platform/PlatformTarget;", false);

            const char* C_PLATFORM_EVENTS = "org/apache/ignite/internal/processors/platform/events/PlatformEvents";
            JniMethod M_PLATFORM_EVENTS_WITH_ASYNC = JniMethod("withAsync", "()Lorg/apache/ignite/internal/processors/platform/events/PlatformEvents;", false);
            JniMethod M_PLATFORM_EVENTS_STOP_LOCAL_LISTEN = JniMethod("stopLocalListen", "(J)Z", false);
            JniMethod M_PLATFORM_EVENTS_LOCAL_LISTEN = JniMethod("localListen", "(JI)V", false);
            JniMethod M_PLATFORM_EVENTS_IS_ENABLED = JniMethod("isEnabled", "(I)Z", false);

            const char* C_PLATFORM_SERVICES = "org/apache/ignite/internal/processors/platform/services/PlatformServices";
			JniMethod M_PLATFORM_SERVICES_WITH_ASYNC = JniMethod("withAsync", "()Lorg/apache/ignite/internal/processors/platform/services/PlatformServices;", false);
			JniMethod M_PLATFORM_SERVICES_WITH_SERVER_KEEP_PORTABLE = JniMethod("withServerKeepBinary", "()Lorg/apache/ignite/internal/processors/platform/services/PlatformServices;", false);
			JniMethod M_PLATFORM_SERVICES_CANCEL = JniMethod("cancel", "(Ljava/lang/String;)V", false);
			JniMethod M_PLATFORM_SERVICES_CANCEL_ALL = JniMethod("cancelAll", "()V", false);
			JniMethod M_PLATFORM_SERVICES_SERVICE_PROXY = JniMethod("serviceProxy", "(Ljava/lang/String;Z)Ljava/lang/Object;", false);

            const char* C_PLATFORM_ATOMIC_LONG = "org/apache/ignite/internal/processors/platform/datastructures/PlatformAtomicLong";
            JniMethod M_PLATFORM_ATOMIC_LONG_GET = JniMethod("get", "()J", false);
            JniMethod M_PLATFORM_ATOMIC_LONG_INCREMENT_AND_GET = JniMethod("incrementAndGet", "()J", false);
            JniMethod M_PLATFORM_ATOMIC_LONG_GET_AND_INCREMENT = JniMethod("getAndIncrement", "()J", false);
            JniMethod M_PLATFORM_ATOMIC_LONG_ADD_AND_GET = JniMethod("addAndGet", "(J)J", false);
            JniMethod M_PLATFORM_ATOMIC_LONG_GET_AND_ADD = JniMethod("getAndAdd", "(J)J", false);
            JniMethod M_PLATFORM_ATOMIC_LONG_DECREMENT_AND_GET = JniMethod("decrementAndGet", "()J", false);
            JniMethod M_PLATFORM_ATOMIC_LONG_GET_AND_DECREMENT = JniMethod("getAndDecrement", "()J", false);
            JniMethod M_PLATFORM_ATOMIC_LONG_GET_AND_SET = JniMethod("getAndSet", "(J)J", false);
            JniMethod M_PLATFORM_ATOMIC_LONG_COMPARE_AND_SET_AND_GET = JniMethod("compareAndSetAndGet", "(JJ)J", false);
            JniMethod M_PLATFORM_ATOMIC_LONG_IS_CLOSED = JniMethod("isClosed", "()Z", false);
            JniMethod M_PLATFORM_ATOMIC_LONG_CLOSE = JniMethod("close", "()V", false);

            const char* C_PLATFORM_ATOMIC_SEQUENCE = "org/apache/ignite/internal/processors/platform/datastructures/PlatformAtomicSequence";
            JniMethod M_PLATFORM_ATOMIC_SEQUENCE_GET = JniMethod("get", "()J", false);
            JniMethod M_PLATFORM_ATOMIC_SEQUENCE_INCREMENT_AND_GET = JniMethod("incrementAndGet", "()J", false);
            JniMethod M_PLATFORM_ATOMIC_SEQUENCE_GET_AND_INCREMENT = JniMethod("getAndIncrement", "()J", false);
            JniMethod M_PLATFORM_ATOMIC_SEQUENCE_ADD_AND_GET = JniMethod("addAndGet", "(J)J", false);
            JniMethod M_PLATFORM_ATOMIC_SEQUENCE_GET_AND_ADD = JniMethod("getAndAdd", "(J)J", false);
            JniMethod M_PLATFORM_ATOMIC_SEQUENCE_GET_BATCH_SIZE = JniMethod("getBatchSize", "()I", false);
            JniMethod M_PLATFORM_ATOMIC_SEQUENCE_SET_BATCH_SIZE = JniMethod("setBatchSize", "(I)V", false);
            JniMethod M_PLATFORM_ATOMIC_SEQUENCE_IS_CLOSED = JniMethod("isClosed", "()Z", false);
            JniMethod M_PLATFORM_ATOMIC_SEQUENCE_CLOSE = JniMethod("close", "()V", false);

            const char* C_PLATFORM_ATOMIC_REFERENCE = "org/apache/ignite/internal/processors/platform/datastructures/PlatformAtomicReference";
            JniMethod M_PLATFORM_ATOMIC_REFERENCE_IS_CLOSED = JniMethod("isClosed", "()Z", false);
            JniMethod M_PLATFORM_ATOMIC_REFERENCE_CLOSE = JniMethod("close", "()V", false);

            const char* C_PLATFORM_LISTENABLE = "org/apache/ignite/internal/processors/platform/utils/PlatformListenable";
            JniMethod M_PLATFORM_LISTENABLE_CANCEL = JniMethod("cancel", "()Z", false);
            JniMethod M_PLATFORM_LISTENABLE_IS_CANCELED = JniMethod("isCancelled", "()Z", false);

            /* STATIC STATE. */
            gcc::CriticalSection JVM_LOCK;
            gcc::CriticalSection CONSOLE_LOCK;
            JniJvm JVM;
            bool PRINT_EXCEPTION = false;
            std::vector<ConsoleWriteHandler> consoleWriteHandlers;

            /* HELPER METHODS. */

            /**
             * Throw exception to Java in case of missing callback pointer. It means that callback is not implemented in
             * native platform and Java -> platform operation cannot proceede further. As JniContext is not available at
             * this point, we have to obtain exception details from scratch. This is not critical from performance
             * perspective because missing handler usually denotes fatal condition.
             *
             * @param env JNI environment.
             */
            int ThrowOnMissingHandler(JNIEnv* env)
            {
                jclass cls = env->FindClass(C_PLATFORM_NO_CALLBACK_EXCEPTION);

                env->ThrowNew(cls, "Callback handler is not set in native platform.");

                return 0;
            }

            char* StringToChars(JNIEnv* env, jstring str, int* len) {
                if (!str) {
                    *len = 0;
                    return NULL;
                }

                const char* strChars = env->GetStringUTFChars(str, 0);
                const int strCharsLen = env->GetStringUTFLength(str);

                char* strChars0 = new char[strCharsLen + 1];
                std::strcpy(strChars0, strChars);
                *(strChars0 + strCharsLen) = 0;

                env->ReleaseStringUTFChars(str, strChars);

                if (len)
                    *len = strCharsLen;

                return strChars0;
            }

            std::string JavaStringToCString(JNIEnv* env, jstring str, int* len)
            {
                char* resChars = StringToChars(env, str, len);

                if (resChars)
                {
                    std::string res = std::string(resChars, *len);

                    delete[] resChars;

                    return res;
                }
                else
                    return std::string();
            }

            jclass FindClass(JNIEnv* env, const char *name) {
                jclass res = env->FindClass(name);

                if (!res)
                    throw JvmException();

                jclass res0 = static_cast<jclass>(env->NewGlobalRef(res));

                env->DeleteLocalRef(res);

                return res0;
            }

            void DeleteClass(JNIEnv* env, jclass cls) {
                if (cls)
                    env->DeleteGlobalRef(cls);
            }

            void CheckClass(JNIEnv* env, const char *name)
            {
                jclass res = env->FindClass(name);

                if (!res)
                    throw JvmException();
            }

            jmethodID FindMethod(JNIEnv* env, jclass cls, JniMethod mthd) {
                jmethodID mthd0 = mthd.isStatic ?
                    env->GetStaticMethodID(cls, mthd.name, mthd.sign) : env->GetMethodID(cls, mthd.name, mthd.sign);

                if (!mthd0)
                    throw JvmException();

                return mthd0;
            }

            void AddNativeMethod(JNINativeMethod* mthd, JniMethod jniMthd, void* fnPtr) {
                mthd->name = jniMthd.name;
                mthd->signature = jniMthd.sign;
                mthd->fnPtr = fnPtr;
            }

            void JniJavaMembers::Initialize(JNIEnv* env) {
                c_Class = FindClass(env, C_CLASS);
                m_Class_getName = FindMethod(env, c_Class, M_CLASS_GET_NAME);

                c_Throwable = FindClass(env, C_THROWABLE);
                m_Throwable_getMessage = FindMethod(env, c_Throwable, M_THROWABLE_GET_MESSAGE);
                m_Throwable_printStackTrace = FindMethod(env, c_Throwable, M_THROWABLE_PRINT_STACK_TRACE);
            }

            void JniJavaMembers::Destroy(JNIEnv* env) {
                DeleteClass(env, c_Class);
                DeleteClass(env, c_Throwable);
            }

            bool JniJavaMembers::WriteErrorInfo(JNIEnv* env, char** errClsName, int* errClsNameLen, char** errMsg, int* errMsgLen) {
                if (env && env->ExceptionCheck()) {
                    if (m_Class_getName && m_Throwable_getMessage) {
                        jthrowable err = env->ExceptionOccurred();

                        env->ExceptionClear();

                        jclass errCls = env->GetObjectClass(err);

                        jstring clsName = static_cast<jstring>(env->CallObjectMethod(errCls, m_Class_getName));
                        *errClsName = StringToChars(env, clsName, errClsNameLen);

                        jstring msg = static_cast<jstring>(env->CallObjectMethod(err, m_Throwable_getMessage));
                        *errMsg = StringToChars(env, msg, errMsgLen);

                        if (errCls)
                            env->DeleteLocalRef(errCls);

                        if (clsName)
                            env->DeleteLocalRef(clsName);

                        if (msg)
                            env->DeleteLocalRef(msg);

                        return true;
                    }
                    else {
                        env->ExceptionClear();
                    }
                }

                return false;
            }

            void JniMembers::Initialize(JNIEnv* env) {
                c_PlatformAbstractQryCursor = FindClass(env, C_PLATFORM_ABSTRACT_QRY_CURSOR);
                m_PlatformAbstractQryCursor_iter = FindMethod(env, c_PlatformAbstractQryCursor, M_PLATFORM_ABSTRACT_QRY_CURSOR_ITER);
                m_PlatformAbstractQryCursor_iterHasNext = FindMethod(env, c_PlatformAbstractQryCursor, M_PLATFORM_ABSTRACT_QRY_CURSOR_ITER_HAS_NEXT);
                m_PlatformAbstractQryCursor_close = FindMethod(env, c_PlatformAbstractQryCursor, M_PLATFORM_ABSTRACT_QRY_CURSOR_CLOSE);

                c_PlatformAffinity = FindClass(env, C_PLATFORM_AFFINITY);
                m_PlatformAffinity_partitions = FindMethod(env, c_PlatformAffinity, C_PLATFORM_AFFINITY_PARTITIONS);

                c_PlatformCache = FindClass(env, C_PLATFORM_CACHE);
                m_PlatformCache_withSkipStore = FindMethod(env, c_PlatformCache, M_PLATFORM_CACHE_WITH_SKIP_STORE);
                m_PlatformCache_withNoRetries = FindMethod(env, c_PlatformCache, M_PLATFORM_CACHE_WITH_NO_RETRIES);
                m_PlatformCache_withExpiryPolicy = FindMethod(env, c_PlatformCache, M_PLATFORM_CACHE_WITH_EXPIRY_PLC);
                m_PlatformCache_withAsync = FindMethod(env, c_PlatformCache, M_PLATFORM_CACHE_WITH_ASYNC);
                m_PlatformCache_withKeepPortable = FindMethod(env, c_PlatformCache, M_PLATFORM_CACHE_WITH_KEEP_PORTABLE);
                m_PlatformCache_clear = FindMethod(env, c_PlatformCache, M_PLATFORM_CACHE_CLEAR);
                m_PlatformCache_removeAll = FindMethod(env, c_PlatformCache, M_PLATFORM_CACHE_REMOVE_ALL);
                m_PlatformCache_iterator = FindMethod(env, c_PlatformCache, M_PLATFORM_CACHE_ITERATOR);
                m_PlatformCache_localIterator = FindMethod(env, c_PlatformCache, M_PLATFORM_CACHE_LOCAL_ITERATOR);
                m_PlatformCache_enterLock = FindMethod(env, c_PlatformCache, M_PLATFORM_CACHE_ENTER_LOCK);
                m_PlatformCache_exitLock = FindMethod(env, c_PlatformCache, M_PLATFORM_CACHE_EXIT_LOCK);
                m_PlatformCache_tryEnterLock = FindMethod(env, c_PlatformCache, M_PLATFORM_CACHE_TRY_ENTER_LOCK);
                m_PlatformCache_closeLock = FindMethod(env, c_PlatformCache, M_PLATFORM_CACHE_CLOSE_LOCK);
                m_PlatformCache_rebalance = FindMethod(env, c_PlatformCache, M_PLATFORM_CACHE_REBALANCE);
                m_PlatformCache_size = FindMethod(env, c_PlatformCache, M_PLATFORM_CACHE_SIZE);

                c_PlatformCacheStoreCallback = FindClass(env, C_PLATFORM_CACHE_STORE_CALLBACK);
                m_PlatformCacheStoreCallback_invoke = FindMethod(env, c_PlatformCacheStoreCallback, M_PLATFORM_CACHE_STORE_CALLBACK_INVOKE);

                c_IgniteException = FindClass(env, C_IGNITE_EXCEPTION);

                c_PlatformClusterGroup = FindClass(env, C_PLATFORM_CLUSTER_GRP);
                m_PlatformClusterGroup_forOthers = FindMethod(env, c_PlatformClusterGroup, M_PLATFORM_CLUSTER_GRP_FOR_OTHERS);
                m_PlatformClusterGroup_forRemotes = FindMethod(env, c_PlatformClusterGroup, M_PLATFORM_CLUSTER_GRP_FOR_REMOTES);
                m_PlatformClusterGroup_forDaemons = FindMethod(env, c_PlatformClusterGroup, M_PLATFORM_CLUSTER_GRP_FOR_DAEMONS);
                m_PlatformClusterGroup_forRandom = FindMethod(env, c_PlatformClusterGroup, M_PLATFORM_CLUSTER_GRP_FOR_RANDOM);
                m_PlatformClusterGroup_forOldest = FindMethod(env, c_PlatformClusterGroup, M_PLATFORM_CLUSTER_GRP_FOR_OLDEST);
                m_PlatformClusterGroup_forYoungest = FindMethod(env, c_PlatformClusterGroup, M_PLATFORM_CLUSTER_GRP_FOR_YOUNGEST);
                m_PlatformClusterGroup_forServers = FindMethod(env, c_PlatformClusterGroup, M_PLATFORM_CLUSTER_GRP_FOR_SERVERS);
                m_PlatformClusterGroup_resetMetrics = FindMethod(env, c_PlatformClusterGroup, M_PLATFORM_CLUSTER_GRP_RESET_METRICS);

                c_PlatformCompute = FindClass(env, C_PLATFORM_COMPUTE);
                m_PlatformCompute_withNoFailover = FindMethod(env, c_PlatformCompute, M_PLATFORM_COMPUTE_WITH_NO_FAILOVER);
                m_PlatformCompute_withTimeout = FindMethod(env, c_PlatformCompute, M_PLATFORM_COMPUTE_WITH_TIMEOUT);
                m_PlatformCompute_executeNative = FindMethod(env, c_PlatformCompute, M_PLATFORM_COMPUTE_EXECUTE_NATIVE);

                c_PlatformContinuousQuery = FindClass(env, C_PLATFORM_CONT_QRY);
                m_PlatformContinuousQuery_close = FindMethod(env, c_PlatformContinuousQuery, M_PLATFORM_CONT_QRY_CLOSE);
                m_PlatformContinuousQuery_getInitialQueryCursor = FindMethod(env, c_PlatformContinuousQuery, M_PLATFORM_CONT_QRY_GET_INITIAL_QUERY_CURSOR);

                c_PlatformDataStreamer = FindClass(env, C_PLATFORM_DATA_STREAMER);
                m_PlatformDataStreamer_listenTopology = FindMethod(env, c_PlatformDataStreamer, M_PLATFORM_DATA_STREAMER_LISTEN_TOPOLOGY);
                m_PlatformDataStreamer_getAllowOverwrite = FindMethod(env, c_PlatformDataStreamer, M_PLATFORM_DATA_STREAMER_GET_ALLOW_OVERWRITE);
                m_PlatformDataStreamer_setAllowOverwrite = FindMethod(env, c_PlatformDataStreamer, M_PLATFORM_DATA_STREAMER_SET_ALLOW_OVERWRITE);
                m_PlatformDataStreamer_getSkipStore = FindMethod(env, c_PlatformDataStreamer, M_PLATFORM_DATA_STREAMER_GET_SKIP_STORE);
                m_PlatformDataStreamer_setSkipStore = FindMethod(env, c_PlatformDataStreamer, M_PLATFORM_DATA_STREAMER_SET_SKIP_STORE);
                m_PlatformDataStreamer_getPerNodeBufSize = FindMethod(env, c_PlatformDataStreamer, M_PLATFORM_DATA_STREAMER_GET_PER_NODE_BUFFER_SIZE);
                m_PlatformDataStreamer_setPerNodeBufSize = FindMethod(env, c_PlatformDataStreamer, M_PLATFORM_DATA_STREAMER_SET_PER_NODE_BUFFER_SIZE);
                m_PlatformDataStreamer_getPerNodeParallelOps = FindMethod(env, c_PlatformDataStreamer, M_PLATFORM_DATA_STREAMER_GET_PER_NODE_PARALLEL_OPS);
                m_PlatformDataStreamer_setPerNodeParallelOps = FindMethod(env, c_PlatformDataStreamer, M_PLATFORM_DATA_STREAMER_SET_PER_NODE_PARALLEL_OPS);

                c_PlatformEvents = FindClass(env, C_PLATFORM_EVENTS);
                m_PlatformEvents_withAsync = FindMethod(env, c_PlatformEvents, M_PLATFORM_EVENTS_WITH_ASYNC);
                m_PlatformEvents_stopLocalListen = FindMethod(env, c_PlatformEvents, M_PLATFORM_EVENTS_STOP_LOCAL_LISTEN);
                m_PlatformEvents_localListen = FindMethod(env, c_PlatformEvents, M_PLATFORM_EVENTS_LOCAL_LISTEN);
                m_PlatformEvents_isEnabled = FindMethod(env, c_PlatformEvents, M_PLATFORM_EVENTS_IS_ENABLED);

				c_PlatformServices = FindClass(env, C_PLATFORM_SERVICES);
				m_PlatformServices_withAsync = FindMethod(env, c_PlatformServices, M_PLATFORM_SERVICES_WITH_ASYNC);
				m_PlatformServices_withServerKeepPortable = FindMethod(env, c_PlatformServices, M_PLATFORM_SERVICES_WITH_SERVER_KEEP_PORTABLE);
				m_PlatformServices_cancel = FindMethod(env, c_PlatformServices, M_PLATFORM_SERVICES_CANCEL);
				m_PlatformServices_cancelAll = FindMethod(env, c_PlatformServices, M_PLATFORM_SERVICES_CANCEL_ALL);
				m_PlatformServices_serviceProxy = FindMethod(env, c_PlatformServices, M_PLATFORM_SERVICES_SERVICE_PROXY);

                c_PlatformIgnition = FindClass(env, C_PLATFORM_IGNITION);
                m_PlatformIgnition_start = FindMethod(env, c_PlatformIgnition, M_PLATFORM_IGNITION_START);
                m_PlatformIgnition_instance = FindMethod(env, c_PlatformIgnition, M_PLATFORM_IGNITION_INSTANCE);
                m_PlatformIgnition_environmentPointer = FindMethod(env, c_PlatformIgnition, M_PLATFORM_IGNITION_ENVIRONMENT_POINTER);
                m_PlatformIgnition_stop = FindMethod(env, c_PlatformIgnition, M_PLATFORM_IGNITION_STOP);
                m_PlatformIgnition_stopAll = FindMethod(env, c_PlatformIgnition, M_PLATFORM_IGNITION_STOP_ALL);

                c_PlatformMessaging = FindClass(env, C_PLATFORM_MESSAGING);
                m_PlatformMessaging_withAsync = FindMethod(env, c_PlatformMessaging, M_PLATFORM_MESSAGING_WITH_ASYNC);

                c_PlatformProcessor = FindClass(env, C_PLATFORM_PROCESSOR);
                m_PlatformProcessor_releaseStart = FindMethod(env, c_PlatformProcessor, M_PLATFORM_PROCESSOR_RELEASE_START);
                m_PlatformProcessor_cache = FindMethod(env, c_PlatformProcessor, M_PLATFORM_PROCESSOR_CACHE);
                m_PlatformProcessor_createCache = FindMethod(env, c_PlatformProcessor, M_PLATFORM_PROCESSOR_CREATE_CACHE);
                m_PlatformProcessor_getOrCreateCache = FindMethod(env, c_PlatformProcessor, M_PLATFORM_PROCESSOR_GET_OR_CREATE_CACHE);
                m_PlatformProcessor_createCacheFromConfig = FindMethod(env, c_PlatformProcessor, M_PLATFORM_PROCESSOR_CREATE_CACHE_FROM_CONFIG);
                m_PlatformProcessor_getOrCreateCacheFromConfig = FindMethod(env, c_PlatformProcessor, M_PLATFORM_PROCESSOR_GET_OR_CREATE_CACHE_FROM_CONFIG);
                m_PlatformProcessor_createNearCache = FindMethod(env, c_PlatformProcessor, M_PLATFORM_PROCESSOR_CREATE_NEAR_CACHE);
                m_PlatformProcessor_getOrCreateNearCache = FindMethod(env, c_PlatformProcessor, M_PLATFORM_PROCESSOR_GET_OR_CREATE_NEAR_CACHE);
                m_PlatformProcessor_destroyCache = FindMethod(env, c_PlatformProcessor, M_PLATFORM_PROCESSOR_DESTROY_CACHE);
                m_PlatformProcessor_affinity = FindMethod(env, c_PlatformProcessor, M_PLATFORM_PROCESSOR_AFFINITY);
                m_PlatformProcessor_dataStreamer = FindMethod(env, c_PlatformProcessor, M_PLATFORM_PROCESSOR_DATA_STREAMER);
                m_PlatformProcessor_transactions = FindMethod(env, c_PlatformProcessor, M_PLATFORM_PROCESSOR_TRANSACTIONS);
                m_PlatformProcessor_projection = FindMethod(env, c_PlatformProcessor, M_PLATFORM_PROCESSOR_PROJECTION);
                m_PlatformProcessor_compute = FindMethod(env, c_PlatformProcessor, M_PLATFORM_PROCESSOR_COMPUTE);
                m_PlatformProcessor_message = FindMethod(env, c_PlatformProcessor, M_PLATFORM_PROCESSOR_MESSAGE);
                m_PlatformProcessor_events = FindMethod(env, c_PlatformProcessor, M_PLATFORM_PROCESSOR_EVENTS);
                m_PlatformProcessor_services = FindMethod(env, c_PlatformProcessor, M_PLATFORM_PROCESSOR_SERVICES);
                m_PlatformProcessor_extensions = FindMethod(env, c_PlatformProcessor, M_PLATFORM_PROCESSOR_EXTENSIONS);
                m_PlatformProcessor_atomicLong = FindMethod(env, c_PlatformProcessor, M_PLATFORM_PROCESSOR_ATOMIC_LONG);
                m_PlatformProcessor_atomicSequence = FindMethod(env, c_PlatformProcessor, M_PLATFORM_PROCESSOR_ATOMIC_SEQUENCE);
                m_PlatformProcessor_atomicReference = FindMethod(env, c_PlatformProcessor, M_PLATFORM_PROCESSOR_ATOMIC_REFERENCE);
				m_PlatformProcessor_getIgniteConfiguration = FindMethod(env, c_PlatformProcessor, M_PLATFORM_PROCESSOR_GET_IGNITE_CONFIGURATION);
				m_PlatformProcessor_getCacheNames = FindMethod(env, c_PlatformProcessor, M_PLATFORM_PROCESSOR_GET_CACHE_NAMES);

                c_PlatformTarget = FindClass(env, C_PLATFORM_TARGET);
                m_PlatformTarget_inStreamOutLong = FindMethod(env, c_PlatformTarget, M_PLATFORM_TARGET_IN_STREAM_OUT_LONG);
                m_PlatformTarget_inStreamOutObject = FindMethod(env, c_PlatformTarget, M_PLATFORM_TARGET_IN_STREAM_OUT_OBJECT);
                m_PlatformTarget_outLong = FindMethod(env, c_PlatformTarget, M_PLATFORM_TARGET_OUT_LONG);
                m_PlatformTarget_outStream = FindMethod(env, c_PlatformTarget, M_PLATFORM_TARGET_OUT_STREAM);
                m_PlatformTarget_outObject = FindMethod(env, c_PlatformTarget, M_PLATFORM_TARGET_OUT_OBJECT);
                m_PlatformTarget_inStreamOutStream = FindMethod(env, c_PlatformTarget, M_PLATFORM_TARGET_IN_STREAM_OUT_STREAM);
                m_PlatformTarget_inObjectStreamOutStream = FindMethod(env, c_PlatformTarget, M_PLATFORM_TARGET_IN_OBJECT_STREAM_OUT_STREAM);
                m_PlatformTarget_listenFuture = FindMethod(env, c_PlatformTarget, M_PLATFORM_TARGET_LISTEN_FUTURE);
                m_PlatformTarget_listenFutureForOperation = FindMethod(env, c_PlatformTarget, M_PLATFORM_TARGET_LISTEN_FOR_OPERATION);
                m_PlatformTarget_listenFutureAndGet = FindMethod(env, c_PlatformTarget, M_PLATFORM_TARGET_LISTEN_FUTURE_AND_GET);
                m_PlatformTarget_listenFutureForOperationAndGet = FindMethod(env, c_PlatformTarget, M_PLATFORM_TARGET_LISTEN_FOR_OPERATION_AND_GET);

                c_PlatformTransactions = FindClass(env, C_PLATFORM_TRANSACTIONS);
                m_PlatformTransactions_txStart = FindMethod(env, c_PlatformTransactions, M_PLATFORM_TRANSACTIONS_TX_START);
                m_PlatformTransactions_txCommit = FindMethod(env, c_PlatformTransactions, M_PLATFORM_TRANSACTIONS_TX_COMMIT);
                m_PlatformTransactions_txRollback = FindMethod(env, c_PlatformTransactions, M_PLATFORM_TRANSACTIONS_TX_ROLLBACK);
                m_PlatformTransactions_txCommitAsync = FindMethod(env, c_PlatformTransactions, M_PLATFORM_TRANSACTIONS_TX_COMMIT_ASYNC);
                m_PlatformTransactions_txRollbackAsync = FindMethod(env, c_PlatformTransactions, M_PLATFORM_TRANSACTIONS_TX_ROLLBACK_ASYNC);
                m_PlatformTransactions_txState = FindMethod(env, c_PlatformTransactions, M_PLATFORM_TRANSACTIONS_TX_STATE);
                m_PlatformTransactions_txSetRollbackOnly = FindMethod(env, c_PlatformTransactions, M_PLATFORM_TRANSACTIONS_TX_SET_ROLLBACK_ONLY);
                m_PlatformTransactions_txClose = FindMethod(env, c_PlatformTransactions, M_PLATFORM_TRANSACTIONS_TX_CLOSE);
                m_PlatformTransactions_resetMetrics = FindMethod(env, c_PlatformTransactions, M_PLATFORM_TRANSACTIONS_RESET_METRICS);

                c_PlatformUtils = FindClass(env, C_PLATFORM_UTILS);
                m_PlatformUtils_reallocate = FindMethod(env, c_PlatformUtils, M_PLATFORM_UTILS_REALLOC);
                m_PlatformUtils_errData = FindMethod(env, c_PlatformUtils, M_PLATFORM_UTILS_ERR_DATA);

                c_PlatformAtomicLong = FindClass(env, C_PLATFORM_ATOMIC_LONG);
                m_PlatformAtomicLong_get = FindMethod(env, c_PlatformAtomicLong, M_PLATFORM_ATOMIC_LONG_GET);
                m_PlatformAtomicLong_incrementAndGet = FindMethod(env, c_PlatformAtomicLong, M_PLATFORM_ATOMIC_LONG_INCREMENT_AND_GET);
                m_PlatformAtomicLong_getAndIncrement = FindMethod(env, c_PlatformAtomicLong, M_PLATFORM_ATOMIC_LONG_GET_AND_INCREMENT);
                m_PlatformAtomicLong_addAndGet = FindMethod(env, c_PlatformAtomicLong, M_PLATFORM_ATOMIC_LONG_ADD_AND_GET);
                m_PlatformAtomicLong_getAndAdd = FindMethod(env, c_PlatformAtomicLong, M_PLATFORM_ATOMIC_LONG_GET_AND_ADD);
                m_PlatformAtomicLong_decrementAndGet = FindMethod(env, c_PlatformAtomicLong, M_PLATFORM_ATOMIC_LONG_DECREMENT_AND_GET);
                m_PlatformAtomicLong_getAndDecrement = FindMethod(env, c_PlatformAtomicLong, M_PLATFORM_ATOMIC_LONG_GET_AND_DECREMENT);
                m_PlatformAtomicLong_getAndSet = FindMethod(env, c_PlatformAtomicLong, M_PLATFORM_ATOMIC_LONG_GET_AND_SET);
                m_PlatformAtomicLong_compareAndSetAndGet = FindMethod(env, c_PlatformAtomicLong, M_PLATFORM_ATOMIC_LONG_COMPARE_AND_SET_AND_GET);
                m_PlatformAtomicLong_isClosed = FindMethod(env, c_PlatformAtomicLong, M_PLATFORM_ATOMIC_LONG_IS_CLOSED);
                m_PlatformAtomicLong_close = FindMethod(env, c_PlatformAtomicLong, M_PLATFORM_ATOMIC_LONG_CLOSE);

                jclass c_PlatformAtomicSequence = FindClass(env, C_PLATFORM_ATOMIC_SEQUENCE);
                m_PlatformAtomicSequence_get = FindMethod(env, c_PlatformAtomicSequence, M_PLATFORM_ATOMIC_SEQUENCE_GET);
                m_PlatformAtomicSequence_incrementAndGet = FindMethod(env, c_PlatformAtomicSequence, M_PLATFORM_ATOMIC_SEQUENCE_INCREMENT_AND_GET);
                m_PlatformAtomicSequence_getAndIncrement = FindMethod(env, c_PlatformAtomicSequence, M_PLATFORM_ATOMIC_SEQUENCE_GET_AND_INCREMENT);
                m_PlatformAtomicSequence_addAndGet = FindMethod(env, c_PlatformAtomicSequence, M_PLATFORM_ATOMIC_SEQUENCE_ADD_AND_GET);
                m_PlatformAtomicSequence_getAndAdd = FindMethod(env, c_PlatformAtomicSequence, M_PLATFORM_ATOMIC_SEQUENCE_GET_AND_ADD);
                m_PlatformAtomicSequence_getBatchSize = FindMethod(env, c_PlatformAtomicSequence, M_PLATFORM_ATOMIC_SEQUENCE_GET_BATCH_SIZE);
                m_PlatformAtomicSequence_setBatchSize = FindMethod(env, c_PlatformAtomicSequence, M_PLATFORM_ATOMIC_SEQUENCE_SET_BATCH_SIZE);
                m_PlatformAtomicSequence_isClosed = FindMethod(env, c_PlatformAtomicSequence, M_PLATFORM_ATOMIC_SEQUENCE_IS_CLOSED);
                m_PlatformAtomicSequence_close = FindMethod(env, c_PlatformAtomicSequence, M_PLATFORM_ATOMIC_SEQUENCE_CLOSE);

                jclass c_PlatformAtomicReference = FindClass(env, C_PLATFORM_ATOMIC_REFERENCE);
                m_PlatformAtomicReference_isClosed = FindMethod(env, c_PlatformAtomicReference, M_PLATFORM_ATOMIC_REFERENCE_IS_CLOSED);
                m_PlatformAtomicReference_close = FindMethod(env, c_PlatformAtomicReference, M_PLATFORM_ATOMIC_REFERENCE_CLOSE);

                c_PlatformListenable = FindClass(env, C_PLATFORM_LISTENABLE);
                m_PlatformListenable_cancel = FindMethod(env, c_PlatformListenable, M_PLATFORM_LISTENABLE_CANCEL);                    
                m_PlatformListenable_isCancelled = FindMethod(env, c_PlatformListenable, M_PLATFORM_LISTENABLE_IS_CANCELED);

                // Find utility classes which are not used from context, but are still required in other places.
                CheckClass(env, C_PLATFORM_NO_CALLBACK_EXCEPTION);
            }

            void JniMembers::Destroy(JNIEnv* env) {
                DeleteClass(env, c_PlatformAbstractQryCursor);
                DeleteClass(env, c_PlatformAffinity);
                DeleteClass(env, c_PlatformCache);
                DeleteClass(env, c_PlatformCacheStoreCallback);
                DeleteClass(env, c_IgniteException);
                DeleteClass(env, c_PlatformClusterGroup);
                DeleteClass(env, c_PlatformCompute);
                DeleteClass(env, c_PlatformContinuousQuery);
                DeleteClass(env, c_PlatformDataStreamer);
                DeleteClass(env, c_PlatformEvents);
                DeleteClass(env, c_PlatformIgnition);
                DeleteClass(env, c_PlatformMessaging);
                DeleteClass(env, c_PlatformProcessor);
                DeleteClass(env, c_PlatformTarget);
                DeleteClass(env, c_PlatformTransactions);
                DeleteClass(env, c_PlatformUtils);
            }

            JniJvm::JniJvm() : jvm(NULL), javaMembers(JniJavaMembers()), members(JniMembers())
            {
                // No-op.
            }

            JniJvm::JniJvm(JavaVM* jvm, JniJavaMembers javaMembers, JniMembers members) :
                jvm(jvm), javaMembers(javaMembers), members(members)
            {
                // No-op.
            }

            JavaVM* JniJvm::GetJvm()
            {
                return jvm;
            }

            JniJavaMembers& JniJvm::GetJavaMembers()
            {
                return javaMembers;
            }

            JniMembers& JniJvm::GetMembers()
            {
                return members;
            }

            /**
             * Create JVM.
             */
            jint CreateJvm(char** opts, int optsLen, JavaVM** jvm, JNIEnv** env) {
                JavaVMOption* opts0 = new JavaVMOption[optsLen];

                for (int i = 0; i < optsLen; i++)
                    opts0[i].optionString = *(opts + i);

                JavaVMInitArgs args;

                args.version = JNI_VERSION_1_6;
                args.nOptions = optsLen;
                args.options = opts0;
                args.ignoreUnrecognized = 0;

                jint res = JNI_CreateJavaVM(jvm, reinterpret_cast<void**>(env), &args);

                delete[] opts0;

                return res;
            }

            void RegisterNatives(JNIEnv* env) {
                {
<<<<<<< HEAD
					JNINativeMethod methods[56];
=======
					JNINativeMethod methods[60];
>>>>>>> 77bcabca

                    int idx = 0;

                    AddNativeMethod(methods + idx++, M_PLATFORM_CALLBACK_UTILS_CACHE_STORE_CREATE, reinterpret_cast<void*>(JniCacheStoreCreate));
                    AddNativeMethod(methods + idx++, M_PLATFORM_CALLBACK_UTILS_CACHE_STORE_INVOKE, reinterpret_cast<void*>(JniCacheStoreInvoke));
                    AddNativeMethod(methods + idx++, M_PLATFORM_CALLBACK_UTILS_CACHE_STORE_DESTROY, reinterpret_cast<void*>(JniCacheStoreDestroy));

                    AddNativeMethod(methods + idx++, M_PLATFORM_CALLBACK_UTILS_CACHE_STORE_SESSION_CREATE, reinterpret_cast<void*>(JniCacheStoreSessionCreate));

                    AddNativeMethod(methods + idx++, M_PLATFORM_CALLBACK_UTILS_CACHE_ENTRY_FILTER_CREATE, reinterpret_cast<void*>(JniCacheEntryFilterCreate));
                    AddNativeMethod(methods + idx++, M_PLATFORM_CALLBACK_UTILS_CACHE_ENTRY_FILTER_APPLY, reinterpret_cast<void*>(JniCacheEntryFilterApply));
                    AddNativeMethod(methods + idx++, M_PLATFORM_CALLBACK_UTILS_CACHE_ENTRY_FILTER_DESTROY, reinterpret_cast<void*>(JniCacheEntryFilterDestroy));

                    AddNativeMethod(methods + idx++, M_PLATFORM_CALLBACK_UTILS_CACHE_INVOKE, reinterpret_cast<void*>(JniCacheInvoke));

                    AddNativeMethod(methods + idx++, M_PLATFORM_CALLBACK_UTILS_COMPUTE_TASK_MAP, reinterpret_cast<void*>(JniComputeTaskMap));
                    AddNativeMethod(methods + idx++, M_PLATFORM_CALLBACK_UTILS_COMPUTE_TASK_JOB_RESULT, reinterpret_cast<void*>(JniComputeTaskJobResult));
                    AddNativeMethod(methods + idx++, M_PLATFORM_CALLBACK_UTILS_COMPUTE_TASK_REDUCE, reinterpret_cast<void*>(JniComputeTaskReduce));
                    AddNativeMethod(methods + idx++, M_PLATFORM_CALLBACK_UTILS_COMPUTE_TASK_COMPLETE, reinterpret_cast<void*>(JniComputeTaskComplete));

                    AddNativeMethod(methods + idx++, M_PLATFORM_CALLBACK_UTILS_COMPUTE_JOB_SERIALIZE, reinterpret_cast<void*>(JniComputeJobSerialize));
                    AddNativeMethod(methods + idx++, M_PLATFORM_CALLBACK_UTILS_COMPUTE_JOB_CREATE, reinterpret_cast<void*>(JniComputeJobCreate));
                    AddNativeMethod(methods + idx++, M_PLATFORM_CALLBACK_UTILS_COMPUTE_JOB_EXECUTE, reinterpret_cast<void*>(JniComputeJobExecute));
                    AddNativeMethod(methods + idx++, M_PLATFORM_CALLBACK_UTILS_COMPUTE_JOB_DESTROY, reinterpret_cast<void*>(JniComputeJobDestroy));
                    AddNativeMethod(methods + idx++, M_PLATFORM_CALLBACK_UTILS_COMPUTE_JOB_CANCEL, reinterpret_cast<void*>(JniComputeJobCancel));

                    AddNativeMethod(methods + idx++, M_PLATFORM_CALLBACK_UTILS_CONTINUOUS_QUERY_LSNR_APPLY, reinterpret_cast<void*>(JniContinuousQueryListenerApply));
                    AddNativeMethod(methods + idx++, M_PLATFORM_CALLBACK_UTILS_CONTINUOUS_QUERY_FILTER_CREATE, reinterpret_cast<void*>(JniContinuousQueryFilterCreate));
                    AddNativeMethod(methods + idx++, M_PLATFORM_CALLBACK_UTILS_CONTINUOUS_QUERY_FILTER_EVAL, reinterpret_cast<void*>(JniContinuousQueryFilterApply));
                    AddNativeMethod(methods + idx++, M_PLATFORM_CALLBACK_UTILS_CONTINUOUS_QUERY_FILTER_RELEASE, reinterpret_cast<void*>(JniContinuousQueryFilterRelease));

                    AddNativeMethod(methods + idx++, M_PLATFORM_CALLBACK_UTILS_DATA_STREAMER_TOPOLOGY_UPDATE, reinterpret_cast<void*>(JniDataStreamerTopologyUpdate));
                    AddNativeMethod(methods + idx++, M_PLATFORM_CALLBACK_UTILS_DATA_STREAMER_STREAM_RECEIVER_INVOKE, reinterpret_cast<void*>(JniDataStreamerStreamReceiverInvoke));

                    AddNativeMethod(methods + idx++, M_PLATFORM_CALLBACK_UTILS_FUTURE_BYTE_RES, reinterpret_cast<void*>(JniFutureByteResult));
                    AddNativeMethod(methods + idx++, M_PLATFORM_CALLBACK_UTILS_FUTURE_BOOL_RES, reinterpret_cast<void*>(JniFutureBoolResult));
                    AddNativeMethod(methods + idx++, M_PLATFORM_CALLBACK_UTILS_FUTURE_SHORT_RES, reinterpret_cast<void*>(JniFutureShortResult));
                    AddNativeMethod(methods + idx++, M_PLATFORM_CALLBACK_UTILS_FUTURE_CHAR_RES, reinterpret_cast<void*>(JniFutureCharResult));
                    AddNativeMethod(methods + idx++, M_PLATFORM_CALLBACK_UTILS_FUTURE_INT_RES, reinterpret_cast<void*>(JniFutureIntResult));
                    AddNativeMethod(methods + idx++, M_PLATFORM_CALLBACK_UTILS_FUTURE_FLOAT_RES, reinterpret_cast<void*>(JniFutureFloatResult));
                    AddNativeMethod(methods + idx++, M_PLATFORM_CALLBACK_UTILS_FUTURE_LONG_RES, reinterpret_cast<void*>(JniFutureLongResult));
                    AddNativeMethod(methods + idx++, M_PLATFORM_CALLBACK_UTILS_FUTURE_DOUBLE_RES, reinterpret_cast<void*>(JniFutureDoubleResult));
                    AddNativeMethod(methods + idx++, M_PLATFORM_CALLBACK_UTILS_FUTURE_OBJ_RES, reinterpret_cast<void*>(JniFutureObjectResult));
                    AddNativeMethod(methods + idx++, M_PLATFORM_CALLBACK_UTILS_FUTURE_NULL_RES, reinterpret_cast<void*>(JniFutureNullResult));
                    AddNativeMethod(methods + idx++, M_PLATFORM_CALLBACK_UTILS_FUTURE_ERR, reinterpret_cast<void*>(JniFutureError));

                    AddNativeMethod(methods + idx++, M_PLATFORM_CALLBACK_UTILS_LIFECYCLE_EVENT, reinterpret_cast<void*>(JniLifecycleEvent));

                    AddNativeMethod(methods + idx++, M_PLATFORM_CALLBACK_UTILS_MESSAGING_FILTER_CREATE, reinterpret_cast<void*>(JniMessagingFilterCreate));
                    AddNativeMethod(methods + idx++, M_PLATFORM_CALLBACK_UTILS_MESSAGING_FILTER_APPLY, reinterpret_cast<void*>(JniMessagingFilterApply));
                    AddNativeMethod(methods + idx++, M_PLATFORM_CALLBACK_UTILS_MESSAGING_FILTER_DESTROY, reinterpret_cast<void*>(JniMessagingFilterDestroy));

                    AddNativeMethod(methods + idx++, M_PLATFORM_CALLBACK_UTILS_EVENT_FILTER_CREATE, reinterpret_cast<void*>(JniEventFilterCreate));
                    AddNativeMethod(methods + idx++, M_PLATFORM_CALLBACK_UTILS_EVENT_FILTER_APPLY, reinterpret_cast<void*>(JniEventFilterApply));
                    AddNativeMethod(methods + idx++, M_PLATFORM_CALLBACK_UTILS_EVENT_FILTER_DESTROY, reinterpret_cast<void*>(JniEventFilterDestroy));

                    AddNativeMethod(methods + idx++, M_PLATFORM_CALLBACK_UTILS_SERVICE_INIT, reinterpret_cast<void*>(JniServiceInit));
                    AddNativeMethod(methods + idx++, M_PLATFORM_CALLBACK_UTILS_SERVICE_EXECUTE, reinterpret_cast<void*>(JniServiceExecute));
                    AddNativeMethod(methods + idx++, M_PLATFORM_CALLBACK_UTILS_SERVICE_CANCEL, reinterpret_cast<void*>(JniServiceCancel));
                    AddNativeMethod(methods + idx++, M_PLATFORM_CALLBACK_UTILS_SERVICE_INVOKE_METHOD, reinterpret_cast<void*>(JniServiceInvokeMethod));

                    AddNativeMethod(methods + idx++, M_PLATFORM_CALLBACK_UTILS_CLUSTER_NODE_FILTER_APPLY, reinterpret_cast<void*>(JniClusterNodeFilterApply));

                    AddNativeMethod(methods + idx++, M_PLATFORM_CALLBACK_UTILS_NODE_INFO, reinterpret_cast<void*>(JniNodeInfo));

                    AddNativeMethod(methods + idx++, M_PLATFORM_CALLBACK_UTILS_MEMORY_REALLOCATE, reinterpret_cast<void*>(JniMemoryReallocate));

                    AddNativeMethod(methods + idx++, M_PLATFORM_CALLBACK_UTILS_ON_START, reinterpret_cast<void*>(JniOnStart));
                    AddNativeMethod(methods + idx++, M_PLATFORM_CALLBACK_UTILS_ON_STOP, reinterpret_cast<void*>(JniOnStop));

                    AddNativeMethod(methods + idx++, M_PLATFORM_CALLBACK_UTILS_EXTENSION_CALLBACK_IN_LONG_OUT_LONG, reinterpret_cast<void*>(JniExtensionCallbackInLongOutLong));
                    AddNativeMethod(methods + idx++, M_PLATFORM_CALLBACK_UTILS_EXTENSION_CALLBACK_IN_LONG_LONG_OUT_LONG, reinterpret_cast<void*>(JniExtensionCallbackInLongLongOutLong));

                    AddNativeMethod(methods + idx++, M_PLATFORM_CALLBACK_UTILS_ON_CLIENT_DISCONNECTED, reinterpret_cast<void*>(JniOnClientDisconnected));
                    AddNativeMethod(methods + idx++, M_PLATFORM_CALLBACK_UTILS_ON_CLIENT_RECONNECTED, reinterpret_cast<void*>(JniOnClientReconnected));
                    
                    AddNativeMethod(methods + idx++, M_PLATFORM_CALLBACK_UTILS_LOGGER_LOG, reinterpret_cast<void*>(JniLoggerLog));
                    AddNativeMethod(methods + idx++, M_PLATFORM_CALLBACK_UTILS_LOGGER_IS_LEVEL_ENABLED, reinterpret_cast<void*>(JniLoggerIsLevelEnabled));

                    AddNativeMethod(methods + idx++, M_PLATFORM_CALLBACK_UTILS_AFFINITY_FUNCTION_INIT, reinterpret_cast<void*>(JniAffinityFunctionInit));
                    AddNativeMethod(methods + idx++, M_PLATFORM_CALLBACK_UTILS_AFFINITY_FUNCTION_PARTITION, reinterpret_cast<void*>(JniAffinityFunctionPartition));
                    AddNativeMethod(methods + idx++, M_PLATFORM_CALLBACK_UTILS_AFFINITY_FUNCTION_ASSIGN_PARTITIONS, reinterpret_cast<void*>(JniAffinityFunctionAssignPartitions));
                    AddNativeMethod(methods + idx++, M_PLATFORM_CALLBACK_UTILS_AFFINITY_FUNCTION_REMOVE_NODE, reinterpret_cast<void*>(JniAffinityFunctionRemoveNode));
                    AddNativeMethod(methods + idx++, M_PLATFORM_CALLBACK_UTILS_AFFINITY_FUNCTION_DESTROY, reinterpret_cast<void*>(JniAffinityFunctionDestroy));
                    AddNativeMethod(methods + idx++, M_PLATFORM_CALLBACK_UTILS_CONSOLE_WRITE, reinterpret_cast<void*>(JniConsoleWrite));

                    jint res = env->RegisterNatives(FindClass(env, C_PLATFORM_CALLBACK_UTILS), methods, idx);

                    if (res != JNI_OK)
                        throw JvmException();
                }
            }

            JniContext::JniContext(JniJvm* jvm, JniHandlers hnds) : jvm(jvm), hnds(hnds) {
                // No-op.
            }

            JniContext* JniContext::Create(char** opts, int optsLen, JniHandlers hnds) {
                return Create(opts, optsLen, hnds, NULL);
            }

            void GetJniErrorMessage(std::string& errMsg, jint res)
            {
                switch (res)
                {
                    case JNI_ERR:
                        errMsg = "Unknown error (JNI_ERR).";
                        break;

                    case JNI_EDETACHED:
                        errMsg = "Thread detached from the JVM.";
                        break;

                    case JNI_EVERSION:
                        errMsg = "JNI version error.";
                        break;

                    case JNI_ENOMEM:
                        errMsg = "Could not reserve enough space for object heap. Check Xmx option.";
                        break;

                    case JNI_EEXIST:
                        errMsg = "JVM already created.";
                        break;

                    case JNI_EINVAL:
                        errMsg = "Invalid JVM arguments.";
                        break;

                    default:
                        errMsg = "Unexpected JNI_CreateJavaVM result.";
                        break;
                }
            }

            JniContext* JniContext::Create(char** opts, int optsLen, JniHandlers hnds, JniErrorInfo* errInfo)
            {
                // Acquire global lock to instantiate the JVM.
                JVM_LOCK.Enter();

                // Define local variables.
                JavaVM* jvm = NULL;
                JNIEnv* env = NULL;

                JniJavaMembers javaMembers;
                memset(&javaMembers, 0, sizeof(javaMembers));

                JniMembers members;
                memset(&members, 0, sizeof(members));

                JniContext* ctx = NULL;

                std::string errClsName;
                int errClsNameLen = 0;
                std::string errMsg;
                int errMsgLen = 0;

                try {
                    if (!JVM.GetJvm()) 
                    {
                        // 1. Create JVM itself.
                        jint res = CreateJvm(opts, optsLen, &jvm, &env);

                        if (res == JNI_OK)
                        {
                            // 2. Populate members;
                            javaMembers.Initialize(env);
                            members.Initialize(env);

                            // 3. Register native functions.
                            RegisterNatives(env);

                            // 4. Create JNI JVM.
                            JVM = JniJvm(jvm, javaMembers, members);

                            char* printStack = getenv("IGNITE_CPP_PRINT_STACK");
                            PRINT_EXCEPTION = printStack && strcmp("true", printStack) == 0;
                        }
                        else
                        {
                            GetJniErrorMessage(errMsg, res);

                            errMsgLen = static_cast<int>(errMsg.length());
                        }
                    }

                    if (JVM.GetJvm())
                        ctx = new JniContext(&JVM, hnds);
                }
                catch (JvmException)
                {
                    char* errClsNameChars = NULL;
                    char* errMsgChars = NULL;

                    // Read error info if possible.
                    javaMembers.WriteErrorInfo(env, &errClsNameChars, &errClsNameLen, &errMsgChars, &errMsgLen);

                    if (errClsNameChars) {
                        errClsName = errClsNameChars;

                        delete[] errClsNameChars;
                    }

                    if (errMsgChars)
                    {
                        errMsg = errMsgChars;

                        delete[] errMsgChars;
                    }

                    // Destroy mmebers.
                    if (env) {
                        members.Destroy(env);
                        javaMembers.Destroy(env);
                    }

                    // Destroy faulty JVM.
                    if (jvm)
                        jvm->DestroyJavaVM();
                }

                // It safe to release the lock at this point.
                JVM_LOCK.Leave();

                // Notify err callback if needed.
                if (!ctx) {
                    if (errInfo) {
                        JniErrorInfo errInfo0(IGNITE_JNI_ERR_JVM_INIT, errClsName.c_str(), errMsg.c_str());

                        *errInfo = errInfo0;
                    }

                    if (hnds.error)
                        hnds.error(hnds.target, IGNITE_JNI_ERR_JVM_INIT, errClsName.c_str(), errClsNameLen,
                            errMsg.c_str(), errMsgLen, NULL, 0);
                }

                return ctx;
            }

            int JniContext::Reallocate(long long memPtr, int cap) {
                JavaVM* jvm = JVM.GetJvm();

                JNIEnv* env;

                int attachRes = jvm->AttachCurrentThread(reinterpret_cast<void**>(&env), NULL);

                if (attachRes == JNI_OK)
                    AttachHelper::OnThreadAttach();
                else
                    return -1;

                env->CallStaticVoidMethod(JVM.GetMembers().c_PlatformUtils, JVM.GetMembers().m_PlatformUtils_reallocate, memPtr, cap);

                if (env->ExceptionCheck()) {
                    env->ExceptionClear();

                    return -1;
                }

                return 0;
            }

            void JniContext::Detach() {
                gcc::Memory::Fence();

                if (JVM.GetJvm()) {
                    JNIEnv* env;

                    JVM.GetJvm()->GetEnv(reinterpret_cast<void**>(&env), JNI_VERSION_1_6);

                    if (env)
                        JVM.GetJvm()->DetachCurrentThread();
                }
            }

            jobject JniContext::IgnitionStart(char* cfgPath, char* name, int factoryId, long long dataPtr) {
                return IgnitionStart(cfgPath, name, factoryId, dataPtr, NULL);
            }

            jobject JniContext::IgnitionStart(char* cfgPath, char* name, int factoryId, long long dataPtr, JniErrorInfo* errInfo)
            {
                JNIEnv* env = Attach();

                jstring cfgPath0 = env->NewStringUTF(cfgPath);
                jstring name0 = env->NewStringUTF(name);

                jobject interop = env->CallStaticObjectMethod(
                    jvm->GetMembers().c_PlatformIgnition,
                    jvm->GetMembers().m_PlatformIgnition_start,
                    cfgPath0,
                    name0,
                    factoryId,
                    reinterpret_cast<long long>(&hnds),
                    dataPtr
                );

                ExceptionCheck(env, errInfo);

                return LocalToGlobal(env, interop);
            }


            jobject JniContext::IgnitionInstance(char* name)
            {
                return IgnitionInstance(name, NULL);
            }

            jobject JniContext::IgnitionInstance(char* name, JniErrorInfo* errInfo)
            {
                JNIEnv* env = Attach();

                jstring name0 = env->NewStringUTF(name);

                jobject interop = env->CallStaticObjectMethod(jvm->GetMembers().c_PlatformIgnition,
                    jvm->GetMembers().m_PlatformIgnition_instance, name0);

                ExceptionCheck(env, errInfo);

                return LocalToGlobal(env, interop);
            }

            long long JniContext::IgnitionEnvironmentPointer(char* name)
            {
                return IgnitionEnvironmentPointer(name, NULL);
            }

            long long JniContext::IgnitionEnvironmentPointer(char* name, JniErrorInfo* errInfo)
            {
                JNIEnv* env = Attach();

                jstring name0 = env->NewStringUTF(name);

                long long res = env->CallStaticLongMethod(jvm->GetMembers().c_PlatformIgnition,
                    jvm->GetMembers().m_PlatformIgnition_environmentPointer, name0);

                ExceptionCheck(env, errInfo);

                return res;
            }

            bool JniContext::IgnitionStop(char* name, bool cancel)
            {
                return IgnitionStop(name, cancel, NULL);
            }

            bool JniContext::IgnitionStop(char* name, bool cancel, JniErrorInfo* errInfo)
            {
                JNIEnv* env = Attach();

                jstring name0 = env->NewStringUTF(name);

                jboolean res = env->CallStaticBooleanMethod(jvm->GetMembers().c_PlatformIgnition,
                    jvm->GetMembers().m_PlatformIgnition_stop, name0, cancel);

                ExceptionCheck(env, errInfo);

                return res != 0;
            }

            void JniContext::IgnitionStopAll(bool cancel)
            {
                return IgnitionStopAll(cancel, NULL);
            }

            void JniContext::IgnitionStopAll(bool cancel, JniErrorInfo* errInfo)
            {
                JNIEnv* env = Attach();

                env->CallStaticVoidMethod(jvm->GetMembers().c_PlatformIgnition,
                    jvm->GetMembers().m_PlatformIgnition_stopAll, cancel);

                ExceptionCheck(env, errInfo);
            }

            void JniContext::ProcessorReleaseStart(jobject obj) {
                JNIEnv* env = Attach();

                env->CallVoidMethod(obj, jvm->GetMembers().m_PlatformProcessor_releaseStart);

                ExceptionCheck(env);
            }

            jobject JniContext::ProcessorProjection(jobject obj) {
                JNIEnv* env = Attach();

                jobject prj = env->CallObjectMethod(obj, jvm->GetMembers().m_PlatformProcessor_projection);

                ExceptionCheck(env);

                return LocalToGlobal(env, prj);
            }

            jobject JniContext::ProcessorCache0(jobject obj, const char* name, jmethodID mthd, JniErrorInfo* errInfo)
            {
                JNIEnv* env = Attach();

                jstring name0 = name != NULL ? env->NewStringUTF(name) : NULL;

                jobject cache = env->CallObjectMethod(obj, mthd, name0);

                if (name0)
                    env->DeleteLocalRef(name0);

                ExceptionCheck(env, errInfo);

                return LocalToGlobal(env, cache);
            }

            jobject JniContext::ProcessorCacheFromConfig0(jobject obj, long long memPtr, jmethodID mthd, JniErrorInfo* errInfo)
            {
                JNIEnv* env = Attach();

                jobject cache = env->CallObjectMethod(obj, mthd, memPtr);

                ExceptionCheck(env, errInfo);

                return LocalToGlobal(env, cache);
            }

            jobject JniContext::ProcessorCache(jobject obj, const char* name) {
                return ProcessorCache(obj, name, NULL);
            }

            jobject JniContext::ProcessorCache(jobject obj, const char* name, JniErrorInfo* errInfo) {
                return ProcessorCache0(obj, name, jvm->GetMembers().m_PlatformProcessor_cache, errInfo);
            }

            jobject JniContext::ProcessorCreateCache(jobject obj, const char* name) {
                return ProcessorCreateCache(obj, name, NULL);
            }

            jobject JniContext::ProcessorCreateCache(jobject obj, const char* name, JniErrorInfo* errInfo)
            {
                return ProcessorCache0(obj, name, jvm->GetMembers().m_PlatformProcessor_createCache, errInfo);
            }

            jobject JniContext::ProcessorGetOrCreateCache(jobject obj, const char* name) {
                return ProcessorGetOrCreateCache(obj, name, NULL);
            }

            jobject JniContext::ProcessorGetOrCreateCache(jobject obj, const char* name, JniErrorInfo* errInfo)
            {
                return ProcessorCache0(obj, name, jvm->GetMembers().m_PlatformProcessor_getOrCreateCache, errInfo);
            }

            void JniContext::ProcessorDestroyCache(jobject obj, const char* name) {
                ProcessorDestroyCache(obj, name, NULL);
            }

            void JniContext::ProcessorDestroyCache(jobject obj, const char* name, JniErrorInfo* errInfo)
            {
                JNIEnv* env = Attach();

                jstring name0 = name != NULL ? env->NewStringUTF(name) : NULL;

                env->CallVoidMethod(obj, jvm->GetMembers().m_PlatformProcessor_destroyCache, name0);

                if (name0)
                    env->DeleteLocalRef(name0);

                ExceptionCheck(env, errInfo);
            }

            jobject JniContext::ProcessorCreateCacheFromConfig(jobject obj, long long memPtr) {
                return ProcessorCreateCacheFromConfig(obj, memPtr, NULL);
            }

            jobject JniContext::ProcessorCreateCacheFromConfig(jobject obj, long long memPtr, JniErrorInfo* errInfo)
            {
                return ProcessorCacheFromConfig0(obj, memPtr, jvm->GetMembers().m_PlatformProcessor_createCacheFromConfig, errInfo);
            }

            jobject JniContext::ProcessorGetOrCreateCacheFromConfig(jobject obj, long long memPtr) {
                return ProcessorGetOrCreateCacheFromConfig(obj, memPtr, NULL);
            }

            jobject JniContext::ProcessorGetOrCreateCacheFromConfig(jobject obj, long long memPtr, JniErrorInfo* errInfo)
            {
                return ProcessorCacheFromConfig0(obj, memPtr, jvm->GetMembers().m_PlatformProcessor_getOrCreateCacheFromConfig, errInfo);
            }

            jobject JniContext::ProcessorCreateNearCache(jobject obj, const char* name, long long memPtr)
            {
                return ProcessorGetOrCreateNearCache0(obj, name, memPtr, jvm->GetMembers().m_PlatformProcessor_createNearCache);
            }

            jobject JniContext::ProcessorGetOrCreateNearCache(jobject obj, const char* name, long long memPtr)
            {
                return ProcessorGetOrCreateNearCache0(obj, name, memPtr, jvm->GetMembers().m_PlatformProcessor_getOrCreateNearCache);
            }

            jobject JniContext::ProcessorGetOrCreateNearCache0(jobject obj, const char* name, long long memPtr, jmethodID methodID)
            {
                JNIEnv* env = Attach();

                jstring name0 = name != NULL ? env->NewStringUTF(name) : NULL;

                jobject cache = env->CallObjectMethod(obj, methodID, name0, memPtr);

                if (name0)
                    env->DeleteLocalRef(name0);

                ExceptionCheck(env);

                return LocalToGlobal(env, cache);
            }

            jobject JniContext::ProcessorAffinity(jobject obj, const char* name) {
                JNIEnv* env = Attach();

                jstring name0 = name != NULL ? env->NewStringUTF(name) : NULL;

                jobject aff = env->CallObjectMethod(obj, jvm->GetMembers().m_PlatformProcessor_affinity, name0);

                if (name0)
                    env->DeleteLocalRef(name0);

                ExceptionCheck(env);

                return LocalToGlobal(env, aff);
            }

            jobject JniContext::ProcessorDataStreamer(jobject obj, const char* name, bool keepPortable) {
                JNIEnv* env = Attach();

                jstring name0 = name != NULL ? env->NewStringUTF(name) : NULL;

                jobject ldr = env->CallObjectMethod(obj, jvm->GetMembers().m_PlatformProcessor_dataStreamer, name0,
                    keepPortable);

                if (name0)
                    env->DeleteLocalRef(name0);

                ExceptionCheck(env);

                return LocalToGlobal(env, ldr);
            }

            jobject JniContext::ProcessorTransactions(jobject obj, JniErrorInfo* errInfo) {
                JNIEnv* env = Attach();

                jobject tx = env->CallObjectMethod(obj, jvm->GetMembers().m_PlatformProcessor_transactions);

                ExceptionCheck(env, errInfo);

                return LocalToGlobal(env, tx);
            }

            jobject JniContext::ProcessorCompute(jobject obj, jobject prj) {
                JNIEnv* env = Attach();

                jobject res = env->CallObjectMethod(obj, jvm->GetMembers().m_PlatformProcessor_compute, prj);

                ExceptionCheck(env);

                return LocalToGlobal(env, res);
            }

            jobject JniContext::ProcessorMessage(jobject obj, jobject prj) {
                JNIEnv* env = Attach();

                jobject res = env->CallObjectMethod(obj, jvm->GetMembers().m_PlatformProcessor_message, prj);

                ExceptionCheck(env);

                return LocalToGlobal(env, res);
            }

            jobject JniContext::ProcessorEvents(jobject obj, jobject prj) {
                JNIEnv* env = Attach();

                jobject res = env->CallObjectMethod(obj, jvm->GetMembers().m_PlatformProcessor_events, prj);

                ExceptionCheck(env);

                return LocalToGlobal(env, res);
            }

            jobject JniContext::ProcessorServices(jobject obj, jobject prj) {
                JNIEnv* env = Attach();

                jobject res = env->CallObjectMethod(obj, jvm->GetMembers().m_PlatformProcessor_services, prj);

                ExceptionCheck(env);

                return LocalToGlobal(env, res);
            }

            jobject JniContext::ProcessorExtensions(jobject obj)
            {
                JNIEnv* env = Attach();

                jobject res = env->CallObjectMethod(obj, jvm->GetMembers().m_PlatformProcessor_extensions);

                ExceptionCheck(env);

                return LocalToGlobal(env, res);
            }

            jobject JniContext::ProcessorAtomicLong(jobject obj, char* name, long long initVal, bool create)
            {
                JNIEnv* env = Attach();

                jstring name0 = name != NULL ? env->NewStringUTF(name) : NULL;

                jobject res = env->CallObjectMethod(obj, jvm->GetMembers().m_PlatformProcessor_atomicLong, name0, initVal, create);

                if (name0)
                    env->DeleteLocalRef(name0);

                ExceptionCheck(env);

                return LocalToGlobal(env, res);
            }

            jobject JniContext::ProcessorAtomicSequence(jobject obj, char* name, long long initVal, bool create)
            {
                JNIEnv* env = Attach();

                jstring name0 = name != NULL ? env->NewStringUTF(name) : NULL;

                jobject res = env->CallObjectMethod(obj, jvm->GetMembers().m_PlatformProcessor_atomicSequence, name0, initVal, create);

                if (name0)
                    env->DeleteLocalRef(name0);

                ExceptionCheck(env);

                return LocalToGlobal(env, res);
            }

            jobject JniContext::ProcessorAtomicReference(jobject obj, char* name, long long memPtr, bool create)
            {
                JNIEnv* env = Attach();

                jstring name0 = name != NULL ? env->NewStringUTF(name) : NULL;

                jobject res = env->CallObjectMethod(obj, jvm->GetMembers().m_PlatformProcessor_atomicReference, name0, memPtr, create);

                if (name0)
                    env->DeleteLocalRef(name0);

                ExceptionCheck(env);

                return LocalToGlobal(env, res);
            }

            void JniContext::ProcessorGetIgniteConfiguration(jobject obj, long long memPtr)
            {
                JNIEnv* env = Attach();

                env->CallVoidMethod(obj, jvm->GetMembers().m_PlatformProcessor_getIgniteConfiguration, memPtr);

                ExceptionCheck(env);
            }

            void JniContext::ProcessorGetCacheNames(jobject obj, long long memPtr)
            {
                JNIEnv* env = Attach();

                env->CallVoidMethod(obj, jvm->GetMembers().m_PlatformProcessor_getCacheNames, memPtr);

                ExceptionCheck(env);
            }

            long long JniContext::TargetInStreamOutLong(jobject obj, int opType, long long memPtr, JniErrorInfo* err) {
                JNIEnv* env = Attach();

                long long res = env->CallLongMethod(obj, jvm->GetMembers().m_PlatformTarget_inStreamOutLong, opType, memPtr);

                ExceptionCheck(env, err);

                return res;
            }

            void JniContext::TargetInStreamOutStream(jobject obj, int opType, long long inMemPtr, long long outMemPtr, JniErrorInfo* err) {
                JNIEnv* env = Attach();

                env->CallVoidMethod(obj, jvm->GetMembers().m_PlatformTarget_inStreamOutStream, opType, inMemPtr, outMemPtr);

                ExceptionCheck(env, err);
            }

           jobject JniContext::TargetInStreamOutObject(jobject obj, int opType, long long memPtr, JniErrorInfo* err) {
                JNIEnv* env = Attach();

                jobject res = env->CallObjectMethod(obj, jvm->GetMembers().m_PlatformTarget_inStreamOutObject, opType, memPtr);

                ExceptionCheck(env, err);

                return LocalToGlobal(env, res);
            }

            void JniContext::TargetInObjectStreamOutStream(jobject obj, int opType, void* arg, long long inMemPtr, long long outMemPtr, JniErrorInfo* err) {
                JNIEnv* env = Attach();

                env->CallVoidMethod(obj, jvm->GetMembers().m_PlatformTarget_inObjectStreamOutStream, opType, arg, inMemPtr, outMemPtr);

                ExceptionCheck(env, err);
            }

            long long JniContext::TargetOutLong(jobject obj, int opType, JniErrorInfo* err)
            {
                JNIEnv* env = Attach();

                jlong res = env->CallLongMethod(obj, jvm->GetMembers().m_PlatformTarget_outLong, opType);

                ExceptionCheck(env, err);

                return res;
            }

            void JniContext::TargetOutStream(jobject obj, int opType, long long memPtr, JniErrorInfo* err) {
                JNIEnv* env = Attach();

                env->CallVoidMethod(obj, jvm->GetMembers().m_PlatformTarget_outStream, opType, memPtr);

                ExceptionCheck(env, err);
            }

            jobject JniContext::TargetOutObject(jobject obj, int opType, JniErrorInfo* err)
            {
                JNIEnv* env = Attach();

                jobject res = env->CallObjectMethod(obj, jvm->GetMembers().m_PlatformTarget_outObject, opType);

                ExceptionCheck(env, err);

                return LocalToGlobal(env, res);
            }

            void JniContext::TargetListenFuture(jobject obj, long long futId, int typ) {
                JNIEnv* env = Attach();

                env->CallVoidMethod(obj, jvm->GetMembers().m_PlatformTarget_listenFuture, futId, typ);

                ExceptionCheck(env);
            }

            void JniContext::TargetListenFutureForOperation(jobject obj, long long futId, int typ, int opId) {
                JNIEnv* env = Attach();

                env->CallVoidMethod(obj, jvm->GetMembers().m_PlatformTarget_listenFutureForOperation, futId, typ, opId);

                ExceptionCheck(env);
            }

            void* JniContext::TargetListenFutureAndGet(jobject obj, long long futId, int typ) {
                JNIEnv* env = Attach();

                jobject res = env->CallObjectMethod(obj,
                    jvm->GetMembers().m_PlatformTarget_listenFutureAndGet, futId, typ);

                ExceptionCheck(env);

                return LocalToGlobal(env, res);
            }

            void* JniContext::TargetListenFutureForOperationAndGet(jobject obj, long long futId, int typ, int opId) {
                JNIEnv* env = Attach();

                jobject res = env->CallObjectMethod(obj,
                    jvm->GetMembers().m_PlatformTarget_listenFutureForOperationAndGet, futId, typ, opId);

                ExceptionCheck(env);

                return LocalToGlobal(env, res);
            }

            int JniContext::AffinityPartitions(jobject obj) {
                JNIEnv* env = Attach();

                jint parts = env->CallIntMethod(obj, jvm->GetMembers().m_PlatformAffinity_partitions);

                ExceptionCheck(env);

                return parts;
            }

            jobject JniContext::CacheWithSkipStore(jobject obj) {
                JNIEnv* env = Attach();

                jobject cache = env->CallObjectMethod(obj, jvm->GetMembers().m_PlatformCache_withSkipStore);

                ExceptionCheck(env);

                return LocalToGlobal(env, cache);
            }

            jobject JniContext::CacheWithNoRetries(jobject obj) {
                JNIEnv* env = Attach();

                jobject cache = env->CallObjectMethod(obj, jvm->GetMembers().m_PlatformCache_withNoRetries);

                ExceptionCheck(env);

                return LocalToGlobal(env, cache);
            }

            jobject JniContext::CacheWithExpiryPolicy(jobject obj, long long create, long long update, long long access) {
                JNIEnv* env = Attach();

                jobject cache = env->CallObjectMethod(obj, jvm->GetMembers().m_PlatformCache_withExpiryPolicy,
                    create, update, access);

                ExceptionCheck(env);

                return LocalToGlobal(env, cache);
            }

            jobject JniContext::CacheWithAsync(jobject obj) {
                JNIEnv* env = Attach();

                jobject cache = env->CallObjectMethod(obj, jvm->GetMembers().m_PlatformCache_withAsync);

                ExceptionCheck(env);

                return LocalToGlobal(env, cache);
            }

            jobject JniContext::CacheWithKeepPortable(jobject obj) {
                JNIEnv* env = Attach();

                jobject cache = env->CallObjectMethod(obj, jvm->GetMembers().m_PlatformCache_withKeepPortable);

                ExceptionCheck(env);

                return LocalToGlobal(env, cache);
            }

            void JniContext::CacheClear(jobject obj, JniErrorInfo* err) {
                JNIEnv* env = Attach();

                env->CallVoidMethod(obj, jvm->GetMembers().m_PlatformCache_clear);

                ExceptionCheck(env, err);
            }

            void JniContext::CacheRemoveAll(jobject obj, JniErrorInfo* err) {
                JNIEnv* env = Attach();

                env->CallVoidMethod(obj, jvm->GetMembers().m_PlatformCache_removeAll);

                ExceptionCheck(env, err);
            }

            jobject JniContext::CacheOutOpQueryCursor(jobject obj, int type, long long memPtr, JniErrorInfo* err) {
                JNIEnv* env = Attach();

                jobject res = env->CallObjectMethod(
                    obj, jvm->GetMembers().m_PlatformTarget_inStreamOutObject, type, memPtr);

                ExceptionCheck(env, err);

                return LocalToGlobal(env, res);
            }

            jobject JniContext::CacheOutOpContinuousQuery(jobject obj, int type, long long memPtr) {
                JNIEnv* env = Attach();

                jobject res = env->CallObjectMethod(
                    obj, jvm->GetMembers().m_PlatformTarget_inStreamOutObject, type, memPtr);

                ExceptionCheck(env);

                return LocalToGlobal(env, res);
            }

            jobject JniContext::CacheIterator(jobject obj) {
                JNIEnv* env = Attach();

                jobject res = env->CallObjectMethod(obj, jvm->GetMembers().m_PlatformCache_iterator);

                ExceptionCheck(env);

                return LocalToGlobal(env, res);
            }

            jobject JniContext::CacheLocalIterator(jobject obj, int peekModes) {
                JNIEnv*env = Attach();

                jobject res = env->CallObjectMethod(obj, jvm->GetMembers().m_PlatformCache_localIterator, peekModes);

                ExceptionCheck(env);

                return LocalToGlobal(env, res);
            }

            void JniContext::CacheEnterLock(jobject obj, long long id) {
                JNIEnv* env = Attach();

                env->CallVoidMethod(obj, jvm->GetMembers().m_PlatformCache_enterLock, id);

                ExceptionCheck(env);
            }

            void JniContext::CacheExitLock(jobject obj, long long id) {
                JNIEnv* env = Attach();

                env->CallVoidMethod(obj, jvm->GetMembers().m_PlatformCache_exitLock, id);

                ExceptionCheck(env);
            }

            bool JniContext::CacheTryEnterLock(jobject obj, long long id, long long timeout) {
                JNIEnv* env = Attach();

                jboolean res = env->CallBooleanMethod(obj, jvm->GetMembers().m_PlatformCache_tryEnterLock, id, timeout);

                ExceptionCheck(env);

                return res != 0;
            }

            void JniContext::CacheCloseLock(jobject obj, long long id) {
                JNIEnv* env = Attach();

                env->CallVoidMethod(obj, jvm->GetMembers().m_PlatformCache_closeLock, id);

                ExceptionCheck(env);
            }

            void JniContext::CacheRebalance(jobject obj, long long futId) {
                JNIEnv* env = Attach();

                env->CallVoidMethod(obj, jvm->GetMembers().m_PlatformCache_rebalance, futId);

                ExceptionCheck(env);
            }

            int JniContext::CacheSize(jobject obj, int peekModes, bool loc, JniErrorInfo* err) {
                JNIEnv* env = Attach();

                jint res = env->CallIntMethod(obj, jvm->GetMembers().m_PlatformCache_size, peekModes, loc);

                ExceptionCheck(env, err);

                return res;
            }

            void JniContext::CacheStoreCallbackInvoke(jobject obj, long long memPtr) {
                JNIEnv* env = Attach();

                env->CallVoidMethod(obj, jvm->GetMembers().m_PlatformCacheStoreCallback_invoke, memPtr);

                ExceptionCheck(env);
            }

            void JniContext::ComputeWithNoFailover(jobject obj) {
                JNIEnv* env = Attach();

                env->CallVoidMethod(obj, jvm->GetMembers().m_PlatformCompute_withNoFailover);

                ExceptionCheck(env);
            }

            void JniContext::ComputeWithTimeout(jobject obj, long long timeout) {
                JNIEnv* env = Attach();

                env->CallVoidMethod(obj, jvm->GetMembers().m_PlatformCompute_withTimeout, timeout);

                ExceptionCheck(env);
            }

            void* JniContext::ComputeExecuteNative(jobject obj, long long taskPtr, long long topVer) {
                JNIEnv* env = Attach();

                jobject res = env->CallObjectMethod(obj,
                    jvm->GetMembers().m_PlatformCompute_executeNative, taskPtr, topVer);

                ExceptionCheck(env);

                return LocalToGlobal(env, res);
            }

            void JniContext::ContinuousQueryClose(jobject obj) {
                JNIEnv* env = Attach();

                env->CallVoidMethod(obj, jvm->GetMembers().m_PlatformContinuousQuery_close);

                ExceptionCheck(env);
            }

            jobject JniContext::ContinuousQueryGetInitialQueryCursor(jobject obj) {
                JNIEnv* env = Attach();

                jobject res = env->CallObjectMethod(obj,
                    jvm->GetMembers().m_PlatformContinuousQuery_getInitialQueryCursor);

                ExceptionCheck(env);

                return LocalToGlobal(env,  res);
            }

            void JniContext::DataStreamerListenTopology(jobject obj, long long ptr) {
                JNIEnv* env = Attach();

                env->CallVoidMethod(obj, jvm->GetMembers().m_PlatformDataStreamer_listenTopology, ptr);

                ExceptionCheck(env);
            }

            bool JniContext::DataStreamerAllowOverwriteGet(jobject obj) {
                JNIEnv* env = Attach();

                jboolean res = env->CallBooleanMethod(obj, jvm->GetMembers().m_PlatformDataStreamer_getAllowOverwrite);

                ExceptionCheck(env);

                return res != 0;
            }

            void JniContext::DataStreamerAllowOverwriteSet(jobject obj, bool val) {
                JNIEnv* env = Attach();

                env->CallVoidMethod(obj, jvm->GetMembers().m_PlatformDataStreamer_setAllowOverwrite, val);

                ExceptionCheck(env);
            }

            bool JniContext::DataStreamerSkipStoreGet(jobject obj) {
                JNIEnv* env = Attach();

                jboolean res = env->CallBooleanMethod(obj, jvm->GetMembers().m_PlatformDataStreamer_getSkipStore);

                ExceptionCheck(env);

                return res != 0;
            }

            void JniContext::DataStreamerSkipStoreSet(jobject obj, bool val) {
                JNIEnv* env = Attach();

                env->CallVoidMethod(obj, jvm->GetMembers().m_PlatformDataStreamer_setSkipStore, val);

                ExceptionCheck(env);
            }

            int JniContext::DataStreamerPerNodeBufferSizeGet(jobject obj) {
                JNIEnv* env = Attach();

                jint res = env->CallIntMethod(obj, jvm->GetMembers().m_PlatformDataStreamer_getPerNodeBufSize);

                ExceptionCheck(env);

                return res;
            }

            void JniContext::DataStreamerPerNodeBufferSizeSet(jobject obj, int val) {
                JNIEnv* env = Attach();

                env->CallVoidMethod(obj, jvm->GetMembers().m_PlatformDataStreamer_setPerNodeBufSize, val);

                ExceptionCheck(env);
            }

            int JniContext::DataStreamerPerNodeParallelOperationsGet(jobject obj) {
                JNIEnv* env = Attach();

                jint res = env->CallIntMethod(obj, jvm->GetMembers().m_PlatformDataStreamer_getPerNodeParallelOps);

                ExceptionCheck(env);

                return res;
            }

            void JniContext::DataStreamerPerNodeParallelOperationsSet(jobject obj, int val) {
                JNIEnv* env = Attach();

                env->CallVoidMethod(obj, jvm->GetMembers().m_PlatformDataStreamer_setPerNodeParallelOps, val);

                ExceptionCheck(env);
            }

            jobject JniContext::MessagingWithAsync(jobject obj) {
                JNIEnv* env = Attach();

                jobject msg = env->CallObjectMethod(obj, jvm->GetMembers().m_PlatformMessaging_withAsync);

                ExceptionCheck(env);

                return LocalToGlobal(env, msg);
            }

            jobject JniContext::ProjectionForOthers(jobject obj, jobject prj) {
                JNIEnv* env = Attach();

                jobject newPrj = env->CallObjectMethod(obj, jvm->GetMembers().m_PlatformClusterGroup_forOthers, prj);

                ExceptionCheck(env);

                return LocalToGlobal(env, newPrj);
            }

            jobject JniContext::ProjectionForRemotes(jobject obj) {
                JNIEnv* env = Attach();

                jobject newPrj = env->CallObjectMethod(obj, jvm->GetMembers().m_PlatformClusterGroup_forRemotes);

                ExceptionCheck(env);

                return LocalToGlobal(env, newPrj);
            }

            jobject JniContext::ProjectionForDaemons(jobject obj) {
                JNIEnv* env = Attach();

                jobject newPrj = env->CallObjectMethod(obj, jvm->GetMembers().m_PlatformClusterGroup_forDaemons);

                ExceptionCheck(env);

                return LocalToGlobal(env, newPrj);
            }

            jobject JniContext::ProjectionForRandom(jobject obj) {
                JNIEnv* env = Attach();

                jobject newPrj = env->CallObjectMethod(obj, jvm->GetMembers().m_PlatformClusterGroup_forRandom);

                ExceptionCheck(env);

                return LocalToGlobal(env, newPrj);
            }

            jobject JniContext::ProjectionForOldest(jobject obj) {
                JNIEnv* env = Attach();

                jobject newPrj = env->CallObjectMethod(obj, jvm->GetMembers().m_PlatformClusterGroup_forOldest);

                ExceptionCheck(env);

                return LocalToGlobal(env, newPrj);
            }

            jobject JniContext::ProjectionForYoungest(jobject obj) {
                JNIEnv* env = Attach();

                jobject newPrj = env->CallObjectMethod(obj, jvm->GetMembers().m_PlatformClusterGroup_forYoungest);

                ExceptionCheck(env);

                return LocalToGlobal(env, newPrj);
            }

            jobject JniContext::ProjectionForServers(jobject obj) {
                JNIEnv* env = Attach();

                jobject newPrj = env->CallObjectMethod(obj, jvm->GetMembers().m_PlatformClusterGroup_forServers);

                ExceptionCheck(env);

                return LocalToGlobal(env, newPrj);
            }

            void JniContext::ProjectionResetMetrics(jobject obj) {
                JNIEnv* env = Attach();

                env->CallVoidMethod(obj, jvm->GetMembers().m_PlatformClusterGroup_resetMetrics);

                ExceptionCheck(env);
            }

            jobject JniContext::ProjectionOutOpRet(jobject obj, int type, long long memPtr) {
                JNIEnv* env = Attach();

                jobject res = env->CallObjectMethod(
                    obj, jvm->GetMembers().m_PlatformTarget_inStreamOutObject, type, memPtr);

                ExceptionCheck(env);

                return LocalToGlobal(env, res);
            }


            void JniContext::QueryCursorIterator(jobject obj, JniErrorInfo* errInfo) {
                JNIEnv* env = Attach();

                env->CallVoidMethod(obj, jvm->GetMembers().m_PlatformAbstractQryCursor_iter);

                ExceptionCheck(env, errInfo);
            }

            bool JniContext::QueryCursorIteratorHasNext(jobject obj, JniErrorInfo* errInfo)
            {
                JNIEnv* env = Attach();

                jboolean res = env->CallBooleanMethod(obj, jvm->GetMembers().m_PlatformAbstractQryCursor_iterHasNext);

                ExceptionCheck(env, errInfo);

                return res != 0;
            }

            void JniContext::QueryCursorClose(jobject obj, JniErrorInfo* errInfo) {
                JNIEnv* env = Attach();

                env->CallVoidMethod(obj, jvm->GetMembers().m_PlatformAbstractQryCursor_close);

                ExceptionCheck(env, errInfo);
            }

            long long JniContext::TransactionsStart(jobject obj, int concurrency,
                int isolation, long long timeout, int txSize, JniErrorInfo* errInfo) {
                JNIEnv* env = Attach();

                long long id = env->CallLongMethod(obj,
                    jvm->GetMembers().m_PlatformTransactions_txStart,
                    concurrency, isolation, timeout, txSize);

                ExceptionCheck(env, errInfo);

                return id;
            }

            int JniContext::TransactionsCommit(jobject obj, long long id, JniErrorInfo* errInfo) {
                JNIEnv* env = Attach();

                int res = env->CallIntMethod(obj, jvm->GetMembers().m_PlatformTransactions_txCommit, id);

                ExceptionCheck(env, errInfo);

                return res;
            }

            void JniContext::TransactionsCommitAsync(jobject obj, long long id, long long futId) {
                JNIEnv* env = Attach();

                env->CallVoidMethod(obj, jvm->GetMembers().m_PlatformTransactions_txCommitAsync, id, futId);

                ExceptionCheck(env);
            }

            int JniContext::TransactionsRollback(jobject obj, long long id, JniErrorInfo* errInfo) {
                JNIEnv* env = Attach();

                int res = env->CallIntMethod(obj, jvm->GetMembers().m_PlatformTransactions_txRollback, id);

                ExceptionCheck(env, errInfo);

                return res;
            }

            void JniContext::TransactionsRollbackAsync(jobject obj, long long id, long long futId) {
                JNIEnv* env = Attach();

                env->CallVoidMethod(obj, jvm->GetMembers().m_PlatformTransactions_txRollbackAsync, id, futId);

                ExceptionCheck(env);
            }

            int JniContext::TransactionsClose(jobject obj, long long id, JniErrorInfo* errInfo) {
                JNIEnv* env = Attach();

                jint state = env->CallIntMethod(obj, jvm->GetMembers().m_PlatformTransactions_txClose, id);

                ExceptionCheck(env, errInfo);

                return state;
            }

            int JniContext::TransactionsState(jobject obj, long long id, JniErrorInfo* errInfo) {
                JNIEnv* env = Attach();

                jint state = env->CallIntMethod(obj, jvm->GetMembers().m_PlatformTransactions_txState, id);

                ExceptionCheck(env, errInfo);

                return state;
            }

            bool JniContext::TransactionsSetRollbackOnly(jobject obj, long long id, JniErrorInfo* errInfo) {
                JNIEnv* env = Attach();

                jboolean res = env->CallBooleanMethod(obj, jvm->GetMembers().m_PlatformTransactions_txSetRollbackOnly, id);

                ExceptionCheck(env, errInfo);

                return res != 0;
            }

            void JniContext::TransactionsResetMetrics(jobject obj) {
                JNIEnv* env = Attach();

                env->CallVoidMethod(obj, jvm->GetMembers().m_PlatformTransactions_resetMetrics);

                ExceptionCheck(env);
            }

            jobject JniContext::EventsWithAsync(jobject obj) {
                JNIEnv * env = Attach();

                jobject res = env->CallObjectMethod(obj, jvm->GetMembers().m_PlatformEvents_withAsync);

                ExceptionCheck(env);

                return LocalToGlobal(env, res);
            }

            bool JniContext::EventsStopLocalListen(jobject obj, long long hnd) {
                JNIEnv * env = Attach();

                jboolean res = env->CallBooleanMethod(obj, jvm->GetMembers().m_PlatformEvents_stopLocalListen, hnd);

                ExceptionCheck(env);

                return res != 0;
            }

            void JniContext::EventsLocalListen(jobject obj, long long hnd, int type) {
                JNIEnv * env = Attach();

                env->CallVoidMethod(obj, jvm->GetMembers().m_PlatformEvents_localListen, hnd, type);

                ExceptionCheck(env);
            }

            bool JniContext::EventsIsEnabled(jobject obj, int type) {
                JNIEnv * env = Attach();

                jboolean res = env->CallBooleanMethod(obj, jvm->GetMembers().m_PlatformEvents_isEnabled, type);

                ExceptionCheck(env);

                return res != 0;
            }

			jobject JniContext::ServicesWithAsync(jobject obj) {
                JNIEnv* env = Attach();

                jobject res = env->CallObjectMethod(obj, jvm->GetMembers().m_PlatformServices_withAsync);

				ExceptionCheck(env);

				return LocalToGlobal(env, res);
            }

            jobject JniContext::ServicesWithServerKeepPortable(jobject obj) {
                JNIEnv* env = Attach();

                jobject res = env->CallObjectMethod(obj, jvm->GetMembers().m_PlatformServices_withServerKeepPortable);

                ExceptionCheck(env);

                return LocalToGlobal(env, res);
            }

			void JniContext::ServicesCancel(jobject obj, char* name) {
                JNIEnv* env = Attach();

				jstring name0 = name != NULL ? env->NewStringUTF(name) : NULL;

                env->CallVoidMethod(obj, jvm->GetMembers().m_PlatformServices_cancel, name0);

				if (name0)
					env->DeleteLocalRef(name0);

				ExceptionCheck(env);
            }

			void JniContext::ServicesCancelAll(jobject obj) {
                JNIEnv* env = Attach();

                env->CallVoidMethod(obj, jvm->GetMembers().m_PlatformServices_cancelAll);

				ExceptionCheck(env);
            }

			void* JniContext::ServicesGetServiceProxy(jobject obj, char* name, bool sticky) {
				JNIEnv* env = Attach();

				jstring name0 = name != NULL ? env->NewStringUTF(name) : NULL;

                jobject res = env->CallObjectMethod(obj, jvm->GetMembers().m_PlatformServices_serviceProxy, name0, sticky);

				if (name0)
					env->DeleteLocalRef(name0);

				ExceptionCheck(env);

				return LocalToGlobal(env, res);;
			}

            long long JniContext::AtomicLongGet(jobject obj)
            {
                JNIEnv* env = Attach();

                long long res = env->CallLongMethod(obj, jvm->GetMembers().m_PlatformAtomicLong_get);

                ExceptionCheck(env);

                return res;
            }

            long long JniContext::AtomicLongIncrementAndGet(jobject obj)
            {
                JNIEnv* env = Attach();

                long long res = env->CallLongMethod(obj, jvm->GetMembers().m_PlatformAtomicLong_incrementAndGet);

                ExceptionCheck(env);

                return res;
            }

            long long JniContext::AtomicLongGetAndIncrement(jobject obj)
            {
                JNIEnv* env = Attach();

                long long res = env->CallLongMethod(obj, jvm->GetMembers().m_PlatformAtomicLong_getAndIncrement);

                ExceptionCheck(env);

                return res;
            }

            long long JniContext::AtomicLongAddAndGet(jobject obj, long long value)
            {
                JNIEnv* env = Attach();

                long long res = env->CallLongMethod(obj, jvm->GetMembers().m_PlatformAtomicLong_addAndGet, value);

                ExceptionCheck(env);

                return res;
            }

            long long JniContext::AtomicLongGetAndAdd(jobject obj, long long value)
            {
                JNIEnv* env = Attach();

                long long res = env->CallLongMethod(obj, jvm->GetMembers().m_PlatformAtomicLong_getAndAdd, value);

                ExceptionCheck(env);

                return res;
            }

            long long JniContext::AtomicLongDecrementAndGet(jobject obj)
            {
                JNIEnv* env = Attach();

                long long res = env->CallLongMethod(obj, jvm->GetMembers().m_PlatformAtomicLong_decrementAndGet);

                ExceptionCheck(env);

                return res;
            }

            long long JniContext::AtomicLongGetAndDecrement(jobject obj)
            {
                JNIEnv* env = Attach();

                long long res = env->CallLongMethod(obj, jvm->GetMembers().m_PlatformAtomicLong_getAndDecrement);

                ExceptionCheck(env);

                return res;
            }

            long long JniContext::AtomicLongGetAndSet(jobject obj, long long value)
            {
                JNIEnv* env = Attach();

                long long res = env->CallLongMethod(obj, jvm->GetMembers().m_PlatformAtomicLong_getAndSet, value);

                ExceptionCheck(env);

                return res;
            }

            long long JniContext::AtomicLongCompareAndSetAndGet(jobject obj, long long expVal, long long newVal)
            {
                JNIEnv* env = Attach();

                long long res = env->CallLongMethod(obj, jvm->GetMembers().m_PlatformAtomicLong_compareAndSetAndGet, expVal, newVal);

                ExceptionCheck(env);

                return res;
            }

            bool JniContext::AtomicLongIsClosed(jobject obj)
            {
                JNIEnv* env = Attach();

                jboolean res = env->CallBooleanMethod(obj, jvm->GetMembers().m_PlatformAtomicLong_isClosed);

                ExceptionCheck(env);

                return res != 0;;
            }

            void JniContext::AtomicLongClose(jobject obj)
            {
                JNIEnv* env = Attach();

                env->CallVoidMethod(obj, jvm->GetMembers().m_PlatformAtomicLong_close);

                ExceptionCheck(env);
            }

            long long JniContext::AtomicSequenceGet(jobject obj)
            {
                JNIEnv* env = Attach();

                long long res = env->CallLongMethod(obj, jvm->GetMembers().m_PlatformAtomicSequence_get);

                ExceptionCheck(env);

                return res;
            }

            long long JniContext::AtomicSequenceIncrementAndGet(jobject obj)
            {
                JNIEnv* env = Attach();

                long long res = env->CallLongMethod(obj, jvm->GetMembers().m_PlatformAtomicSequence_incrementAndGet);

                ExceptionCheck(env);

                return res;
            }

            long long JniContext::AtomicSequenceGetAndIncrement(jobject obj)
            {
                JNIEnv* env = Attach();

                long long res = env->CallLongMethod(obj, jvm->GetMembers().m_PlatformAtomicSequence_getAndIncrement);

                ExceptionCheck(env);

                return res;
            }

            long long JniContext::AtomicSequenceAddAndGet(jobject obj, long long l)
            {
                JNIEnv* env = Attach();

                long long res = env->CallLongMethod(obj, jvm->GetMembers().m_PlatformAtomicSequence_addAndGet, l);

                ExceptionCheck(env);

                return res;
            }

            long long JniContext::AtomicSequenceGetAndAdd(jobject obj, long long l)
            {
                JNIEnv* env = Attach();

                long long res = env->CallLongMethod(obj, jvm->GetMembers().m_PlatformAtomicSequence_getAndAdd, l);

                ExceptionCheck(env);

                return res;
            }

            int JniContext::AtomicSequenceGetBatchSize(jobject obj)
            {
                JNIEnv* env = Attach();

                int res = env->CallIntMethod(obj, jvm->GetMembers().m_PlatformAtomicSequence_getBatchSize);

                ExceptionCheck(env);

                return res;
            }

            void JniContext::AtomicSequenceSetBatchSize(jobject obj, int size)
            {
                JNIEnv* env = Attach();

                env->CallVoidMethod(obj, jvm->GetMembers().m_PlatformAtomicSequence_setBatchSize, size);

                ExceptionCheck(env);
            }

            bool JniContext::AtomicSequenceIsClosed(jobject obj)
            {
                JNIEnv* env = Attach();

                jboolean res = env->CallBooleanMethod(obj, jvm->GetMembers().m_PlatformAtomicSequence_isClosed);

                ExceptionCheck(env);

                return res != 0;
            }

            void JniContext::AtomicSequenceClose(jobject obj)
            {
                JNIEnv* env = Attach();

                env->CallVoidMethod(obj, jvm->GetMembers().m_PlatformAtomicSequence_close);

                ExceptionCheck(env);
            }

            bool JniContext::AtomicReferenceIsClosed(jobject obj)
            {
                JNIEnv* env = Attach();

                jboolean res = env->CallBooleanMethod(obj, jvm->GetMembers().m_PlatformAtomicReference_isClosed);

                ExceptionCheck(env);

                return res != 0;
            }

            void JniContext::AtomicReferenceClose(jobject obj)
            {
                JNIEnv* env = Attach();

                env->CallVoidMethod(obj, jvm->GetMembers().m_PlatformAtomicReference_close);

                ExceptionCheck(env);
            }

            bool JniContext::ListenableCancel(jobject obj)
            {
                JNIEnv* env = Attach();

                jboolean res = env->CallBooleanMethod(obj, jvm->GetMembers().m_PlatformListenable_cancel);

                ExceptionCheck(env);

                return res != 0;;
            }

            bool JniContext::ListenableIsCancelled(jobject obj)
            {
                JNIEnv* env = Attach();

                jboolean res = env->CallBooleanMethod(obj, jvm->GetMembers().m_PlatformListenable_isCancelled);

                ExceptionCheck(env);

                return res != 0;;
            }

			jobject JniContext::Acquire(jobject obj)
            {
                if (obj) {

                    JNIEnv* env = Attach();

                    jobject obj0 = env->NewGlobalRef(obj);

                    ExceptionCheck(env);

                    return obj0;
                }

                return NULL;
            }

            void JniContext::Release(jobject obj) {
                if (obj)
                {
                    JavaVM* jvm = JVM.GetJvm();

                    if (jvm)
                    {
                        JNIEnv* env;

                        jint attachRes = jvm->AttachCurrentThread(reinterpret_cast<void**>(&env), NULL);

                        if (attachRes == JNI_OK)
                        {
                            AttachHelper::OnThreadAttach();

                            env->DeleteGlobalRef(obj);
                        }
                    }
                }
            }

            void JniContext::SetConsoleHandler(ConsoleWriteHandler consoleHandler) {
                if (!consoleHandler)
                    throw std::invalid_argument("consoleHandler can not be null");

                CONSOLE_LOCK.Enter();
                    
                consoleWriteHandlers.push_back(consoleHandler);

                CONSOLE_LOCK.Leave();
            }

            int JniContext::RemoveConsoleHandler(ConsoleWriteHandler consoleHandler) {
                if (!consoleHandler)
                    throw std::invalid_argument("consoleHandler can not be null");

                CONSOLE_LOCK.Enter();

                int oldSize = static_cast<int>(consoleWriteHandlers.size());
                    
                consoleWriteHandlers.erase(remove(consoleWriteHandlers.begin(), consoleWriteHandlers.end(), 
                    consoleHandler), consoleWriteHandlers.end());

                int removedCnt = oldSize - static_cast<int>(consoleWriteHandlers.size());

                CONSOLE_LOCK.Leave();

                return removedCnt;
            }

            void JniContext::ThrowToJava(char* msg) {
                JNIEnv* env = Attach();

                env->ThrowNew(jvm->GetMembers().c_IgniteException, msg);
            }

            void JniContext::DestroyJvm() {
                jvm->GetJvm()->DestroyJavaVM();
            }

            /**
             * Attach thread to JVM.
             */
            JNIEnv* JniContext::Attach() {
                JNIEnv* env;

                jint attachRes = jvm->GetJvm()->AttachCurrentThread(reinterpret_cast<void**>(&env), NULL);

                if (attachRes == JNI_OK)
                    AttachHelper::OnThreadAttach();
                else {
                    if (hnds.error)
                        hnds.error(hnds.target, IGNITE_JNI_ERR_JVM_ATTACH, NULL, 0, NULL, 0, NULL, 0);
                }

                return env;
            }

            void JniContext::ExceptionCheck(JNIEnv* env) {
                ExceptionCheck(env, NULL);
            }

            void JniContext::ExceptionCheck(JNIEnv* env, JniErrorInfo* errInfo)
            {
                if (env->ExceptionCheck()) {
                    jthrowable err = env->ExceptionOccurred();

                    if (PRINT_EXCEPTION)
                        env->CallVoidMethod(err, jvm->GetJavaMembers().m_Throwable_printStackTrace);

                    env->ExceptionClear();

                    // Get error class name and message.
                    jclass cls = env->GetObjectClass(err);

                    jstring clsName = static_cast<jstring>(env->CallObjectMethod(cls, jvm->GetJavaMembers().m_Class_getName));
                    jstring msg = static_cast<jstring>(env->CallObjectMethod(err, jvm->GetJavaMembers().m_Throwable_getMessage));

                    env->DeleteLocalRef(cls);

                    int clsNameLen;
                    std::string clsName0 = JavaStringToCString(env, clsName, &clsNameLen);

                    int msgLen;
                    std::string msg0 = JavaStringToCString(env, msg, &msgLen);

                    if (errInfo)
                    {
                        JniErrorInfo errInfo0(IGNITE_JNI_ERR_GENERIC, clsName0.c_str(), msg0.c_str());

                        *errInfo = errInfo0;
                    }

                    // Get error additional data (if any).
                    jbyteArray errData = static_cast<jbyteArray>(env->CallStaticObjectMethod(
                        jvm->GetMembers().c_PlatformUtils, jvm->GetMembers().m_PlatformUtils_errData, err));

                    if (errData)
                    {
                        jbyte* errBytesNative = env->GetByteArrayElements(errData, NULL);

                        int errBytesLen = env->GetArrayLength(errData);

                        if (hnds.error)
                            hnds.error(hnds.target, IGNITE_JNI_ERR_GENERIC, clsName0.c_str(), clsNameLen, msg0.c_str(), msgLen,
                                errBytesNative, errBytesLen);

                        env->ReleaseByteArrayElements(errData, errBytesNative, JNI_ABORT);
                    }
                    else
                    {
                        if (hnds.error)
                            hnds.error(hnds.target, IGNITE_JNI_ERR_GENERIC, clsName0.c_str(), clsNameLen, msg0.c_str(), msgLen,
                                NULL, 0);
                    }

                    env->DeleteLocalRef(err);
                }
            }

            /**
             * Convert local reference to global.
             */
            jobject JniContext::LocalToGlobal(JNIEnv* env, jobject localRef) {
                if (localRef) {
                    jobject globalRef = env->NewGlobalRef(localRef);

                    env->DeleteLocalRef(localRef); // Clear local ref irrespective of result.

                    if (!globalRef)
                        ExceptionCheck(env);

                    return globalRef;
                }
                else
                    return NULL;
            }

            JNIEXPORT jlong JNICALL JniCacheStoreCreate(JNIEnv *env, jclass cls, jlong envPtr, jlong memPtr) {
                IGNITE_SAFE_FUNC(env, envPtr, CacheStoreCreateHandler, cacheStoreCreate, memPtr);
            }

            JNIEXPORT jint JNICALL JniCacheStoreInvoke(JNIEnv *env, jclass cls, jlong envPtr, jlong objPtr, jlong memPtr, jobject cb) {
                if (cb)
                {
                    jobject cb0 = env->NewGlobalRef(cb);

                    if (cb0)
                    {
                        JniGlobalRefGuard guard(env, cb0);

                        IGNITE_SAFE_FUNC(env, envPtr, CacheStoreInvokeHandler, cacheStoreInvoke, objPtr, memPtr, cb0);
                    }
                    else
                        return 0;
                }
                else {
                    IGNITE_SAFE_FUNC(env, envPtr, CacheStoreInvokeHandler, cacheStoreInvoke, objPtr, memPtr, NULL);
                }
            }

            JNIEXPORT void JNICALL JniCacheStoreDestroy(JNIEnv *env, jclass cls, jlong envPtr, jlong objPtr) {
                IGNITE_SAFE_PROC(env, envPtr, CacheStoreDestroyHandler, cacheStoreDestroy, objPtr);
            }

            JNIEXPORT jlong JNICALL JniCacheStoreSessionCreate(JNIEnv *env, jclass cls, jlong envPtr, jlong storePtr) {
                IGNITE_SAFE_FUNC(env, envPtr, CacheStoreSessionCreateHandler, cacheStoreSessionCreate, storePtr);
            }

            JNIEXPORT jlong JNICALL JniCacheEntryFilterCreate(JNIEnv *env, jclass cls, jlong envPtr, jlong memPtr) {
                IGNITE_SAFE_FUNC(env, envPtr, CacheEntryFilterCreateHandler, cacheEntryFilterCreate, memPtr);
            }

            JNIEXPORT jint JNICALL JniCacheEntryFilterApply(JNIEnv *env, jclass cls, jlong envPtr, jlong objPtr, jlong memPtr) {
                IGNITE_SAFE_FUNC(env, envPtr, CacheEntryFilterApplyHandler, cacheEntryFilterApply, objPtr, memPtr);
            }

            JNIEXPORT void JNICALL JniCacheEntryFilterDestroy(JNIEnv *env, jclass cls, jlong envPtr, jlong objPtr) {
                IGNITE_SAFE_PROC(env, envPtr, CacheEntryFilterDestroyHandler, cacheEntryFilterDestroy, objPtr);
            }

            JNIEXPORT void JNICALL JniCacheInvoke(JNIEnv *env, jclass cls, jlong envPtr, jlong inMemPtr, jlong outMemPtr) {
                IGNITE_SAFE_PROC(env, envPtr, CacheInvokeHandler, cacheInvoke, inMemPtr, outMemPtr);
            }

            JNIEXPORT void JNICALL JniComputeTaskMap(JNIEnv *env, jclass cls, jlong envPtr, jlong taskPtr, jlong inMemPtr, jlong outMemPtr) {
                IGNITE_SAFE_PROC(env, envPtr, ComputeTaskMapHandler, computeTaskMap, taskPtr, inMemPtr, outMemPtr);
            }

            JNIEXPORT jint JNICALL JniComputeTaskJobResult(JNIEnv *env, jclass cls, jlong envPtr, jlong taskPtr, jlong jobPtr, jlong memPtr) {
                IGNITE_SAFE_FUNC(env, envPtr, ComputeTaskJobResultHandler, computeTaskJobRes, taskPtr, jobPtr, memPtr);
            }

            JNIEXPORT void JNICALL JniComputeTaskReduce(JNIEnv *env, jclass cls, jlong envPtr, jlong taskPtr) {
                IGNITE_SAFE_PROC(env, envPtr, ComputeTaskReduceHandler, computeTaskReduce, taskPtr);
            }

            JNIEXPORT void JNICALL JniComputeTaskComplete(JNIEnv *env, jclass cls, jlong envPtr, jlong taskPtr, jlong memPtr) {
                IGNITE_SAFE_PROC(env, envPtr, ComputeTaskCompleteHandler, computeTaskComplete, taskPtr, memPtr);
            }

            JNIEXPORT jint JNICALL JniComputeJobSerialize(JNIEnv *env, jclass cls, jlong envPtr, jlong jobPtr, jlong memPtr) {
                IGNITE_SAFE_FUNC(env, envPtr, ComputeJobSerializeHandler, computeJobSerialize, jobPtr, memPtr);
            }

            JNIEXPORT jlong JNICALL JniComputeJobCreate(JNIEnv *env, jclass cls, jlong envPtr, jlong memPtr) {
                IGNITE_SAFE_FUNC(env, envPtr, ComputeJobCreateHandler, computeJobCreate, memPtr);
            }

            JNIEXPORT void JNICALL JniComputeJobExecute(JNIEnv *env, jclass cls, jlong envPtr, jlong jobPtr, jint cancel, jlong memPtr) {
                IGNITE_SAFE_PROC(env, envPtr, ComputeJobExecuteHandler, computeJobExec, jobPtr, cancel, memPtr);
            }

            JNIEXPORT void JNICALL JniComputeJobCancel(JNIEnv *env, jclass cls, jlong envPtr, jlong jobPtr) {
                IGNITE_SAFE_PROC(env, envPtr, ComputeJobCancelHandler, computeJobCancel, jobPtr);
            }

            JNIEXPORT void JNICALL JniComputeJobDestroy(JNIEnv *env, jclass cls, jlong envPtr, jlong jobPtr) {
                IGNITE_SAFE_PROC(env, envPtr, ComputeJobDestroyHandler, computeJobDestroy, jobPtr);
            }

            JNIEXPORT void JNICALL JniContinuousQueryListenerApply(JNIEnv *env, jclass cls, jlong envPtr, jlong cbPtr, jlong memPtr) {
                IGNITE_SAFE_PROC(env, envPtr, ContinuousQueryListenerApplyHandler, contQryLsnrApply, cbPtr, memPtr);
            }

            JNIEXPORT jlong JNICALL JniContinuousQueryFilterCreate(JNIEnv *env, jclass cls, jlong envPtr, jlong memPtr) {
                IGNITE_SAFE_FUNC(env, envPtr, ContinuousQueryFilterCreateHandler, contQryFilterCreate, memPtr);
            }

            JNIEXPORT jint JNICALL JniContinuousQueryFilterApply(JNIEnv *env, jclass cls, jlong envPtr, jlong filterPtr, jlong memPtr) {
                IGNITE_SAFE_FUNC(env, envPtr, ContinuousQueryFilterApplyHandler, contQryFilterApply, filterPtr, memPtr);
            }

            JNIEXPORT void JNICALL JniContinuousQueryFilterRelease(JNIEnv *env, jclass cls, jlong envPtr, jlong filterPtr) {
                IGNITE_SAFE_PROC(env, envPtr, ContinuousQueryFilterReleaseHandler, contQryFilterRelease, filterPtr);
            }

            JNIEXPORT void JNICALL JniDataStreamerTopologyUpdate(JNIEnv *env, jclass cls, jlong envPtr, jlong ldrPtr, jlong topVer, jint topSize) {
                IGNITE_SAFE_PROC(env, envPtr, DataStreamerTopologyUpdateHandler, dataStreamerTopologyUpdate, ldrPtr, topVer, topSize);
            }

            JNIEXPORT void JNICALL JniDataStreamerStreamReceiverInvoke(JNIEnv *env, jclass cls, jlong envPtr, jlong ptr, jobject cache, jlong memPtr, jboolean keepPortable) {
                jobject cache0 = env->NewGlobalRef(cache);

                if (cache0)
                {
                    JniGlobalRefGuard guard(env, cache0);

                    IGNITE_SAFE_PROC(env, envPtr, DataStreamerStreamReceiverInvokeHandler, streamReceiverInvoke, ptr, cache0, memPtr, keepPortable);
                }
            }

            JNIEXPORT void JNICALL JniFutureByteResult(JNIEnv *env, jclass cls, jlong envPtr, jlong futPtr, jint res) {
                IGNITE_SAFE_PROC(env, envPtr, FutureByteResultHandler, futByteRes, futPtr, res);
            }

            JNIEXPORT void JNICALL JniFutureBoolResult(JNIEnv *env, jclass cls, jlong envPtr, jlong futPtr, jint res) {
                IGNITE_SAFE_PROC(env, envPtr, FutureBoolResultHandler, futBoolRes, futPtr, res);
            }

            JNIEXPORT void JNICALL JniFutureShortResult(JNIEnv *env, jclass cls, jlong envPtr, jlong futPtr, jint res) {
                IGNITE_SAFE_PROC(env, envPtr, FutureShortResultHandler, futShortRes, futPtr, res);
            }

            JNIEXPORT void JNICALL JniFutureCharResult(JNIEnv *env, jclass cls, jlong envPtr, jlong futPtr, jint res) {
                IGNITE_SAFE_PROC(env, envPtr, FutureCharResultHandler, futCharRes, futPtr, res);
            }

            JNIEXPORT void JNICALL JniFutureIntResult(JNIEnv *env, jclass cls, jlong envPtr, jlong futPtr, jint res) {
                IGNITE_SAFE_PROC(env, envPtr, FutureIntResultHandler, futIntRes, futPtr, res);
            }

            JNIEXPORT void JNICALL JniFutureFloatResult(JNIEnv *env, jclass cls, jlong envPtr, jlong futPtr, jfloat res) {
                IGNITE_SAFE_PROC(env, envPtr, FutureFloatResultHandler, futFloatRes, futPtr, res);
            }

            JNIEXPORT void JNICALL JniFutureLongResult(JNIEnv *env, jclass cls, jlong envPtr, jlong futPtr, jlong res) {
                IGNITE_SAFE_PROC(env, envPtr, FutureLongResultHandler, futLongRes, futPtr, res);
            }

            JNIEXPORT void JNICALL JniFutureDoubleResult(JNIEnv *env, jclass cls, jlong envPtr, jlong futPtr, jdouble res) {
                IGNITE_SAFE_PROC(env, envPtr, FutureDoubleResultHandler, futDoubleRes, futPtr, res);
            }

            JNIEXPORT void JNICALL JniFutureObjectResult(JNIEnv *env, jclass cls, jlong envPtr, jlong futPtr, jlong memPtr) {
                IGNITE_SAFE_PROC(env, envPtr, FutureObjectResultHandler, futObjRes, futPtr, memPtr);
            }

            JNIEXPORT void JNICALL JniFutureNullResult(JNIEnv *env, jclass cls, jlong envPtr, jlong futPtr) {
                IGNITE_SAFE_PROC(env, envPtr, FutureNullResultHandler, futNullRes, futPtr);
            }

            JNIEXPORT void JNICALL JniFutureError(JNIEnv *env, jclass cls, jlong envPtr, jlong futPtr, jlong memPtr) {
                IGNITE_SAFE_PROC(env, envPtr, FutureErrorHandler, futErr, futPtr, memPtr);
            }

            JNIEXPORT void JNICALL JniLifecycleEvent(JNIEnv *env, jclass cls, jlong envPtr, jlong ptr, jint evt) {
                IGNITE_SAFE_PROC(env, envPtr, LifecycleEventHandler, lifecycleEvt, ptr, evt);
            }

            JNIEXPORT void JNICALL JniMemoryReallocate(JNIEnv *env, jclass cls, jlong envPtr, jlong memPtr, jint cap) {
                IGNITE_SAFE_PROC(env, envPtr, MemoryReallocateHandler, memRealloc, memPtr, cap);
            }

            JNIEXPORT jlong JNICALL JniMessagingFilterCreate(JNIEnv *env, jclass cls, jlong envPtr, jlong memPtr) {
                IGNITE_SAFE_FUNC(env, envPtr, MessagingFilterCreateHandler, messagingFilterCreate, memPtr);
            }

            JNIEXPORT jint JNICALL JniMessagingFilterApply(JNIEnv *env, jclass cls, jlong envPtr, jlong ptr, jlong memPtr) {
                IGNITE_SAFE_FUNC(env, envPtr, MessagingFilterApplyHandler, messagingFilterApply, ptr, memPtr);
            }

            JNIEXPORT void JNICALL JniMessagingFilterDestroy(JNIEnv *env, jclass cls, jlong envPtr, jlong ptr) {
                IGNITE_SAFE_PROC(env, envPtr, MessagingFilterDestroyHandler, messagingFilterDestroy, ptr);
            }

            JNIEXPORT jlong JNICALL JniEventFilterCreate(JNIEnv *env, jclass cls, jlong envPtr, jlong memPtr) {
                IGNITE_SAFE_FUNC(env, envPtr, EventFilterCreateHandler, eventFilterCreate, memPtr);
            }

            JNIEXPORT jint JNICALL JniEventFilterApply(JNIEnv *env, jclass cls, jlong envPtr, jlong ptr, jlong memPtr) {
                IGNITE_SAFE_FUNC(env, envPtr, EventFilterApplyHandler, eventFilterApply, ptr, memPtr);
            }

            JNIEXPORT void JNICALL JniEventFilterDestroy(JNIEnv *env, jclass cls, jlong envPtr, jlong ptr) {
                IGNITE_SAFE_PROC(env, envPtr, EventFilterDestroyHandler, eventFilterDestroy, ptr);
            }

            JNIEXPORT jlong JNICALL JniServiceInit(JNIEnv *env, jclass cls, jlong envPtr, jlong memPtr) {
                IGNITE_SAFE_FUNC(env, envPtr, ServiceInitHandler, serviceInit, memPtr);
            }

			JNIEXPORT void JNICALL JniServiceExecute(JNIEnv *env, jclass cls, jlong envPtr, jlong svcPtr, jlong memPtr) {
                IGNITE_SAFE_PROC(env, envPtr, ServiceExecuteHandler, serviceExecute, svcPtr, memPtr);
            }

			JNIEXPORT void JNICALL JniServiceCancel(JNIEnv *env, jclass cls, jlong envPtr, jlong svcPtr, jlong memPtr) {
                IGNITE_SAFE_PROC(env, envPtr, ServiceCancelHandler, serviceCancel, svcPtr, memPtr);
            }

			JNIEXPORT void JNICALL JniServiceInvokeMethod(JNIEnv *env, jclass cls, jlong envPtr, jlong svcPtr, jlong inMemPtr, jlong outMemPtr) {
                IGNITE_SAFE_PROC(env, envPtr, ServiceInvokeMethodHandler, serviceInvokeMethod, svcPtr, inMemPtr, outMemPtr);
            }

			JNIEXPORT jint JNICALL JniClusterNodeFilterApply(JNIEnv *env, jclass cls, jlong envPtr, jlong memPtr) {
				IGNITE_SAFE_FUNC(env, envPtr, ClusterNodeFilterApplyHandler, clusterNodeFilterApply, memPtr);
            }

            JNIEXPORT jlong JNICALL JniNodeInfo(JNIEnv *env, jclass cls, jlong envPtr, jlong memPtr) {
                IGNITE_SAFE_FUNC(env, envPtr, NodeInfoHandler, nodeInfo, memPtr);
            }

            JNIEXPORT void JNICALL JniOnStart(JNIEnv *env, jclass cls, jlong envPtr, jobject proc, jlong memPtr) {
                IGNITE_SAFE_PROC(env, envPtr, OnStartHandler, onStart, proc, memPtr);
            }

            JNIEXPORT void JNICALL JniOnStop(JNIEnv *env, jclass cls, jlong envPtr) {
                IGNITE_SAFE_PROC_NO_ARG(env, envPtr, OnStopHandler, onStop);
            }

            JNIEXPORT jlong JNICALL JniExtensionCallbackInLongOutLong(JNIEnv *env, jclass cls, jlong envPtr, jint typ, jlong arg1) {
                IGNITE_SAFE_FUNC(env, envPtr, ExtensionCallbackInLongOutLongHandler, extensionCallbackInLongOutLong, typ, arg1);
            }

            JNIEXPORT jlong JNICALL JniExtensionCallbackInLongLongOutLong(JNIEnv *env, jclass cls, jlong envPtr, jint typ, jlong arg1, jlong arg2) {
                IGNITE_SAFE_FUNC(env, envPtr, ExtensionCallbackInLongLongOutLongHandler, extensionCallbackInLongLongOutLong, typ, arg1, arg2);
            }
            
            JNIEXPORT void JNICALL JniOnClientDisconnected(JNIEnv *env, jclass cls, jlong envPtr) {
                IGNITE_SAFE_PROC_NO_ARG(env, envPtr, OnClientDisconnectedHandler, onClientDisconnected);
            }

            JNIEXPORT void JNICALL JniOnClientReconnected(JNIEnv *env, jclass cls, jlong envPtr, jboolean clusterRestarted) {
                IGNITE_SAFE_PROC(env, envPtr, OnClientReconnectedHandler, onClientReconnected, clusterRestarted);
            }
            
<<<<<<< HEAD
            JNIEXPORT void JNICALL JniLoggerLog(JNIEnv *env, jclass cls, jlong envPtr, jint level, jstring message, jstring category, jstring errorInfo, jlong memPtr) {
                int messageLen;
                char* messageChars = StringToChars(env, message, &messageLen);
                
                int categoryLen;
                char* categoryChars = StringToChars(env, category, &categoryLen);
                
                int errorInfoLen;
                char* errorInfoChars = StringToChars(env, errorInfo, &errorInfoLen);
                
                IGNITE_SAFE_PROC(env, envPtr, LoggerLogHandler, loggerLog, level, messageChars, messageLen, categoryChars, categoryLen, errorInfoChars, errorInfoLen, memPtr);

                if (messageChars)
                    delete[] messageChars;

                if (categoryChars)
                    delete[] categoryChars;

                if (errorInfoChars)
                    delete[] errorInfoChars;
            }

            JNIEXPORT jboolean JNICALL JniLoggerIsLevelEnabled(JNIEnv *env, jclass cls, jlong envPtr, jint level) {
                IGNITE_SAFE_FUNC(env, envPtr, LoggerIsLevelEnabledHandler, loggerIsLevelEnabled, level);
=======
            JNIEXPORT jlong JNICALL JniAffinityFunctionInit(JNIEnv *env, jclass cls, jlong envPtr, jlong memPtr, jobject baseFunc) {                
                void* baseFuncRef = baseFunc ? env->NewGlobalRef(baseFunc) : nullptr;
                IGNITE_SAFE_FUNC(env, envPtr, AffinityFunctionInitHandler, affinityFunctionInit, memPtr, baseFuncRef);
            }

            JNIEXPORT jint JNICALL JniAffinityFunctionPartition(JNIEnv *env, jclass cls, jlong envPtr, jlong ptr, jlong memPtr) {
                IGNITE_SAFE_FUNC(env, envPtr, AffinityFunctionPartitionHandler, affinityFunctionPartition, ptr, memPtr);
            }
            
            JNIEXPORT void JNICALL JniAffinityFunctionAssignPartitions(JNIEnv *env, jclass cls, jlong envPtr, jlong ptr, jlong inMemPtr, jlong outMemPtr) {
                IGNITE_SAFE_PROC(env, envPtr, AffinityFunctionAssignPartitionsHandler, affinityFunctionAssignPartitions, ptr, inMemPtr, outMemPtr);
            }

            JNIEXPORT void JNICALL JniAffinityFunctionRemoveNode(JNIEnv *env, jclass cls, jlong envPtr, jlong ptr, jlong memPtr) {
                IGNITE_SAFE_PROC(env, envPtr, AffinityFunctionRemoveNodeHandler, affinityFunctionRemoveNode, ptr, memPtr);
            }

            JNIEXPORT void JNICALL JniAffinityFunctionDestroy(JNIEnv *env, jclass cls, jlong envPtr, jlong ptr) {
                IGNITE_SAFE_PROC(env, envPtr, AffinityFunctionDestroyHandler, affinityFunctionDestroy, ptr);
            }

            JNIEXPORT void JNICALL JniConsoleWrite(JNIEnv *env, jclass cls, jstring str, jboolean isErr) {
                CONSOLE_LOCK.Enter();

                if (consoleWriteHandlers.size() > 0) {
                    ConsoleWriteHandler consoleWrite = consoleWriteHandlers.at(0);

                    const char* strChars = env->GetStringUTFChars(str, nullptr);
                    const int strCharsLen = env->GetStringUTFLength(str);

                    consoleWrite(strChars, strCharsLen, isErr);

                    env->ReleaseStringUTFChars(str, strChars);
                }

                CONSOLE_LOCK.Leave();
>>>>>>> 77bcabca
            }
        }
    }
}<|MERGE_RESOLUTION|>--- conflicted
+++ resolved
@@ -364,7 +364,7 @@
 
             JniMethod M_PLATFORM_CALLBACK_UTILS_ON_CLIENT_DISCONNECTED = JniMethod("onClientDisconnected", "(J)V", true);
             JniMethod M_PLATFORM_CALLBACK_UTILS_ON_CLIENT_RECONNECTED = JniMethod("onClientReconnected", "(JZ)V", true);
-            
+
             JniMethod M_PLATFORM_CALLBACK_UTILS_LOGGER_LOG = JniMethod("loggerLog", "(JILjava/lang/String;Ljava/lang/String;Ljava/lang/String;J)V", true);
             JniMethod M_PLATFORM_CALLBACK_UTILS_LOGGER_IS_LEVEL_ENABLED = JniMethod("loggerIsLevelEnabled", "(JI)Z", true);
 
@@ -373,7 +373,7 @@
             JniMethod M_PLATFORM_CALLBACK_UTILS_AFFINITY_FUNCTION_ASSIGN_PARTITIONS = JniMethod("affinityFunctionAssignPartitions", "(JJJJ)V", true);
             JniMethod M_PLATFORM_CALLBACK_UTILS_AFFINITY_FUNCTION_REMOVE_NODE = JniMethod("affinityFunctionRemoveNode", "(JJJ)V", true);
             JniMethod M_PLATFORM_CALLBACK_UTILS_AFFINITY_FUNCTION_DESTROY = JniMethod("affinityFunctionDestroy", "(JJ)V", true);
-            
+
             JniMethod M_PLATFORM_CALLBACK_UTILS_CONSOLE_WRITE = JniMethod("consoleWrite", "(Ljava/lang/String;Z)V", true);
 
             const char* C_PLATFORM_UTILS = "org/apache/ignite/internal/processors/platform/utils/PlatformUtils";
@@ -837,11 +837,7 @@
 
             void RegisterNatives(JNIEnv* env) {
                 {
-<<<<<<< HEAD
-					JNINativeMethod methods[56];
-=======
-					JNINativeMethod methods[60];
->>>>>>> 77bcabca
+					JNINativeMethod methods[62];
 
                     int idx = 0;
 
@@ -917,7 +913,7 @@
 
                     AddNativeMethod(methods + idx++, M_PLATFORM_CALLBACK_UTILS_ON_CLIENT_DISCONNECTED, reinterpret_cast<void*>(JniOnClientDisconnected));
                     AddNativeMethod(methods + idx++, M_PLATFORM_CALLBACK_UTILS_ON_CLIENT_RECONNECTED, reinterpret_cast<void*>(JniOnClientReconnected));
-                    
+
                     AddNativeMethod(methods + idx++, M_PLATFORM_CALLBACK_UTILS_LOGGER_LOG, reinterpret_cast<void*>(JniLoggerLog));
                     AddNativeMethod(methods + idx++, M_PLATFORM_CALLBACK_UTILS_LOGGER_IS_LEVEL_ENABLED, reinterpret_cast<void*>(JniLoggerIsLevelEnabled));
 
@@ -2523,7 +2519,7 @@
                     throw std::invalid_argument("consoleHandler can not be null");
 
                 CONSOLE_LOCK.Enter();
-                    
+
                 consoleWriteHandlers.push_back(consoleHandler);
 
                 CONSOLE_LOCK.Leave();
@@ -2536,8 +2532,8 @@
                 CONSOLE_LOCK.Enter();
 
                 int oldSize = static_cast<int>(consoleWriteHandlers.size());
-                    
-                consoleWriteHandlers.erase(remove(consoleWriteHandlers.begin(), consoleWriteHandlers.end(), 
+
+                consoleWriteHandlers.erase(remove(consoleWriteHandlers.begin(), consoleWriteHandlers.end(),
                     consoleHandler), consoleWriteHandlers.end());
 
                 int removedCnt = oldSize - static_cast<int>(consoleWriteHandlers.size());
@@ -2892,18 +2888,55 @@
             JNIEXPORT void JNICALL JniOnClientReconnected(JNIEnv *env, jclass cls, jlong envPtr, jboolean clusterRestarted) {
                 IGNITE_SAFE_PROC(env, envPtr, OnClientReconnectedHandler, onClientReconnected, clusterRestarted);
             }
-            
-<<<<<<< HEAD
+
+            JNIEXPORT jlong JNICALL JniAffinityFunctionInit(JNIEnv *env, jclass cls, jlong envPtr, jlong memPtr, jobject baseFunc) {
+                void* baseFuncRef = baseFunc ? env->NewGlobalRef(baseFunc) : nullptr;
+                IGNITE_SAFE_FUNC(env, envPtr, AffinityFunctionInitHandler, affinityFunctionInit, memPtr, baseFuncRef);
+            }
+
+            JNIEXPORT jint JNICALL JniAffinityFunctionPartition(JNIEnv *env, jclass cls, jlong envPtr, jlong ptr, jlong memPtr) {
+                IGNITE_SAFE_FUNC(env, envPtr, AffinityFunctionPartitionHandler, affinityFunctionPartition, ptr, memPtr);
+            }
+
+            JNIEXPORT void JNICALL JniAffinityFunctionAssignPartitions(JNIEnv *env, jclass cls, jlong envPtr, jlong ptr, jlong inMemPtr, jlong outMemPtr) {
+                IGNITE_SAFE_PROC(env, envPtr, AffinityFunctionAssignPartitionsHandler, affinityFunctionAssignPartitions, ptr, inMemPtr, outMemPtr);
+            }
+
+            JNIEXPORT void JNICALL JniAffinityFunctionRemoveNode(JNIEnv *env, jclass cls, jlong envPtr, jlong ptr, jlong memPtr) {
+                IGNITE_SAFE_PROC(env, envPtr, AffinityFunctionRemoveNodeHandler, affinityFunctionRemoveNode, ptr, memPtr);
+            }
+
+            JNIEXPORT void JNICALL JniAffinityFunctionDestroy(JNIEnv *env, jclass cls, jlong envPtr, jlong ptr) {
+                IGNITE_SAFE_PROC(env, envPtr, AffinityFunctionDestroyHandler, affinityFunctionDestroy, ptr);
+            }
+
+            JNIEXPORT void JNICALL JniConsoleWrite(JNIEnv *env, jclass cls, jstring str, jboolean isErr) {
+                CONSOLE_LOCK.Enter();
+
+                if (consoleWriteHandlers.size() > 0) {
+                    ConsoleWriteHandler consoleWrite = consoleWriteHandlers.at(0);
+
+                    const char* strChars = env->GetStringUTFChars(str, nullptr);
+                    const int strCharsLen = env->GetStringUTFLength(str);
+
+                    consoleWrite(strChars, strCharsLen, isErr);
+
+                    env->ReleaseStringUTFChars(str, strChars);
+                }
+
+                CONSOLE_LOCK.Leave();
+            }
+
             JNIEXPORT void JNICALL JniLoggerLog(JNIEnv *env, jclass cls, jlong envPtr, jint level, jstring message, jstring category, jstring errorInfo, jlong memPtr) {
                 int messageLen;
                 char* messageChars = StringToChars(env, message, &messageLen);
-                
+
                 int categoryLen;
                 char* categoryChars = StringToChars(env, category, &categoryLen);
-                
+
                 int errorInfoLen;
                 char* errorInfoChars = StringToChars(env, errorInfo, &errorInfoLen);
-                
+
                 IGNITE_SAFE_PROC(env, envPtr, LoggerLogHandler, loggerLog, level, messageChars, messageLen, categoryChars, categoryLen, errorInfoChars, errorInfoLen, memPtr);
 
                 if (messageChars)
@@ -2918,44 +2951,6 @@
 
             JNIEXPORT jboolean JNICALL JniLoggerIsLevelEnabled(JNIEnv *env, jclass cls, jlong envPtr, jint level) {
                 IGNITE_SAFE_FUNC(env, envPtr, LoggerIsLevelEnabledHandler, loggerIsLevelEnabled, level);
-=======
-            JNIEXPORT jlong JNICALL JniAffinityFunctionInit(JNIEnv *env, jclass cls, jlong envPtr, jlong memPtr, jobject baseFunc) {                
-                void* baseFuncRef = baseFunc ? env->NewGlobalRef(baseFunc) : nullptr;
-                IGNITE_SAFE_FUNC(env, envPtr, AffinityFunctionInitHandler, affinityFunctionInit, memPtr, baseFuncRef);
-            }
-
-            JNIEXPORT jint JNICALL JniAffinityFunctionPartition(JNIEnv *env, jclass cls, jlong envPtr, jlong ptr, jlong memPtr) {
-                IGNITE_SAFE_FUNC(env, envPtr, AffinityFunctionPartitionHandler, affinityFunctionPartition, ptr, memPtr);
-            }
-            
-            JNIEXPORT void JNICALL JniAffinityFunctionAssignPartitions(JNIEnv *env, jclass cls, jlong envPtr, jlong ptr, jlong inMemPtr, jlong outMemPtr) {
-                IGNITE_SAFE_PROC(env, envPtr, AffinityFunctionAssignPartitionsHandler, affinityFunctionAssignPartitions, ptr, inMemPtr, outMemPtr);
-            }
-
-            JNIEXPORT void JNICALL JniAffinityFunctionRemoveNode(JNIEnv *env, jclass cls, jlong envPtr, jlong ptr, jlong memPtr) {
-                IGNITE_SAFE_PROC(env, envPtr, AffinityFunctionRemoveNodeHandler, affinityFunctionRemoveNode, ptr, memPtr);
-            }
-
-            JNIEXPORT void JNICALL JniAffinityFunctionDestroy(JNIEnv *env, jclass cls, jlong envPtr, jlong ptr) {
-                IGNITE_SAFE_PROC(env, envPtr, AffinityFunctionDestroyHandler, affinityFunctionDestroy, ptr);
-            }
-
-            JNIEXPORT void JNICALL JniConsoleWrite(JNIEnv *env, jclass cls, jstring str, jboolean isErr) {
-                CONSOLE_LOCK.Enter();
-
-                if (consoleWriteHandlers.size() > 0) {
-                    ConsoleWriteHandler consoleWrite = consoleWriteHandlers.at(0);
-
-                    const char* strChars = env->GetStringUTFChars(str, nullptr);
-                    const int strCharsLen = env->GetStringUTFLength(str);
-
-                    consoleWrite(strChars, strCharsLen, isErr);
-
-                    env->ReleaseStringUTFChars(str, strChars);
-                }
-
-                CONSOLE_LOCK.Leave();
->>>>>>> 77bcabca
             }
         }
     }
