/*
 * Licensed to the Apache Software Foundation (ASF) under one or more
 * contributor license agreements.  See the NOTICE file distributed with
 * this work for additional information regarding copyright ownership.
 * The ASF licenses this file to You under the Apache License, Version 2.0
 * (the "License"); you may not use this file except in compliance with
 * the License.  You may obtain a copy of the License at
 *
 *      http://www.apache.org/licenses/LICENSE-2.0
 *
 * Unless required by applicable law or agreed to in writing, software
 * distributed under the License is distributed on an "AS IS" BASIS,
 * WITHOUT WARRANTIES OR CONDITIONS OF ANY KIND, either express or implied.
 * See the License for the specific language governing permissions and
 * limitations under the License.
 */

#include <cstring>
#include <string>
#include <exception>

#include "ignite/jni/utils.h"
#include "ignite/common/concurrent.h"
#include "ignite/jni/java.h"
#include <ignite/ignite_error.h>

#define IGNITE_SAFE_PROC_NO_ARG(jniEnv, envPtr, type, field) { \
    JniHandlers* hnds = reinterpret_cast<JniHandlers*>(envPtr); \
    type hnd = hnds->field; \
    if (hnd) \
    { \
        try \
        { \
            hnd(hnds->target); \
        } \
        catch (std::exception& err) \
        { \
            ThrowToJava(jniEnv, err.what()); \
        } \
    } \
    else \
        ThrowOnMissingHandler(jniEnv); \
}

#define IGNITE_SAFE_PROC(jniEnv, envPtr, type, field, ...) { \
    JniHandlers* hnds = reinterpret_cast<JniHandlers*>(envPtr); \
    type hnd = hnds->field; \
    if (hnd) \
    { \
        try \
        { \
            hnd(hnds->target, __VA_ARGS__); \
        } \
        catch (std::exception& err) \
        { \
            ThrowToJava(jniEnv, err.what()); \
        } \
    } \
    else \
        ThrowOnMissingHandler(jniEnv); \
}

#define IGNITE_SAFE_FUNC(jniEnv, envPtr, type, field, ...) { \
    JniHandlers* hnds = reinterpret_cast<JniHandlers*>(envPtr); \
    type hnd = hnds->field; \
    if (hnd) \
    { \
        try \
        { \
            return hnd(hnds->target, __VA_ARGS__); \
        } \
        catch (std::exception& err) \
        { \
            ThrowToJava(jniEnv, err.what()); \
            return 0; \
        } \
    } \
    else \
    { \
        ThrowOnMissingHandler(jniEnv); \
        return 0; \
    }\
}

using namespace ignite::java;

namespace ignite
{
    namespace jni
    {
        namespace java
        {
            namespace gcc = ignite::common::concurrent;

            /* --- Startup exception. --- */
            class JvmException : public std::exception {
                // No-op.
            };

            /* --- JNI method definitions. --- */
            struct JniMethod {
                char* name;
                char* sign;
                bool isStatic;

                JniMethod(const char* name, const char* sign, bool isStatic) {
                    this->name = const_cast<char*>(name);
                    this->sign = const_cast<char*>(sign);
                    this->isStatic = isStatic;
                }
            };

            /**
             * Heloper function to copy characters.
             *
             * @param src Source.
             * @return Result.
             */
            char* CopyChars(const char* src)
            {
                if (src)
                {
                    size_t len = strlen(src);
                    char* dest = new char[len + 1];
                    strcpy(dest, src);
                    *(dest + len) = 0;
                    return dest;
                }
                else
                    return NULL;
            }

            JniErrorInfo::JniErrorInfo() : code(IGNITE_JNI_ERR_SUCCESS), errCls(NULL), errMsg(NULL)
            {
                // No-op.
            }

            JniErrorInfo::JniErrorInfo(int code, const char* errCls, const char* errMsg) : code(code)
            {
                this->errCls = CopyChars(errCls);
                this->errMsg = CopyChars(errMsg);
            }

            JniErrorInfo::JniErrorInfo(const JniErrorInfo& other) : code(other.code)
            {
                this->errCls = CopyChars(other.errCls);
                this->errMsg = CopyChars(other.errMsg);
            }

            JniErrorInfo& JniErrorInfo::operator=(const JniErrorInfo& other)
            {
                if (this != &other)
                {
                    // 1. Create new instance, exception could occur at this point.
                    JniErrorInfo tmp(other);

                    // 2. Swap with temp.
                    int code0 = code;
                    char* errCls0 = errCls;
                    char* errMsg0 = errMsg;

                    code = tmp.code;
                    errCls = tmp.errCls;
                    errMsg = tmp.errMsg;

                    tmp.code = code0;
                    tmp.errCls = errCls0;
                    tmp.errMsg = errMsg0;
                }

                return *this;
            }

            JniErrorInfo::~JniErrorInfo()
            {
                if (errCls)
                    delete[] errCls;

                if (errMsg)
                    delete[] errMsg;
            }

            /**
             * Guard to ensure global reference cleanup.
             */
            class JniGlobalRefGuard
            {
            public:
                JniGlobalRefGuard(JNIEnv *e, jobject obj) : env(e), ref(obj)
                {
                    // No-op.
                }

                ~JniGlobalRefGuard()
                {
                    env->DeleteGlobalRef(ref);
                }

            private:
                /** Environment. */
                JNIEnv* env;

                /** Target reference. */
                jobject ref;

                IGNITE_NO_COPY_ASSIGNMENT(JniGlobalRefGuard)
            };

            const char* C_THROWABLE = "java/lang/Throwable";
            JniMethod M_THROWABLE_GET_MESSAGE = JniMethod("getMessage", "()Ljava/lang/String;", false);
            JniMethod M_THROWABLE_PRINT_STACK_TRACE = JniMethod("printStackTrace", "()V", false);

            const char* C_CLASS = "java/lang/Class";
            JniMethod M_CLASS_GET_NAME = JniMethod("getName", "()Ljava/lang/String;", false);

            const char* C_IGNITE_EXCEPTION = "org/apache/ignite/IgniteException";

            const char* C_PLATFORM_NO_CALLBACK_EXCEPTION = "org/apache/ignite/internal/processors/platform/PlatformNoCallbackException";

            const char* C_PLATFORM_PROCESSOR = "org/apache/ignite/internal/processors/platform/PlatformProcessor";
            JniMethod M_PLATFORM_PROCESSOR_RELEASE_START = JniMethod("releaseStart", "()V", false);
            JniMethod M_PLATFORM_PROCESSOR_PROJECTION = JniMethod("projection", "()Lorg/apache/ignite/internal/processors/platform/PlatformTarget;", false);
            JniMethod M_PLATFORM_PROCESSOR_CACHE = JniMethod("cache", "(Ljava/lang/String;)Lorg/apache/ignite/internal/processors/platform/PlatformTarget;", false);
            JniMethod M_PLATFORM_PROCESSOR_CREATE_CACHE = JniMethod("createCache", "(Ljava/lang/String;)Lorg/apache/ignite/internal/processors/platform/PlatformTarget;", false);
            JniMethod M_PLATFORM_PROCESSOR_GET_OR_CREATE_CACHE = JniMethod("getOrCreateCache", "(Ljava/lang/String;)Lorg/apache/ignite/internal/processors/platform/PlatformTarget;", false);
            JniMethod M_PLATFORM_PROCESSOR_CREATE_CACHE_FROM_CONFIG = JniMethod("createCacheFromConfig", "(J)Lorg/apache/ignite/internal/processors/platform/PlatformTarget;", false);
            JniMethod M_PLATFORM_PROCESSOR_GET_OR_CREATE_CACHE_FROM_CONFIG = JniMethod("getOrCreateCacheFromConfig", "(J)Lorg/apache/ignite/internal/processors/platform/PlatformTarget;", false);
            JniMethod M_PLATFORM_PROCESSOR_CREATE_NEAR_CACHE = JniMethod("createNearCache", "(Ljava/lang/String;J)Lorg/apache/ignite/internal/processors/platform/PlatformTarget;", false);
            JniMethod M_PLATFORM_PROCESSOR_GET_OR_CREATE_NEAR_CACHE = JniMethod("getOrCreateNearCache", "(Ljava/lang/String;J)Lorg/apache/ignite/internal/processors/platform/PlatformTarget;", false);
            JniMethod M_PLATFORM_PROCESSOR_DESTROY_CACHE = JniMethod("destroyCache", "(Ljava/lang/String;)V", false);
            JniMethod M_PLATFORM_PROCESSOR_AFFINITY = JniMethod("affinity", "(Ljava/lang/String;)Lorg/apache/ignite/internal/processors/platform/PlatformTarget;", false);
            JniMethod M_PLATFORM_PROCESSOR_DATA_STREAMER = JniMethod("dataStreamer", "(Ljava/lang/String;Z)Lorg/apache/ignite/internal/processors/platform/PlatformTarget;", false);
            JniMethod M_PLATFORM_PROCESSOR_TRANSACTIONS = JniMethod("transactions", "()Lorg/apache/ignite/internal/processors/platform/PlatformTarget;", false);
            JniMethod M_PLATFORM_PROCESSOR_COMPUTE = JniMethod("compute", "(Lorg/apache/ignite/internal/processors/platform/PlatformTarget;)Lorg/apache/ignite/internal/processors/platform/PlatformTarget;", false);
            JniMethod M_PLATFORM_PROCESSOR_MESSAGE = JniMethod("message", "(Lorg/apache/ignite/internal/processors/platform/PlatformTarget;)Lorg/apache/ignite/internal/processors/platform/PlatformTarget;", false);
            JniMethod M_PLATFORM_PROCESSOR_EVENTS = JniMethod("events", "(Lorg/apache/ignite/internal/processors/platform/PlatformTarget;)Lorg/apache/ignite/internal/processors/platform/PlatformTarget;", false);
            JniMethod M_PLATFORM_PROCESSOR_SERVICES = JniMethod("services", "(Lorg/apache/ignite/internal/processors/platform/PlatformTarget;)Lorg/apache/ignite/internal/processors/platform/PlatformTarget;", false);
            JniMethod M_PLATFORM_PROCESSOR_EXTENSIONS = JniMethod("extensions", "()Lorg/apache/ignite/internal/processors/platform/PlatformTarget;", false);
            JniMethod M_PLATFORM_PROCESSOR_ATOMIC_LONG = JniMethod("atomicLong", "(Ljava/lang/String;JZ)Lorg/apache/ignite/internal/processors/platform/PlatformTarget;", false);
            JniMethod M_PLATFORM_PROCESSOR_ATOMIC_SEQUENCE = JniMethod("atomicSequence", "(Ljava/lang/String;JZ)Lorg/apache/ignite/internal/processors/platform/PlatformTarget;", false);
            JniMethod M_PLATFORM_PROCESSOR_ATOMIC_REFERENCE = JniMethod("atomicReference", "(Ljava/lang/String;JZ)Lorg/apache/ignite/internal/processors/platform/PlatformTarget;", false);            
            JniMethod M_PLATFORM_PROCESSOR_GET_IGNITE_CONFIGURATION = JniMethod("getIgniteConfiguration", "(J)V", false);
            JniMethod M_PLATFORM_PROCESSOR_GET_CACHE_NAMES = JniMethod("getCacheNames", "(J)V", false);

            const char* C_PLATFORM_TARGET = "org/apache/ignite/internal/processors/platform/PlatformTarget";
            JniMethod M_PLATFORM_TARGET_IN_STREAM_OUT_LONG = JniMethod("inStreamOutLong", "(IJ)J", false);
            JniMethod M_PLATFORM_TARGET_IN_STREAM_OUT_OBJECT = JniMethod("inStreamOutObject", "(IJ)Ljava/lang/Object;", false);
            JniMethod M_PLATFORM_TARGET_IN_STREAM_OUT_STREAM = JniMethod("inStreamOutStream", "(IJJ)V", false);
            JniMethod M_PLATFORM_TARGET_IN_OBJECT_STREAM_OUT_STREAM = JniMethod("inObjectStreamOutStream", "(ILjava/lang/Object;JJ)V", false);
            JniMethod M_PLATFORM_TARGET_OUT_LONG = JniMethod("outLong", "(I)J", false);
            JniMethod M_PLATFORM_TARGET_OUT_STREAM = JniMethod("outStream", "(IJ)V", false);
            JniMethod M_PLATFORM_TARGET_OUT_OBJECT = JniMethod("outObject", "(I)Ljava/lang/Object;", false);
            JniMethod M_PLATFORM_TARGET_LISTEN_FUTURE = JniMethod("listenFuture", "(JI)V", false);
            JniMethod M_PLATFORM_TARGET_LISTEN_FOR_OPERATION = JniMethod("listenFutureForOperation", "(JII)V", false);
            JniMethod M_PLATFORM_TARGET_LISTEN_FUTURE_AND_GET = JniMethod("listenFutureAndGet", "(JI)Lorg/apache/ignite/internal/processors/platform/utils/PlatformListenable;", false);
            JniMethod M_PLATFORM_TARGET_LISTEN_FOR_OPERATION_AND_GET = JniMethod("listenFutureForOperationAndGet", "(JII)Lorg/apache/ignite/internal/processors/platform/utils/PlatformListenable;", false);

            const char* C_PLATFORM_CLUSTER_GRP = "org/apache/ignite/internal/processors/platform/cluster/PlatformClusterGroup";
            JniMethod M_PLATFORM_CLUSTER_GRP_FOR_OTHERS = JniMethod("forOthers", "(Lorg/apache/ignite/internal/processors/platform/cluster/PlatformClusterGroup;)Lorg/apache/ignite/internal/processors/platform/cluster/PlatformClusterGroup;", false);
            JniMethod M_PLATFORM_CLUSTER_GRP_FOR_REMOTES = JniMethod("forRemotes", "()Lorg/apache/ignite/internal/processors/platform/cluster/PlatformClusterGroup;", false);
            JniMethod M_PLATFORM_CLUSTER_GRP_FOR_DAEMONS = JniMethod("forDaemons", "()Lorg/apache/ignite/internal/processors/platform/cluster/PlatformClusterGroup;", false);
            JniMethod M_PLATFORM_CLUSTER_GRP_FOR_RANDOM = JniMethod("forRandom", "()Lorg/apache/ignite/internal/processors/platform/cluster/PlatformClusterGroup;", false);
            JniMethod M_PLATFORM_CLUSTER_GRP_FOR_OLDEST = JniMethod("forOldest", "()Lorg/apache/ignite/internal/processors/platform/cluster/PlatformClusterGroup;", false);
            JniMethod M_PLATFORM_CLUSTER_GRP_FOR_YOUNGEST = JniMethod("forYoungest", "()Lorg/apache/ignite/internal/processors/platform/cluster/PlatformClusterGroup;", false);
            JniMethod M_PLATFORM_CLUSTER_GRP_FOR_SERVERS = JniMethod("forServers", "()Lorg/apache/ignite/internal/processors/platform/cluster/PlatformClusterGroup;", false);
            JniMethod M_PLATFORM_CLUSTER_GRP_RESET_METRICS = JniMethod("resetMetrics", "()V", false);

            const char* C_PLATFORM_MESSAGING = "org/apache/ignite/internal/processors/platform/messaging/PlatformMessaging";
            JniMethod M_PLATFORM_MESSAGING_WITH_ASYNC = JniMethod("withAsync", "()Lorg/apache/ignite/internal/processors/platform/messaging/PlatformMessaging;", false);

            const char* C_PLATFORM_COMPUTE = "org/apache/ignite/internal/processors/platform/compute/PlatformCompute";
            JniMethod M_PLATFORM_COMPUTE_WITH_NO_FAILOVER = JniMethod("withNoFailover", "()V", false);
            JniMethod M_PLATFORM_COMPUTE_WITH_TIMEOUT = JniMethod("withTimeout", "(J)V", false);
            JniMethod M_PLATFORM_COMPUTE_EXECUTE_NATIVE = JniMethod("executeNative", "(JJ)Lorg/apache/ignite/internal/processors/platform/utils/PlatformListenable;", false);

            const char* C_PLATFORM_CACHE = "org/apache/ignite/internal/processors/platform/cache/PlatformCache";
            JniMethod M_PLATFORM_CACHE_WITH_SKIP_STORE = JniMethod("withSkipStore", "()Lorg/apache/ignite/internal/processors/platform/cache/PlatformCache;", false);
            JniMethod M_PLATFORM_CACHE_WITH_NO_RETRIES = JniMethod("withNoRetries", "()Lorg/apache/ignite/internal/processors/platform/cache/PlatformCache;", false);
            JniMethod M_PLATFORM_CACHE_WITH_EXPIRY_PLC = JniMethod("withExpiryPolicy", "(JJJ)Lorg/apache/ignite/internal/processors/platform/cache/PlatformCache;", false);
            JniMethod M_PLATFORM_CACHE_WITH_ASYNC = JniMethod("withAsync", "()Lorg/apache/ignite/internal/processors/platform/cache/PlatformCache;", false);
            JniMethod M_PLATFORM_CACHE_WITH_KEEP_PORTABLE = JniMethod("withKeepBinary", "()Lorg/apache/ignite/internal/processors/platform/cache/PlatformCache;", false);
            JniMethod M_PLATFORM_CACHE_CLEAR = JniMethod("clear", "()V", false);
            JniMethod M_PLATFORM_CACHE_REMOVE_ALL = JniMethod("removeAll", "()V", false);
            JniMethod M_PLATFORM_CACHE_ITERATOR = JniMethod("iterator", "()Lorg/apache/ignite/internal/processors/platform/cache/PlatformCacheIterator;", false);
            JniMethod M_PLATFORM_CACHE_LOCAL_ITERATOR = JniMethod("localIterator", "(I)Lorg/apache/ignite/internal/processors/platform/cache/PlatformCacheIterator;", false);
            JniMethod M_PLATFORM_CACHE_ENTER_LOCK = JniMethod("enterLock", "(J)V", false);
            JniMethod M_PLATFORM_CACHE_EXIT_LOCK = JniMethod("exitLock", "(J)V", false);
            JniMethod M_PLATFORM_CACHE_TRY_ENTER_LOCK = JniMethod("tryEnterLock", "(JJ)Z", false);
            JniMethod M_PLATFORM_CACHE_CLOSE_LOCK = JniMethod("closeLock", "(J)V", false);
            JniMethod M_PLATFORM_CACHE_REBALANCE = JniMethod("rebalance", "(J)V", false);
            JniMethod M_PLATFORM_CACHE_SIZE = JniMethod("size", "(IZ)I", false);

            const char* C_PLATFORM_AFFINITY = "org/apache/ignite/internal/processors/platform/cache/affinity/PlatformAffinity";
            JniMethod C_PLATFORM_AFFINITY_PARTITIONS = JniMethod("partitions", "()I", false);

            const char* C_PLATFORM_DATA_STREAMER = "org/apache/ignite/internal/processors/platform/datastreamer/PlatformDataStreamer";
            JniMethod M_PLATFORM_DATA_STREAMER_LISTEN_TOPOLOGY = JniMethod("listenTopology", "(J)V", false);
            JniMethod M_PLATFORM_DATA_STREAMER_GET_ALLOW_OVERWRITE = JniMethod("allowOverwrite", "()Z", false);
            JniMethod M_PLATFORM_DATA_STREAMER_SET_ALLOW_OVERWRITE = JniMethod("allowOverwrite", "(Z)V", false);
            JniMethod M_PLATFORM_DATA_STREAMER_GET_SKIP_STORE = JniMethod("skipStore", "()Z", false);
            JniMethod M_PLATFORM_DATA_STREAMER_SET_SKIP_STORE = JniMethod("skipStore", "(Z)V", false);
            JniMethod M_PLATFORM_DATA_STREAMER_GET_PER_NODE_BUFFER_SIZE = JniMethod("perNodeBufferSize", "()I", false);
            JniMethod M_PLATFORM_DATA_STREAMER_SET_PER_NODE_BUFFER_SIZE = JniMethod("perNodeBufferSize", "(I)V", false);
            JniMethod M_PLATFORM_DATA_STREAMER_GET_PER_NODE_PARALLEL_OPS = JniMethod("perNodeParallelOperations", "()I", false);
            JniMethod M_PLATFORM_DATA_STREAMER_SET_PER_NODE_PARALLEL_OPS = JniMethod("perNodeParallelOperations", "(I)V", false);

            const char* C_PLATFORM_TRANSACTIONS = "org/apache/ignite/internal/processors/platform/transactions/PlatformTransactions";
            JniMethod M_PLATFORM_TRANSACTIONS_TX_START = JniMethod("txStart", "(IIJI)J", false);
            JniMethod M_PLATFORM_TRANSACTIONS_TX_COMMIT = JniMethod("txCommit", "(J)I", false);
            JniMethod M_PLATFORM_TRANSACTIONS_TX_ROLLBACK = JniMethod("txRollback", "(J)I", false);
            JniMethod M_PLATFORM_TRANSACTIONS_TX_COMMIT_ASYNC = JniMethod("txCommitAsync", "(JJ)V", false);
            JniMethod M_PLATFORM_TRANSACTIONS_TX_ROLLBACK_ASYNC = JniMethod("txRollbackAsync", "(JJ)V", false);
            JniMethod M_PLATFORM_TRANSACTIONS_TX_STATE = JniMethod("txState", "(J)I", false);
            JniMethod M_PLATFORM_TRANSACTIONS_TX_SET_ROLLBACK_ONLY = JniMethod("txSetRollbackOnly", "(J)Z", false);
            JniMethod M_PLATFORM_TRANSACTIONS_TX_CLOSE = JniMethod("txClose", "(J)I", false);
            JniMethod M_PLATFORM_TRANSACTIONS_RESET_METRICS = JniMethod("resetMetrics", "()V", false);

            const char* C_PLATFORM_CACHE_STORE_CALLBACK = "org/apache/ignite/internal/processors/platform/cache/store/PlatformCacheStoreCallback";
            JniMethod M_PLATFORM_CACHE_STORE_CALLBACK_INVOKE = JniMethod("invoke", "(J)V", false);

            const char* C_PLATFORM_CALLBACK_UTILS = "org/apache/ignite/internal/processors/platform/callback/PlatformCallbackUtils";

            JniMethod M_PLATFORM_CALLBACK_UTILS_CACHE_STORE_CREATE = JniMethod("cacheStoreCreate", "(JJ)J", true);
            JniMethod M_PLATFORM_CALLBACK_UTILS_CACHE_STORE_INVOKE = JniMethod("cacheStoreInvoke", "(JJJLjava/lang/Object;)I", true);
            JniMethod M_PLATFORM_CALLBACK_UTILS_CACHE_STORE_DESTROY = JniMethod("cacheStoreDestroy", "(JJ)V", true);
            JniMethod M_PLATFORM_CALLBACK_UTILS_CACHE_STORE_SESSION_CREATE = JniMethod("cacheStoreSessionCreate", "(JJ)J", true);

            JniMethod M_PLATFORM_CALLBACK_UTILS_CACHE_ENTRY_FILTER_CREATE = JniMethod("cacheEntryFilterCreate", "(JJ)J", true);
            JniMethod M_PLATFORM_CALLBACK_UTILS_CACHE_ENTRY_FILTER_APPLY = JniMethod("cacheEntryFilterApply", "(JJJ)I", true);
            JniMethod M_PLATFORM_CALLBACK_UTILS_CACHE_ENTRY_FILTER_DESTROY = JniMethod("cacheEntryFilterDestroy", "(JJ)V", true);

            JniMethod M_PLATFORM_CALLBACK_UTILS_CACHE_INVOKE = JniMethod("cacheInvoke", "(JJJ)V", true);

            JniMethod M_PLATFORM_CALLBACK_UTILS_COMPUTE_TASK_MAP = JniMethod("computeTaskMap", "(JJJJ)V", true);
            JniMethod M_PLATFORM_CALLBACK_UTILS_COMPUTE_TASK_JOB_RESULT = JniMethod("computeTaskJobResult", "(JJJJ)I", true);
            JniMethod M_PLATFORM_CALLBACK_UTILS_COMPUTE_TASK_REDUCE = JniMethod("computeTaskReduce", "(JJ)V", true);
            JniMethod M_PLATFORM_CALLBACK_UTILS_COMPUTE_TASK_COMPLETE = JniMethod("computeTaskComplete", "(JJJ)V", true);
            JniMethod M_PLATFORM_CALLBACK_UTILS_COMPUTE_JOB_SERIALIZE = JniMethod("computeJobSerialize", "(JJJ)I", true);
            JniMethod M_PLATFORM_CALLBACK_UTILS_COMPUTE_JOB_CREATE = JniMethod("computeJobCreate", "(JJ)J", true);
            JniMethod M_PLATFORM_CALLBACK_UTILS_COMPUTE_JOB_EXECUTE = JniMethod("computeJobExecute", "(JJIJ)V", true);
            JniMethod M_PLATFORM_CALLBACK_UTILS_COMPUTE_JOB_DESTROY = JniMethod("computeJobDestroy", "(JJ)V", true);
            JniMethod M_PLATFORM_CALLBACK_UTILS_COMPUTE_JOB_CANCEL = JniMethod("computeJobCancel", "(JJ)V", true);

            JniMethod M_PLATFORM_CALLBACK_UTILS_CONTINUOUS_QUERY_LSNR_APPLY = JniMethod("continuousQueryListenerApply", "(JJJ)V", true);
            JniMethod M_PLATFORM_CALLBACK_UTILS_CONTINUOUS_QUERY_FILTER_CREATE = JniMethod("continuousQueryFilterCreate", "(JJ)J", true);
            JniMethod M_PLATFORM_CALLBACK_UTILS_CONTINUOUS_QUERY_FILTER_EVAL = JniMethod("continuousQueryFilterApply", "(JJJ)I", true);
            JniMethod M_PLATFORM_CALLBACK_UTILS_CONTINUOUS_QUERY_FILTER_RELEASE = JniMethod("continuousQueryFilterRelease", "(JJ)V", true);

            JniMethod M_PLATFORM_CALLBACK_UTILS_DATA_STREAMER_TOPOLOGY_UPDATE = JniMethod("dataStreamerTopologyUpdate", "(JJJI)V", true);
            JniMethod M_PLATFORM_CALLBACK_UTILS_DATA_STREAMER_STREAM_RECEIVER_INVOKE = JniMethod("dataStreamerStreamReceiverInvoke", "(JJLjava/lang/Object;JZ)V", true);

            JniMethod M_PLATFORM_CALLBACK_UTILS_FUTURE_BYTE_RES = JniMethod("futureByteResult", "(JJI)V", true);
            JniMethod M_PLATFORM_CALLBACK_UTILS_FUTURE_BOOL_RES = JniMethod("futureBoolResult", "(JJI)V", true);
            JniMethod M_PLATFORM_CALLBACK_UTILS_FUTURE_SHORT_RES = JniMethod("futureShortResult", "(JJI)V", true);
            JniMethod M_PLATFORM_CALLBACK_UTILS_FUTURE_CHAR_RES = JniMethod("futureCharResult", "(JJI)V", true);
            JniMethod M_PLATFORM_CALLBACK_UTILS_FUTURE_INT_RES = JniMethod("futureIntResult", "(JJI)V", true);
            JniMethod M_PLATFORM_CALLBACK_UTILS_FUTURE_FLOAT_RES = JniMethod("futureFloatResult", "(JJF)V", true);
            JniMethod M_PLATFORM_CALLBACK_UTILS_FUTURE_LONG_RES = JniMethod("futureLongResult", "(JJJ)V", true);
            JniMethod M_PLATFORM_CALLBACK_UTILS_FUTURE_DOUBLE_RES = JniMethod("futureDoubleResult", "(JJD)V", true);
            JniMethod M_PLATFORM_CALLBACK_UTILS_FUTURE_OBJ_RES = JniMethod("futureObjectResult", "(JJJ)V", true);
            JniMethod M_PLATFORM_CALLBACK_UTILS_FUTURE_NULL_RES = JniMethod("futureNullResult", "(JJ)V", true);
            JniMethod M_PLATFORM_CALLBACK_UTILS_FUTURE_ERR = JniMethod("futureError", "(JJJ)V", true);

            JniMethod M_PLATFORM_CALLBACK_UTILS_LIFECYCLE_EVENT = JniMethod("lifecycleEvent", "(JJI)V", true);

            JniMethod M_PLATFORM_CALLBACK_UTILS_MESSAGING_FILTER_CREATE = JniMethod("messagingFilterCreate", "(JJ)J", true);
            JniMethod M_PLATFORM_CALLBACK_UTILS_MESSAGING_FILTER_APPLY = JniMethod("messagingFilterApply", "(JJJ)I", true);
            JniMethod M_PLATFORM_CALLBACK_UTILS_MESSAGING_FILTER_DESTROY = JniMethod("messagingFilterDestroy", "(JJ)V", true);

            JniMethod M_PLATFORM_CALLBACK_UTILS_EVENT_FILTER_CREATE = JniMethod("eventFilterCreate", "(JJ)J", true);
            JniMethod M_PLATFORM_CALLBACK_UTILS_EVENT_FILTER_APPLY = JniMethod("eventFilterApply", "(JJJ)I", true);
            JniMethod M_PLATFORM_CALLBACK_UTILS_EVENT_FILTER_DESTROY = JniMethod("eventFilterDestroy", "(JJ)V", true);

            JniMethod M_PLATFORM_CALLBACK_UTILS_SERVICE_INIT = JniMethod("serviceInit", "(JJ)J", true);
            JniMethod M_PLATFORM_CALLBACK_UTILS_SERVICE_EXECUTE = JniMethod("serviceExecute", "(JJJ)V", true);
            JniMethod M_PLATFORM_CALLBACK_UTILS_SERVICE_CANCEL = JniMethod("serviceCancel", "(JJJ)V", true);
            JniMethod M_PLATFORM_CALLBACK_UTILS_SERVICE_INVOKE_METHOD = JniMethod("serviceInvokeMethod", "(JJJJ)V", true);

            JniMethod M_PLATFORM_CALLBACK_UTILS_CLUSTER_NODE_FILTER_APPLY = JniMethod("clusterNodeFilterApply", "(JJ)I", true);

            JniMethod M_PLATFORM_CALLBACK_UTILS_NODE_INFO = JniMethod("nodeInfo", "(JJ)V", true);

            JniMethod M_PLATFORM_CALLBACK_UTILS_MEMORY_REALLOCATE = JniMethod("memoryReallocate", "(JJI)V", true);

            JniMethod M_PLATFORM_CALLBACK_UTILS_ON_START = JniMethod("onStart", "(JLjava/lang/Object;J)V", true);
            JniMethod M_PLATFORM_CALLBACK_UTILS_ON_STOP = JniMethod("onStop", "(J)V", true);

            JniMethod M_PLATFORM_CALLBACK_UTILS_EXTENSION_CALLBACK_IN_LONG_OUT_LONG = JniMethod("extensionCallbackInLongOutLong", "(JIJ)J", true);
            JniMethod M_PLATFORM_CALLBACK_UTILS_EXTENSION_CALLBACK_IN_LONG_LONG_OUT_LONG = JniMethod("extensionCallbackInLongLongOutLong", "(JIJJ)J", true);

            JniMethod M_PLATFORM_CALLBACK_UTILS_ON_CLIENT_DISCONNECTED = JniMethod("onClientDisconnected", "(J)V", true);
            JniMethod M_PLATFORM_CALLBACK_UTILS_ON_CLIENT_RECONNECTED = JniMethod("onClientReconnected", "(JZ)V", true);

            JniMethod M_PLATFORM_CALLBACK_UTILS_AFFINITY_FUNCTION_INIT = JniMethod("affinityFunctionInit", "(JJ)J", true);
            JniMethod M_PLATFORM_CALLBACK_UTILS_AFFINITY_FUNCTION_PARTITION = JniMethod("affinityFunctionPartition", "(JJJ)I", true);
            JniMethod M_PLATFORM_CALLBACK_UTILS_AFFINITY_FUNCTION_ASSIGN_PARTITIONS = JniMethod("affinityFunctionAssignPartitions", "(JJJJ)V", true);
            JniMethod M_PLATFORM_CALLBACK_UTILS_AFFINITY_FUNCTION_REMOVE_NODE = JniMethod("affinityFunctionRemoveNode", "(JJJ)V", true);
            JniMethod M_PLATFORM_CALLBACK_UTILS_AFFINITY_FUNCTION_DESTROY = JniMethod("affinityFunctionDestroy", "(JJ)V", true);

            const char* C_PLATFORM_UTILS = "org/apache/ignite/internal/processors/platform/utils/PlatformUtils";
            JniMethod M_PLATFORM_UTILS_REALLOC = JniMethod("reallocate", "(JI)V", true);
            JniMethod M_PLATFORM_UTILS_ERR_DATA = JniMethod("errorData", "(Ljava/lang/Throwable;)[B", true);

            const char* C_PLATFORM_IGNITION = "org/apache/ignite/internal/processors/platform/PlatformIgnition";
            JniMethod M_PLATFORM_IGNITION_START = JniMethod("start", "(Ljava/lang/String;Ljava/lang/String;IJJ)Lorg/apache/ignite/internal/processors/platform/PlatformProcessor;", true);
            JniMethod M_PLATFORM_IGNITION_INSTANCE = JniMethod("instance", "(Ljava/lang/String;)Lorg/apache/ignite/internal/processors/platform/PlatformProcessor;", true);
            JniMethod M_PLATFORM_IGNITION_ENVIRONMENT_POINTER = JniMethod("environmentPointer", "(Ljava/lang/String;)J", true);
            JniMethod M_PLATFORM_IGNITION_STOP = JniMethod("stop", "(Ljava/lang/String;Z)Z", true);
            JniMethod M_PLATFORM_IGNITION_STOP_ALL = JniMethod("stopAll", "(Z)V", true);

            const char* C_PLATFORM_ABSTRACT_QRY_CURSOR = "org/apache/ignite/internal/processors/platform/cache/query/PlatformAbstractQueryCursor";
            JniMethod M_PLATFORM_ABSTRACT_QRY_CURSOR_ITER = JniMethod("iterator", "()V", false);
            JniMethod M_PLATFORM_ABSTRACT_QRY_CURSOR_ITER_HAS_NEXT = JniMethod("iteratorHasNext", "()Z", false);
            JniMethod M_PLATFORM_ABSTRACT_QRY_CURSOR_CLOSE = JniMethod("close", "()V", false);

            const char* C_PLATFORM_CONT_QRY = "org/apache/ignite/internal/processors/platform/cache/query/PlatformContinuousQuery";
            JniMethod M_PLATFORM_CONT_QRY_CLOSE = JniMethod("close", "()V", false);
            JniMethod M_PLATFORM_CONT_QRY_GET_INITIAL_QUERY_CURSOR = JniMethod("getInitialQueryCursor", "()Lorg/apache/ignite/internal/processors/platform/PlatformTarget;", false);

            const char* C_PLATFORM_EVENTS = "org/apache/ignite/internal/processors/platform/events/PlatformEvents";
            JniMethod M_PLATFORM_EVENTS_WITH_ASYNC = JniMethod("withAsync", "()Lorg/apache/ignite/internal/processors/platform/events/PlatformEvents;", false);
            JniMethod M_PLATFORM_EVENTS_STOP_LOCAL_LISTEN = JniMethod("stopLocalListen", "(J)Z", false);
            JniMethod M_PLATFORM_EVENTS_LOCAL_LISTEN = JniMethod("localListen", "(JI)V", false);
            JniMethod M_PLATFORM_EVENTS_IS_ENABLED = JniMethod("isEnabled", "(I)Z", false);

            const char* C_PLATFORM_SERVICES = "org/apache/ignite/internal/processors/platform/services/PlatformServices";
            JniMethod M_PLATFORM_SERVICES_WITH_ASYNC = JniMethod("withAsync", "()Lorg/apache/ignite/internal/processors/platform/services/PlatformServices;", false);
            JniMethod M_PLATFORM_SERVICES_WITH_SERVER_KEEP_PORTABLE = JniMethod("withServerKeepBinary", "()Lorg/apache/ignite/internal/processors/platform/services/PlatformServices;", false);
            JniMethod M_PLATFORM_SERVICES_CANCEL = JniMethod("cancel", "(Ljava/lang/String;)V", false);
            JniMethod M_PLATFORM_SERVICES_CANCEL_ALL = JniMethod("cancelAll", "()V", false);
            JniMethod M_PLATFORM_SERVICES_SERVICE_PROXY = JniMethod("serviceProxy", "(Ljava/lang/String;Z)Ljava/lang/Object;", false);

            const char* C_PLATFORM_ATOMIC_LONG = "org/apache/ignite/internal/processors/platform/datastructures/PlatformAtomicLong";
            JniMethod M_PLATFORM_ATOMIC_LONG_GET = JniMethod("get", "()J", false);
            JniMethod M_PLATFORM_ATOMIC_LONG_INCREMENT_AND_GET = JniMethod("incrementAndGet", "()J", false);
            JniMethod M_PLATFORM_ATOMIC_LONG_GET_AND_INCREMENT = JniMethod("getAndIncrement", "()J", false);
            JniMethod M_PLATFORM_ATOMIC_LONG_ADD_AND_GET = JniMethod("addAndGet", "(J)J", false);
            JniMethod M_PLATFORM_ATOMIC_LONG_GET_AND_ADD = JniMethod("getAndAdd", "(J)J", false);
            JniMethod M_PLATFORM_ATOMIC_LONG_DECREMENT_AND_GET = JniMethod("decrementAndGet", "()J", false);
            JniMethod M_PLATFORM_ATOMIC_LONG_GET_AND_DECREMENT = JniMethod("getAndDecrement", "()J", false);
            JniMethod M_PLATFORM_ATOMIC_LONG_GET_AND_SET = JniMethod("getAndSet", "(J)J", false);
            JniMethod M_PLATFORM_ATOMIC_LONG_COMPARE_AND_SET_AND_GET = JniMethod("compareAndSetAndGet", "(JJ)J", false);
            JniMethod M_PLATFORM_ATOMIC_LONG_IS_CLOSED = JniMethod("isClosed", "()Z", false);
            JniMethod M_PLATFORM_ATOMIC_LONG_CLOSE = JniMethod("close", "()V", false);

            const char* C_PLATFORM_ATOMIC_SEQUENCE = "org/apache/ignite/internal/processors/platform/datastructures/PlatformAtomicSequence";
            JniMethod M_PLATFORM_ATOMIC_SEQUENCE_GET = JniMethod("get", "()J", false);
            JniMethod M_PLATFORM_ATOMIC_SEQUENCE_INCREMENT_AND_GET = JniMethod("incrementAndGet", "()J", false);
            JniMethod M_PLATFORM_ATOMIC_SEQUENCE_GET_AND_INCREMENT = JniMethod("getAndIncrement", "()J", false);
            JniMethod M_PLATFORM_ATOMIC_SEQUENCE_ADD_AND_GET = JniMethod("addAndGet", "(J)J", false);
            JniMethod M_PLATFORM_ATOMIC_SEQUENCE_GET_AND_ADD = JniMethod("getAndAdd", "(J)J", false);
            JniMethod M_PLATFORM_ATOMIC_SEQUENCE_GET_BATCH_SIZE = JniMethod("getBatchSize", "()I", false);
            JniMethod M_PLATFORM_ATOMIC_SEQUENCE_SET_BATCH_SIZE = JniMethod("setBatchSize", "(I)V", false);
            JniMethod M_PLATFORM_ATOMIC_SEQUENCE_IS_CLOSED = JniMethod("isClosed", "()Z", false);
            JniMethod M_PLATFORM_ATOMIC_SEQUENCE_CLOSE = JniMethod("close", "()V", false);

            const char* C_PLATFORM_ATOMIC_REFERENCE = "org/apache/ignite/internal/processors/platform/datastructures/PlatformAtomicReference";
            JniMethod M_PLATFORM_ATOMIC_REFERENCE_IS_CLOSED = JniMethod("isClosed", "()Z", false);
            JniMethod M_PLATFORM_ATOMIC_REFERENCE_CLOSE = JniMethod("close", "()V", false);

            const char* C_PLATFORM_LISTENABLE = "org/apache/ignite/internal/processors/platform/utils/PlatformListenable";
            JniMethod M_PLATFORM_LISTENABLE_CANCEL = JniMethod("cancel", "()Z", false);
            JniMethod M_PLATFORM_LISTENABLE_IS_CANCELED = JniMethod("isCancelled", "()Z", false);

            /* STATIC STATE. */
            gcc::CriticalSection JVM_LOCK;
            JniJvm JVM;
            bool PRINT_EXCEPTION = false;

            /* HELPER METHODS. */

            /**
             * Throw exception to Java in case of missing callback pointer. It means that callback is not implemented in
             * native platform and Java -> platform operation cannot proceede further. As JniContext is not available at
             * this point, we have to obtain exception details from scratch. This is not critical from performance
             * perspective because missing handler usually denotes fatal condition.
             *
             * @param env JNI environment.
             */
            int ThrowOnMissingHandler(JNIEnv* env)
            {
                jclass cls = env->FindClass(C_PLATFORM_NO_CALLBACK_EXCEPTION);

                env->ThrowNew(cls, "Callback handler is not set in native platform.");

                return 0;
            }

            /**
             * Throw generic exception to Java in case of native exception. As JniContext is not available at
             * this point, we have to obtain exception details from scratch. This is not critical from performance
             * perspective because such exception is usually denotes fatal condition.
             *
             * @param env JNI environment.
             * @param msg Message.
             */
            void ThrowToJava(JNIEnv* env, const char* msg)
            {
                jclass cls = env->FindClass(C_IGNITE_EXCEPTION);

                env->ThrowNew(cls, msg);
            }

            char* StringToChars(JNIEnv* env, jstring str, int* len) {
                if (!str) {
                    *len = 0;
                    return NULL;
                }

                const char* strChars = env->GetStringUTFChars(str, 0);
                const int strCharsLen = env->GetStringUTFLength(str);

                char* strChars0 = new char[strCharsLen + 1];
                std::strcpy(strChars0, strChars);
                *(strChars0 + strCharsLen) = 0;

                env->ReleaseStringUTFChars(str, strChars);

                if (len)
                    *len = strCharsLen;

                return strChars0;
            }

            std::string JavaStringToCString(JNIEnv* env, jstring str, int* len)
            {
                char* resChars = StringToChars(env, str, len);

                if (resChars)
                {
                    std::string res = std::string(resChars, *len);

                    delete[] resChars;

                    return res;
                }
                else
                    return std::string();
            }

            jclass FindClass(JNIEnv* env, const char *name) {
                jclass res = env->FindClass(name);

                if (!res)
                    throw JvmException();

                jclass res0 = static_cast<jclass>(env->NewGlobalRef(res));

                env->DeleteLocalRef(res);

                return res0;
            }

            void DeleteClass(JNIEnv* env, jclass cls) {
                if (cls)
                    env->DeleteGlobalRef(cls);
            }

            void CheckClass(JNIEnv* env, const char *name)
            {
                jclass res = env->FindClass(name);

                if (!res)
                    throw JvmException();
            }

            jmethodID FindMethod(JNIEnv* env, jclass cls, JniMethod mthd) {
                jmethodID mthd0 = mthd.isStatic ?
                    env->GetStaticMethodID(cls, mthd.name, mthd.sign) : env->GetMethodID(cls, mthd.name, mthd.sign);

                if (!mthd0)
                    throw JvmException();

                return mthd0;
            }

            void AddNativeMethod(JNINativeMethod* mthd, JniMethod jniMthd, void* fnPtr) {
                mthd->name = jniMthd.name;
                mthd->signature = jniMthd.sign;
                mthd->fnPtr = fnPtr;
            }

            void JniJavaMembers::Initialize(JNIEnv* env) {
                c_Class = FindClass(env, C_CLASS);
                m_Class_getName = FindMethod(env, c_Class, M_CLASS_GET_NAME);

                c_Throwable = FindClass(env, C_THROWABLE);
                m_Throwable_getMessage = FindMethod(env, c_Throwable, M_THROWABLE_GET_MESSAGE);
                m_Throwable_printStackTrace = FindMethod(env, c_Throwable, M_THROWABLE_PRINT_STACK_TRACE);
            }

            void JniJavaMembers::Destroy(JNIEnv* env) {
                DeleteClass(env, c_Class);
                DeleteClass(env, c_Throwable);
            }

            bool JniJavaMembers::WriteErrorInfo(JNIEnv* env, char** errClsName, int* errClsNameLen, char** errMsg, int* errMsgLen) {
                if (env && env->ExceptionCheck()) {
                    if (m_Class_getName && m_Throwable_getMessage) {
                        jthrowable err = env->ExceptionOccurred();

                        env->ExceptionClear();

                        jclass errCls = env->GetObjectClass(err);

                        jstring clsName = static_cast<jstring>(env->CallObjectMethod(errCls, m_Class_getName));
                        *errClsName = StringToChars(env, clsName, errClsNameLen);

                        jstring msg = static_cast<jstring>(env->CallObjectMethod(err, m_Throwable_getMessage));
                        *errMsg = StringToChars(env, msg, errMsgLen);

                        if (errCls)
                            env->DeleteLocalRef(errCls);

                        if (clsName)
                            env->DeleteLocalRef(clsName);

                        if (msg)
                            env->DeleteLocalRef(msg);

                        return true;
                    }
                    else {
                        env->ExceptionClear();
                    }
                }

                return false;
            }

            void JniMembers::Initialize(JNIEnv* env) {
                c_PlatformAbstractQryCursor = FindClass(env, C_PLATFORM_ABSTRACT_QRY_CURSOR);
                m_PlatformAbstractQryCursor_iter = FindMethod(env, c_PlatformAbstractQryCursor, M_PLATFORM_ABSTRACT_QRY_CURSOR_ITER);
                m_PlatformAbstractQryCursor_iterHasNext = FindMethod(env, c_PlatformAbstractQryCursor, M_PLATFORM_ABSTRACT_QRY_CURSOR_ITER_HAS_NEXT);
                m_PlatformAbstractQryCursor_close = FindMethod(env, c_PlatformAbstractQryCursor, M_PLATFORM_ABSTRACT_QRY_CURSOR_CLOSE);

                c_PlatformAffinity = FindClass(env, C_PLATFORM_AFFINITY);
                m_PlatformAffinity_partitions = FindMethod(env, c_PlatformAffinity, C_PLATFORM_AFFINITY_PARTITIONS);

                c_PlatformCache = FindClass(env, C_PLATFORM_CACHE);
                m_PlatformCache_withSkipStore = FindMethod(env, c_PlatformCache, M_PLATFORM_CACHE_WITH_SKIP_STORE);
                m_PlatformCache_withNoRetries = FindMethod(env, c_PlatformCache, M_PLATFORM_CACHE_WITH_NO_RETRIES);
                m_PlatformCache_withExpiryPolicy = FindMethod(env, c_PlatformCache, M_PLATFORM_CACHE_WITH_EXPIRY_PLC);
                m_PlatformCache_withAsync = FindMethod(env, c_PlatformCache, M_PLATFORM_CACHE_WITH_ASYNC);
                m_PlatformCache_withKeepPortable = FindMethod(env, c_PlatformCache, M_PLATFORM_CACHE_WITH_KEEP_PORTABLE);
                m_PlatformCache_clear = FindMethod(env, c_PlatformCache, M_PLATFORM_CACHE_CLEAR);
                m_PlatformCache_removeAll = FindMethod(env, c_PlatformCache, M_PLATFORM_CACHE_REMOVE_ALL);
                m_PlatformCache_iterator = FindMethod(env, c_PlatformCache, M_PLATFORM_CACHE_ITERATOR);
                m_PlatformCache_localIterator = FindMethod(env, c_PlatformCache, M_PLATFORM_CACHE_LOCAL_ITERATOR);
                m_PlatformCache_enterLock = FindMethod(env, c_PlatformCache, M_PLATFORM_CACHE_ENTER_LOCK);
                m_PlatformCache_exitLock = FindMethod(env, c_PlatformCache, M_PLATFORM_CACHE_EXIT_LOCK);
                m_PlatformCache_tryEnterLock = FindMethod(env, c_PlatformCache, M_PLATFORM_CACHE_TRY_ENTER_LOCK);
                m_PlatformCache_closeLock = FindMethod(env, c_PlatformCache, M_PLATFORM_CACHE_CLOSE_LOCK);
                m_PlatformCache_rebalance = FindMethod(env, c_PlatformCache, M_PLATFORM_CACHE_REBALANCE);
                m_PlatformCache_size = FindMethod(env, c_PlatformCache, M_PLATFORM_CACHE_SIZE);

                c_PlatformCacheStoreCallback = FindClass(env, C_PLATFORM_CACHE_STORE_CALLBACK);
                m_PlatformCacheStoreCallback_invoke = FindMethod(env, c_PlatformCacheStoreCallback, M_PLATFORM_CACHE_STORE_CALLBACK_INVOKE);

                c_IgniteException = FindClass(env, C_IGNITE_EXCEPTION);

                c_PlatformClusterGroup = FindClass(env, C_PLATFORM_CLUSTER_GRP);
                m_PlatformClusterGroup_forOthers = FindMethod(env, c_PlatformClusterGroup, M_PLATFORM_CLUSTER_GRP_FOR_OTHERS);
                m_PlatformClusterGroup_forRemotes = FindMethod(env, c_PlatformClusterGroup, M_PLATFORM_CLUSTER_GRP_FOR_REMOTES);
                m_PlatformClusterGroup_forDaemons = FindMethod(env, c_PlatformClusterGroup, M_PLATFORM_CLUSTER_GRP_FOR_DAEMONS);
                m_PlatformClusterGroup_forRandom = FindMethod(env, c_PlatformClusterGroup, M_PLATFORM_CLUSTER_GRP_FOR_RANDOM);
                m_PlatformClusterGroup_forOldest = FindMethod(env, c_PlatformClusterGroup, M_PLATFORM_CLUSTER_GRP_FOR_OLDEST);
                m_PlatformClusterGroup_forYoungest = FindMethod(env, c_PlatformClusterGroup, M_PLATFORM_CLUSTER_GRP_FOR_YOUNGEST);
                m_PlatformClusterGroup_forServers = FindMethod(env, c_PlatformClusterGroup, M_PLATFORM_CLUSTER_GRP_FOR_SERVERS);
                m_PlatformClusterGroup_resetMetrics = FindMethod(env, c_PlatformClusterGroup, M_PLATFORM_CLUSTER_GRP_RESET_METRICS);

                c_PlatformCompute = FindClass(env, C_PLATFORM_COMPUTE);
                m_PlatformCompute_withNoFailover = FindMethod(env, c_PlatformCompute, M_PLATFORM_COMPUTE_WITH_NO_FAILOVER);
                m_PlatformCompute_withTimeout = FindMethod(env, c_PlatformCompute, M_PLATFORM_COMPUTE_WITH_TIMEOUT);
                m_PlatformCompute_executeNative = FindMethod(env, c_PlatformCompute, M_PLATFORM_COMPUTE_EXECUTE_NATIVE);

                c_PlatformContinuousQuery = FindClass(env, C_PLATFORM_CONT_QRY);
                m_PlatformContinuousQuery_close = FindMethod(env, c_PlatformContinuousQuery, M_PLATFORM_CONT_QRY_CLOSE);
                m_PlatformContinuousQuery_getInitialQueryCursor = FindMethod(env, c_PlatformContinuousQuery, M_PLATFORM_CONT_QRY_GET_INITIAL_QUERY_CURSOR);

                c_PlatformDataStreamer = FindClass(env, C_PLATFORM_DATA_STREAMER);
                m_PlatformDataStreamer_listenTopology = FindMethod(env, c_PlatformDataStreamer, M_PLATFORM_DATA_STREAMER_LISTEN_TOPOLOGY);
                m_PlatformDataStreamer_getAllowOverwrite = FindMethod(env, c_PlatformDataStreamer, M_PLATFORM_DATA_STREAMER_GET_ALLOW_OVERWRITE);
                m_PlatformDataStreamer_setAllowOverwrite = FindMethod(env, c_PlatformDataStreamer, M_PLATFORM_DATA_STREAMER_SET_ALLOW_OVERWRITE);
                m_PlatformDataStreamer_getSkipStore = FindMethod(env, c_PlatformDataStreamer, M_PLATFORM_DATA_STREAMER_GET_SKIP_STORE);
                m_PlatformDataStreamer_setSkipStore = FindMethod(env, c_PlatformDataStreamer, M_PLATFORM_DATA_STREAMER_SET_SKIP_STORE);
                m_PlatformDataStreamer_getPerNodeBufSize = FindMethod(env, c_PlatformDataStreamer, M_PLATFORM_DATA_STREAMER_GET_PER_NODE_BUFFER_SIZE);
                m_PlatformDataStreamer_setPerNodeBufSize = FindMethod(env, c_PlatformDataStreamer, M_PLATFORM_DATA_STREAMER_SET_PER_NODE_BUFFER_SIZE);
                m_PlatformDataStreamer_getPerNodeParallelOps = FindMethod(env, c_PlatformDataStreamer, M_PLATFORM_DATA_STREAMER_GET_PER_NODE_PARALLEL_OPS);
                m_PlatformDataStreamer_setPerNodeParallelOps = FindMethod(env, c_PlatformDataStreamer, M_PLATFORM_DATA_STREAMER_SET_PER_NODE_PARALLEL_OPS);

                c_PlatformEvents = FindClass(env, C_PLATFORM_EVENTS);
                m_PlatformEvents_withAsync = FindMethod(env, c_PlatformEvents, M_PLATFORM_EVENTS_WITH_ASYNC);
                m_PlatformEvents_stopLocalListen = FindMethod(env, c_PlatformEvents, M_PLATFORM_EVENTS_STOP_LOCAL_LISTEN);
                m_PlatformEvents_localListen = FindMethod(env, c_PlatformEvents, M_PLATFORM_EVENTS_LOCAL_LISTEN);
                m_PlatformEvents_isEnabled = FindMethod(env, c_PlatformEvents, M_PLATFORM_EVENTS_IS_ENABLED);

                c_PlatformServices = FindClass(env, C_PLATFORM_SERVICES);
                m_PlatformServices_withAsync = FindMethod(env, c_PlatformServices, M_PLATFORM_SERVICES_WITH_ASYNC);
                m_PlatformServices_withServerKeepPortable = FindMethod(env, c_PlatformServices, M_PLATFORM_SERVICES_WITH_SERVER_KEEP_PORTABLE);
                m_PlatformServices_cancel = FindMethod(env, c_PlatformServices, M_PLATFORM_SERVICES_CANCEL);
                m_PlatformServices_cancelAll = FindMethod(env, c_PlatformServices, M_PLATFORM_SERVICES_CANCEL_ALL);
                m_PlatformServices_serviceProxy = FindMethod(env, c_PlatformServices, M_PLATFORM_SERVICES_SERVICE_PROXY);

                c_PlatformIgnition = FindClass(env, C_PLATFORM_IGNITION);
                m_PlatformIgnition_start = FindMethod(env, c_PlatformIgnition, M_PLATFORM_IGNITION_START);
                m_PlatformIgnition_instance = FindMethod(env, c_PlatformIgnition, M_PLATFORM_IGNITION_INSTANCE);
                m_PlatformIgnition_environmentPointer = FindMethod(env, c_PlatformIgnition, M_PLATFORM_IGNITION_ENVIRONMENT_POINTER);
                m_PlatformIgnition_stop = FindMethod(env, c_PlatformIgnition, M_PLATFORM_IGNITION_STOP);
                m_PlatformIgnition_stopAll = FindMethod(env, c_PlatformIgnition, M_PLATFORM_IGNITION_STOP_ALL);

                c_PlatformMessaging = FindClass(env, C_PLATFORM_MESSAGING);
                m_PlatformMessaging_withAsync = FindMethod(env, c_PlatformMessaging, M_PLATFORM_MESSAGING_WITH_ASYNC);

                c_PlatformProcessor = FindClass(env, C_PLATFORM_PROCESSOR);
                m_PlatformProcessor_releaseStart = FindMethod(env, c_PlatformProcessor, M_PLATFORM_PROCESSOR_RELEASE_START);
                m_PlatformProcessor_cache = FindMethod(env, c_PlatformProcessor, M_PLATFORM_PROCESSOR_CACHE);
                m_PlatformProcessor_createCache = FindMethod(env, c_PlatformProcessor, M_PLATFORM_PROCESSOR_CREATE_CACHE);
                m_PlatformProcessor_getOrCreateCache = FindMethod(env, c_PlatformProcessor, M_PLATFORM_PROCESSOR_GET_OR_CREATE_CACHE);
                m_PlatformProcessor_createCacheFromConfig = FindMethod(env, c_PlatformProcessor, M_PLATFORM_PROCESSOR_CREATE_CACHE_FROM_CONFIG);
                m_PlatformProcessor_getOrCreateCacheFromConfig = FindMethod(env, c_PlatformProcessor, M_PLATFORM_PROCESSOR_GET_OR_CREATE_CACHE_FROM_CONFIG);
                m_PlatformProcessor_createNearCache = FindMethod(env, c_PlatformProcessor, M_PLATFORM_PROCESSOR_CREATE_NEAR_CACHE);
                m_PlatformProcessor_getOrCreateNearCache = FindMethod(env, c_PlatformProcessor, M_PLATFORM_PROCESSOR_GET_OR_CREATE_NEAR_CACHE);
                m_PlatformProcessor_destroyCache = FindMethod(env, c_PlatformProcessor, M_PLATFORM_PROCESSOR_DESTROY_CACHE);
                m_PlatformProcessor_affinity = FindMethod(env, c_PlatformProcessor, M_PLATFORM_PROCESSOR_AFFINITY);
                m_PlatformProcessor_dataStreamer = FindMethod(env, c_PlatformProcessor, M_PLATFORM_PROCESSOR_DATA_STREAMER);
                m_PlatformProcessor_transactions = FindMethod(env, c_PlatformProcessor, M_PLATFORM_PROCESSOR_TRANSACTIONS);
                m_PlatformProcessor_projection = FindMethod(env, c_PlatformProcessor, M_PLATFORM_PROCESSOR_PROJECTION);
                m_PlatformProcessor_compute = FindMethod(env, c_PlatformProcessor, M_PLATFORM_PROCESSOR_COMPUTE);
                m_PlatformProcessor_message = FindMethod(env, c_PlatformProcessor, M_PLATFORM_PROCESSOR_MESSAGE);
                m_PlatformProcessor_events = FindMethod(env, c_PlatformProcessor, M_PLATFORM_PROCESSOR_EVENTS);
                m_PlatformProcessor_services = FindMethod(env, c_PlatformProcessor, M_PLATFORM_PROCESSOR_SERVICES);
                m_PlatformProcessor_extensions = FindMethod(env, c_PlatformProcessor, M_PLATFORM_PROCESSOR_EXTENSIONS);
                m_PlatformProcessor_atomicLong = FindMethod(env, c_PlatformProcessor, M_PLATFORM_PROCESSOR_ATOMIC_LONG);
                m_PlatformProcessor_atomicSequence = FindMethod(env, c_PlatformProcessor, M_PLATFORM_PROCESSOR_ATOMIC_SEQUENCE);
                m_PlatformProcessor_atomicReference = FindMethod(env, c_PlatformProcessor, M_PLATFORM_PROCESSOR_ATOMIC_REFERENCE);
                m_PlatformProcessor_getIgniteConfiguration = FindMethod(env, c_PlatformProcessor, M_PLATFORM_PROCESSOR_GET_IGNITE_CONFIGURATION);
                m_PlatformProcessor_getCacheNames = FindMethod(env, c_PlatformProcessor, M_PLATFORM_PROCESSOR_GET_CACHE_NAMES);

                c_PlatformTarget = FindClass(env, C_PLATFORM_TARGET);
                m_PlatformTarget_inStreamOutLong = FindMethod(env, c_PlatformTarget, M_PLATFORM_TARGET_IN_STREAM_OUT_LONG);
                m_PlatformTarget_inStreamOutObject = FindMethod(env, c_PlatformTarget, M_PLATFORM_TARGET_IN_STREAM_OUT_OBJECT);
                m_PlatformTarget_outLong = FindMethod(env, c_PlatformTarget, M_PLATFORM_TARGET_OUT_LONG);
                m_PlatformTarget_outStream = FindMethod(env, c_PlatformTarget, M_PLATFORM_TARGET_OUT_STREAM);
                m_PlatformTarget_outObject = FindMethod(env, c_PlatformTarget, M_PLATFORM_TARGET_OUT_OBJECT);
                m_PlatformTarget_inStreamOutStream = FindMethod(env, c_PlatformTarget, M_PLATFORM_TARGET_IN_STREAM_OUT_STREAM);
                m_PlatformTarget_inObjectStreamOutStream = FindMethod(env, c_PlatformTarget, M_PLATFORM_TARGET_IN_OBJECT_STREAM_OUT_STREAM);
                m_PlatformTarget_listenFuture = FindMethod(env, c_PlatformTarget, M_PLATFORM_TARGET_LISTEN_FUTURE);
                m_PlatformTarget_listenFutureForOperation = FindMethod(env, c_PlatformTarget, M_PLATFORM_TARGET_LISTEN_FOR_OPERATION);
                m_PlatformTarget_listenFutureAndGet = FindMethod(env, c_PlatformTarget, M_PLATFORM_TARGET_LISTEN_FUTURE_AND_GET);
                m_PlatformTarget_listenFutureForOperationAndGet = FindMethod(env, c_PlatformTarget, M_PLATFORM_TARGET_LISTEN_FOR_OPERATION_AND_GET);

                c_PlatformTransactions = FindClass(env, C_PLATFORM_TRANSACTIONS);
                m_PlatformTransactions_txStart = FindMethod(env, c_PlatformTransactions, M_PLATFORM_TRANSACTIONS_TX_START);
                m_PlatformTransactions_txCommit = FindMethod(env, c_PlatformTransactions, M_PLATFORM_TRANSACTIONS_TX_COMMIT);
                m_PlatformTransactions_txRollback = FindMethod(env, c_PlatformTransactions, M_PLATFORM_TRANSACTIONS_TX_ROLLBACK);
                m_PlatformTransactions_txCommitAsync = FindMethod(env, c_PlatformTransactions, M_PLATFORM_TRANSACTIONS_TX_COMMIT_ASYNC);
                m_PlatformTransactions_txRollbackAsync = FindMethod(env, c_PlatformTransactions, M_PLATFORM_TRANSACTIONS_TX_ROLLBACK_ASYNC);
                m_PlatformTransactions_txState = FindMethod(env, c_PlatformTransactions, M_PLATFORM_TRANSACTIONS_TX_STATE);
                m_PlatformTransactions_txSetRollbackOnly = FindMethod(env, c_PlatformTransactions, M_PLATFORM_TRANSACTIONS_TX_SET_ROLLBACK_ONLY);
                m_PlatformTransactions_txClose = FindMethod(env, c_PlatformTransactions, M_PLATFORM_TRANSACTIONS_TX_CLOSE);
                m_PlatformTransactions_resetMetrics = FindMethod(env, c_PlatformTransactions, M_PLATFORM_TRANSACTIONS_RESET_METRICS);

                c_PlatformUtils = FindClass(env, C_PLATFORM_UTILS);
                m_PlatformUtils_reallocate = FindMethod(env, c_PlatformUtils, M_PLATFORM_UTILS_REALLOC);
                m_PlatformUtils_errData = FindMethod(env, c_PlatformUtils, M_PLATFORM_UTILS_ERR_DATA);

                c_PlatformAtomicLong = FindClass(env, C_PLATFORM_ATOMIC_LONG);
                m_PlatformAtomicLong_get = FindMethod(env, c_PlatformAtomicLong, M_PLATFORM_ATOMIC_LONG_GET);
                m_PlatformAtomicLong_incrementAndGet = FindMethod(env, c_PlatformAtomicLong, M_PLATFORM_ATOMIC_LONG_INCREMENT_AND_GET);
                m_PlatformAtomicLong_getAndIncrement = FindMethod(env, c_PlatformAtomicLong, M_PLATFORM_ATOMIC_LONG_GET_AND_INCREMENT);
                m_PlatformAtomicLong_addAndGet = FindMethod(env, c_PlatformAtomicLong, M_PLATFORM_ATOMIC_LONG_ADD_AND_GET);
                m_PlatformAtomicLong_getAndAdd = FindMethod(env, c_PlatformAtomicLong, M_PLATFORM_ATOMIC_LONG_GET_AND_ADD);
                m_PlatformAtomicLong_decrementAndGet = FindMethod(env, c_PlatformAtomicLong, M_PLATFORM_ATOMIC_LONG_DECREMENT_AND_GET);
                m_PlatformAtomicLong_getAndDecrement = FindMethod(env, c_PlatformAtomicLong, M_PLATFORM_ATOMIC_LONG_GET_AND_DECREMENT);
                m_PlatformAtomicLong_getAndSet = FindMethod(env, c_PlatformAtomicLong, M_PLATFORM_ATOMIC_LONG_GET_AND_SET);
                m_PlatformAtomicLong_compareAndSetAndGet = FindMethod(env, c_PlatformAtomicLong, M_PLATFORM_ATOMIC_LONG_COMPARE_AND_SET_AND_GET);
                m_PlatformAtomicLong_isClosed = FindMethod(env, c_PlatformAtomicLong, M_PLATFORM_ATOMIC_LONG_IS_CLOSED);
                m_PlatformAtomicLong_close = FindMethod(env, c_PlatformAtomicLong, M_PLATFORM_ATOMIC_LONG_CLOSE);

                jclass c_PlatformAtomicSequence = FindClass(env, C_PLATFORM_ATOMIC_SEQUENCE);
                m_PlatformAtomicSequence_get = FindMethod(env, c_PlatformAtomicSequence, M_PLATFORM_ATOMIC_SEQUENCE_GET);
                m_PlatformAtomicSequence_incrementAndGet = FindMethod(env, c_PlatformAtomicSequence, M_PLATFORM_ATOMIC_SEQUENCE_INCREMENT_AND_GET);
                m_PlatformAtomicSequence_getAndIncrement = FindMethod(env, c_PlatformAtomicSequence, M_PLATFORM_ATOMIC_SEQUENCE_GET_AND_INCREMENT);
                m_PlatformAtomicSequence_addAndGet = FindMethod(env, c_PlatformAtomicSequence, M_PLATFORM_ATOMIC_SEQUENCE_ADD_AND_GET);
                m_PlatformAtomicSequence_getAndAdd = FindMethod(env, c_PlatformAtomicSequence, M_PLATFORM_ATOMIC_SEQUENCE_GET_AND_ADD);
                m_PlatformAtomicSequence_getBatchSize = FindMethod(env, c_PlatformAtomicSequence, M_PLATFORM_ATOMIC_SEQUENCE_GET_BATCH_SIZE);
                m_PlatformAtomicSequence_setBatchSize = FindMethod(env, c_PlatformAtomicSequence, M_PLATFORM_ATOMIC_SEQUENCE_SET_BATCH_SIZE);
                m_PlatformAtomicSequence_isClosed = FindMethod(env, c_PlatformAtomicSequence, M_PLATFORM_ATOMIC_SEQUENCE_IS_CLOSED);
                m_PlatformAtomicSequence_close = FindMethod(env, c_PlatformAtomicSequence, M_PLATFORM_ATOMIC_SEQUENCE_CLOSE);

                jclass c_PlatformAtomicReference = FindClass(env, C_PLATFORM_ATOMIC_REFERENCE);
                m_PlatformAtomicReference_isClosed = FindMethod(env, c_PlatformAtomicReference, M_PLATFORM_ATOMIC_REFERENCE_IS_CLOSED);
                m_PlatformAtomicReference_close = FindMethod(env, c_PlatformAtomicReference, M_PLATFORM_ATOMIC_REFERENCE_CLOSE);

                c_PlatformListenable = FindClass(env, C_PLATFORM_LISTENABLE);
                m_PlatformListenable_cancel = FindMethod(env, c_PlatformListenable, M_PLATFORM_LISTENABLE_CANCEL);                    
                m_PlatformListenable_isCancelled = FindMethod(env, c_PlatformListenable, M_PLATFORM_LISTENABLE_IS_CANCELED);

                // Find utility classes which are not used from context, but are still required in other places.
                CheckClass(env, C_PLATFORM_NO_CALLBACK_EXCEPTION);
            }

            void JniMembers::Destroy(JNIEnv* env) {
                DeleteClass(env, c_PlatformAbstractQryCursor);
                DeleteClass(env, c_PlatformAffinity);
                DeleteClass(env, c_PlatformCache);
                DeleteClass(env, c_PlatformCacheStoreCallback);
                DeleteClass(env, c_IgniteException);
                DeleteClass(env, c_PlatformClusterGroup);
                DeleteClass(env, c_PlatformCompute);
                DeleteClass(env, c_PlatformContinuousQuery);
                DeleteClass(env, c_PlatformDataStreamer);
                DeleteClass(env, c_PlatformEvents);
                DeleteClass(env, c_PlatformIgnition);
                DeleteClass(env, c_PlatformMessaging);
                DeleteClass(env, c_PlatformProcessor);
                DeleteClass(env, c_PlatformTarget);
                DeleteClass(env, c_PlatformTransactions);
                DeleteClass(env, c_PlatformUtils);
            }

            JniJvm::JniJvm() : jvm(NULL), javaMembers(JniJavaMembers()), members(JniMembers())
            {
                // No-op.
            }

            JniJvm::JniJvm(JavaVM* jvm, JniJavaMembers javaMembers, JniMembers members) :
                jvm(jvm), javaMembers(javaMembers), members(members)
            {
                // No-op.
            }

            JavaVM* JniJvm::GetJvm()
            {
                return jvm;
            }

            JniJavaMembers& JniJvm::GetJavaMembers()
            {
                return javaMembers;
            }

            JniMembers& JniJvm::GetMembers()
            {
                return members;
            }

            /**
             * Create JVM.
             */
            jint CreateJvm(char** opts, int optsLen, JavaVM** jvm, JNIEnv** env) {
                JavaVMOption* opts0 = new JavaVMOption[optsLen];

                for (int i = 0; i < optsLen; i++)
                    opts0[i].optionString = *(opts + i);

                JavaVMInitArgs args;

                args.version = JNI_VERSION_1_6;
                args.nOptions = optsLen;
                args.options = opts0;
                args.ignoreUnrecognized = 0;

                jint res = JNI_CreateJavaVM(jvm, reinterpret_cast<void**>(env), &args);

                delete[] opts0;

                return res;
            }

            void RegisterNatives(JNIEnv* env) {
                {
<<<<<<< HEAD
                    JNINativeMethod methods[54];
=======
					JNINativeMethod methods[59];
>>>>>>> d03258ba

                    int idx = 0;

                    AddNativeMethod(methods + idx++, M_PLATFORM_CALLBACK_UTILS_CACHE_STORE_CREATE, reinterpret_cast<void*>(JniCacheStoreCreate));
                    AddNativeMethod(methods + idx++, M_PLATFORM_CALLBACK_UTILS_CACHE_STORE_INVOKE, reinterpret_cast<void*>(JniCacheStoreInvoke));
                    AddNativeMethod(methods + idx++, M_PLATFORM_CALLBACK_UTILS_CACHE_STORE_DESTROY, reinterpret_cast<void*>(JniCacheStoreDestroy));

                    AddNativeMethod(methods + idx++, M_PLATFORM_CALLBACK_UTILS_CACHE_STORE_SESSION_CREATE, reinterpret_cast<void*>(JniCacheStoreSessionCreate));

                    AddNativeMethod(methods + idx++, M_PLATFORM_CALLBACK_UTILS_CACHE_ENTRY_FILTER_CREATE, reinterpret_cast<void*>(JniCacheEntryFilterCreate));
                    AddNativeMethod(methods + idx++, M_PLATFORM_CALLBACK_UTILS_CACHE_ENTRY_FILTER_APPLY, reinterpret_cast<void*>(JniCacheEntryFilterApply));
                    AddNativeMethod(methods + idx++, M_PLATFORM_CALLBACK_UTILS_CACHE_ENTRY_FILTER_DESTROY, reinterpret_cast<void*>(JniCacheEntryFilterDestroy));

                    AddNativeMethod(methods + idx++, M_PLATFORM_CALLBACK_UTILS_CACHE_INVOKE, reinterpret_cast<void*>(JniCacheInvoke));

                    AddNativeMethod(methods + idx++, M_PLATFORM_CALLBACK_UTILS_COMPUTE_TASK_MAP, reinterpret_cast<void*>(JniComputeTaskMap));
                    AddNativeMethod(methods + idx++, M_PLATFORM_CALLBACK_UTILS_COMPUTE_TASK_JOB_RESULT, reinterpret_cast<void*>(JniComputeTaskJobResult));
                    AddNativeMethod(methods + idx++, M_PLATFORM_CALLBACK_UTILS_COMPUTE_TASK_REDUCE, reinterpret_cast<void*>(JniComputeTaskReduce));
                    AddNativeMethod(methods + idx++, M_PLATFORM_CALLBACK_UTILS_COMPUTE_TASK_COMPLETE, reinterpret_cast<void*>(JniComputeTaskComplete));

                    AddNativeMethod(methods + idx++, M_PLATFORM_CALLBACK_UTILS_COMPUTE_JOB_SERIALIZE, reinterpret_cast<void*>(JniComputeJobSerialize));
                    AddNativeMethod(methods + idx++, M_PLATFORM_CALLBACK_UTILS_COMPUTE_JOB_CREATE, reinterpret_cast<void*>(JniComputeJobCreate));
                    AddNativeMethod(methods + idx++, M_PLATFORM_CALLBACK_UTILS_COMPUTE_JOB_EXECUTE, reinterpret_cast<void*>(JniComputeJobExecute));
                    AddNativeMethod(methods + idx++, M_PLATFORM_CALLBACK_UTILS_COMPUTE_JOB_DESTROY, reinterpret_cast<void*>(JniComputeJobDestroy));
                    AddNativeMethod(methods + idx++, M_PLATFORM_CALLBACK_UTILS_COMPUTE_JOB_CANCEL, reinterpret_cast<void*>(JniComputeJobCancel));

                    AddNativeMethod(methods + idx++, M_PLATFORM_CALLBACK_UTILS_CONTINUOUS_QUERY_LSNR_APPLY, reinterpret_cast<void*>(JniContinuousQueryListenerApply));
                    AddNativeMethod(methods + idx++, M_PLATFORM_CALLBACK_UTILS_CONTINUOUS_QUERY_FILTER_CREATE, reinterpret_cast<void*>(JniContinuousQueryFilterCreate));
                    AddNativeMethod(methods + idx++, M_PLATFORM_CALLBACK_UTILS_CONTINUOUS_QUERY_FILTER_EVAL, reinterpret_cast<void*>(JniContinuousQueryFilterApply));
                    AddNativeMethod(methods + idx++, M_PLATFORM_CALLBACK_UTILS_CONTINUOUS_QUERY_FILTER_RELEASE, reinterpret_cast<void*>(JniContinuousQueryFilterRelease));

                    AddNativeMethod(methods + idx++, M_PLATFORM_CALLBACK_UTILS_DATA_STREAMER_TOPOLOGY_UPDATE, reinterpret_cast<void*>(JniDataStreamerTopologyUpdate));
                    AddNativeMethod(methods + idx++, M_PLATFORM_CALLBACK_UTILS_DATA_STREAMER_STREAM_RECEIVER_INVOKE, reinterpret_cast<void*>(JniDataStreamerStreamReceiverInvoke));

                    AddNativeMethod(methods + idx++, M_PLATFORM_CALLBACK_UTILS_FUTURE_BYTE_RES, reinterpret_cast<void*>(JniFutureByteResult));
                    AddNativeMethod(methods + idx++, M_PLATFORM_CALLBACK_UTILS_FUTURE_BOOL_RES, reinterpret_cast<void*>(JniFutureBoolResult));
                    AddNativeMethod(methods + idx++, M_PLATFORM_CALLBACK_UTILS_FUTURE_SHORT_RES, reinterpret_cast<void*>(JniFutureShortResult));
                    AddNativeMethod(methods + idx++, M_PLATFORM_CALLBACK_UTILS_FUTURE_CHAR_RES, reinterpret_cast<void*>(JniFutureCharResult));
                    AddNativeMethod(methods + idx++, M_PLATFORM_CALLBACK_UTILS_FUTURE_INT_RES, reinterpret_cast<void*>(JniFutureIntResult));
                    AddNativeMethod(methods + idx++, M_PLATFORM_CALLBACK_UTILS_FUTURE_FLOAT_RES, reinterpret_cast<void*>(JniFutureFloatResult));
                    AddNativeMethod(methods + idx++, M_PLATFORM_CALLBACK_UTILS_FUTURE_LONG_RES, reinterpret_cast<void*>(JniFutureLongResult));
                    AddNativeMethod(methods + idx++, M_PLATFORM_CALLBACK_UTILS_FUTURE_DOUBLE_RES, reinterpret_cast<void*>(JniFutureDoubleResult));
                    AddNativeMethod(methods + idx++, M_PLATFORM_CALLBACK_UTILS_FUTURE_OBJ_RES, reinterpret_cast<void*>(JniFutureObjectResult));
                    AddNativeMethod(methods + idx++, M_PLATFORM_CALLBACK_UTILS_FUTURE_NULL_RES, reinterpret_cast<void*>(JniFutureNullResult));
                    AddNativeMethod(methods + idx++, M_PLATFORM_CALLBACK_UTILS_FUTURE_ERR, reinterpret_cast<void*>(JniFutureError));

                    AddNativeMethod(methods + idx++, M_PLATFORM_CALLBACK_UTILS_LIFECYCLE_EVENT, reinterpret_cast<void*>(JniLifecycleEvent));

                    AddNativeMethod(methods + idx++, M_PLATFORM_CALLBACK_UTILS_MESSAGING_FILTER_CREATE, reinterpret_cast<void*>(JniMessagingFilterCreate));
                    AddNativeMethod(methods + idx++, M_PLATFORM_CALLBACK_UTILS_MESSAGING_FILTER_APPLY, reinterpret_cast<void*>(JniMessagingFilterApply));
                    AddNativeMethod(methods + idx++, M_PLATFORM_CALLBACK_UTILS_MESSAGING_FILTER_DESTROY, reinterpret_cast<void*>(JniMessagingFilterDestroy));

                    AddNativeMethod(methods + idx++, M_PLATFORM_CALLBACK_UTILS_EVENT_FILTER_CREATE, reinterpret_cast<void*>(JniEventFilterCreate));
                    AddNativeMethod(methods + idx++, M_PLATFORM_CALLBACK_UTILS_EVENT_FILTER_APPLY, reinterpret_cast<void*>(JniEventFilterApply));
                    AddNativeMethod(methods + idx++, M_PLATFORM_CALLBACK_UTILS_EVENT_FILTER_DESTROY, reinterpret_cast<void*>(JniEventFilterDestroy));

                    AddNativeMethod(methods + idx++, M_PLATFORM_CALLBACK_UTILS_SERVICE_INIT, reinterpret_cast<void*>(JniServiceInit));
                    AddNativeMethod(methods + idx++, M_PLATFORM_CALLBACK_UTILS_SERVICE_EXECUTE, reinterpret_cast<void*>(JniServiceExecute));
                    AddNativeMethod(methods + idx++, M_PLATFORM_CALLBACK_UTILS_SERVICE_CANCEL, reinterpret_cast<void*>(JniServiceCancel));
                    AddNativeMethod(methods + idx++, M_PLATFORM_CALLBACK_UTILS_SERVICE_INVOKE_METHOD, reinterpret_cast<void*>(JniServiceInvokeMethod));

                    AddNativeMethod(methods + idx++, M_PLATFORM_CALLBACK_UTILS_CLUSTER_NODE_FILTER_APPLY, reinterpret_cast<void*>(JniClusterNodeFilterApply));

                    AddNativeMethod(methods + idx++, M_PLATFORM_CALLBACK_UTILS_NODE_INFO, reinterpret_cast<void*>(JniNodeInfo));

                    AddNativeMethod(methods + idx++, M_PLATFORM_CALLBACK_UTILS_MEMORY_REALLOCATE, reinterpret_cast<void*>(JniMemoryReallocate));

                    AddNativeMethod(methods + idx++, M_PLATFORM_CALLBACK_UTILS_ON_START, reinterpret_cast<void*>(JniOnStart));
                    AddNativeMethod(methods + idx++, M_PLATFORM_CALLBACK_UTILS_ON_STOP, reinterpret_cast<void*>(JniOnStop));

                    AddNativeMethod(methods + idx++, M_PLATFORM_CALLBACK_UTILS_EXTENSION_CALLBACK_IN_LONG_OUT_LONG, reinterpret_cast<void*>(JniExtensionCallbackInLongOutLong));
                    AddNativeMethod(methods + idx++, M_PLATFORM_CALLBACK_UTILS_EXTENSION_CALLBACK_IN_LONG_LONG_OUT_LONG, reinterpret_cast<void*>(JniExtensionCallbackInLongLongOutLong));

                    AddNativeMethod(methods + idx++, M_PLATFORM_CALLBACK_UTILS_ON_CLIENT_DISCONNECTED, reinterpret_cast<void*>(JniOnClientDisconnected));
                    AddNativeMethod(methods + idx++, M_PLATFORM_CALLBACK_UTILS_ON_CLIENT_RECONNECTED, reinterpret_cast<void*>(JniOnClientReconnected));

                    AddNativeMethod(methods + idx++, M_PLATFORM_CALLBACK_UTILS_AFFINITY_FUNCTION_INIT, reinterpret_cast<void*>(JniAffinityFunctionInit));
                    AddNativeMethod(methods + idx++, M_PLATFORM_CALLBACK_UTILS_AFFINITY_FUNCTION_PARTITION, reinterpret_cast<void*>(JniAffinityFunctionPartition));
                    AddNativeMethod(methods + idx++, M_PLATFORM_CALLBACK_UTILS_AFFINITY_FUNCTION_ASSIGN_PARTITIONS, reinterpret_cast<void*>(JniAffinityFunctionAssignPartitions));
                    AddNativeMethod(methods + idx++, M_PLATFORM_CALLBACK_UTILS_AFFINITY_FUNCTION_REMOVE_NODE, reinterpret_cast<void*>(JniAffinityFunctionRemoveNode));
                    AddNativeMethod(methods + idx++, M_PLATFORM_CALLBACK_UTILS_AFFINITY_FUNCTION_DESTROY, reinterpret_cast<void*>(JniAffinityFunctionDestroy));

                    jint res = env->RegisterNatives(FindClass(env, C_PLATFORM_CALLBACK_UTILS), methods, idx);

                    if (res != JNI_OK)
                        throw JvmException();
                }
            }

            JniContext::JniContext(JniJvm* jvm, JniHandlers hnds) : jvm(jvm), hnds(hnds) {
                // No-op.
            }

            JniContext* JniContext::Create(char** opts, int optsLen, JniHandlers hnds) {
                return Create(opts, optsLen, hnds, NULL);
            }

            void GetJniErrorMessage(std::string& errMsg, jint res)
            {
                switch (res)
                {
                    case JNI_ERR:
                        errMsg = "Unknown error (JNI_ERR).";
                        break;

                    case JNI_EDETACHED:
                        errMsg = "Thread detached from the JVM.";
                        break;

                    case JNI_EVERSION:
                        errMsg = "JNI version error.";
                        break;

                    case JNI_ENOMEM:
                        errMsg = "Could not reserve enough space for object heap. Check Xmx option.";
                        break;

                    case JNI_EEXIST:
                        errMsg = "JVM already created.";
                        break;

                    case JNI_EINVAL:
                        errMsg = "Invalid JVM arguments.";
                        break;

                    default:
                        errMsg = "Unexpected JNI_CreateJavaVM result.";
                        break;
                }
            }

            JniContext* JniContext::Create(char** opts, int optsLen, JniHandlers hnds, JniErrorInfo* errInfo)
            {
                // Acquire global lock to instantiate the JVM.
                JVM_LOCK.Enter();

                // Define local variables.
                JavaVM* jvm = NULL;
                JNIEnv* env = NULL;

                JniJavaMembers javaMembers;
                memset(&javaMembers, 0, sizeof(javaMembers));

                JniMembers members;
                memset(&members, 0, sizeof(members));

                JniContext* ctx = NULL;

                std::string errClsName;
                int errClsNameLen = 0;
                std::string errMsg;
                int errMsgLen = 0;

                try {
                    if (!JVM.GetJvm()) 
                    {
                        // 1. Create JVM itself.
                        jint res = CreateJvm(opts, optsLen, &jvm, &env);

                        if (res == JNI_OK)
                        {
                            // 2. Populate members;
                            javaMembers.Initialize(env);
                            members.Initialize(env);

                            // 3. Register native functions.
                            RegisterNatives(env);

                            // 4. Create JNI JVM.
                            JVM = JniJvm(jvm, javaMembers, members);

                            char* printStack = getenv("IGNITE_CPP_PRINT_STACK");
                            PRINT_EXCEPTION = printStack && strcmp("true", printStack) == 0;
                        }
                        else
                        {
                            GetJniErrorMessage(errMsg, res);

                            errMsgLen = static_cast<int>(errMsg.length());
                        }
                    }

                    if (JVM.GetJvm())
                        ctx = new JniContext(&JVM, hnds);
                }
                catch (JvmException)
                {
                    char* errClsNameChars = NULL;
                    char* errMsgChars = NULL;

                    // Read error info if possible.
                    javaMembers.WriteErrorInfo(env, &errClsNameChars, &errClsNameLen, &errMsgChars, &errMsgLen);

                    if (errClsNameChars) {
                        errClsName = errClsNameChars;

                        delete[] errClsNameChars;
                    }

                    if (errMsgChars)
                    {
                        errMsg = errMsgChars;

                        delete[] errMsgChars;
                    }

                    // Destroy mmebers.
                    if (env) {
                        members.Destroy(env);
                        javaMembers.Destroy(env);
                    }

                    // Destroy faulty JVM.
                    if (jvm)
                        jvm->DestroyJavaVM();
                }

                // It safe to release the lock at this point.
                JVM_LOCK.Leave();

                // Notify err callback if needed.
                if (!ctx) {
                    if (errInfo) {
                        JniErrorInfo errInfo0(IGNITE_JNI_ERR_JVM_INIT, errClsName.c_str(), errMsg.c_str());

                        *errInfo = errInfo0;
                    }

                    if (hnds.error)
                        hnds.error(hnds.target, IGNITE_JNI_ERR_JVM_INIT, errClsName.c_str(), errClsNameLen,
                            errMsg.c_str(), errMsgLen, NULL, 0);
                }

                return ctx;
            }

            int JniContext::Reallocate(long long memPtr, int cap) {
                JavaVM* jvm = JVM.GetJvm();

                JNIEnv* env;

                int attachRes = jvm->AttachCurrentThread(reinterpret_cast<void**>(&env), NULL);

                if (attachRes == JNI_OK)
                    AttachHelper::OnThreadAttach();
                else
                    return -1;

                env->CallStaticVoidMethod(JVM.GetMembers().c_PlatformUtils, JVM.GetMembers().m_PlatformUtils_reallocate, memPtr, cap);

                if (env->ExceptionCheck()) {
                    env->ExceptionClear();

                    return -1;
                }

                return 0;
            }

            void JniContext::Detach() {
                gcc::Memory::Fence();

                if (JVM.GetJvm()) {
                    JNIEnv* env;

                    JVM.GetJvm()->GetEnv(reinterpret_cast<void**>(&env), JNI_VERSION_1_6);

                    if (env)
                        JVM.GetJvm()->DetachCurrentThread();
                }
            }

            jobject JniContext::IgnitionStart(char* cfgPath, char* name, int factoryId, long long dataPtr) {
                return IgnitionStart(cfgPath, name, factoryId, dataPtr, NULL);
            }

            jobject JniContext::IgnitionStart(char* cfgPath, char* name, int factoryId, long long dataPtr, JniErrorInfo* errInfo)
            {
                JNIEnv* env = Attach();

                jstring cfgPath0 = env->NewStringUTF(cfgPath);
                jstring name0 = env->NewStringUTF(name);

                jobject interop = env->CallStaticObjectMethod(
                    jvm->GetMembers().c_PlatformIgnition,
                    jvm->GetMembers().m_PlatformIgnition_start,
                    cfgPath0,
                    name0,
                    factoryId,
                    reinterpret_cast<long long>(&hnds),
                    dataPtr
                );

                ExceptionCheck(env, errInfo);

                return LocalToGlobal(env, interop);
            }


            jobject JniContext::IgnitionInstance(char* name)
            {
                return IgnitionInstance(name, NULL);
            }

            jobject JniContext::IgnitionInstance(char* name, JniErrorInfo* errInfo)
            {
                JNIEnv* env = Attach();

                jstring name0 = env->NewStringUTF(name);

                jobject interop = env->CallStaticObjectMethod(jvm->GetMembers().c_PlatformIgnition,
                    jvm->GetMembers().m_PlatformIgnition_instance, name0);

                ExceptionCheck(env, errInfo);

                return LocalToGlobal(env, interop);
            }

            long long JniContext::IgnitionEnvironmentPointer(char* name)
            {
                return IgnitionEnvironmentPointer(name, NULL);
            }

            long long JniContext::IgnitionEnvironmentPointer(char* name, JniErrorInfo* errInfo)
            {
                JNIEnv* env = Attach();

                jstring name0 = env->NewStringUTF(name);

                long long res = env->CallStaticLongMethod(jvm->GetMembers().c_PlatformIgnition,
                    jvm->GetMembers().m_PlatformIgnition_environmentPointer, name0);

                ExceptionCheck(env, errInfo);

                return res;
            }

            bool JniContext::IgnitionStop(char* name, bool cancel)
            {
                return IgnitionStop(name, cancel, NULL);
            }

            bool JniContext::IgnitionStop(char* name, bool cancel, JniErrorInfo* errInfo)
            {
                JNIEnv* env = Attach();

                jstring name0 = env->NewStringUTF(name);

                jboolean res = env->CallStaticBooleanMethod(jvm->GetMembers().c_PlatformIgnition,
                    jvm->GetMembers().m_PlatformIgnition_stop, name0, cancel);

                ExceptionCheck(env, errInfo);

                return res != 0;
            }

            void JniContext::IgnitionStopAll(bool cancel)
            {
                return IgnitionStopAll(cancel, NULL);
            }

            void JniContext::IgnitionStopAll(bool cancel, JniErrorInfo* errInfo)
            {
                JNIEnv* env = Attach();

                env->CallStaticVoidMethod(jvm->GetMembers().c_PlatformIgnition,
                    jvm->GetMembers().m_PlatformIgnition_stopAll, cancel);

                ExceptionCheck(env, errInfo);
            }

            void JniContext::ProcessorReleaseStart(jobject obj) {
                JNIEnv* env = Attach();

                env->CallVoidMethod(obj, jvm->GetMembers().m_PlatformProcessor_releaseStart);

                ExceptionCheck(env);
            }

            jobject JniContext::ProcessorProjection(jobject obj) {
                JNIEnv* env = Attach();

                jobject prj = env->CallObjectMethod(obj, jvm->GetMembers().m_PlatformProcessor_projection);

                ExceptionCheck(env);

                return LocalToGlobal(env, prj);
            }

            jobject JniContext::ProcessorCache0(jobject obj, const char* name, jmethodID mthd, JniErrorInfo* errInfo)
            {
                JNIEnv* env = Attach();

                jstring name0 = name != NULL ? env->NewStringUTF(name) : NULL;

                jobject cache = env->CallObjectMethod(obj, mthd, name0);

                if (name0)
                    env->DeleteLocalRef(name0);

                ExceptionCheck(env, errInfo);

                return LocalToGlobal(env, cache);
            }

            jobject JniContext::ProcessorCacheFromConfig0(jobject obj, long long memPtr, jmethodID mthd, JniErrorInfo* errInfo)
            {
                JNIEnv* env = Attach();

                jobject cache = env->CallObjectMethod(obj, mthd, memPtr);

                ExceptionCheck(env, errInfo);

                return LocalToGlobal(env, cache);
            }

            jobject JniContext::ProcessorCache(jobject obj, const char* name) {
                return ProcessorCache(obj, name, NULL);
            }

            jobject JniContext::ProcessorCache(jobject obj, const char* name, JniErrorInfo* errInfo) {
                return ProcessorCache0(obj, name, jvm->GetMembers().m_PlatformProcessor_cache, errInfo);
            }

            jobject JniContext::ProcessorCreateCache(jobject obj, const char* name) {
                return ProcessorCreateCache(obj, name, NULL);
            }

            jobject JniContext::ProcessorCreateCache(jobject obj, const char* name, JniErrorInfo* errInfo)
            {
                return ProcessorCache0(obj, name, jvm->GetMembers().m_PlatformProcessor_createCache, errInfo);
            }

            jobject JniContext::ProcessorGetOrCreateCache(jobject obj, const char* name) {
                return ProcessorGetOrCreateCache(obj, name, NULL);
            }

            jobject JniContext::ProcessorGetOrCreateCache(jobject obj, const char* name, JniErrorInfo* errInfo)
            {
                return ProcessorCache0(obj, name, jvm->GetMembers().m_PlatformProcessor_getOrCreateCache, errInfo);
            }

            void JniContext::ProcessorDestroyCache(jobject obj, const char* name) {
                ProcessorDestroyCache(obj, name, NULL);
            }

            void JniContext::ProcessorDestroyCache(jobject obj, const char* name, JniErrorInfo* errInfo)
            {
                JNIEnv* env = Attach();

                jstring name0 = name != NULL ? env->NewStringUTF(name) : NULL;

                env->CallVoidMethod(obj, jvm->GetMembers().m_PlatformProcessor_destroyCache, name0);

                if (name0)
                    env->DeleteLocalRef(name0);

                ExceptionCheck(env, errInfo);
            }

            jobject JniContext::ProcessorCreateCacheFromConfig(jobject obj, long long memPtr) {
                return ProcessorCreateCacheFromConfig(obj, memPtr, NULL);
            }

            jobject JniContext::ProcessorCreateCacheFromConfig(jobject obj, long long memPtr, JniErrorInfo* errInfo)
            {
                return ProcessorCacheFromConfig0(obj, memPtr, jvm->GetMembers().m_PlatformProcessor_createCacheFromConfig, errInfo);
            }

            jobject JniContext::ProcessorGetOrCreateCacheFromConfig(jobject obj, long long memPtr) {
                return ProcessorGetOrCreateCacheFromConfig(obj, memPtr, NULL);
            }

            jobject JniContext::ProcessorGetOrCreateCacheFromConfig(jobject obj, long long memPtr, JniErrorInfo* errInfo)
            {
                return ProcessorCacheFromConfig0(obj, memPtr, jvm->GetMembers().m_PlatformProcessor_getOrCreateCacheFromConfig, errInfo);
            }

            jobject JniContext::ProcessorCreateNearCache(jobject obj, const char* name, long long memPtr)
            {
                return ProcessorGetOrCreateNearCache0(obj, name, memPtr, jvm->GetMembers().m_PlatformProcessor_createNearCache);
            }

            jobject JniContext::ProcessorGetOrCreateNearCache(jobject obj, const char* name, long long memPtr)
            {
                return ProcessorGetOrCreateNearCache0(obj, name, memPtr, jvm->GetMembers().m_PlatformProcessor_getOrCreateNearCache);
            }

            jobject JniContext::ProcessorGetOrCreateNearCache0(jobject obj, const char* name, long long memPtr, jmethodID methodID)
            {
                JNIEnv* env = Attach();

                jstring name0 = name != NULL ? env->NewStringUTF(name) : NULL;

                jobject cache = env->CallObjectMethod(obj, methodID, name0, memPtr);

                if (name0)
                    env->DeleteLocalRef(name0);

                ExceptionCheck(env);

                return LocalToGlobal(env, cache);
            }

            jobject JniContext::ProcessorAffinity(jobject obj, const char* name) {
                JNIEnv* env = Attach();

                jstring name0 = name != NULL ? env->NewStringUTF(name) : NULL;

                jobject aff = env->CallObjectMethod(obj, jvm->GetMembers().m_PlatformProcessor_affinity, name0);

                if (name0)
                    env->DeleteLocalRef(name0);

                ExceptionCheck(env);

                return LocalToGlobal(env, aff);
            }

            jobject JniContext::ProcessorDataStreamer(jobject obj, const char* name, bool keepPortable) {
                JNIEnv* env = Attach();

                jstring name0 = name != NULL ? env->NewStringUTF(name) : NULL;

                jobject ldr = env->CallObjectMethod(obj, jvm->GetMembers().m_PlatformProcessor_dataStreamer, name0,
                    keepPortable);

                if (name0)
                    env->DeleteLocalRef(name0);

                ExceptionCheck(env);

                return LocalToGlobal(env, ldr);
            }

            jobject JniContext::ProcessorTransactions(jobject obj, JniErrorInfo* errInfo) {
                JNIEnv* env = Attach();

                jobject tx = env->CallObjectMethod(obj, jvm->GetMembers().m_PlatformProcessor_transactions);

                ExceptionCheck(env, errInfo);

                return LocalToGlobal(env, tx);
            }

            jobject JniContext::ProcessorCompute(jobject obj, jobject prj) {
                JNIEnv* env = Attach();

                jobject res = env->CallObjectMethod(obj, jvm->GetMembers().m_PlatformProcessor_compute, prj);

                ExceptionCheck(env);

                return LocalToGlobal(env, res);
            }

            jobject JniContext::ProcessorMessage(jobject obj, jobject prj) {
                JNIEnv* env = Attach();

                jobject res = env->CallObjectMethod(obj, jvm->GetMembers().m_PlatformProcessor_message, prj);

                ExceptionCheck(env);

                return LocalToGlobal(env, res);
            }

            jobject JniContext::ProcessorEvents(jobject obj, jobject prj) {
                JNIEnv* env = Attach();

                jobject res = env->CallObjectMethod(obj, jvm->GetMembers().m_PlatformProcessor_events, prj);

                ExceptionCheck(env);

                return LocalToGlobal(env, res);
            }

            jobject JniContext::ProcessorServices(jobject obj, jobject prj) {
                JNIEnv* env = Attach();

                jobject res = env->CallObjectMethod(obj, jvm->GetMembers().m_PlatformProcessor_services, prj);

                ExceptionCheck(env);

                return LocalToGlobal(env, res);
            }

            jobject JniContext::ProcessorExtensions(jobject obj)
            {
                JNIEnv* env = Attach();

                jobject res = env->CallObjectMethod(obj, jvm->GetMembers().m_PlatformProcessor_extensions);

                ExceptionCheck(env);

                return LocalToGlobal(env, res);
            }

            jobject JniContext::ProcessorAtomicLong(jobject obj, char* name, long long initVal, bool create)
            {
                JNIEnv* env = Attach();

                jstring name0 = name != NULL ? env->NewStringUTF(name) : NULL;

                jobject res = env->CallObjectMethod(obj, jvm->GetMembers().m_PlatformProcessor_atomicLong, name0, initVal, create);

                if (name0)
                    env->DeleteLocalRef(name0);

                ExceptionCheck(env);

                return LocalToGlobal(env, res);
            }

            jobject JniContext::ProcessorAtomicSequence(jobject obj, char* name, long long initVal, bool create)
            {
                JNIEnv* env = Attach();

                jstring name0 = name != NULL ? env->NewStringUTF(name) : NULL;

                jobject res = env->CallObjectMethod(obj, jvm->GetMembers().m_PlatformProcessor_atomicSequence, name0, initVal, create);

                if (name0)
                    env->DeleteLocalRef(name0);

                ExceptionCheck(env);

                return LocalToGlobal(env, res);
            }

            jobject JniContext::ProcessorAtomicReference(jobject obj, char* name, long long memPtr, bool create)
            {
                JNIEnv* env = Attach();

                jstring name0 = name != NULL ? env->NewStringUTF(name) : NULL;

                jobject res = env->CallObjectMethod(obj, jvm->GetMembers().m_PlatformProcessor_atomicReference, name0, memPtr, create);

                if (name0)
                    env->DeleteLocalRef(name0);

                ExceptionCheck(env);

                return LocalToGlobal(env, res);
            }

            void JniContext::ProcessorGetIgniteConfiguration(jobject obj, long long memPtr)
            {
                JNIEnv* env = Attach();

                env->CallVoidMethod(obj, jvm->GetMembers().m_PlatformProcessor_getIgniteConfiguration, memPtr);

                ExceptionCheck(env);
            }

            void JniContext::ProcessorGetCacheNames(jobject obj, long long memPtr)
            {
                JNIEnv* env = Attach();

                env->CallVoidMethod(obj, jvm->GetMembers().m_PlatformProcessor_getCacheNames, memPtr);

                ExceptionCheck(env);
            }

            long long JniContext::TargetInStreamOutLong(jobject obj, int opType, long long memPtr, JniErrorInfo* err) {
                JNIEnv* env = Attach();

                long long res = env->CallLongMethod(obj, jvm->GetMembers().m_PlatformTarget_inStreamOutLong, opType, memPtr);

                ExceptionCheck(env, err);

                return res;
            }

            void JniContext::TargetInStreamOutStream(jobject obj, int opType, long long inMemPtr, long long outMemPtr, JniErrorInfo* err) {
                JNIEnv* env = Attach();

                env->CallVoidMethod(obj, jvm->GetMembers().m_PlatformTarget_inStreamOutStream, opType, inMemPtr, outMemPtr);

                ExceptionCheck(env, err);
            }

           jobject JniContext::TargetInStreamOutObject(jobject obj, int opType, long long memPtr, JniErrorInfo* err) {
                JNIEnv* env = Attach();

                jobject res = env->CallObjectMethod(obj, jvm->GetMembers().m_PlatformTarget_inStreamOutObject, opType, memPtr);

                ExceptionCheck(env, err);

                return LocalToGlobal(env, res);
            }

            void JniContext::TargetInObjectStreamOutStream(jobject obj, int opType, void* arg, long long inMemPtr, long long outMemPtr, JniErrorInfo* err) {
                JNIEnv* env = Attach();

                env->CallVoidMethod(obj, jvm->GetMembers().m_PlatformTarget_inObjectStreamOutStream, opType, arg, inMemPtr, outMemPtr);

                ExceptionCheck(env, err);
            }

            long long JniContext::TargetOutLong(jobject obj, int opType, JniErrorInfo* err)
            {
                JNIEnv* env = Attach();

                jlong res = env->CallLongMethod(obj, jvm->GetMembers().m_PlatformTarget_outLong, opType);

                ExceptionCheck(env, err);

                return res;
            }

            void JniContext::TargetOutStream(jobject obj, int opType, long long memPtr, JniErrorInfo* err) {
                JNIEnv* env = Attach();

                env->CallVoidMethod(obj, jvm->GetMembers().m_PlatformTarget_outStream, opType, memPtr);

                ExceptionCheck(env, err);
            }

            jobject JniContext::TargetOutObject(jobject obj, int opType, JniErrorInfo* err)
            {
                JNIEnv* env = Attach();

                jobject res = env->CallObjectMethod(obj, jvm->GetMembers().m_PlatformTarget_outObject, opType);

                ExceptionCheck(env, err);

                return LocalToGlobal(env, res);
            }

            void JniContext::TargetListenFuture(jobject obj, long long futId, int typ) {
                JNIEnv* env = Attach();

                env->CallVoidMethod(obj, jvm->GetMembers().m_PlatformTarget_listenFuture, futId, typ);

                ExceptionCheck(env);
            }

            void JniContext::TargetListenFutureForOperation(jobject obj, long long futId, int typ, int opId) {
                JNIEnv* env = Attach();

                env->CallVoidMethod(obj, jvm->GetMembers().m_PlatformTarget_listenFutureForOperation, futId, typ, opId);

                ExceptionCheck(env);
            }

            void* JniContext::TargetListenFutureAndGet(jobject obj, long long futId, int typ) {
                JNIEnv* env = Attach();

                jobject res = env->CallObjectMethod(obj,
                    jvm->GetMembers().m_PlatformTarget_listenFutureAndGet, futId, typ);

                ExceptionCheck(env);

                return LocalToGlobal(env, res);
            }

            void* JniContext::TargetListenFutureForOperationAndGet(jobject obj, long long futId, int typ, int opId) {
                JNIEnv* env = Attach();

                jobject res = env->CallObjectMethod(obj,
                    jvm->GetMembers().m_PlatformTarget_listenFutureForOperationAndGet, futId, typ, opId);

                ExceptionCheck(env);

                return LocalToGlobal(env, res);
            }

            int JniContext::AffinityPartitions(jobject obj) {
                JNIEnv* env = Attach();

                jint parts = env->CallIntMethod(obj, jvm->GetMembers().m_PlatformAffinity_partitions);

                ExceptionCheck(env);

                return parts;
            }

            jobject JniContext::CacheWithSkipStore(jobject obj) {
                JNIEnv* env = Attach();

                jobject cache = env->CallObjectMethod(obj, jvm->GetMembers().m_PlatformCache_withSkipStore);

                ExceptionCheck(env);

                return LocalToGlobal(env, cache);
            }

            jobject JniContext::CacheWithNoRetries(jobject obj) {
                JNIEnv* env = Attach();

                jobject cache = env->CallObjectMethod(obj, jvm->GetMembers().m_PlatformCache_withNoRetries);

                ExceptionCheck(env);

                return LocalToGlobal(env, cache);
            }

            jobject JniContext::CacheWithExpiryPolicy(jobject obj, long long create, long long update, long long access) {
                JNIEnv* env = Attach();

                jobject cache = env->CallObjectMethod(obj, jvm->GetMembers().m_PlatformCache_withExpiryPolicy,
                    create, update, access);

                ExceptionCheck(env);

                return LocalToGlobal(env, cache);
            }

            jobject JniContext::CacheWithAsync(jobject obj) {
                JNIEnv* env = Attach();

                jobject cache = env->CallObjectMethod(obj, jvm->GetMembers().m_PlatformCache_withAsync);

                ExceptionCheck(env);

                return LocalToGlobal(env, cache);
            }

            jobject JniContext::CacheWithKeepPortable(jobject obj) {
                JNIEnv* env = Attach();

                jobject cache = env->CallObjectMethod(obj, jvm->GetMembers().m_PlatformCache_withKeepPortable);

                ExceptionCheck(env);

                return LocalToGlobal(env, cache);
            }

            void JniContext::CacheClear(jobject obj, JniErrorInfo* err) {
                JNIEnv* env = Attach();

                env->CallVoidMethod(obj, jvm->GetMembers().m_PlatformCache_clear);

                ExceptionCheck(env, err);
            }

            void JniContext::CacheRemoveAll(jobject obj, JniErrorInfo* err) {
                JNIEnv* env = Attach();

                env->CallVoidMethod(obj, jvm->GetMembers().m_PlatformCache_removeAll);

                ExceptionCheck(env, err);
            }

            jobject JniContext::CacheOutOpQueryCursor(jobject obj, int type, long long memPtr, JniErrorInfo* err) {
                JNIEnv* env = Attach();

                jobject res = env->CallObjectMethod(
                    obj, jvm->GetMembers().m_PlatformTarget_inStreamOutObject, type, memPtr);

                ExceptionCheck(env, err);

                return LocalToGlobal(env, res);
            }

            jobject JniContext::CacheOutOpContinuousQuery(jobject obj, int type, long long memPtr) {
                JNIEnv* env = Attach();

                jobject res = env->CallObjectMethod(
                    obj, jvm->GetMembers().m_PlatformTarget_inStreamOutObject, type, memPtr);

                ExceptionCheck(env);

                return LocalToGlobal(env, res);
            }

            jobject JniContext::CacheIterator(jobject obj) {
                JNIEnv* env = Attach();

                jobject res = env->CallObjectMethod(obj, jvm->GetMembers().m_PlatformCache_iterator);

                ExceptionCheck(env);

                return LocalToGlobal(env, res);
            }

            jobject JniContext::CacheLocalIterator(jobject obj, int peekModes) {
                JNIEnv*env = Attach();

                jobject res = env->CallObjectMethod(obj, jvm->GetMembers().m_PlatformCache_localIterator, peekModes);

                ExceptionCheck(env);

                return LocalToGlobal(env, res);
            }

            void JniContext::CacheEnterLock(jobject obj, long long id) {
                JNIEnv* env = Attach();

                env->CallVoidMethod(obj, jvm->GetMembers().m_PlatformCache_enterLock, id);

                ExceptionCheck(env);
            }

            void JniContext::CacheExitLock(jobject obj, long long id) {
                JNIEnv* env = Attach();

                env->CallVoidMethod(obj, jvm->GetMembers().m_PlatformCache_exitLock, id);

                ExceptionCheck(env);
            }

            bool JniContext::CacheTryEnterLock(jobject obj, long long id, long long timeout) {
                JNIEnv* env = Attach();

                jboolean res = env->CallBooleanMethod(obj, jvm->GetMembers().m_PlatformCache_tryEnterLock, id, timeout);

                ExceptionCheck(env);

                return res != 0;
            }

            void JniContext::CacheCloseLock(jobject obj, long long id) {
                JNIEnv* env = Attach();

                env->CallVoidMethod(obj, jvm->GetMembers().m_PlatformCache_closeLock, id);

                ExceptionCheck(env);
            }

            void JniContext::CacheRebalance(jobject obj, long long futId) {
                JNIEnv* env = Attach();

                env->CallVoidMethod(obj, jvm->GetMembers().m_PlatformCache_rebalance, futId);

                ExceptionCheck(env);
            }

            int JniContext::CacheSize(jobject obj, int peekModes, bool loc, JniErrorInfo* err) {
                JNIEnv* env = Attach();

                jint res = env->CallIntMethod(obj, jvm->GetMembers().m_PlatformCache_size, peekModes, loc);

                ExceptionCheck(env, err);

                return res;
            }

            void JniContext::CacheStoreCallbackInvoke(jobject obj, long long memPtr) {
                JNIEnv* env = Attach();

                env->CallVoidMethod(obj, jvm->GetMembers().m_PlatformCacheStoreCallback_invoke, memPtr);

                ExceptionCheck(env);
            }

            void JniContext::ComputeWithNoFailover(jobject obj) {
                JNIEnv* env = Attach();

                env->CallVoidMethod(obj, jvm->GetMembers().m_PlatformCompute_withNoFailover);

                ExceptionCheck(env);
            }

            void JniContext::ComputeWithTimeout(jobject obj, long long timeout) {
                JNIEnv* env = Attach();

                env->CallVoidMethod(obj, jvm->GetMembers().m_PlatformCompute_withTimeout, timeout);

                ExceptionCheck(env);
            }

            void* JniContext::ComputeExecuteNative(jobject obj, long long taskPtr, long long topVer) {
                JNIEnv* env = Attach();

                jobject res = env->CallObjectMethod(obj,
                    jvm->GetMembers().m_PlatformCompute_executeNative, taskPtr, topVer);

                ExceptionCheck(env);

                return LocalToGlobal(env, res);
            }

            void JniContext::ContinuousQueryClose(jobject obj) {
                JNIEnv* env = Attach();

                env->CallVoidMethod(obj, jvm->GetMembers().m_PlatformContinuousQuery_close);

                ExceptionCheck(env);
            }

            jobject JniContext::ContinuousQueryGetInitialQueryCursor(jobject obj) {
                JNIEnv* env = Attach();

                jobject res = env->CallObjectMethod(obj,
                    jvm->GetMembers().m_PlatformContinuousQuery_getInitialQueryCursor);

                ExceptionCheck(env);

                return LocalToGlobal(env,  res);
            }

            void JniContext::DataStreamerListenTopology(jobject obj, long long ptr) {
                JNIEnv* env = Attach();

                env->CallVoidMethod(obj, jvm->GetMembers().m_PlatformDataStreamer_listenTopology, ptr);

                ExceptionCheck(env);
            }

            bool JniContext::DataStreamerAllowOverwriteGet(jobject obj) {
                JNIEnv* env = Attach();

                jboolean res = env->CallBooleanMethod(obj, jvm->GetMembers().m_PlatformDataStreamer_getAllowOverwrite);

                ExceptionCheck(env);

                return res != 0;
            }

            void JniContext::DataStreamerAllowOverwriteSet(jobject obj, bool val) {
                JNIEnv* env = Attach();

                env->CallVoidMethod(obj, jvm->GetMembers().m_PlatformDataStreamer_setAllowOverwrite, val);

                ExceptionCheck(env);
            }

            bool JniContext::DataStreamerSkipStoreGet(jobject obj) {
                JNIEnv* env = Attach();

                jboolean res = env->CallBooleanMethod(obj, jvm->GetMembers().m_PlatformDataStreamer_getSkipStore);

                ExceptionCheck(env);

                return res != 0;
            }

            void JniContext::DataStreamerSkipStoreSet(jobject obj, bool val) {
                JNIEnv* env = Attach();

                env->CallVoidMethod(obj, jvm->GetMembers().m_PlatformDataStreamer_setSkipStore, val);

                ExceptionCheck(env);
            }

            int JniContext::DataStreamerPerNodeBufferSizeGet(jobject obj) {
                JNIEnv* env = Attach();

                jint res = env->CallIntMethod(obj, jvm->GetMembers().m_PlatformDataStreamer_getPerNodeBufSize);

                ExceptionCheck(env);

                return res;
            }

            void JniContext::DataStreamerPerNodeBufferSizeSet(jobject obj, int val) {
                JNIEnv* env = Attach();

                env->CallVoidMethod(obj, jvm->GetMembers().m_PlatformDataStreamer_setPerNodeBufSize, val);

                ExceptionCheck(env);
            }

            int JniContext::DataStreamerPerNodeParallelOperationsGet(jobject obj) {
                JNIEnv* env = Attach();

                jint res = env->CallIntMethod(obj, jvm->GetMembers().m_PlatformDataStreamer_getPerNodeParallelOps);

                ExceptionCheck(env);

                return res;
            }

            void JniContext::DataStreamerPerNodeParallelOperationsSet(jobject obj, int val) {
                JNIEnv* env = Attach();

                env->CallVoidMethod(obj, jvm->GetMembers().m_PlatformDataStreamer_setPerNodeParallelOps, val);

                ExceptionCheck(env);
            }

            jobject JniContext::MessagingWithAsync(jobject obj) {
                JNIEnv* env = Attach();

                jobject msg = env->CallObjectMethod(obj, jvm->GetMembers().m_PlatformMessaging_withAsync);

                ExceptionCheck(env);

                return LocalToGlobal(env, msg);
            }

            jobject JniContext::ProjectionForOthers(jobject obj, jobject prj) {
                JNIEnv* env = Attach();

                jobject newPrj = env->CallObjectMethod(obj, jvm->GetMembers().m_PlatformClusterGroup_forOthers, prj);

                ExceptionCheck(env);

                return LocalToGlobal(env, newPrj);
            }

            jobject JniContext::ProjectionForRemotes(jobject obj) {
                JNIEnv* env = Attach();

                jobject newPrj = env->CallObjectMethod(obj, jvm->GetMembers().m_PlatformClusterGroup_forRemotes);

                ExceptionCheck(env);

                return LocalToGlobal(env, newPrj);
            }

            jobject JniContext::ProjectionForDaemons(jobject obj) {
                JNIEnv* env = Attach();

                jobject newPrj = env->CallObjectMethod(obj, jvm->GetMembers().m_PlatformClusterGroup_forDaemons);

                ExceptionCheck(env);

                return LocalToGlobal(env, newPrj);
            }

            jobject JniContext::ProjectionForRandom(jobject obj) {
                JNIEnv* env = Attach();

                jobject newPrj = env->CallObjectMethod(obj, jvm->GetMembers().m_PlatformClusterGroup_forRandom);

                ExceptionCheck(env);

                return LocalToGlobal(env, newPrj);
            }

            jobject JniContext::ProjectionForOldest(jobject obj) {
                JNIEnv* env = Attach();

                jobject newPrj = env->CallObjectMethod(obj, jvm->GetMembers().m_PlatformClusterGroup_forOldest);

                ExceptionCheck(env);

                return LocalToGlobal(env, newPrj);
            }

            jobject JniContext::ProjectionForYoungest(jobject obj) {
                JNIEnv* env = Attach();

                jobject newPrj = env->CallObjectMethod(obj, jvm->GetMembers().m_PlatformClusterGroup_forYoungest);

                ExceptionCheck(env);

                return LocalToGlobal(env, newPrj);
            }

            jobject JniContext::ProjectionForServers(jobject obj) {
                JNIEnv* env = Attach();

                jobject newPrj = env->CallObjectMethod(obj, jvm->GetMembers().m_PlatformClusterGroup_forServers);

                ExceptionCheck(env);

                return LocalToGlobal(env, newPrj);
            }

            void JniContext::ProjectionResetMetrics(jobject obj) {
                JNIEnv* env = Attach();

                env->CallVoidMethod(obj, jvm->GetMembers().m_PlatformClusterGroup_resetMetrics);

                ExceptionCheck(env);
            }

            jobject JniContext::ProjectionOutOpRet(jobject obj, int type, long long memPtr) {
                JNIEnv* env = Attach();

                jobject res = env->CallObjectMethod(
                    obj, jvm->GetMembers().m_PlatformTarget_inStreamOutObject, type, memPtr);

                ExceptionCheck(env);

                return LocalToGlobal(env, res);
            }


            void JniContext::QueryCursorIterator(jobject obj, JniErrorInfo* errInfo) {
                JNIEnv* env = Attach();

                env->CallVoidMethod(obj, jvm->GetMembers().m_PlatformAbstractQryCursor_iter);

                ExceptionCheck(env, errInfo);
            }

            bool JniContext::QueryCursorIteratorHasNext(jobject obj, JniErrorInfo* errInfo)
            {
                JNIEnv* env = Attach();

                jboolean res = env->CallBooleanMethod(obj, jvm->GetMembers().m_PlatformAbstractQryCursor_iterHasNext);

                ExceptionCheck(env, errInfo);

                return res != 0;
            }

            void JniContext::QueryCursorClose(jobject obj, JniErrorInfo* errInfo) {
                JNIEnv* env = Attach();

                env->CallVoidMethod(obj, jvm->GetMembers().m_PlatformAbstractQryCursor_close);

                ExceptionCheck(env, errInfo);
            }

            long long JniContext::TransactionsStart(jobject obj, int concurrency,
                int isolation, long long timeout, int txSize, JniErrorInfo* errInfo) {
                JNIEnv* env = Attach();

                long long id = env->CallLongMethod(obj,
                    jvm->GetMembers().m_PlatformTransactions_txStart,
                    concurrency, isolation, timeout, txSize);

                ExceptionCheck(env, errInfo);

                return id;
            }

            int JniContext::TransactionsCommit(jobject obj, long long id, JniErrorInfo* errInfo) {
                JNIEnv* env = Attach();

                int res = env->CallIntMethod(obj, jvm->GetMembers().m_PlatformTransactions_txCommit, id);

                ExceptionCheck(env, errInfo);

                return res;
            }

            void JniContext::TransactionsCommitAsync(jobject obj, long long id, long long futId) {
                JNIEnv* env = Attach();

                env->CallVoidMethod(obj, jvm->GetMembers().m_PlatformTransactions_txCommitAsync, id, futId);

                ExceptionCheck(env);
            }

            int JniContext::TransactionsRollback(jobject obj, long long id, JniErrorInfo* errInfo) {
                JNIEnv* env = Attach();

                int res = env->CallIntMethod(obj, jvm->GetMembers().m_PlatformTransactions_txRollback, id);

                ExceptionCheck(env, errInfo);

                return res;
            }

            void JniContext::TransactionsRollbackAsync(jobject obj, long long id, long long futId) {
                JNIEnv* env = Attach();

                env->CallVoidMethod(obj, jvm->GetMembers().m_PlatformTransactions_txRollbackAsync, id, futId);

                ExceptionCheck(env);
            }

            int JniContext::TransactionsClose(jobject obj, long long id, JniErrorInfo* errInfo) {
                JNIEnv* env = Attach();

                jint state = env->CallIntMethod(obj, jvm->GetMembers().m_PlatformTransactions_txClose, id);

                ExceptionCheck(env, errInfo);

                return state;
            }

            int JniContext::TransactionsState(jobject obj, long long id, JniErrorInfo* errInfo) {
                JNIEnv* env = Attach();

                jint state = env->CallIntMethod(obj, jvm->GetMembers().m_PlatformTransactions_txState, id);

                ExceptionCheck(env, errInfo);

                return state;
            }

            bool JniContext::TransactionsSetRollbackOnly(jobject obj, long long id, JniErrorInfo* errInfo) {
                JNIEnv* env = Attach();

                jboolean res = env->CallBooleanMethod(obj, jvm->GetMembers().m_PlatformTransactions_txSetRollbackOnly, id);

                ExceptionCheck(env, errInfo);

                return res != 0;
            }

            void JniContext::TransactionsResetMetrics(jobject obj) {
                JNIEnv* env = Attach();

                env->CallVoidMethod(obj, jvm->GetMembers().m_PlatformTransactions_resetMetrics);

                ExceptionCheck(env);
            }

            jobject JniContext::EventsWithAsync(jobject obj) {
                JNIEnv * env = Attach();

                jobject res = env->CallObjectMethod(obj, jvm->GetMembers().m_PlatformEvents_withAsync);

                ExceptionCheck(env);

                return LocalToGlobal(env, res);
            }

            bool JniContext::EventsStopLocalListen(jobject obj, long long hnd) {
                JNIEnv * env = Attach();

                jboolean res = env->CallBooleanMethod(obj, jvm->GetMembers().m_PlatformEvents_stopLocalListen, hnd);

                ExceptionCheck(env);

                return res != 0;
            }

            void JniContext::EventsLocalListen(jobject obj, long long hnd, int type) {
                JNIEnv * env = Attach();

                env->CallVoidMethod(obj, jvm->GetMembers().m_PlatformEvents_localListen, hnd, type);

                ExceptionCheck(env);
            }

            bool JniContext::EventsIsEnabled(jobject obj, int type) {
                JNIEnv * env = Attach();

                jboolean res = env->CallBooleanMethod(obj, jvm->GetMembers().m_PlatformEvents_isEnabled, type);

                ExceptionCheck(env);

                return res != 0;
            }

            jobject JniContext::ServicesWithAsync(jobject obj) {
                JNIEnv* env = Attach();

                jobject res = env->CallObjectMethod(obj, jvm->GetMembers().m_PlatformServices_withAsync);

                ExceptionCheck(env);

                return LocalToGlobal(env, res);
            }

            jobject JniContext::ServicesWithServerKeepPortable(jobject obj) {
                JNIEnv* env = Attach();

                jobject res = env->CallObjectMethod(obj, jvm->GetMembers().m_PlatformServices_withServerKeepPortable);

                ExceptionCheck(env);

                return LocalToGlobal(env, res);
            }

            void JniContext::ServicesCancel(jobject obj, char* name) {
                JNIEnv* env = Attach();

                jstring name0 = name != NULL ? env->NewStringUTF(name) : NULL;

                env->CallVoidMethod(obj, jvm->GetMembers().m_PlatformServices_cancel, name0);

                if (name0)
                    env->DeleteLocalRef(name0);

                ExceptionCheck(env);
            }

            void JniContext::ServicesCancelAll(jobject obj) {
                JNIEnv* env = Attach();

                env->CallVoidMethod(obj, jvm->GetMembers().m_PlatformServices_cancelAll);

                ExceptionCheck(env);
            }

            void* JniContext::ServicesGetServiceProxy(jobject obj, char* name, bool sticky) {
                JNIEnv* env = Attach();

                jstring name0 = name != NULL ? env->NewStringUTF(name) : NULL;

                jobject res = env->CallObjectMethod(obj, jvm->GetMembers().m_PlatformServices_serviceProxy, name0, sticky);

                if (name0)
                    env->DeleteLocalRef(name0);

                ExceptionCheck(env);

                return LocalToGlobal(env, res);;
            }

            long long JniContext::AtomicLongGet(jobject obj)
            {
                JNIEnv* env = Attach();

                long long res = env->CallLongMethod(obj, jvm->GetMembers().m_PlatformAtomicLong_get);

                ExceptionCheck(env);

                return res;
            }

            long long JniContext::AtomicLongIncrementAndGet(jobject obj)
            {
                JNIEnv* env = Attach();

                long long res = env->CallLongMethod(obj, jvm->GetMembers().m_PlatformAtomicLong_incrementAndGet);

                ExceptionCheck(env);

                return res;
            }

            long long JniContext::AtomicLongGetAndIncrement(jobject obj)
            {
                JNIEnv* env = Attach();

                long long res = env->CallLongMethod(obj, jvm->GetMembers().m_PlatformAtomicLong_getAndIncrement);

                ExceptionCheck(env);

                return res;
            }

            long long JniContext::AtomicLongAddAndGet(jobject obj, long long value)
            {
                JNIEnv* env = Attach();

                long long res = env->CallLongMethod(obj, jvm->GetMembers().m_PlatformAtomicLong_addAndGet, value);

                ExceptionCheck(env);

                return res;
            }

            long long JniContext::AtomicLongGetAndAdd(jobject obj, long long value)
            {
                JNIEnv* env = Attach();

                long long res = env->CallLongMethod(obj, jvm->GetMembers().m_PlatformAtomicLong_getAndAdd, value);

                ExceptionCheck(env);

                return res;
            }

            long long JniContext::AtomicLongDecrementAndGet(jobject obj)
            {
                JNIEnv* env = Attach();

                long long res = env->CallLongMethod(obj, jvm->GetMembers().m_PlatformAtomicLong_decrementAndGet);

                ExceptionCheck(env);

                return res;
            }

            long long JniContext::AtomicLongGetAndDecrement(jobject obj)
            {
                JNIEnv* env = Attach();

                long long res = env->CallLongMethod(obj, jvm->GetMembers().m_PlatformAtomicLong_getAndDecrement);

                ExceptionCheck(env);

                return res;
            }

            long long JniContext::AtomicLongGetAndSet(jobject obj, long long value)
            {
                JNIEnv* env = Attach();

                long long res = env->CallLongMethod(obj, jvm->GetMembers().m_PlatformAtomicLong_getAndSet, value);

                ExceptionCheck(env);

                return res;
            }

            long long JniContext::AtomicLongCompareAndSetAndGet(jobject obj, long long expVal, long long newVal)
            {
                JNIEnv* env = Attach();

                long long res = env->CallLongMethod(obj, jvm->GetMembers().m_PlatformAtomicLong_compareAndSetAndGet, expVal, newVal);

                ExceptionCheck(env);

                return res;
            }

            bool JniContext::AtomicLongIsClosed(jobject obj)
            {
                JNIEnv* env = Attach();

                jboolean res = env->CallBooleanMethod(obj, jvm->GetMembers().m_PlatformAtomicLong_isClosed);

                ExceptionCheck(env);

                return res != 0;;
            }

            void JniContext::AtomicLongClose(jobject obj)
            {
                JNIEnv* env = Attach();

                env->CallVoidMethod(obj, jvm->GetMembers().m_PlatformAtomicLong_close);

                ExceptionCheck(env);
            }

            long long JniContext::AtomicSequenceGet(jobject obj)
            {
                JNIEnv* env = Attach();

                long long res = env->CallLongMethod(obj, jvm->GetMembers().m_PlatformAtomicSequence_get);

                ExceptionCheck(env);

                return res;
            }

            long long JniContext::AtomicSequenceIncrementAndGet(jobject obj)
            {
                JNIEnv* env = Attach();

                long long res = env->CallLongMethod(obj, jvm->GetMembers().m_PlatformAtomicSequence_incrementAndGet);

                ExceptionCheck(env);

                return res;
            }

            long long JniContext::AtomicSequenceGetAndIncrement(jobject obj)
            {
                JNIEnv* env = Attach();

                long long res = env->CallLongMethod(obj, jvm->GetMembers().m_PlatformAtomicSequence_getAndIncrement);

                ExceptionCheck(env);

                return res;
            }

            long long JniContext::AtomicSequenceAddAndGet(jobject obj, long long l)
            {
                JNIEnv* env = Attach();

                long long res = env->CallLongMethod(obj, jvm->GetMembers().m_PlatformAtomicSequence_addAndGet, l);

                ExceptionCheck(env);

                return res;
            }

            long long JniContext::AtomicSequenceGetAndAdd(jobject obj, long long l)
            {
                JNIEnv* env = Attach();

                long long res = env->CallLongMethod(obj, jvm->GetMembers().m_PlatformAtomicSequence_getAndAdd, l);

                ExceptionCheck(env);

                return res;
            }

            int JniContext::AtomicSequenceGetBatchSize(jobject obj)
            {
                JNIEnv* env = Attach();

                int res = env->CallIntMethod(obj, jvm->GetMembers().m_PlatformAtomicSequence_getBatchSize);

                ExceptionCheck(env);

                return res;
            }

            void JniContext::AtomicSequenceSetBatchSize(jobject obj, int size)
            {
                JNIEnv* env = Attach();

                env->CallVoidMethod(obj, jvm->GetMembers().m_PlatformAtomicSequence_setBatchSize, size);

                ExceptionCheck(env);
            }

            bool JniContext::AtomicSequenceIsClosed(jobject obj)
            {
                JNIEnv* env = Attach();

                jboolean res = env->CallBooleanMethod(obj, jvm->GetMembers().m_PlatformAtomicSequence_isClosed);

                ExceptionCheck(env);

                return res != 0;
            }

            void JniContext::AtomicSequenceClose(jobject obj)
            {
                JNIEnv* env = Attach();

                env->CallVoidMethod(obj, jvm->GetMembers().m_PlatformAtomicSequence_close);

                ExceptionCheck(env);
            }

            bool JniContext::AtomicReferenceIsClosed(jobject obj)
            {
                JNIEnv* env = Attach();

                jboolean res = env->CallBooleanMethod(obj, jvm->GetMembers().m_PlatformAtomicReference_isClosed);

                ExceptionCheck(env);

                return res != 0;
            }

            void JniContext::AtomicReferenceClose(jobject obj)
            {
                JNIEnv* env = Attach();

                env->CallVoidMethod(obj, jvm->GetMembers().m_PlatformAtomicReference_close);

                ExceptionCheck(env);
            }

            bool JniContext::ListenableCancel(jobject obj)
            {
                JNIEnv* env = Attach();

                jboolean res = env->CallBooleanMethod(obj, jvm->GetMembers().m_PlatformListenable_cancel);

                ExceptionCheck(env);

                return res != 0;;
            }

            bool JniContext::ListenableIsCancelled(jobject obj)
            {
                JNIEnv* env = Attach();

                jboolean res = env->CallBooleanMethod(obj, jvm->GetMembers().m_PlatformListenable_isCancelled);

                ExceptionCheck(env);

                return res != 0;;
            }

            jobject JniContext::Acquire(jobject obj)
            {
                if (obj) {

                    JNIEnv* env = Attach();

                    jobject obj0 = env->NewGlobalRef(obj);

                    ExceptionCheck(env);

                    return obj0;
                }

                return NULL;
            }

            void JniContext::Release(jobject obj) {
                if (obj)
                {
                    JavaVM* jvm = JVM.GetJvm();

                    if (jvm)
                    {
                        JNIEnv* env;

                        jint attachRes = jvm->AttachCurrentThread(reinterpret_cast<void**>(&env), NULL);

                        if (attachRes == JNI_OK)
                        {
                            AttachHelper::OnThreadAttach();

                            env->DeleteGlobalRef(obj);
                        }
                    }
                }
            }

            void JniContext::ThrowToJava(char* msg) {
                JNIEnv* env = Attach();

                env->ThrowNew(jvm->GetMembers().c_IgniteException, msg);
            }

            void JniContext::DestroyJvm() {
                jvm->GetJvm()->DestroyJavaVM();
            }

            /**
             * Attach thread to JVM.
             */
            JNIEnv* JniContext::Attach() {
                JNIEnv* env;

                jint attachRes = jvm->GetJvm()->AttachCurrentThread(reinterpret_cast<void**>(&env), NULL);

                if (attachRes == JNI_OK)
                    AttachHelper::OnThreadAttach();
                else {
                    if (hnds.error)
                        hnds.error(hnds.target, IGNITE_JNI_ERR_JVM_ATTACH, NULL, 0, NULL, 0, NULL, 0);
                }

                return env;
            }

            void JniContext::ExceptionCheck(JNIEnv* env) {
                ExceptionCheck(env, NULL);
            }

            void JniContext::ExceptionCheck(JNIEnv* env, JniErrorInfo* errInfo)
            {
                if (env->ExceptionCheck()) {
                    jthrowable err = env->ExceptionOccurred();

                    if (PRINT_EXCEPTION)
                        env->CallVoidMethod(err, jvm->GetJavaMembers().m_Throwable_printStackTrace);

                    env->ExceptionClear();

                    // Get error class name and message.
                    jclass cls = env->GetObjectClass(err);

                    jstring clsName = static_cast<jstring>(env->CallObjectMethod(cls, jvm->GetJavaMembers().m_Class_getName));
                    jstring msg = static_cast<jstring>(env->CallObjectMethod(err, jvm->GetJavaMembers().m_Throwable_getMessage));

                    env->DeleteLocalRef(cls);

                    int clsNameLen;
                    std::string clsName0 = JavaStringToCString(env, clsName, &clsNameLen);

                    int msgLen;
                    std::string msg0 = JavaStringToCString(env, msg, &msgLen);

                    if (errInfo)
                    {
                        JniErrorInfo errInfo0(IGNITE_JNI_ERR_GENERIC, clsName0.c_str(), msg0.c_str());

                        *errInfo = errInfo0;
                    }

                    // Get error additional data (if any).
                    jbyteArray errData = static_cast<jbyteArray>(env->CallStaticObjectMethod(
                        jvm->GetMembers().c_PlatformUtils, jvm->GetMembers().m_PlatformUtils_errData, err));

                    if (errData)
                    {
                        jbyte* errBytesNative = env->GetByteArrayElements(errData, NULL);

                        int errBytesLen = env->GetArrayLength(errData);

                        if (hnds.error)
                            hnds.error(hnds.target, IGNITE_JNI_ERR_GENERIC, clsName0.c_str(), clsNameLen, msg0.c_str(), msgLen,
                                errBytesNative, errBytesLen);

                        env->ReleaseByteArrayElements(errData, errBytesNative, JNI_ABORT);
                    }
                    else
                    {
                        if (hnds.error)
                            hnds.error(hnds.target, IGNITE_JNI_ERR_GENERIC, clsName0.c_str(), clsNameLen, msg0.c_str(), msgLen,
                                NULL, 0);
                    }

                    env->DeleteLocalRef(err);
                }
            }

            /**
             * Convert local reference to global.
             */
            jobject JniContext::LocalToGlobal(JNIEnv* env, jobject localRef) {
                if (localRef) {
                    jobject globalRef = env->NewGlobalRef(localRef);

                    env->DeleteLocalRef(localRef); // Clear local ref irrespective of result.

                    if (!globalRef)
                        ExceptionCheck(env);

                    return globalRef;
                }
                else
                    return NULL;
            }

            JNIEXPORT jlong JNICALL JniCacheStoreCreate(JNIEnv *env, jclass cls, jlong envPtr, jlong memPtr) {
                IGNITE_SAFE_FUNC(env, envPtr, CacheStoreCreateHandler, cacheStoreCreate, memPtr);
            }

            JNIEXPORT jint JNICALL JniCacheStoreInvoke(JNIEnv *env, jclass cls, jlong envPtr, jlong objPtr, jlong memPtr, jobject cb) {
                if (cb)
                {
                    jobject cb0 = env->NewGlobalRef(cb);

                    if (cb0)
                    {
                        JniGlobalRefGuard guard(env, cb0);

                        IGNITE_SAFE_FUNC(env, envPtr, CacheStoreInvokeHandler, cacheStoreInvoke, objPtr, memPtr, cb0);
                    }
                    else
                        return 0;
                }
                else {
                    IGNITE_SAFE_FUNC(env, envPtr, CacheStoreInvokeHandler, cacheStoreInvoke, objPtr, memPtr, NULL);
                }
            }

            JNIEXPORT void JNICALL JniCacheStoreDestroy(JNIEnv *env, jclass cls, jlong envPtr, jlong objPtr) {
                IGNITE_SAFE_PROC(env, envPtr, CacheStoreDestroyHandler, cacheStoreDestroy, objPtr);
            }

            JNIEXPORT jlong JNICALL JniCacheStoreSessionCreate(JNIEnv *env, jclass cls, jlong envPtr, jlong storePtr) {
                IGNITE_SAFE_FUNC(env, envPtr, CacheStoreSessionCreateHandler, cacheStoreSessionCreate, storePtr);
            }

            JNIEXPORT jlong JNICALL JniCacheEntryFilterCreate(JNIEnv *env, jclass cls, jlong envPtr, jlong memPtr) {
                IGNITE_SAFE_FUNC(env, envPtr, CacheEntryFilterCreateHandler, cacheEntryFilterCreate, memPtr);
            }

            JNIEXPORT jint JNICALL JniCacheEntryFilterApply(JNIEnv *env, jclass cls, jlong envPtr, jlong objPtr, jlong memPtr) {
                IGNITE_SAFE_FUNC(env, envPtr, CacheEntryFilterApplyHandler, cacheEntryFilterApply, objPtr, memPtr);
            }

            JNIEXPORT void JNICALL JniCacheEntryFilterDestroy(JNIEnv *env, jclass cls, jlong envPtr, jlong objPtr) {
                IGNITE_SAFE_PROC(env, envPtr, CacheEntryFilterDestroyHandler, cacheEntryFilterDestroy, objPtr);
            }

            JNIEXPORT void JNICALL JniCacheInvoke(JNIEnv *env, jclass cls, jlong envPtr, jlong inMemPtr, jlong outMemPtr) {
                IGNITE_SAFE_PROC(env, envPtr, CacheInvokeHandler, cacheInvoke, inMemPtr, outMemPtr);
            }

            JNIEXPORT void JNICALL JniComputeTaskMap(JNIEnv *env, jclass cls, jlong envPtr, jlong taskPtr, jlong inMemPtr, jlong outMemPtr) {
                IGNITE_SAFE_PROC(env, envPtr, ComputeTaskMapHandler, computeTaskMap, taskPtr, inMemPtr, outMemPtr);
            }

            JNIEXPORT jint JNICALL JniComputeTaskJobResult(JNIEnv *env, jclass cls, jlong envPtr, jlong taskPtr, jlong jobPtr, jlong memPtr) {
                IGNITE_SAFE_FUNC(env, envPtr, ComputeTaskJobResultHandler, computeTaskJobRes, taskPtr, jobPtr, memPtr);
            }

            JNIEXPORT void JNICALL JniComputeTaskReduce(JNIEnv *env, jclass cls, jlong envPtr, jlong taskPtr) {
                IGNITE_SAFE_PROC(env, envPtr, ComputeTaskReduceHandler, computeTaskReduce, taskPtr);
            }

            JNIEXPORT void JNICALL JniComputeTaskComplete(JNIEnv *env, jclass cls, jlong envPtr, jlong taskPtr, jlong memPtr) {
                IGNITE_SAFE_PROC(env, envPtr, ComputeTaskCompleteHandler, computeTaskComplete, taskPtr, memPtr);
            }

            JNIEXPORT jint JNICALL JniComputeJobSerialize(JNIEnv *env, jclass cls, jlong envPtr, jlong jobPtr, jlong memPtr) {
                IGNITE_SAFE_FUNC(env, envPtr, ComputeJobSerializeHandler, computeJobSerialize, jobPtr, memPtr);
            }

            JNIEXPORT jlong JNICALL JniComputeJobCreate(JNIEnv *env, jclass cls, jlong envPtr, jlong memPtr) {
                IGNITE_SAFE_FUNC(env, envPtr, ComputeJobCreateHandler, computeJobCreate, memPtr);
            }

            JNIEXPORT void JNICALL JniComputeJobExecute(JNIEnv *env, jclass cls, jlong envPtr, jlong jobPtr, jint cancel, jlong memPtr) {
                IGNITE_SAFE_PROC(env, envPtr, ComputeJobExecuteHandler, computeJobExec, jobPtr, cancel, memPtr);
            }

            JNIEXPORT void JNICALL JniComputeJobCancel(JNIEnv *env, jclass cls, jlong envPtr, jlong jobPtr) {
                IGNITE_SAFE_PROC(env, envPtr, ComputeJobCancelHandler, computeJobCancel, jobPtr);
            }

            JNIEXPORT void JNICALL JniComputeJobDestroy(JNIEnv *env, jclass cls, jlong envPtr, jlong jobPtr) {
                IGNITE_SAFE_PROC(env, envPtr, ComputeJobDestroyHandler, computeJobDestroy, jobPtr);
            }

            JNIEXPORT void JNICALL JniContinuousQueryListenerApply(JNIEnv *env, jclass cls, jlong envPtr, jlong cbPtr, jlong memPtr) {
                IGNITE_SAFE_PROC(env, envPtr, ContinuousQueryListenerApplyHandler, contQryLsnrApply, cbPtr, memPtr);
            }

            JNIEXPORT jlong JNICALL JniContinuousQueryFilterCreate(JNIEnv *env, jclass cls, jlong envPtr, jlong memPtr) {
                IGNITE_SAFE_FUNC(env, envPtr, ContinuousQueryFilterCreateHandler, contQryFilterCreate, memPtr);
            }

            JNIEXPORT jint JNICALL JniContinuousQueryFilterApply(JNIEnv *env, jclass cls, jlong envPtr, jlong filterPtr, jlong memPtr) {
                IGNITE_SAFE_FUNC(env, envPtr, ContinuousQueryFilterApplyHandler, contQryFilterApply, filterPtr, memPtr);
            }

            JNIEXPORT void JNICALL JniContinuousQueryFilterRelease(JNIEnv *env, jclass cls, jlong envPtr, jlong filterPtr) {
                IGNITE_SAFE_PROC(env, envPtr, ContinuousQueryFilterReleaseHandler, contQryFilterRelease, filterPtr);
            }

            JNIEXPORT void JNICALL JniDataStreamerTopologyUpdate(JNIEnv *env, jclass cls, jlong envPtr, jlong ldrPtr, jlong topVer, jint topSize) {
                IGNITE_SAFE_PROC(env, envPtr, DataStreamerTopologyUpdateHandler, dataStreamerTopologyUpdate, ldrPtr, topVer, topSize);
            }

            JNIEXPORT void JNICALL JniDataStreamerStreamReceiverInvoke(JNIEnv *env, jclass cls, jlong envPtr, jlong ptr, jobject cache, jlong memPtr, jboolean keepPortable) {
                jobject cache0 = env->NewGlobalRef(cache);

                if (cache0)
                {
                    JniGlobalRefGuard guard(env, cache0);

                    IGNITE_SAFE_PROC(env, envPtr, DataStreamerStreamReceiverInvokeHandler, streamReceiverInvoke, ptr, cache0, memPtr, keepPortable);
                }
            }

            JNIEXPORT void JNICALL JniFutureByteResult(JNIEnv *env, jclass cls, jlong envPtr, jlong futPtr, jint res) {
                IGNITE_SAFE_PROC(env, envPtr, FutureByteResultHandler, futByteRes, futPtr, res);
            }

            JNIEXPORT void JNICALL JniFutureBoolResult(JNIEnv *env, jclass cls, jlong envPtr, jlong futPtr, jint res) {
                IGNITE_SAFE_PROC(env, envPtr, FutureBoolResultHandler, futBoolRes, futPtr, res);
            }

            JNIEXPORT void JNICALL JniFutureShortResult(JNIEnv *env, jclass cls, jlong envPtr, jlong futPtr, jint res) {
                IGNITE_SAFE_PROC(env, envPtr, FutureShortResultHandler, futShortRes, futPtr, res);
            }

            JNIEXPORT void JNICALL JniFutureCharResult(JNIEnv *env, jclass cls, jlong envPtr, jlong futPtr, jint res) {
                IGNITE_SAFE_PROC(env, envPtr, FutureCharResultHandler, futCharRes, futPtr, res);
            }

            JNIEXPORT void JNICALL JniFutureIntResult(JNIEnv *env, jclass cls, jlong envPtr, jlong futPtr, jint res) {
                IGNITE_SAFE_PROC(env, envPtr, FutureIntResultHandler, futIntRes, futPtr, res);
            }

            JNIEXPORT void JNICALL JniFutureFloatResult(JNIEnv *env, jclass cls, jlong envPtr, jlong futPtr, jfloat res) {
                IGNITE_SAFE_PROC(env, envPtr, FutureFloatResultHandler, futFloatRes, futPtr, res);
            }

            JNIEXPORT void JNICALL JniFutureLongResult(JNIEnv *env, jclass cls, jlong envPtr, jlong futPtr, jlong res) {
                IGNITE_SAFE_PROC(env, envPtr, FutureLongResultHandler, futLongRes, futPtr, res);
            }

            JNIEXPORT void JNICALL JniFutureDoubleResult(JNIEnv *env, jclass cls, jlong envPtr, jlong futPtr, jdouble res) {
                IGNITE_SAFE_PROC(env, envPtr, FutureDoubleResultHandler, futDoubleRes, futPtr, res);
            }

            JNIEXPORT void JNICALL JniFutureObjectResult(JNIEnv *env, jclass cls, jlong envPtr, jlong futPtr, jlong memPtr) {
                IGNITE_SAFE_PROC(env, envPtr, FutureObjectResultHandler, futObjRes, futPtr, memPtr);
            }

            JNIEXPORT void JNICALL JniFutureNullResult(JNIEnv *env, jclass cls, jlong envPtr, jlong futPtr) {
                IGNITE_SAFE_PROC(env, envPtr, FutureNullResultHandler, futNullRes, futPtr);
            }

            JNIEXPORT void JNICALL JniFutureError(JNIEnv *env, jclass cls, jlong envPtr, jlong futPtr, jlong memPtr) {
                IGNITE_SAFE_PROC(env, envPtr, FutureErrorHandler, futErr, futPtr, memPtr);
            }

            JNIEXPORT void JNICALL JniLifecycleEvent(JNIEnv *env, jclass cls, jlong envPtr, jlong ptr, jint evt) {
                IGNITE_SAFE_PROC(env, envPtr, LifecycleEventHandler, lifecycleEvt, ptr, evt);
            }

            JNIEXPORT void JNICALL JniMemoryReallocate(JNIEnv *env, jclass cls, jlong envPtr, jlong memPtr, jint cap) {
                IGNITE_SAFE_PROC(env, envPtr, MemoryReallocateHandler, memRealloc, memPtr, cap);
            }

            JNIEXPORT jlong JNICALL JniMessagingFilterCreate(JNIEnv *env, jclass cls, jlong envPtr, jlong memPtr) {
                IGNITE_SAFE_FUNC(env, envPtr, MessagingFilterCreateHandler, messagingFilterCreate, memPtr);
            }

            JNIEXPORT jint JNICALL JniMessagingFilterApply(JNIEnv *env, jclass cls, jlong envPtr, jlong ptr, jlong memPtr) {
                IGNITE_SAFE_FUNC(env, envPtr, MessagingFilterApplyHandler, messagingFilterApply, ptr, memPtr);
            }

            JNIEXPORT void JNICALL JniMessagingFilterDestroy(JNIEnv *env, jclass cls, jlong envPtr, jlong ptr) {
                IGNITE_SAFE_PROC(env, envPtr, MessagingFilterDestroyHandler, messagingFilterDestroy, ptr);
            }

            JNIEXPORT jlong JNICALL JniEventFilterCreate(JNIEnv *env, jclass cls, jlong envPtr, jlong memPtr) {
                IGNITE_SAFE_FUNC(env, envPtr, EventFilterCreateHandler, eventFilterCreate, memPtr);
            }

            JNIEXPORT jint JNICALL JniEventFilterApply(JNIEnv *env, jclass cls, jlong envPtr, jlong ptr, jlong memPtr) {
                IGNITE_SAFE_FUNC(env, envPtr, EventFilterApplyHandler, eventFilterApply, ptr, memPtr);
            }

            JNIEXPORT void JNICALL JniEventFilterDestroy(JNIEnv *env, jclass cls, jlong envPtr, jlong ptr) {
                IGNITE_SAFE_PROC(env, envPtr, EventFilterDestroyHandler, eventFilterDestroy, ptr);
            }

            JNIEXPORT jlong JNICALL JniServiceInit(JNIEnv *env, jclass cls, jlong envPtr, jlong memPtr) {
                IGNITE_SAFE_FUNC(env, envPtr, ServiceInitHandler, serviceInit, memPtr);
            }

            JNIEXPORT void JNICALL JniServiceExecute(JNIEnv *env, jclass cls, jlong envPtr, jlong svcPtr, jlong memPtr) {
                IGNITE_SAFE_PROC(env, envPtr, ServiceExecuteHandler, serviceExecute, svcPtr, memPtr);
            }

            JNIEXPORT void JNICALL JniServiceCancel(JNIEnv *env, jclass cls, jlong envPtr, jlong svcPtr, jlong memPtr) {
                IGNITE_SAFE_PROC(env, envPtr, ServiceCancelHandler, serviceCancel, svcPtr, memPtr);
            }

            JNIEXPORT void JNICALL JniServiceInvokeMethod(JNIEnv *env, jclass cls, jlong envPtr, jlong svcPtr, jlong inMemPtr, jlong outMemPtr) {
                IGNITE_SAFE_PROC(env, envPtr, ServiceInvokeMethodHandler, serviceInvokeMethod, svcPtr, inMemPtr, outMemPtr);
            }

            JNIEXPORT jint JNICALL JniClusterNodeFilterApply(JNIEnv *env, jclass cls, jlong envPtr, jlong memPtr) {
                IGNITE_SAFE_FUNC(env, envPtr, ClusterNodeFilterApplyHandler, clusterNodeFilterApply, memPtr);
            }

            JNIEXPORT jlong JNICALL JniNodeInfo(JNIEnv *env, jclass cls, jlong envPtr, jlong memPtr) {
                IGNITE_SAFE_FUNC(env, envPtr, NodeInfoHandler, nodeInfo, memPtr);
            }

            JNIEXPORT void JNICALL JniOnStart(JNIEnv *env, jclass cls, jlong envPtr, jobject proc, jlong memPtr) {
                IGNITE_SAFE_PROC(env, envPtr, OnStartHandler, onStart, proc, memPtr);
            }

            JNIEXPORT void JNICALL JniOnStop(JNIEnv *env, jclass cls, jlong envPtr) {
                IGNITE_SAFE_PROC_NO_ARG(env, envPtr, OnStopHandler, onStop);
            }

            JNIEXPORT jlong JNICALL JniExtensionCallbackInLongOutLong(JNIEnv *env, jclass cls, jlong envPtr, jint typ, jlong arg1) {
                IGNITE_SAFE_FUNC(env, envPtr, ExtensionCallbackInLongOutLongHandler, extensionCallbackInLongOutLong, typ, arg1);
            }

            JNIEXPORT jlong JNICALL JniExtensionCallbackInLongLongOutLong(JNIEnv *env, jclass cls, jlong envPtr, jint typ, jlong arg1, jlong arg2) {
                IGNITE_SAFE_FUNC(env, envPtr, ExtensionCallbackInLongLongOutLongHandler, extensionCallbackInLongLongOutLong, typ, arg1, arg2);
            }
            
            JNIEXPORT void JNICALL JniOnClientDisconnected(JNIEnv *env, jclass cls, jlong envPtr) {
                IGNITE_SAFE_PROC_NO_ARG(env, envPtr, OnClientDisconnectedHandler, onClientDisconnected);
            }

            JNIEXPORT void JNICALL JniOnClientReconnected(JNIEnv *env, jclass cls, jlong envPtr, jboolean clusterRestarted) {
                IGNITE_SAFE_PROC(env, envPtr, OnClientReconnectedHandler, onClientReconnected, clusterRestarted);
            }
            
            JNIEXPORT jlong JNICALL JniAffinityFunctionInit(JNIEnv *env, jclass cls, jlong envPtr, jlong memPtr) {
                IGNITE_SAFE_FUNC(env, envPtr, AffinityFunctionInitHandler, affinityFunctionInit, memPtr);
            }

            JNIEXPORT jint JNICALL JniAffinityFunctionPartition(JNIEnv *env, jclass cls, jlong envPtr, jlong ptr, jlong memPtr) {
                IGNITE_SAFE_FUNC(env, envPtr, AffinityFunctionPartitionHandler, affinityFunctionPartition, ptr, memPtr);
            }
            
            JNIEXPORT void JNICALL JniAffinityFunctionAssignPartitions(JNIEnv *env, jclass cls, jlong envPtr, jlong ptr, jlong inMemPtr, jlong outMemPtr) {
                IGNITE_SAFE_PROC(env, envPtr, AffinityFunctionAssignPartitionsHandler, affinityFunctionAssignPartitions, ptr, inMemPtr, outMemPtr);
            }

            JNIEXPORT void JNICALL JniAffinityFunctionRemoveNode(JNIEnv *env, jclass cls, jlong envPtr, jlong ptr, jlong memPtr) {
                IGNITE_SAFE_PROC(env, envPtr, AffinityFunctionRemoveNodeHandler, affinityFunctionRemoveNode, ptr, memPtr);
            }

            JNIEXPORT void JNICALL JniAffinityFunctionDestroy(JNIEnv *env, jclass cls, jlong envPtr, jlong ptr) {
                IGNITE_SAFE_PROC(env, envPtr, AffinityFunctionDestroyHandler, affinityFunctionDestroy, ptr);
            }
        }
    }
}<|MERGE_RESOLUTION|>--- conflicted
+++ resolved
@@ -871,11 +871,7 @@
 
             void RegisterNatives(JNIEnv* env) {
                 {
-<<<<<<< HEAD
-                    JNINativeMethod methods[54];
-=======
-					JNINativeMethod methods[59];
->>>>>>> d03258ba
+                    JNINativeMethod methods[59];
 
                     int idx = 0;
 
