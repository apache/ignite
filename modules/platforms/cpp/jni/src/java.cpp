<<<<<<< HEAD
/*
 * Licensed to the Apache Software Foundation (ASF) under one or more
 * contributor license agreements.  See the NOTICE file distributed with
 * this work for additional information regarding copyright ownership.
 * The ASF licenses this file to You under the Apache License, Version 2.0
 * (the "License"); you may not use this file except in compliance with
 * the License.  You may obtain a copy of the License at
 *
 *      http://www.apache.org/licenses/LICENSE-2.0
 *
 * Unless required by applicable law or agreed to in writing, software
 * distributed under the License is distributed on an "AS IS" BASIS,
 * WITHOUT WARRANTIES OR CONDITIONS OF ANY KIND, either express or implied.
 * See the License for the specific language governing permissions and
 * limitations under the License.
 */

#include <cstring>
#include <string>
#include <exception>

#include "ignite/jni/utils.h"
#include "ignite/common/concurrent.h"
#include "ignite/jni/java.h"

#define IGNITE_SAFE_PROC_NO_ARG(jniEnv, envPtr, type, field) { \
    JniHandlers* hnds = reinterpret_cast<JniHandlers*>(envPtr); \
    type hnd = hnds->field; \
    if (hnd) \
        hnd(hnds->target); \
    else \
        ThrowOnMissingHandler(jniEnv); \
}

#define IGNITE_SAFE_PROC(jniEnv, envPtr, type, field, ...) { \
    JniHandlers* hnds = reinterpret_cast<JniHandlers*>(envPtr); \
    type hnd = hnds->field; \
    if (hnd) \
        hnd(hnds->target, __VA_ARGS__); \
    else \
        ThrowOnMissingHandler(jniEnv); \
}

#define IGNITE_SAFE_FUNC(jniEnv, envPtr, type, field, ...) { \
    JniHandlers* hnds = reinterpret_cast<JniHandlers*>(envPtr); \
    type hnd = hnds->field; \
    if (hnd) \
        return hnd(hnds->target, __VA_ARGS__); \
    else \
    { \
        ThrowOnMissingHandler(jniEnv); \
        return 0; \
    }\
}

using namespace ignite::java;

namespace ignite
{
    namespace jni
    {
        namespace java
        {
            namespace gcc = ignite::common::concurrent;

            /* --- Startup exception. --- */
            class JvmException : public std::exception {
                // No-op.
            };

            /* --- JNI method definitions. --- */
            struct JniMethod {
                char* name;
                char* sign;
                bool isStatic;

                JniMethod(const char* name, const char* sign, bool isStatic) {
                    this->name = const_cast<char*>(name);
                    this->sign = const_cast<char*>(sign);
                    this->isStatic = isStatic;
                }
            };

            /**
             * Heloper function to copy characters.
             *
             * @param src Source.
             * @return Result.
             */
            char* CopyChars(const char* src)
            {
                if (src)
                {
                    size_t len = strlen(src);
                    char* dest = new char[len + 1];
                    strcpy(dest, src);
                    *(dest + len) = 0;
                    return dest;
                }
                else
                    return NULL;
            }

            JniErrorInfo::JniErrorInfo() : code(IGNITE_JNI_ERR_SUCCESS), errCls(NULL), errMsg(NULL)
            {
                // No-op.
            }

            JniErrorInfo::JniErrorInfo(int code, const char* errCls, const char* errMsg) : code(code)
            {
                this->errCls = CopyChars(errCls);
                this->errMsg = CopyChars(errMsg);
            }

            JniErrorInfo::JniErrorInfo(const JniErrorInfo& other) : code(other.code)
            {
                this->errCls = CopyChars(other.errCls);
                this->errMsg = CopyChars(other.errMsg);
            }

            JniErrorInfo& JniErrorInfo::operator=(const JniErrorInfo& other)
            {
                if (this != &other)
                {
                    // 1. Create new instance, exception could occur at this point.
                    JniErrorInfo tmp(other);

                    // 2. Swap with temp.
                    int code0 = code;
                    char* errCls0 = errCls;
                    char* errMsg0 = errMsg;

                    code = tmp.code;
                    errCls = tmp.errCls;
                    errMsg = tmp.errMsg;

                    tmp.code = code0;
                    tmp.errCls = errCls0;
                    tmp.errMsg = errMsg0;
                }

                return *this;
            }

            JniErrorInfo::~JniErrorInfo()
            {
                if (errCls)
                    delete[] errCls;

                if (errMsg)
                    delete[] errMsg;
            }

            /**
             * Guard to ensure global reference cleanup.
             */
            class JniGlobalRefGuard
            {
            public:
                JniGlobalRefGuard(JNIEnv *e, jobject obj) : env(e), ref(obj)
                {
                    // No-op.
                }

                ~JniGlobalRefGuard()
                {
                    env->DeleteGlobalRef(ref);
                }

            private:
                /** Environment. */
                JNIEnv* env;

                /** Target reference. */
                jobject ref;

                IGNITE_NO_COPY_ASSIGNMENT(JniGlobalRefGuard)
            };

            const char* C_THROWABLE = "java/lang/Throwable";
            JniMethod M_THROWABLE_GET_MESSAGE = JniMethod("getMessage", "()Ljava/lang/String;", false);
            JniMethod M_THROWABLE_PRINT_STACK_TRACE = JniMethod("printStackTrace", "()V", false);

            const char* C_CLASS = "java/lang/Class";
            JniMethod M_CLASS_GET_NAME = JniMethod("getName", "()Ljava/lang/String;", false);

            const char* C_IGNITE_EXCEPTION = "org/apache/ignite/IgniteException";

            const char* C_PLATFORM_NO_CALLBACK_EXCEPTION = "org/apache/ignite/internal/processors/platform/PlatformNoCallbackException";

            const char* C_PLATFORM_PROCESSOR = "org/apache/ignite/internal/processors/platform/PlatformProcessor";
            JniMethod M_PLATFORM_PROCESSOR_RELEASE_START = JniMethod("releaseStart", "()V", false);
            JniMethod M_PLATFORM_PROCESSOR_PROJECTION = JniMethod("projection", "()Lorg/apache/ignite/internal/processors/platform/PlatformTarget;", false);
            JniMethod M_PLATFORM_PROCESSOR_CACHE = JniMethod("cache", "(Ljava/lang/String;)Lorg/apache/ignite/internal/processors/platform/PlatformTarget;", false);
            JniMethod M_PLATFORM_PROCESSOR_CREATE_CACHE = JniMethod("createCache", "(Ljava/lang/String;)Lorg/apache/ignite/internal/processors/platform/PlatformTarget;", false);
            JniMethod M_PLATFORM_PROCESSOR_GET_OR_CREATE_CACHE = JniMethod("getOrCreateCache", "(Ljava/lang/String;)Lorg/apache/ignite/internal/processors/platform/PlatformTarget;", false);
            JniMethod M_PLATFORM_PROCESSOR_CREATE_CACHE_FROM_CONFIG = JniMethod("createCacheFromConfig", "(J)Lorg/apache/ignite/internal/processors/platform/PlatformTarget;", false);
            JniMethod M_PLATFORM_PROCESSOR_GET_OR_CREATE_CACHE_FROM_CONFIG = JniMethod("getOrCreateCacheFromConfig", "(J)Lorg/apache/ignite/internal/processors/platform/PlatformTarget;", false);
            JniMethod M_PLATFORM_PROCESSOR_DESTROY_CACHE = JniMethod("destroyCache", "(Ljava/lang/String;)V", false);
            JniMethod M_PLATFORM_PROCESSOR_AFFINITY = JniMethod("affinity", "(Ljava/lang/String;)Lorg/apache/ignite/internal/processors/platform/PlatformTarget;", false);
            JniMethod M_PLATFORM_PROCESSOR_DATA_STREAMER = JniMethod("dataStreamer", "(Ljava/lang/String;Z)Lorg/apache/ignite/internal/processors/platform/PlatformTarget;", false);
            JniMethod M_PLATFORM_PROCESSOR_TRANSACTIONS = JniMethod("transactions", "()Lorg/apache/ignite/internal/processors/platform/PlatformTarget;", false);
            JniMethod M_PLATFORM_PROCESSOR_COMPUTE = JniMethod("compute", "(Lorg/apache/ignite/internal/processors/platform/PlatformTarget;)Lorg/apache/ignite/internal/processors/platform/PlatformTarget;", false);
            JniMethod M_PLATFORM_PROCESSOR_MESSAGE = JniMethod("message", "(Lorg/apache/ignite/internal/processors/platform/PlatformTarget;)Lorg/apache/ignite/internal/processors/platform/PlatformTarget;", false);
            JniMethod M_PLATFORM_PROCESSOR_EVENTS = JniMethod("events", "(Lorg/apache/ignite/internal/processors/platform/PlatformTarget;)Lorg/apache/ignite/internal/processors/platform/PlatformTarget;", false);
            JniMethod M_PLATFORM_PROCESSOR_SERVICES = JniMethod("services", "(Lorg/apache/ignite/internal/processors/platform/PlatformTarget;)Lorg/apache/ignite/internal/processors/platform/PlatformTarget;", false);
            JniMethod M_PLATFORM_PROCESSOR_EXTENSIONS = JniMethod("extensions", "()Lorg/apache/ignite/internal/processors/platform/PlatformTarget;", false);
            JniMethod M_PLATFORM_PROCESSOR_ATOMIC_LONG = JniMethod("atomicLong", "(Ljava/lang/String;JZ)Lorg/apache/ignite/internal/processors/platform/PlatformTarget;", false);
            JniMethod M_PLATFORM_PROCESSOR_ATOMIC_SEQUENCE = JniMethod("atomicSequence", "(Ljava/lang/String;JZ)Lorg/apache/ignite/internal/processors/platform/PlatformTarget;", false);
            JniMethod M_PLATFORM_PROCESSOR_ATOMIC_REFERENCE = JniMethod("atomicReference", "(Ljava/lang/String;JZ)Lorg/apache/ignite/internal/processors/platform/PlatformTarget;", false);            
            JniMethod M_PLATFORM_PROCESSOR_GET_IGNITE_CONFIGURATION = JniMethod("getIgniteConfiguration", "(J)V", false);

            const char* C_PLATFORM_TARGET = "org/apache/ignite/internal/processors/platform/PlatformTarget";
            JniMethod M_PLATFORM_TARGET_IN_STREAM_OUT_LONG = JniMethod("inStreamOutLong", "(IJ)J", false);
            JniMethod M_PLATFORM_TARGET_IN_STREAM_OUT_OBJECT = JniMethod("inStreamOutObject", "(IJ)Ljava/lang/Object;", false);
            JniMethod M_PLATFORM_TARGET_IN_STREAM_OUT_STREAM = JniMethod("inStreamOutStream", "(IJJ)V", false);
            JniMethod M_PLATFORM_TARGET_IN_OBJECT_STREAM_OUT_STREAM = JniMethod("inObjectStreamOutStream", "(ILjava/lang/Object;JJ)V", false);
            JniMethod M_PLATFORM_TARGET_OUT_LONG = JniMethod("outLong", "(I)J", false);
            JniMethod M_PLATFORM_TARGET_OUT_STREAM = JniMethod("outStream", "(IJ)V", false);
            JniMethod M_PLATFORM_TARGET_OUT_OBJECT = JniMethod("outObject", "(I)Ljava/lang/Object;", false);
            JniMethod M_PLATFORM_TARGET_LISTEN_FUTURE = JniMethod("listenFuture", "(JI)V", false);
            JniMethod M_PLATFORM_TARGET_LISTEN_FOR_OPERATION = JniMethod("listenFutureForOperation", "(JII)V", false);
            JniMethod M_PLATFORM_TARGET_LISTEN_FUTURE_AND_GET = JniMethod("listenFutureAndGet", "(JI)Lorg/apache/ignite/internal/processors/platform/utils/PlatformListenable;", false);
            JniMethod M_PLATFORM_TARGET_LISTEN_FOR_OPERATION_AND_GET = JniMethod("listenFutureForOperationAndGet", "(JII)Lorg/apache/ignite/internal/processors/platform/utils/PlatformListenable;", false);

            const char* C_PLATFORM_CLUSTER_GRP = "org/apache/ignite/internal/processors/platform/cluster/PlatformClusterGroup";
            JniMethod M_PLATFORM_CLUSTER_GRP_FOR_OTHERS = JniMethod("forOthers", "(Lorg/apache/ignite/internal/processors/platform/cluster/PlatformClusterGroup;)Lorg/apache/ignite/internal/processors/platform/cluster/PlatformClusterGroup;", false);
            JniMethod M_PLATFORM_CLUSTER_GRP_FOR_REMOTES = JniMethod("forRemotes", "()Lorg/apache/ignite/internal/processors/platform/cluster/PlatformClusterGroup;", false);
            JniMethod M_PLATFORM_CLUSTER_GRP_FOR_DAEMONS = JniMethod("forDaemons", "()Lorg/apache/ignite/internal/processors/platform/cluster/PlatformClusterGroup;", false);
            JniMethod M_PLATFORM_CLUSTER_GRP_FOR_RANDOM = JniMethod("forRandom", "()Lorg/apache/ignite/internal/processors/platform/cluster/PlatformClusterGroup;", false);
            JniMethod M_PLATFORM_CLUSTER_GRP_FOR_OLDEST = JniMethod("forOldest", "()Lorg/apache/ignite/internal/processors/platform/cluster/PlatformClusterGroup;", false);
            JniMethod M_PLATFORM_CLUSTER_GRP_FOR_YOUNGEST = JniMethod("forYoungest", "()Lorg/apache/ignite/internal/processors/platform/cluster/PlatformClusterGroup;", false);
            JniMethod M_PLATFORM_CLUSTER_GRP_RESET_METRICS = JniMethod("resetMetrics", "()V", false);

            const char* C_PLATFORM_MESSAGING = "org/apache/ignite/internal/processors/platform/messaging/PlatformMessaging";
            JniMethod M_PLATFORM_MESSAGING_WITH_ASYNC = JniMethod("withAsync", "()Lorg/apache/ignite/internal/processors/platform/messaging/PlatformMessaging;", false);

            const char* C_PLATFORM_COMPUTE = "org/apache/ignite/internal/processors/platform/compute/PlatformCompute";
            JniMethod M_PLATFORM_COMPUTE_WITH_NO_FAILOVER = JniMethod("withNoFailover", "()V", false);
            JniMethod M_PLATFORM_COMPUTE_WITH_TIMEOUT = JniMethod("withTimeout", "(J)V", false);
            JniMethod M_PLATFORM_COMPUTE_EXECUTE_NATIVE = JniMethod("executeNative", "(JJ)Lorg/apache/ignite/internal/processors/platform/utils/PlatformListenable;", false);

            const char* C_PLATFORM_CACHE = "org/apache/ignite/internal/processors/platform/cache/PlatformCache";
            JniMethod M_PLATFORM_CACHE_WITH_SKIP_STORE = JniMethod("withSkipStore", "()Lorg/apache/ignite/internal/processors/platform/cache/PlatformCache;", false);
            JniMethod M_PLATFORM_CACHE_WITH_NO_RETRIES = JniMethod("withNoRetries", "()Lorg/apache/ignite/internal/processors/platform/cache/PlatformCache;", false);
            JniMethod M_PLATFORM_CACHE_WITH_EXPIRY_PLC = JniMethod("withExpiryPolicy", "(JJJ)Lorg/apache/ignite/internal/processors/platform/cache/PlatformCache;", false);
            JniMethod M_PLATFORM_CACHE_WITH_ASYNC = JniMethod("withAsync", "()Lorg/apache/ignite/internal/processors/platform/cache/PlatformCache;", false);
            JniMethod M_PLATFORM_CACHE_WITH_KEEP_PORTABLE = JniMethod("withKeepBinary", "()Lorg/apache/ignite/internal/processors/platform/cache/PlatformCache;", false);
            JniMethod M_PLATFORM_CACHE_CLEAR = JniMethod("clear", "()V", false);
            JniMethod M_PLATFORM_CACHE_REMOVE_ALL = JniMethod("removeAll", "()V", false);
            JniMethod M_PLATFORM_CACHE_ITERATOR = JniMethod("iterator", "()Lorg/apache/ignite/internal/processors/platform/cache/PlatformCacheIterator;", false);
            JniMethod M_PLATFORM_CACHE_LOCAL_ITERATOR = JniMethod("localIterator", "(I)Lorg/apache/ignite/internal/processors/platform/cache/PlatformCacheIterator;", false);
            JniMethod M_PLATFORM_CACHE_ENTER_LOCK = JniMethod("enterLock", "(J)V", false);
            JniMethod M_PLATFORM_CACHE_EXIT_LOCK = JniMethod("exitLock", "(J)V", false);
            JniMethod M_PLATFORM_CACHE_TRY_ENTER_LOCK = JniMethod("tryEnterLock", "(JJ)Z", false);
            JniMethod M_PLATFORM_CACHE_CLOSE_LOCK = JniMethod("closeLock", "(J)V", false);
            JniMethod M_PLATFORM_CACHE_REBALANCE = JniMethod("rebalance", "(J)V", false);
            JniMethod M_PLATFORM_CACHE_SIZE = JniMethod("size", "(IZ)I", false);

            const char* C_PLATFORM_AFFINITY = "org/apache/ignite/internal/processors/platform/cache/affinity/PlatformAffinity";
            JniMethod C_PLATFORM_AFFINITY_PARTITIONS = JniMethod("partitions", "()I", false);

            const char* C_PLATFORM_DATA_STREAMER = "org/apache/ignite/internal/processors/platform/datastreamer/PlatformDataStreamer";
            JniMethod M_PLATFORM_DATA_STREAMER_LISTEN_TOPOLOGY = JniMethod("listenTopology", "(J)V", false);
            JniMethod M_PLATFORM_DATA_STREAMER_GET_ALLOW_OVERWRITE = JniMethod("allowOverwrite", "()Z", false);
            JniMethod M_PLATFORM_DATA_STREAMER_SET_ALLOW_OVERWRITE = JniMethod("allowOverwrite", "(Z)V", false);
            JniMethod M_PLATFORM_DATA_STREAMER_GET_SKIP_STORE = JniMethod("skipStore", "()Z", false);
            JniMethod M_PLATFORM_DATA_STREAMER_SET_SKIP_STORE = JniMethod("skipStore", "(Z)V", false);
            JniMethod M_PLATFORM_DATA_STREAMER_GET_PER_NODE_BUFFER_SIZE = JniMethod("perNodeBufferSize", "()I", false);
            JniMethod M_PLATFORM_DATA_STREAMER_SET_PER_NODE_BUFFER_SIZE = JniMethod("perNodeBufferSize", "(I)V", false);
            JniMethod M_PLATFORM_DATA_STREAMER_GET_PER_NODE_PARALLEL_OPS = JniMethod("perNodeParallelOperations", "()I", false);
            JniMethod M_PLATFORM_DATA_STREAMER_SET_PER_NODE_PARALLEL_OPS = JniMethod("perNodeParallelOperations", "(I)V", false);

            const char* C_PLATFORM_TRANSACTIONS = "org/apache/ignite/internal/processors/platform/transactions/PlatformTransactions";
            JniMethod M_PLATFORM_TRANSACTIONS_TX_START = JniMethod("txStart", "(IIJI)J", false);
            JniMethod M_PLATFORM_TRANSACTIONS_TX_COMMIT = JniMethod("txCommit", "(J)I", false);
            JniMethod M_PLATFORM_TRANSACTIONS_TX_ROLLBACK = JniMethod("txRollback", "(J)I", false);
            JniMethod M_PLATFORM_TRANSACTIONS_TX_COMMIT_ASYNC = JniMethod("txCommitAsync", "(JJ)V", false);
            JniMethod M_PLATFORM_TRANSACTIONS_TX_ROLLBACK_ASYNC = JniMethod("txRollbackAsync", "(JJ)V", false);
            JniMethod M_PLATFORM_TRANSACTIONS_TX_STATE = JniMethod("txState", "(J)I", false);
            JniMethod M_PLATFORM_TRANSACTIONS_TX_SET_ROLLBACK_ONLY = JniMethod("txSetRollbackOnly", "(J)Z", false);
            JniMethod M_PLATFORM_TRANSACTIONS_TX_CLOSE = JniMethod("txClose", "(J)I", false);
            JniMethod M_PLATFORM_TRANSACTIONS_RESET_METRICS = JniMethod("resetMetrics", "()V", false);

            const char* C_PLATFORM_CACHE_STORE_CALLBACK = "org/apache/ignite/internal/processors/platform/cache/store/PlatformCacheStoreCallback";
            JniMethod M_PLATFORM_CACHE_STORE_CALLBACK_INVOKE = JniMethod("invoke", "(J)V", false);

            const char* C_PLATFORM_CALLBACK_UTILS = "org/apache/ignite/internal/processors/platform/callback/PlatformCallbackUtils";

            JniMethod M_PLATFORM_CALLBACK_UTILS_CACHE_STORE_CREATE = JniMethod("cacheStoreCreate", "(JJ)J", true);
            JniMethod M_PLATFORM_CALLBACK_UTILS_CACHE_STORE_INVOKE = JniMethod("cacheStoreInvoke", "(JJJLjava/lang/Object;)I", true);
            JniMethod M_PLATFORM_CALLBACK_UTILS_CACHE_STORE_DESTROY = JniMethod("cacheStoreDestroy", "(JJ)V", true);
            JniMethod M_PLATFORM_CALLBACK_UTILS_CACHE_STORE_SESSION_CREATE = JniMethod("cacheStoreSessionCreate", "(JJ)J", true);

            JniMethod M_PLATFORM_CALLBACK_UTILS_CACHE_ENTRY_FILTER_CREATE = JniMethod("cacheEntryFilterCreate", "(JJ)J", true);
            JniMethod M_PLATFORM_CALLBACK_UTILS_CACHE_ENTRY_FILTER_APPLY = JniMethod("cacheEntryFilterApply", "(JJJ)I", true);
            JniMethod M_PLATFORM_CALLBACK_UTILS_CACHE_ENTRY_FILTER_DESTROY = JniMethod("cacheEntryFilterDestroy", "(JJ)V", true);

            JniMethod M_PLATFORM_CALLBACK_UTILS_CACHE_INVOKE = JniMethod("cacheInvoke", "(JJJ)V", true);

            JniMethod M_PLATFORM_CALLBACK_UTILS_COMPUTE_TASK_MAP = JniMethod("computeTaskMap", "(JJJJ)V", true);
            JniMethod M_PLATFORM_CALLBACK_UTILS_COMPUTE_TASK_JOB_RESULT = JniMethod("computeTaskJobResult", "(JJJJ)I", true);
            JniMethod M_PLATFORM_CALLBACK_UTILS_COMPUTE_TASK_REDUCE = JniMethod("computeTaskReduce", "(JJ)V", true);
            JniMethod M_PLATFORM_CALLBACK_UTILS_COMPUTE_TASK_COMPLETE = JniMethod("computeTaskComplete", "(JJJ)V", true);
            JniMethod M_PLATFORM_CALLBACK_UTILS_COMPUTE_JOB_SERIALIZE = JniMethod("computeJobSerialize", "(JJJ)I", true);
            JniMethod M_PLATFORM_CALLBACK_UTILS_COMPUTE_JOB_CREATE = JniMethod("computeJobCreate", "(JJ)J", true);
            JniMethod M_PLATFORM_CALLBACK_UTILS_COMPUTE_JOB_EXECUTE = JniMethod("computeJobExecute", "(JJIJ)V", true);
            JniMethod M_PLATFORM_CALLBACK_UTILS_COMPUTE_JOB_DESTROY = JniMethod("computeJobDestroy", "(JJ)V", true);
            JniMethod M_PLATFORM_CALLBACK_UTILS_COMPUTE_JOB_CANCEL = JniMethod("computeJobCancel", "(JJ)V", true);

            JniMethod M_PLATFORM_CALLBACK_UTILS_CONTINUOUS_QUERY_LSNR_APPLY = JniMethod("continuousQueryListenerApply", "(JJJ)V", true);
            JniMethod M_PLATFORM_CALLBACK_UTILS_CONTINUOUS_QUERY_FILTER_CREATE = JniMethod("continuousQueryFilterCreate", "(JJ)J", true);
            JniMethod M_PLATFORM_CALLBACK_UTILS_CONTINUOUS_QUERY_FILTER_EVAL = JniMethod("continuousQueryFilterApply", "(JJJ)I", true);
            JniMethod M_PLATFORM_CALLBACK_UTILS_CONTINUOUS_QUERY_FILTER_RELEASE = JniMethod("continuousQueryFilterRelease", "(JJ)V", true);

            JniMethod M_PLATFORM_CALLBACK_UTILS_DATA_STREAMER_TOPOLOGY_UPDATE = JniMethod("dataStreamerTopologyUpdate", "(JJJI)V", true);
            JniMethod M_PLATFORM_CALLBACK_UTILS_DATA_STREAMER_STREAM_RECEIVER_INVOKE = JniMethod("dataStreamerStreamReceiverInvoke", "(JJLjava/lang/Object;JZ)V", true);

            JniMethod M_PLATFORM_CALLBACK_UTILS_FUTURE_BYTE_RES = JniMethod("futureByteResult", "(JJI)V", true);
            JniMethod M_PLATFORM_CALLBACK_UTILS_FUTURE_BOOL_RES = JniMethod("futureBoolResult", "(JJI)V", true);
            JniMethod M_PLATFORM_CALLBACK_UTILS_FUTURE_SHORT_RES = JniMethod("futureShortResult", "(JJI)V", true);
            JniMethod M_PLATFORM_CALLBACK_UTILS_FUTURE_CHAR_RES = JniMethod("futureCharResult", "(JJI)V", true);
            JniMethod M_PLATFORM_CALLBACK_UTILS_FUTURE_INT_RES = JniMethod("futureIntResult", "(JJI)V", true);
            JniMethod M_PLATFORM_CALLBACK_UTILS_FUTURE_FLOAT_RES = JniMethod("futureFloatResult", "(JJF)V", true);
            JniMethod M_PLATFORM_CALLBACK_UTILS_FUTURE_LONG_RES = JniMethod("futureLongResult", "(JJJ)V", true);
            JniMethod M_PLATFORM_CALLBACK_UTILS_FUTURE_DOUBLE_RES = JniMethod("futureDoubleResult", "(JJD)V", true);
            JniMethod M_PLATFORM_CALLBACK_UTILS_FUTURE_OBJ_RES = JniMethod("futureObjectResult", "(JJJ)V", true);
            JniMethod M_PLATFORM_CALLBACK_UTILS_FUTURE_NULL_RES = JniMethod("futureNullResult", "(JJ)V", true);
            JniMethod M_PLATFORM_CALLBACK_UTILS_FUTURE_ERR = JniMethod("futureError", "(JJJ)V", true);

            JniMethod M_PLATFORM_CALLBACK_UTILS_LIFECYCLE_EVENT = JniMethod("lifecycleEvent", "(JJI)V", true);

            JniMethod M_PLATFORM_CALLBACK_UTILS_MESSAGING_FILTER_CREATE = JniMethod("messagingFilterCreate", "(JJ)J", true);
            JniMethod M_PLATFORM_CALLBACK_UTILS_MESSAGING_FILTER_APPLY = JniMethod("messagingFilterApply", "(JJJ)I", true);
            JniMethod M_PLATFORM_CALLBACK_UTILS_MESSAGING_FILTER_DESTROY = JniMethod("messagingFilterDestroy", "(JJ)V", true);

            JniMethod M_PLATFORM_CALLBACK_UTILS_EVENT_FILTER_CREATE = JniMethod("eventFilterCreate", "(JJ)J", true);
            JniMethod M_PLATFORM_CALLBACK_UTILS_EVENT_FILTER_APPLY = JniMethod("eventFilterApply", "(JJJ)I", true);
            JniMethod M_PLATFORM_CALLBACK_UTILS_EVENT_FILTER_DESTROY = JniMethod("eventFilterDestroy", "(JJ)V", true);

            JniMethod M_PLATFORM_CALLBACK_UTILS_SERVICE_INIT = JniMethod("serviceInit", "(JJ)J", true);
            JniMethod M_PLATFORM_CALLBACK_UTILS_SERVICE_EXECUTE = JniMethod("serviceExecute", "(JJJ)V", true);
            JniMethod M_PLATFORM_CALLBACK_UTILS_SERVICE_CANCEL = JniMethod("serviceCancel", "(JJJ)V", true);
            JniMethod M_PLATFORM_CALLBACK_UTILS_SERVICE_INVOKE_METHOD = JniMethod("serviceInvokeMethod", "(JJJJ)V", true);

            JniMethod M_PLATFORM_CALLBACK_UTILS_CLUSTER_NODE_FILTER_APPLY = JniMethod("clusterNodeFilterApply", "(JJ)I", true);

            JniMethod M_PLATFORM_CALLBACK_UTILS_NODE_INFO = JniMethod("nodeInfo", "(JJ)V", true);

            JniMethod M_PLATFORM_CALLBACK_UTILS_MEMORY_REALLOCATE = JniMethod("memoryReallocate", "(JJI)V", true);

            JniMethod M_PLATFORM_CALLBACK_UTILS_ON_START = JniMethod("onStart", "(JLjava/lang/Object;J)V", true);
            JniMethod M_PLATFORM_CALLBACK_UTILS_ON_STOP = JniMethod("onStop", "(J)V", true);

            JniMethod M_PLATFORM_CALLBACK_UTILS_EXTENSION_CALLBACK_IN_LONG_OUT_LONG = JniMethod("extensionCallbackInLongOutLong", "(JIJ)J", true);
            JniMethod M_PLATFORM_CALLBACK_UTILS_EXTENSION_CALLBACK_IN_LONG_LONG_OUT_LONG = JniMethod("extensionCallbackInLongLongOutLong", "(JIJJ)J", true);

            JniMethod M_PLATFORM_CALLBACK_UTILS_ON_CLIENT_DISCONNECTED = JniMethod("onClientDisconnected", "(J)V", true);
            JniMethod M_PLATFORM_CALLBACK_UTILS_ON_CLIENT_RECONNECTED = JniMethod("onClientReconnected", "(JZ)V", true);

            const char* C_PLATFORM_UTILS = "org/apache/ignite/internal/processors/platform/utils/PlatformUtils";
            JniMethod M_PLATFORM_UTILS_REALLOC = JniMethod("reallocate", "(JI)V", true);
            JniMethod M_PLATFORM_UTILS_ERR_DATA = JniMethod("errorData", "(Ljava/lang/Throwable;)[B", true);

            const char* C_PLATFORM_IGNITION = "org/apache/ignite/internal/processors/platform/PlatformIgnition";
            JniMethod M_PLATFORM_IGNITION_START = JniMethod("start", "(Ljava/lang/String;Ljava/lang/String;IJJ)Lorg/apache/ignite/internal/processors/platform/PlatformProcessor;", true);
            JniMethod M_PLATFORM_IGNITION_INSTANCE = JniMethod("instance", "(Ljava/lang/String;)Lorg/apache/ignite/internal/processors/platform/PlatformProcessor;", true);
            JniMethod M_PLATFORM_IGNITION_ENVIRONMENT_POINTER = JniMethod("environmentPointer", "(Ljava/lang/String;)J", true);
            JniMethod M_PLATFORM_IGNITION_STOP = JniMethod("stop", "(Ljava/lang/String;Z)Z", true);
            JniMethod M_PLATFORM_IGNITION_STOP_ALL = JniMethod("stopAll", "(Z)V", true);

            const char* C_PLATFORM_ABSTRACT_QRY_CURSOR = "org/apache/ignite/internal/processors/platform/cache/query/PlatformAbstractQueryCursor";
            JniMethod M_PLATFORM_ABSTRACT_QRY_CURSOR_ITER = JniMethod("iterator", "()V", false);
            JniMethod M_PLATFORM_ABSTRACT_QRY_CURSOR_ITER_HAS_NEXT = JniMethod("iteratorHasNext", "()Z", false);
            JniMethod M_PLATFORM_ABSTRACT_QRY_CURSOR_CLOSE = JniMethod("close", "()V", false);

            const char* C_PLATFORM_CONT_QRY = "org/apache/ignite/internal/processors/platform/cache/query/PlatformContinuousQuery";
            JniMethod M_PLATFORM_CONT_QRY_CLOSE = JniMethod("close", "()V", false);
            JniMethod M_PLATFORM_CONT_QRY_GET_INITIAL_QUERY_CURSOR = JniMethod("getInitialQueryCursor", "()Lorg/apache/ignite/internal/processors/platform/PlatformTarget;", false);

            const char* C_PLATFORM_EVENTS = "org/apache/ignite/internal/processors/platform/events/PlatformEvents";
            JniMethod M_PLATFORM_EVENTS_WITH_ASYNC = JniMethod("withAsync", "()Lorg/apache/ignite/internal/processors/platform/events/PlatformEvents;", false);
            JniMethod M_PLATFORM_EVENTS_STOP_LOCAL_LISTEN = JniMethod("stopLocalListen", "(J)Z", false);
            JniMethod M_PLATFORM_EVENTS_LOCAL_LISTEN = JniMethod("localListen", "(JI)V", false);
            JniMethod M_PLATFORM_EVENTS_IS_ENABLED = JniMethod("isEnabled", "(I)Z", false);

            const char* C_PLATFORM_SERVICES = "org/apache/ignite/internal/processors/platform/services/PlatformServices";
            JniMethod M_PLATFORM_SERVICES_WITH_ASYNC = JniMethod("withAsync", "()Lorg/apache/ignite/internal/processors/platform/services/PlatformServices;", false);
            JniMethod M_PLATFORM_SERVICES_WITH_SERVER_KEEP_PORTABLE = JniMethod("withServerKeepBinary", "()Lorg/apache/ignite/internal/processors/platform/services/PlatformServices;", false);
            JniMethod M_PLATFORM_SERVICES_CANCEL = JniMethod("cancel", "(Ljava/lang/String;)V", false);
            JniMethod M_PLATFORM_SERVICES_CANCEL_ALL = JniMethod("cancelAll", "()V", false);
            JniMethod M_PLATFORM_SERVICES_SERVICE_PROXY = JniMethod("serviceProxy", "(Ljava/lang/String;Z)Ljava/lang/Object;", false);

            const char* C_PLATFORM_ATOMIC_LONG = "org/apache/ignite/internal/processors/platform/datastructures/PlatformAtomicLong";
            JniMethod M_PLATFORM_ATOMIC_LONG_GET = JniMethod("get", "()J", false);
            JniMethod M_PLATFORM_ATOMIC_LONG_INCREMENT_AND_GET = JniMethod("incrementAndGet", "()J", false);
            JniMethod M_PLATFORM_ATOMIC_LONG_GET_AND_INCREMENT = JniMethod("getAndIncrement", "()J", false);
            JniMethod M_PLATFORM_ATOMIC_LONG_ADD_AND_GET = JniMethod("addAndGet", "(J)J", false);
            JniMethod M_PLATFORM_ATOMIC_LONG_GET_AND_ADD = JniMethod("getAndAdd", "(J)J", false);
            JniMethod M_PLATFORM_ATOMIC_LONG_DECREMENT_AND_GET = JniMethod("decrementAndGet", "()J", false);
            JniMethod M_PLATFORM_ATOMIC_LONG_GET_AND_DECREMENT = JniMethod("getAndDecrement", "()J", false);
            JniMethod M_PLATFORM_ATOMIC_LONG_GET_AND_SET = JniMethod("getAndSet", "(J)J", false);
            JniMethod M_PLATFORM_ATOMIC_LONG_COMPARE_AND_SET_AND_GET = JniMethod("compareAndSetAndGet", "(JJ)J", false);
            JniMethod M_PLATFORM_ATOMIC_LONG_IS_CLOSED = JniMethod("isClosed", "()Z", false);
            JniMethod M_PLATFORM_ATOMIC_LONG_CLOSE = JniMethod("close", "()V", false);

            const char* C_PLATFORM_ATOMIC_SEQUENCE = "org/apache/ignite/internal/processors/platform/datastructures/PlatformAtomicSequence";
            JniMethod M_PLATFORM_ATOMIC_SEQUENCE_GET = JniMethod("get", "()J", false);
            JniMethod M_PLATFORM_ATOMIC_SEQUENCE_INCREMENT_AND_GET = JniMethod("incrementAndGet", "()J", false);
            JniMethod M_PLATFORM_ATOMIC_SEQUENCE_GET_AND_INCREMENT = JniMethod("getAndIncrement", "()J", false);
            JniMethod M_PLATFORM_ATOMIC_SEQUENCE_ADD_AND_GET = JniMethod("addAndGet", "(J)J", false);
            JniMethod M_PLATFORM_ATOMIC_SEQUENCE_GET_AND_ADD = JniMethod("getAndAdd", "(J)J", false);
            JniMethod M_PLATFORM_ATOMIC_SEQUENCE_GET_BATCH_SIZE = JniMethod("getBatchSize", "()I", false);
            JniMethod M_PLATFORM_ATOMIC_SEQUENCE_SET_BATCH_SIZE = JniMethod("setBatchSize", "(I)V", false);
            JniMethod M_PLATFORM_ATOMIC_SEQUENCE_IS_CLOSED = JniMethod("isClosed", "()Z", false);
            JniMethod M_PLATFORM_ATOMIC_SEQUENCE_CLOSE = JniMethod("close", "()V", false);

            const char* C_PLATFORM_ATOMIC_REFERENCE = "org/apache/ignite/internal/processors/platform/datastructures/PlatformAtomicReference";
            JniMethod M_PLATFORM_ATOMIC_REFERENCE_IS_CLOSED = JniMethod("isClosed", "()Z", false);
            JniMethod M_PLATFORM_ATOMIC_REFERENCE_CLOSE = JniMethod("close", "()V", false);

            const char* C_PLATFORM_LISTENABLE = "org/apache/ignite/internal/processors/platform/utils/PlatformListenable";
            JniMethod M_PLATFORM_LISTENABLE_CANCEL = JniMethod("cancel", "()Z", false);
            JniMethod M_PLATFORM_LISTENABLE_IS_CANCELED = JniMethod("isCancelled", "()Z", false);

            /* STATIC STATE. */
            gcc::CriticalSection JVM_LOCK;
            JniJvm JVM;
            bool PRINT_EXCEPTION = false;

            /* HELPER METHODS. */

            /**
             * Throw exception to Java in case of missing callback pointer. It means that callback is not implemented in
             * native platform and Java -> platform operation cannot proceede further. As JniContext is not available at
             * this point, we have to obtain exception details from scratch. This is not critical from performance
             * perspective because missing handler usually denotes fatal condition.
             *
             * @param env JNI environment.
             */
            int ThrowOnMissingHandler(JNIEnv* env)
            {
                jclass cls = env->FindClass(C_PLATFORM_NO_CALLBACK_EXCEPTION);

                env->ThrowNew(cls, "Callback handler is not set in native platform.");

                return 0;
            }

            char* StringToChars(JNIEnv* env, jstring str, int* len) {
                if (!str) {
                    *len = 0;
                    return NULL;
                }

                const char* strChars = env->GetStringUTFChars(str, 0);
                const int strCharsLen = env->GetStringUTFLength(str);

                char* strChars0 = new char[strCharsLen + 1];
                std::strcpy(strChars0, strChars);
                *(strChars0 + strCharsLen) = 0;

                env->ReleaseStringUTFChars(str, strChars);

                if (len)
                    *len = strCharsLen;

                return strChars0;
            }

            std::string JavaStringToCString(JNIEnv* env, jstring str, int* len)
            {
                char* resChars = StringToChars(env, str, len);

                if (resChars)
                {
                    std::string res = std::string(resChars, *len);

                    delete[] resChars;

                    return res;
                }
                else
                    return std::string();
            }

            jclass FindClass(JNIEnv* env, const char *name) {
                jclass res = env->FindClass(name);

                if (!res)
                    throw JvmException();

                jclass res0 = static_cast<jclass>(env->NewGlobalRef(res));

                env->DeleteLocalRef(res);

                return res0;
            }

            void DeleteClass(JNIEnv* env, jclass cls) {
                if (cls)
                    env->DeleteGlobalRef(cls);
            }

            void CheckClass(JNIEnv* env, const char *name)
            {
                jclass res = env->FindClass(name);

                if (!res)
                    throw JvmException();
            }

            jmethodID FindMethod(JNIEnv* env, jclass cls, JniMethod mthd) {
                jmethodID mthd0 = mthd.isStatic ?
                    env->GetStaticMethodID(cls, mthd.name, mthd.sign) : env->GetMethodID(cls, mthd.name, mthd.sign);

                if (!mthd0)
                    throw JvmException();

                return mthd0;
            }

            void AddNativeMethod(JNINativeMethod* mthd, JniMethod jniMthd, void* fnPtr) {
                mthd->name = jniMthd.name;
                mthd->signature = jniMthd.sign;
                mthd->fnPtr = fnPtr;
            }

            void JniJavaMembers::Initialize(JNIEnv* env) {
                c_Class = FindClass(env, C_CLASS);
                m_Class_getName = FindMethod(env, c_Class, M_CLASS_GET_NAME);

                c_Throwable = FindClass(env, C_THROWABLE);
                m_Throwable_getMessage = FindMethod(env, c_Throwable, M_THROWABLE_GET_MESSAGE);
                m_Throwable_printStackTrace = FindMethod(env, c_Throwable, M_THROWABLE_PRINT_STACK_TRACE);
            }

            void JniJavaMembers::Destroy(JNIEnv* env) {
                DeleteClass(env, c_Class);
                DeleteClass(env, c_Throwable);
            }

            bool JniJavaMembers::WriteErrorInfo(JNIEnv* env, char** errClsName, int* errClsNameLen, char** errMsg, int* errMsgLen) {
                if (env && env->ExceptionCheck()) {
                    if (m_Class_getName && m_Throwable_getMessage) {
                        jthrowable err = env->ExceptionOccurred();

                        env->ExceptionClear();

                        jclass errCls = env->GetObjectClass(err);

                        jstring clsName = static_cast<jstring>(env->CallObjectMethod(errCls, m_Class_getName));
                        *errClsName = StringToChars(env, clsName, errClsNameLen);

                        jstring msg = static_cast<jstring>(env->CallObjectMethod(err, m_Throwable_getMessage));
                        *errMsg = StringToChars(env, msg, errMsgLen);

                        if (errCls)
                            env->DeleteLocalRef(errCls);

                        if (clsName)
                            env->DeleteLocalRef(clsName);

                        if (msg)
                            env->DeleteLocalRef(msg);

                        return true;
                    }
                    else {
                        env->ExceptionClear();
                    }
                }

                return false;
            }

            void JniMembers::Initialize(JNIEnv* env) {
                c_PlatformAbstractQryCursor = FindClass(env, C_PLATFORM_ABSTRACT_QRY_CURSOR);
                m_PlatformAbstractQryCursor_iter = FindMethod(env, c_PlatformAbstractQryCursor, M_PLATFORM_ABSTRACT_QRY_CURSOR_ITER);
                m_PlatformAbstractQryCursor_iterHasNext = FindMethod(env, c_PlatformAbstractQryCursor, M_PLATFORM_ABSTRACT_QRY_CURSOR_ITER_HAS_NEXT);
                m_PlatformAbstractQryCursor_close = FindMethod(env, c_PlatformAbstractQryCursor, M_PLATFORM_ABSTRACT_QRY_CURSOR_CLOSE);

                c_PlatformAffinity = FindClass(env, C_PLATFORM_AFFINITY);
                m_PlatformAffinity_partitions = FindMethod(env, c_PlatformAffinity, C_PLATFORM_AFFINITY_PARTITIONS);

                c_PlatformCache = FindClass(env, C_PLATFORM_CACHE);
                m_PlatformCache_withSkipStore = FindMethod(env, c_PlatformCache, M_PLATFORM_CACHE_WITH_SKIP_STORE);
                m_PlatformCache_withNoRetries = FindMethod(env, c_PlatformCache, M_PLATFORM_CACHE_WITH_NO_RETRIES);
                m_PlatformCache_withExpiryPolicy = FindMethod(env, c_PlatformCache, M_PLATFORM_CACHE_WITH_EXPIRY_PLC);
                m_PlatformCache_withAsync = FindMethod(env, c_PlatformCache, M_PLATFORM_CACHE_WITH_ASYNC);
                m_PlatformCache_withKeepPortable = FindMethod(env, c_PlatformCache, M_PLATFORM_CACHE_WITH_KEEP_PORTABLE);
                m_PlatformCache_clear = FindMethod(env, c_PlatformCache, M_PLATFORM_CACHE_CLEAR);
                m_PlatformCache_removeAll = FindMethod(env, c_PlatformCache, M_PLATFORM_CACHE_REMOVE_ALL);
                m_PlatformCache_iterator = FindMethod(env, c_PlatformCache, M_PLATFORM_CACHE_ITERATOR);
                m_PlatformCache_localIterator = FindMethod(env, c_PlatformCache, M_PLATFORM_CACHE_LOCAL_ITERATOR);
                m_PlatformCache_enterLock = FindMethod(env, c_PlatformCache, M_PLATFORM_CACHE_ENTER_LOCK);
                m_PlatformCache_exitLock = FindMethod(env, c_PlatformCache, M_PLATFORM_CACHE_EXIT_LOCK);
                m_PlatformCache_tryEnterLock = FindMethod(env, c_PlatformCache, M_PLATFORM_CACHE_TRY_ENTER_LOCK);
                m_PlatformCache_closeLock = FindMethod(env, c_PlatformCache, M_PLATFORM_CACHE_CLOSE_LOCK);
                m_PlatformCache_rebalance = FindMethod(env, c_PlatformCache, M_PLATFORM_CACHE_REBALANCE);
                m_PlatformCache_size = FindMethod(env, c_PlatformCache, M_PLATFORM_CACHE_SIZE);

                c_PlatformCacheStoreCallback = FindClass(env, C_PLATFORM_CACHE_STORE_CALLBACK);
                m_PlatformCacheStoreCallback_invoke = FindMethod(env, c_PlatformCacheStoreCallback, M_PLATFORM_CACHE_STORE_CALLBACK_INVOKE);

                c_IgniteException = FindClass(env, C_IGNITE_EXCEPTION);

                c_PlatformClusterGroup = FindClass(env, C_PLATFORM_CLUSTER_GRP);
                m_PlatformClusterGroup_forOthers = FindMethod(env, c_PlatformClusterGroup, M_PLATFORM_CLUSTER_GRP_FOR_OTHERS);
                m_PlatformClusterGroup_forRemotes = FindMethod(env, c_PlatformClusterGroup, M_PLATFORM_CLUSTER_GRP_FOR_REMOTES);
                m_PlatformClusterGroup_forDaemons = FindMethod(env, c_PlatformClusterGroup, M_PLATFORM_CLUSTER_GRP_FOR_DAEMONS);
                m_PlatformClusterGroup_forRandom = FindMethod(env, c_PlatformClusterGroup, M_PLATFORM_CLUSTER_GRP_FOR_RANDOM);
                m_PlatformClusterGroup_forOldest = FindMethod(env, c_PlatformClusterGroup, M_PLATFORM_CLUSTER_GRP_FOR_OLDEST);
                m_PlatformClusterGroup_forYoungest = FindMethod(env, c_PlatformClusterGroup, M_PLATFORM_CLUSTER_GRP_FOR_YOUNGEST);
                m_PlatformClusterGroup_resetMetrics = FindMethod(env, c_PlatformClusterGroup, M_PLATFORM_CLUSTER_GRP_RESET_METRICS);

                c_PlatformCompute = FindClass(env, C_PLATFORM_COMPUTE);
                m_PlatformCompute_withNoFailover = FindMethod(env, c_PlatformCompute, M_PLATFORM_COMPUTE_WITH_NO_FAILOVER);
                m_PlatformCompute_withTimeout = FindMethod(env, c_PlatformCompute, M_PLATFORM_COMPUTE_WITH_TIMEOUT);
                m_PlatformCompute_executeNative = FindMethod(env, c_PlatformCompute, M_PLATFORM_COMPUTE_EXECUTE_NATIVE);

                c_PlatformContinuousQuery = FindClass(env, C_PLATFORM_CONT_QRY);
                m_PlatformContinuousQuery_close = FindMethod(env, c_PlatformContinuousQuery, M_PLATFORM_CONT_QRY_CLOSE);
                m_PlatformContinuousQuery_getInitialQueryCursor = FindMethod(env, c_PlatformContinuousQuery, M_PLATFORM_CONT_QRY_GET_INITIAL_QUERY_CURSOR);

                c_PlatformDataStreamer = FindClass(env, C_PLATFORM_DATA_STREAMER);
                m_PlatformDataStreamer_listenTopology = FindMethod(env, c_PlatformDataStreamer, M_PLATFORM_DATA_STREAMER_LISTEN_TOPOLOGY);
                m_PlatformDataStreamer_getAllowOverwrite = FindMethod(env, c_PlatformDataStreamer, M_PLATFORM_DATA_STREAMER_GET_ALLOW_OVERWRITE);
                m_PlatformDataStreamer_setAllowOverwrite = FindMethod(env, c_PlatformDataStreamer, M_PLATFORM_DATA_STREAMER_SET_ALLOW_OVERWRITE);
                m_PlatformDataStreamer_getSkipStore = FindMethod(env, c_PlatformDataStreamer, M_PLATFORM_DATA_STREAMER_GET_SKIP_STORE);
                m_PlatformDataStreamer_setSkipStore = FindMethod(env, c_PlatformDataStreamer, M_PLATFORM_DATA_STREAMER_SET_SKIP_STORE);
                m_PlatformDataStreamer_getPerNodeBufSize = FindMethod(env, c_PlatformDataStreamer, M_PLATFORM_DATA_STREAMER_GET_PER_NODE_BUFFER_SIZE);
                m_PlatformDataStreamer_setPerNodeBufSize = FindMethod(env, c_PlatformDataStreamer, M_PLATFORM_DATA_STREAMER_SET_PER_NODE_BUFFER_SIZE);
                m_PlatformDataStreamer_getPerNodeParallelOps = FindMethod(env, c_PlatformDataStreamer, M_PLATFORM_DATA_STREAMER_GET_PER_NODE_PARALLEL_OPS);
                m_PlatformDataStreamer_setPerNodeParallelOps = FindMethod(env, c_PlatformDataStreamer, M_PLATFORM_DATA_STREAMER_SET_PER_NODE_PARALLEL_OPS);

                c_PlatformEvents = FindClass(env, C_PLATFORM_EVENTS);
                m_PlatformEvents_withAsync = FindMethod(env, c_PlatformEvents, M_PLATFORM_EVENTS_WITH_ASYNC);
                m_PlatformEvents_stopLocalListen = FindMethod(env, c_PlatformEvents, M_PLATFORM_EVENTS_STOP_LOCAL_LISTEN);
                m_PlatformEvents_localListen = FindMethod(env, c_PlatformEvents, M_PLATFORM_EVENTS_LOCAL_LISTEN);
                m_PlatformEvents_isEnabled = FindMethod(env, c_PlatformEvents, M_PLATFORM_EVENTS_IS_ENABLED);

                c_PlatformServices = FindClass(env, C_PLATFORM_SERVICES);
                m_PlatformServices_withAsync = FindMethod(env, c_PlatformServices, M_PLATFORM_SERVICES_WITH_ASYNC);
                m_PlatformServices_withServerKeepPortable = FindMethod(env, c_PlatformServices, M_PLATFORM_SERVICES_WITH_SERVER_KEEP_PORTABLE);
                m_PlatformServices_cancel = FindMethod(env, c_PlatformServices, M_PLATFORM_SERVICES_CANCEL);
                m_PlatformServices_cancelAll = FindMethod(env, c_PlatformServices, M_PLATFORM_SERVICES_CANCEL_ALL);
                m_PlatformServices_serviceProxy = FindMethod(env, c_PlatformServices, M_PLATFORM_SERVICES_SERVICE_PROXY);

                c_PlatformIgnition = FindClass(env, C_PLATFORM_IGNITION);
                m_PlatformIgnition_start = FindMethod(env, c_PlatformIgnition, M_PLATFORM_IGNITION_START);
                m_PlatformIgnition_instance = FindMethod(env, c_PlatformIgnition, M_PLATFORM_IGNITION_INSTANCE);
                m_PlatformIgnition_environmentPointer = FindMethod(env, c_PlatformIgnition, M_PLATFORM_IGNITION_ENVIRONMENT_POINTER);
                m_PlatformIgnition_stop = FindMethod(env, c_PlatformIgnition, M_PLATFORM_IGNITION_STOP);
                m_PlatformIgnition_stopAll = FindMethod(env, c_PlatformIgnition, M_PLATFORM_IGNITION_STOP_ALL);

                c_PlatformMessaging = FindClass(env, C_PLATFORM_MESSAGING);
                m_PlatformMessaging_withAsync = FindMethod(env, c_PlatformMessaging, M_PLATFORM_MESSAGING_WITH_ASYNC);

                c_PlatformProcessor = FindClass(env, C_PLATFORM_PROCESSOR);
                m_PlatformProcessor_releaseStart = FindMethod(env, c_PlatformProcessor, M_PLATFORM_PROCESSOR_RELEASE_START);
                m_PlatformProcessor_cache = FindMethod(env, c_PlatformProcessor, M_PLATFORM_PROCESSOR_CACHE);
                m_PlatformProcessor_createCache = FindMethod(env, c_PlatformProcessor, M_PLATFORM_PROCESSOR_CREATE_CACHE);
                m_PlatformProcessor_getOrCreateCache = FindMethod(env, c_PlatformProcessor, M_PLATFORM_PROCESSOR_GET_OR_CREATE_CACHE);
                m_PlatformProcessor_createCacheFromConfig = FindMethod(env, c_PlatformProcessor, M_PLATFORM_PROCESSOR_CREATE_CACHE_FROM_CONFIG);
                m_PlatformProcessor_getOrCreateCacheFromConfig = FindMethod(env, c_PlatformProcessor, M_PLATFORM_PROCESSOR_GET_OR_CREATE_CACHE_FROM_CONFIG);
                m_PlatformProcessor_destroyCache = FindMethod(env, c_PlatformProcessor, M_PLATFORM_PROCESSOR_DESTROY_CACHE);
                m_PlatformProcessor_affinity = FindMethod(env, c_PlatformProcessor, M_PLATFORM_PROCESSOR_AFFINITY);
                m_PlatformProcessor_dataStreamer = FindMethod(env, c_PlatformProcessor, M_PLATFORM_PROCESSOR_DATA_STREAMER);
                m_PlatformProcessor_transactions = FindMethod(env, c_PlatformProcessor, M_PLATFORM_PROCESSOR_TRANSACTIONS);
                m_PlatformProcessor_projection = FindMethod(env, c_PlatformProcessor, M_PLATFORM_PROCESSOR_PROJECTION);
                m_PlatformProcessor_compute = FindMethod(env, c_PlatformProcessor, M_PLATFORM_PROCESSOR_COMPUTE);
                m_PlatformProcessor_message = FindMethod(env, c_PlatformProcessor, M_PLATFORM_PROCESSOR_MESSAGE);
                m_PlatformProcessor_events = FindMethod(env, c_PlatformProcessor, M_PLATFORM_PROCESSOR_EVENTS);
                m_PlatformProcessor_services = FindMethod(env, c_PlatformProcessor, M_PLATFORM_PROCESSOR_SERVICES);
                m_PlatformProcessor_extensions = FindMethod(env, c_PlatformProcessor, M_PLATFORM_PROCESSOR_EXTENSIONS);
                m_PlatformProcessor_atomicLong = FindMethod(env, c_PlatformProcessor, M_PLATFORM_PROCESSOR_ATOMIC_LONG);
                m_PlatformProcessor_atomicSequence = FindMethod(env, c_PlatformProcessor, M_PLATFORM_PROCESSOR_ATOMIC_SEQUENCE);
                m_PlatformProcessor_atomicReference = FindMethod(env, c_PlatformProcessor, M_PLATFORM_PROCESSOR_ATOMIC_REFERENCE);
                m_PlatformProcessor_getIgniteConfiguration = FindMethod(env, c_PlatformProcessor, M_PLATFORM_PROCESSOR_GET_IGNITE_CONFIGURATION);

                c_PlatformTarget = FindClass(env, C_PLATFORM_TARGET);
                m_PlatformTarget_inStreamOutLong = FindMethod(env, c_PlatformTarget, M_PLATFORM_TARGET_IN_STREAM_OUT_LONG);
                m_PlatformTarget_inStreamOutObject = FindMethod(env, c_PlatformTarget, M_PLATFORM_TARGET_IN_STREAM_OUT_OBJECT);
                m_PlatformTarget_outLong = FindMethod(env, c_PlatformTarget, M_PLATFORM_TARGET_OUT_LONG);
                m_PlatformTarget_outStream = FindMethod(env, c_PlatformTarget, M_PLATFORM_TARGET_OUT_STREAM);
                m_PlatformTarget_outObject = FindMethod(env, c_PlatformTarget, M_PLATFORM_TARGET_OUT_OBJECT);
                m_PlatformTarget_inStreamOutStream = FindMethod(env, c_PlatformTarget, M_PLATFORM_TARGET_IN_STREAM_OUT_STREAM);
                m_PlatformTarget_inObjectStreamOutStream = FindMethod(env, c_PlatformTarget, M_PLATFORM_TARGET_IN_OBJECT_STREAM_OUT_STREAM);
                m_PlatformTarget_listenFuture = FindMethod(env, c_PlatformTarget, M_PLATFORM_TARGET_LISTEN_FUTURE);
                m_PlatformTarget_listenFutureForOperation = FindMethod(env, c_PlatformTarget, M_PLATFORM_TARGET_LISTEN_FOR_OPERATION);
                m_PlatformTarget_listenFutureAndGet = FindMethod(env, c_PlatformTarget, M_PLATFORM_TARGET_LISTEN_FUTURE_AND_GET);
                m_PlatformTarget_listenFutureForOperationAndGet = FindMethod(env, c_PlatformTarget, M_PLATFORM_TARGET_LISTEN_FOR_OPERATION_AND_GET);

                c_PlatformTransactions = FindClass(env, C_PLATFORM_TRANSACTIONS);
                m_PlatformTransactions_txStart = FindMethod(env, c_PlatformTransactions, M_PLATFORM_TRANSACTIONS_TX_START);
                m_PlatformTransactions_txCommit = FindMethod(env, c_PlatformTransactions, M_PLATFORM_TRANSACTIONS_TX_COMMIT);
                m_PlatformTransactions_txRollback = FindMethod(env, c_PlatformTransactions, M_PLATFORM_TRANSACTIONS_TX_ROLLBACK);
                m_PlatformTransactions_txCommitAsync = FindMethod(env, c_PlatformTransactions, M_PLATFORM_TRANSACTIONS_TX_COMMIT_ASYNC);
                m_PlatformTransactions_txRollbackAsync = FindMethod(env, c_PlatformTransactions, M_PLATFORM_TRANSACTIONS_TX_ROLLBACK_ASYNC);
                m_PlatformTransactions_txState = FindMethod(env, c_PlatformTransactions, M_PLATFORM_TRANSACTIONS_TX_STATE);
                m_PlatformTransactions_txSetRollbackOnly = FindMethod(env, c_PlatformTransactions, M_PLATFORM_TRANSACTIONS_TX_SET_ROLLBACK_ONLY);
                m_PlatformTransactions_txClose = FindMethod(env, c_PlatformTransactions, M_PLATFORM_TRANSACTIONS_TX_CLOSE);
                m_PlatformTransactions_resetMetrics = FindMethod(env, c_PlatformTransactions, M_PLATFORM_TRANSACTIONS_RESET_METRICS);

                c_PlatformUtils = FindClass(env, C_PLATFORM_UTILS);
                m_PlatformUtils_reallocate = FindMethod(env, c_PlatformUtils, M_PLATFORM_UTILS_REALLOC);
                m_PlatformUtils_errData = FindMethod(env, c_PlatformUtils, M_PLATFORM_UTILS_ERR_DATA);

                c_PlatformAtomicLong = FindClass(env, C_PLATFORM_ATOMIC_LONG);
                m_PlatformAtomicLong_get = FindMethod(env, c_PlatformAtomicLong, M_PLATFORM_ATOMIC_LONG_GET);
                m_PlatformAtomicLong_incrementAndGet = FindMethod(env, c_PlatformAtomicLong, M_PLATFORM_ATOMIC_LONG_INCREMENT_AND_GET);
                m_PlatformAtomicLong_getAndIncrement = FindMethod(env, c_PlatformAtomicLong, M_PLATFORM_ATOMIC_LONG_GET_AND_INCREMENT);
                m_PlatformAtomicLong_addAndGet = FindMethod(env, c_PlatformAtomicLong, M_PLATFORM_ATOMIC_LONG_ADD_AND_GET);
                m_PlatformAtomicLong_getAndAdd = FindMethod(env, c_PlatformAtomicLong, M_PLATFORM_ATOMIC_LONG_GET_AND_ADD);
                m_PlatformAtomicLong_decrementAndGet = FindMethod(env, c_PlatformAtomicLong, M_PLATFORM_ATOMIC_LONG_DECREMENT_AND_GET);
                m_PlatformAtomicLong_getAndDecrement = FindMethod(env, c_PlatformAtomicLong, M_PLATFORM_ATOMIC_LONG_GET_AND_DECREMENT);
                m_PlatformAtomicLong_getAndSet = FindMethod(env, c_PlatformAtomicLong, M_PLATFORM_ATOMIC_LONG_GET_AND_SET);
                m_PlatformAtomicLong_compareAndSetAndGet = FindMethod(env, c_PlatformAtomicLong, M_PLATFORM_ATOMIC_LONG_COMPARE_AND_SET_AND_GET);
                m_PlatformAtomicLong_isClosed = FindMethod(env, c_PlatformAtomicLong, M_PLATFORM_ATOMIC_LONG_IS_CLOSED);
                m_PlatformAtomicLong_close = FindMethod(env, c_PlatformAtomicLong, M_PLATFORM_ATOMIC_LONG_CLOSE);

                jclass c_PlatformAtomicSequence = FindClass(env, C_PLATFORM_ATOMIC_SEQUENCE);
                m_PlatformAtomicSequence_get = FindMethod(env, c_PlatformAtomicSequence, M_PLATFORM_ATOMIC_SEQUENCE_GET);
                m_PlatformAtomicSequence_incrementAndGet = FindMethod(env, c_PlatformAtomicSequence, M_PLATFORM_ATOMIC_SEQUENCE_INCREMENT_AND_GET);
                m_PlatformAtomicSequence_getAndIncrement = FindMethod(env, c_PlatformAtomicSequence, M_PLATFORM_ATOMIC_SEQUENCE_GET_AND_INCREMENT);
                m_PlatformAtomicSequence_addAndGet = FindMethod(env, c_PlatformAtomicSequence, M_PLATFORM_ATOMIC_SEQUENCE_ADD_AND_GET);
                m_PlatformAtomicSequence_getAndAdd = FindMethod(env, c_PlatformAtomicSequence, M_PLATFORM_ATOMIC_SEQUENCE_GET_AND_ADD);
                m_PlatformAtomicSequence_getBatchSize = FindMethod(env, c_PlatformAtomicSequence, M_PLATFORM_ATOMIC_SEQUENCE_GET_BATCH_SIZE);
                m_PlatformAtomicSequence_setBatchSize = FindMethod(env, c_PlatformAtomicSequence, M_PLATFORM_ATOMIC_SEQUENCE_SET_BATCH_SIZE);
                m_PlatformAtomicSequence_isClosed = FindMethod(env, c_PlatformAtomicSequence, M_PLATFORM_ATOMIC_SEQUENCE_IS_CLOSED);
                m_PlatformAtomicSequence_close = FindMethod(env, c_PlatformAtomicSequence, M_PLATFORM_ATOMIC_SEQUENCE_CLOSE);

                jclass c_PlatformAtomicReference = FindClass(env, C_PLATFORM_ATOMIC_REFERENCE);
                m_PlatformAtomicReference_isClosed = FindMethod(env, c_PlatformAtomicReference, M_PLATFORM_ATOMIC_REFERENCE_IS_CLOSED);
                m_PlatformAtomicReference_close = FindMethod(env, c_PlatformAtomicReference, M_PLATFORM_ATOMIC_REFERENCE_CLOSE);

                c_PlatformListenable = FindClass(env, C_PLATFORM_LISTENABLE);
                m_PlatformListenable_cancel = FindMethod(env, c_PlatformListenable, M_PLATFORM_LISTENABLE_CANCEL);                    
                m_PlatformListenable_isCancelled = FindMethod(env, c_PlatformListenable, M_PLATFORM_LISTENABLE_IS_CANCELED);

                // Find utility classes which are not used from context, but are still required in other places.
                CheckClass(env, C_PLATFORM_NO_CALLBACK_EXCEPTION);
            }

            void JniMembers::Destroy(JNIEnv* env) {
                DeleteClass(env, c_PlatformAbstractQryCursor);
                DeleteClass(env, c_PlatformAffinity);
                DeleteClass(env, c_PlatformCache);
                DeleteClass(env, c_PlatformCacheStoreCallback);
                DeleteClass(env, c_IgniteException);
                DeleteClass(env, c_PlatformClusterGroup);
                DeleteClass(env, c_PlatformCompute);
                DeleteClass(env, c_PlatformContinuousQuery);
                DeleteClass(env, c_PlatformDataStreamer);
                DeleteClass(env, c_PlatformEvents);
                DeleteClass(env, c_PlatformIgnition);
                DeleteClass(env, c_PlatformMessaging);
                DeleteClass(env, c_PlatformProcessor);
                DeleteClass(env, c_PlatformTarget);
                DeleteClass(env, c_PlatformTransactions);
                DeleteClass(env, c_PlatformUtils);
            }

            JniJvm::JniJvm() : jvm(NULL), javaMembers(JniJavaMembers()), members(JniMembers())
            {
                // No-op.
            }

            JniJvm::JniJvm(JavaVM* jvm, JniJavaMembers javaMembers, JniMembers members) :
                jvm(jvm), javaMembers(javaMembers), members(members)
            {
                // No-op.
            }

            JavaVM* JniJvm::GetJvm()
            {
                return jvm;
            }

            JniJavaMembers& JniJvm::GetJavaMembers()
            {
                return javaMembers;
            }

            JniMembers& JniJvm::GetMembers()
            {
                return members;
            }

            /**
             * Create JVM.
             */
            jint CreateJvm(char** opts, int optsLen, JavaVM** jvm, JNIEnv** env) {
                JavaVMOption* opts0 = new JavaVMOption[optsLen];

                for (int i = 0; i < optsLen; i++)
                    opts0[i].optionString = *(opts + i);

                JavaVMInitArgs args;

                args.version = JNI_VERSION_1_6;
                args.nOptions = optsLen;
                args.options = opts0;
                args.ignoreUnrecognized = 0;

                jint res = JNI_CreateJavaVM(jvm, reinterpret_cast<void**>(env), &args);

                delete[] opts0;

                return res;
            }

            void RegisterNatives(JNIEnv* env) {
                {
                    JNINativeMethod methods[54];

                    int idx = 0;

                    AddNativeMethod(methods + idx++, M_PLATFORM_CALLBACK_UTILS_CACHE_STORE_CREATE, reinterpret_cast<void*>(JniCacheStoreCreate));
                    AddNativeMethod(methods + idx++, M_PLATFORM_CALLBACK_UTILS_CACHE_STORE_INVOKE, reinterpret_cast<void*>(JniCacheStoreInvoke));
                    AddNativeMethod(methods + idx++, M_PLATFORM_CALLBACK_UTILS_CACHE_STORE_DESTROY, reinterpret_cast<void*>(JniCacheStoreDestroy));

                    AddNativeMethod(methods + idx++, M_PLATFORM_CALLBACK_UTILS_CACHE_STORE_SESSION_CREATE, reinterpret_cast<void*>(JniCacheStoreSessionCreate));

                    AddNativeMethod(methods + idx++, M_PLATFORM_CALLBACK_UTILS_CACHE_ENTRY_FILTER_CREATE, reinterpret_cast<void*>(JniCacheEntryFilterCreate));
                    AddNativeMethod(methods + idx++, M_PLATFORM_CALLBACK_UTILS_CACHE_ENTRY_FILTER_APPLY, reinterpret_cast<void*>(JniCacheEntryFilterApply));
                    AddNativeMethod(methods + idx++, M_PLATFORM_CALLBACK_UTILS_CACHE_ENTRY_FILTER_DESTROY, reinterpret_cast<void*>(JniCacheEntryFilterDestroy));

                    AddNativeMethod(methods + idx++, M_PLATFORM_CALLBACK_UTILS_CACHE_INVOKE, reinterpret_cast<void*>(JniCacheInvoke));

                    AddNativeMethod(methods + idx++, M_PLATFORM_CALLBACK_UTILS_COMPUTE_TASK_MAP, reinterpret_cast<void*>(JniComputeTaskMap));
                    AddNativeMethod(methods + idx++, M_PLATFORM_CALLBACK_UTILS_COMPUTE_TASK_JOB_RESULT, reinterpret_cast<void*>(JniComputeTaskJobResult));
                    AddNativeMethod(methods + idx++, M_PLATFORM_CALLBACK_UTILS_COMPUTE_TASK_REDUCE, reinterpret_cast<void*>(JniComputeTaskReduce));
                    AddNativeMethod(methods + idx++, M_PLATFORM_CALLBACK_UTILS_COMPUTE_TASK_COMPLETE, reinterpret_cast<void*>(JniComputeTaskComplete));

                    AddNativeMethod(methods + idx++, M_PLATFORM_CALLBACK_UTILS_COMPUTE_JOB_SERIALIZE, reinterpret_cast<void*>(JniComputeJobSerialize));
                    AddNativeMethod(methods + idx++, M_PLATFORM_CALLBACK_UTILS_COMPUTE_JOB_CREATE, reinterpret_cast<void*>(JniComputeJobCreate));
                    AddNativeMethod(methods + idx++, M_PLATFORM_CALLBACK_UTILS_COMPUTE_JOB_EXECUTE, reinterpret_cast<void*>(JniComputeJobExecute));
                    AddNativeMethod(methods + idx++, M_PLATFORM_CALLBACK_UTILS_COMPUTE_JOB_DESTROY, reinterpret_cast<void*>(JniComputeJobDestroy));
                    AddNativeMethod(methods + idx++, M_PLATFORM_CALLBACK_UTILS_COMPUTE_JOB_CANCEL, reinterpret_cast<void*>(JniComputeJobCancel));

                    AddNativeMethod(methods + idx++, M_PLATFORM_CALLBACK_UTILS_CONTINUOUS_QUERY_LSNR_APPLY, reinterpret_cast<void*>(JniContinuousQueryListenerApply));
                    AddNativeMethod(methods + idx++, M_PLATFORM_CALLBACK_UTILS_CONTINUOUS_QUERY_FILTER_CREATE, reinterpret_cast<void*>(JniContinuousQueryFilterCreate));
                    AddNativeMethod(methods + idx++, M_PLATFORM_CALLBACK_UTILS_CONTINUOUS_QUERY_FILTER_EVAL, reinterpret_cast<void*>(JniContinuousQueryFilterApply));
                    AddNativeMethod(methods + idx++, M_PLATFORM_CALLBACK_UTILS_CONTINUOUS_QUERY_FILTER_RELEASE, reinterpret_cast<void*>(JniContinuousQueryFilterRelease));

                    AddNativeMethod(methods + idx++, M_PLATFORM_CALLBACK_UTILS_DATA_STREAMER_TOPOLOGY_UPDATE, reinterpret_cast<void*>(JniDataStreamerTopologyUpdate));
                    AddNativeMethod(methods + idx++, M_PLATFORM_CALLBACK_UTILS_DATA_STREAMER_STREAM_RECEIVER_INVOKE, reinterpret_cast<void*>(JniDataStreamerStreamReceiverInvoke));

                    AddNativeMethod(methods + idx++, M_PLATFORM_CALLBACK_UTILS_FUTURE_BYTE_RES, reinterpret_cast<void*>(JniFutureByteResult));
                    AddNativeMethod(methods + idx++, M_PLATFORM_CALLBACK_UTILS_FUTURE_BOOL_RES, reinterpret_cast<void*>(JniFutureBoolResult));
                    AddNativeMethod(methods + idx++, M_PLATFORM_CALLBACK_UTILS_FUTURE_SHORT_RES, reinterpret_cast<void*>(JniFutureShortResult));
                    AddNativeMethod(methods + idx++, M_PLATFORM_CALLBACK_UTILS_FUTURE_CHAR_RES, reinterpret_cast<void*>(JniFutureCharResult));
                    AddNativeMethod(methods + idx++, M_PLATFORM_CALLBACK_UTILS_FUTURE_INT_RES, reinterpret_cast<void*>(JniFutureIntResult));
                    AddNativeMethod(methods + idx++, M_PLATFORM_CALLBACK_UTILS_FUTURE_FLOAT_RES, reinterpret_cast<void*>(JniFutureFloatResult));
                    AddNativeMethod(methods + idx++, M_PLATFORM_CALLBACK_UTILS_FUTURE_LONG_RES, reinterpret_cast<void*>(JniFutureLongResult));
                    AddNativeMethod(methods + idx++, M_PLATFORM_CALLBACK_UTILS_FUTURE_DOUBLE_RES, reinterpret_cast<void*>(JniFutureDoubleResult));
                    AddNativeMethod(methods + idx++, M_PLATFORM_CALLBACK_UTILS_FUTURE_OBJ_RES, reinterpret_cast<void*>(JniFutureObjectResult));
                    AddNativeMethod(methods + idx++, M_PLATFORM_CALLBACK_UTILS_FUTURE_NULL_RES, reinterpret_cast<void*>(JniFutureNullResult));
                    AddNativeMethod(methods + idx++, M_PLATFORM_CALLBACK_UTILS_FUTURE_ERR, reinterpret_cast<void*>(JniFutureError));

                    AddNativeMethod(methods + idx++, M_PLATFORM_CALLBACK_UTILS_LIFECYCLE_EVENT, reinterpret_cast<void*>(JniLifecycleEvent));

                    AddNativeMethod(methods + idx++, M_PLATFORM_CALLBACK_UTILS_MESSAGING_FILTER_CREATE, reinterpret_cast<void*>(JniMessagingFilterCreate));
                    AddNativeMethod(methods + idx++, M_PLATFORM_CALLBACK_UTILS_MESSAGING_FILTER_APPLY, reinterpret_cast<void*>(JniMessagingFilterApply));
                    AddNativeMethod(methods + idx++, M_PLATFORM_CALLBACK_UTILS_MESSAGING_FILTER_DESTROY, reinterpret_cast<void*>(JniMessagingFilterDestroy));

                    AddNativeMethod(methods + idx++, M_PLATFORM_CALLBACK_UTILS_EVENT_FILTER_CREATE, reinterpret_cast<void*>(JniEventFilterCreate));
                    AddNativeMethod(methods + idx++, M_PLATFORM_CALLBACK_UTILS_EVENT_FILTER_APPLY, reinterpret_cast<void*>(JniEventFilterApply));
                    AddNativeMethod(methods + idx++, M_PLATFORM_CALLBACK_UTILS_EVENT_FILTER_DESTROY, reinterpret_cast<void*>(JniEventFilterDestroy));

                    AddNativeMethod(methods + idx++, M_PLATFORM_CALLBACK_UTILS_SERVICE_INIT, reinterpret_cast<void*>(JniServiceInit));
                    AddNativeMethod(methods + idx++, M_PLATFORM_CALLBACK_UTILS_SERVICE_EXECUTE, reinterpret_cast<void*>(JniServiceExecute));
                    AddNativeMethod(methods + idx++, M_PLATFORM_CALLBACK_UTILS_SERVICE_CANCEL, reinterpret_cast<void*>(JniServiceCancel));
                    AddNativeMethod(methods + idx++, M_PLATFORM_CALLBACK_UTILS_SERVICE_INVOKE_METHOD, reinterpret_cast<void*>(JniServiceInvokeMethod));

                    AddNativeMethod(methods + idx++, M_PLATFORM_CALLBACK_UTILS_CLUSTER_NODE_FILTER_APPLY, reinterpret_cast<void*>(JniClusterNodeFilterApply));

                    AddNativeMethod(methods + idx++, M_PLATFORM_CALLBACK_UTILS_NODE_INFO, reinterpret_cast<void*>(JniNodeInfo));

                    AddNativeMethod(methods + idx++, M_PLATFORM_CALLBACK_UTILS_MEMORY_REALLOCATE, reinterpret_cast<void*>(JniMemoryReallocate));

                    AddNativeMethod(methods + idx++, M_PLATFORM_CALLBACK_UTILS_ON_START, reinterpret_cast<void*>(JniOnStart));
                    AddNativeMethod(methods + idx++, M_PLATFORM_CALLBACK_UTILS_ON_STOP, reinterpret_cast<void*>(JniOnStop));

                    AddNativeMethod(methods + idx++, M_PLATFORM_CALLBACK_UTILS_EXTENSION_CALLBACK_IN_LONG_OUT_LONG, reinterpret_cast<void*>(JniExtensionCallbackInLongOutLong));
                    AddNativeMethod(methods + idx++, M_PLATFORM_CALLBACK_UTILS_EXTENSION_CALLBACK_IN_LONG_LONG_OUT_LONG, reinterpret_cast<void*>(JniExtensionCallbackInLongLongOutLong));

                    AddNativeMethod(methods + idx++, M_PLATFORM_CALLBACK_UTILS_ON_CLIENT_DISCONNECTED, reinterpret_cast<void*>(JniOnClientDisconnected));
                    AddNativeMethod(methods + idx++, M_PLATFORM_CALLBACK_UTILS_ON_CLIENT_RECONNECTED, reinterpret_cast<void*>(JniOnClientReconnected));

                    jint res = env->RegisterNatives(FindClass(env, C_PLATFORM_CALLBACK_UTILS), methods, idx);

                    if (res != JNI_OK)
                        throw JvmException();
                }
            }

            JniContext::JniContext(JniJvm* jvm, JniHandlers hnds) : jvm(jvm), hnds(hnds) {
                // No-op.
            }

            JniContext* JniContext::Create(char** opts, int optsLen, JniHandlers hnds) {
                return Create(opts, optsLen, hnds, NULL);
            }

            void GetJniErrorMessage(std::string& errMsg, jint res)
            {
                switch (res)
                {
                    case JNI_ERR:
                        errMsg = "Unknown error (JNI_ERR).";
                        break;

                    case JNI_EDETACHED:
                        errMsg = "Thread detached from the JVM.";
                        break;

                    case JNI_EVERSION:
                        errMsg = "JNI version error.";
                        break;

                    case JNI_ENOMEM:
                        errMsg = "Could not reserve enough space for object heap. Check Xmx option.";
                        break;

                    case JNI_EEXIST:
                        errMsg = "JVM already created.";
                        break;

                    case JNI_EINVAL:
                        errMsg = "Invalid JVM arguments.";
                        break;

                    default:
                        errMsg = "Unexpected JNI_CreateJavaVM result.";
                        break;
                }
            }

            JniContext* JniContext::Create(char** opts, int optsLen, JniHandlers hnds, JniErrorInfo* errInfo)
            {
                // Acquire global lock to instantiate the JVM.
                JVM_LOCK.Enter();

                // Define local variables.
                JavaVM* jvm = NULL;
                JNIEnv* env = NULL;

                JniJavaMembers javaMembers;
                memset(&javaMembers, 0, sizeof(javaMembers));

                JniMembers members;
                memset(&members, 0, sizeof(members));

                JniContext* ctx = NULL;

                std::string errClsName;
                int errClsNameLen = 0;
                std::string errMsg;
                int errMsgLen = 0;

                try {
                    if (!JVM.GetJvm()) 
                    {
                        // 1. Create JVM itself.
                        jint res = CreateJvm(opts, optsLen, &jvm, &env);

                        if (res == JNI_OK)
                        {
                            // 2. Populate members;
                            javaMembers.Initialize(env);
                            members.Initialize(env);

                            // 3. Register native functions.
                            RegisterNatives(env);

                            // 4. Create JNI JVM.
                            JVM = JniJvm(jvm, javaMembers, members);

                            char* printStack = getenv("IGNITE_CPP_PRINT_STACK");
                            PRINT_EXCEPTION = printStack && strcmp("true", printStack) == 0;
                        }
                        else
                        {
                            GetJniErrorMessage(errMsg, res);

                            errMsgLen = errMsg.length();
                        }
                    }

                    if (JVM.GetJvm())
                        ctx = new JniContext(&JVM, hnds);
                }
                catch (JvmException)
                {
                    char* errClsNameChars = NULL;
                    char* errMsgChars = NULL;

                    // Read error info if possible.
                    javaMembers.WriteErrorInfo(env, &errClsNameChars, &errClsNameLen, &errMsgChars, &errMsgLen);

                    if (errClsNameChars) {
                        errClsName = errClsNameChars;

                        delete[] errClsNameChars;
                    }

                    if (errMsgChars)
                    {
                        errMsg = errMsgChars;

                        delete[] errMsgChars;
                    }

                    // Destroy mmebers.
                    if (env) {
                        members.Destroy(env);
                        javaMembers.Destroy(env);
                    }

                    // Destroy faulty JVM.
                    if (jvm)
                        jvm->DestroyJavaVM();
                }

                // It safe to release the lock at this point.
                JVM_LOCK.Leave();

                // Notify err callback if needed.
                if (!ctx) {
                    if (errInfo) {
                        JniErrorInfo errInfo0(IGNITE_JNI_ERR_JVM_INIT, errClsName.c_str(), errMsg.c_str());

                        *errInfo = errInfo0;
                    }

                    if (hnds.error)
                        hnds.error(hnds.target, IGNITE_JNI_ERR_JVM_INIT, errClsName.c_str(), errClsNameLen,
                            errMsg.c_str(), errMsgLen, NULL, 0);
                }

                return ctx;
            }

            int JniContext::Reallocate(long long memPtr, int cap) {
                JavaVM* jvm = JVM.GetJvm();

                JNIEnv* env;

                int attachRes = jvm->AttachCurrentThread(reinterpret_cast<void**>(&env), NULL);

                if (attachRes == JNI_OK)
                    AttachHelper::OnThreadAttach();
                else
                    return -1;

                env->CallStaticVoidMethod(JVM.GetMembers().c_PlatformUtils, JVM.GetMembers().m_PlatformUtils_reallocate, memPtr, cap);

                if (env->ExceptionCheck()) {
                    env->ExceptionClear();

                    return -1;
                }

                return 0;
            }

            void JniContext::Detach() {
                gcc::Memory::Fence();

                if (JVM.GetJvm()) {
                    JNIEnv* env;

                    JVM.GetJvm()->GetEnv(reinterpret_cast<void**>(&env), JNI_VERSION_1_6);

                    if (env)
                        JVM.GetJvm()->DetachCurrentThread();
                }
            }

            jobject JniContext::IgnitionStart(char* cfgPath, char* name, int factoryId, long long dataPtr) {
                return IgnitionStart(cfgPath, name, factoryId, dataPtr, NULL);
            }

            jobject JniContext::IgnitionStart(char* cfgPath, char* name, int factoryId, long long dataPtr, JniErrorInfo* errInfo)
            {
                JNIEnv* env = Attach();

                jstring cfgPath0 = env->NewStringUTF(cfgPath);
                jstring name0 = env->NewStringUTF(name);

                jobject interop = env->CallStaticObjectMethod(
                    jvm->GetMembers().c_PlatformIgnition,
                    jvm->GetMembers().m_PlatformIgnition_start,
                    cfgPath0,
                    name0,
                    factoryId,
                    reinterpret_cast<long long>(&hnds),
                    dataPtr
                );

                ExceptionCheck(env, errInfo);

                return LocalToGlobal(env, interop);
            }


            jobject JniContext::IgnitionInstance(char* name)
            {
                return IgnitionInstance(name, NULL);
            }

            jobject JniContext::IgnitionInstance(char* name, JniErrorInfo* errInfo)
            {
                JNIEnv* env = Attach();

                jstring name0 = env->NewStringUTF(name);

                jobject interop = env->CallStaticObjectMethod(jvm->GetMembers().c_PlatformIgnition,
                    jvm->GetMembers().m_PlatformIgnition_instance, name0);

                ExceptionCheck(env, errInfo);

                return LocalToGlobal(env, interop);
            }

            long long JniContext::IgnitionEnvironmentPointer(char* name)
            {
                return IgnitionEnvironmentPointer(name, NULL);
            }

            long long JniContext::IgnitionEnvironmentPointer(char* name, JniErrorInfo* errInfo)
            {
                JNIEnv* env = Attach();

                jstring name0 = env->NewStringUTF(name);

                long long res = env->CallStaticLongMethod(jvm->GetMembers().c_PlatformIgnition,
                    jvm->GetMembers().m_PlatformIgnition_environmentPointer, name0);

                ExceptionCheck(env, errInfo);

                return res;
            }

            bool JniContext::IgnitionStop(char* name, bool cancel)
            {
                return IgnitionStop(name, cancel, NULL);
            }

            bool JniContext::IgnitionStop(char* name, bool cancel, JniErrorInfo* errInfo)
            {
                JNIEnv* env = Attach();

                jstring name0 = env->NewStringUTF(name);

                jboolean res = env->CallStaticBooleanMethod(jvm->GetMembers().c_PlatformIgnition,
                    jvm->GetMembers().m_PlatformIgnition_stop, name0, cancel);

                ExceptionCheck(env, errInfo);

                return res != 0;
            }

            void JniContext::IgnitionStopAll(bool cancel)
            {
                return IgnitionStopAll(cancel, NULL);
            }

            void JniContext::IgnitionStopAll(bool cancel, JniErrorInfo* errInfo)
            {
                JNIEnv* env = Attach();

                env->CallStaticVoidMethod(jvm->GetMembers().c_PlatformIgnition,
                    jvm->GetMembers().m_PlatformIgnition_stopAll, cancel);

                ExceptionCheck(env, errInfo);
            }

            void JniContext::ProcessorReleaseStart(jobject obj) {
                JNIEnv* env = Attach();

                env->CallVoidMethod(obj, jvm->GetMembers().m_PlatformProcessor_releaseStart);

                ExceptionCheck(env);
            }

            jobject JniContext::ProcessorProjection(jobject obj) {
                JNIEnv* env = Attach();

                jobject prj = env->CallObjectMethod(obj, jvm->GetMembers().m_PlatformProcessor_projection);

                ExceptionCheck(env);

                return LocalToGlobal(env, prj);
            }

            jobject JniContext::ProcessorCache0(jobject obj, const char* name, jmethodID mthd, JniErrorInfo* errInfo)
            {
                JNIEnv* env = Attach();

                jstring name0 = name != NULL ? env->NewStringUTF(name) : NULL;

                jobject cache = env->CallObjectMethod(obj, mthd, name0);

                if (name0)
                    env->DeleteLocalRef(name0);

                ExceptionCheck(env, errInfo);

                return LocalToGlobal(env, cache);
            }

            jobject JniContext::ProcessorCacheFromConfig0(jobject obj, long long memPtr, jmethodID mthd, JniErrorInfo* errInfo)
            {
                JNIEnv* env = Attach();

                jobject cache = env->CallObjectMethod(obj, mthd, memPtr);

                ExceptionCheck(env, errInfo);

                return LocalToGlobal(env, cache);
            }

            jobject JniContext::ProcessorCache(jobject obj, const char* name) {
                return ProcessorCache(obj, name, NULL);
            }

            jobject JniContext::ProcessorCache(jobject obj, const char* name, JniErrorInfo* errInfo) {
                return ProcessorCache0(obj, name, jvm->GetMembers().m_PlatformProcessor_cache, errInfo);
            }

            jobject JniContext::ProcessorCreateCache(jobject obj, const char* name) {
                return ProcessorCreateCache(obj, name, NULL);
            }

            jobject JniContext::ProcessorCreateCache(jobject obj, const char* name, JniErrorInfo* errInfo)
            {
                return ProcessorCache0(obj, name, jvm->GetMembers().m_PlatformProcessor_createCache, errInfo);
            }

            jobject JniContext::ProcessorGetOrCreateCache(jobject obj, const char* name) {
                return ProcessorGetOrCreateCache(obj, name, NULL);
            }

            jobject JniContext::ProcessorGetOrCreateCache(jobject obj, const char* name, JniErrorInfo* errInfo)
            {
                return ProcessorCache0(obj, name, jvm->GetMembers().m_PlatformProcessor_getOrCreateCache, errInfo);
            }

            void JniContext::ProcessorDestroyCache(jobject obj, const char* name) {
                ProcessorDestroyCache(obj, name, NULL);
            }

            void JniContext::ProcessorDestroyCache(jobject obj, const char* name, JniErrorInfo* errInfo)
            {
                JNIEnv* env = Attach();

                jstring name0 = name != NULL ? env->NewStringUTF(name) : NULL;

                env->CallVoidMethod(obj, jvm->GetMembers().m_PlatformProcessor_destroyCache, name0);

                if (name0)
                    env->DeleteLocalRef(name0);

                ExceptionCheck(env, errInfo);
            }

            jobject JniContext::ProcessorCreateCacheFromConfig(jobject obj, long long memPtr) {
                return ProcessorCreateCacheFromConfig(obj, memPtr, NULL);
            }

            jobject JniContext::ProcessorCreateCacheFromConfig(jobject obj, long long memPtr, JniErrorInfo* errInfo)
            {
                return ProcessorCacheFromConfig0(obj, memPtr, jvm->GetMembers().m_PlatformProcessor_createCacheFromConfig, errInfo);
            }

            jobject JniContext::ProcessorGetOrCreateCacheFromConfig(jobject obj, long long memPtr) {
                return ProcessorGetOrCreateCacheFromConfig(obj, memPtr, NULL);
            }

            jobject JniContext::ProcessorGetOrCreateCacheFromConfig(jobject obj, long long memPtr, JniErrorInfo* errInfo)
            {
                return ProcessorCacheFromConfig0(obj, memPtr, jvm->GetMembers().m_PlatformProcessor_getOrCreateCacheFromConfig, errInfo);
            }

            jobject JniContext::ProcessorAffinity(jobject obj, const char* name) {
                JNIEnv* env = Attach();

                jstring name0 = name != NULL ? env->NewStringUTF(name) : NULL;

                jobject aff = env->CallObjectMethod(obj, jvm->GetMembers().m_PlatformProcessor_affinity, name0);

                if (name0)
                    env->DeleteLocalRef(name0);

                ExceptionCheck(env);

                return LocalToGlobal(env, aff);
            }

            jobject JniContext::ProcessorDataStreamer(jobject obj, const char* name, bool keepPortable) {
                JNIEnv* env = Attach();

                jstring name0 = name != NULL ? env->NewStringUTF(name) : NULL;

                jobject ldr = env->CallObjectMethod(obj, jvm->GetMembers().m_PlatformProcessor_dataStreamer, name0,
                    keepPortable);

                if (name0)
                    env->DeleteLocalRef(name0);

                ExceptionCheck(env);

                return LocalToGlobal(env, ldr);
            }

            jobject JniContext::ProcessorTransactions(jobject obj) {
                JNIEnv* env = Attach();

                jobject tx = env->CallObjectMethod(obj, jvm->GetMembers().m_PlatformProcessor_transactions);

                ExceptionCheck(env);

                return LocalToGlobal(env, tx);
            }

            jobject JniContext::ProcessorCompute(jobject obj, jobject prj) {
                JNIEnv* env = Attach();

                jobject res = env->CallObjectMethod(obj, jvm->GetMembers().m_PlatformProcessor_compute, prj);

                ExceptionCheck(env);

                return LocalToGlobal(env, res);
            }

            jobject JniContext::ProcessorMessage(jobject obj, jobject prj) {
                JNIEnv* env = Attach();

                jobject res = env->CallObjectMethod(obj, jvm->GetMembers().m_PlatformProcessor_message, prj);

                ExceptionCheck(env);

                return LocalToGlobal(env, res);
            }

            jobject JniContext::ProcessorEvents(jobject obj, jobject prj) {
                JNIEnv* env = Attach();

                jobject res = env->CallObjectMethod(obj, jvm->GetMembers().m_PlatformProcessor_events, prj);

                ExceptionCheck(env);

                return LocalToGlobal(env, res);
            }

            jobject JniContext::ProcessorServices(jobject obj, jobject prj) {
                JNIEnv* env = Attach();

                jobject res = env->CallObjectMethod(obj, jvm->GetMembers().m_PlatformProcessor_services, prj);

                ExceptionCheck(env);

                return LocalToGlobal(env, res);
            }

            jobject JniContext::ProcessorExtensions(jobject obj)
            {
                JNIEnv* env = Attach();

                jobject res = env->CallObjectMethod(obj, jvm->GetMembers().m_PlatformProcessor_extensions);

                ExceptionCheck(env);

                return LocalToGlobal(env, res);
            }

            jobject JniContext::ProcessorAtomicLong(jobject obj, char* name, long long initVal, bool create)
            {
                JNIEnv* env = Attach();

                jstring name0 = name != NULL ? env->NewStringUTF(name) : NULL;

                jobject res = env->CallObjectMethod(obj, jvm->GetMembers().m_PlatformProcessor_atomicLong, name0, initVal, create);

                if (name0)
                    env->DeleteLocalRef(name0);

                ExceptionCheck(env);

                return LocalToGlobal(env, res);
            }

            jobject JniContext::ProcessorAtomicSequence(jobject obj, char* name, long long initVal, bool create)
            {
                JNIEnv* env = Attach();

                jstring name0 = name != NULL ? env->NewStringUTF(name) : NULL;

                jobject res = env->CallObjectMethod(obj, jvm->GetMembers().m_PlatformProcessor_atomicSequence, name0, initVal, create);

                if (name0)
                    env->DeleteLocalRef(name0);

                ExceptionCheck(env);

                return LocalToGlobal(env, res);
            }

            jobject JniContext::ProcessorAtomicReference(jobject obj, char* name, long long memPtr, bool create)
            {
                JNIEnv* env = Attach();

                jstring name0 = name != NULL ? env->NewStringUTF(name) : NULL;

                jobject res = env->CallObjectMethod(obj, jvm->GetMembers().m_PlatformProcessor_atomicReference, name0, memPtr, create);

                if (name0)
                    env->DeleteLocalRef(name0);

                ExceptionCheck(env);

                return LocalToGlobal(env, res);
            }

            void JniContext::ProcessorGetIgniteConfiguration(jobject obj, long long memPtr)
            {
                JNIEnv* env = Attach();

                env->CallVoidMethod(obj, jvm->GetMembers().m_PlatformProcessor_getIgniteConfiguration, memPtr);

                ExceptionCheck(env);
            }

            long long JniContext::TargetInStreamOutLong(jobject obj, int opType, long long memPtr, JniErrorInfo* err) {
                JNIEnv* env = Attach();

                long long res = env->CallLongMethod(obj, jvm->GetMembers().m_PlatformTarget_inStreamOutLong, opType, memPtr);

                ExceptionCheck(env, err);

                return res;
            }

            void JniContext::TargetInStreamOutStream(jobject obj, int opType, long long inMemPtr, long long outMemPtr, JniErrorInfo* err) {
                JNIEnv* env = Attach();

                env->CallVoidMethod(obj, jvm->GetMembers().m_PlatformTarget_inStreamOutStream, opType, inMemPtr, outMemPtr);

                ExceptionCheck(env, err);
            }

           jobject JniContext::TargetInStreamOutObject(jobject obj, int opType, long long memPtr, JniErrorInfo* err) {
                JNIEnv* env = Attach();

                jobject res = env->CallObjectMethod(obj, jvm->GetMembers().m_PlatformTarget_inStreamOutObject, opType, memPtr);

                ExceptionCheck(env, err);

                return LocalToGlobal(env, res);
            }

            void JniContext::TargetInObjectStreamOutStream(jobject obj, int opType, void* arg, long long inMemPtr, long long outMemPtr, JniErrorInfo* err) {
                JNIEnv* env = Attach();

                env->CallVoidMethod(obj, jvm->GetMembers().m_PlatformTarget_inObjectStreamOutStream, opType, arg, inMemPtr, outMemPtr);

                ExceptionCheck(env, err);
            }

            long long JniContext::TargetOutLong(jobject obj, int opType, JniErrorInfo* err)
            {
                JNIEnv* env = Attach();

                jlong res = env->CallLongMethod(obj, jvm->GetMembers().m_PlatformTarget_outLong, opType);

                ExceptionCheck(env, err);

                return res;
            }

            void JniContext::TargetOutStream(jobject obj, int opType, long long memPtr, JniErrorInfo* err) {
                JNIEnv* env = Attach();

                env->CallVoidMethod(obj, jvm->GetMembers().m_PlatformTarget_outStream, opType, memPtr);

                ExceptionCheck(env, err);
            }

            jobject JniContext::TargetOutObject(jobject obj, int opType, JniErrorInfo* err)
            {
                JNIEnv* env = Attach();

                jobject res = env->CallObjectMethod(obj, jvm->GetMembers().m_PlatformTarget_outObject, opType);

                ExceptionCheck(env, err);

                return LocalToGlobal(env, res);
            }

            void JniContext::TargetListenFuture(jobject obj, long long futId, int typ) {
                JNIEnv* env = Attach();

                env->CallVoidMethod(obj, jvm->GetMembers().m_PlatformTarget_listenFuture, futId, typ);

                ExceptionCheck(env);
            }

            void JniContext::TargetListenFutureForOperation(jobject obj, long long futId, int typ, int opId) {
                JNIEnv* env = Attach();

                env->CallVoidMethod(obj, jvm->GetMembers().m_PlatformTarget_listenFutureForOperation, futId, typ, opId);

                ExceptionCheck(env);
            }

            void* JniContext::TargetListenFutureAndGet(jobject obj, long long futId, int typ) {
                JNIEnv* env = Attach();

                jobject res = env->CallObjectMethod(obj,
                    jvm->GetMembers().m_PlatformTarget_listenFutureAndGet, futId, typ);

                ExceptionCheck(env);

                return LocalToGlobal(env, res);
            }

            void* JniContext::TargetListenFutureForOperationAndGet(jobject obj, long long futId, int typ, int opId) {
                JNIEnv* env = Attach();

                jobject res = env->CallObjectMethod(obj,
                    jvm->GetMembers().m_PlatformTarget_listenFutureForOperationAndGet, futId, typ, opId);

                ExceptionCheck(env);

                return LocalToGlobal(env, res);
            }

            int JniContext::AffinityPartitions(jobject obj) {
                JNIEnv* env = Attach();

                jint parts = env->CallIntMethod(obj, jvm->GetMembers().m_PlatformAffinity_partitions);

                ExceptionCheck(env);

                return parts;
            }

            jobject JniContext::CacheWithSkipStore(jobject obj) {
                JNIEnv* env = Attach();

                jobject cache = env->CallObjectMethod(obj, jvm->GetMembers().m_PlatformCache_withSkipStore);

                ExceptionCheck(env);

                return LocalToGlobal(env, cache);
            }

            jobject JniContext::CacheWithNoRetries(jobject obj) {
                JNIEnv* env = Attach();

                jobject cache = env->CallObjectMethod(obj, jvm->GetMembers().m_PlatformCache_withNoRetries);

                ExceptionCheck(env);

                return LocalToGlobal(env, cache);
            }

            jobject JniContext::CacheWithExpiryPolicy(jobject obj, long long create, long long update, long long access) {
                JNIEnv* env = Attach();

                jobject cache = env->CallObjectMethod(obj, jvm->GetMembers().m_PlatformCache_withExpiryPolicy,
                    create, update, access);

                ExceptionCheck(env);

                return LocalToGlobal(env, cache);
            }

            jobject JniContext::CacheWithAsync(jobject obj) {
                JNIEnv* env = Attach();

                jobject cache = env->CallObjectMethod(obj, jvm->GetMembers().m_PlatformCache_withAsync);

                ExceptionCheck(env);

                return LocalToGlobal(env, cache);
            }

            jobject JniContext::CacheWithKeepPortable(jobject obj) {
                JNIEnv* env = Attach();

                jobject cache = env->CallObjectMethod(obj, jvm->GetMembers().m_PlatformCache_withKeepPortable);

                ExceptionCheck(env);

                return LocalToGlobal(env, cache);
            }

            void JniContext::CacheClear(jobject obj, JniErrorInfo* err) {
                JNIEnv* env = Attach();

                env->CallVoidMethod(obj, jvm->GetMembers().m_PlatformCache_clear);

                ExceptionCheck(env, err);
            }

            void JniContext::CacheRemoveAll(jobject obj, JniErrorInfo* err) {
                JNIEnv* env = Attach();

                env->CallVoidMethod(obj, jvm->GetMembers().m_PlatformCache_removeAll);

                ExceptionCheck(env, err);
            }

            jobject JniContext::CacheOutOpQueryCursor(jobject obj, int type, long long memPtr, JniErrorInfo* err) {
                JNIEnv* env = Attach();

                jobject res = env->CallObjectMethod(
                    obj, jvm->GetMembers().m_PlatformTarget_inStreamOutObject, type, memPtr);

                ExceptionCheck(env, err);

                return LocalToGlobal(env, res);
            }

            jobject JniContext::CacheOutOpContinuousQuery(jobject obj, int type, long long memPtr) {
                JNIEnv* env = Attach();

                jobject res = env->CallObjectMethod(
                    obj, jvm->GetMembers().m_PlatformTarget_inStreamOutObject, type, memPtr);

                ExceptionCheck(env);

                return LocalToGlobal(env, res);
            }

            jobject JniContext::CacheIterator(jobject obj) {
                JNIEnv* env = Attach();

                jobject res = env->CallObjectMethod(obj, jvm->GetMembers().m_PlatformCache_iterator);

                ExceptionCheck(env);

                return LocalToGlobal(env, res);
            }

            jobject JniContext::CacheLocalIterator(jobject obj, int peekModes) {
                JNIEnv*env = Attach();

                jobject res = env->CallObjectMethod(obj, jvm->GetMembers().m_PlatformCache_localIterator, peekModes);

                ExceptionCheck(env);

                return LocalToGlobal(env, res);
            }

            void JniContext::CacheEnterLock(jobject obj, long long id) {
                JNIEnv* env = Attach();

                env->CallVoidMethod(obj, jvm->GetMembers().m_PlatformCache_enterLock, id);

                ExceptionCheck(env);
            }

            void JniContext::CacheExitLock(jobject obj, long long id) {
                JNIEnv* env = Attach();

                env->CallVoidMethod(obj, jvm->GetMembers().m_PlatformCache_exitLock, id);

                ExceptionCheck(env);
            }

            bool JniContext::CacheTryEnterLock(jobject obj, long long id, long long timeout) {
                JNIEnv* env = Attach();

                jboolean res = env->CallBooleanMethod(obj, jvm->GetMembers().m_PlatformCache_tryEnterLock, id, timeout);

                ExceptionCheck(env);

                return res != 0;
            }

            void JniContext::CacheCloseLock(jobject obj, long long id) {
                JNIEnv* env = Attach();

                env->CallVoidMethod(obj, jvm->GetMembers().m_PlatformCache_closeLock, id);

                ExceptionCheck(env);
            }

            void JniContext::CacheRebalance(jobject obj, long long futId) {
                JNIEnv* env = Attach();

                env->CallVoidMethod(obj, jvm->GetMembers().m_PlatformCache_rebalance, futId);

                ExceptionCheck(env);
            }

            int JniContext::CacheSize(jobject obj, int peekModes, bool loc, JniErrorInfo* err) {
                JNIEnv* env = Attach();

                jint res = env->CallIntMethod(obj, jvm->GetMembers().m_PlatformCache_size, peekModes, loc);

                ExceptionCheck(env, err);

                return res;
            }

            void JniContext::CacheStoreCallbackInvoke(jobject obj, long long memPtr) {
                JNIEnv* env = Attach();

                env->CallVoidMethod(obj, jvm->GetMembers().m_PlatformCacheStoreCallback_invoke, memPtr);

                ExceptionCheck(env);
            }

            void JniContext::ComputeWithNoFailover(jobject obj) {
                JNIEnv* env = Attach();

                env->CallVoidMethod(obj, jvm->GetMembers().m_PlatformCompute_withNoFailover);

                ExceptionCheck(env);
            }

            void JniContext::ComputeWithTimeout(jobject obj, long long timeout) {
                JNIEnv* env = Attach();

                env->CallVoidMethod(obj, jvm->GetMembers().m_PlatformCompute_withTimeout, timeout);

                ExceptionCheck(env);
            }

            void* JniContext::ComputeExecuteNative(jobject obj, long long taskPtr, long long topVer) {
                JNIEnv* env = Attach();

                jobject res = env->CallObjectMethod(obj,
                    jvm->GetMembers().m_PlatformCompute_executeNative, taskPtr, topVer);

                ExceptionCheck(env);

                return LocalToGlobal(env, res);
            }

            void JniContext::ContinuousQueryClose(jobject obj) {
                JNIEnv* env = Attach();

                env->CallVoidMethod(obj, jvm->GetMembers().m_PlatformContinuousQuery_close);

                ExceptionCheck(env);
            }

            jobject JniContext::ContinuousQueryGetInitialQueryCursor(jobject obj) {
                JNIEnv* env = Attach();

                jobject res = env->CallObjectMethod(obj,
                    jvm->GetMembers().m_PlatformContinuousQuery_getInitialQueryCursor);

                ExceptionCheck(env);

                return LocalToGlobal(env,  res);
            }

            void JniContext::DataStreamerListenTopology(jobject obj, long long ptr) {
                JNIEnv* env = Attach();

                env->CallVoidMethod(obj, jvm->GetMembers().m_PlatformDataStreamer_listenTopology, ptr);

                ExceptionCheck(env);
            }

            bool JniContext::DataStreamerAllowOverwriteGet(jobject obj) {
                JNIEnv* env = Attach();

                jboolean res = env->CallBooleanMethod(obj, jvm->GetMembers().m_PlatformDataStreamer_getAllowOverwrite);

                ExceptionCheck(env);

                return res != 0;
            }

            void JniContext::DataStreamerAllowOverwriteSet(jobject obj, bool val) {
                JNIEnv* env = Attach();

                env->CallVoidMethod(obj, jvm->GetMembers().m_PlatformDataStreamer_setAllowOverwrite, val);

                ExceptionCheck(env);
            }

            bool JniContext::DataStreamerSkipStoreGet(jobject obj) {
                JNIEnv* env = Attach();

                jboolean res = env->CallBooleanMethod(obj, jvm->GetMembers().m_PlatformDataStreamer_getSkipStore);

                ExceptionCheck(env);

                return res != 0;
            }

            void JniContext::DataStreamerSkipStoreSet(jobject obj, bool val) {
                JNIEnv* env = Attach();

                env->CallVoidMethod(obj, jvm->GetMembers().m_PlatformDataStreamer_setSkipStore, val);

                ExceptionCheck(env);
            }

            int JniContext::DataStreamerPerNodeBufferSizeGet(jobject obj) {
                JNIEnv* env = Attach();

                jint res = env->CallIntMethod(obj, jvm->GetMembers().m_PlatformDataStreamer_getPerNodeBufSize);

                ExceptionCheck(env);

                return res;
            }

            void JniContext::DataStreamerPerNodeBufferSizeSet(jobject obj, int val) {
                JNIEnv* env = Attach();

                env->CallVoidMethod(obj, jvm->GetMembers().m_PlatformDataStreamer_setPerNodeBufSize, val);

                ExceptionCheck(env);
            }

            int JniContext::DataStreamerPerNodeParallelOperationsGet(jobject obj) {
                JNIEnv* env = Attach();

                jint res = env->CallIntMethod(obj, jvm->GetMembers().m_PlatformDataStreamer_getPerNodeParallelOps);

                ExceptionCheck(env);

                return res;
            }

            void JniContext::DataStreamerPerNodeParallelOperationsSet(jobject obj, int val) {
                JNIEnv* env = Attach();

                env->CallVoidMethod(obj, jvm->GetMembers().m_PlatformDataStreamer_setPerNodeParallelOps, val);

                ExceptionCheck(env);
            }

            jobject JniContext::MessagingWithAsync(jobject obj) {
                JNIEnv* env = Attach();

                jobject msg = env->CallObjectMethod(obj, jvm->GetMembers().m_PlatformMessaging_withAsync);

                ExceptionCheck(env);

                return LocalToGlobal(env, msg);
            }

            jobject JniContext::ProjectionForOthers(jobject obj, jobject prj) {
                JNIEnv* env = Attach();

                jobject newPrj = env->CallObjectMethod(obj, jvm->GetMembers().m_PlatformClusterGroup_forOthers, prj);

                ExceptionCheck(env);

                return LocalToGlobal(env, newPrj);
            }

            jobject JniContext::ProjectionForRemotes(jobject obj) {
                JNIEnv* env = Attach();

                jobject newPrj = env->CallObjectMethod(obj, jvm->GetMembers().m_PlatformClusterGroup_forRemotes);

                ExceptionCheck(env);

                return LocalToGlobal(env, newPrj);
            }

            jobject JniContext::ProjectionForDaemons(jobject obj) {
                JNIEnv* env = Attach();

                jobject newPrj = env->CallObjectMethod(obj, jvm->GetMembers().m_PlatformClusterGroup_forDaemons);

                ExceptionCheck(env);

                return LocalToGlobal(env, newPrj);
            }

            jobject JniContext::ProjectionForRandom(jobject obj) {
                JNIEnv* env = Attach();

                jobject newPrj = env->CallObjectMethod(obj, jvm->GetMembers().m_PlatformClusterGroup_forRandom);

                ExceptionCheck(env);

                return LocalToGlobal(env, newPrj);
            }

            jobject JniContext::ProjectionForOldest(jobject obj) {
                JNIEnv* env = Attach();

                jobject newPrj = env->CallObjectMethod(obj, jvm->GetMembers().m_PlatformClusterGroup_forOldest);

                ExceptionCheck(env);

                return LocalToGlobal(env, newPrj);
            }

            jobject JniContext::ProjectionForYoungest(jobject obj) {
                JNIEnv* env = Attach();

                jobject newPrj = env->CallObjectMethod(obj, jvm->GetMembers().m_PlatformClusterGroup_forYoungest);

                ExceptionCheck(env);

                return LocalToGlobal(env, newPrj);
            }

            void JniContext::ProjectionResetMetrics(jobject obj) {
                JNIEnv* env = Attach();

                env->CallVoidMethod(obj, jvm->GetMembers().m_PlatformClusterGroup_resetMetrics);

                ExceptionCheck(env);
            }

            jobject JniContext::ProjectionOutOpRet(jobject obj, int type, long long memPtr) {
                JNIEnv* env = Attach();

                jobject res = env->CallObjectMethod(
                    obj, jvm->GetMembers().m_PlatformTarget_inStreamOutObject, type, memPtr);

                ExceptionCheck(env);

                return LocalToGlobal(env, res);
            }


            void JniContext::QueryCursorIterator(jobject obj, JniErrorInfo* errInfo) {
                JNIEnv* env = Attach();

                env->CallVoidMethod(obj, jvm->GetMembers().m_PlatformAbstractQryCursor_iter);

                ExceptionCheck(env, errInfo);
            }

            bool JniContext::QueryCursorIteratorHasNext(jobject obj, JniErrorInfo* errInfo)
            {
                JNIEnv* env = Attach();

                jboolean res = env->CallBooleanMethod(obj, jvm->GetMembers().m_PlatformAbstractQryCursor_iterHasNext);

                ExceptionCheck(env, errInfo);

                return res != 0;
            }

            void JniContext::QueryCursorClose(jobject obj, JniErrorInfo* errInfo) {
                JNIEnv* env = Attach();

                env->CallVoidMethod(obj, jvm->GetMembers().m_PlatformAbstractQryCursor_close);

                ExceptionCheck(env, errInfo);
            }

            long long JniContext::TransactionsStart(jobject obj, int concurrency, int isolation, long long timeout, int txSize) {
                JNIEnv* env = Attach();

                long long id = env->CallLongMethod(obj, jvm->GetMembers().m_PlatformTransactions_txStart, concurrency, isolation, timeout, txSize);

                ExceptionCheck(env);

                return id;
            }

            int JniContext::TransactionsCommit(jobject obj, long long id) {
                JNIEnv* env = Attach();

                int res = env->CallIntMethod(obj, jvm->GetMembers().m_PlatformTransactions_txCommit, id);

                ExceptionCheck(env);

                return res;
            }

            void JniContext::TransactionsCommitAsync(jobject obj, long long id, long long futId) {
                JNIEnv* env = Attach();

                env->CallVoidMethod(obj, jvm->GetMembers().m_PlatformTransactions_txCommitAsync, id, futId);

                ExceptionCheck(env);
            }

            int JniContext::TransactionsRollback(jobject obj, long long id) {
                JNIEnv* env = Attach();

                int res = env->CallIntMethod(obj, jvm->GetMembers().m_PlatformTransactions_txRollback, id);

                ExceptionCheck(env);

                return res;
            }

            void JniContext::TransactionsRollbackAsync(jobject obj, long long id, long long futId) {
                JNIEnv* env = Attach();

                env->CallVoidMethod(obj, jvm->GetMembers().m_PlatformTransactions_txRollbackAsync, id, futId);

                ExceptionCheck(env);
            }

            int JniContext::TransactionsClose(jobject obj, long long id) {
                JNIEnv* env = Attach();

                jint state = env->CallIntMethod(obj, jvm->GetMembers().m_PlatformTransactions_txClose, id);

                ExceptionCheck(env);

                return state;
            }

            int JniContext::TransactionsState(jobject obj, long long id) {
                JNIEnv* env = Attach();

                jint state = env->CallIntMethod(obj, jvm->GetMembers().m_PlatformTransactions_txState, id);

                ExceptionCheck(env);

                return state;
            }

            bool JniContext::TransactionsSetRollbackOnly(jobject obj, long long id) {
                JNIEnv* env = Attach();

                jboolean res = env->CallBooleanMethod(obj, jvm->GetMembers().m_PlatformTransactions_txSetRollbackOnly, id);

                ExceptionCheck(env);

                return res != 0;
            }

            void JniContext::TransactionsResetMetrics(jobject obj) {
                JNIEnv* env = Attach();

                env->CallVoidMethod(obj, jvm->GetMembers().m_PlatformTransactions_resetMetrics);

                ExceptionCheck(env);
            }

            jobject JniContext::EventsWithAsync(jobject obj) {
                JNIEnv * env = Attach();

                jobject res = env->CallObjectMethod(obj, jvm->GetMembers().m_PlatformEvents_withAsync);

                ExceptionCheck(env);

                return LocalToGlobal(env, res);
            }

            bool JniContext::EventsStopLocalListen(jobject obj, long long hnd) {
                JNIEnv * env = Attach();

                jboolean res = env->CallBooleanMethod(obj, jvm->GetMembers().m_PlatformEvents_stopLocalListen, hnd);

                ExceptionCheck(env);

                return res != 0;
            }

            void JniContext::EventsLocalListen(jobject obj, long long hnd, int type) {
                JNIEnv * env = Attach();

                env->CallVoidMethod(obj, jvm->GetMembers().m_PlatformEvents_localListen, hnd, type);

                ExceptionCheck(env);
            }

            bool JniContext::EventsIsEnabled(jobject obj, int type) {
                JNIEnv * env = Attach();

                jboolean res = env->CallBooleanMethod(obj, jvm->GetMembers().m_PlatformEvents_isEnabled, type);

                ExceptionCheck(env);

                return res != 0;
            }

            jobject JniContext::ServicesWithAsync(jobject obj) {
                JNIEnv* env = Attach();

                jobject res = env->CallObjectMethod(obj, jvm->GetMembers().m_PlatformServices_withAsync);

                ExceptionCheck(env);

                return LocalToGlobal(env, res);
            }

            jobject JniContext::ServicesWithServerKeepPortable(jobject obj) {
                JNIEnv* env = Attach();

                jobject res = env->CallObjectMethod(obj, jvm->GetMembers().m_PlatformServices_withServerKeepPortable);

                ExceptionCheck(env);

                return LocalToGlobal(env, res);
            }

            void JniContext::ServicesCancel(jobject obj, char* name) {
                JNIEnv* env = Attach();

                jstring name0 = name != NULL ? env->NewStringUTF(name) : NULL;

                env->CallVoidMethod(obj, jvm->GetMembers().m_PlatformServices_cancel, name0);

                if (name0)
                    env->DeleteLocalRef(name0);

                ExceptionCheck(env);
            }

            void JniContext::ServicesCancelAll(jobject obj) {
                JNIEnv* env = Attach();

                env->CallVoidMethod(obj, jvm->GetMembers().m_PlatformServices_cancelAll);

                ExceptionCheck(env);
            }

            void* JniContext::ServicesGetServiceProxy(jobject obj, char* name, bool sticky) {
                JNIEnv* env = Attach();

                jstring name0 = name != NULL ? env->NewStringUTF(name) : NULL;

                jobject res = env->CallObjectMethod(obj, jvm->GetMembers().m_PlatformServices_serviceProxy, name0, sticky);

                if (name0)
                    env->DeleteLocalRef(name0);

                ExceptionCheck(env);

                return LocalToGlobal(env, res);;
            }

            long long JniContext::AtomicLongGet(jobject obj)
            {
                JNIEnv* env = Attach();

                long long res = env->CallLongMethod(obj, jvm->GetMembers().m_PlatformAtomicLong_get);

                ExceptionCheck(env);

                return res;
            }

            long long JniContext::AtomicLongIncrementAndGet(jobject obj)
            {
                JNIEnv* env = Attach();

                long long res = env->CallLongMethod(obj, jvm->GetMembers().m_PlatformAtomicLong_incrementAndGet);

                ExceptionCheck(env);

                return res;
            }

            long long JniContext::AtomicLongGetAndIncrement(jobject obj)
            {
                JNIEnv* env = Attach();

                long long res = env->CallLongMethod(obj, jvm->GetMembers().m_PlatformAtomicLong_getAndIncrement);

                ExceptionCheck(env);

                return res;
            }

            long long JniContext::AtomicLongAddAndGet(jobject obj, long long value)
            {
                JNIEnv* env = Attach();

                long long res = env->CallLongMethod(obj, jvm->GetMembers().m_PlatformAtomicLong_addAndGet, value);

                ExceptionCheck(env);

                return res;
            }

            long long JniContext::AtomicLongGetAndAdd(jobject obj, long long value)
            {
                JNIEnv* env = Attach();

                long long res = env->CallLongMethod(obj, jvm->GetMembers().m_PlatformAtomicLong_getAndAdd, value);

                ExceptionCheck(env);

                return res;
            }

            long long JniContext::AtomicLongDecrementAndGet(jobject obj)
            {
                JNIEnv* env = Attach();

                long long res = env->CallLongMethod(obj, jvm->GetMembers().m_PlatformAtomicLong_decrementAndGet);

                ExceptionCheck(env);

                return res;
            }

            long long JniContext::AtomicLongGetAndDecrement(jobject obj)
            {
                JNIEnv* env = Attach();

                long long res = env->CallLongMethod(obj, jvm->GetMembers().m_PlatformAtomicLong_getAndDecrement);

                ExceptionCheck(env);

                return res;
            }

            long long JniContext::AtomicLongGetAndSet(jobject obj, long long value)
            {
                JNIEnv* env = Attach();

                long long res = env->CallLongMethod(obj, jvm->GetMembers().m_PlatformAtomicLong_getAndSet, value);

                ExceptionCheck(env);

                return res;
            }

            long long JniContext::AtomicLongCompareAndSetAndGet(jobject obj, long long expVal, long long newVal)
            {
                JNIEnv* env = Attach();

                long long res = env->CallLongMethod(obj, jvm->GetMembers().m_PlatformAtomicLong_compareAndSetAndGet, expVal, newVal);

                ExceptionCheck(env);

                return res;
            }

            bool JniContext::AtomicLongIsClosed(jobject obj)
            {
                JNIEnv* env = Attach();

                jboolean res = env->CallBooleanMethod(obj, jvm->GetMembers().m_PlatformAtomicLong_isClosed);

                ExceptionCheck(env);

                return res != 0;;
            }

            void JniContext::AtomicLongClose(jobject obj)
            {
                JNIEnv* env = Attach();

                env->CallVoidMethod(obj, jvm->GetMembers().m_PlatformAtomicLong_close);

                ExceptionCheck(env);
            }

            long long JniContext::AtomicSequenceGet(jobject obj)
            {
                JNIEnv* env = Attach();

                long long res = env->CallLongMethod(obj, jvm->GetMembers().m_PlatformAtomicSequence_get);

                ExceptionCheck(env);

                return res;
            }

            long long JniContext::AtomicSequenceIncrementAndGet(jobject obj)
            {
                JNIEnv* env = Attach();

                long long res = env->CallLongMethod(obj, jvm->GetMembers().m_PlatformAtomicSequence_incrementAndGet);

                ExceptionCheck(env);

                return res;
            }

            long long JniContext::AtomicSequenceGetAndIncrement(jobject obj)
            {
                JNIEnv* env = Attach();

                long long res = env->CallLongMethod(obj, jvm->GetMembers().m_PlatformAtomicSequence_getAndIncrement);

                ExceptionCheck(env);

                return res;
            }

            long long JniContext::AtomicSequenceAddAndGet(jobject obj, long long l)
            {
                JNIEnv* env = Attach();

                long long res = env->CallLongMethod(obj, jvm->GetMembers().m_PlatformAtomicSequence_addAndGet, l);

                ExceptionCheck(env);

                return res;
            }

            long long JniContext::AtomicSequenceGetAndAdd(jobject obj, long long l)
            {
                JNIEnv* env = Attach();

                long long res = env->CallLongMethod(obj, jvm->GetMembers().m_PlatformAtomicSequence_getAndAdd, l);

                ExceptionCheck(env);

                return res;
            }

            int JniContext::AtomicSequenceGetBatchSize(jobject obj)
            {
                JNIEnv* env = Attach();

                int res = env->CallIntMethod(obj, jvm->GetMembers().m_PlatformAtomicSequence_getBatchSize);

                ExceptionCheck(env);

                return res;
            }

            void JniContext::AtomicSequenceSetBatchSize(jobject obj, int size)
            {
                JNIEnv* env = Attach();

                env->CallVoidMethod(obj, jvm->GetMembers().m_PlatformAtomicSequence_setBatchSize, size);

                ExceptionCheck(env);
            }

            bool JniContext::AtomicSequenceIsClosed(jobject obj)
            {
                JNIEnv* env = Attach();

                jboolean res = env->CallBooleanMethod(obj, jvm->GetMembers().m_PlatformAtomicSequence_isClosed);

                ExceptionCheck(env);

                return res != 0;
            }

            void JniContext::AtomicSequenceClose(jobject obj)
            {
                JNIEnv* env = Attach();

                env->CallVoidMethod(obj, jvm->GetMembers().m_PlatformAtomicSequence_close);

                ExceptionCheck(env);
            }

            bool JniContext::AtomicReferenceIsClosed(jobject obj)
            {
                JNIEnv* env = Attach();

                jboolean res = env->CallBooleanMethod(obj, jvm->GetMembers().m_PlatformAtomicReference_isClosed);

                ExceptionCheck(env);

                return res != 0;
            }

            void JniContext::AtomicReferenceClose(jobject obj)
            {
                JNIEnv* env = Attach();

                env->CallVoidMethod(obj, jvm->GetMembers().m_PlatformAtomicReference_close);

                ExceptionCheck(env);
            }

            bool JniContext::ListenableCancel(jobject obj)
            {
                JNIEnv* env = Attach();

                jboolean res = env->CallBooleanMethod(obj, jvm->GetMembers().m_PlatformListenable_cancel);

                ExceptionCheck(env);

                return res != 0;;
            }

            bool JniContext::ListenableIsCancelled(jobject obj)
            {
                JNIEnv* env = Attach();

                jboolean res = env->CallBooleanMethod(obj, jvm->GetMembers().m_PlatformListenable_isCancelled);

                ExceptionCheck(env);

                return res != 0;;
            }

            jobject JniContext::Acquire(jobject obj)
            {
                if (obj) {

                    JNIEnv* env = Attach();

                    jobject obj0 = env->NewGlobalRef(obj);

                    ExceptionCheck(env);

                    return obj0;
                }

                return NULL;
            }

            void JniContext::Release(jobject obj) {
                if (obj)
                {
                    JavaVM* jvm = JVM.GetJvm();

                    if (jvm)
                    {
                        JNIEnv* env;

                        jint attachRes = jvm->AttachCurrentThread(reinterpret_cast<void**>(&env), NULL);

                        if (attachRes == JNI_OK)
                        {
                            AttachHelper::OnThreadAttach();

                            env->DeleteGlobalRef(obj);
                        }
                    }
                }
            }

            void JniContext::ThrowToJava(char* msg) {
                JNIEnv* env = Attach();

                env->ThrowNew(jvm->GetMembers().c_IgniteException, msg);
            }

            void JniContext::DestroyJvm() {
                jvm->GetJvm()->DestroyJavaVM();
            }

            /**
             * Attach thread to JVM.
             */
            JNIEnv* JniContext::Attach() {
                JNIEnv* env;

                jint attachRes = jvm->GetJvm()->AttachCurrentThread(reinterpret_cast<void**>(&env), NULL);

                if (attachRes == JNI_OK)
                    AttachHelper::OnThreadAttach();
                else {
                    if (hnds.error)
                        hnds.error(hnds.target, IGNITE_JNI_ERR_JVM_ATTACH, NULL, 0, NULL, 0, NULL, 0);
                }

                return env;
            }

            void JniContext::ExceptionCheck(JNIEnv* env) {
                ExceptionCheck(env, NULL);
            }

            void JniContext::ExceptionCheck(JNIEnv* env, JniErrorInfo* errInfo)
            {
                if (env->ExceptionCheck()) {
                    jthrowable err = env->ExceptionOccurred();

                    if (PRINT_EXCEPTION)
                        env->CallVoidMethod(err, jvm->GetJavaMembers().m_Throwable_printStackTrace);

                    env->ExceptionClear();

                    // Get error class name and message.
                    jclass cls = env->GetObjectClass(err);

                    jstring clsName = static_cast<jstring>(env->CallObjectMethod(cls, jvm->GetJavaMembers().m_Class_getName));
                    jstring msg = static_cast<jstring>(env->CallObjectMethod(err, jvm->GetJavaMembers().m_Throwable_getMessage));

                    env->DeleteLocalRef(cls);

                    int clsNameLen;
                    std::string clsName0 = JavaStringToCString(env, clsName, &clsNameLen);

                    int msgLen;
                    std::string msg0 = JavaStringToCString(env, msg, &msgLen);

                    if (errInfo)
                    {
                        JniErrorInfo errInfo0(IGNITE_JNI_ERR_GENERIC, clsName0.c_str(), msg0.c_str());

                        *errInfo = errInfo0;
                    }

                    // Get error additional data (if any).
                    jbyteArray errData = static_cast<jbyteArray>(env->CallStaticObjectMethod(
                        jvm->GetMembers().c_PlatformUtils, jvm->GetMembers().m_PlatformUtils_errData, err));

                    if (errData)
                    {
                        jbyte* errBytesNative = env->GetByteArrayElements(errData, NULL);

                        int errBytesLen = env->GetArrayLength(errData);

                        if (hnds.error)
                            hnds.error(hnds.target, IGNITE_JNI_ERR_GENERIC, clsName0.c_str(), clsNameLen, msg0.c_str(), msgLen,
                                errBytesNative, errBytesLen);

                        env->ReleaseByteArrayElements(errData, errBytesNative, JNI_ABORT);
                    }
                    else
                    {
                        if (hnds.error)
                            hnds.error(hnds.target, IGNITE_JNI_ERR_GENERIC, clsName0.c_str(), clsNameLen, msg0.c_str(), msgLen,
                                NULL, 0);
                    }

                    env->DeleteLocalRef(err);
                }
            }

            /**
             * Convert local reference to global.
             */
            jobject JniContext::LocalToGlobal(JNIEnv* env, jobject localRef) {
                if (localRef) {
                    jobject globalRef = env->NewGlobalRef(localRef);

                    env->DeleteLocalRef(localRef); // Clear local ref irrespective of result.

                    if (!globalRef)
                        ExceptionCheck(env);

                    return globalRef;
                }
                else
                    return NULL;
            }

            JNIEXPORT jlong JNICALL JniCacheStoreCreate(JNIEnv *env, jclass cls, jlong envPtr, jlong memPtr) {
                IGNITE_SAFE_FUNC(env, envPtr, CacheStoreCreateHandler, cacheStoreCreate, memPtr);
            }

            JNIEXPORT jint JNICALL JniCacheStoreInvoke(JNIEnv *env, jclass cls, jlong envPtr, jlong objPtr, jlong memPtr, jobject cb) {
                if (cb)
                {
                    jobject cb0 = env->NewGlobalRef(cb);

                    if (cb0)
                    {
                        JniGlobalRefGuard guard(env, cb0);

                        IGNITE_SAFE_FUNC(env, envPtr, CacheStoreInvokeHandler, cacheStoreInvoke, objPtr, memPtr, cb0);
                    }
                    else
                        return 0;
                }
                else {
                    IGNITE_SAFE_FUNC(env, envPtr, CacheStoreInvokeHandler, cacheStoreInvoke, objPtr, memPtr, NULL);
                }
            }

            JNIEXPORT void JNICALL JniCacheStoreDestroy(JNIEnv *env, jclass cls, jlong envPtr, jlong objPtr) {
                IGNITE_SAFE_PROC(env, envPtr, CacheStoreDestroyHandler, cacheStoreDestroy, objPtr);
            }

            JNIEXPORT jlong JNICALL JniCacheStoreSessionCreate(JNIEnv *env, jclass cls, jlong envPtr, jlong storePtr) {
                IGNITE_SAFE_FUNC(env, envPtr, CacheStoreSessionCreateHandler, cacheStoreSessionCreate, storePtr);
            }

            JNIEXPORT jlong JNICALL JniCacheEntryFilterCreate(JNIEnv *env, jclass cls, jlong envPtr, jlong memPtr) {
                IGNITE_SAFE_FUNC(env, envPtr, CacheEntryFilterCreateHandler, cacheEntryFilterCreate, memPtr);
            }

            JNIEXPORT jint JNICALL JniCacheEntryFilterApply(JNIEnv *env, jclass cls, jlong envPtr, jlong objPtr, jlong memPtr) {
                IGNITE_SAFE_FUNC(env, envPtr, CacheEntryFilterApplyHandler, cacheEntryFilterApply, objPtr, memPtr);
            }

            JNIEXPORT void JNICALL JniCacheEntryFilterDestroy(JNIEnv *env, jclass cls, jlong envPtr, jlong objPtr) {
                IGNITE_SAFE_PROC(env, envPtr, CacheEntryFilterDestroyHandler, cacheEntryFilterDestroy, objPtr);
            }

            JNIEXPORT void JNICALL JniCacheInvoke(JNIEnv *env, jclass cls, jlong envPtr, jlong inMemPtr, jlong outMemPtr) {
                IGNITE_SAFE_PROC(env, envPtr, CacheInvokeHandler, cacheInvoke, inMemPtr, outMemPtr);
            }

            JNIEXPORT void JNICALL JniComputeTaskMap(JNIEnv *env, jclass cls, jlong envPtr, jlong taskPtr, jlong inMemPtr, jlong outMemPtr) {
                IGNITE_SAFE_PROC(env, envPtr, ComputeTaskMapHandler, computeTaskMap, taskPtr, inMemPtr, outMemPtr);
            }

            JNIEXPORT jint JNICALL JniComputeTaskJobResult(JNIEnv *env, jclass cls, jlong envPtr, jlong taskPtr, jlong jobPtr, jlong memPtr) {
                IGNITE_SAFE_FUNC(env, envPtr, ComputeTaskJobResultHandler, computeTaskJobRes, taskPtr, jobPtr, memPtr);
            }

            JNIEXPORT void JNICALL JniComputeTaskReduce(JNIEnv *env, jclass cls, jlong envPtr, jlong taskPtr) {
                IGNITE_SAFE_PROC(env, envPtr, ComputeTaskReduceHandler, computeTaskReduce, taskPtr);
            }

            JNIEXPORT void JNICALL JniComputeTaskComplete(JNIEnv *env, jclass cls, jlong envPtr, jlong taskPtr, jlong memPtr) {
                IGNITE_SAFE_PROC(env, envPtr, ComputeTaskCompleteHandler, computeTaskComplete, taskPtr, memPtr);
            }

            JNIEXPORT jint JNICALL JniComputeJobSerialize(JNIEnv *env, jclass cls, jlong envPtr, jlong jobPtr, jlong memPtr) {
                IGNITE_SAFE_FUNC(env, envPtr, ComputeJobSerializeHandler, computeJobSerialize, jobPtr, memPtr);
            }

            JNIEXPORT jlong JNICALL JniComputeJobCreate(JNIEnv *env, jclass cls, jlong envPtr, jlong memPtr) {
                IGNITE_SAFE_FUNC(env, envPtr, ComputeJobCreateHandler, computeJobCreate, memPtr);
            }

            JNIEXPORT void JNICALL JniComputeJobExecute(JNIEnv *env, jclass cls, jlong envPtr, jlong jobPtr, jint cancel, jlong memPtr) {
                IGNITE_SAFE_PROC(env, envPtr, ComputeJobExecuteHandler, computeJobExec, jobPtr, cancel, memPtr);
            }

            JNIEXPORT void JNICALL JniComputeJobCancel(JNIEnv *env, jclass cls, jlong envPtr, jlong jobPtr) {
                IGNITE_SAFE_PROC(env, envPtr, ComputeJobCancelHandler, computeJobCancel, jobPtr);
            }

            JNIEXPORT void JNICALL JniComputeJobDestroy(JNIEnv *env, jclass cls, jlong envPtr, jlong jobPtr) {
                IGNITE_SAFE_PROC(env, envPtr, ComputeJobDestroyHandler, computeJobDestroy, jobPtr);
            }

            JNIEXPORT void JNICALL JniContinuousQueryListenerApply(JNIEnv *env, jclass cls, jlong envPtr, jlong cbPtr, jlong memPtr) {
                IGNITE_SAFE_PROC(env, envPtr, ContinuousQueryListenerApplyHandler, contQryLsnrApply, cbPtr, memPtr);
            }

            JNIEXPORT jlong JNICALL JniContinuousQueryFilterCreate(JNIEnv *env, jclass cls, jlong envPtr, jlong memPtr) {
                IGNITE_SAFE_FUNC(env, envPtr, ContinuousQueryFilterCreateHandler, contQryFilterCreate, memPtr);
            }

            JNIEXPORT jint JNICALL JniContinuousQueryFilterApply(JNIEnv *env, jclass cls, jlong envPtr, jlong filterPtr, jlong memPtr) {
                IGNITE_SAFE_FUNC(env, envPtr, ContinuousQueryFilterApplyHandler, contQryFilterApply, filterPtr, memPtr);
            }

            JNIEXPORT void JNICALL JniContinuousQueryFilterRelease(JNIEnv *env, jclass cls, jlong envPtr, jlong filterPtr) {
                IGNITE_SAFE_PROC(env, envPtr, ContinuousQueryFilterReleaseHandler, contQryFilterRelease, filterPtr);
            }

            JNIEXPORT void JNICALL JniDataStreamerTopologyUpdate(JNIEnv *env, jclass cls, jlong envPtr, jlong ldrPtr, jlong topVer, jint topSize) {
                IGNITE_SAFE_PROC(env, envPtr, DataStreamerTopologyUpdateHandler, dataStreamerTopologyUpdate, ldrPtr, topVer, topSize);
            }

            JNIEXPORT void JNICALL JniDataStreamerStreamReceiverInvoke(JNIEnv *env, jclass cls, jlong envPtr, jlong ptr, jobject cache, jlong memPtr, jboolean keepPortable) {
                jobject cache0 = env->NewGlobalRef(cache);

                if (cache0)
                {
                    JniGlobalRefGuard guard(env, cache0);

                    IGNITE_SAFE_PROC(env, envPtr, DataStreamerStreamReceiverInvokeHandler, streamReceiverInvoke, ptr, cache0, memPtr, keepPortable);
                }
            }

            JNIEXPORT void JNICALL JniFutureByteResult(JNIEnv *env, jclass cls, jlong envPtr, jlong futPtr, jint res) {
                IGNITE_SAFE_PROC(env, envPtr, FutureByteResultHandler, futByteRes, futPtr, res);
            }

            JNIEXPORT void JNICALL JniFutureBoolResult(JNIEnv *env, jclass cls, jlong envPtr, jlong futPtr, jint res) {
                IGNITE_SAFE_PROC(env, envPtr, FutureBoolResultHandler, futBoolRes, futPtr, res);
            }

            JNIEXPORT void JNICALL JniFutureShortResult(JNIEnv *env, jclass cls, jlong envPtr, jlong futPtr, jint res) {
                IGNITE_SAFE_PROC(env, envPtr, FutureShortResultHandler, futShortRes, futPtr, res);
            }

            JNIEXPORT void JNICALL JniFutureCharResult(JNIEnv *env, jclass cls, jlong envPtr, jlong futPtr, jint res) {
                IGNITE_SAFE_PROC(env, envPtr, FutureCharResultHandler, futCharRes, futPtr, res);
            }

            JNIEXPORT void JNICALL JniFutureIntResult(JNIEnv *env, jclass cls, jlong envPtr, jlong futPtr, jint res) {
                IGNITE_SAFE_PROC(env, envPtr, FutureIntResultHandler, futIntRes, futPtr, res);
            }

            JNIEXPORT void JNICALL JniFutureFloatResult(JNIEnv *env, jclass cls, jlong envPtr, jlong futPtr, jfloat res) {
                IGNITE_SAFE_PROC(env, envPtr, FutureFloatResultHandler, futFloatRes, futPtr, res);
            }

            JNIEXPORT void JNICALL JniFutureLongResult(JNIEnv *env, jclass cls, jlong envPtr, jlong futPtr, jlong res) {
                IGNITE_SAFE_PROC(env, envPtr, FutureLongResultHandler, futLongRes, futPtr, res);
            }

            JNIEXPORT void JNICALL JniFutureDoubleResult(JNIEnv *env, jclass cls, jlong envPtr, jlong futPtr, jdouble res) {
                IGNITE_SAFE_PROC(env, envPtr, FutureDoubleResultHandler, futDoubleRes, futPtr, res);
            }

            JNIEXPORT void JNICALL JniFutureObjectResult(JNIEnv *env, jclass cls, jlong envPtr, jlong futPtr, jlong memPtr) {
                IGNITE_SAFE_PROC(env, envPtr, FutureObjectResultHandler, futObjRes, futPtr, memPtr);
            }

            JNIEXPORT void JNICALL JniFutureNullResult(JNIEnv *env, jclass cls, jlong envPtr, jlong futPtr) {
                IGNITE_SAFE_PROC(env, envPtr, FutureNullResultHandler, futNullRes, futPtr);
            }

            JNIEXPORT void JNICALL JniFutureError(JNIEnv *env, jclass cls, jlong envPtr, jlong futPtr, jlong memPtr) {
                IGNITE_SAFE_PROC(env, envPtr, FutureErrorHandler, futErr, futPtr, memPtr);
            }

            JNIEXPORT void JNICALL JniLifecycleEvent(JNIEnv *env, jclass cls, jlong envPtr, jlong ptr, jint evt) {
                IGNITE_SAFE_PROC(env, envPtr, LifecycleEventHandler, lifecycleEvt, ptr, evt);
            }

            JNIEXPORT void JNICALL JniMemoryReallocate(JNIEnv *env, jclass cls, jlong envPtr, jlong memPtr, jint cap) {
                IGNITE_SAFE_PROC(env, envPtr, MemoryReallocateHandler, memRealloc, memPtr, cap);
            }

            JNIEXPORT jlong JNICALL JniMessagingFilterCreate(JNIEnv *env, jclass cls, jlong envPtr, jlong memPtr) {
                IGNITE_SAFE_FUNC(env, envPtr, MessagingFilterCreateHandler, messagingFilterCreate, memPtr);
            }

            JNIEXPORT jint JNICALL JniMessagingFilterApply(JNIEnv *env, jclass cls, jlong envPtr, jlong ptr, jlong memPtr) {
                IGNITE_SAFE_FUNC(env, envPtr, MessagingFilterApplyHandler, messagingFilterApply, ptr, memPtr);
            }

            JNIEXPORT void JNICALL JniMessagingFilterDestroy(JNIEnv *env, jclass cls, jlong envPtr, jlong ptr) {
                IGNITE_SAFE_PROC(env, envPtr, MessagingFilterDestroyHandler, messagingFilterDestroy, ptr);
            }

            JNIEXPORT jlong JNICALL JniEventFilterCreate(JNIEnv *env, jclass cls, jlong envPtr, jlong memPtr) {
                IGNITE_SAFE_FUNC(env, envPtr, EventFilterCreateHandler, eventFilterCreate, memPtr);
            }

            JNIEXPORT jint JNICALL JniEventFilterApply(JNIEnv *env, jclass cls, jlong envPtr, jlong ptr, jlong memPtr) {
                IGNITE_SAFE_FUNC(env, envPtr, EventFilterApplyHandler, eventFilterApply, ptr, memPtr);
            }

            JNIEXPORT void JNICALL JniEventFilterDestroy(JNIEnv *env, jclass cls, jlong envPtr, jlong ptr) {
                IGNITE_SAFE_PROC(env, envPtr, EventFilterDestroyHandler, eventFilterDestroy, ptr);
            }

            JNIEXPORT jlong JNICALL JniServiceInit(JNIEnv *env, jclass cls, jlong envPtr, jlong memPtr) {
                IGNITE_SAFE_FUNC(env, envPtr, ServiceInitHandler, serviceInit, memPtr);
            }

            JNIEXPORT void JNICALL JniServiceExecute(JNIEnv *env, jclass cls, jlong envPtr, jlong svcPtr, jlong memPtr) {
                IGNITE_SAFE_PROC(env, envPtr, ServiceExecuteHandler, serviceExecute, svcPtr, memPtr);
            }

            JNIEXPORT void JNICALL JniServiceCancel(JNIEnv *env, jclass cls, jlong envPtr, jlong svcPtr, jlong memPtr) {
                IGNITE_SAFE_PROC(env, envPtr, ServiceCancelHandler, serviceCancel, svcPtr, memPtr);
            }

            JNIEXPORT void JNICALL JniServiceInvokeMethod(JNIEnv *env, jclass cls, jlong envPtr, jlong svcPtr, jlong inMemPtr, jlong outMemPtr) {
                IGNITE_SAFE_PROC(env, envPtr, ServiceInvokeMethodHandler, serviceInvokeMethod, svcPtr, inMemPtr, outMemPtr);
            }

            JNIEXPORT jint JNICALL JniClusterNodeFilterApply(JNIEnv *env, jclass cls, jlong envPtr, jlong memPtr) {
                IGNITE_SAFE_FUNC(env, envPtr, ClusterNodeFilterApplyHandler, clusterNodeFilterApply, memPtr);
            }

            JNIEXPORT jlong JNICALL JniNodeInfo(JNIEnv *env, jclass cls, jlong envPtr, jlong memPtr) {
                IGNITE_SAFE_FUNC(env, envPtr, NodeInfoHandler, nodeInfo, memPtr);
            }

            JNIEXPORT void JNICALL JniOnStart(JNIEnv *env, jclass cls, jlong envPtr, jobject proc, jlong memPtr) {
                IGNITE_SAFE_PROC(env, envPtr, OnStartHandler, onStart, proc, memPtr);
            }

            JNIEXPORT void JNICALL JniOnStop(JNIEnv *env, jclass cls, jlong envPtr) {
                IGNITE_SAFE_PROC_NO_ARG(env, envPtr, OnStopHandler, onStop);
            }

            JNIEXPORT jlong JNICALL JniExtensionCallbackInLongOutLong(JNIEnv *env, jclass cls, jlong envPtr, jint typ, jlong arg1) {
                IGNITE_SAFE_FUNC(env, envPtr, ExtensionCallbackInLongOutLongHandler, extensionCallbackInLongOutLong, typ, arg1);
            }

            JNIEXPORT jlong JNICALL JniExtensionCallbackInLongLongOutLong(JNIEnv *env, jclass cls, jlong envPtr, jint typ, jlong arg1, jlong arg2) {
                IGNITE_SAFE_FUNC(env, envPtr, ExtensionCallbackInLongLongOutLongHandler, extensionCallbackInLongLongOutLong, typ, arg1, arg2);
            }
            
            JNIEXPORT void JNICALL JniOnClientDisconnected(JNIEnv *env, jclass cls, jlong envPtr) {
                IGNITE_SAFE_PROC_NO_ARG(env, envPtr, OnClientDisconnectedHandler, onClientDisconnected);
            }

            JNIEXPORT void JNICALL JniOnClientReconnected(JNIEnv *env, jclass cls, jlong envPtr, jboolean clusterRestarted) {
                IGNITE_SAFE_PROC(env, envPtr, OnClientReconnectedHandler, onClientReconnected, clusterRestarted);
            }
        }
    }
}
=======
/*
 * Licensed to the Apache Software Foundation (ASF) under one or more
 * contributor license agreements.  See the NOTICE file distributed with
 * this work for additional information regarding copyright ownership.
 * The ASF licenses this file to You under the Apache License, Version 2.0
 * (the "License"); you may not use this file except in compliance with
 * the License.  You may obtain a copy of the License at
 *
 *      http://www.apache.org/licenses/LICENSE-2.0
 *
 * Unless required by applicable law or agreed to in writing, software
 * distributed under the License is distributed on an "AS IS" BASIS,
 * WITHOUT WARRANTIES OR CONDITIONS OF ANY KIND, either express or implied.
 * See the License for the specific language governing permissions and
 * limitations under the License.
 */

#include <cstring>
#include <string>
#include <exception>

#include "ignite/jni/utils.h"
#include "ignite/common/concurrent.h"
#include "ignite/jni/java.h"

#define IGNITE_SAFE_PROC_NO_ARG(jniEnv, envPtr, type, field) { \
    JniHandlers* hnds = reinterpret_cast<JniHandlers*>(envPtr); \
    type hnd = hnds->field; \
    if (hnd) \
        hnd(hnds->target); \
    else \
        ThrowOnMissingHandler(jniEnv); \
}

#define IGNITE_SAFE_PROC(jniEnv, envPtr, type, field, ...) { \
    JniHandlers* hnds = reinterpret_cast<JniHandlers*>(envPtr); \
    type hnd = hnds->field; \
    if (hnd) \
        hnd(hnds->target, __VA_ARGS__); \
    else \
        ThrowOnMissingHandler(jniEnv); \
}

#define IGNITE_SAFE_FUNC(jniEnv, envPtr, type, field, ...) { \
    JniHandlers* hnds = reinterpret_cast<JniHandlers*>(envPtr); \
    type hnd = hnds->field; \
    if (hnd) \
        return hnd(hnds->target, __VA_ARGS__); \
    else \
    { \
        ThrowOnMissingHandler(jniEnv); \
        return 0; \
    }\
}

using namespace ignite::java;

namespace ignite
{
    namespace jni
    {
        namespace java
        {
            namespace gcc = ignite::common::concurrent;

            /* --- Startup exception. --- */
            class JvmException : public std::exception {
                // No-op.
            };

            /* --- JNI method definitions. --- */
            struct JniMethod {
                char* name;
                char* sign;
                bool isStatic;

                JniMethod(const char* name, const char* sign, bool isStatic) {
                    this->name = const_cast<char*>(name);
                    this->sign = const_cast<char*>(sign);
                    this->isStatic = isStatic;
                }
            };

            /**
             * Heloper function to copy characters.
             *
             * @param src Source.
             * @return Result.
             */
            char* CopyChars(const char* src)
            {
                if (src)
                {
                    size_t len = strlen(src);
                    char* dest = new char[len + 1];
                    strcpy(dest, src);
                    *(dest + len) = 0;
                    return dest;
                }
                else
                    return NULL;
            }

            JniErrorInfo::JniErrorInfo() : code(IGNITE_JNI_ERR_SUCCESS), errCls(NULL), errMsg(NULL)
            {
                // No-op.
            }

            JniErrorInfo::JniErrorInfo(int code, const char* errCls, const char* errMsg) : code(code)
            {
                this->errCls = CopyChars(errCls);
                this->errMsg = CopyChars(errMsg);
            }

            JniErrorInfo::JniErrorInfo(const JniErrorInfo& other) : code(other.code)
            {
                this->errCls = CopyChars(other.errCls);
                this->errMsg = CopyChars(other.errMsg);
            }

            JniErrorInfo& JniErrorInfo::operator=(const JniErrorInfo& other)
            {
                if (this != &other)
                {
                    // 1. Create new instance, exception could occur at this point.
                    JniErrorInfo tmp(other);

                    // 2. Swap with temp.
                    int code0 = code;
                    char* errCls0 = errCls;
                    char* errMsg0 = errMsg;

                    code = tmp.code;
                    errCls = tmp.errCls;
                    errMsg = tmp.errMsg;

                    tmp.code = code0;
                    tmp.errCls = errCls0;
                    tmp.errMsg = errMsg0;
                }

                return *this;
            }

            JniErrorInfo::~JniErrorInfo()
            {
                if (errCls)
                    delete[] errCls;

                if (errMsg)
                    delete[] errMsg;
            }

            /**
             * Guard to ensure global reference cleanup.
             */
            class JniGlobalRefGuard
            {
            public:
                JniGlobalRefGuard(JNIEnv *e, jobject obj) : env(e), ref(obj)
                {
                    // No-op.
                }

                ~JniGlobalRefGuard()
                {
                    env->DeleteGlobalRef(ref);
                }

            private:
                /** Environment. */
                JNIEnv* env;

                /** Target reference. */
                jobject ref;

                IGNITE_NO_COPY_ASSIGNMENT(JniGlobalRefGuard)
            };

            const char* C_THROWABLE = "java/lang/Throwable";
            JniMethod M_THROWABLE_GET_MESSAGE = JniMethod("getMessage", "()Ljava/lang/String;", false);
            JniMethod M_THROWABLE_PRINT_STACK_TRACE = JniMethod("printStackTrace", "()V", false);

            const char* C_CLASS = "java/lang/Class";
            JniMethod M_CLASS_GET_NAME = JniMethod("getName", "()Ljava/lang/String;", false);

            const char* C_IGNITE_EXCEPTION = "org/apache/ignite/IgniteException";

            const char* C_PLATFORM_NO_CALLBACK_EXCEPTION = "org/apache/ignite/internal/processors/platform/PlatformNoCallbackException";

            const char* C_PLATFORM_PROCESSOR = "org/apache/ignite/internal/processors/platform/PlatformProcessor";
            JniMethod M_PLATFORM_PROCESSOR_RELEASE_START = JniMethod("releaseStart", "()V", false);
            JniMethod M_PLATFORM_PROCESSOR_PROJECTION = JniMethod("projection", "()Lorg/apache/ignite/internal/processors/platform/PlatformTarget;", false);
            JniMethod M_PLATFORM_PROCESSOR_CACHE = JniMethod("cache", "(Ljava/lang/String;)Lorg/apache/ignite/internal/processors/platform/PlatformTarget;", false);
            JniMethod M_PLATFORM_PROCESSOR_CREATE_CACHE = JniMethod("createCache", "(Ljava/lang/String;)Lorg/apache/ignite/internal/processors/platform/PlatformTarget;", false);
            JniMethod M_PLATFORM_PROCESSOR_GET_OR_CREATE_CACHE = JniMethod("getOrCreateCache", "(Ljava/lang/String;)Lorg/apache/ignite/internal/processors/platform/PlatformTarget;", false);
            JniMethod M_PLATFORM_PROCESSOR_CREATE_CACHE_FROM_CONFIG = JniMethod("createCacheFromConfig", "(J)Lorg/apache/ignite/internal/processors/platform/PlatformTarget;", false);
            JniMethod M_PLATFORM_PROCESSOR_GET_OR_CREATE_CACHE_FROM_CONFIG = JniMethod("getOrCreateCacheFromConfig", "(J)Lorg/apache/ignite/internal/processors/platform/PlatformTarget;", false);
            JniMethod M_PLATFORM_PROCESSOR_CREATE_NEAR_CACHE = JniMethod("createNearCache", "(Ljava/lang/String;J)Lorg/apache/ignite/internal/processors/platform/PlatformTarget;", false);
            JniMethod M_PLATFORM_PROCESSOR_GET_OR_CREATE_NEAR_CACHE = JniMethod("getOrCreateNearCache", "(Ljava/lang/String;J)Lorg/apache/ignite/internal/processors/platform/PlatformTarget;", false);
            JniMethod M_PLATFORM_PROCESSOR_DESTROY_CACHE = JniMethod("destroyCache", "(Ljava/lang/String;)V", false);
            JniMethod M_PLATFORM_PROCESSOR_AFFINITY = JniMethod("affinity", "(Ljava/lang/String;)Lorg/apache/ignite/internal/processors/platform/PlatformTarget;", false);
            JniMethod M_PLATFORM_PROCESSOR_DATA_STREAMER = JniMethod("dataStreamer", "(Ljava/lang/String;Z)Lorg/apache/ignite/internal/processors/platform/PlatformTarget;", false);
            JniMethod M_PLATFORM_PROCESSOR_TRANSACTIONS = JniMethod("transactions", "()Lorg/apache/ignite/internal/processors/platform/PlatformTarget;", false);
            JniMethod M_PLATFORM_PROCESSOR_COMPUTE = JniMethod("compute", "(Lorg/apache/ignite/internal/processors/platform/PlatformTarget;)Lorg/apache/ignite/internal/processors/platform/PlatformTarget;", false);
            JniMethod M_PLATFORM_PROCESSOR_MESSAGE = JniMethod("message", "(Lorg/apache/ignite/internal/processors/platform/PlatformTarget;)Lorg/apache/ignite/internal/processors/platform/PlatformTarget;", false);
            JniMethod M_PLATFORM_PROCESSOR_EVENTS = JniMethod("events", "(Lorg/apache/ignite/internal/processors/platform/PlatformTarget;)Lorg/apache/ignite/internal/processors/platform/PlatformTarget;", false);
            JniMethod M_PLATFORM_PROCESSOR_SERVICES = JniMethod("services", "(Lorg/apache/ignite/internal/processors/platform/PlatformTarget;)Lorg/apache/ignite/internal/processors/platform/PlatformTarget;", false);
            JniMethod M_PLATFORM_PROCESSOR_EXTENSIONS = JniMethod("extensions", "()Lorg/apache/ignite/internal/processors/platform/PlatformTarget;", false);
            JniMethod M_PLATFORM_PROCESSOR_ATOMIC_LONG = JniMethod("atomicLong", "(Ljava/lang/String;JZ)Lorg/apache/ignite/internal/processors/platform/PlatformTarget;", false);
            JniMethod M_PLATFORM_PROCESSOR_ATOMIC_SEQUENCE = JniMethod("atomicSequence", "(Ljava/lang/String;JZ)Lorg/apache/ignite/internal/processors/platform/PlatformTarget;", false);
            JniMethod M_PLATFORM_PROCESSOR_ATOMIC_REFERENCE = JniMethod("atomicReference", "(Ljava/lang/String;JZ)Lorg/apache/ignite/internal/processors/platform/PlatformTarget;", false);            
            JniMethod M_PLATFORM_PROCESSOR_GET_IGNITE_CONFIGURATION = JniMethod("getIgniteConfiguration", "(J)V", false);

            const char* C_PLATFORM_TARGET = "org/apache/ignite/internal/processors/platform/PlatformTarget";
            JniMethod M_PLATFORM_TARGET_IN_STREAM_OUT_LONG = JniMethod("inStreamOutLong", "(IJ)J", false);
            JniMethod M_PLATFORM_TARGET_IN_STREAM_OUT_OBJECT = JniMethod("inStreamOutObject", "(IJ)Ljava/lang/Object;", false);
            JniMethod M_PLATFORM_TARGET_IN_STREAM_OUT_STREAM = JniMethod("inStreamOutStream", "(IJJ)V", false);
            JniMethod M_PLATFORM_TARGET_IN_OBJECT_STREAM_OUT_STREAM = JniMethod("inObjectStreamOutStream", "(ILjava/lang/Object;JJ)V", false);
            JniMethod M_PLATFORM_TARGET_OUT_LONG = JniMethod("outLong", "(I)J", false);
            JniMethod M_PLATFORM_TARGET_OUT_STREAM = JniMethod("outStream", "(IJ)V", false);
            JniMethod M_PLATFORM_TARGET_OUT_OBJECT = JniMethod("outObject", "(I)Ljava/lang/Object;", false);
            JniMethod M_PLATFORM_TARGET_LISTEN_FUTURE = JniMethod("listenFuture", "(JI)V", false);
            JniMethod M_PLATFORM_TARGET_LISTEN_FOR_OPERATION = JniMethod("listenFutureForOperation", "(JII)V", false);
            JniMethod M_PLATFORM_TARGET_LISTEN_FUTURE_AND_GET = JniMethod("listenFutureAndGet", "(JI)Lorg/apache/ignite/internal/processors/platform/utils/PlatformListenable;", false);
            JniMethod M_PLATFORM_TARGET_LISTEN_FOR_OPERATION_AND_GET = JniMethod("listenFutureForOperationAndGet", "(JII)Lorg/apache/ignite/internal/processors/platform/utils/PlatformListenable;", false);

            const char* C_PLATFORM_CLUSTER_GRP = "org/apache/ignite/internal/processors/platform/cluster/PlatformClusterGroup";
            JniMethod M_PLATFORM_CLUSTER_GRP_FOR_OTHERS = JniMethod("forOthers", "(Lorg/apache/ignite/internal/processors/platform/cluster/PlatformClusterGroup;)Lorg/apache/ignite/internal/processors/platform/cluster/PlatformClusterGroup;", false);
            JniMethod M_PLATFORM_CLUSTER_GRP_FOR_REMOTES = JniMethod("forRemotes", "()Lorg/apache/ignite/internal/processors/platform/cluster/PlatformClusterGroup;", false);
            JniMethod M_PLATFORM_CLUSTER_GRP_FOR_DAEMONS = JniMethod("forDaemons", "()Lorg/apache/ignite/internal/processors/platform/cluster/PlatformClusterGroup;", false);
            JniMethod M_PLATFORM_CLUSTER_GRP_FOR_RANDOM = JniMethod("forRandom", "()Lorg/apache/ignite/internal/processors/platform/cluster/PlatformClusterGroup;", false);
            JniMethod M_PLATFORM_CLUSTER_GRP_FOR_OLDEST = JniMethod("forOldest", "()Lorg/apache/ignite/internal/processors/platform/cluster/PlatformClusterGroup;", false);
            JniMethod M_PLATFORM_CLUSTER_GRP_FOR_YOUNGEST = JniMethod("forYoungest", "()Lorg/apache/ignite/internal/processors/platform/cluster/PlatformClusterGroup;", false);
            JniMethod M_PLATFORM_CLUSTER_GRP_RESET_METRICS = JniMethod("resetMetrics", "()V", false);

            const char* C_PLATFORM_MESSAGING = "org/apache/ignite/internal/processors/platform/messaging/PlatformMessaging";
            JniMethod M_PLATFORM_MESSAGING_WITH_ASYNC = JniMethod("withAsync", "()Lorg/apache/ignite/internal/processors/platform/messaging/PlatformMessaging;", false);

            const char* C_PLATFORM_COMPUTE = "org/apache/ignite/internal/processors/platform/compute/PlatformCompute";
            JniMethod M_PLATFORM_COMPUTE_WITH_NO_FAILOVER = JniMethod("withNoFailover", "()V", false);
            JniMethod M_PLATFORM_COMPUTE_WITH_TIMEOUT = JniMethod("withTimeout", "(J)V", false);
            JniMethod M_PLATFORM_COMPUTE_EXECUTE_NATIVE = JniMethod("executeNative", "(JJ)Lorg/apache/ignite/internal/processors/platform/utils/PlatformListenable;", false);

            const char* C_PLATFORM_CACHE = "org/apache/ignite/internal/processors/platform/cache/PlatformCache";
            JniMethod M_PLATFORM_CACHE_WITH_SKIP_STORE = JniMethod("withSkipStore", "()Lorg/apache/ignite/internal/processors/platform/cache/PlatformCache;", false);
            JniMethod M_PLATFORM_CACHE_WITH_NO_RETRIES = JniMethod("withNoRetries", "()Lorg/apache/ignite/internal/processors/platform/cache/PlatformCache;", false);
            JniMethod M_PLATFORM_CACHE_WITH_EXPIRY_PLC = JniMethod("withExpiryPolicy", "(JJJ)Lorg/apache/ignite/internal/processors/platform/cache/PlatformCache;", false);
            JniMethod M_PLATFORM_CACHE_WITH_ASYNC = JniMethod("withAsync", "()Lorg/apache/ignite/internal/processors/platform/cache/PlatformCache;", false);
            JniMethod M_PLATFORM_CACHE_WITH_KEEP_PORTABLE = JniMethod("withKeepBinary", "()Lorg/apache/ignite/internal/processors/platform/cache/PlatformCache;", false);
            JniMethod M_PLATFORM_CACHE_CLEAR = JniMethod("clear", "()V", false);
            JniMethod M_PLATFORM_CACHE_REMOVE_ALL = JniMethod("removeAll", "()V", false);
            JniMethod M_PLATFORM_CACHE_ITERATOR = JniMethod("iterator", "()Lorg/apache/ignite/internal/processors/platform/cache/PlatformCacheIterator;", false);
            JniMethod M_PLATFORM_CACHE_LOCAL_ITERATOR = JniMethod("localIterator", "(I)Lorg/apache/ignite/internal/processors/platform/cache/PlatformCacheIterator;", false);
            JniMethod M_PLATFORM_CACHE_ENTER_LOCK = JniMethod("enterLock", "(J)V", false);
            JniMethod M_PLATFORM_CACHE_EXIT_LOCK = JniMethod("exitLock", "(J)V", false);
            JniMethod M_PLATFORM_CACHE_TRY_ENTER_LOCK = JniMethod("tryEnterLock", "(JJ)Z", false);
            JniMethod M_PLATFORM_CACHE_CLOSE_LOCK = JniMethod("closeLock", "(J)V", false);
            JniMethod M_PLATFORM_CACHE_REBALANCE = JniMethod("rebalance", "(J)V", false);
            JniMethod M_PLATFORM_CACHE_SIZE = JniMethod("size", "(IZ)I", false);

            const char* C_PLATFORM_AFFINITY = "org/apache/ignite/internal/processors/platform/cache/affinity/PlatformAffinity";
            JniMethod C_PLATFORM_AFFINITY_PARTITIONS = JniMethod("partitions", "()I", false);

            const char* C_PLATFORM_DATA_STREAMER = "org/apache/ignite/internal/processors/platform/datastreamer/PlatformDataStreamer";
            JniMethod M_PLATFORM_DATA_STREAMER_LISTEN_TOPOLOGY = JniMethod("listenTopology", "(J)V", false);
            JniMethod M_PLATFORM_DATA_STREAMER_GET_ALLOW_OVERWRITE = JniMethod("allowOverwrite", "()Z", false);
            JniMethod M_PLATFORM_DATA_STREAMER_SET_ALLOW_OVERWRITE = JniMethod("allowOverwrite", "(Z)V", false);
            JniMethod M_PLATFORM_DATA_STREAMER_GET_SKIP_STORE = JniMethod("skipStore", "()Z", false);
            JniMethod M_PLATFORM_DATA_STREAMER_SET_SKIP_STORE = JniMethod("skipStore", "(Z)V", false);
            JniMethod M_PLATFORM_DATA_STREAMER_GET_PER_NODE_BUFFER_SIZE = JniMethod("perNodeBufferSize", "()I", false);
            JniMethod M_PLATFORM_DATA_STREAMER_SET_PER_NODE_BUFFER_SIZE = JniMethod("perNodeBufferSize", "(I)V", false);
            JniMethod M_PLATFORM_DATA_STREAMER_GET_PER_NODE_PARALLEL_OPS = JniMethod("perNodeParallelOperations", "()I", false);
            JniMethod M_PLATFORM_DATA_STREAMER_SET_PER_NODE_PARALLEL_OPS = JniMethod("perNodeParallelOperations", "(I)V", false);

            const char* C_PLATFORM_TRANSACTIONS = "org/apache/ignite/internal/processors/platform/transactions/PlatformTransactions";
            JniMethod M_PLATFORM_TRANSACTIONS_TX_START = JniMethod("txStart", "(IIJI)J", false);
            JniMethod M_PLATFORM_TRANSACTIONS_TX_COMMIT = JniMethod("txCommit", "(J)I", false);
            JniMethod M_PLATFORM_TRANSACTIONS_TX_ROLLBACK = JniMethod("txRollback", "(J)I", false);
            JniMethod M_PLATFORM_TRANSACTIONS_TX_COMMIT_ASYNC = JniMethod("txCommitAsync", "(JJ)V", false);
            JniMethod M_PLATFORM_TRANSACTIONS_TX_ROLLBACK_ASYNC = JniMethod("txRollbackAsync", "(JJ)V", false);
            JniMethod M_PLATFORM_TRANSACTIONS_TX_STATE = JniMethod("txState", "(J)I", false);
            JniMethod M_PLATFORM_TRANSACTIONS_TX_SET_ROLLBACK_ONLY = JniMethod("txSetRollbackOnly", "(J)Z", false);
            JniMethod M_PLATFORM_TRANSACTIONS_TX_CLOSE = JniMethod("txClose", "(J)I", false);
            JniMethod M_PLATFORM_TRANSACTIONS_RESET_METRICS = JniMethod("resetMetrics", "()V", false);

            const char* C_PLATFORM_CACHE_STORE_CALLBACK = "org/apache/ignite/internal/processors/platform/cache/store/PlatformCacheStoreCallback";
            JniMethod M_PLATFORM_CACHE_STORE_CALLBACK_INVOKE = JniMethod("invoke", "(J)V", false);

            const char* C_PLATFORM_CALLBACK_UTILS = "org/apache/ignite/internal/processors/platform/callback/PlatformCallbackUtils";

            JniMethod M_PLATFORM_CALLBACK_UTILS_CACHE_STORE_CREATE = JniMethod("cacheStoreCreate", "(JJ)J", true);
            JniMethod M_PLATFORM_CALLBACK_UTILS_CACHE_STORE_INVOKE = JniMethod("cacheStoreInvoke", "(JJJLjava/lang/Object;)I", true);
            JniMethod M_PLATFORM_CALLBACK_UTILS_CACHE_STORE_DESTROY = JniMethod("cacheStoreDestroy", "(JJ)V", true);
            JniMethod M_PLATFORM_CALLBACK_UTILS_CACHE_STORE_SESSION_CREATE = JniMethod("cacheStoreSessionCreate", "(JJ)J", true);

            JniMethod M_PLATFORM_CALLBACK_UTILS_CACHE_ENTRY_FILTER_CREATE = JniMethod("cacheEntryFilterCreate", "(JJ)J", true);
            JniMethod M_PLATFORM_CALLBACK_UTILS_CACHE_ENTRY_FILTER_APPLY = JniMethod("cacheEntryFilterApply", "(JJJ)I", true);
            JniMethod M_PLATFORM_CALLBACK_UTILS_CACHE_ENTRY_FILTER_DESTROY = JniMethod("cacheEntryFilterDestroy", "(JJ)V", true);

            JniMethod M_PLATFORM_CALLBACK_UTILS_CACHE_INVOKE = JniMethod("cacheInvoke", "(JJJ)V", true);

            JniMethod M_PLATFORM_CALLBACK_UTILS_COMPUTE_TASK_MAP = JniMethod("computeTaskMap", "(JJJJ)V", true);
            JniMethod M_PLATFORM_CALLBACK_UTILS_COMPUTE_TASK_JOB_RESULT = JniMethod("computeTaskJobResult", "(JJJJ)I", true);
            JniMethod M_PLATFORM_CALLBACK_UTILS_COMPUTE_TASK_REDUCE = JniMethod("computeTaskReduce", "(JJ)V", true);
            JniMethod M_PLATFORM_CALLBACK_UTILS_COMPUTE_TASK_COMPLETE = JniMethod("computeTaskComplete", "(JJJ)V", true);
            JniMethod M_PLATFORM_CALLBACK_UTILS_COMPUTE_JOB_SERIALIZE = JniMethod("computeJobSerialize", "(JJJ)I", true);
            JniMethod M_PLATFORM_CALLBACK_UTILS_COMPUTE_JOB_CREATE = JniMethod("computeJobCreate", "(JJ)J", true);
            JniMethod M_PLATFORM_CALLBACK_UTILS_COMPUTE_JOB_EXECUTE = JniMethod("computeJobExecute", "(JJIJ)V", true);
            JniMethod M_PLATFORM_CALLBACK_UTILS_COMPUTE_JOB_DESTROY = JniMethod("computeJobDestroy", "(JJ)V", true);
            JniMethod M_PLATFORM_CALLBACK_UTILS_COMPUTE_JOB_CANCEL = JniMethod("computeJobCancel", "(JJ)V", true);

            JniMethod M_PLATFORM_CALLBACK_UTILS_CONTINUOUS_QUERY_LSNR_APPLY = JniMethod("continuousQueryListenerApply", "(JJJ)V", true);
            JniMethod M_PLATFORM_CALLBACK_UTILS_CONTINUOUS_QUERY_FILTER_CREATE = JniMethod("continuousQueryFilterCreate", "(JJ)J", true);
            JniMethod M_PLATFORM_CALLBACK_UTILS_CONTINUOUS_QUERY_FILTER_EVAL = JniMethod("continuousQueryFilterApply", "(JJJ)I", true);
            JniMethod M_PLATFORM_CALLBACK_UTILS_CONTINUOUS_QUERY_FILTER_RELEASE = JniMethod("continuousQueryFilterRelease", "(JJ)V", true);

            JniMethod M_PLATFORM_CALLBACK_UTILS_DATA_STREAMER_TOPOLOGY_UPDATE = JniMethod("dataStreamerTopologyUpdate", "(JJJI)V", true);
            JniMethod M_PLATFORM_CALLBACK_UTILS_DATA_STREAMER_STREAM_RECEIVER_INVOKE = JniMethod("dataStreamerStreamReceiverInvoke", "(JJLjava/lang/Object;JZ)V", true);

            JniMethod M_PLATFORM_CALLBACK_UTILS_FUTURE_BYTE_RES = JniMethod("futureByteResult", "(JJI)V", true);
            JniMethod M_PLATFORM_CALLBACK_UTILS_FUTURE_BOOL_RES = JniMethod("futureBoolResult", "(JJI)V", true);
            JniMethod M_PLATFORM_CALLBACK_UTILS_FUTURE_SHORT_RES = JniMethod("futureShortResult", "(JJI)V", true);
            JniMethod M_PLATFORM_CALLBACK_UTILS_FUTURE_CHAR_RES = JniMethod("futureCharResult", "(JJI)V", true);
            JniMethod M_PLATFORM_CALLBACK_UTILS_FUTURE_INT_RES = JniMethod("futureIntResult", "(JJI)V", true);
            JniMethod M_PLATFORM_CALLBACK_UTILS_FUTURE_FLOAT_RES = JniMethod("futureFloatResult", "(JJF)V", true);
            JniMethod M_PLATFORM_CALLBACK_UTILS_FUTURE_LONG_RES = JniMethod("futureLongResult", "(JJJ)V", true);
            JniMethod M_PLATFORM_CALLBACK_UTILS_FUTURE_DOUBLE_RES = JniMethod("futureDoubleResult", "(JJD)V", true);
            JniMethod M_PLATFORM_CALLBACK_UTILS_FUTURE_OBJ_RES = JniMethod("futureObjectResult", "(JJJ)V", true);
            JniMethod M_PLATFORM_CALLBACK_UTILS_FUTURE_NULL_RES = JniMethod("futureNullResult", "(JJ)V", true);
            JniMethod M_PLATFORM_CALLBACK_UTILS_FUTURE_ERR = JniMethod("futureError", "(JJJ)V", true);

            JniMethod M_PLATFORM_CALLBACK_UTILS_LIFECYCLE_EVENT = JniMethod("lifecycleEvent", "(JJI)V", true);

            JniMethod M_PLATFORM_CALLBACK_UTILS_MESSAGING_FILTER_CREATE = JniMethod("messagingFilterCreate", "(JJ)J", true);
            JniMethod M_PLATFORM_CALLBACK_UTILS_MESSAGING_FILTER_APPLY = JniMethod("messagingFilterApply", "(JJJ)I", true);
            JniMethod M_PLATFORM_CALLBACK_UTILS_MESSAGING_FILTER_DESTROY = JniMethod("messagingFilterDestroy", "(JJ)V", true);

            JniMethod M_PLATFORM_CALLBACK_UTILS_EVENT_FILTER_CREATE = JniMethod("eventFilterCreate", "(JJ)J", true);
            JniMethod M_PLATFORM_CALLBACK_UTILS_EVENT_FILTER_APPLY = JniMethod("eventFilterApply", "(JJJ)I", true);
            JniMethod M_PLATFORM_CALLBACK_UTILS_EVENT_FILTER_DESTROY = JniMethod("eventFilterDestroy", "(JJ)V", true);

            JniMethod M_PLATFORM_CALLBACK_UTILS_SERVICE_INIT = JniMethod("serviceInit", "(JJ)J", true);
            JniMethod M_PLATFORM_CALLBACK_UTILS_SERVICE_EXECUTE = JniMethod("serviceExecute", "(JJJ)V", true);
            JniMethod M_PLATFORM_CALLBACK_UTILS_SERVICE_CANCEL = JniMethod("serviceCancel", "(JJJ)V", true);
            JniMethod M_PLATFORM_CALLBACK_UTILS_SERVICE_INVOKE_METHOD = JniMethod("serviceInvokeMethod", "(JJJJ)V", true);

            JniMethod M_PLATFORM_CALLBACK_UTILS_CLUSTER_NODE_FILTER_APPLY = JniMethod("clusterNodeFilterApply", "(JJ)I", true);

            JniMethod M_PLATFORM_CALLBACK_UTILS_NODE_INFO = JniMethod("nodeInfo", "(JJ)V", true);

            JniMethod M_PLATFORM_CALLBACK_UTILS_MEMORY_REALLOCATE = JniMethod("memoryReallocate", "(JJI)V", true);

            JniMethod M_PLATFORM_CALLBACK_UTILS_ON_START = JniMethod("onStart", "(JLjava/lang/Object;J)V", true);
            JniMethod M_PLATFORM_CALLBACK_UTILS_ON_STOP = JniMethod("onStop", "(J)V", true);

            JniMethod M_PLATFORM_CALLBACK_UTILS_EXTENSION_CALLBACK_IN_LONG_OUT_LONG = JniMethod("extensionCallbackInLongOutLong", "(JIJ)J", true);
            JniMethod M_PLATFORM_CALLBACK_UTILS_EXTENSION_CALLBACK_IN_LONG_LONG_OUT_LONG = JniMethod("extensionCallbackInLongLongOutLong", "(JIJJ)J", true);

            JniMethod M_PLATFORM_CALLBACK_UTILS_ON_CLIENT_DISCONNECTED = JniMethod("onClientDisconnected", "(J)V", true);
            JniMethod M_PLATFORM_CALLBACK_UTILS_ON_CLIENT_RECONNECTED = JniMethod("onClientReconnected", "(JZ)V", true);

            const char* C_PLATFORM_UTILS = "org/apache/ignite/internal/processors/platform/utils/PlatformUtils";
            JniMethod M_PLATFORM_UTILS_REALLOC = JniMethod("reallocate", "(JI)V", true);
            JniMethod M_PLATFORM_UTILS_ERR_DATA = JniMethod("errorData", "(Ljava/lang/Throwable;)[B", true);

            const char* C_PLATFORM_IGNITION = "org/apache/ignite/internal/processors/platform/PlatformIgnition";
            JniMethod M_PLATFORM_IGNITION_START = JniMethod("start", "(Ljava/lang/String;Ljava/lang/String;IJJ)Lorg/apache/ignite/internal/processors/platform/PlatformProcessor;", true);
            JniMethod M_PLATFORM_IGNITION_INSTANCE = JniMethod("instance", "(Ljava/lang/String;)Lorg/apache/ignite/internal/processors/platform/PlatformProcessor;", true);
            JniMethod M_PLATFORM_IGNITION_ENVIRONMENT_POINTER = JniMethod("environmentPointer", "(Ljava/lang/String;)J", true);
            JniMethod M_PLATFORM_IGNITION_STOP = JniMethod("stop", "(Ljava/lang/String;Z)Z", true);
            JniMethod M_PLATFORM_IGNITION_STOP_ALL = JniMethod("stopAll", "(Z)V", true);

            const char* C_PLATFORM_ABSTRACT_QRY_CURSOR = "org/apache/ignite/internal/processors/platform/cache/query/PlatformAbstractQueryCursor";
            JniMethod M_PLATFORM_ABSTRACT_QRY_CURSOR_ITER = JniMethod("iterator", "()V", false);
            JniMethod M_PLATFORM_ABSTRACT_QRY_CURSOR_ITER_HAS_NEXT = JniMethod("iteratorHasNext", "()Z", false);
            JniMethod M_PLATFORM_ABSTRACT_QRY_CURSOR_CLOSE = JniMethod("close", "()V", false);

            const char* C_PLATFORM_CONT_QRY = "org/apache/ignite/internal/processors/platform/cache/query/PlatformContinuousQuery";
            JniMethod M_PLATFORM_CONT_QRY_CLOSE = JniMethod("close", "()V", false);
            JniMethod M_PLATFORM_CONT_QRY_GET_INITIAL_QUERY_CURSOR = JniMethod("getInitialQueryCursor", "()Lorg/apache/ignite/internal/processors/platform/PlatformTarget;", false);

            const char* C_PLATFORM_EVENTS = "org/apache/ignite/internal/processors/platform/events/PlatformEvents";
            JniMethod M_PLATFORM_EVENTS_WITH_ASYNC = JniMethod("withAsync", "()Lorg/apache/ignite/internal/processors/platform/events/PlatformEvents;", false);
            JniMethod M_PLATFORM_EVENTS_STOP_LOCAL_LISTEN = JniMethod("stopLocalListen", "(J)Z", false);
            JniMethod M_PLATFORM_EVENTS_LOCAL_LISTEN = JniMethod("localListen", "(JI)V", false);
            JniMethod M_PLATFORM_EVENTS_IS_ENABLED = JniMethod("isEnabled", "(I)Z", false);

            const char* C_PLATFORM_SERVICES = "org/apache/ignite/internal/processors/platform/services/PlatformServices";
			JniMethod M_PLATFORM_SERVICES_WITH_ASYNC = JniMethod("withAsync", "()Lorg/apache/ignite/internal/processors/platform/services/PlatformServices;", false);
			JniMethod M_PLATFORM_SERVICES_WITH_SERVER_KEEP_PORTABLE = JniMethod("withServerKeepBinary", "()Lorg/apache/ignite/internal/processors/platform/services/PlatformServices;", false);
			JniMethod M_PLATFORM_SERVICES_CANCEL = JniMethod("cancel", "(Ljava/lang/String;)V", false);
			JniMethod M_PLATFORM_SERVICES_CANCEL_ALL = JniMethod("cancelAll", "()V", false);
			JniMethod M_PLATFORM_SERVICES_SERVICE_PROXY = JniMethod("serviceProxy", "(Ljava/lang/String;Z)Ljava/lang/Object;", false);

            const char* C_PLATFORM_ATOMIC_LONG = "org/apache/ignite/internal/processors/platform/datastructures/PlatformAtomicLong";
            JniMethod M_PLATFORM_ATOMIC_LONG_GET = JniMethod("get", "()J", false);
            JniMethod M_PLATFORM_ATOMIC_LONG_INCREMENT_AND_GET = JniMethod("incrementAndGet", "()J", false);
            JniMethod M_PLATFORM_ATOMIC_LONG_GET_AND_INCREMENT = JniMethod("getAndIncrement", "()J", false);
            JniMethod M_PLATFORM_ATOMIC_LONG_ADD_AND_GET = JniMethod("addAndGet", "(J)J", false);
            JniMethod M_PLATFORM_ATOMIC_LONG_GET_AND_ADD = JniMethod("getAndAdd", "(J)J", false);
            JniMethod M_PLATFORM_ATOMIC_LONG_DECREMENT_AND_GET = JniMethod("decrementAndGet", "()J", false);
            JniMethod M_PLATFORM_ATOMIC_LONG_GET_AND_DECREMENT = JniMethod("getAndDecrement", "()J", false);
            JniMethod M_PLATFORM_ATOMIC_LONG_GET_AND_SET = JniMethod("getAndSet", "(J)J", false);
            JniMethod M_PLATFORM_ATOMIC_LONG_COMPARE_AND_SET_AND_GET = JniMethod("compareAndSetAndGet", "(JJ)J", false);
            JniMethod M_PLATFORM_ATOMIC_LONG_IS_CLOSED = JniMethod("isClosed", "()Z", false);
            JniMethod M_PLATFORM_ATOMIC_LONG_CLOSE = JniMethod("close", "()V", false);

            const char* C_PLATFORM_ATOMIC_SEQUENCE = "org/apache/ignite/internal/processors/platform/datastructures/PlatformAtomicSequence";
            JniMethod M_PLATFORM_ATOMIC_SEQUENCE_GET = JniMethod("get", "()J", false);
            JniMethod M_PLATFORM_ATOMIC_SEQUENCE_INCREMENT_AND_GET = JniMethod("incrementAndGet", "()J", false);
            JniMethod M_PLATFORM_ATOMIC_SEQUENCE_GET_AND_INCREMENT = JniMethod("getAndIncrement", "()J", false);
            JniMethod M_PLATFORM_ATOMIC_SEQUENCE_ADD_AND_GET = JniMethod("addAndGet", "(J)J", false);
            JniMethod M_PLATFORM_ATOMIC_SEQUENCE_GET_AND_ADD = JniMethod("getAndAdd", "(J)J", false);
            JniMethod M_PLATFORM_ATOMIC_SEQUENCE_GET_BATCH_SIZE = JniMethod("getBatchSize", "()I", false);
            JniMethod M_PLATFORM_ATOMIC_SEQUENCE_SET_BATCH_SIZE = JniMethod("setBatchSize", "(I)V", false);
            JniMethod M_PLATFORM_ATOMIC_SEQUENCE_IS_CLOSED = JniMethod("isClosed", "()Z", false);
            JniMethod M_PLATFORM_ATOMIC_SEQUENCE_CLOSE = JniMethod("close", "()V", false);

            const char* C_PLATFORM_ATOMIC_REFERENCE = "org/apache/ignite/internal/processors/platform/datastructures/PlatformAtomicReference";
            JniMethod M_PLATFORM_ATOMIC_REFERENCE_IS_CLOSED = JniMethod("isClosed", "()Z", false);
            JniMethod M_PLATFORM_ATOMIC_REFERENCE_CLOSE = JniMethod("close", "()V", false);

            const char* C_PLATFORM_LISTENABLE = "org/apache/ignite/internal/processors/platform/utils/PlatformListenable";
            JniMethod M_PLATFORM_LISTENABLE_CANCEL = JniMethod("cancel", "()Z", false);
            JniMethod M_PLATFORM_LISTENABLE_IS_CANCELED = JniMethod("isCancelled", "()Z", false);

            /* STATIC STATE. */
            gcc::CriticalSection JVM_LOCK;
            JniJvm JVM;
            bool PRINT_EXCEPTION = false;

            /* HELPER METHODS. */

            /**
             * Throw exception to Java in case of missing callback pointer. It means that callback is not implemented in
             * native platform and Java -> platform operation cannot proceede further. As JniContext is not available at
             * this point, we have to obtain exception details from scratch. This is not critical from performance
             * perspective because missing handler usually denotes fatal condition.
             *
             * @param env JNI environment.
             */
            int ThrowOnMissingHandler(JNIEnv* env)
            {
                jclass cls = env->FindClass(C_PLATFORM_NO_CALLBACK_EXCEPTION);

                env->ThrowNew(cls, "Callback handler is not set in native platform.");

                return 0;
            }

            char* StringToChars(JNIEnv* env, jstring str, int* len) {
                if (!str) {
                    *len = 0;
                    return NULL;
                }

                const char* strChars = env->GetStringUTFChars(str, 0);
                const int strCharsLen = env->GetStringUTFLength(str);

                char* strChars0 = new char[strCharsLen + 1];
                std::strcpy(strChars0, strChars);
                *(strChars0 + strCharsLen) = 0;

                env->ReleaseStringUTFChars(str, strChars);

                if (len)
                    *len = strCharsLen;

                return strChars0;
            }

            std::string JavaStringToCString(JNIEnv* env, jstring str, int* len)
            {
                char* resChars = StringToChars(env, str, len);

                if (resChars)
                {
                    std::string res = std::string(resChars, *len);

                    delete[] resChars;

                    return res;
                }
                else
                    return std::string();
            }

            jclass FindClass(JNIEnv* env, const char *name) {
                jclass res = env->FindClass(name);

                if (!res)
                    throw JvmException();

                jclass res0 = static_cast<jclass>(env->NewGlobalRef(res));

                env->DeleteLocalRef(res);

                return res0;
            }

            void DeleteClass(JNIEnv* env, jclass cls) {
                if (cls)
                    env->DeleteGlobalRef(cls);
            }

            void CheckClass(JNIEnv* env, const char *name)
            {
                jclass res = env->FindClass(name);

                if (!res)
                    throw JvmException();
            }

            jmethodID FindMethod(JNIEnv* env, jclass cls, JniMethod mthd) {
                jmethodID mthd0 = mthd.isStatic ?
                    env->GetStaticMethodID(cls, mthd.name, mthd.sign) : env->GetMethodID(cls, mthd.name, mthd.sign);

                if (!mthd0)
                    throw JvmException();

                return mthd0;
            }

            void AddNativeMethod(JNINativeMethod* mthd, JniMethod jniMthd, void* fnPtr) {
                mthd->name = jniMthd.name;
                mthd->signature = jniMthd.sign;
                mthd->fnPtr = fnPtr;
            }

            void JniJavaMembers::Initialize(JNIEnv* env) {
                c_Class = FindClass(env, C_CLASS);
                m_Class_getName = FindMethod(env, c_Class, M_CLASS_GET_NAME);

                c_Throwable = FindClass(env, C_THROWABLE);
                m_Throwable_getMessage = FindMethod(env, c_Throwable, M_THROWABLE_GET_MESSAGE);
                m_Throwable_printStackTrace = FindMethod(env, c_Throwable, M_THROWABLE_PRINT_STACK_TRACE);
            }

            void JniJavaMembers::Destroy(JNIEnv* env) {
                DeleteClass(env, c_Class);
                DeleteClass(env, c_Throwable);
            }

            bool JniJavaMembers::WriteErrorInfo(JNIEnv* env, char** errClsName, int* errClsNameLen, char** errMsg, int* errMsgLen) {
                if (env && env->ExceptionCheck()) {
                    if (m_Class_getName && m_Throwable_getMessage) {
                        jthrowable err = env->ExceptionOccurred();

                        env->ExceptionClear();

                        jclass errCls = env->GetObjectClass(err);

                        jstring clsName = static_cast<jstring>(env->CallObjectMethod(errCls, m_Class_getName));
                        *errClsName = StringToChars(env, clsName, errClsNameLen);

                        jstring msg = static_cast<jstring>(env->CallObjectMethod(err, m_Throwable_getMessage));
                        *errMsg = StringToChars(env, msg, errMsgLen);

                        if (errCls)
                            env->DeleteLocalRef(errCls);

                        if (clsName)
                            env->DeleteLocalRef(clsName);

                        if (msg)
                            env->DeleteLocalRef(msg);

                        return true;
                    }
                    else {
                        env->ExceptionClear();
                    }
                }

                return false;
            }

            void JniMembers::Initialize(JNIEnv* env) {
                c_PlatformAbstractQryCursor = FindClass(env, C_PLATFORM_ABSTRACT_QRY_CURSOR);
                m_PlatformAbstractQryCursor_iter = FindMethod(env, c_PlatformAbstractQryCursor, M_PLATFORM_ABSTRACT_QRY_CURSOR_ITER);
                m_PlatformAbstractQryCursor_iterHasNext = FindMethod(env, c_PlatformAbstractQryCursor, M_PLATFORM_ABSTRACT_QRY_CURSOR_ITER_HAS_NEXT);
                m_PlatformAbstractQryCursor_close = FindMethod(env, c_PlatformAbstractQryCursor, M_PLATFORM_ABSTRACT_QRY_CURSOR_CLOSE);

                c_PlatformAffinity = FindClass(env, C_PLATFORM_AFFINITY);
                m_PlatformAffinity_partitions = FindMethod(env, c_PlatformAffinity, C_PLATFORM_AFFINITY_PARTITIONS);

                c_PlatformCache = FindClass(env, C_PLATFORM_CACHE);
                m_PlatformCache_withSkipStore = FindMethod(env, c_PlatformCache, M_PLATFORM_CACHE_WITH_SKIP_STORE);
                m_PlatformCache_withNoRetries = FindMethod(env, c_PlatformCache, M_PLATFORM_CACHE_WITH_NO_RETRIES);
                m_PlatformCache_withExpiryPolicy = FindMethod(env, c_PlatformCache, M_PLATFORM_CACHE_WITH_EXPIRY_PLC);
                m_PlatformCache_withAsync = FindMethod(env, c_PlatformCache, M_PLATFORM_CACHE_WITH_ASYNC);
                m_PlatformCache_withKeepPortable = FindMethod(env, c_PlatformCache, M_PLATFORM_CACHE_WITH_KEEP_PORTABLE);
                m_PlatformCache_clear = FindMethod(env, c_PlatformCache, M_PLATFORM_CACHE_CLEAR);
                m_PlatformCache_removeAll = FindMethod(env, c_PlatformCache, M_PLATFORM_CACHE_REMOVE_ALL);
                m_PlatformCache_iterator = FindMethod(env, c_PlatformCache, M_PLATFORM_CACHE_ITERATOR);
                m_PlatformCache_localIterator = FindMethod(env, c_PlatformCache, M_PLATFORM_CACHE_LOCAL_ITERATOR);
                m_PlatformCache_enterLock = FindMethod(env, c_PlatformCache, M_PLATFORM_CACHE_ENTER_LOCK);
                m_PlatformCache_exitLock = FindMethod(env, c_PlatformCache, M_PLATFORM_CACHE_EXIT_LOCK);
                m_PlatformCache_tryEnterLock = FindMethod(env, c_PlatformCache, M_PLATFORM_CACHE_TRY_ENTER_LOCK);
                m_PlatformCache_closeLock = FindMethod(env, c_PlatformCache, M_PLATFORM_CACHE_CLOSE_LOCK);
                m_PlatformCache_rebalance = FindMethod(env, c_PlatformCache, M_PLATFORM_CACHE_REBALANCE);
                m_PlatformCache_size = FindMethod(env, c_PlatformCache, M_PLATFORM_CACHE_SIZE);

                c_PlatformCacheStoreCallback = FindClass(env, C_PLATFORM_CACHE_STORE_CALLBACK);
                m_PlatformCacheStoreCallback_invoke = FindMethod(env, c_PlatformCacheStoreCallback, M_PLATFORM_CACHE_STORE_CALLBACK_INVOKE);

                c_IgniteException = FindClass(env, C_IGNITE_EXCEPTION);

                c_PlatformClusterGroup = FindClass(env, C_PLATFORM_CLUSTER_GRP);
                m_PlatformClusterGroup_forOthers = FindMethod(env, c_PlatformClusterGroup, M_PLATFORM_CLUSTER_GRP_FOR_OTHERS);
                m_PlatformClusterGroup_forRemotes = FindMethod(env, c_PlatformClusterGroup, M_PLATFORM_CLUSTER_GRP_FOR_REMOTES);
                m_PlatformClusterGroup_forDaemons = FindMethod(env, c_PlatformClusterGroup, M_PLATFORM_CLUSTER_GRP_FOR_DAEMONS);
                m_PlatformClusterGroup_forRandom = FindMethod(env, c_PlatformClusterGroup, M_PLATFORM_CLUSTER_GRP_FOR_RANDOM);
                m_PlatformClusterGroup_forOldest = FindMethod(env, c_PlatformClusterGroup, M_PLATFORM_CLUSTER_GRP_FOR_OLDEST);
                m_PlatformClusterGroup_forYoungest = FindMethod(env, c_PlatformClusterGroup, M_PLATFORM_CLUSTER_GRP_FOR_YOUNGEST);
                m_PlatformClusterGroup_resetMetrics = FindMethod(env, c_PlatformClusterGroup, M_PLATFORM_CLUSTER_GRP_RESET_METRICS);

                c_PlatformCompute = FindClass(env, C_PLATFORM_COMPUTE);
                m_PlatformCompute_withNoFailover = FindMethod(env, c_PlatformCompute, M_PLATFORM_COMPUTE_WITH_NO_FAILOVER);
                m_PlatformCompute_withTimeout = FindMethod(env, c_PlatformCompute, M_PLATFORM_COMPUTE_WITH_TIMEOUT);
                m_PlatformCompute_executeNative = FindMethod(env, c_PlatformCompute, M_PLATFORM_COMPUTE_EXECUTE_NATIVE);

                c_PlatformContinuousQuery = FindClass(env, C_PLATFORM_CONT_QRY);
                m_PlatformContinuousQuery_close = FindMethod(env, c_PlatformContinuousQuery, M_PLATFORM_CONT_QRY_CLOSE);
                m_PlatformContinuousQuery_getInitialQueryCursor = FindMethod(env, c_PlatformContinuousQuery, M_PLATFORM_CONT_QRY_GET_INITIAL_QUERY_CURSOR);

                c_PlatformDataStreamer = FindClass(env, C_PLATFORM_DATA_STREAMER);
                m_PlatformDataStreamer_listenTopology = FindMethod(env, c_PlatformDataStreamer, M_PLATFORM_DATA_STREAMER_LISTEN_TOPOLOGY);
                m_PlatformDataStreamer_getAllowOverwrite = FindMethod(env, c_PlatformDataStreamer, M_PLATFORM_DATA_STREAMER_GET_ALLOW_OVERWRITE);
                m_PlatformDataStreamer_setAllowOverwrite = FindMethod(env, c_PlatformDataStreamer, M_PLATFORM_DATA_STREAMER_SET_ALLOW_OVERWRITE);
                m_PlatformDataStreamer_getSkipStore = FindMethod(env, c_PlatformDataStreamer, M_PLATFORM_DATA_STREAMER_GET_SKIP_STORE);
                m_PlatformDataStreamer_setSkipStore = FindMethod(env, c_PlatformDataStreamer, M_PLATFORM_DATA_STREAMER_SET_SKIP_STORE);
                m_PlatformDataStreamer_getPerNodeBufSize = FindMethod(env, c_PlatformDataStreamer, M_PLATFORM_DATA_STREAMER_GET_PER_NODE_BUFFER_SIZE);
                m_PlatformDataStreamer_setPerNodeBufSize = FindMethod(env, c_PlatformDataStreamer, M_PLATFORM_DATA_STREAMER_SET_PER_NODE_BUFFER_SIZE);
                m_PlatformDataStreamer_getPerNodeParallelOps = FindMethod(env, c_PlatformDataStreamer, M_PLATFORM_DATA_STREAMER_GET_PER_NODE_PARALLEL_OPS);
                m_PlatformDataStreamer_setPerNodeParallelOps = FindMethod(env, c_PlatformDataStreamer, M_PLATFORM_DATA_STREAMER_SET_PER_NODE_PARALLEL_OPS);

                c_PlatformEvents = FindClass(env, C_PLATFORM_EVENTS);
                m_PlatformEvents_withAsync = FindMethod(env, c_PlatformEvents, M_PLATFORM_EVENTS_WITH_ASYNC);
                m_PlatformEvents_stopLocalListen = FindMethod(env, c_PlatformEvents, M_PLATFORM_EVENTS_STOP_LOCAL_LISTEN);
                m_PlatformEvents_localListen = FindMethod(env, c_PlatformEvents, M_PLATFORM_EVENTS_LOCAL_LISTEN);
                m_PlatformEvents_isEnabled = FindMethod(env, c_PlatformEvents, M_PLATFORM_EVENTS_IS_ENABLED);

				c_PlatformServices = FindClass(env, C_PLATFORM_SERVICES);
				m_PlatformServices_withAsync = FindMethod(env, c_PlatformServices, M_PLATFORM_SERVICES_WITH_ASYNC);
				m_PlatformServices_withServerKeepPortable = FindMethod(env, c_PlatformServices, M_PLATFORM_SERVICES_WITH_SERVER_KEEP_PORTABLE);
				m_PlatformServices_cancel = FindMethod(env, c_PlatformServices, M_PLATFORM_SERVICES_CANCEL);
				m_PlatformServices_cancelAll = FindMethod(env, c_PlatformServices, M_PLATFORM_SERVICES_CANCEL_ALL);
				m_PlatformServices_serviceProxy = FindMethod(env, c_PlatformServices, M_PLATFORM_SERVICES_SERVICE_PROXY);

                c_PlatformIgnition = FindClass(env, C_PLATFORM_IGNITION);
                m_PlatformIgnition_start = FindMethod(env, c_PlatformIgnition, M_PLATFORM_IGNITION_START);
                m_PlatformIgnition_instance = FindMethod(env, c_PlatformIgnition, M_PLATFORM_IGNITION_INSTANCE);
                m_PlatformIgnition_environmentPointer = FindMethod(env, c_PlatformIgnition, M_PLATFORM_IGNITION_ENVIRONMENT_POINTER);
                m_PlatformIgnition_stop = FindMethod(env, c_PlatformIgnition, M_PLATFORM_IGNITION_STOP);
                m_PlatformIgnition_stopAll = FindMethod(env, c_PlatformIgnition, M_PLATFORM_IGNITION_STOP_ALL);

                c_PlatformMessaging = FindClass(env, C_PLATFORM_MESSAGING);
                m_PlatformMessaging_withAsync = FindMethod(env, c_PlatformMessaging, M_PLATFORM_MESSAGING_WITH_ASYNC);

                c_PlatformProcessor = FindClass(env, C_PLATFORM_PROCESSOR);
                m_PlatformProcessor_releaseStart = FindMethod(env, c_PlatformProcessor, M_PLATFORM_PROCESSOR_RELEASE_START);
                m_PlatformProcessor_cache = FindMethod(env, c_PlatformProcessor, M_PLATFORM_PROCESSOR_CACHE);
                m_PlatformProcessor_createCache = FindMethod(env, c_PlatformProcessor, M_PLATFORM_PROCESSOR_CREATE_CACHE);
                m_PlatformProcessor_getOrCreateCache = FindMethod(env, c_PlatformProcessor, M_PLATFORM_PROCESSOR_GET_OR_CREATE_CACHE);
                m_PlatformProcessor_createCacheFromConfig = FindMethod(env, c_PlatformProcessor, M_PLATFORM_PROCESSOR_CREATE_CACHE_FROM_CONFIG);
                m_PlatformProcessor_getOrCreateCacheFromConfig = FindMethod(env, c_PlatformProcessor, M_PLATFORM_PROCESSOR_GET_OR_CREATE_CACHE_FROM_CONFIG);
                m_PlatformProcessor_createNearCache = FindMethod(env, c_PlatformProcessor, M_PLATFORM_PROCESSOR_CREATE_NEAR_CACHE);
                m_PlatformProcessor_getOrCreateNearCache = FindMethod(env, c_PlatformProcessor, M_PLATFORM_PROCESSOR_GET_OR_CREATE_NEAR_CACHE);
                m_PlatformProcessor_destroyCache = FindMethod(env, c_PlatformProcessor, M_PLATFORM_PROCESSOR_DESTROY_CACHE);
                m_PlatformProcessor_affinity = FindMethod(env, c_PlatformProcessor, M_PLATFORM_PROCESSOR_AFFINITY);
                m_PlatformProcessor_dataStreamer = FindMethod(env, c_PlatformProcessor, M_PLATFORM_PROCESSOR_DATA_STREAMER);
                m_PlatformProcessor_transactions = FindMethod(env, c_PlatformProcessor, M_PLATFORM_PROCESSOR_TRANSACTIONS);
                m_PlatformProcessor_projection = FindMethod(env, c_PlatformProcessor, M_PLATFORM_PROCESSOR_PROJECTION);
                m_PlatformProcessor_compute = FindMethod(env, c_PlatformProcessor, M_PLATFORM_PROCESSOR_COMPUTE);
                m_PlatformProcessor_message = FindMethod(env, c_PlatformProcessor, M_PLATFORM_PROCESSOR_MESSAGE);
                m_PlatformProcessor_events = FindMethod(env, c_PlatformProcessor, M_PLATFORM_PROCESSOR_EVENTS);
                m_PlatformProcessor_services = FindMethod(env, c_PlatformProcessor, M_PLATFORM_PROCESSOR_SERVICES);
                m_PlatformProcessor_extensions = FindMethod(env, c_PlatformProcessor, M_PLATFORM_PROCESSOR_EXTENSIONS);
                m_PlatformProcessor_atomicLong = FindMethod(env, c_PlatformProcessor, M_PLATFORM_PROCESSOR_ATOMIC_LONG);
                m_PlatformProcessor_atomicSequence = FindMethod(env, c_PlatformProcessor, M_PLATFORM_PROCESSOR_ATOMIC_SEQUENCE);
                m_PlatformProcessor_atomicReference = FindMethod(env, c_PlatformProcessor, M_PLATFORM_PROCESSOR_ATOMIC_REFERENCE);
				m_PlatformProcessor_getIgniteConfiguration = FindMethod(env, c_PlatformProcessor, M_PLATFORM_PROCESSOR_GET_IGNITE_CONFIGURATION);

                c_PlatformTarget = FindClass(env, C_PLATFORM_TARGET);
                m_PlatformTarget_inStreamOutLong = FindMethod(env, c_PlatformTarget, M_PLATFORM_TARGET_IN_STREAM_OUT_LONG);
                m_PlatformTarget_inStreamOutObject = FindMethod(env, c_PlatformTarget, M_PLATFORM_TARGET_IN_STREAM_OUT_OBJECT);
                m_PlatformTarget_outLong = FindMethod(env, c_PlatformTarget, M_PLATFORM_TARGET_OUT_LONG);
                m_PlatformTarget_outStream = FindMethod(env, c_PlatformTarget, M_PLATFORM_TARGET_OUT_STREAM);
                m_PlatformTarget_outObject = FindMethod(env, c_PlatformTarget, M_PLATFORM_TARGET_OUT_OBJECT);
                m_PlatformTarget_inStreamOutStream = FindMethod(env, c_PlatformTarget, M_PLATFORM_TARGET_IN_STREAM_OUT_STREAM);
                m_PlatformTarget_inObjectStreamOutStream = FindMethod(env, c_PlatformTarget, M_PLATFORM_TARGET_IN_OBJECT_STREAM_OUT_STREAM);
                m_PlatformTarget_listenFuture = FindMethod(env, c_PlatformTarget, M_PLATFORM_TARGET_LISTEN_FUTURE);
                m_PlatformTarget_listenFutureForOperation = FindMethod(env, c_PlatformTarget, M_PLATFORM_TARGET_LISTEN_FOR_OPERATION);
                m_PlatformTarget_listenFutureAndGet = FindMethod(env, c_PlatformTarget, M_PLATFORM_TARGET_LISTEN_FUTURE_AND_GET);
                m_PlatformTarget_listenFutureForOperationAndGet = FindMethod(env, c_PlatformTarget, M_PLATFORM_TARGET_LISTEN_FOR_OPERATION_AND_GET);

                c_PlatformTransactions = FindClass(env, C_PLATFORM_TRANSACTIONS);
                m_PlatformTransactions_txStart = FindMethod(env, c_PlatformTransactions, M_PLATFORM_TRANSACTIONS_TX_START);
                m_PlatformTransactions_txCommit = FindMethod(env, c_PlatformTransactions, M_PLATFORM_TRANSACTIONS_TX_COMMIT);
                m_PlatformTransactions_txRollback = FindMethod(env, c_PlatformTransactions, M_PLATFORM_TRANSACTIONS_TX_ROLLBACK);
                m_PlatformTransactions_txCommitAsync = FindMethod(env, c_PlatformTransactions, M_PLATFORM_TRANSACTIONS_TX_COMMIT_ASYNC);
                m_PlatformTransactions_txRollbackAsync = FindMethod(env, c_PlatformTransactions, M_PLATFORM_TRANSACTIONS_TX_ROLLBACK_ASYNC);
                m_PlatformTransactions_txState = FindMethod(env, c_PlatformTransactions, M_PLATFORM_TRANSACTIONS_TX_STATE);
                m_PlatformTransactions_txSetRollbackOnly = FindMethod(env, c_PlatformTransactions, M_PLATFORM_TRANSACTIONS_TX_SET_ROLLBACK_ONLY);
                m_PlatformTransactions_txClose = FindMethod(env, c_PlatformTransactions, M_PLATFORM_TRANSACTIONS_TX_CLOSE);
                m_PlatformTransactions_resetMetrics = FindMethod(env, c_PlatformTransactions, M_PLATFORM_TRANSACTIONS_RESET_METRICS);

                c_PlatformUtils = FindClass(env, C_PLATFORM_UTILS);
                m_PlatformUtils_reallocate = FindMethod(env, c_PlatformUtils, M_PLATFORM_UTILS_REALLOC);
                m_PlatformUtils_errData = FindMethod(env, c_PlatformUtils, M_PLATFORM_UTILS_ERR_DATA);

                c_PlatformAtomicLong = FindClass(env, C_PLATFORM_ATOMIC_LONG);
                m_PlatformAtomicLong_get = FindMethod(env, c_PlatformAtomicLong, M_PLATFORM_ATOMIC_LONG_GET);
                m_PlatformAtomicLong_incrementAndGet = FindMethod(env, c_PlatformAtomicLong, M_PLATFORM_ATOMIC_LONG_INCREMENT_AND_GET);
                m_PlatformAtomicLong_getAndIncrement = FindMethod(env, c_PlatformAtomicLong, M_PLATFORM_ATOMIC_LONG_GET_AND_INCREMENT);
                m_PlatformAtomicLong_addAndGet = FindMethod(env, c_PlatformAtomicLong, M_PLATFORM_ATOMIC_LONG_ADD_AND_GET);
                m_PlatformAtomicLong_getAndAdd = FindMethod(env, c_PlatformAtomicLong, M_PLATFORM_ATOMIC_LONG_GET_AND_ADD);
                m_PlatformAtomicLong_decrementAndGet = FindMethod(env, c_PlatformAtomicLong, M_PLATFORM_ATOMIC_LONG_DECREMENT_AND_GET);
                m_PlatformAtomicLong_getAndDecrement = FindMethod(env, c_PlatformAtomicLong, M_PLATFORM_ATOMIC_LONG_GET_AND_DECREMENT);
                m_PlatformAtomicLong_getAndSet = FindMethod(env, c_PlatformAtomicLong, M_PLATFORM_ATOMIC_LONG_GET_AND_SET);
                m_PlatformAtomicLong_compareAndSetAndGet = FindMethod(env, c_PlatformAtomicLong, M_PLATFORM_ATOMIC_LONG_COMPARE_AND_SET_AND_GET);
                m_PlatformAtomicLong_isClosed = FindMethod(env, c_PlatformAtomicLong, M_PLATFORM_ATOMIC_LONG_IS_CLOSED);
                m_PlatformAtomicLong_close = FindMethod(env, c_PlatformAtomicLong, M_PLATFORM_ATOMIC_LONG_CLOSE);

                jclass c_PlatformAtomicSequence = FindClass(env, C_PLATFORM_ATOMIC_SEQUENCE);
                m_PlatformAtomicSequence_get = FindMethod(env, c_PlatformAtomicSequence, M_PLATFORM_ATOMIC_SEQUENCE_GET);
                m_PlatformAtomicSequence_incrementAndGet = FindMethod(env, c_PlatformAtomicSequence, M_PLATFORM_ATOMIC_SEQUENCE_INCREMENT_AND_GET);
                m_PlatformAtomicSequence_getAndIncrement = FindMethod(env, c_PlatformAtomicSequence, M_PLATFORM_ATOMIC_SEQUENCE_GET_AND_INCREMENT);
                m_PlatformAtomicSequence_addAndGet = FindMethod(env, c_PlatformAtomicSequence, M_PLATFORM_ATOMIC_SEQUENCE_ADD_AND_GET);
                m_PlatformAtomicSequence_getAndAdd = FindMethod(env, c_PlatformAtomicSequence, M_PLATFORM_ATOMIC_SEQUENCE_GET_AND_ADD);
                m_PlatformAtomicSequence_getBatchSize = FindMethod(env, c_PlatformAtomicSequence, M_PLATFORM_ATOMIC_SEQUENCE_GET_BATCH_SIZE);
                m_PlatformAtomicSequence_setBatchSize = FindMethod(env, c_PlatformAtomicSequence, M_PLATFORM_ATOMIC_SEQUENCE_SET_BATCH_SIZE);
                m_PlatformAtomicSequence_isClosed = FindMethod(env, c_PlatformAtomicSequence, M_PLATFORM_ATOMIC_SEQUENCE_IS_CLOSED);
                m_PlatformAtomicSequence_close = FindMethod(env, c_PlatformAtomicSequence, M_PLATFORM_ATOMIC_SEQUENCE_CLOSE);

                jclass c_PlatformAtomicReference = FindClass(env, C_PLATFORM_ATOMIC_REFERENCE);
                m_PlatformAtomicReference_isClosed = FindMethod(env, c_PlatformAtomicReference, M_PLATFORM_ATOMIC_REFERENCE_IS_CLOSED);
                m_PlatformAtomicReference_close = FindMethod(env, c_PlatformAtomicReference, M_PLATFORM_ATOMIC_REFERENCE_CLOSE);

                c_PlatformListenable = FindClass(env, C_PLATFORM_LISTENABLE);
                m_PlatformListenable_cancel = FindMethod(env, c_PlatformListenable, M_PLATFORM_LISTENABLE_CANCEL);                    
                m_PlatformListenable_isCancelled = FindMethod(env, c_PlatformListenable, M_PLATFORM_LISTENABLE_IS_CANCELED);

                // Find utility classes which are not used from context, but are still required in other places.
                CheckClass(env, C_PLATFORM_NO_CALLBACK_EXCEPTION);
            }

            void JniMembers::Destroy(JNIEnv* env) {
                DeleteClass(env, c_PlatformAbstractQryCursor);
                DeleteClass(env, c_PlatformAffinity);
                DeleteClass(env, c_PlatformCache);
                DeleteClass(env, c_PlatformCacheStoreCallback);
                DeleteClass(env, c_IgniteException);
                DeleteClass(env, c_PlatformClusterGroup);
                DeleteClass(env, c_PlatformCompute);
                DeleteClass(env, c_PlatformContinuousQuery);
                DeleteClass(env, c_PlatformDataStreamer);
                DeleteClass(env, c_PlatformEvents);
                DeleteClass(env, c_PlatformIgnition);
                DeleteClass(env, c_PlatformMessaging);
                DeleteClass(env, c_PlatformProcessor);
                DeleteClass(env, c_PlatformTarget);
                DeleteClass(env, c_PlatformTransactions);
                DeleteClass(env, c_PlatformUtils);
            }

            JniJvm::JniJvm() : jvm(NULL), javaMembers(JniJavaMembers()), members(JniMembers())
            {
                // No-op.
            }

            JniJvm::JniJvm(JavaVM* jvm, JniJavaMembers javaMembers, JniMembers members) :
                jvm(jvm), javaMembers(javaMembers), members(members)
            {
                // No-op.
            }

            JavaVM* JniJvm::GetJvm()
            {
                return jvm;
            }

            JniJavaMembers& JniJvm::GetJavaMembers()
            {
                return javaMembers;
            }

            JniMembers& JniJvm::GetMembers()
            {
                return members;
            }

            /**
             * Create JVM.
             */
            jint CreateJvm(char** opts, int optsLen, JavaVM** jvm, JNIEnv** env) {
                JavaVMOption* opts0 = new JavaVMOption[optsLen];

                for (int i = 0; i < optsLen; i++)
                    opts0[i].optionString = *(opts + i);

                JavaVMInitArgs args;

                args.version = JNI_VERSION_1_6;
                args.nOptions = optsLen;
                args.options = opts0;
                args.ignoreUnrecognized = 0;

                jint res = JNI_CreateJavaVM(jvm, reinterpret_cast<void**>(env), &args);

                delete[] opts0;

                return res;
            }

            void RegisterNatives(JNIEnv* env) {
                {
					JNINativeMethod methods[54];

                    int idx = 0;

                    AddNativeMethod(methods + idx++, M_PLATFORM_CALLBACK_UTILS_CACHE_STORE_CREATE, reinterpret_cast<void*>(JniCacheStoreCreate));
                    AddNativeMethod(methods + idx++, M_PLATFORM_CALLBACK_UTILS_CACHE_STORE_INVOKE, reinterpret_cast<void*>(JniCacheStoreInvoke));
                    AddNativeMethod(methods + idx++, M_PLATFORM_CALLBACK_UTILS_CACHE_STORE_DESTROY, reinterpret_cast<void*>(JniCacheStoreDestroy));

                    AddNativeMethod(methods + idx++, M_PLATFORM_CALLBACK_UTILS_CACHE_STORE_SESSION_CREATE, reinterpret_cast<void*>(JniCacheStoreSessionCreate));

                    AddNativeMethod(methods + idx++, M_PLATFORM_CALLBACK_UTILS_CACHE_ENTRY_FILTER_CREATE, reinterpret_cast<void*>(JniCacheEntryFilterCreate));
                    AddNativeMethod(methods + idx++, M_PLATFORM_CALLBACK_UTILS_CACHE_ENTRY_FILTER_APPLY, reinterpret_cast<void*>(JniCacheEntryFilterApply));
                    AddNativeMethod(methods + idx++, M_PLATFORM_CALLBACK_UTILS_CACHE_ENTRY_FILTER_DESTROY, reinterpret_cast<void*>(JniCacheEntryFilterDestroy));

                    AddNativeMethod(methods + idx++, M_PLATFORM_CALLBACK_UTILS_CACHE_INVOKE, reinterpret_cast<void*>(JniCacheInvoke));

                    AddNativeMethod(methods + idx++, M_PLATFORM_CALLBACK_UTILS_COMPUTE_TASK_MAP, reinterpret_cast<void*>(JniComputeTaskMap));
                    AddNativeMethod(methods + idx++, M_PLATFORM_CALLBACK_UTILS_COMPUTE_TASK_JOB_RESULT, reinterpret_cast<void*>(JniComputeTaskJobResult));
                    AddNativeMethod(methods + idx++, M_PLATFORM_CALLBACK_UTILS_COMPUTE_TASK_REDUCE, reinterpret_cast<void*>(JniComputeTaskReduce));
                    AddNativeMethod(methods + idx++, M_PLATFORM_CALLBACK_UTILS_COMPUTE_TASK_COMPLETE, reinterpret_cast<void*>(JniComputeTaskComplete));

                    AddNativeMethod(methods + idx++, M_PLATFORM_CALLBACK_UTILS_COMPUTE_JOB_SERIALIZE, reinterpret_cast<void*>(JniComputeJobSerialize));
                    AddNativeMethod(methods + idx++, M_PLATFORM_CALLBACK_UTILS_COMPUTE_JOB_CREATE, reinterpret_cast<void*>(JniComputeJobCreate));
                    AddNativeMethod(methods + idx++, M_PLATFORM_CALLBACK_UTILS_COMPUTE_JOB_EXECUTE, reinterpret_cast<void*>(JniComputeJobExecute));
                    AddNativeMethod(methods + idx++, M_PLATFORM_CALLBACK_UTILS_COMPUTE_JOB_DESTROY, reinterpret_cast<void*>(JniComputeJobDestroy));
                    AddNativeMethod(methods + idx++, M_PLATFORM_CALLBACK_UTILS_COMPUTE_JOB_CANCEL, reinterpret_cast<void*>(JniComputeJobCancel));

                    AddNativeMethod(methods + idx++, M_PLATFORM_CALLBACK_UTILS_CONTINUOUS_QUERY_LSNR_APPLY, reinterpret_cast<void*>(JniContinuousQueryListenerApply));
                    AddNativeMethod(methods + idx++, M_PLATFORM_CALLBACK_UTILS_CONTINUOUS_QUERY_FILTER_CREATE, reinterpret_cast<void*>(JniContinuousQueryFilterCreate));
                    AddNativeMethod(methods + idx++, M_PLATFORM_CALLBACK_UTILS_CONTINUOUS_QUERY_FILTER_EVAL, reinterpret_cast<void*>(JniContinuousQueryFilterApply));
                    AddNativeMethod(methods + idx++, M_PLATFORM_CALLBACK_UTILS_CONTINUOUS_QUERY_FILTER_RELEASE, reinterpret_cast<void*>(JniContinuousQueryFilterRelease));

                    AddNativeMethod(methods + idx++, M_PLATFORM_CALLBACK_UTILS_DATA_STREAMER_TOPOLOGY_UPDATE, reinterpret_cast<void*>(JniDataStreamerTopologyUpdate));
                    AddNativeMethod(methods + idx++, M_PLATFORM_CALLBACK_UTILS_DATA_STREAMER_STREAM_RECEIVER_INVOKE, reinterpret_cast<void*>(JniDataStreamerStreamReceiverInvoke));

                    AddNativeMethod(methods + idx++, M_PLATFORM_CALLBACK_UTILS_FUTURE_BYTE_RES, reinterpret_cast<void*>(JniFutureByteResult));
                    AddNativeMethod(methods + idx++, M_PLATFORM_CALLBACK_UTILS_FUTURE_BOOL_RES, reinterpret_cast<void*>(JniFutureBoolResult));
                    AddNativeMethod(methods + idx++, M_PLATFORM_CALLBACK_UTILS_FUTURE_SHORT_RES, reinterpret_cast<void*>(JniFutureShortResult));
                    AddNativeMethod(methods + idx++, M_PLATFORM_CALLBACK_UTILS_FUTURE_CHAR_RES, reinterpret_cast<void*>(JniFutureCharResult));
                    AddNativeMethod(methods + idx++, M_PLATFORM_CALLBACK_UTILS_FUTURE_INT_RES, reinterpret_cast<void*>(JniFutureIntResult));
                    AddNativeMethod(methods + idx++, M_PLATFORM_CALLBACK_UTILS_FUTURE_FLOAT_RES, reinterpret_cast<void*>(JniFutureFloatResult));
                    AddNativeMethod(methods + idx++, M_PLATFORM_CALLBACK_UTILS_FUTURE_LONG_RES, reinterpret_cast<void*>(JniFutureLongResult));
                    AddNativeMethod(methods + idx++, M_PLATFORM_CALLBACK_UTILS_FUTURE_DOUBLE_RES, reinterpret_cast<void*>(JniFutureDoubleResult));
                    AddNativeMethod(methods + idx++, M_PLATFORM_CALLBACK_UTILS_FUTURE_OBJ_RES, reinterpret_cast<void*>(JniFutureObjectResult));
                    AddNativeMethod(methods + idx++, M_PLATFORM_CALLBACK_UTILS_FUTURE_NULL_RES, reinterpret_cast<void*>(JniFutureNullResult));
                    AddNativeMethod(methods + idx++, M_PLATFORM_CALLBACK_UTILS_FUTURE_ERR, reinterpret_cast<void*>(JniFutureError));

                    AddNativeMethod(methods + idx++, M_PLATFORM_CALLBACK_UTILS_LIFECYCLE_EVENT, reinterpret_cast<void*>(JniLifecycleEvent));

                    AddNativeMethod(methods + idx++, M_PLATFORM_CALLBACK_UTILS_MESSAGING_FILTER_CREATE, reinterpret_cast<void*>(JniMessagingFilterCreate));
                    AddNativeMethod(methods + idx++, M_PLATFORM_CALLBACK_UTILS_MESSAGING_FILTER_APPLY, reinterpret_cast<void*>(JniMessagingFilterApply));
                    AddNativeMethod(methods + idx++, M_PLATFORM_CALLBACK_UTILS_MESSAGING_FILTER_DESTROY, reinterpret_cast<void*>(JniMessagingFilterDestroy));

                    AddNativeMethod(methods + idx++, M_PLATFORM_CALLBACK_UTILS_EVENT_FILTER_CREATE, reinterpret_cast<void*>(JniEventFilterCreate));
                    AddNativeMethod(methods + idx++, M_PLATFORM_CALLBACK_UTILS_EVENT_FILTER_APPLY, reinterpret_cast<void*>(JniEventFilterApply));
                    AddNativeMethod(methods + idx++, M_PLATFORM_CALLBACK_UTILS_EVENT_FILTER_DESTROY, reinterpret_cast<void*>(JniEventFilterDestroy));

                    AddNativeMethod(methods + idx++, M_PLATFORM_CALLBACK_UTILS_SERVICE_INIT, reinterpret_cast<void*>(JniServiceInit));
                    AddNativeMethod(methods + idx++, M_PLATFORM_CALLBACK_UTILS_SERVICE_EXECUTE, reinterpret_cast<void*>(JniServiceExecute));
                    AddNativeMethod(methods + idx++, M_PLATFORM_CALLBACK_UTILS_SERVICE_CANCEL, reinterpret_cast<void*>(JniServiceCancel));
                    AddNativeMethod(methods + idx++, M_PLATFORM_CALLBACK_UTILS_SERVICE_INVOKE_METHOD, reinterpret_cast<void*>(JniServiceInvokeMethod));

                    AddNativeMethod(methods + idx++, M_PLATFORM_CALLBACK_UTILS_CLUSTER_NODE_FILTER_APPLY, reinterpret_cast<void*>(JniClusterNodeFilterApply));

                    AddNativeMethod(methods + idx++, M_PLATFORM_CALLBACK_UTILS_NODE_INFO, reinterpret_cast<void*>(JniNodeInfo));

                    AddNativeMethod(methods + idx++, M_PLATFORM_CALLBACK_UTILS_MEMORY_REALLOCATE, reinterpret_cast<void*>(JniMemoryReallocate));

                    AddNativeMethod(methods + idx++, M_PLATFORM_CALLBACK_UTILS_ON_START, reinterpret_cast<void*>(JniOnStart));
                    AddNativeMethod(methods + idx++, M_PLATFORM_CALLBACK_UTILS_ON_STOP, reinterpret_cast<void*>(JniOnStop));

                    AddNativeMethod(methods + idx++, M_PLATFORM_CALLBACK_UTILS_EXTENSION_CALLBACK_IN_LONG_OUT_LONG, reinterpret_cast<void*>(JniExtensionCallbackInLongOutLong));
                    AddNativeMethod(methods + idx++, M_PLATFORM_CALLBACK_UTILS_EXTENSION_CALLBACK_IN_LONG_LONG_OUT_LONG, reinterpret_cast<void*>(JniExtensionCallbackInLongLongOutLong));

                    AddNativeMethod(methods + idx++, M_PLATFORM_CALLBACK_UTILS_ON_CLIENT_DISCONNECTED, reinterpret_cast<void*>(JniOnClientDisconnected));
                    AddNativeMethod(methods + idx++, M_PLATFORM_CALLBACK_UTILS_ON_CLIENT_RECONNECTED, reinterpret_cast<void*>(JniOnClientReconnected));

                    jint res = env->RegisterNatives(FindClass(env, C_PLATFORM_CALLBACK_UTILS), methods, idx);

                    if (res != JNI_OK)
                        throw JvmException();
                }
            }

            JniContext::JniContext(JniJvm* jvm, JniHandlers hnds) : jvm(jvm), hnds(hnds) {
                // No-op.
            }

            JniContext* JniContext::Create(char** opts, int optsLen, JniHandlers hnds) {
                return Create(opts, optsLen, hnds, NULL);
            }

            void GetJniErrorMessage(std::string& errMsg, jint res)
            {
                switch (res)
                {
                    case JNI_ERR:
                        errMsg = "Unknown error (JNI_ERR).";
                        break;

                    case JNI_EDETACHED:
                        errMsg = "Thread detached from the JVM.";
                        break;

                    case JNI_EVERSION:
                        errMsg = "JNI version error.";
                        break;

                    case JNI_ENOMEM:
                        errMsg = "Could not reserve enough space for object heap. Check Xmx option.";
                        break;

                    case JNI_EEXIST:
                        errMsg = "JVM already created.";
                        break;

                    case JNI_EINVAL:
                        errMsg = "Invalid JVM arguments.";
                        break;

                    default:
                        errMsg = "Unexpected JNI_CreateJavaVM result.";
                        break;
                }
            }

            JniContext* JniContext::Create(char** opts, int optsLen, JniHandlers hnds, JniErrorInfo* errInfo)
            {
                // Acquire global lock to instantiate the JVM.
                JVM_LOCK.Enter();

                // Define local variables.
                JavaVM* jvm = NULL;
                JNIEnv* env = NULL;

                JniJavaMembers javaMembers;
                memset(&javaMembers, 0, sizeof(javaMembers));

                JniMembers members;
                memset(&members, 0, sizeof(members));

                JniContext* ctx = NULL;

                std::string errClsName;
                int errClsNameLen = 0;
                std::string errMsg;
                int errMsgLen = 0;

                try {
                    if (!JVM.GetJvm()) 
                    {
                        // 1. Create JVM itself.
                        jint res = CreateJvm(opts, optsLen, &jvm, &env);

                        if (res == JNI_OK)
                        {
                            // 2. Populate members;
                            javaMembers.Initialize(env);
                            members.Initialize(env);

                            // 3. Register native functions.
                            RegisterNatives(env);

                            // 4. Create JNI JVM.
                            JVM = JniJvm(jvm, javaMembers, members);

                            char* printStack = getenv("IGNITE_CPP_PRINT_STACK");
                            PRINT_EXCEPTION = printStack && strcmp("true", printStack) == 0;
                        }
                        else
                        {
                            GetJniErrorMessage(errMsg, res);

                            errMsgLen = errMsg.length();
                        }
                    }

                    if (JVM.GetJvm())
                        ctx = new JniContext(&JVM, hnds);
                }
                catch (JvmException)
                {
                    char* errClsNameChars = NULL;
                    char* errMsgChars = NULL;

                    // Read error info if possible.
                    javaMembers.WriteErrorInfo(env, &errClsNameChars, &errClsNameLen, &errMsgChars, &errMsgLen);

                    if (errClsNameChars) {
                        errClsName = errClsNameChars;

                        delete[] errClsNameChars;
                    }

                    if (errMsgChars)
                    {
                        errMsg = errMsgChars;

                        delete[] errMsgChars;
                    }

                    // Destroy mmebers.
                    if (env) {
                        members.Destroy(env);
                        javaMembers.Destroy(env);
                    }

                    // Destroy faulty JVM.
                    if (jvm)
                        jvm->DestroyJavaVM();
                }

                // It safe to release the lock at this point.
                JVM_LOCK.Leave();

                // Notify err callback if needed.
                if (!ctx) {
                    if (errInfo) {
                        JniErrorInfo errInfo0(IGNITE_JNI_ERR_JVM_INIT, errClsName.c_str(), errMsg.c_str());

                        *errInfo = errInfo0;
                    }

                    if (hnds.error)
                        hnds.error(hnds.target, IGNITE_JNI_ERR_JVM_INIT, errClsName.c_str(), errClsNameLen,
                            errMsg.c_str(), errMsgLen, NULL, 0);
                }

                return ctx;
            }

            int JniContext::Reallocate(long long memPtr, int cap) {
                JavaVM* jvm = JVM.GetJvm();

                JNIEnv* env;

                int attachRes = jvm->AttachCurrentThread(reinterpret_cast<void**>(&env), NULL);

                if (attachRes == JNI_OK)
                    AttachHelper::OnThreadAttach();
                else
                    return -1;

                env->CallStaticVoidMethod(JVM.GetMembers().c_PlatformUtils, JVM.GetMembers().m_PlatformUtils_reallocate, memPtr, cap);

                if (env->ExceptionCheck()) {
                    env->ExceptionClear();

                    return -1;
                }

                return 0;
            }

            void JniContext::Detach() {
                gcc::Memory::Fence();

                if (JVM.GetJvm()) {
                    JNIEnv* env;

                    JVM.GetJvm()->GetEnv(reinterpret_cast<void**>(&env), JNI_VERSION_1_6);

                    if (env)
                        JVM.GetJvm()->DetachCurrentThread();
                }
            }

            jobject JniContext::IgnitionStart(char* cfgPath, char* name, int factoryId, long long dataPtr) {
                return IgnitionStart(cfgPath, name, factoryId, dataPtr, NULL);
            }

            jobject JniContext::IgnitionStart(char* cfgPath, char* name, int factoryId, long long dataPtr, JniErrorInfo* errInfo)
            {
                JNIEnv* env = Attach();

                jstring cfgPath0 = env->NewStringUTF(cfgPath);
                jstring name0 = env->NewStringUTF(name);

                jobject interop = env->CallStaticObjectMethod(
                    jvm->GetMembers().c_PlatformIgnition,
                    jvm->GetMembers().m_PlatformIgnition_start,
                    cfgPath0,
                    name0,
                    factoryId,
                    reinterpret_cast<long long>(&hnds),
                    dataPtr
                );

                ExceptionCheck(env, errInfo);

                return LocalToGlobal(env, interop);
            }


            jobject JniContext::IgnitionInstance(char* name)
            {
                return IgnitionInstance(name, NULL);
            }

            jobject JniContext::IgnitionInstance(char* name, JniErrorInfo* errInfo)
            {
                JNIEnv* env = Attach();

                jstring name0 = env->NewStringUTF(name);

                jobject interop = env->CallStaticObjectMethod(jvm->GetMembers().c_PlatformIgnition,
                    jvm->GetMembers().m_PlatformIgnition_instance, name0);

                ExceptionCheck(env, errInfo);

                return LocalToGlobal(env, interop);
            }

            long long JniContext::IgnitionEnvironmentPointer(char* name)
            {
                return IgnitionEnvironmentPointer(name, NULL);
            }

            long long JniContext::IgnitionEnvironmentPointer(char* name, JniErrorInfo* errInfo)
            {
                JNIEnv* env = Attach();

                jstring name0 = env->NewStringUTF(name);

                long long res = env->CallStaticLongMethod(jvm->GetMembers().c_PlatformIgnition,
                    jvm->GetMembers().m_PlatformIgnition_environmentPointer, name0);

                ExceptionCheck(env, errInfo);

                return res;
            }

            bool JniContext::IgnitionStop(char* name, bool cancel)
            {
                return IgnitionStop(name, cancel, NULL);
            }

            bool JniContext::IgnitionStop(char* name, bool cancel, JniErrorInfo* errInfo)
            {
                JNIEnv* env = Attach();

                jstring name0 = env->NewStringUTF(name);

                jboolean res = env->CallStaticBooleanMethod(jvm->GetMembers().c_PlatformIgnition,
                    jvm->GetMembers().m_PlatformIgnition_stop, name0, cancel);

                ExceptionCheck(env, errInfo);

                return res != 0;
            }

            void JniContext::IgnitionStopAll(bool cancel)
            {
                return IgnitionStopAll(cancel, NULL);
            }

            void JniContext::IgnitionStopAll(bool cancel, JniErrorInfo* errInfo)
            {
                JNIEnv* env = Attach();

                env->CallStaticVoidMethod(jvm->GetMembers().c_PlatformIgnition,
                    jvm->GetMembers().m_PlatformIgnition_stopAll, cancel);

                ExceptionCheck(env, errInfo);
            }

            void JniContext::ProcessorReleaseStart(jobject obj) {
                JNIEnv* env = Attach();

                env->CallVoidMethod(obj, jvm->GetMembers().m_PlatformProcessor_releaseStart);

                ExceptionCheck(env);
            }

            jobject JniContext::ProcessorProjection(jobject obj) {
                JNIEnv* env = Attach();

                jobject prj = env->CallObjectMethod(obj, jvm->GetMembers().m_PlatformProcessor_projection);

                ExceptionCheck(env);

                return LocalToGlobal(env, prj);
            }

            jobject JniContext::ProcessorCache0(jobject obj, const char* name, jmethodID mthd, JniErrorInfo* errInfo)
            {
                JNIEnv* env = Attach();

                jstring name0 = name != NULL ? env->NewStringUTF(name) : NULL;

                jobject cache = env->CallObjectMethod(obj, mthd, name0);

                if (name0)
                    env->DeleteLocalRef(name0);

                ExceptionCheck(env, errInfo);

                return LocalToGlobal(env, cache);
            }

            jobject JniContext::ProcessorCacheFromConfig0(jobject obj, long long memPtr, jmethodID mthd, JniErrorInfo* errInfo)
            {
                JNIEnv* env = Attach();

                jobject cache = env->CallObjectMethod(obj, mthd, memPtr);

                ExceptionCheck(env, errInfo);

                return LocalToGlobal(env, cache);
            }

            jobject JniContext::ProcessorCache(jobject obj, const char* name) {
                return ProcessorCache(obj, name, NULL);
            }

            jobject JniContext::ProcessorCache(jobject obj, const char* name, JniErrorInfo* errInfo) {
                return ProcessorCache0(obj, name, jvm->GetMembers().m_PlatformProcessor_cache, errInfo);
            }

            jobject JniContext::ProcessorCreateCache(jobject obj, const char* name) {
                return ProcessorCreateCache(obj, name, NULL);
            }

            jobject JniContext::ProcessorCreateCache(jobject obj, const char* name, JniErrorInfo* errInfo)
            {
                return ProcessorCache0(obj, name, jvm->GetMembers().m_PlatformProcessor_createCache, errInfo);
            }

            jobject JniContext::ProcessorGetOrCreateCache(jobject obj, const char* name) {
                return ProcessorGetOrCreateCache(obj, name, NULL);
            }

            jobject JniContext::ProcessorGetOrCreateCache(jobject obj, const char* name, JniErrorInfo* errInfo)
            {
                return ProcessorCache0(obj, name, jvm->GetMembers().m_PlatformProcessor_getOrCreateCache, errInfo);
            }

            void JniContext::ProcessorDestroyCache(jobject obj, const char* name) {
                ProcessorDestroyCache(obj, name, NULL);
            }

            void JniContext::ProcessorDestroyCache(jobject obj, const char* name, JniErrorInfo* errInfo)
            {
                JNIEnv* env = Attach();

                jstring name0 = name != NULL ? env->NewStringUTF(name) : NULL;

                env->CallVoidMethod(obj, jvm->GetMembers().m_PlatformProcessor_destroyCache, name0);

                if (name0)
                    env->DeleteLocalRef(name0);

                ExceptionCheck(env, errInfo);
            }

            jobject JniContext::ProcessorCreateCacheFromConfig(jobject obj, long long memPtr) {
                return ProcessorCreateCacheFromConfig(obj, memPtr, NULL);
            }

            jobject JniContext::ProcessorCreateCacheFromConfig(jobject obj, long long memPtr, JniErrorInfo* errInfo)
            {
                return ProcessorCacheFromConfig0(obj, memPtr, jvm->GetMembers().m_PlatformProcessor_createCacheFromConfig, errInfo);
            }

            jobject JniContext::ProcessorGetOrCreateCacheFromConfig(jobject obj, long long memPtr) {
                return ProcessorGetOrCreateCacheFromConfig(obj, memPtr, NULL);
            }

            jobject JniContext::ProcessorGetOrCreateCacheFromConfig(jobject obj, long long memPtr, JniErrorInfo* errInfo)
            {
                return ProcessorCacheFromConfig0(obj, memPtr, jvm->GetMembers().m_PlatformProcessor_getOrCreateCacheFromConfig, errInfo);
            }

            jobject JniContext::ProcessorCreateNearCache(jobject obj, const char* name, long long memPtr)
            {
                return ProcessorGetOrCreateNearCache0(obj, name, memPtr, jvm->GetMembers().m_PlatformProcessor_createNearCache);
            }

            jobject JniContext::ProcessorGetOrCreateNearCache(jobject obj, const char* name, long long memPtr)
            {
                return ProcessorGetOrCreateNearCache0(obj, name, memPtr, jvm->GetMembers().m_PlatformProcessor_getOrCreateNearCache);
            }

            jobject JniContext::ProcessorGetOrCreateNearCache0(jobject obj, const char* name, long long memPtr, jmethodID methodID)
            {
                JNIEnv* env = Attach();

                jstring name0 = name != NULL ? env->NewStringUTF(name) : NULL;

                jobject cache = env->CallObjectMethod(obj, methodID, name0, memPtr);

                if (name0)
                    env->DeleteLocalRef(name0);

                ExceptionCheck(env);

                return LocalToGlobal(env, cache);
            }

            jobject JniContext::ProcessorAffinity(jobject obj, const char* name) {
                JNIEnv* env = Attach();

                jstring name0 = name != NULL ? env->NewStringUTF(name) : NULL;

                jobject aff = env->CallObjectMethod(obj, jvm->GetMembers().m_PlatformProcessor_affinity, name0);

                if (name0)
                    env->DeleteLocalRef(name0);

                ExceptionCheck(env);

                return LocalToGlobal(env, aff);
            }

            jobject JniContext::ProcessorDataStreamer(jobject obj, const char* name, bool keepPortable) {
                JNIEnv* env = Attach();

                jstring name0 = name != NULL ? env->NewStringUTF(name) : NULL;

                jobject ldr = env->CallObjectMethod(obj, jvm->GetMembers().m_PlatformProcessor_dataStreamer, name0,
                    keepPortable);

                if (name0)
                    env->DeleteLocalRef(name0);

                ExceptionCheck(env);

                return LocalToGlobal(env, ldr);
            }

            jobject JniContext::ProcessorTransactions(jobject obj) {
                JNIEnv* env = Attach();

                jobject tx = env->CallObjectMethod(obj, jvm->GetMembers().m_PlatformProcessor_transactions);

                ExceptionCheck(env);

                return LocalToGlobal(env, tx);
            }

            jobject JniContext::ProcessorCompute(jobject obj, jobject prj) {
                JNIEnv* env = Attach();

                jobject res = env->CallObjectMethod(obj, jvm->GetMembers().m_PlatformProcessor_compute, prj);

                ExceptionCheck(env);

                return LocalToGlobal(env, res);
            }

            jobject JniContext::ProcessorMessage(jobject obj, jobject prj) {
                JNIEnv* env = Attach();

                jobject res = env->CallObjectMethod(obj, jvm->GetMembers().m_PlatformProcessor_message, prj);

                ExceptionCheck(env);

                return LocalToGlobal(env, res);
            }

            jobject JniContext::ProcessorEvents(jobject obj, jobject prj) {
                JNIEnv* env = Attach();

                jobject res = env->CallObjectMethod(obj, jvm->GetMembers().m_PlatformProcessor_events, prj);

                ExceptionCheck(env);

                return LocalToGlobal(env, res);
            }

            jobject JniContext::ProcessorServices(jobject obj, jobject prj) {
                JNIEnv* env = Attach();

                jobject res = env->CallObjectMethod(obj, jvm->GetMembers().m_PlatformProcessor_services, prj);

                ExceptionCheck(env);

                return LocalToGlobal(env, res);
            }

            jobject JniContext::ProcessorExtensions(jobject obj)
            {
                JNIEnv* env = Attach();

                jobject res = env->CallObjectMethod(obj, jvm->GetMembers().m_PlatformProcessor_extensions);

                ExceptionCheck(env);

                return LocalToGlobal(env, res);
            }

            jobject JniContext::ProcessorAtomicLong(jobject obj, char* name, long long initVal, bool create)
            {
                JNIEnv* env = Attach();

                jstring name0 = name != NULL ? env->NewStringUTF(name) : NULL;

                jobject res = env->CallObjectMethod(obj, jvm->GetMembers().m_PlatformProcessor_atomicLong, name0, initVal, create);

                if (name0)
                    env->DeleteLocalRef(name0);

                ExceptionCheck(env);

                return LocalToGlobal(env, res);
            }

            jobject JniContext::ProcessorAtomicSequence(jobject obj, char* name, long long initVal, bool create)
            {
                JNIEnv* env = Attach();

                jstring name0 = name != NULL ? env->NewStringUTF(name) : NULL;

                jobject res = env->CallObjectMethod(obj, jvm->GetMembers().m_PlatformProcessor_atomicSequence, name0, initVal, create);

                if (name0)
                    env->DeleteLocalRef(name0);

                ExceptionCheck(env);

                return LocalToGlobal(env, res);
            }

            jobject JniContext::ProcessorAtomicReference(jobject obj, char* name, long long memPtr, bool create)
            {
                JNIEnv* env = Attach();

                jstring name0 = name != NULL ? env->NewStringUTF(name) : NULL;

                jobject res = env->CallObjectMethod(obj, jvm->GetMembers().m_PlatformProcessor_atomicReference, name0, memPtr, create);

                if (name0)
                    env->DeleteLocalRef(name0);

                ExceptionCheck(env);

                return LocalToGlobal(env, res);
            }

            void JniContext::ProcessorGetIgniteConfiguration(jobject obj, long long memPtr)
            {
                JNIEnv* env = Attach();

                env->CallVoidMethod(obj, jvm->GetMembers().m_PlatformProcessor_getIgniteConfiguration, memPtr);

                ExceptionCheck(env);
            }

            long long JniContext::TargetInStreamOutLong(jobject obj, int opType, long long memPtr, JniErrorInfo* err) {
                JNIEnv* env = Attach();

                long long res = env->CallLongMethod(obj, jvm->GetMembers().m_PlatformTarget_inStreamOutLong, opType, memPtr);

                ExceptionCheck(env, err);

                return res;
            }

            void JniContext::TargetInStreamOutStream(jobject obj, int opType, long long inMemPtr, long long outMemPtr, JniErrorInfo* err) {
                JNIEnv* env = Attach();

                env->CallVoidMethod(obj, jvm->GetMembers().m_PlatformTarget_inStreamOutStream, opType, inMemPtr, outMemPtr);

                ExceptionCheck(env, err);
            }

           jobject JniContext::TargetInStreamOutObject(jobject obj, int opType, long long memPtr, JniErrorInfo* err) {
                JNIEnv* env = Attach();

                jobject res = env->CallObjectMethod(obj, jvm->GetMembers().m_PlatformTarget_inStreamOutObject, opType, memPtr);

                ExceptionCheck(env, err);

                return LocalToGlobal(env, res);
            }

            void JniContext::TargetInObjectStreamOutStream(jobject obj, int opType, void* arg, long long inMemPtr, long long outMemPtr, JniErrorInfo* err) {
                JNIEnv* env = Attach();

                env->CallVoidMethod(obj, jvm->GetMembers().m_PlatformTarget_inObjectStreamOutStream, opType, arg, inMemPtr, outMemPtr);

                ExceptionCheck(env, err);
            }

            long long JniContext::TargetOutLong(jobject obj, int opType, JniErrorInfo* err)
            {
                JNIEnv* env = Attach();

                jlong res = env->CallLongMethod(obj, jvm->GetMembers().m_PlatformTarget_outLong, opType);

                ExceptionCheck(env, err);

                return res;
            }

            void JniContext::TargetOutStream(jobject obj, int opType, long long memPtr, JniErrorInfo* err) {
                JNIEnv* env = Attach();

                env->CallVoidMethod(obj, jvm->GetMembers().m_PlatformTarget_outStream, opType, memPtr);

                ExceptionCheck(env, err);
            }

            jobject JniContext::TargetOutObject(jobject obj, int opType, JniErrorInfo* err)
            {
                JNIEnv* env = Attach();

                jobject res = env->CallObjectMethod(obj, jvm->GetMembers().m_PlatformTarget_outObject, opType);

                ExceptionCheck(env, err);

                return LocalToGlobal(env, res);
            }

            void JniContext::TargetListenFuture(jobject obj, long long futId, int typ) {
                JNIEnv* env = Attach();

                env->CallVoidMethod(obj, jvm->GetMembers().m_PlatformTarget_listenFuture, futId, typ);

                ExceptionCheck(env);
            }

            void JniContext::TargetListenFutureForOperation(jobject obj, long long futId, int typ, int opId) {
                JNIEnv* env = Attach();

                env->CallVoidMethod(obj, jvm->GetMembers().m_PlatformTarget_listenFutureForOperation, futId, typ, opId);

                ExceptionCheck(env);
            }

            void* JniContext::TargetListenFutureAndGet(jobject obj, long long futId, int typ) {
                JNIEnv* env = Attach();

                jobject res = env->CallObjectMethod(obj,
                    jvm->GetMembers().m_PlatformTarget_listenFutureAndGet, futId, typ);

                ExceptionCheck(env);

                return LocalToGlobal(env, res);
            }

            void* JniContext::TargetListenFutureForOperationAndGet(jobject obj, long long futId, int typ, int opId) {
                JNIEnv* env = Attach();

                jobject res = env->CallObjectMethod(obj,
                    jvm->GetMembers().m_PlatformTarget_listenFutureForOperationAndGet, futId, typ, opId);

                ExceptionCheck(env);

                return LocalToGlobal(env, res);
            }

            int JniContext::AffinityPartitions(jobject obj) {
                JNIEnv* env = Attach();

                jint parts = env->CallIntMethod(obj, jvm->GetMembers().m_PlatformAffinity_partitions);

                ExceptionCheck(env);

                return parts;
            }

            jobject JniContext::CacheWithSkipStore(jobject obj) {
                JNIEnv* env = Attach();

                jobject cache = env->CallObjectMethod(obj, jvm->GetMembers().m_PlatformCache_withSkipStore);

                ExceptionCheck(env);

                return LocalToGlobal(env, cache);
            }

            jobject JniContext::CacheWithNoRetries(jobject obj) {
                JNIEnv* env = Attach();

                jobject cache = env->CallObjectMethod(obj, jvm->GetMembers().m_PlatformCache_withNoRetries);

                ExceptionCheck(env);

                return LocalToGlobal(env, cache);
            }

            jobject JniContext::CacheWithExpiryPolicy(jobject obj, long long create, long long update, long long access) {
                JNIEnv* env = Attach();

                jobject cache = env->CallObjectMethod(obj, jvm->GetMembers().m_PlatformCache_withExpiryPolicy,
                    create, update, access);

                ExceptionCheck(env);

                return LocalToGlobal(env, cache);
            }

            jobject JniContext::CacheWithAsync(jobject obj) {
                JNIEnv* env = Attach();

                jobject cache = env->CallObjectMethod(obj, jvm->GetMembers().m_PlatformCache_withAsync);

                ExceptionCheck(env);

                return LocalToGlobal(env, cache);
            }

            jobject JniContext::CacheWithKeepPortable(jobject obj) {
                JNIEnv* env = Attach();

                jobject cache = env->CallObjectMethod(obj, jvm->GetMembers().m_PlatformCache_withKeepPortable);

                ExceptionCheck(env);

                return LocalToGlobal(env, cache);
            }

            void JniContext::CacheClear(jobject obj, JniErrorInfo* err) {
                JNIEnv* env = Attach();

                env->CallVoidMethod(obj, jvm->GetMembers().m_PlatformCache_clear);

                ExceptionCheck(env, err);
            }

            void JniContext::CacheRemoveAll(jobject obj, JniErrorInfo* err) {
                JNIEnv* env = Attach();

                env->CallVoidMethod(obj, jvm->GetMembers().m_PlatformCache_removeAll);

                ExceptionCheck(env, err);
            }

            jobject JniContext::CacheOutOpQueryCursor(jobject obj, int type, long long memPtr, JniErrorInfo* err) {
                JNIEnv* env = Attach();

                jobject res = env->CallObjectMethod(
                    obj, jvm->GetMembers().m_PlatformTarget_inStreamOutObject, type, memPtr);

                ExceptionCheck(env, err);

                return LocalToGlobal(env, res);
            }

            jobject JniContext::CacheOutOpContinuousQuery(jobject obj, int type, long long memPtr) {
                JNIEnv* env = Attach();

                jobject res = env->CallObjectMethod(
                    obj, jvm->GetMembers().m_PlatformTarget_inStreamOutObject, type, memPtr);

                ExceptionCheck(env);

                return LocalToGlobal(env, res);
            }

            jobject JniContext::CacheIterator(jobject obj) {
                JNIEnv* env = Attach();

                jobject res = env->CallObjectMethod(obj, jvm->GetMembers().m_PlatformCache_iterator);

                ExceptionCheck(env);

                return LocalToGlobal(env, res);
            }

            jobject JniContext::CacheLocalIterator(jobject obj, int peekModes) {
                JNIEnv*env = Attach();

                jobject res = env->CallObjectMethod(obj, jvm->GetMembers().m_PlatformCache_localIterator, peekModes);

                ExceptionCheck(env);

                return LocalToGlobal(env, res);
            }

            void JniContext::CacheEnterLock(jobject obj, long long id) {
                JNIEnv* env = Attach();

                env->CallVoidMethod(obj, jvm->GetMembers().m_PlatformCache_enterLock, id);

                ExceptionCheck(env);
            }

            void JniContext::CacheExitLock(jobject obj, long long id) {
                JNIEnv* env = Attach();

                env->CallVoidMethod(obj, jvm->GetMembers().m_PlatformCache_exitLock, id);

                ExceptionCheck(env);
            }

            bool JniContext::CacheTryEnterLock(jobject obj, long long id, long long timeout) {
                JNIEnv* env = Attach();

                jboolean res = env->CallBooleanMethod(obj, jvm->GetMembers().m_PlatformCache_tryEnterLock, id, timeout);

                ExceptionCheck(env);

                return res != 0;
            }

            void JniContext::CacheCloseLock(jobject obj, long long id) {
                JNIEnv* env = Attach();

                env->CallVoidMethod(obj, jvm->GetMembers().m_PlatformCache_closeLock, id);

                ExceptionCheck(env);
            }

            void JniContext::CacheRebalance(jobject obj, long long futId) {
                JNIEnv* env = Attach();

                env->CallVoidMethod(obj, jvm->GetMembers().m_PlatformCache_rebalance, futId);

                ExceptionCheck(env);
            }

            int JniContext::CacheSize(jobject obj, int peekModes, bool loc, JniErrorInfo* err) {
                JNIEnv* env = Attach();

                jint res = env->CallIntMethod(obj, jvm->GetMembers().m_PlatformCache_size, peekModes, loc);

                ExceptionCheck(env, err);

                return res;
            }

            void JniContext::CacheStoreCallbackInvoke(jobject obj, long long memPtr) {
                JNIEnv* env = Attach();

                env->CallVoidMethod(obj, jvm->GetMembers().m_PlatformCacheStoreCallback_invoke, memPtr);

                ExceptionCheck(env);
            }

            void JniContext::ComputeWithNoFailover(jobject obj) {
                JNIEnv* env = Attach();

                env->CallVoidMethod(obj, jvm->GetMembers().m_PlatformCompute_withNoFailover);

                ExceptionCheck(env);
            }

            void JniContext::ComputeWithTimeout(jobject obj, long long timeout) {
                JNIEnv* env = Attach();

                env->CallVoidMethod(obj, jvm->GetMembers().m_PlatformCompute_withTimeout, timeout);

                ExceptionCheck(env);
            }

            void* JniContext::ComputeExecuteNative(jobject obj, long long taskPtr, long long topVer) {
                JNIEnv* env = Attach();

                jobject res = env->CallObjectMethod(obj,
                    jvm->GetMembers().m_PlatformCompute_executeNative, taskPtr, topVer);

                ExceptionCheck(env);

                return LocalToGlobal(env, res);
            }

            void JniContext::ContinuousQueryClose(jobject obj) {
                JNIEnv* env = Attach();

                env->CallVoidMethod(obj, jvm->GetMembers().m_PlatformContinuousQuery_close);

                ExceptionCheck(env);
            }

            jobject JniContext::ContinuousQueryGetInitialQueryCursor(jobject obj) {
                JNIEnv* env = Attach();

                jobject res = env->CallObjectMethod(obj,
                    jvm->GetMembers().m_PlatformContinuousQuery_getInitialQueryCursor);

                ExceptionCheck(env);

                return LocalToGlobal(env,  res);
            }

            void JniContext::DataStreamerListenTopology(jobject obj, long long ptr) {
                JNIEnv* env = Attach();

                env->CallVoidMethod(obj, jvm->GetMembers().m_PlatformDataStreamer_listenTopology, ptr);

                ExceptionCheck(env);
            }

            bool JniContext::DataStreamerAllowOverwriteGet(jobject obj) {
                JNIEnv* env = Attach();

                jboolean res = env->CallBooleanMethod(obj, jvm->GetMembers().m_PlatformDataStreamer_getAllowOverwrite);

                ExceptionCheck(env);

                return res != 0;
            }

            void JniContext::DataStreamerAllowOverwriteSet(jobject obj, bool val) {
                JNIEnv* env = Attach();

                env->CallVoidMethod(obj, jvm->GetMembers().m_PlatformDataStreamer_setAllowOverwrite, val);

                ExceptionCheck(env);
            }

            bool JniContext::DataStreamerSkipStoreGet(jobject obj) {
                JNIEnv* env = Attach();

                jboolean res = env->CallBooleanMethod(obj, jvm->GetMembers().m_PlatformDataStreamer_getSkipStore);

                ExceptionCheck(env);

                return res != 0;
            }

            void JniContext::DataStreamerSkipStoreSet(jobject obj, bool val) {
                JNIEnv* env = Attach();

                env->CallVoidMethod(obj, jvm->GetMembers().m_PlatformDataStreamer_setSkipStore, val);

                ExceptionCheck(env);
            }

            int JniContext::DataStreamerPerNodeBufferSizeGet(jobject obj) {
                JNIEnv* env = Attach();

                jint res = env->CallIntMethod(obj, jvm->GetMembers().m_PlatformDataStreamer_getPerNodeBufSize);

                ExceptionCheck(env);

                return res;
            }

            void JniContext::DataStreamerPerNodeBufferSizeSet(jobject obj, int val) {
                JNIEnv* env = Attach();

                env->CallVoidMethod(obj, jvm->GetMembers().m_PlatformDataStreamer_setPerNodeBufSize, val);

                ExceptionCheck(env);
            }

            int JniContext::DataStreamerPerNodeParallelOperationsGet(jobject obj) {
                JNIEnv* env = Attach();

                jint res = env->CallIntMethod(obj, jvm->GetMembers().m_PlatformDataStreamer_getPerNodeParallelOps);

                ExceptionCheck(env);

                return res;
            }

            void JniContext::DataStreamerPerNodeParallelOperationsSet(jobject obj, int val) {
                JNIEnv* env = Attach();

                env->CallVoidMethod(obj, jvm->GetMembers().m_PlatformDataStreamer_setPerNodeParallelOps, val);

                ExceptionCheck(env);
            }

            jobject JniContext::MessagingWithAsync(jobject obj) {
                JNIEnv* env = Attach();

                jobject msg = env->CallObjectMethod(obj, jvm->GetMembers().m_PlatformMessaging_withAsync);

                ExceptionCheck(env);

                return LocalToGlobal(env, msg);
            }

            jobject JniContext::ProjectionForOthers(jobject obj, jobject prj) {
                JNIEnv* env = Attach();

                jobject newPrj = env->CallObjectMethod(obj, jvm->GetMembers().m_PlatformClusterGroup_forOthers, prj);

                ExceptionCheck(env);

                return LocalToGlobal(env, newPrj);
            }

            jobject JniContext::ProjectionForRemotes(jobject obj) {
                JNIEnv* env = Attach();

                jobject newPrj = env->CallObjectMethod(obj, jvm->GetMembers().m_PlatformClusterGroup_forRemotes);

                ExceptionCheck(env);

                return LocalToGlobal(env, newPrj);
            }

            jobject JniContext::ProjectionForDaemons(jobject obj) {
                JNIEnv* env = Attach();

                jobject newPrj = env->CallObjectMethod(obj, jvm->GetMembers().m_PlatformClusterGroup_forDaemons);

                ExceptionCheck(env);

                return LocalToGlobal(env, newPrj);
            }

            jobject JniContext::ProjectionForRandom(jobject obj) {
                JNIEnv* env = Attach();

                jobject newPrj = env->CallObjectMethod(obj, jvm->GetMembers().m_PlatformClusterGroup_forRandom);

                ExceptionCheck(env);

                return LocalToGlobal(env, newPrj);
            }

            jobject JniContext::ProjectionForOldest(jobject obj) {
                JNIEnv* env = Attach();

                jobject newPrj = env->CallObjectMethod(obj, jvm->GetMembers().m_PlatformClusterGroup_forOldest);

                ExceptionCheck(env);

                return LocalToGlobal(env, newPrj);
            }

            jobject JniContext::ProjectionForYoungest(jobject obj) {
                JNIEnv* env = Attach();

                jobject newPrj = env->CallObjectMethod(obj, jvm->GetMembers().m_PlatformClusterGroup_forYoungest);

                ExceptionCheck(env);

                return LocalToGlobal(env, newPrj);
            }

            void JniContext::ProjectionResetMetrics(jobject obj) {
                JNIEnv* env = Attach();

                env->CallVoidMethod(obj, jvm->GetMembers().m_PlatformClusterGroup_resetMetrics);

                ExceptionCheck(env);
            }

            jobject JniContext::ProjectionOutOpRet(jobject obj, int type, long long memPtr) {
                JNIEnv* env = Attach();

                jobject res = env->CallObjectMethod(
                    obj, jvm->GetMembers().m_PlatformTarget_inStreamOutObject, type, memPtr);

                ExceptionCheck(env);

                return LocalToGlobal(env, res);
            }


            void JniContext::QueryCursorIterator(jobject obj, JniErrorInfo* errInfo) {
                JNIEnv* env = Attach();

                env->CallVoidMethod(obj, jvm->GetMembers().m_PlatformAbstractQryCursor_iter);

                ExceptionCheck(env, errInfo);
            }

            bool JniContext::QueryCursorIteratorHasNext(jobject obj, JniErrorInfo* errInfo)
            {
                JNIEnv* env = Attach();

                jboolean res = env->CallBooleanMethod(obj, jvm->GetMembers().m_PlatformAbstractQryCursor_iterHasNext);

                ExceptionCheck(env, errInfo);

                return res != 0;
            }

            void JniContext::QueryCursorClose(jobject obj, JniErrorInfo* errInfo) {
                JNIEnv* env = Attach();

                env->CallVoidMethod(obj, jvm->GetMembers().m_PlatformAbstractQryCursor_close);

                ExceptionCheck(env, errInfo);
            }

            long long JniContext::TransactionsStart(jobject obj, int concurrency, int isolation, long long timeout, int txSize) {
                JNIEnv* env = Attach();

                long long id = env->CallLongMethod(obj, jvm->GetMembers().m_PlatformTransactions_txStart, concurrency, isolation, timeout, txSize);

                ExceptionCheck(env);

                return id;
            }

            int JniContext::TransactionsCommit(jobject obj, long long id) {
                JNIEnv* env = Attach();

                int res = env->CallIntMethod(obj, jvm->GetMembers().m_PlatformTransactions_txCommit, id);

                ExceptionCheck(env);

                return res;
            }

            void JniContext::TransactionsCommitAsync(jobject obj, long long id, long long futId) {
                JNIEnv* env = Attach();

                env->CallVoidMethod(obj, jvm->GetMembers().m_PlatformTransactions_txCommitAsync, id, futId);

                ExceptionCheck(env);
            }

            int JniContext::TransactionsRollback(jobject obj, long long id) {
                JNIEnv* env = Attach();

                int res = env->CallIntMethod(obj, jvm->GetMembers().m_PlatformTransactions_txRollback, id);

                ExceptionCheck(env);

                return res;
            }

            void JniContext::TransactionsRollbackAsync(jobject obj, long long id, long long futId) {
                JNIEnv* env = Attach();

                env->CallVoidMethod(obj, jvm->GetMembers().m_PlatformTransactions_txRollbackAsync, id, futId);

                ExceptionCheck(env);
            }

            int JniContext::TransactionsClose(jobject obj, long long id) {
                JNIEnv* env = Attach();

                jint state = env->CallIntMethod(obj, jvm->GetMembers().m_PlatformTransactions_txClose, id);

                ExceptionCheck(env);

                return state;
            }

            int JniContext::TransactionsState(jobject obj, long long id) {
                JNIEnv* env = Attach();

                jint state = env->CallIntMethod(obj, jvm->GetMembers().m_PlatformTransactions_txState, id);

                ExceptionCheck(env);

                return state;
            }

            bool JniContext::TransactionsSetRollbackOnly(jobject obj, long long id) {
                JNIEnv* env = Attach();

                jboolean res = env->CallBooleanMethod(obj, jvm->GetMembers().m_PlatformTransactions_txSetRollbackOnly, id);

                ExceptionCheck(env);

                return res != 0;
            }

            void JniContext::TransactionsResetMetrics(jobject obj) {
                JNIEnv* env = Attach();

                env->CallVoidMethod(obj, jvm->GetMembers().m_PlatformTransactions_resetMetrics);

                ExceptionCheck(env);
            }

            jobject JniContext::EventsWithAsync(jobject obj) {
                JNIEnv * env = Attach();

                jobject res = env->CallObjectMethod(obj, jvm->GetMembers().m_PlatformEvents_withAsync);

                ExceptionCheck(env);

                return LocalToGlobal(env, res);
            }

            bool JniContext::EventsStopLocalListen(jobject obj, long long hnd) {
                JNIEnv * env = Attach();

                jboolean res = env->CallBooleanMethod(obj, jvm->GetMembers().m_PlatformEvents_stopLocalListen, hnd);

                ExceptionCheck(env);

                return res != 0;
            }

            void JniContext::EventsLocalListen(jobject obj, long long hnd, int type) {
                JNIEnv * env = Attach();

                env->CallVoidMethod(obj, jvm->GetMembers().m_PlatformEvents_localListen, hnd, type);

                ExceptionCheck(env);
            }

            bool JniContext::EventsIsEnabled(jobject obj, int type) {
                JNIEnv * env = Attach();

                jboolean res = env->CallBooleanMethod(obj, jvm->GetMembers().m_PlatformEvents_isEnabled, type);

                ExceptionCheck(env);

                return res != 0;
            }

			jobject JniContext::ServicesWithAsync(jobject obj) {
                JNIEnv* env = Attach();

                jobject res = env->CallObjectMethod(obj, jvm->GetMembers().m_PlatformServices_withAsync);

				ExceptionCheck(env);

				return LocalToGlobal(env, res);
            }

            jobject JniContext::ServicesWithServerKeepPortable(jobject obj) {
                JNIEnv* env = Attach();

                jobject res = env->CallObjectMethod(obj, jvm->GetMembers().m_PlatformServices_withServerKeepPortable);

                ExceptionCheck(env);

                return LocalToGlobal(env, res);
            }

			void JniContext::ServicesCancel(jobject obj, char* name) {
                JNIEnv* env = Attach();

				jstring name0 = name != NULL ? env->NewStringUTF(name) : NULL;

                env->CallVoidMethod(obj, jvm->GetMembers().m_PlatformServices_cancel, name0);

				if (name0)
					env->DeleteLocalRef(name0);

				ExceptionCheck(env);
            }

			void JniContext::ServicesCancelAll(jobject obj) {
                JNIEnv* env = Attach();

                env->CallVoidMethod(obj, jvm->GetMembers().m_PlatformServices_cancelAll);

				ExceptionCheck(env);
            }

			void* JniContext::ServicesGetServiceProxy(jobject obj, char* name, bool sticky) {
				JNIEnv* env = Attach();

				jstring name0 = name != NULL ? env->NewStringUTF(name) : NULL;

                jobject res = env->CallObjectMethod(obj, jvm->GetMembers().m_PlatformServices_serviceProxy, name0, sticky);

				if (name0)
					env->DeleteLocalRef(name0);

				ExceptionCheck(env);

				return LocalToGlobal(env, res);;
			}

            long long JniContext::AtomicLongGet(jobject obj)
            {
                JNIEnv* env = Attach();

                long long res = env->CallLongMethod(obj, jvm->GetMembers().m_PlatformAtomicLong_get);

                ExceptionCheck(env);

                return res;
            }

            long long JniContext::AtomicLongIncrementAndGet(jobject obj)
            {
                JNIEnv* env = Attach();

                long long res = env->CallLongMethod(obj, jvm->GetMembers().m_PlatformAtomicLong_incrementAndGet);

                ExceptionCheck(env);

                return res;
            }

            long long JniContext::AtomicLongGetAndIncrement(jobject obj)
            {
                JNIEnv* env = Attach();

                long long res = env->CallLongMethod(obj, jvm->GetMembers().m_PlatformAtomicLong_getAndIncrement);

                ExceptionCheck(env);

                return res;
            }

            long long JniContext::AtomicLongAddAndGet(jobject obj, long long value)
            {
                JNIEnv* env = Attach();

                long long res = env->CallLongMethod(obj, jvm->GetMembers().m_PlatformAtomicLong_addAndGet, value);

                ExceptionCheck(env);

                return res;
            }

            long long JniContext::AtomicLongGetAndAdd(jobject obj, long long value)
            {
                JNIEnv* env = Attach();

                long long res = env->CallLongMethod(obj, jvm->GetMembers().m_PlatformAtomicLong_getAndAdd, value);

                ExceptionCheck(env);

                return res;
            }

            long long JniContext::AtomicLongDecrementAndGet(jobject obj)
            {
                JNIEnv* env = Attach();

                long long res = env->CallLongMethod(obj, jvm->GetMembers().m_PlatformAtomicLong_decrementAndGet);

                ExceptionCheck(env);

                return res;
            }

            long long JniContext::AtomicLongGetAndDecrement(jobject obj)
            {
                JNIEnv* env = Attach();

                long long res = env->CallLongMethod(obj, jvm->GetMembers().m_PlatformAtomicLong_getAndDecrement);

                ExceptionCheck(env);

                return res;
            }

            long long JniContext::AtomicLongGetAndSet(jobject obj, long long value)
            {
                JNIEnv* env = Attach();

                long long res = env->CallLongMethod(obj, jvm->GetMembers().m_PlatformAtomicLong_getAndSet, value);

                ExceptionCheck(env);

                return res;
            }

            long long JniContext::AtomicLongCompareAndSetAndGet(jobject obj, long long expVal, long long newVal)
            {
                JNIEnv* env = Attach();

                long long res = env->CallLongMethod(obj, jvm->GetMembers().m_PlatformAtomicLong_compareAndSetAndGet, expVal, newVal);

                ExceptionCheck(env);

                return res;
            }

            bool JniContext::AtomicLongIsClosed(jobject obj)
            {
                JNIEnv* env = Attach();

                jboolean res = env->CallBooleanMethod(obj, jvm->GetMembers().m_PlatformAtomicLong_isClosed);

                ExceptionCheck(env);

                return res != 0;;
            }

            void JniContext::AtomicLongClose(jobject obj)
            {
                JNIEnv* env = Attach();

                env->CallVoidMethod(obj, jvm->GetMembers().m_PlatformAtomicLong_close);

                ExceptionCheck(env);
            }

            long long JniContext::AtomicSequenceGet(jobject obj)
            {
                JNIEnv* env = Attach();

                long long res = env->CallLongMethod(obj, jvm->GetMembers().m_PlatformAtomicSequence_get);

                ExceptionCheck(env);

                return res;
            }

            long long JniContext::AtomicSequenceIncrementAndGet(jobject obj)
            {
                JNIEnv* env = Attach();

                long long res = env->CallLongMethod(obj, jvm->GetMembers().m_PlatformAtomicSequence_incrementAndGet);

                ExceptionCheck(env);

                return res;
            }

            long long JniContext::AtomicSequenceGetAndIncrement(jobject obj)
            {
                JNIEnv* env = Attach();

                long long res = env->CallLongMethod(obj, jvm->GetMembers().m_PlatformAtomicSequence_getAndIncrement);

                ExceptionCheck(env);

                return res;
            }

            long long JniContext::AtomicSequenceAddAndGet(jobject obj, long long l)
            {
                JNIEnv* env = Attach();

                long long res = env->CallLongMethod(obj, jvm->GetMembers().m_PlatformAtomicSequence_addAndGet, l);

                ExceptionCheck(env);

                return res;
            }

            long long JniContext::AtomicSequenceGetAndAdd(jobject obj, long long l)
            {
                JNIEnv* env = Attach();

                long long res = env->CallLongMethod(obj, jvm->GetMembers().m_PlatformAtomicSequence_getAndAdd, l);

                ExceptionCheck(env);

                return res;
            }

            int JniContext::AtomicSequenceGetBatchSize(jobject obj)
            {
                JNIEnv* env = Attach();

                int res = env->CallIntMethod(obj, jvm->GetMembers().m_PlatformAtomicSequence_getBatchSize);

                ExceptionCheck(env);

                return res;
            }

            void JniContext::AtomicSequenceSetBatchSize(jobject obj, int size)
            {
                JNIEnv* env = Attach();

                env->CallVoidMethod(obj, jvm->GetMembers().m_PlatformAtomicSequence_setBatchSize, size);

                ExceptionCheck(env);
            }

            bool JniContext::AtomicSequenceIsClosed(jobject obj)
            {
                JNIEnv* env = Attach();

                jboolean res = env->CallBooleanMethod(obj, jvm->GetMembers().m_PlatformAtomicSequence_isClosed);

                ExceptionCheck(env);

                return res != 0;
            }

            void JniContext::AtomicSequenceClose(jobject obj)
            {
                JNIEnv* env = Attach();

                env->CallVoidMethod(obj, jvm->GetMembers().m_PlatformAtomicSequence_close);

                ExceptionCheck(env);
            }

            bool JniContext::AtomicReferenceIsClosed(jobject obj)
            {
                JNIEnv* env = Attach();

                jboolean res = env->CallBooleanMethod(obj, jvm->GetMembers().m_PlatformAtomicReference_isClosed);

                ExceptionCheck(env);

                return res != 0;
            }

            void JniContext::AtomicReferenceClose(jobject obj)
            {
                JNIEnv* env = Attach();

                env->CallVoidMethod(obj, jvm->GetMembers().m_PlatformAtomicReference_close);

                ExceptionCheck(env);
            }

            bool JniContext::ListenableCancel(jobject obj)
            {
                JNIEnv* env = Attach();

                jboolean res = env->CallBooleanMethod(obj, jvm->GetMembers().m_PlatformListenable_cancel);

                ExceptionCheck(env);

                return res != 0;;
            }

            bool JniContext::ListenableIsCancelled(jobject obj)
            {
                JNIEnv* env = Attach();

                jboolean res = env->CallBooleanMethod(obj, jvm->GetMembers().m_PlatformListenable_isCancelled);

                ExceptionCheck(env);

                return res != 0;;
            }

			jobject JniContext::Acquire(jobject obj)
            {
                if (obj) {

                    JNIEnv* env = Attach();

                    jobject obj0 = env->NewGlobalRef(obj);

                    ExceptionCheck(env);

                    return obj0;
                }

                return NULL;
            }

            void JniContext::Release(jobject obj) {
                if (obj)
                {
                    JavaVM* jvm = JVM.GetJvm();

                    if (jvm)
                    {
                        JNIEnv* env;

                        jint attachRes = jvm->AttachCurrentThread(reinterpret_cast<void**>(&env), NULL);

                        if (attachRes == JNI_OK)
                        {
                            AttachHelper::OnThreadAttach();

                            env->DeleteGlobalRef(obj);
                        }
                    }
                }
            }

            void JniContext::ThrowToJava(char* msg) {
                JNIEnv* env = Attach();

                env->ThrowNew(jvm->GetMembers().c_IgniteException, msg);
            }

            void JniContext::DestroyJvm() {
                jvm->GetJvm()->DestroyJavaVM();
            }

            /**
             * Attach thread to JVM.
             */
            JNIEnv* JniContext::Attach() {
                JNIEnv* env;

                jint attachRes = jvm->GetJvm()->AttachCurrentThread(reinterpret_cast<void**>(&env), NULL);

                if (attachRes == JNI_OK)
                    AttachHelper::OnThreadAttach();
                else {
                    if (hnds.error)
                        hnds.error(hnds.target, IGNITE_JNI_ERR_JVM_ATTACH, NULL, 0, NULL, 0, NULL, 0);
                }

                return env;
            }

            void JniContext::ExceptionCheck(JNIEnv* env) {
                ExceptionCheck(env, NULL);
            }

            void JniContext::ExceptionCheck(JNIEnv* env, JniErrorInfo* errInfo)
            {
                if (env->ExceptionCheck()) {
                    jthrowable err = env->ExceptionOccurred();

                    if (PRINT_EXCEPTION)
                        env->CallVoidMethod(err, jvm->GetJavaMembers().m_Throwable_printStackTrace);

                    env->ExceptionClear();

                    // Get error class name and message.
                    jclass cls = env->GetObjectClass(err);

                    jstring clsName = static_cast<jstring>(env->CallObjectMethod(cls, jvm->GetJavaMembers().m_Class_getName));
                    jstring msg = static_cast<jstring>(env->CallObjectMethod(err, jvm->GetJavaMembers().m_Throwable_getMessage));

                    env->DeleteLocalRef(cls);

                    int clsNameLen;
                    std::string clsName0 = JavaStringToCString(env, clsName, &clsNameLen);

                    int msgLen;
                    std::string msg0 = JavaStringToCString(env, msg, &msgLen);

                    if (errInfo)
                    {
                        JniErrorInfo errInfo0(IGNITE_JNI_ERR_GENERIC, clsName0.c_str(), msg0.c_str());

                        *errInfo = errInfo0;
                    }

                    // Get error additional data (if any).
                    jbyteArray errData = static_cast<jbyteArray>(env->CallStaticObjectMethod(
                        jvm->GetMembers().c_PlatformUtils, jvm->GetMembers().m_PlatformUtils_errData, err));

                    if (errData)
                    {
                        jbyte* errBytesNative = env->GetByteArrayElements(errData, NULL);

                        int errBytesLen = env->GetArrayLength(errData);

                        if (hnds.error)
                            hnds.error(hnds.target, IGNITE_JNI_ERR_GENERIC, clsName0.c_str(), clsNameLen, msg0.c_str(), msgLen,
                                errBytesNative, errBytesLen);

                        env->ReleaseByteArrayElements(errData, errBytesNative, JNI_ABORT);
                    }
                    else
                    {
                        if (hnds.error)
                            hnds.error(hnds.target, IGNITE_JNI_ERR_GENERIC, clsName0.c_str(), clsNameLen, msg0.c_str(), msgLen,
                                NULL, 0);
                    }

                    env->DeleteLocalRef(err);
                }
            }

            /**
             * Convert local reference to global.
             */
            jobject JniContext::LocalToGlobal(JNIEnv* env, jobject localRef) {
                if (localRef) {
                    jobject globalRef = env->NewGlobalRef(localRef);

                    env->DeleteLocalRef(localRef); // Clear local ref irrespective of result.

                    if (!globalRef)
                        ExceptionCheck(env);

                    return globalRef;
                }
                else
                    return NULL;
            }

            JNIEXPORT jlong JNICALL JniCacheStoreCreate(JNIEnv *env, jclass cls, jlong envPtr, jlong memPtr) {
                IGNITE_SAFE_FUNC(env, envPtr, CacheStoreCreateHandler, cacheStoreCreate, memPtr);
            }

            JNIEXPORT jint JNICALL JniCacheStoreInvoke(JNIEnv *env, jclass cls, jlong envPtr, jlong objPtr, jlong memPtr, jobject cb) {
                if (cb)
                {
                    jobject cb0 = env->NewGlobalRef(cb);

                    if (cb0)
                    {
                        JniGlobalRefGuard guard(env, cb0);

                        IGNITE_SAFE_FUNC(env, envPtr, CacheStoreInvokeHandler, cacheStoreInvoke, objPtr, memPtr, cb0);
                    }
                    else
                        return 0;
                }
                else {
                    IGNITE_SAFE_FUNC(env, envPtr, CacheStoreInvokeHandler, cacheStoreInvoke, objPtr, memPtr, NULL);
                }
            }

            JNIEXPORT void JNICALL JniCacheStoreDestroy(JNIEnv *env, jclass cls, jlong envPtr, jlong objPtr) {
                IGNITE_SAFE_PROC(env, envPtr, CacheStoreDestroyHandler, cacheStoreDestroy, objPtr);
            }

            JNIEXPORT jlong JNICALL JniCacheStoreSessionCreate(JNIEnv *env, jclass cls, jlong envPtr, jlong storePtr) {
                IGNITE_SAFE_FUNC(env, envPtr, CacheStoreSessionCreateHandler, cacheStoreSessionCreate, storePtr);
            }

            JNIEXPORT jlong JNICALL JniCacheEntryFilterCreate(JNIEnv *env, jclass cls, jlong envPtr, jlong memPtr) {
                IGNITE_SAFE_FUNC(env, envPtr, CacheEntryFilterCreateHandler, cacheEntryFilterCreate, memPtr);
            }

            JNIEXPORT jint JNICALL JniCacheEntryFilterApply(JNIEnv *env, jclass cls, jlong envPtr, jlong objPtr, jlong memPtr) {
                IGNITE_SAFE_FUNC(env, envPtr, CacheEntryFilterApplyHandler, cacheEntryFilterApply, objPtr, memPtr);
            }

            JNIEXPORT void JNICALL JniCacheEntryFilterDestroy(JNIEnv *env, jclass cls, jlong envPtr, jlong objPtr) {
                IGNITE_SAFE_PROC(env, envPtr, CacheEntryFilterDestroyHandler, cacheEntryFilterDestroy, objPtr);
            }

            JNIEXPORT void JNICALL JniCacheInvoke(JNIEnv *env, jclass cls, jlong envPtr, jlong inMemPtr, jlong outMemPtr) {
                IGNITE_SAFE_PROC(env, envPtr, CacheInvokeHandler, cacheInvoke, inMemPtr, outMemPtr);
            }

            JNIEXPORT void JNICALL JniComputeTaskMap(JNIEnv *env, jclass cls, jlong envPtr, jlong taskPtr, jlong inMemPtr, jlong outMemPtr) {
                IGNITE_SAFE_PROC(env, envPtr, ComputeTaskMapHandler, computeTaskMap, taskPtr, inMemPtr, outMemPtr);
            }

            JNIEXPORT jint JNICALL JniComputeTaskJobResult(JNIEnv *env, jclass cls, jlong envPtr, jlong taskPtr, jlong jobPtr, jlong memPtr) {
                IGNITE_SAFE_FUNC(env, envPtr, ComputeTaskJobResultHandler, computeTaskJobRes, taskPtr, jobPtr, memPtr);
            }

            JNIEXPORT void JNICALL JniComputeTaskReduce(JNIEnv *env, jclass cls, jlong envPtr, jlong taskPtr) {
                IGNITE_SAFE_PROC(env, envPtr, ComputeTaskReduceHandler, computeTaskReduce, taskPtr);
            }

            JNIEXPORT void JNICALL JniComputeTaskComplete(JNIEnv *env, jclass cls, jlong envPtr, jlong taskPtr, jlong memPtr) {
                IGNITE_SAFE_PROC(env, envPtr, ComputeTaskCompleteHandler, computeTaskComplete, taskPtr, memPtr);
            }

            JNIEXPORT jint JNICALL JniComputeJobSerialize(JNIEnv *env, jclass cls, jlong envPtr, jlong jobPtr, jlong memPtr) {
                IGNITE_SAFE_FUNC(env, envPtr, ComputeJobSerializeHandler, computeJobSerialize, jobPtr, memPtr);
            }

            JNIEXPORT jlong JNICALL JniComputeJobCreate(JNIEnv *env, jclass cls, jlong envPtr, jlong memPtr) {
                IGNITE_SAFE_FUNC(env, envPtr, ComputeJobCreateHandler, computeJobCreate, memPtr);
            }

            JNIEXPORT void JNICALL JniComputeJobExecute(JNIEnv *env, jclass cls, jlong envPtr, jlong jobPtr, jint cancel, jlong memPtr) {
                IGNITE_SAFE_PROC(env, envPtr, ComputeJobExecuteHandler, computeJobExec, jobPtr, cancel, memPtr);
            }

            JNIEXPORT void JNICALL JniComputeJobCancel(JNIEnv *env, jclass cls, jlong envPtr, jlong jobPtr) {
                IGNITE_SAFE_PROC(env, envPtr, ComputeJobCancelHandler, computeJobCancel, jobPtr);
            }

            JNIEXPORT void JNICALL JniComputeJobDestroy(JNIEnv *env, jclass cls, jlong envPtr, jlong jobPtr) {
                IGNITE_SAFE_PROC(env, envPtr, ComputeJobDestroyHandler, computeJobDestroy, jobPtr);
            }

            JNIEXPORT void JNICALL JniContinuousQueryListenerApply(JNIEnv *env, jclass cls, jlong envPtr, jlong cbPtr, jlong memPtr) {
                IGNITE_SAFE_PROC(env, envPtr, ContinuousQueryListenerApplyHandler, contQryLsnrApply, cbPtr, memPtr);
            }

            JNIEXPORT jlong JNICALL JniContinuousQueryFilterCreate(JNIEnv *env, jclass cls, jlong envPtr, jlong memPtr) {
                IGNITE_SAFE_FUNC(env, envPtr, ContinuousQueryFilterCreateHandler, contQryFilterCreate, memPtr);
            }

            JNIEXPORT jint JNICALL JniContinuousQueryFilterApply(JNIEnv *env, jclass cls, jlong envPtr, jlong filterPtr, jlong memPtr) {
                IGNITE_SAFE_FUNC(env, envPtr, ContinuousQueryFilterApplyHandler, contQryFilterApply, filterPtr, memPtr);
            }

            JNIEXPORT void JNICALL JniContinuousQueryFilterRelease(JNIEnv *env, jclass cls, jlong envPtr, jlong filterPtr) {
                IGNITE_SAFE_PROC(env, envPtr, ContinuousQueryFilterReleaseHandler, contQryFilterRelease, filterPtr);
            }

            JNIEXPORT void JNICALL JniDataStreamerTopologyUpdate(JNIEnv *env, jclass cls, jlong envPtr, jlong ldrPtr, jlong topVer, jint topSize) {
                IGNITE_SAFE_PROC(env, envPtr, DataStreamerTopologyUpdateHandler, dataStreamerTopologyUpdate, ldrPtr, topVer, topSize);
            }

            JNIEXPORT void JNICALL JniDataStreamerStreamReceiverInvoke(JNIEnv *env, jclass cls, jlong envPtr, jlong ptr, jobject cache, jlong memPtr, jboolean keepPortable) {
                jobject cache0 = env->NewGlobalRef(cache);

                if (cache0)
                {
                    JniGlobalRefGuard guard(env, cache0);

                    IGNITE_SAFE_PROC(env, envPtr, DataStreamerStreamReceiverInvokeHandler, streamReceiverInvoke, ptr, cache0, memPtr, keepPortable);
                }
            }

            JNIEXPORT void JNICALL JniFutureByteResult(JNIEnv *env, jclass cls, jlong envPtr, jlong futPtr, jint res) {
                IGNITE_SAFE_PROC(env, envPtr, FutureByteResultHandler, futByteRes, futPtr, res);
            }

            JNIEXPORT void JNICALL JniFutureBoolResult(JNIEnv *env, jclass cls, jlong envPtr, jlong futPtr, jint res) {
                IGNITE_SAFE_PROC(env, envPtr, FutureBoolResultHandler, futBoolRes, futPtr, res);
            }

            JNIEXPORT void JNICALL JniFutureShortResult(JNIEnv *env, jclass cls, jlong envPtr, jlong futPtr, jint res) {
                IGNITE_SAFE_PROC(env, envPtr, FutureShortResultHandler, futShortRes, futPtr, res);
            }

            JNIEXPORT void JNICALL JniFutureCharResult(JNIEnv *env, jclass cls, jlong envPtr, jlong futPtr, jint res) {
                IGNITE_SAFE_PROC(env, envPtr, FutureCharResultHandler, futCharRes, futPtr, res);
            }

            JNIEXPORT void JNICALL JniFutureIntResult(JNIEnv *env, jclass cls, jlong envPtr, jlong futPtr, jint res) {
                IGNITE_SAFE_PROC(env, envPtr, FutureIntResultHandler, futIntRes, futPtr, res);
            }

            JNIEXPORT void JNICALL JniFutureFloatResult(JNIEnv *env, jclass cls, jlong envPtr, jlong futPtr, jfloat res) {
                IGNITE_SAFE_PROC(env, envPtr, FutureFloatResultHandler, futFloatRes, futPtr, res);
            }

            JNIEXPORT void JNICALL JniFutureLongResult(JNIEnv *env, jclass cls, jlong envPtr, jlong futPtr, jlong res) {
                IGNITE_SAFE_PROC(env, envPtr, FutureLongResultHandler, futLongRes, futPtr, res);
            }

            JNIEXPORT void JNICALL JniFutureDoubleResult(JNIEnv *env, jclass cls, jlong envPtr, jlong futPtr, jdouble res) {
                IGNITE_SAFE_PROC(env, envPtr, FutureDoubleResultHandler, futDoubleRes, futPtr, res);
            }

            JNIEXPORT void JNICALL JniFutureObjectResult(JNIEnv *env, jclass cls, jlong envPtr, jlong futPtr, jlong memPtr) {
                IGNITE_SAFE_PROC(env, envPtr, FutureObjectResultHandler, futObjRes, futPtr, memPtr);
            }

            JNIEXPORT void JNICALL JniFutureNullResult(JNIEnv *env, jclass cls, jlong envPtr, jlong futPtr) {
                IGNITE_SAFE_PROC(env, envPtr, FutureNullResultHandler, futNullRes, futPtr);
            }

            JNIEXPORT void JNICALL JniFutureError(JNIEnv *env, jclass cls, jlong envPtr, jlong futPtr, jlong memPtr) {
                IGNITE_SAFE_PROC(env, envPtr, FutureErrorHandler, futErr, futPtr, memPtr);
            }

            JNIEXPORT void JNICALL JniLifecycleEvent(JNIEnv *env, jclass cls, jlong envPtr, jlong ptr, jint evt) {
                IGNITE_SAFE_PROC(env, envPtr, LifecycleEventHandler, lifecycleEvt, ptr, evt);
            }

            JNIEXPORT void JNICALL JniMemoryReallocate(JNIEnv *env, jclass cls, jlong envPtr, jlong memPtr, jint cap) {
                IGNITE_SAFE_PROC(env, envPtr, MemoryReallocateHandler, memRealloc, memPtr, cap);
            }

            JNIEXPORT jlong JNICALL JniMessagingFilterCreate(JNIEnv *env, jclass cls, jlong envPtr, jlong memPtr) {
                IGNITE_SAFE_FUNC(env, envPtr, MessagingFilterCreateHandler, messagingFilterCreate, memPtr);
            }

            JNIEXPORT jint JNICALL JniMessagingFilterApply(JNIEnv *env, jclass cls, jlong envPtr, jlong ptr, jlong memPtr) {
                IGNITE_SAFE_FUNC(env, envPtr, MessagingFilterApplyHandler, messagingFilterApply, ptr, memPtr);
            }

            JNIEXPORT void JNICALL JniMessagingFilterDestroy(JNIEnv *env, jclass cls, jlong envPtr, jlong ptr) {
                IGNITE_SAFE_PROC(env, envPtr, MessagingFilterDestroyHandler, messagingFilterDestroy, ptr);
            }

            JNIEXPORT jlong JNICALL JniEventFilterCreate(JNIEnv *env, jclass cls, jlong envPtr, jlong memPtr) {
                IGNITE_SAFE_FUNC(env, envPtr, EventFilterCreateHandler, eventFilterCreate, memPtr);
            }

            JNIEXPORT jint JNICALL JniEventFilterApply(JNIEnv *env, jclass cls, jlong envPtr, jlong ptr, jlong memPtr) {
                IGNITE_SAFE_FUNC(env, envPtr, EventFilterApplyHandler, eventFilterApply, ptr, memPtr);
            }

            JNIEXPORT void JNICALL JniEventFilterDestroy(JNIEnv *env, jclass cls, jlong envPtr, jlong ptr) {
                IGNITE_SAFE_PROC(env, envPtr, EventFilterDestroyHandler, eventFilterDestroy, ptr);
            }

            JNIEXPORT jlong JNICALL JniServiceInit(JNIEnv *env, jclass cls, jlong envPtr, jlong memPtr) {
                IGNITE_SAFE_FUNC(env, envPtr, ServiceInitHandler, serviceInit, memPtr);
            }

			JNIEXPORT void JNICALL JniServiceExecute(JNIEnv *env, jclass cls, jlong envPtr, jlong svcPtr, jlong memPtr) {
                IGNITE_SAFE_PROC(env, envPtr, ServiceExecuteHandler, serviceExecute, svcPtr, memPtr);
            }

			JNIEXPORT void JNICALL JniServiceCancel(JNIEnv *env, jclass cls, jlong envPtr, jlong svcPtr, jlong memPtr) {
                IGNITE_SAFE_PROC(env, envPtr, ServiceCancelHandler, serviceCancel, svcPtr, memPtr);
            }

			JNIEXPORT void JNICALL JniServiceInvokeMethod(JNIEnv *env, jclass cls, jlong envPtr, jlong svcPtr, jlong inMemPtr, jlong outMemPtr) {
                IGNITE_SAFE_PROC(env, envPtr, ServiceInvokeMethodHandler, serviceInvokeMethod, svcPtr, inMemPtr, outMemPtr);
            }

			JNIEXPORT jint JNICALL JniClusterNodeFilterApply(JNIEnv *env, jclass cls, jlong envPtr, jlong memPtr) {
				IGNITE_SAFE_FUNC(env, envPtr, ClusterNodeFilterApplyHandler, clusterNodeFilterApply, memPtr);
            }

            JNIEXPORT jlong JNICALL JniNodeInfo(JNIEnv *env, jclass cls, jlong envPtr, jlong memPtr) {
                IGNITE_SAFE_FUNC(env, envPtr, NodeInfoHandler, nodeInfo, memPtr);
            }

            JNIEXPORT void JNICALL JniOnStart(JNIEnv *env, jclass cls, jlong envPtr, jobject proc, jlong memPtr) {
                IGNITE_SAFE_PROC(env, envPtr, OnStartHandler, onStart, proc, memPtr);
            }

            JNIEXPORT void JNICALL JniOnStop(JNIEnv *env, jclass cls, jlong envPtr) {
                IGNITE_SAFE_PROC_NO_ARG(env, envPtr, OnStopHandler, onStop);
            }

            JNIEXPORT jlong JNICALL JniExtensionCallbackInLongOutLong(JNIEnv *env, jclass cls, jlong envPtr, jint typ, jlong arg1) {
                IGNITE_SAFE_FUNC(env, envPtr, ExtensionCallbackInLongOutLongHandler, extensionCallbackInLongOutLong, typ, arg1);
            }

            JNIEXPORT jlong JNICALL JniExtensionCallbackInLongLongOutLong(JNIEnv *env, jclass cls, jlong envPtr, jint typ, jlong arg1, jlong arg2) {
                IGNITE_SAFE_FUNC(env, envPtr, ExtensionCallbackInLongLongOutLongHandler, extensionCallbackInLongLongOutLong, typ, arg1, arg2);
            }
            
            JNIEXPORT void JNICALL JniOnClientDisconnected(JNIEnv *env, jclass cls, jlong envPtr) {
                IGNITE_SAFE_PROC_NO_ARG(env, envPtr, OnClientDisconnectedHandler, onClientDisconnected);
            }

            JNIEXPORT void JNICALL JniOnClientReconnected(JNIEnv *env, jclass cls, jlong envPtr, jboolean clusterRestarted) {
                IGNITE_SAFE_PROC(env, envPtr, OnClientReconnectedHandler, onClientReconnected, clusterRestarted);
            }
        }
    }
}
>>>>>>> b7450ef4
<|MERGE_RESOLUTION|>--- conflicted
+++ resolved
@@ -1,2787 +1,3 @@
-<<<<<<< HEAD
-/*
- * Licensed to the Apache Software Foundation (ASF) under one or more
- * contributor license agreements.  See the NOTICE file distributed with
- * this work for additional information regarding copyright ownership.
- * The ASF licenses this file to You under the Apache License, Version 2.0
- * (the "License"); you may not use this file except in compliance with
- * the License.  You may obtain a copy of the License at
- *
- *      http://www.apache.org/licenses/LICENSE-2.0
- *
- * Unless required by applicable law or agreed to in writing, software
- * distributed under the License is distributed on an "AS IS" BASIS,
- * WITHOUT WARRANTIES OR CONDITIONS OF ANY KIND, either express or implied.
- * See the License for the specific language governing permissions and
- * limitations under the License.
- */
-
-#include <cstring>
-#include <string>
-#include <exception>
-
-#include "ignite/jni/utils.h"
-#include "ignite/common/concurrent.h"
-#include "ignite/jni/java.h"
-
-#define IGNITE_SAFE_PROC_NO_ARG(jniEnv, envPtr, type, field) { \
-    JniHandlers* hnds = reinterpret_cast<JniHandlers*>(envPtr); \
-    type hnd = hnds->field; \
-    if (hnd) \
-        hnd(hnds->target); \
-    else \
-        ThrowOnMissingHandler(jniEnv); \
-}
-
-#define IGNITE_SAFE_PROC(jniEnv, envPtr, type, field, ...) { \
-    JniHandlers* hnds = reinterpret_cast<JniHandlers*>(envPtr); \
-    type hnd = hnds->field; \
-    if (hnd) \
-        hnd(hnds->target, __VA_ARGS__); \
-    else \
-        ThrowOnMissingHandler(jniEnv); \
-}
-
-#define IGNITE_SAFE_FUNC(jniEnv, envPtr, type, field, ...) { \
-    JniHandlers* hnds = reinterpret_cast<JniHandlers*>(envPtr); \
-    type hnd = hnds->field; \
-    if (hnd) \
-        return hnd(hnds->target, __VA_ARGS__); \
-    else \
-    { \
-        ThrowOnMissingHandler(jniEnv); \
-        return 0; \
-    }\
-}
-
-using namespace ignite::java;
-
-namespace ignite
-{
-    namespace jni
-    {
-        namespace java
-        {
-            namespace gcc = ignite::common::concurrent;
-
-            /* --- Startup exception. --- */
-            class JvmException : public std::exception {
-                // No-op.
-            };
-
-            /* --- JNI method definitions. --- */
-            struct JniMethod {
-                char* name;
-                char* sign;
-                bool isStatic;
-
-                JniMethod(const char* name, const char* sign, bool isStatic) {
-                    this->name = const_cast<char*>(name);
-                    this->sign = const_cast<char*>(sign);
-                    this->isStatic = isStatic;
-                }
-            };
-
-            /**
-             * Heloper function to copy characters.
-             *
-             * @param src Source.
-             * @return Result.
-             */
-            char* CopyChars(const char* src)
-            {
-                if (src)
-                {
-                    size_t len = strlen(src);
-                    char* dest = new char[len + 1];
-                    strcpy(dest, src);
-                    *(dest + len) = 0;
-                    return dest;
-                }
-                else
-                    return NULL;
-            }
-
-            JniErrorInfo::JniErrorInfo() : code(IGNITE_JNI_ERR_SUCCESS), errCls(NULL), errMsg(NULL)
-            {
-                // No-op.
-            }
-
-            JniErrorInfo::JniErrorInfo(int code, const char* errCls, const char* errMsg) : code(code)
-            {
-                this->errCls = CopyChars(errCls);
-                this->errMsg = CopyChars(errMsg);
-            }
-
-            JniErrorInfo::JniErrorInfo(const JniErrorInfo& other) : code(other.code)
-            {
-                this->errCls = CopyChars(other.errCls);
-                this->errMsg = CopyChars(other.errMsg);
-            }
-
-            JniErrorInfo& JniErrorInfo::operator=(const JniErrorInfo& other)
-            {
-                if (this != &other)
-                {
-                    // 1. Create new instance, exception could occur at this point.
-                    JniErrorInfo tmp(other);
-
-                    // 2. Swap with temp.
-                    int code0 = code;
-                    char* errCls0 = errCls;
-                    char* errMsg0 = errMsg;
-
-                    code = tmp.code;
-                    errCls = tmp.errCls;
-                    errMsg = tmp.errMsg;
-
-                    tmp.code = code0;
-                    tmp.errCls = errCls0;
-                    tmp.errMsg = errMsg0;
-                }
-
-                return *this;
-            }
-
-            JniErrorInfo::~JniErrorInfo()
-            {
-                if (errCls)
-                    delete[] errCls;
-
-                if (errMsg)
-                    delete[] errMsg;
-            }
-
-            /**
-             * Guard to ensure global reference cleanup.
-             */
-            class JniGlobalRefGuard
-            {
-            public:
-                JniGlobalRefGuard(JNIEnv *e, jobject obj) : env(e), ref(obj)
-                {
-                    // No-op.
-                }
-
-                ~JniGlobalRefGuard()
-                {
-                    env->DeleteGlobalRef(ref);
-                }
-
-            private:
-                /** Environment. */
-                JNIEnv* env;
-
-                /** Target reference. */
-                jobject ref;
-
-                IGNITE_NO_COPY_ASSIGNMENT(JniGlobalRefGuard)
-            };
-
-            const char* C_THROWABLE = "java/lang/Throwable";
-            JniMethod M_THROWABLE_GET_MESSAGE = JniMethod("getMessage", "()Ljava/lang/String;", false);
-            JniMethod M_THROWABLE_PRINT_STACK_TRACE = JniMethod("printStackTrace", "()V", false);
-
-            const char* C_CLASS = "java/lang/Class";
-            JniMethod M_CLASS_GET_NAME = JniMethod("getName", "()Ljava/lang/String;", false);
-
-            const char* C_IGNITE_EXCEPTION = "org/apache/ignite/IgniteException";
-
-            const char* C_PLATFORM_NO_CALLBACK_EXCEPTION = "org/apache/ignite/internal/processors/platform/PlatformNoCallbackException";
-
-            const char* C_PLATFORM_PROCESSOR = "org/apache/ignite/internal/processors/platform/PlatformProcessor";
-            JniMethod M_PLATFORM_PROCESSOR_RELEASE_START = JniMethod("releaseStart", "()V", false);
-            JniMethod M_PLATFORM_PROCESSOR_PROJECTION = JniMethod("projection", "()Lorg/apache/ignite/internal/processors/platform/PlatformTarget;", false);
-            JniMethod M_PLATFORM_PROCESSOR_CACHE = JniMethod("cache", "(Ljava/lang/String;)Lorg/apache/ignite/internal/processors/platform/PlatformTarget;", false);
-            JniMethod M_PLATFORM_PROCESSOR_CREATE_CACHE = JniMethod("createCache", "(Ljava/lang/String;)Lorg/apache/ignite/internal/processors/platform/PlatformTarget;", false);
-            JniMethod M_PLATFORM_PROCESSOR_GET_OR_CREATE_CACHE = JniMethod("getOrCreateCache", "(Ljava/lang/String;)Lorg/apache/ignite/internal/processors/platform/PlatformTarget;", false);
-            JniMethod M_PLATFORM_PROCESSOR_CREATE_CACHE_FROM_CONFIG = JniMethod("createCacheFromConfig", "(J)Lorg/apache/ignite/internal/processors/platform/PlatformTarget;", false);
-            JniMethod M_PLATFORM_PROCESSOR_GET_OR_CREATE_CACHE_FROM_CONFIG = JniMethod("getOrCreateCacheFromConfig", "(J)Lorg/apache/ignite/internal/processors/platform/PlatformTarget;", false);
-            JniMethod M_PLATFORM_PROCESSOR_DESTROY_CACHE = JniMethod("destroyCache", "(Ljava/lang/String;)V", false);
-            JniMethod M_PLATFORM_PROCESSOR_AFFINITY = JniMethod("affinity", "(Ljava/lang/String;)Lorg/apache/ignite/internal/processors/platform/PlatformTarget;", false);
-            JniMethod M_PLATFORM_PROCESSOR_DATA_STREAMER = JniMethod("dataStreamer", "(Ljava/lang/String;Z)Lorg/apache/ignite/internal/processors/platform/PlatformTarget;", false);
-            JniMethod M_PLATFORM_PROCESSOR_TRANSACTIONS = JniMethod("transactions", "()Lorg/apache/ignite/internal/processors/platform/PlatformTarget;", false);
-            JniMethod M_PLATFORM_PROCESSOR_COMPUTE = JniMethod("compute", "(Lorg/apache/ignite/internal/processors/platform/PlatformTarget;)Lorg/apache/ignite/internal/processors/platform/PlatformTarget;", false);
-            JniMethod M_PLATFORM_PROCESSOR_MESSAGE = JniMethod("message", "(Lorg/apache/ignite/internal/processors/platform/PlatformTarget;)Lorg/apache/ignite/internal/processors/platform/PlatformTarget;", false);
-            JniMethod M_PLATFORM_PROCESSOR_EVENTS = JniMethod("events", "(Lorg/apache/ignite/internal/processors/platform/PlatformTarget;)Lorg/apache/ignite/internal/processors/platform/PlatformTarget;", false);
-            JniMethod M_PLATFORM_PROCESSOR_SERVICES = JniMethod("services", "(Lorg/apache/ignite/internal/processors/platform/PlatformTarget;)Lorg/apache/ignite/internal/processors/platform/PlatformTarget;", false);
-            JniMethod M_PLATFORM_PROCESSOR_EXTENSIONS = JniMethod("extensions", "()Lorg/apache/ignite/internal/processors/platform/PlatformTarget;", false);
-            JniMethod M_PLATFORM_PROCESSOR_ATOMIC_LONG = JniMethod("atomicLong", "(Ljava/lang/String;JZ)Lorg/apache/ignite/internal/processors/platform/PlatformTarget;", false);
-            JniMethod M_PLATFORM_PROCESSOR_ATOMIC_SEQUENCE = JniMethod("atomicSequence", "(Ljava/lang/String;JZ)Lorg/apache/ignite/internal/processors/platform/PlatformTarget;", false);
-            JniMethod M_PLATFORM_PROCESSOR_ATOMIC_REFERENCE = JniMethod("atomicReference", "(Ljava/lang/String;JZ)Lorg/apache/ignite/internal/processors/platform/PlatformTarget;", false);            
-            JniMethod M_PLATFORM_PROCESSOR_GET_IGNITE_CONFIGURATION = JniMethod("getIgniteConfiguration", "(J)V", false);
-
-            const char* C_PLATFORM_TARGET = "org/apache/ignite/internal/processors/platform/PlatformTarget";
-            JniMethod M_PLATFORM_TARGET_IN_STREAM_OUT_LONG = JniMethod("inStreamOutLong", "(IJ)J", false);
-            JniMethod M_PLATFORM_TARGET_IN_STREAM_OUT_OBJECT = JniMethod("inStreamOutObject", "(IJ)Ljava/lang/Object;", false);
-            JniMethod M_PLATFORM_TARGET_IN_STREAM_OUT_STREAM = JniMethod("inStreamOutStream", "(IJJ)V", false);
-            JniMethod M_PLATFORM_TARGET_IN_OBJECT_STREAM_OUT_STREAM = JniMethod("inObjectStreamOutStream", "(ILjava/lang/Object;JJ)V", false);
-            JniMethod M_PLATFORM_TARGET_OUT_LONG = JniMethod("outLong", "(I)J", false);
-            JniMethod M_PLATFORM_TARGET_OUT_STREAM = JniMethod("outStream", "(IJ)V", false);
-            JniMethod M_PLATFORM_TARGET_OUT_OBJECT = JniMethod("outObject", "(I)Ljava/lang/Object;", false);
-            JniMethod M_PLATFORM_TARGET_LISTEN_FUTURE = JniMethod("listenFuture", "(JI)V", false);
-            JniMethod M_PLATFORM_TARGET_LISTEN_FOR_OPERATION = JniMethod("listenFutureForOperation", "(JII)V", false);
-            JniMethod M_PLATFORM_TARGET_LISTEN_FUTURE_AND_GET = JniMethod("listenFutureAndGet", "(JI)Lorg/apache/ignite/internal/processors/platform/utils/PlatformListenable;", false);
-            JniMethod M_PLATFORM_TARGET_LISTEN_FOR_OPERATION_AND_GET = JniMethod("listenFutureForOperationAndGet", "(JII)Lorg/apache/ignite/internal/processors/platform/utils/PlatformListenable;", false);
-
-            const char* C_PLATFORM_CLUSTER_GRP = "org/apache/ignite/internal/processors/platform/cluster/PlatformClusterGroup";
-            JniMethod M_PLATFORM_CLUSTER_GRP_FOR_OTHERS = JniMethod("forOthers", "(Lorg/apache/ignite/internal/processors/platform/cluster/PlatformClusterGroup;)Lorg/apache/ignite/internal/processors/platform/cluster/PlatformClusterGroup;", false);
-            JniMethod M_PLATFORM_CLUSTER_GRP_FOR_REMOTES = JniMethod("forRemotes", "()Lorg/apache/ignite/internal/processors/platform/cluster/PlatformClusterGroup;", false);
-            JniMethod M_PLATFORM_CLUSTER_GRP_FOR_DAEMONS = JniMethod("forDaemons", "()Lorg/apache/ignite/internal/processors/platform/cluster/PlatformClusterGroup;", false);
-            JniMethod M_PLATFORM_CLUSTER_GRP_FOR_RANDOM = JniMethod("forRandom", "()Lorg/apache/ignite/internal/processors/platform/cluster/PlatformClusterGroup;", false);
-            JniMethod M_PLATFORM_CLUSTER_GRP_FOR_OLDEST = JniMethod("forOldest", "()Lorg/apache/ignite/internal/processors/platform/cluster/PlatformClusterGroup;", false);
-            JniMethod M_PLATFORM_CLUSTER_GRP_FOR_YOUNGEST = JniMethod("forYoungest", "()Lorg/apache/ignite/internal/processors/platform/cluster/PlatformClusterGroup;", false);
-            JniMethod M_PLATFORM_CLUSTER_GRP_RESET_METRICS = JniMethod("resetMetrics", "()V", false);
-
-            const char* C_PLATFORM_MESSAGING = "org/apache/ignite/internal/processors/platform/messaging/PlatformMessaging";
-            JniMethod M_PLATFORM_MESSAGING_WITH_ASYNC = JniMethod("withAsync", "()Lorg/apache/ignite/internal/processors/platform/messaging/PlatformMessaging;", false);
-
-            const char* C_PLATFORM_COMPUTE = "org/apache/ignite/internal/processors/platform/compute/PlatformCompute";
-            JniMethod M_PLATFORM_COMPUTE_WITH_NO_FAILOVER = JniMethod("withNoFailover", "()V", false);
-            JniMethod M_PLATFORM_COMPUTE_WITH_TIMEOUT = JniMethod("withTimeout", "(J)V", false);
-            JniMethod M_PLATFORM_COMPUTE_EXECUTE_NATIVE = JniMethod("executeNative", "(JJ)Lorg/apache/ignite/internal/processors/platform/utils/PlatformListenable;", false);
-
-            const char* C_PLATFORM_CACHE = "org/apache/ignite/internal/processors/platform/cache/PlatformCache";
-            JniMethod M_PLATFORM_CACHE_WITH_SKIP_STORE = JniMethod("withSkipStore", "()Lorg/apache/ignite/internal/processors/platform/cache/PlatformCache;", false);
-            JniMethod M_PLATFORM_CACHE_WITH_NO_RETRIES = JniMethod("withNoRetries", "()Lorg/apache/ignite/internal/processors/platform/cache/PlatformCache;", false);
-            JniMethod M_PLATFORM_CACHE_WITH_EXPIRY_PLC = JniMethod("withExpiryPolicy", "(JJJ)Lorg/apache/ignite/internal/processors/platform/cache/PlatformCache;", false);
-            JniMethod M_PLATFORM_CACHE_WITH_ASYNC = JniMethod("withAsync", "()Lorg/apache/ignite/internal/processors/platform/cache/PlatformCache;", false);
-            JniMethod M_PLATFORM_CACHE_WITH_KEEP_PORTABLE = JniMethod("withKeepBinary", "()Lorg/apache/ignite/internal/processors/platform/cache/PlatformCache;", false);
-            JniMethod M_PLATFORM_CACHE_CLEAR = JniMethod("clear", "()V", false);
-            JniMethod M_PLATFORM_CACHE_REMOVE_ALL = JniMethod("removeAll", "()V", false);
-            JniMethod M_PLATFORM_CACHE_ITERATOR = JniMethod("iterator", "()Lorg/apache/ignite/internal/processors/platform/cache/PlatformCacheIterator;", false);
-            JniMethod M_PLATFORM_CACHE_LOCAL_ITERATOR = JniMethod("localIterator", "(I)Lorg/apache/ignite/internal/processors/platform/cache/PlatformCacheIterator;", false);
-            JniMethod M_PLATFORM_CACHE_ENTER_LOCK = JniMethod("enterLock", "(J)V", false);
-            JniMethod M_PLATFORM_CACHE_EXIT_LOCK = JniMethod("exitLock", "(J)V", false);
-            JniMethod M_PLATFORM_CACHE_TRY_ENTER_LOCK = JniMethod("tryEnterLock", "(JJ)Z", false);
-            JniMethod M_PLATFORM_CACHE_CLOSE_LOCK = JniMethod("closeLock", "(J)V", false);
-            JniMethod M_PLATFORM_CACHE_REBALANCE = JniMethod("rebalance", "(J)V", false);
-            JniMethod M_PLATFORM_CACHE_SIZE = JniMethod("size", "(IZ)I", false);
-
-            const char* C_PLATFORM_AFFINITY = "org/apache/ignite/internal/processors/platform/cache/affinity/PlatformAffinity";
-            JniMethod C_PLATFORM_AFFINITY_PARTITIONS = JniMethod("partitions", "()I", false);
-
-            const char* C_PLATFORM_DATA_STREAMER = "org/apache/ignite/internal/processors/platform/datastreamer/PlatformDataStreamer";
-            JniMethod M_PLATFORM_DATA_STREAMER_LISTEN_TOPOLOGY = JniMethod("listenTopology", "(J)V", false);
-            JniMethod M_PLATFORM_DATA_STREAMER_GET_ALLOW_OVERWRITE = JniMethod("allowOverwrite", "()Z", false);
-            JniMethod M_PLATFORM_DATA_STREAMER_SET_ALLOW_OVERWRITE = JniMethod("allowOverwrite", "(Z)V", false);
-            JniMethod M_PLATFORM_DATA_STREAMER_GET_SKIP_STORE = JniMethod("skipStore", "()Z", false);
-            JniMethod M_PLATFORM_DATA_STREAMER_SET_SKIP_STORE = JniMethod("skipStore", "(Z)V", false);
-            JniMethod M_PLATFORM_DATA_STREAMER_GET_PER_NODE_BUFFER_SIZE = JniMethod("perNodeBufferSize", "()I", false);
-            JniMethod M_PLATFORM_DATA_STREAMER_SET_PER_NODE_BUFFER_SIZE = JniMethod("perNodeBufferSize", "(I)V", false);
-            JniMethod M_PLATFORM_DATA_STREAMER_GET_PER_NODE_PARALLEL_OPS = JniMethod("perNodeParallelOperations", "()I", false);
-            JniMethod M_PLATFORM_DATA_STREAMER_SET_PER_NODE_PARALLEL_OPS = JniMethod("perNodeParallelOperations", "(I)V", false);
-
-            const char* C_PLATFORM_TRANSACTIONS = "org/apache/ignite/internal/processors/platform/transactions/PlatformTransactions";
-            JniMethod M_PLATFORM_TRANSACTIONS_TX_START = JniMethod("txStart", "(IIJI)J", false);
-            JniMethod M_PLATFORM_TRANSACTIONS_TX_COMMIT = JniMethod("txCommit", "(J)I", false);
-            JniMethod M_PLATFORM_TRANSACTIONS_TX_ROLLBACK = JniMethod("txRollback", "(J)I", false);
-            JniMethod M_PLATFORM_TRANSACTIONS_TX_COMMIT_ASYNC = JniMethod("txCommitAsync", "(JJ)V", false);
-            JniMethod M_PLATFORM_TRANSACTIONS_TX_ROLLBACK_ASYNC = JniMethod("txRollbackAsync", "(JJ)V", false);
-            JniMethod M_PLATFORM_TRANSACTIONS_TX_STATE = JniMethod("txState", "(J)I", false);
-            JniMethod M_PLATFORM_TRANSACTIONS_TX_SET_ROLLBACK_ONLY = JniMethod("txSetRollbackOnly", "(J)Z", false);
-            JniMethod M_PLATFORM_TRANSACTIONS_TX_CLOSE = JniMethod("txClose", "(J)I", false);
-            JniMethod M_PLATFORM_TRANSACTIONS_RESET_METRICS = JniMethod("resetMetrics", "()V", false);
-
-            const char* C_PLATFORM_CACHE_STORE_CALLBACK = "org/apache/ignite/internal/processors/platform/cache/store/PlatformCacheStoreCallback";
-            JniMethod M_PLATFORM_CACHE_STORE_CALLBACK_INVOKE = JniMethod("invoke", "(J)V", false);
-
-            const char* C_PLATFORM_CALLBACK_UTILS = "org/apache/ignite/internal/processors/platform/callback/PlatformCallbackUtils";
-
-            JniMethod M_PLATFORM_CALLBACK_UTILS_CACHE_STORE_CREATE = JniMethod("cacheStoreCreate", "(JJ)J", true);
-            JniMethod M_PLATFORM_CALLBACK_UTILS_CACHE_STORE_INVOKE = JniMethod("cacheStoreInvoke", "(JJJLjava/lang/Object;)I", true);
-            JniMethod M_PLATFORM_CALLBACK_UTILS_CACHE_STORE_DESTROY = JniMethod("cacheStoreDestroy", "(JJ)V", true);
-            JniMethod M_PLATFORM_CALLBACK_UTILS_CACHE_STORE_SESSION_CREATE = JniMethod("cacheStoreSessionCreate", "(JJ)J", true);
-
-            JniMethod M_PLATFORM_CALLBACK_UTILS_CACHE_ENTRY_FILTER_CREATE = JniMethod("cacheEntryFilterCreate", "(JJ)J", true);
-            JniMethod M_PLATFORM_CALLBACK_UTILS_CACHE_ENTRY_FILTER_APPLY = JniMethod("cacheEntryFilterApply", "(JJJ)I", true);
-            JniMethod M_PLATFORM_CALLBACK_UTILS_CACHE_ENTRY_FILTER_DESTROY = JniMethod("cacheEntryFilterDestroy", "(JJ)V", true);
-
-            JniMethod M_PLATFORM_CALLBACK_UTILS_CACHE_INVOKE = JniMethod("cacheInvoke", "(JJJ)V", true);
-
-            JniMethod M_PLATFORM_CALLBACK_UTILS_COMPUTE_TASK_MAP = JniMethod("computeTaskMap", "(JJJJ)V", true);
-            JniMethod M_PLATFORM_CALLBACK_UTILS_COMPUTE_TASK_JOB_RESULT = JniMethod("computeTaskJobResult", "(JJJJ)I", true);
-            JniMethod M_PLATFORM_CALLBACK_UTILS_COMPUTE_TASK_REDUCE = JniMethod("computeTaskReduce", "(JJ)V", true);
-            JniMethod M_PLATFORM_CALLBACK_UTILS_COMPUTE_TASK_COMPLETE = JniMethod("computeTaskComplete", "(JJJ)V", true);
-            JniMethod M_PLATFORM_CALLBACK_UTILS_COMPUTE_JOB_SERIALIZE = JniMethod("computeJobSerialize", "(JJJ)I", true);
-            JniMethod M_PLATFORM_CALLBACK_UTILS_COMPUTE_JOB_CREATE = JniMethod("computeJobCreate", "(JJ)J", true);
-            JniMethod M_PLATFORM_CALLBACK_UTILS_COMPUTE_JOB_EXECUTE = JniMethod("computeJobExecute", "(JJIJ)V", true);
-            JniMethod M_PLATFORM_CALLBACK_UTILS_COMPUTE_JOB_DESTROY = JniMethod("computeJobDestroy", "(JJ)V", true);
-            JniMethod M_PLATFORM_CALLBACK_UTILS_COMPUTE_JOB_CANCEL = JniMethod("computeJobCancel", "(JJ)V", true);
-
-            JniMethod M_PLATFORM_CALLBACK_UTILS_CONTINUOUS_QUERY_LSNR_APPLY = JniMethod("continuousQueryListenerApply", "(JJJ)V", true);
-            JniMethod M_PLATFORM_CALLBACK_UTILS_CONTINUOUS_QUERY_FILTER_CREATE = JniMethod("continuousQueryFilterCreate", "(JJ)J", true);
-            JniMethod M_PLATFORM_CALLBACK_UTILS_CONTINUOUS_QUERY_FILTER_EVAL = JniMethod("continuousQueryFilterApply", "(JJJ)I", true);
-            JniMethod M_PLATFORM_CALLBACK_UTILS_CONTINUOUS_QUERY_FILTER_RELEASE = JniMethod("continuousQueryFilterRelease", "(JJ)V", true);
-
-            JniMethod M_PLATFORM_CALLBACK_UTILS_DATA_STREAMER_TOPOLOGY_UPDATE = JniMethod("dataStreamerTopologyUpdate", "(JJJI)V", true);
-            JniMethod M_PLATFORM_CALLBACK_UTILS_DATA_STREAMER_STREAM_RECEIVER_INVOKE = JniMethod("dataStreamerStreamReceiverInvoke", "(JJLjava/lang/Object;JZ)V", true);
-
-            JniMethod M_PLATFORM_CALLBACK_UTILS_FUTURE_BYTE_RES = JniMethod("futureByteResult", "(JJI)V", true);
-            JniMethod M_PLATFORM_CALLBACK_UTILS_FUTURE_BOOL_RES = JniMethod("futureBoolResult", "(JJI)V", true);
-            JniMethod M_PLATFORM_CALLBACK_UTILS_FUTURE_SHORT_RES = JniMethod("futureShortResult", "(JJI)V", true);
-            JniMethod M_PLATFORM_CALLBACK_UTILS_FUTURE_CHAR_RES = JniMethod("futureCharResult", "(JJI)V", true);
-            JniMethod M_PLATFORM_CALLBACK_UTILS_FUTURE_INT_RES = JniMethod("futureIntResult", "(JJI)V", true);
-            JniMethod M_PLATFORM_CALLBACK_UTILS_FUTURE_FLOAT_RES = JniMethod("futureFloatResult", "(JJF)V", true);
-            JniMethod M_PLATFORM_CALLBACK_UTILS_FUTURE_LONG_RES = JniMethod("futureLongResult", "(JJJ)V", true);
-            JniMethod M_PLATFORM_CALLBACK_UTILS_FUTURE_DOUBLE_RES = JniMethod("futureDoubleResult", "(JJD)V", true);
-            JniMethod M_PLATFORM_CALLBACK_UTILS_FUTURE_OBJ_RES = JniMethod("futureObjectResult", "(JJJ)V", true);
-            JniMethod M_PLATFORM_CALLBACK_UTILS_FUTURE_NULL_RES = JniMethod("futureNullResult", "(JJ)V", true);
-            JniMethod M_PLATFORM_CALLBACK_UTILS_FUTURE_ERR = JniMethod("futureError", "(JJJ)V", true);
-
-            JniMethod M_PLATFORM_CALLBACK_UTILS_LIFECYCLE_EVENT = JniMethod("lifecycleEvent", "(JJI)V", true);
-
-            JniMethod M_PLATFORM_CALLBACK_UTILS_MESSAGING_FILTER_CREATE = JniMethod("messagingFilterCreate", "(JJ)J", true);
-            JniMethod M_PLATFORM_CALLBACK_UTILS_MESSAGING_FILTER_APPLY = JniMethod("messagingFilterApply", "(JJJ)I", true);
-            JniMethod M_PLATFORM_CALLBACK_UTILS_MESSAGING_FILTER_DESTROY = JniMethod("messagingFilterDestroy", "(JJ)V", true);
-
-            JniMethod M_PLATFORM_CALLBACK_UTILS_EVENT_FILTER_CREATE = JniMethod("eventFilterCreate", "(JJ)J", true);
-            JniMethod M_PLATFORM_CALLBACK_UTILS_EVENT_FILTER_APPLY = JniMethod("eventFilterApply", "(JJJ)I", true);
-            JniMethod M_PLATFORM_CALLBACK_UTILS_EVENT_FILTER_DESTROY = JniMethod("eventFilterDestroy", "(JJ)V", true);
-
-            JniMethod M_PLATFORM_CALLBACK_UTILS_SERVICE_INIT = JniMethod("serviceInit", "(JJ)J", true);
-            JniMethod M_PLATFORM_CALLBACK_UTILS_SERVICE_EXECUTE = JniMethod("serviceExecute", "(JJJ)V", true);
-            JniMethod M_PLATFORM_CALLBACK_UTILS_SERVICE_CANCEL = JniMethod("serviceCancel", "(JJJ)V", true);
-            JniMethod M_PLATFORM_CALLBACK_UTILS_SERVICE_INVOKE_METHOD = JniMethod("serviceInvokeMethod", "(JJJJ)V", true);
-
-            JniMethod M_PLATFORM_CALLBACK_UTILS_CLUSTER_NODE_FILTER_APPLY = JniMethod("clusterNodeFilterApply", "(JJ)I", true);
-
-            JniMethod M_PLATFORM_CALLBACK_UTILS_NODE_INFO = JniMethod("nodeInfo", "(JJ)V", true);
-
-            JniMethod M_PLATFORM_CALLBACK_UTILS_MEMORY_REALLOCATE = JniMethod("memoryReallocate", "(JJI)V", true);
-
-            JniMethod M_PLATFORM_CALLBACK_UTILS_ON_START = JniMethod("onStart", "(JLjava/lang/Object;J)V", true);
-            JniMethod M_PLATFORM_CALLBACK_UTILS_ON_STOP = JniMethod("onStop", "(J)V", true);
-
-            JniMethod M_PLATFORM_CALLBACK_UTILS_EXTENSION_CALLBACK_IN_LONG_OUT_LONG = JniMethod("extensionCallbackInLongOutLong", "(JIJ)J", true);
-            JniMethod M_PLATFORM_CALLBACK_UTILS_EXTENSION_CALLBACK_IN_LONG_LONG_OUT_LONG = JniMethod("extensionCallbackInLongLongOutLong", "(JIJJ)J", true);
-
-            JniMethod M_PLATFORM_CALLBACK_UTILS_ON_CLIENT_DISCONNECTED = JniMethod("onClientDisconnected", "(J)V", true);
-            JniMethod M_PLATFORM_CALLBACK_UTILS_ON_CLIENT_RECONNECTED = JniMethod("onClientReconnected", "(JZ)V", true);
-
-            const char* C_PLATFORM_UTILS = "org/apache/ignite/internal/processors/platform/utils/PlatformUtils";
-            JniMethod M_PLATFORM_UTILS_REALLOC = JniMethod("reallocate", "(JI)V", true);
-            JniMethod M_PLATFORM_UTILS_ERR_DATA = JniMethod("errorData", "(Ljava/lang/Throwable;)[B", true);
-
-            const char* C_PLATFORM_IGNITION = "org/apache/ignite/internal/processors/platform/PlatformIgnition";
-            JniMethod M_PLATFORM_IGNITION_START = JniMethod("start", "(Ljava/lang/String;Ljava/lang/String;IJJ)Lorg/apache/ignite/internal/processors/platform/PlatformProcessor;", true);
-            JniMethod M_PLATFORM_IGNITION_INSTANCE = JniMethod("instance", "(Ljava/lang/String;)Lorg/apache/ignite/internal/processors/platform/PlatformProcessor;", true);
-            JniMethod M_PLATFORM_IGNITION_ENVIRONMENT_POINTER = JniMethod("environmentPointer", "(Ljava/lang/String;)J", true);
-            JniMethod M_PLATFORM_IGNITION_STOP = JniMethod("stop", "(Ljava/lang/String;Z)Z", true);
-            JniMethod M_PLATFORM_IGNITION_STOP_ALL = JniMethod("stopAll", "(Z)V", true);
-
-            const char* C_PLATFORM_ABSTRACT_QRY_CURSOR = "org/apache/ignite/internal/processors/platform/cache/query/PlatformAbstractQueryCursor";
-            JniMethod M_PLATFORM_ABSTRACT_QRY_CURSOR_ITER = JniMethod("iterator", "()V", false);
-            JniMethod M_PLATFORM_ABSTRACT_QRY_CURSOR_ITER_HAS_NEXT = JniMethod("iteratorHasNext", "()Z", false);
-            JniMethod M_PLATFORM_ABSTRACT_QRY_CURSOR_CLOSE = JniMethod("close", "()V", false);
-
-            const char* C_PLATFORM_CONT_QRY = "org/apache/ignite/internal/processors/platform/cache/query/PlatformContinuousQuery";
-            JniMethod M_PLATFORM_CONT_QRY_CLOSE = JniMethod("close", "()V", false);
-            JniMethod M_PLATFORM_CONT_QRY_GET_INITIAL_QUERY_CURSOR = JniMethod("getInitialQueryCursor", "()Lorg/apache/ignite/internal/processors/platform/PlatformTarget;", false);
-
-            const char* C_PLATFORM_EVENTS = "org/apache/ignite/internal/processors/platform/events/PlatformEvents";
-            JniMethod M_PLATFORM_EVENTS_WITH_ASYNC = JniMethod("withAsync", "()Lorg/apache/ignite/internal/processors/platform/events/PlatformEvents;", false);
-            JniMethod M_PLATFORM_EVENTS_STOP_LOCAL_LISTEN = JniMethod("stopLocalListen", "(J)Z", false);
-            JniMethod M_PLATFORM_EVENTS_LOCAL_LISTEN = JniMethod("localListen", "(JI)V", false);
-            JniMethod M_PLATFORM_EVENTS_IS_ENABLED = JniMethod("isEnabled", "(I)Z", false);
-
-            const char* C_PLATFORM_SERVICES = "org/apache/ignite/internal/processors/platform/services/PlatformServices";
-            JniMethod M_PLATFORM_SERVICES_WITH_ASYNC = JniMethod("withAsync", "()Lorg/apache/ignite/internal/processors/platform/services/PlatformServices;", false);
-            JniMethod M_PLATFORM_SERVICES_WITH_SERVER_KEEP_PORTABLE = JniMethod("withServerKeepBinary", "()Lorg/apache/ignite/internal/processors/platform/services/PlatformServices;", false);
-            JniMethod M_PLATFORM_SERVICES_CANCEL = JniMethod("cancel", "(Ljava/lang/String;)V", false);
-            JniMethod M_PLATFORM_SERVICES_CANCEL_ALL = JniMethod("cancelAll", "()V", false);
-            JniMethod M_PLATFORM_SERVICES_SERVICE_PROXY = JniMethod("serviceProxy", "(Ljava/lang/String;Z)Ljava/lang/Object;", false);
-
-            const char* C_PLATFORM_ATOMIC_LONG = "org/apache/ignite/internal/processors/platform/datastructures/PlatformAtomicLong";
-            JniMethod M_PLATFORM_ATOMIC_LONG_GET = JniMethod("get", "()J", false);
-            JniMethod M_PLATFORM_ATOMIC_LONG_INCREMENT_AND_GET = JniMethod("incrementAndGet", "()J", false);
-            JniMethod M_PLATFORM_ATOMIC_LONG_GET_AND_INCREMENT = JniMethod("getAndIncrement", "()J", false);
-            JniMethod M_PLATFORM_ATOMIC_LONG_ADD_AND_GET = JniMethod("addAndGet", "(J)J", false);
-            JniMethod M_PLATFORM_ATOMIC_LONG_GET_AND_ADD = JniMethod("getAndAdd", "(J)J", false);
-            JniMethod M_PLATFORM_ATOMIC_LONG_DECREMENT_AND_GET = JniMethod("decrementAndGet", "()J", false);
-            JniMethod M_PLATFORM_ATOMIC_LONG_GET_AND_DECREMENT = JniMethod("getAndDecrement", "()J", false);
-            JniMethod M_PLATFORM_ATOMIC_LONG_GET_AND_SET = JniMethod("getAndSet", "(J)J", false);
-            JniMethod M_PLATFORM_ATOMIC_LONG_COMPARE_AND_SET_AND_GET = JniMethod("compareAndSetAndGet", "(JJ)J", false);
-            JniMethod M_PLATFORM_ATOMIC_LONG_IS_CLOSED = JniMethod("isClosed", "()Z", false);
-            JniMethod M_PLATFORM_ATOMIC_LONG_CLOSE = JniMethod("close", "()V", false);
-
-            const char* C_PLATFORM_ATOMIC_SEQUENCE = "org/apache/ignite/internal/processors/platform/datastructures/PlatformAtomicSequence";
-            JniMethod M_PLATFORM_ATOMIC_SEQUENCE_GET = JniMethod("get", "()J", false);
-            JniMethod M_PLATFORM_ATOMIC_SEQUENCE_INCREMENT_AND_GET = JniMethod("incrementAndGet", "()J", false);
-            JniMethod M_PLATFORM_ATOMIC_SEQUENCE_GET_AND_INCREMENT = JniMethod("getAndIncrement", "()J", false);
-            JniMethod M_PLATFORM_ATOMIC_SEQUENCE_ADD_AND_GET = JniMethod("addAndGet", "(J)J", false);
-            JniMethod M_PLATFORM_ATOMIC_SEQUENCE_GET_AND_ADD = JniMethod("getAndAdd", "(J)J", false);
-            JniMethod M_PLATFORM_ATOMIC_SEQUENCE_GET_BATCH_SIZE = JniMethod("getBatchSize", "()I", false);
-            JniMethod M_PLATFORM_ATOMIC_SEQUENCE_SET_BATCH_SIZE = JniMethod("setBatchSize", "(I)V", false);
-            JniMethod M_PLATFORM_ATOMIC_SEQUENCE_IS_CLOSED = JniMethod("isClosed", "()Z", false);
-            JniMethod M_PLATFORM_ATOMIC_SEQUENCE_CLOSE = JniMethod("close", "()V", false);
-
-            const char* C_PLATFORM_ATOMIC_REFERENCE = "org/apache/ignite/internal/processors/platform/datastructures/PlatformAtomicReference";
-            JniMethod M_PLATFORM_ATOMIC_REFERENCE_IS_CLOSED = JniMethod("isClosed", "()Z", false);
-            JniMethod M_PLATFORM_ATOMIC_REFERENCE_CLOSE = JniMethod("close", "()V", false);
-
-            const char* C_PLATFORM_LISTENABLE = "org/apache/ignite/internal/processors/platform/utils/PlatformListenable";
-            JniMethod M_PLATFORM_LISTENABLE_CANCEL = JniMethod("cancel", "()Z", false);
-            JniMethod M_PLATFORM_LISTENABLE_IS_CANCELED = JniMethod("isCancelled", "()Z", false);
-
-            /* STATIC STATE. */
-            gcc::CriticalSection JVM_LOCK;
-            JniJvm JVM;
-            bool PRINT_EXCEPTION = false;
-
-            /* HELPER METHODS. */
-
-            /**
-             * Throw exception to Java in case of missing callback pointer. It means that callback is not implemented in
-             * native platform and Java -> platform operation cannot proceede further. As JniContext is not available at
-             * this point, we have to obtain exception details from scratch. This is not critical from performance
-             * perspective because missing handler usually denotes fatal condition.
-             *
-             * @param env JNI environment.
-             */
-            int ThrowOnMissingHandler(JNIEnv* env)
-            {
-                jclass cls = env->FindClass(C_PLATFORM_NO_CALLBACK_EXCEPTION);
-
-                env->ThrowNew(cls, "Callback handler is not set in native platform.");
-
-                return 0;
-            }
-
-            char* StringToChars(JNIEnv* env, jstring str, int* len) {
-                if (!str) {
-                    *len = 0;
-                    return NULL;
-                }
-
-                const char* strChars = env->GetStringUTFChars(str, 0);
-                const int strCharsLen = env->GetStringUTFLength(str);
-
-                char* strChars0 = new char[strCharsLen + 1];
-                std::strcpy(strChars0, strChars);
-                *(strChars0 + strCharsLen) = 0;
-
-                env->ReleaseStringUTFChars(str, strChars);
-
-                if (len)
-                    *len = strCharsLen;
-
-                return strChars0;
-            }
-
-            std::string JavaStringToCString(JNIEnv* env, jstring str, int* len)
-            {
-                char* resChars = StringToChars(env, str, len);
-
-                if (resChars)
-                {
-                    std::string res = std::string(resChars, *len);
-
-                    delete[] resChars;
-
-                    return res;
-                }
-                else
-                    return std::string();
-            }
-
-            jclass FindClass(JNIEnv* env, const char *name) {
-                jclass res = env->FindClass(name);
-
-                if (!res)
-                    throw JvmException();
-
-                jclass res0 = static_cast<jclass>(env->NewGlobalRef(res));
-
-                env->DeleteLocalRef(res);
-
-                return res0;
-            }
-
-            void DeleteClass(JNIEnv* env, jclass cls) {
-                if (cls)
-                    env->DeleteGlobalRef(cls);
-            }
-
-            void CheckClass(JNIEnv* env, const char *name)
-            {
-                jclass res = env->FindClass(name);
-
-                if (!res)
-                    throw JvmException();
-            }
-
-            jmethodID FindMethod(JNIEnv* env, jclass cls, JniMethod mthd) {
-                jmethodID mthd0 = mthd.isStatic ?
-                    env->GetStaticMethodID(cls, mthd.name, mthd.sign) : env->GetMethodID(cls, mthd.name, mthd.sign);
-
-                if (!mthd0)
-                    throw JvmException();
-
-                return mthd0;
-            }
-
-            void AddNativeMethod(JNINativeMethod* mthd, JniMethod jniMthd, void* fnPtr) {
-                mthd->name = jniMthd.name;
-                mthd->signature = jniMthd.sign;
-                mthd->fnPtr = fnPtr;
-            }
-
-            void JniJavaMembers::Initialize(JNIEnv* env) {
-                c_Class = FindClass(env, C_CLASS);
-                m_Class_getName = FindMethod(env, c_Class, M_CLASS_GET_NAME);
-
-                c_Throwable = FindClass(env, C_THROWABLE);
-                m_Throwable_getMessage = FindMethod(env, c_Throwable, M_THROWABLE_GET_MESSAGE);
-                m_Throwable_printStackTrace = FindMethod(env, c_Throwable, M_THROWABLE_PRINT_STACK_TRACE);
-            }
-
-            void JniJavaMembers::Destroy(JNIEnv* env) {
-                DeleteClass(env, c_Class);
-                DeleteClass(env, c_Throwable);
-            }
-
-            bool JniJavaMembers::WriteErrorInfo(JNIEnv* env, char** errClsName, int* errClsNameLen, char** errMsg, int* errMsgLen) {
-                if (env && env->ExceptionCheck()) {
-                    if (m_Class_getName && m_Throwable_getMessage) {
-                        jthrowable err = env->ExceptionOccurred();
-
-                        env->ExceptionClear();
-
-                        jclass errCls = env->GetObjectClass(err);
-
-                        jstring clsName = static_cast<jstring>(env->CallObjectMethod(errCls, m_Class_getName));
-                        *errClsName = StringToChars(env, clsName, errClsNameLen);
-
-                        jstring msg = static_cast<jstring>(env->CallObjectMethod(err, m_Throwable_getMessage));
-                        *errMsg = StringToChars(env, msg, errMsgLen);
-
-                        if (errCls)
-                            env->DeleteLocalRef(errCls);
-
-                        if (clsName)
-                            env->DeleteLocalRef(clsName);
-
-                        if (msg)
-                            env->DeleteLocalRef(msg);
-
-                        return true;
-                    }
-                    else {
-                        env->ExceptionClear();
-                    }
-                }
-
-                return false;
-            }
-
-            void JniMembers::Initialize(JNIEnv* env) {
-                c_PlatformAbstractQryCursor = FindClass(env, C_PLATFORM_ABSTRACT_QRY_CURSOR);
-                m_PlatformAbstractQryCursor_iter = FindMethod(env, c_PlatformAbstractQryCursor, M_PLATFORM_ABSTRACT_QRY_CURSOR_ITER);
-                m_PlatformAbstractQryCursor_iterHasNext = FindMethod(env, c_PlatformAbstractQryCursor, M_PLATFORM_ABSTRACT_QRY_CURSOR_ITER_HAS_NEXT);
-                m_PlatformAbstractQryCursor_close = FindMethod(env, c_PlatformAbstractQryCursor, M_PLATFORM_ABSTRACT_QRY_CURSOR_CLOSE);
-
-                c_PlatformAffinity = FindClass(env, C_PLATFORM_AFFINITY);
-                m_PlatformAffinity_partitions = FindMethod(env, c_PlatformAffinity, C_PLATFORM_AFFINITY_PARTITIONS);
-
-                c_PlatformCache = FindClass(env, C_PLATFORM_CACHE);
-                m_PlatformCache_withSkipStore = FindMethod(env, c_PlatformCache, M_PLATFORM_CACHE_WITH_SKIP_STORE);
-                m_PlatformCache_withNoRetries = FindMethod(env, c_PlatformCache, M_PLATFORM_CACHE_WITH_NO_RETRIES);
-                m_PlatformCache_withExpiryPolicy = FindMethod(env, c_PlatformCache, M_PLATFORM_CACHE_WITH_EXPIRY_PLC);
-                m_PlatformCache_withAsync = FindMethod(env, c_PlatformCache, M_PLATFORM_CACHE_WITH_ASYNC);
-                m_PlatformCache_withKeepPortable = FindMethod(env, c_PlatformCache, M_PLATFORM_CACHE_WITH_KEEP_PORTABLE);
-                m_PlatformCache_clear = FindMethod(env, c_PlatformCache, M_PLATFORM_CACHE_CLEAR);
-                m_PlatformCache_removeAll = FindMethod(env, c_PlatformCache, M_PLATFORM_CACHE_REMOVE_ALL);
-                m_PlatformCache_iterator = FindMethod(env, c_PlatformCache, M_PLATFORM_CACHE_ITERATOR);
-                m_PlatformCache_localIterator = FindMethod(env, c_PlatformCache, M_PLATFORM_CACHE_LOCAL_ITERATOR);
-                m_PlatformCache_enterLock = FindMethod(env, c_PlatformCache, M_PLATFORM_CACHE_ENTER_LOCK);
-                m_PlatformCache_exitLock = FindMethod(env, c_PlatformCache, M_PLATFORM_CACHE_EXIT_LOCK);
-                m_PlatformCache_tryEnterLock = FindMethod(env, c_PlatformCache, M_PLATFORM_CACHE_TRY_ENTER_LOCK);
-                m_PlatformCache_closeLock = FindMethod(env, c_PlatformCache, M_PLATFORM_CACHE_CLOSE_LOCK);
-                m_PlatformCache_rebalance = FindMethod(env, c_PlatformCache, M_PLATFORM_CACHE_REBALANCE);
-                m_PlatformCache_size = FindMethod(env, c_PlatformCache, M_PLATFORM_CACHE_SIZE);
-
-                c_PlatformCacheStoreCallback = FindClass(env, C_PLATFORM_CACHE_STORE_CALLBACK);
-                m_PlatformCacheStoreCallback_invoke = FindMethod(env, c_PlatformCacheStoreCallback, M_PLATFORM_CACHE_STORE_CALLBACK_INVOKE);
-
-                c_IgniteException = FindClass(env, C_IGNITE_EXCEPTION);
-
-                c_PlatformClusterGroup = FindClass(env, C_PLATFORM_CLUSTER_GRP);
-                m_PlatformClusterGroup_forOthers = FindMethod(env, c_PlatformClusterGroup, M_PLATFORM_CLUSTER_GRP_FOR_OTHERS);
-                m_PlatformClusterGroup_forRemotes = FindMethod(env, c_PlatformClusterGroup, M_PLATFORM_CLUSTER_GRP_FOR_REMOTES);
-                m_PlatformClusterGroup_forDaemons = FindMethod(env, c_PlatformClusterGroup, M_PLATFORM_CLUSTER_GRP_FOR_DAEMONS);
-                m_PlatformClusterGroup_forRandom = FindMethod(env, c_PlatformClusterGroup, M_PLATFORM_CLUSTER_GRP_FOR_RANDOM);
-                m_PlatformClusterGroup_forOldest = FindMethod(env, c_PlatformClusterGroup, M_PLATFORM_CLUSTER_GRP_FOR_OLDEST);
-                m_PlatformClusterGroup_forYoungest = FindMethod(env, c_PlatformClusterGroup, M_PLATFORM_CLUSTER_GRP_FOR_YOUNGEST);
-                m_PlatformClusterGroup_resetMetrics = FindMethod(env, c_PlatformClusterGroup, M_PLATFORM_CLUSTER_GRP_RESET_METRICS);
-
-                c_PlatformCompute = FindClass(env, C_PLATFORM_COMPUTE);
-                m_PlatformCompute_withNoFailover = FindMethod(env, c_PlatformCompute, M_PLATFORM_COMPUTE_WITH_NO_FAILOVER);
-                m_PlatformCompute_withTimeout = FindMethod(env, c_PlatformCompute, M_PLATFORM_COMPUTE_WITH_TIMEOUT);
-                m_PlatformCompute_executeNative = FindMethod(env, c_PlatformCompute, M_PLATFORM_COMPUTE_EXECUTE_NATIVE);
-
-                c_PlatformContinuousQuery = FindClass(env, C_PLATFORM_CONT_QRY);
-                m_PlatformContinuousQuery_close = FindMethod(env, c_PlatformContinuousQuery, M_PLATFORM_CONT_QRY_CLOSE);
-                m_PlatformContinuousQuery_getInitialQueryCursor = FindMethod(env, c_PlatformContinuousQuery, M_PLATFORM_CONT_QRY_GET_INITIAL_QUERY_CURSOR);
-
-                c_PlatformDataStreamer = FindClass(env, C_PLATFORM_DATA_STREAMER);
-                m_PlatformDataStreamer_listenTopology = FindMethod(env, c_PlatformDataStreamer, M_PLATFORM_DATA_STREAMER_LISTEN_TOPOLOGY);
-                m_PlatformDataStreamer_getAllowOverwrite = FindMethod(env, c_PlatformDataStreamer, M_PLATFORM_DATA_STREAMER_GET_ALLOW_OVERWRITE);
-                m_PlatformDataStreamer_setAllowOverwrite = FindMethod(env, c_PlatformDataStreamer, M_PLATFORM_DATA_STREAMER_SET_ALLOW_OVERWRITE);
-                m_PlatformDataStreamer_getSkipStore = FindMethod(env, c_PlatformDataStreamer, M_PLATFORM_DATA_STREAMER_GET_SKIP_STORE);
-                m_PlatformDataStreamer_setSkipStore = FindMethod(env, c_PlatformDataStreamer, M_PLATFORM_DATA_STREAMER_SET_SKIP_STORE);
-                m_PlatformDataStreamer_getPerNodeBufSize = FindMethod(env, c_PlatformDataStreamer, M_PLATFORM_DATA_STREAMER_GET_PER_NODE_BUFFER_SIZE);
-                m_PlatformDataStreamer_setPerNodeBufSize = FindMethod(env, c_PlatformDataStreamer, M_PLATFORM_DATA_STREAMER_SET_PER_NODE_BUFFER_SIZE);
-                m_PlatformDataStreamer_getPerNodeParallelOps = FindMethod(env, c_PlatformDataStreamer, M_PLATFORM_DATA_STREAMER_GET_PER_NODE_PARALLEL_OPS);
-                m_PlatformDataStreamer_setPerNodeParallelOps = FindMethod(env, c_PlatformDataStreamer, M_PLATFORM_DATA_STREAMER_SET_PER_NODE_PARALLEL_OPS);
-
-                c_PlatformEvents = FindClass(env, C_PLATFORM_EVENTS);
-                m_PlatformEvents_withAsync = FindMethod(env, c_PlatformEvents, M_PLATFORM_EVENTS_WITH_ASYNC);
-                m_PlatformEvents_stopLocalListen = FindMethod(env, c_PlatformEvents, M_PLATFORM_EVENTS_STOP_LOCAL_LISTEN);
-                m_PlatformEvents_localListen = FindMethod(env, c_PlatformEvents, M_PLATFORM_EVENTS_LOCAL_LISTEN);
-                m_PlatformEvents_isEnabled = FindMethod(env, c_PlatformEvents, M_PLATFORM_EVENTS_IS_ENABLED);
-
-                c_PlatformServices = FindClass(env, C_PLATFORM_SERVICES);
-                m_PlatformServices_withAsync = FindMethod(env, c_PlatformServices, M_PLATFORM_SERVICES_WITH_ASYNC);
-                m_PlatformServices_withServerKeepPortable = FindMethod(env, c_PlatformServices, M_PLATFORM_SERVICES_WITH_SERVER_KEEP_PORTABLE);
-                m_PlatformServices_cancel = FindMethod(env, c_PlatformServices, M_PLATFORM_SERVICES_CANCEL);
-                m_PlatformServices_cancelAll = FindMethod(env, c_PlatformServices, M_PLATFORM_SERVICES_CANCEL_ALL);
-                m_PlatformServices_serviceProxy = FindMethod(env, c_PlatformServices, M_PLATFORM_SERVICES_SERVICE_PROXY);
-
-                c_PlatformIgnition = FindClass(env, C_PLATFORM_IGNITION);
-                m_PlatformIgnition_start = FindMethod(env, c_PlatformIgnition, M_PLATFORM_IGNITION_START);
-                m_PlatformIgnition_instance = FindMethod(env, c_PlatformIgnition, M_PLATFORM_IGNITION_INSTANCE);
-                m_PlatformIgnition_environmentPointer = FindMethod(env, c_PlatformIgnition, M_PLATFORM_IGNITION_ENVIRONMENT_POINTER);
-                m_PlatformIgnition_stop = FindMethod(env, c_PlatformIgnition, M_PLATFORM_IGNITION_STOP);
-                m_PlatformIgnition_stopAll = FindMethod(env, c_PlatformIgnition, M_PLATFORM_IGNITION_STOP_ALL);
-
-                c_PlatformMessaging = FindClass(env, C_PLATFORM_MESSAGING);
-                m_PlatformMessaging_withAsync = FindMethod(env, c_PlatformMessaging, M_PLATFORM_MESSAGING_WITH_ASYNC);
-
-                c_PlatformProcessor = FindClass(env, C_PLATFORM_PROCESSOR);
-                m_PlatformProcessor_releaseStart = FindMethod(env, c_PlatformProcessor, M_PLATFORM_PROCESSOR_RELEASE_START);
-                m_PlatformProcessor_cache = FindMethod(env, c_PlatformProcessor, M_PLATFORM_PROCESSOR_CACHE);
-                m_PlatformProcessor_createCache = FindMethod(env, c_PlatformProcessor, M_PLATFORM_PROCESSOR_CREATE_CACHE);
-                m_PlatformProcessor_getOrCreateCache = FindMethod(env, c_PlatformProcessor, M_PLATFORM_PROCESSOR_GET_OR_CREATE_CACHE);
-                m_PlatformProcessor_createCacheFromConfig = FindMethod(env, c_PlatformProcessor, M_PLATFORM_PROCESSOR_CREATE_CACHE_FROM_CONFIG);
-                m_PlatformProcessor_getOrCreateCacheFromConfig = FindMethod(env, c_PlatformProcessor, M_PLATFORM_PROCESSOR_GET_OR_CREATE_CACHE_FROM_CONFIG);
-                m_PlatformProcessor_destroyCache = FindMethod(env, c_PlatformProcessor, M_PLATFORM_PROCESSOR_DESTROY_CACHE);
-                m_PlatformProcessor_affinity = FindMethod(env, c_PlatformProcessor, M_PLATFORM_PROCESSOR_AFFINITY);
-                m_PlatformProcessor_dataStreamer = FindMethod(env, c_PlatformProcessor, M_PLATFORM_PROCESSOR_DATA_STREAMER);
-                m_PlatformProcessor_transactions = FindMethod(env, c_PlatformProcessor, M_PLATFORM_PROCESSOR_TRANSACTIONS);
-                m_PlatformProcessor_projection = FindMethod(env, c_PlatformProcessor, M_PLATFORM_PROCESSOR_PROJECTION);
-                m_PlatformProcessor_compute = FindMethod(env, c_PlatformProcessor, M_PLATFORM_PROCESSOR_COMPUTE);
-                m_PlatformProcessor_message = FindMethod(env, c_PlatformProcessor, M_PLATFORM_PROCESSOR_MESSAGE);
-                m_PlatformProcessor_events = FindMethod(env, c_PlatformProcessor, M_PLATFORM_PROCESSOR_EVENTS);
-                m_PlatformProcessor_services = FindMethod(env, c_PlatformProcessor, M_PLATFORM_PROCESSOR_SERVICES);
-                m_PlatformProcessor_extensions = FindMethod(env, c_PlatformProcessor, M_PLATFORM_PROCESSOR_EXTENSIONS);
-                m_PlatformProcessor_atomicLong = FindMethod(env, c_PlatformProcessor, M_PLATFORM_PROCESSOR_ATOMIC_LONG);
-                m_PlatformProcessor_atomicSequence = FindMethod(env, c_PlatformProcessor, M_PLATFORM_PROCESSOR_ATOMIC_SEQUENCE);
-                m_PlatformProcessor_atomicReference = FindMethod(env, c_PlatformProcessor, M_PLATFORM_PROCESSOR_ATOMIC_REFERENCE);
-                m_PlatformProcessor_getIgniteConfiguration = FindMethod(env, c_PlatformProcessor, M_PLATFORM_PROCESSOR_GET_IGNITE_CONFIGURATION);
-
-                c_PlatformTarget = FindClass(env, C_PLATFORM_TARGET);
-                m_PlatformTarget_inStreamOutLong = FindMethod(env, c_PlatformTarget, M_PLATFORM_TARGET_IN_STREAM_OUT_LONG);
-                m_PlatformTarget_inStreamOutObject = FindMethod(env, c_PlatformTarget, M_PLATFORM_TARGET_IN_STREAM_OUT_OBJECT);
-                m_PlatformTarget_outLong = FindMethod(env, c_PlatformTarget, M_PLATFORM_TARGET_OUT_LONG);
-                m_PlatformTarget_outStream = FindMethod(env, c_PlatformTarget, M_PLATFORM_TARGET_OUT_STREAM);
-                m_PlatformTarget_outObject = FindMethod(env, c_PlatformTarget, M_PLATFORM_TARGET_OUT_OBJECT);
-                m_PlatformTarget_inStreamOutStream = FindMethod(env, c_PlatformTarget, M_PLATFORM_TARGET_IN_STREAM_OUT_STREAM);
-                m_PlatformTarget_inObjectStreamOutStream = FindMethod(env, c_PlatformTarget, M_PLATFORM_TARGET_IN_OBJECT_STREAM_OUT_STREAM);
-                m_PlatformTarget_listenFuture = FindMethod(env, c_PlatformTarget, M_PLATFORM_TARGET_LISTEN_FUTURE);
-                m_PlatformTarget_listenFutureForOperation = FindMethod(env, c_PlatformTarget, M_PLATFORM_TARGET_LISTEN_FOR_OPERATION);
-                m_PlatformTarget_listenFutureAndGet = FindMethod(env, c_PlatformTarget, M_PLATFORM_TARGET_LISTEN_FUTURE_AND_GET);
-                m_PlatformTarget_listenFutureForOperationAndGet = FindMethod(env, c_PlatformTarget, M_PLATFORM_TARGET_LISTEN_FOR_OPERATION_AND_GET);
-
-                c_PlatformTransactions = FindClass(env, C_PLATFORM_TRANSACTIONS);
-                m_PlatformTransactions_txStart = FindMethod(env, c_PlatformTransactions, M_PLATFORM_TRANSACTIONS_TX_START);
-                m_PlatformTransactions_txCommit = FindMethod(env, c_PlatformTransactions, M_PLATFORM_TRANSACTIONS_TX_COMMIT);
-                m_PlatformTransactions_txRollback = FindMethod(env, c_PlatformTransactions, M_PLATFORM_TRANSACTIONS_TX_ROLLBACK);
-                m_PlatformTransactions_txCommitAsync = FindMethod(env, c_PlatformTransactions, M_PLATFORM_TRANSACTIONS_TX_COMMIT_ASYNC);
-                m_PlatformTransactions_txRollbackAsync = FindMethod(env, c_PlatformTransactions, M_PLATFORM_TRANSACTIONS_TX_ROLLBACK_ASYNC);
-                m_PlatformTransactions_txState = FindMethod(env, c_PlatformTransactions, M_PLATFORM_TRANSACTIONS_TX_STATE);
-                m_PlatformTransactions_txSetRollbackOnly = FindMethod(env, c_PlatformTransactions, M_PLATFORM_TRANSACTIONS_TX_SET_ROLLBACK_ONLY);
-                m_PlatformTransactions_txClose = FindMethod(env, c_PlatformTransactions, M_PLATFORM_TRANSACTIONS_TX_CLOSE);
-                m_PlatformTransactions_resetMetrics = FindMethod(env, c_PlatformTransactions, M_PLATFORM_TRANSACTIONS_RESET_METRICS);
-
-                c_PlatformUtils = FindClass(env, C_PLATFORM_UTILS);
-                m_PlatformUtils_reallocate = FindMethod(env, c_PlatformUtils, M_PLATFORM_UTILS_REALLOC);
-                m_PlatformUtils_errData = FindMethod(env, c_PlatformUtils, M_PLATFORM_UTILS_ERR_DATA);
-
-                c_PlatformAtomicLong = FindClass(env, C_PLATFORM_ATOMIC_LONG);
-                m_PlatformAtomicLong_get = FindMethod(env, c_PlatformAtomicLong, M_PLATFORM_ATOMIC_LONG_GET);
-                m_PlatformAtomicLong_incrementAndGet = FindMethod(env, c_PlatformAtomicLong, M_PLATFORM_ATOMIC_LONG_INCREMENT_AND_GET);
-                m_PlatformAtomicLong_getAndIncrement = FindMethod(env, c_PlatformAtomicLong, M_PLATFORM_ATOMIC_LONG_GET_AND_INCREMENT);
-                m_PlatformAtomicLong_addAndGet = FindMethod(env, c_PlatformAtomicLong, M_PLATFORM_ATOMIC_LONG_ADD_AND_GET);
-                m_PlatformAtomicLong_getAndAdd = FindMethod(env, c_PlatformAtomicLong, M_PLATFORM_ATOMIC_LONG_GET_AND_ADD);
-                m_PlatformAtomicLong_decrementAndGet = FindMethod(env, c_PlatformAtomicLong, M_PLATFORM_ATOMIC_LONG_DECREMENT_AND_GET);
-                m_PlatformAtomicLong_getAndDecrement = FindMethod(env, c_PlatformAtomicLong, M_PLATFORM_ATOMIC_LONG_GET_AND_DECREMENT);
-                m_PlatformAtomicLong_getAndSet = FindMethod(env, c_PlatformAtomicLong, M_PLATFORM_ATOMIC_LONG_GET_AND_SET);
-                m_PlatformAtomicLong_compareAndSetAndGet = FindMethod(env, c_PlatformAtomicLong, M_PLATFORM_ATOMIC_LONG_COMPARE_AND_SET_AND_GET);
-                m_PlatformAtomicLong_isClosed = FindMethod(env, c_PlatformAtomicLong, M_PLATFORM_ATOMIC_LONG_IS_CLOSED);
-                m_PlatformAtomicLong_close = FindMethod(env, c_PlatformAtomicLong, M_PLATFORM_ATOMIC_LONG_CLOSE);
-
-                jclass c_PlatformAtomicSequence = FindClass(env, C_PLATFORM_ATOMIC_SEQUENCE);
-                m_PlatformAtomicSequence_get = FindMethod(env, c_PlatformAtomicSequence, M_PLATFORM_ATOMIC_SEQUENCE_GET);
-                m_PlatformAtomicSequence_incrementAndGet = FindMethod(env, c_PlatformAtomicSequence, M_PLATFORM_ATOMIC_SEQUENCE_INCREMENT_AND_GET);
-                m_PlatformAtomicSequence_getAndIncrement = FindMethod(env, c_PlatformAtomicSequence, M_PLATFORM_ATOMIC_SEQUENCE_GET_AND_INCREMENT);
-                m_PlatformAtomicSequence_addAndGet = FindMethod(env, c_PlatformAtomicSequence, M_PLATFORM_ATOMIC_SEQUENCE_ADD_AND_GET);
-                m_PlatformAtomicSequence_getAndAdd = FindMethod(env, c_PlatformAtomicSequence, M_PLATFORM_ATOMIC_SEQUENCE_GET_AND_ADD);
-                m_PlatformAtomicSequence_getBatchSize = FindMethod(env, c_PlatformAtomicSequence, M_PLATFORM_ATOMIC_SEQUENCE_GET_BATCH_SIZE);
-                m_PlatformAtomicSequence_setBatchSize = FindMethod(env, c_PlatformAtomicSequence, M_PLATFORM_ATOMIC_SEQUENCE_SET_BATCH_SIZE);
-                m_PlatformAtomicSequence_isClosed = FindMethod(env, c_PlatformAtomicSequence, M_PLATFORM_ATOMIC_SEQUENCE_IS_CLOSED);
-                m_PlatformAtomicSequence_close = FindMethod(env, c_PlatformAtomicSequence, M_PLATFORM_ATOMIC_SEQUENCE_CLOSE);
-
-                jclass c_PlatformAtomicReference = FindClass(env, C_PLATFORM_ATOMIC_REFERENCE);
-                m_PlatformAtomicReference_isClosed = FindMethod(env, c_PlatformAtomicReference, M_PLATFORM_ATOMIC_REFERENCE_IS_CLOSED);
-                m_PlatformAtomicReference_close = FindMethod(env, c_PlatformAtomicReference, M_PLATFORM_ATOMIC_REFERENCE_CLOSE);
-
-                c_PlatformListenable = FindClass(env, C_PLATFORM_LISTENABLE);
-                m_PlatformListenable_cancel = FindMethod(env, c_PlatformListenable, M_PLATFORM_LISTENABLE_CANCEL);                    
-                m_PlatformListenable_isCancelled = FindMethod(env, c_PlatformListenable, M_PLATFORM_LISTENABLE_IS_CANCELED);
-
-                // Find utility classes which are not used from context, but are still required in other places.
-                CheckClass(env, C_PLATFORM_NO_CALLBACK_EXCEPTION);
-            }
-
-            void JniMembers::Destroy(JNIEnv* env) {
-                DeleteClass(env, c_PlatformAbstractQryCursor);
-                DeleteClass(env, c_PlatformAffinity);
-                DeleteClass(env, c_PlatformCache);
-                DeleteClass(env, c_PlatformCacheStoreCallback);
-                DeleteClass(env, c_IgniteException);
-                DeleteClass(env, c_PlatformClusterGroup);
-                DeleteClass(env, c_PlatformCompute);
-                DeleteClass(env, c_PlatformContinuousQuery);
-                DeleteClass(env, c_PlatformDataStreamer);
-                DeleteClass(env, c_PlatformEvents);
-                DeleteClass(env, c_PlatformIgnition);
-                DeleteClass(env, c_PlatformMessaging);
-                DeleteClass(env, c_PlatformProcessor);
-                DeleteClass(env, c_PlatformTarget);
-                DeleteClass(env, c_PlatformTransactions);
-                DeleteClass(env, c_PlatformUtils);
-            }
-
-            JniJvm::JniJvm() : jvm(NULL), javaMembers(JniJavaMembers()), members(JniMembers())
-            {
-                // No-op.
-            }
-
-            JniJvm::JniJvm(JavaVM* jvm, JniJavaMembers javaMembers, JniMembers members) :
-                jvm(jvm), javaMembers(javaMembers), members(members)
-            {
-                // No-op.
-            }
-
-            JavaVM* JniJvm::GetJvm()
-            {
-                return jvm;
-            }
-
-            JniJavaMembers& JniJvm::GetJavaMembers()
-            {
-                return javaMembers;
-            }
-
-            JniMembers& JniJvm::GetMembers()
-            {
-                return members;
-            }
-
-            /**
-             * Create JVM.
-             */
-            jint CreateJvm(char** opts, int optsLen, JavaVM** jvm, JNIEnv** env) {
-                JavaVMOption* opts0 = new JavaVMOption[optsLen];
-
-                for (int i = 0; i < optsLen; i++)
-                    opts0[i].optionString = *(opts + i);
-
-                JavaVMInitArgs args;
-
-                args.version = JNI_VERSION_1_6;
-                args.nOptions = optsLen;
-                args.options = opts0;
-                args.ignoreUnrecognized = 0;
-
-                jint res = JNI_CreateJavaVM(jvm, reinterpret_cast<void**>(env), &args);
-
-                delete[] opts0;
-
-                return res;
-            }
-
-            void RegisterNatives(JNIEnv* env) {
-                {
-                    JNINativeMethod methods[54];
-
-                    int idx = 0;
-
-                    AddNativeMethod(methods + idx++, M_PLATFORM_CALLBACK_UTILS_CACHE_STORE_CREATE, reinterpret_cast<void*>(JniCacheStoreCreate));
-                    AddNativeMethod(methods + idx++, M_PLATFORM_CALLBACK_UTILS_CACHE_STORE_INVOKE, reinterpret_cast<void*>(JniCacheStoreInvoke));
-                    AddNativeMethod(methods + idx++, M_PLATFORM_CALLBACK_UTILS_CACHE_STORE_DESTROY, reinterpret_cast<void*>(JniCacheStoreDestroy));
-
-                    AddNativeMethod(methods + idx++, M_PLATFORM_CALLBACK_UTILS_CACHE_STORE_SESSION_CREATE, reinterpret_cast<void*>(JniCacheStoreSessionCreate));
-
-                    AddNativeMethod(methods + idx++, M_PLATFORM_CALLBACK_UTILS_CACHE_ENTRY_FILTER_CREATE, reinterpret_cast<void*>(JniCacheEntryFilterCreate));
-                    AddNativeMethod(methods + idx++, M_PLATFORM_CALLBACK_UTILS_CACHE_ENTRY_FILTER_APPLY, reinterpret_cast<void*>(JniCacheEntryFilterApply));
-                    AddNativeMethod(methods + idx++, M_PLATFORM_CALLBACK_UTILS_CACHE_ENTRY_FILTER_DESTROY, reinterpret_cast<void*>(JniCacheEntryFilterDestroy));
-
-                    AddNativeMethod(methods + idx++, M_PLATFORM_CALLBACK_UTILS_CACHE_INVOKE, reinterpret_cast<void*>(JniCacheInvoke));
-
-                    AddNativeMethod(methods + idx++, M_PLATFORM_CALLBACK_UTILS_COMPUTE_TASK_MAP, reinterpret_cast<void*>(JniComputeTaskMap));
-                    AddNativeMethod(methods + idx++, M_PLATFORM_CALLBACK_UTILS_COMPUTE_TASK_JOB_RESULT, reinterpret_cast<void*>(JniComputeTaskJobResult));
-                    AddNativeMethod(methods + idx++, M_PLATFORM_CALLBACK_UTILS_COMPUTE_TASK_REDUCE, reinterpret_cast<void*>(JniComputeTaskReduce));
-                    AddNativeMethod(methods + idx++, M_PLATFORM_CALLBACK_UTILS_COMPUTE_TASK_COMPLETE, reinterpret_cast<void*>(JniComputeTaskComplete));
-
-                    AddNativeMethod(methods + idx++, M_PLATFORM_CALLBACK_UTILS_COMPUTE_JOB_SERIALIZE, reinterpret_cast<void*>(JniComputeJobSerialize));
-                    AddNativeMethod(methods + idx++, M_PLATFORM_CALLBACK_UTILS_COMPUTE_JOB_CREATE, reinterpret_cast<void*>(JniComputeJobCreate));
-                    AddNativeMethod(methods + idx++, M_PLATFORM_CALLBACK_UTILS_COMPUTE_JOB_EXECUTE, reinterpret_cast<void*>(JniComputeJobExecute));
-                    AddNativeMethod(methods + idx++, M_PLATFORM_CALLBACK_UTILS_COMPUTE_JOB_DESTROY, reinterpret_cast<void*>(JniComputeJobDestroy));
-                    AddNativeMethod(methods + idx++, M_PLATFORM_CALLBACK_UTILS_COMPUTE_JOB_CANCEL, reinterpret_cast<void*>(JniComputeJobCancel));
-
-                    AddNativeMethod(methods + idx++, M_PLATFORM_CALLBACK_UTILS_CONTINUOUS_QUERY_LSNR_APPLY, reinterpret_cast<void*>(JniContinuousQueryListenerApply));
-                    AddNativeMethod(methods + idx++, M_PLATFORM_CALLBACK_UTILS_CONTINUOUS_QUERY_FILTER_CREATE, reinterpret_cast<void*>(JniContinuousQueryFilterCreate));
-                    AddNativeMethod(methods + idx++, M_PLATFORM_CALLBACK_UTILS_CONTINUOUS_QUERY_FILTER_EVAL, reinterpret_cast<void*>(JniContinuousQueryFilterApply));
-                    AddNativeMethod(methods + idx++, M_PLATFORM_CALLBACK_UTILS_CONTINUOUS_QUERY_FILTER_RELEASE, reinterpret_cast<void*>(JniContinuousQueryFilterRelease));
-
-                    AddNativeMethod(methods + idx++, M_PLATFORM_CALLBACK_UTILS_DATA_STREAMER_TOPOLOGY_UPDATE, reinterpret_cast<void*>(JniDataStreamerTopologyUpdate));
-                    AddNativeMethod(methods + idx++, M_PLATFORM_CALLBACK_UTILS_DATA_STREAMER_STREAM_RECEIVER_INVOKE, reinterpret_cast<void*>(JniDataStreamerStreamReceiverInvoke));
-
-                    AddNativeMethod(methods + idx++, M_PLATFORM_CALLBACK_UTILS_FUTURE_BYTE_RES, reinterpret_cast<void*>(JniFutureByteResult));
-                    AddNativeMethod(methods + idx++, M_PLATFORM_CALLBACK_UTILS_FUTURE_BOOL_RES, reinterpret_cast<void*>(JniFutureBoolResult));
-                    AddNativeMethod(methods + idx++, M_PLATFORM_CALLBACK_UTILS_FUTURE_SHORT_RES, reinterpret_cast<void*>(JniFutureShortResult));
-                    AddNativeMethod(methods + idx++, M_PLATFORM_CALLBACK_UTILS_FUTURE_CHAR_RES, reinterpret_cast<void*>(JniFutureCharResult));
-                    AddNativeMethod(methods + idx++, M_PLATFORM_CALLBACK_UTILS_FUTURE_INT_RES, reinterpret_cast<void*>(JniFutureIntResult));
-                    AddNativeMethod(methods + idx++, M_PLATFORM_CALLBACK_UTILS_FUTURE_FLOAT_RES, reinterpret_cast<void*>(JniFutureFloatResult));
-                    AddNativeMethod(methods + idx++, M_PLATFORM_CALLBACK_UTILS_FUTURE_LONG_RES, reinterpret_cast<void*>(JniFutureLongResult));
-                    AddNativeMethod(methods + idx++, M_PLATFORM_CALLBACK_UTILS_FUTURE_DOUBLE_RES, reinterpret_cast<void*>(JniFutureDoubleResult));
-                    AddNativeMethod(methods + idx++, M_PLATFORM_CALLBACK_UTILS_FUTURE_OBJ_RES, reinterpret_cast<void*>(JniFutureObjectResult));
-                    AddNativeMethod(methods + idx++, M_PLATFORM_CALLBACK_UTILS_FUTURE_NULL_RES, reinterpret_cast<void*>(JniFutureNullResult));
-                    AddNativeMethod(methods + idx++, M_PLATFORM_CALLBACK_UTILS_FUTURE_ERR, reinterpret_cast<void*>(JniFutureError));
-
-                    AddNativeMethod(methods + idx++, M_PLATFORM_CALLBACK_UTILS_LIFECYCLE_EVENT, reinterpret_cast<void*>(JniLifecycleEvent));
-
-                    AddNativeMethod(methods + idx++, M_PLATFORM_CALLBACK_UTILS_MESSAGING_FILTER_CREATE, reinterpret_cast<void*>(JniMessagingFilterCreate));
-                    AddNativeMethod(methods + idx++, M_PLATFORM_CALLBACK_UTILS_MESSAGING_FILTER_APPLY, reinterpret_cast<void*>(JniMessagingFilterApply));
-                    AddNativeMethod(methods + idx++, M_PLATFORM_CALLBACK_UTILS_MESSAGING_FILTER_DESTROY, reinterpret_cast<void*>(JniMessagingFilterDestroy));
-
-                    AddNativeMethod(methods + idx++, M_PLATFORM_CALLBACK_UTILS_EVENT_FILTER_CREATE, reinterpret_cast<void*>(JniEventFilterCreate));
-                    AddNativeMethod(methods + idx++, M_PLATFORM_CALLBACK_UTILS_EVENT_FILTER_APPLY, reinterpret_cast<void*>(JniEventFilterApply));
-                    AddNativeMethod(methods + idx++, M_PLATFORM_CALLBACK_UTILS_EVENT_FILTER_DESTROY, reinterpret_cast<void*>(JniEventFilterDestroy));
-
-                    AddNativeMethod(methods + idx++, M_PLATFORM_CALLBACK_UTILS_SERVICE_INIT, reinterpret_cast<void*>(JniServiceInit));
-                    AddNativeMethod(methods + idx++, M_PLATFORM_CALLBACK_UTILS_SERVICE_EXECUTE, reinterpret_cast<void*>(JniServiceExecute));
-                    AddNativeMethod(methods + idx++, M_PLATFORM_CALLBACK_UTILS_SERVICE_CANCEL, reinterpret_cast<void*>(JniServiceCancel));
-                    AddNativeMethod(methods + idx++, M_PLATFORM_CALLBACK_UTILS_SERVICE_INVOKE_METHOD, reinterpret_cast<void*>(JniServiceInvokeMethod));
-
-                    AddNativeMethod(methods + idx++, M_PLATFORM_CALLBACK_UTILS_CLUSTER_NODE_FILTER_APPLY, reinterpret_cast<void*>(JniClusterNodeFilterApply));
-
-                    AddNativeMethod(methods + idx++, M_PLATFORM_CALLBACK_UTILS_NODE_INFO, reinterpret_cast<void*>(JniNodeInfo));
-
-                    AddNativeMethod(methods + idx++, M_PLATFORM_CALLBACK_UTILS_MEMORY_REALLOCATE, reinterpret_cast<void*>(JniMemoryReallocate));
-
-                    AddNativeMethod(methods + idx++, M_PLATFORM_CALLBACK_UTILS_ON_START, reinterpret_cast<void*>(JniOnStart));
-                    AddNativeMethod(methods + idx++, M_PLATFORM_CALLBACK_UTILS_ON_STOP, reinterpret_cast<void*>(JniOnStop));
-
-                    AddNativeMethod(methods + idx++, M_PLATFORM_CALLBACK_UTILS_EXTENSION_CALLBACK_IN_LONG_OUT_LONG, reinterpret_cast<void*>(JniExtensionCallbackInLongOutLong));
-                    AddNativeMethod(methods + idx++, M_PLATFORM_CALLBACK_UTILS_EXTENSION_CALLBACK_IN_LONG_LONG_OUT_LONG, reinterpret_cast<void*>(JniExtensionCallbackInLongLongOutLong));
-
-                    AddNativeMethod(methods + idx++, M_PLATFORM_CALLBACK_UTILS_ON_CLIENT_DISCONNECTED, reinterpret_cast<void*>(JniOnClientDisconnected));
-                    AddNativeMethod(methods + idx++, M_PLATFORM_CALLBACK_UTILS_ON_CLIENT_RECONNECTED, reinterpret_cast<void*>(JniOnClientReconnected));
-
-                    jint res = env->RegisterNatives(FindClass(env, C_PLATFORM_CALLBACK_UTILS), methods, idx);
-
-                    if (res != JNI_OK)
-                        throw JvmException();
-                }
-            }
-
-            JniContext::JniContext(JniJvm* jvm, JniHandlers hnds) : jvm(jvm), hnds(hnds) {
-                // No-op.
-            }
-
-            JniContext* JniContext::Create(char** opts, int optsLen, JniHandlers hnds) {
-                return Create(opts, optsLen, hnds, NULL);
-            }
-
-            void GetJniErrorMessage(std::string& errMsg, jint res)
-            {
-                switch (res)
-                {
-                    case JNI_ERR:
-                        errMsg = "Unknown error (JNI_ERR).";
-                        break;
-
-                    case JNI_EDETACHED:
-                        errMsg = "Thread detached from the JVM.";
-                        break;
-
-                    case JNI_EVERSION:
-                        errMsg = "JNI version error.";
-                        break;
-
-                    case JNI_ENOMEM:
-                        errMsg = "Could not reserve enough space for object heap. Check Xmx option.";
-                        break;
-
-                    case JNI_EEXIST:
-                        errMsg = "JVM already created.";
-                        break;
-
-                    case JNI_EINVAL:
-                        errMsg = "Invalid JVM arguments.";
-                        break;
-
-                    default:
-                        errMsg = "Unexpected JNI_CreateJavaVM result.";
-                        break;
-                }
-            }
-
-            JniContext* JniContext::Create(char** opts, int optsLen, JniHandlers hnds, JniErrorInfo* errInfo)
-            {
-                // Acquire global lock to instantiate the JVM.
-                JVM_LOCK.Enter();
-
-                // Define local variables.
-                JavaVM* jvm = NULL;
-                JNIEnv* env = NULL;
-
-                JniJavaMembers javaMembers;
-                memset(&javaMembers, 0, sizeof(javaMembers));
-
-                JniMembers members;
-                memset(&members, 0, sizeof(members));
-
-                JniContext* ctx = NULL;
-
-                std::string errClsName;
-                int errClsNameLen = 0;
-                std::string errMsg;
-                int errMsgLen = 0;
-
-                try {
-                    if (!JVM.GetJvm()) 
-                    {
-                        // 1. Create JVM itself.
-                        jint res = CreateJvm(opts, optsLen, &jvm, &env);
-
-                        if (res == JNI_OK)
-                        {
-                            // 2. Populate members;
-                            javaMembers.Initialize(env);
-                            members.Initialize(env);
-
-                            // 3. Register native functions.
-                            RegisterNatives(env);
-
-                            // 4. Create JNI JVM.
-                            JVM = JniJvm(jvm, javaMembers, members);
-
-                            char* printStack = getenv("IGNITE_CPP_PRINT_STACK");
-                            PRINT_EXCEPTION = printStack && strcmp("true", printStack) == 0;
-                        }
-                        else
-                        {
-                            GetJniErrorMessage(errMsg, res);
-
-                            errMsgLen = errMsg.length();
-                        }
-                    }
-
-                    if (JVM.GetJvm())
-                        ctx = new JniContext(&JVM, hnds);
-                }
-                catch (JvmException)
-                {
-                    char* errClsNameChars = NULL;
-                    char* errMsgChars = NULL;
-
-                    // Read error info if possible.
-                    javaMembers.WriteErrorInfo(env, &errClsNameChars, &errClsNameLen, &errMsgChars, &errMsgLen);
-
-                    if (errClsNameChars) {
-                        errClsName = errClsNameChars;
-
-                        delete[] errClsNameChars;
-                    }
-
-                    if (errMsgChars)
-                    {
-                        errMsg = errMsgChars;
-
-                        delete[] errMsgChars;
-                    }
-
-                    // Destroy mmebers.
-                    if (env) {
-                        members.Destroy(env);
-                        javaMembers.Destroy(env);
-                    }
-
-                    // Destroy faulty JVM.
-                    if (jvm)
-                        jvm->DestroyJavaVM();
-                }
-
-                // It safe to release the lock at this point.
-                JVM_LOCK.Leave();
-
-                // Notify err callback if needed.
-                if (!ctx) {
-                    if (errInfo) {
-                        JniErrorInfo errInfo0(IGNITE_JNI_ERR_JVM_INIT, errClsName.c_str(), errMsg.c_str());
-
-                        *errInfo = errInfo0;
-                    }
-
-                    if (hnds.error)
-                        hnds.error(hnds.target, IGNITE_JNI_ERR_JVM_INIT, errClsName.c_str(), errClsNameLen,
-                            errMsg.c_str(), errMsgLen, NULL, 0);
-                }
-
-                return ctx;
-            }
-
-            int JniContext::Reallocate(long long memPtr, int cap) {
-                JavaVM* jvm = JVM.GetJvm();
-
-                JNIEnv* env;
-
-                int attachRes = jvm->AttachCurrentThread(reinterpret_cast<void**>(&env), NULL);
-
-                if (attachRes == JNI_OK)
-                    AttachHelper::OnThreadAttach();
-                else
-                    return -1;
-
-                env->CallStaticVoidMethod(JVM.GetMembers().c_PlatformUtils, JVM.GetMembers().m_PlatformUtils_reallocate, memPtr, cap);
-
-                if (env->ExceptionCheck()) {
-                    env->ExceptionClear();
-
-                    return -1;
-                }
-
-                return 0;
-            }
-
-            void JniContext::Detach() {
-                gcc::Memory::Fence();
-
-                if (JVM.GetJvm()) {
-                    JNIEnv* env;
-
-                    JVM.GetJvm()->GetEnv(reinterpret_cast<void**>(&env), JNI_VERSION_1_6);
-
-                    if (env)
-                        JVM.GetJvm()->DetachCurrentThread();
-                }
-            }
-
-            jobject JniContext::IgnitionStart(char* cfgPath, char* name, int factoryId, long long dataPtr) {
-                return IgnitionStart(cfgPath, name, factoryId, dataPtr, NULL);
-            }
-
-            jobject JniContext::IgnitionStart(char* cfgPath, char* name, int factoryId, long long dataPtr, JniErrorInfo* errInfo)
-            {
-                JNIEnv* env = Attach();
-
-                jstring cfgPath0 = env->NewStringUTF(cfgPath);
-                jstring name0 = env->NewStringUTF(name);
-
-                jobject interop = env->CallStaticObjectMethod(
-                    jvm->GetMembers().c_PlatformIgnition,
-                    jvm->GetMembers().m_PlatformIgnition_start,
-                    cfgPath0,
-                    name0,
-                    factoryId,
-                    reinterpret_cast<long long>(&hnds),
-                    dataPtr
-                );
-
-                ExceptionCheck(env, errInfo);
-
-                return LocalToGlobal(env, interop);
-            }
-
-
-            jobject JniContext::IgnitionInstance(char* name)
-            {
-                return IgnitionInstance(name, NULL);
-            }
-
-            jobject JniContext::IgnitionInstance(char* name, JniErrorInfo* errInfo)
-            {
-                JNIEnv* env = Attach();
-
-                jstring name0 = env->NewStringUTF(name);
-
-                jobject interop = env->CallStaticObjectMethod(jvm->GetMembers().c_PlatformIgnition,
-                    jvm->GetMembers().m_PlatformIgnition_instance, name0);
-
-                ExceptionCheck(env, errInfo);
-
-                return LocalToGlobal(env, interop);
-            }
-
-            long long JniContext::IgnitionEnvironmentPointer(char* name)
-            {
-                return IgnitionEnvironmentPointer(name, NULL);
-            }
-
-            long long JniContext::IgnitionEnvironmentPointer(char* name, JniErrorInfo* errInfo)
-            {
-                JNIEnv* env = Attach();
-
-                jstring name0 = env->NewStringUTF(name);
-
-                long long res = env->CallStaticLongMethod(jvm->GetMembers().c_PlatformIgnition,
-                    jvm->GetMembers().m_PlatformIgnition_environmentPointer, name0);
-
-                ExceptionCheck(env, errInfo);
-
-                return res;
-            }
-
-            bool JniContext::IgnitionStop(char* name, bool cancel)
-            {
-                return IgnitionStop(name, cancel, NULL);
-            }
-
-            bool JniContext::IgnitionStop(char* name, bool cancel, JniErrorInfo* errInfo)
-            {
-                JNIEnv* env = Attach();
-
-                jstring name0 = env->NewStringUTF(name);
-
-                jboolean res = env->CallStaticBooleanMethod(jvm->GetMembers().c_PlatformIgnition,
-                    jvm->GetMembers().m_PlatformIgnition_stop, name0, cancel);
-
-                ExceptionCheck(env, errInfo);
-
-                return res != 0;
-            }
-
-            void JniContext::IgnitionStopAll(bool cancel)
-            {
-                return IgnitionStopAll(cancel, NULL);
-            }
-
-            void JniContext::IgnitionStopAll(bool cancel, JniErrorInfo* errInfo)
-            {
-                JNIEnv* env = Attach();
-
-                env->CallStaticVoidMethod(jvm->GetMembers().c_PlatformIgnition,
-                    jvm->GetMembers().m_PlatformIgnition_stopAll, cancel);
-
-                ExceptionCheck(env, errInfo);
-            }
-
-            void JniContext::ProcessorReleaseStart(jobject obj) {
-                JNIEnv* env = Attach();
-
-                env->CallVoidMethod(obj, jvm->GetMembers().m_PlatformProcessor_releaseStart);
-
-                ExceptionCheck(env);
-            }
-
-            jobject JniContext::ProcessorProjection(jobject obj) {
-                JNIEnv* env = Attach();
-
-                jobject prj = env->CallObjectMethod(obj, jvm->GetMembers().m_PlatformProcessor_projection);
-
-                ExceptionCheck(env);
-
-                return LocalToGlobal(env, prj);
-            }
-
-            jobject JniContext::ProcessorCache0(jobject obj, const char* name, jmethodID mthd, JniErrorInfo* errInfo)
-            {
-                JNIEnv* env = Attach();
-
-                jstring name0 = name != NULL ? env->NewStringUTF(name) : NULL;
-
-                jobject cache = env->CallObjectMethod(obj, mthd, name0);
-
-                if (name0)
-                    env->DeleteLocalRef(name0);
-
-                ExceptionCheck(env, errInfo);
-
-                return LocalToGlobal(env, cache);
-            }
-
-            jobject JniContext::ProcessorCacheFromConfig0(jobject obj, long long memPtr, jmethodID mthd, JniErrorInfo* errInfo)
-            {
-                JNIEnv* env = Attach();
-
-                jobject cache = env->CallObjectMethod(obj, mthd, memPtr);
-
-                ExceptionCheck(env, errInfo);
-
-                return LocalToGlobal(env, cache);
-            }
-
-            jobject JniContext::ProcessorCache(jobject obj, const char* name) {
-                return ProcessorCache(obj, name, NULL);
-            }
-
-            jobject JniContext::ProcessorCache(jobject obj, const char* name, JniErrorInfo* errInfo) {
-                return ProcessorCache0(obj, name, jvm->GetMembers().m_PlatformProcessor_cache, errInfo);
-            }
-
-            jobject JniContext::ProcessorCreateCache(jobject obj, const char* name) {
-                return ProcessorCreateCache(obj, name, NULL);
-            }
-
-            jobject JniContext::ProcessorCreateCache(jobject obj, const char* name, JniErrorInfo* errInfo)
-            {
-                return ProcessorCache0(obj, name, jvm->GetMembers().m_PlatformProcessor_createCache, errInfo);
-            }
-
-            jobject JniContext::ProcessorGetOrCreateCache(jobject obj, const char* name) {
-                return ProcessorGetOrCreateCache(obj, name, NULL);
-            }
-
-            jobject JniContext::ProcessorGetOrCreateCache(jobject obj, const char* name, JniErrorInfo* errInfo)
-            {
-                return ProcessorCache0(obj, name, jvm->GetMembers().m_PlatformProcessor_getOrCreateCache, errInfo);
-            }
-
-            void JniContext::ProcessorDestroyCache(jobject obj, const char* name) {
-                ProcessorDestroyCache(obj, name, NULL);
-            }
-
-            void JniContext::ProcessorDestroyCache(jobject obj, const char* name, JniErrorInfo* errInfo)
-            {
-                JNIEnv* env = Attach();
-
-                jstring name0 = name != NULL ? env->NewStringUTF(name) : NULL;
-
-                env->CallVoidMethod(obj, jvm->GetMembers().m_PlatformProcessor_destroyCache, name0);
-
-                if (name0)
-                    env->DeleteLocalRef(name0);
-
-                ExceptionCheck(env, errInfo);
-            }
-
-            jobject JniContext::ProcessorCreateCacheFromConfig(jobject obj, long long memPtr) {
-                return ProcessorCreateCacheFromConfig(obj, memPtr, NULL);
-            }
-
-            jobject JniContext::ProcessorCreateCacheFromConfig(jobject obj, long long memPtr, JniErrorInfo* errInfo)
-            {
-                return ProcessorCacheFromConfig0(obj, memPtr, jvm->GetMembers().m_PlatformProcessor_createCacheFromConfig, errInfo);
-            }
-
-            jobject JniContext::ProcessorGetOrCreateCacheFromConfig(jobject obj, long long memPtr) {
-                return ProcessorGetOrCreateCacheFromConfig(obj, memPtr, NULL);
-            }
-
-            jobject JniContext::ProcessorGetOrCreateCacheFromConfig(jobject obj, long long memPtr, JniErrorInfo* errInfo)
-            {
-                return ProcessorCacheFromConfig0(obj, memPtr, jvm->GetMembers().m_PlatformProcessor_getOrCreateCacheFromConfig, errInfo);
-            }
-
-            jobject JniContext::ProcessorAffinity(jobject obj, const char* name) {
-                JNIEnv* env = Attach();
-
-                jstring name0 = name != NULL ? env->NewStringUTF(name) : NULL;
-
-                jobject aff = env->CallObjectMethod(obj, jvm->GetMembers().m_PlatformProcessor_affinity, name0);
-
-                if (name0)
-                    env->DeleteLocalRef(name0);
-
-                ExceptionCheck(env);
-
-                return LocalToGlobal(env, aff);
-            }
-
-            jobject JniContext::ProcessorDataStreamer(jobject obj, const char* name, bool keepPortable) {
-                JNIEnv* env = Attach();
-
-                jstring name0 = name != NULL ? env->NewStringUTF(name) : NULL;
-
-                jobject ldr = env->CallObjectMethod(obj, jvm->GetMembers().m_PlatformProcessor_dataStreamer, name0,
-                    keepPortable);
-
-                if (name0)
-                    env->DeleteLocalRef(name0);
-
-                ExceptionCheck(env);
-
-                return LocalToGlobal(env, ldr);
-            }
-
-            jobject JniContext::ProcessorTransactions(jobject obj) {
-                JNIEnv* env = Attach();
-
-                jobject tx = env->CallObjectMethod(obj, jvm->GetMembers().m_PlatformProcessor_transactions);
-
-                ExceptionCheck(env);
-
-                return LocalToGlobal(env, tx);
-            }
-
-            jobject JniContext::ProcessorCompute(jobject obj, jobject prj) {
-                JNIEnv* env = Attach();
-
-                jobject res = env->CallObjectMethod(obj, jvm->GetMembers().m_PlatformProcessor_compute, prj);
-
-                ExceptionCheck(env);
-
-                return LocalToGlobal(env, res);
-            }
-
-            jobject JniContext::ProcessorMessage(jobject obj, jobject prj) {
-                JNIEnv* env = Attach();
-
-                jobject res = env->CallObjectMethod(obj, jvm->GetMembers().m_PlatformProcessor_message, prj);
-
-                ExceptionCheck(env);
-
-                return LocalToGlobal(env, res);
-            }
-
-            jobject JniContext::ProcessorEvents(jobject obj, jobject prj) {
-                JNIEnv* env = Attach();
-
-                jobject res = env->CallObjectMethod(obj, jvm->GetMembers().m_PlatformProcessor_events, prj);
-
-                ExceptionCheck(env);
-
-                return LocalToGlobal(env, res);
-            }
-
-            jobject JniContext::ProcessorServices(jobject obj, jobject prj) {
-                JNIEnv* env = Attach();
-
-                jobject res = env->CallObjectMethod(obj, jvm->GetMembers().m_PlatformProcessor_services, prj);
-
-                ExceptionCheck(env);
-
-                return LocalToGlobal(env, res);
-            }
-
-            jobject JniContext::ProcessorExtensions(jobject obj)
-            {
-                JNIEnv* env = Attach();
-
-                jobject res = env->CallObjectMethod(obj, jvm->GetMembers().m_PlatformProcessor_extensions);
-
-                ExceptionCheck(env);
-
-                return LocalToGlobal(env, res);
-            }
-
-            jobject JniContext::ProcessorAtomicLong(jobject obj, char* name, long long initVal, bool create)
-            {
-                JNIEnv* env = Attach();
-
-                jstring name0 = name != NULL ? env->NewStringUTF(name) : NULL;
-
-                jobject res = env->CallObjectMethod(obj, jvm->GetMembers().m_PlatformProcessor_atomicLong, name0, initVal, create);
-
-                if (name0)
-                    env->DeleteLocalRef(name0);
-
-                ExceptionCheck(env);
-
-                return LocalToGlobal(env, res);
-            }
-
-            jobject JniContext::ProcessorAtomicSequence(jobject obj, char* name, long long initVal, bool create)
-            {
-                JNIEnv* env = Attach();
-
-                jstring name0 = name != NULL ? env->NewStringUTF(name) : NULL;
-
-                jobject res = env->CallObjectMethod(obj, jvm->GetMembers().m_PlatformProcessor_atomicSequence, name0, initVal, create);
-
-                if (name0)
-                    env->DeleteLocalRef(name0);
-
-                ExceptionCheck(env);
-
-                return LocalToGlobal(env, res);
-            }
-
-            jobject JniContext::ProcessorAtomicReference(jobject obj, char* name, long long memPtr, bool create)
-            {
-                JNIEnv* env = Attach();
-
-                jstring name0 = name != NULL ? env->NewStringUTF(name) : NULL;
-
-                jobject res = env->CallObjectMethod(obj, jvm->GetMembers().m_PlatformProcessor_atomicReference, name0, memPtr, create);
-
-                if (name0)
-                    env->DeleteLocalRef(name0);
-
-                ExceptionCheck(env);
-
-                return LocalToGlobal(env, res);
-            }
-
-            void JniContext::ProcessorGetIgniteConfiguration(jobject obj, long long memPtr)
-            {
-                JNIEnv* env = Attach();
-
-                env->CallVoidMethod(obj, jvm->GetMembers().m_PlatformProcessor_getIgniteConfiguration, memPtr);
-
-                ExceptionCheck(env);
-            }
-
-            long long JniContext::TargetInStreamOutLong(jobject obj, int opType, long long memPtr, JniErrorInfo* err) {
-                JNIEnv* env = Attach();
-
-                long long res = env->CallLongMethod(obj, jvm->GetMembers().m_PlatformTarget_inStreamOutLong, opType, memPtr);
-
-                ExceptionCheck(env, err);
-
-                return res;
-            }
-
-            void JniContext::TargetInStreamOutStream(jobject obj, int opType, long long inMemPtr, long long outMemPtr, JniErrorInfo* err) {
-                JNIEnv* env = Attach();
-
-                env->CallVoidMethod(obj, jvm->GetMembers().m_PlatformTarget_inStreamOutStream, opType, inMemPtr, outMemPtr);
-
-                ExceptionCheck(env, err);
-            }
-
-           jobject JniContext::TargetInStreamOutObject(jobject obj, int opType, long long memPtr, JniErrorInfo* err) {
-                JNIEnv* env = Attach();
-
-                jobject res = env->CallObjectMethod(obj, jvm->GetMembers().m_PlatformTarget_inStreamOutObject, opType, memPtr);
-
-                ExceptionCheck(env, err);
-
-                return LocalToGlobal(env, res);
-            }
-
-            void JniContext::TargetInObjectStreamOutStream(jobject obj, int opType, void* arg, long long inMemPtr, long long outMemPtr, JniErrorInfo* err) {
-                JNIEnv* env = Attach();
-
-                env->CallVoidMethod(obj, jvm->GetMembers().m_PlatformTarget_inObjectStreamOutStream, opType, arg, inMemPtr, outMemPtr);
-
-                ExceptionCheck(env, err);
-            }
-
-            long long JniContext::TargetOutLong(jobject obj, int opType, JniErrorInfo* err)
-            {
-                JNIEnv* env = Attach();
-
-                jlong res = env->CallLongMethod(obj, jvm->GetMembers().m_PlatformTarget_outLong, opType);
-
-                ExceptionCheck(env, err);
-
-                return res;
-            }
-
-            void JniContext::TargetOutStream(jobject obj, int opType, long long memPtr, JniErrorInfo* err) {
-                JNIEnv* env = Attach();
-
-                env->CallVoidMethod(obj, jvm->GetMembers().m_PlatformTarget_outStream, opType, memPtr);
-
-                ExceptionCheck(env, err);
-            }
-
-            jobject JniContext::TargetOutObject(jobject obj, int opType, JniErrorInfo* err)
-            {
-                JNIEnv* env = Attach();
-
-                jobject res = env->CallObjectMethod(obj, jvm->GetMembers().m_PlatformTarget_outObject, opType);
-
-                ExceptionCheck(env, err);
-
-                return LocalToGlobal(env, res);
-            }
-
-            void JniContext::TargetListenFuture(jobject obj, long long futId, int typ) {
-                JNIEnv* env = Attach();
-
-                env->CallVoidMethod(obj, jvm->GetMembers().m_PlatformTarget_listenFuture, futId, typ);
-
-                ExceptionCheck(env);
-            }
-
-            void JniContext::TargetListenFutureForOperation(jobject obj, long long futId, int typ, int opId) {
-                JNIEnv* env = Attach();
-
-                env->CallVoidMethod(obj, jvm->GetMembers().m_PlatformTarget_listenFutureForOperation, futId, typ, opId);
-
-                ExceptionCheck(env);
-            }
-
-            void* JniContext::TargetListenFutureAndGet(jobject obj, long long futId, int typ) {
-                JNIEnv* env = Attach();
-
-                jobject res = env->CallObjectMethod(obj,
-                    jvm->GetMembers().m_PlatformTarget_listenFutureAndGet, futId, typ);
-
-                ExceptionCheck(env);
-
-                return LocalToGlobal(env, res);
-            }
-
-            void* JniContext::TargetListenFutureForOperationAndGet(jobject obj, long long futId, int typ, int opId) {
-                JNIEnv* env = Attach();
-
-                jobject res = env->CallObjectMethod(obj,
-                    jvm->GetMembers().m_PlatformTarget_listenFutureForOperationAndGet, futId, typ, opId);
-
-                ExceptionCheck(env);
-
-                return LocalToGlobal(env, res);
-            }
-
-            int JniContext::AffinityPartitions(jobject obj) {
-                JNIEnv* env = Attach();
-
-                jint parts = env->CallIntMethod(obj, jvm->GetMembers().m_PlatformAffinity_partitions);
-
-                ExceptionCheck(env);
-
-                return parts;
-            }
-
-            jobject JniContext::CacheWithSkipStore(jobject obj) {
-                JNIEnv* env = Attach();
-
-                jobject cache = env->CallObjectMethod(obj, jvm->GetMembers().m_PlatformCache_withSkipStore);
-
-                ExceptionCheck(env);
-
-                return LocalToGlobal(env, cache);
-            }
-
-            jobject JniContext::CacheWithNoRetries(jobject obj) {
-                JNIEnv* env = Attach();
-
-                jobject cache = env->CallObjectMethod(obj, jvm->GetMembers().m_PlatformCache_withNoRetries);
-
-                ExceptionCheck(env);
-
-                return LocalToGlobal(env, cache);
-            }
-
-            jobject JniContext::CacheWithExpiryPolicy(jobject obj, long long create, long long update, long long access) {
-                JNIEnv* env = Attach();
-
-                jobject cache = env->CallObjectMethod(obj, jvm->GetMembers().m_PlatformCache_withExpiryPolicy,
-                    create, update, access);
-
-                ExceptionCheck(env);
-
-                return LocalToGlobal(env, cache);
-            }
-
-            jobject JniContext::CacheWithAsync(jobject obj) {
-                JNIEnv* env = Attach();
-
-                jobject cache = env->CallObjectMethod(obj, jvm->GetMembers().m_PlatformCache_withAsync);
-
-                ExceptionCheck(env);
-
-                return LocalToGlobal(env, cache);
-            }
-
-            jobject JniContext::CacheWithKeepPortable(jobject obj) {
-                JNIEnv* env = Attach();
-
-                jobject cache = env->CallObjectMethod(obj, jvm->GetMembers().m_PlatformCache_withKeepPortable);
-
-                ExceptionCheck(env);
-
-                return LocalToGlobal(env, cache);
-            }
-
-            void JniContext::CacheClear(jobject obj, JniErrorInfo* err) {
-                JNIEnv* env = Attach();
-
-                env->CallVoidMethod(obj, jvm->GetMembers().m_PlatformCache_clear);
-
-                ExceptionCheck(env, err);
-            }
-
-            void JniContext::CacheRemoveAll(jobject obj, JniErrorInfo* err) {
-                JNIEnv* env = Attach();
-
-                env->CallVoidMethod(obj, jvm->GetMembers().m_PlatformCache_removeAll);
-
-                ExceptionCheck(env, err);
-            }
-
-            jobject JniContext::CacheOutOpQueryCursor(jobject obj, int type, long long memPtr, JniErrorInfo* err) {
-                JNIEnv* env = Attach();
-
-                jobject res = env->CallObjectMethod(
-                    obj, jvm->GetMembers().m_PlatformTarget_inStreamOutObject, type, memPtr);
-
-                ExceptionCheck(env, err);
-
-                return LocalToGlobal(env, res);
-            }
-
-            jobject JniContext::CacheOutOpContinuousQuery(jobject obj, int type, long long memPtr) {
-                JNIEnv* env = Attach();
-
-                jobject res = env->CallObjectMethod(
-                    obj, jvm->GetMembers().m_PlatformTarget_inStreamOutObject, type, memPtr);
-
-                ExceptionCheck(env);
-
-                return LocalToGlobal(env, res);
-            }
-
-            jobject JniContext::CacheIterator(jobject obj) {
-                JNIEnv* env = Attach();
-
-                jobject res = env->CallObjectMethod(obj, jvm->GetMembers().m_PlatformCache_iterator);
-
-                ExceptionCheck(env);
-
-                return LocalToGlobal(env, res);
-            }
-
-            jobject JniContext::CacheLocalIterator(jobject obj, int peekModes) {
-                JNIEnv*env = Attach();
-
-                jobject res = env->CallObjectMethod(obj, jvm->GetMembers().m_PlatformCache_localIterator, peekModes);
-
-                ExceptionCheck(env);
-
-                return LocalToGlobal(env, res);
-            }
-
-            void JniContext::CacheEnterLock(jobject obj, long long id) {
-                JNIEnv* env = Attach();
-
-                env->CallVoidMethod(obj, jvm->GetMembers().m_PlatformCache_enterLock, id);
-
-                ExceptionCheck(env);
-            }
-
-            void JniContext::CacheExitLock(jobject obj, long long id) {
-                JNIEnv* env = Attach();
-
-                env->CallVoidMethod(obj, jvm->GetMembers().m_PlatformCache_exitLock, id);
-
-                ExceptionCheck(env);
-            }
-
-            bool JniContext::CacheTryEnterLock(jobject obj, long long id, long long timeout) {
-                JNIEnv* env = Attach();
-
-                jboolean res = env->CallBooleanMethod(obj, jvm->GetMembers().m_PlatformCache_tryEnterLock, id, timeout);
-
-                ExceptionCheck(env);
-
-                return res != 0;
-            }
-
-            void JniContext::CacheCloseLock(jobject obj, long long id) {
-                JNIEnv* env = Attach();
-
-                env->CallVoidMethod(obj, jvm->GetMembers().m_PlatformCache_closeLock, id);
-
-                ExceptionCheck(env);
-            }
-
-            void JniContext::CacheRebalance(jobject obj, long long futId) {
-                JNIEnv* env = Attach();
-
-                env->CallVoidMethod(obj, jvm->GetMembers().m_PlatformCache_rebalance, futId);
-
-                ExceptionCheck(env);
-            }
-
-            int JniContext::CacheSize(jobject obj, int peekModes, bool loc, JniErrorInfo* err) {
-                JNIEnv* env = Attach();
-
-                jint res = env->CallIntMethod(obj, jvm->GetMembers().m_PlatformCache_size, peekModes, loc);
-
-                ExceptionCheck(env, err);
-
-                return res;
-            }
-
-            void JniContext::CacheStoreCallbackInvoke(jobject obj, long long memPtr) {
-                JNIEnv* env = Attach();
-
-                env->CallVoidMethod(obj, jvm->GetMembers().m_PlatformCacheStoreCallback_invoke, memPtr);
-
-                ExceptionCheck(env);
-            }
-
-            void JniContext::ComputeWithNoFailover(jobject obj) {
-                JNIEnv* env = Attach();
-
-                env->CallVoidMethod(obj, jvm->GetMembers().m_PlatformCompute_withNoFailover);
-
-                ExceptionCheck(env);
-            }
-
-            void JniContext::ComputeWithTimeout(jobject obj, long long timeout) {
-                JNIEnv* env = Attach();
-
-                env->CallVoidMethod(obj, jvm->GetMembers().m_PlatformCompute_withTimeout, timeout);
-
-                ExceptionCheck(env);
-            }
-
-            void* JniContext::ComputeExecuteNative(jobject obj, long long taskPtr, long long topVer) {
-                JNIEnv* env = Attach();
-
-                jobject res = env->CallObjectMethod(obj,
-                    jvm->GetMembers().m_PlatformCompute_executeNative, taskPtr, topVer);
-
-                ExceptionCheck(env);
-
-                return LocalToGlobal(env, res);
-            }
-
-            void JniContext::ContinuousQueryClose(jobject obj) {
-                JNIEnv* env = Attach();
-
-                env->CallVoidMethod(obj, jvm->GetMembers().m_PlatformContinuousQuery_close);
-
-                ExceptionCheck(env);
-            }
-
-            jobject JniContext::ContinuousQueryGetInitialQueryCursor(jobject obj) {
-                JNIEnv* env = Attach();
-
-                jobject res = env->CallObjectMethod(obj,
-                    jvm->GetMembers().m_PlatformContinuousQuery_getInitialQueryCursor);
-
-                ExceptionCheck(env);
-
-                return LocalToGlobal(env,  res);
-            }
-
-            void JniContext::DataStreamerListenTopology(jobject obj, long long ptr) {
-                JNIEnv* env = Attach();
-
-                env->CallVoidMethod(obj, jvm->GetMembers().m_PlatformDataStreamer_listenTopology, ptr);
-
-                ExceptionCheck(env);
-            }
-
-            bool JniContext::DataStreamerAllowOverwriteGet(jobject obj) {
-                JNIEnv* env = Attach();
-
-                jboolean res = env->CallBooleanMethod(obj, jvm->GetMembers().m_PlatformDataStreamer_getAllowOverwrite);
-
-                ExceptionCheck(env);
-
-                return res != 0;
-            }
-
-            void JniContext::DataStreamerAllowOverwriteSet(jobject obj, bool val) {
-                JNIEnv* env = Attach();
-
-                env->CallVoidMethod(obj, jvm->GetMembers().m_PlatformDataStreamer_setAllowOverwrite, val);
-
-                ExceptionCheck(env);
-            }
-
-            bool JniContext::DataStreamerSkipStoreGet(jobject obj) {
-                JNIEnv* env = Attach();
-
-                jboolean res = env->CallBooleanMethod(obj, jvm->GetMembers().m_PlatformDataStreamer_getSkipStore);
-
-                ExceptionCheck(env);
-
-                return res != 0;
-            }
-
-            void JniContext::DataStreamerSkipStoreSet(jobject obj, bool val) {
-                JNIEnv* env = Attach();
-
-                env->CallVoidMethod(obj, jvm->GetMembers().m_PlatformDataStreamer_setSkipStore, val);
-
-                ExceptionCheck(env);
-            }
-
-            int JniContext::DataStreamerPerNodeBufferSizeGet(jobject obj) {
-                JNIEnv* env = Attach();
-
-                jint res = env->CallIntMethod(obj, jvm->GetMembers().m_PlatformDataStreamer_getPerNodeBufSize);
-
-                ExceptionCheck(env);
-
-                return res;
-            }
-
-            void JniContext::DataStreamerPerNodeBufferSizeSet(jobject obj, int val) {
-                JNIEnv* env = Attach();
-
-                env->CallVoidMethod(obj, jvm->GetMembers().m_PlatformDataStreamer_setPerNodeBufSize, val);
-
-                ExceptionCheck(env);
-            }
-
-            int JniContext::DataStreamerPerNodeParallelOperationsGet(jobject obj) {
-                JNIEnv* env = Attach();
-
-                jint res = env->CallIntMethod(obj, jvm->GetMembers().m_PlatformDataStreamer_getPerNodeParallelOps);
-
-                ExceptionCheck(env);
-
-                return res;
-            }
-
-            void JniContext::DataStreamerPerNodeParallelOperationsSet(jobject obj, int val) {
-                JNIEnv* env = Attach();
-
-                env->CallVoidMethod(obj, jvm->GetMembers().m_PlatformDataStreamer_setPerNodeParallelOps, val);
-
-                ExceptionCheck(env);
-            }
-
-            jobject JniContext::MessagingWithAsync(jobject obj) {
-                JNIEnv* env = Attach();
-
-                jobject msg = env->CallObjectMethod(obj, jvm->GetMembers().m_PlatformMessaging_withAsync);
-
-                ExceptionCheck(env);
-
-                return LocalToGlobal(env, msg);
-            }
-
-            jobject JniContext::ProjectionForOthers(jobject obj, jobject prj) {
-                JNIEnv* env = Attach();
-
-                jobject newPrj = env->CallObjectMethod(obj, jvm->GetMembers().m_PlatformClusterGroup_forOthers, prj);
-
-                ExceptionCheck(env);
-
-                return LocalToGlobal(env, newPrj);
-            }
-
-            jobject JniContext::ProjectionForRemotes(jobject obj) {
-                JNIEnv* env = Attach();
-
-                jobject newPrj = env->CallObjectMethod(obj, jvm->GetMembers().m_PlatformClusterGroup_forRemotes);
-
-                ExceptionCheck(env);
-
-                return LocalToGlobal(env, newPrj);
-            }
-
-            jobject JniContext::ProjectionForDaemons(jobject obj) {
-                JNIEnv* env = Attach();
-
-                jobject newPrj = env->CallObjectMethod(obj, jvm->GetMembers().m_PlatformClusterGroup_forDaemons);
-
-                ExceptionCheck(env);
-
-                return LocalToGlobal(env, newPrj);
-            }
-
-            jobject JniContext::ProjectionForRandom(jobject obj) {
-                JNIEnv* env = Attach();
-
-                jobject newPrj = env->CallObjectMethod(obj, jvm->GetMembers().m_PlatformClusterGroup_forRandom);
-
-                ExceptionCheck(env);
-
-                return LocalToGlobal(env, newPrj);
-            }
-
-            jobject JniContext::ProjectionForOldest(jobject obj) {
-                JNIEnv* env = Attach();
-
-                jobject newPrj = env->CallObjectMethod(obj, jvm->GetMembers().m_PlatformClusterGroup_forOldest);
-
-                ExceptionCheck(env);
-
-                return LocalToGlobal(env, newPrj);
-            }
-
-            jobject JniContext::ProjectionForYoungest(jobject obj) {
-                JNIEnv* env = Attach();
-
-                jobject newPrj = env->CallObjectMethod(obj, jvm->GetMembers().m_PlatformClusterGroup_forYoungest);
-
-                ExceptionCheck(env);
-
-                return LocalToGlobal(env, newPrj);
-            }
-
-            void JniContext::ProjectionResetMetrics(jobject obj) {
-                JNIEnv* env = Attach();
-
-                env->CallVoidMethod(obj, jvm->GetMembers().m_PlatformClusterGroup_resetMetrics);
-
-                ExceptionCheck(env);
-            }
-
-            jobject JniContext::ProjectionOutOpRet(jobject obj, int type, long long memPtr) {
-                JNIEnv* env = Attach();
-
-                jobject res = env->CallObjectMethod(
-                    obj, jvm->GetMembers().m_PlatformTarget_inStreamOutObject, type, memPtr);
-
-                ExceptionCheck(env);
-
-                return LocalToGlobal(env, res);
-            }
-
-
-            void JniContext::QueryCursorIterator(jobject obj, JniErrorInfo* errInfo) {
-                JNIEnv* env = Attach();
-
-                env->CallVoidMethod(obj, jvm->GetMembers().m_PlatformAbstractQryCursor_iter);
-
-                ExceptionCheck(env, errInfo);
-            }
-
-            bool JniContext::QueryCursorIteratorHasNext(jobject obj, JniErrorInfo* errInfo)
-            {
-                JNIEnv* env = Attach();
-
-                jboolean res = env->CallBooleanMethod(obj, jvm->GetMembers().m_PlatformAbstractQryCursor_iterHasNext);
-
-                ExceptionCheck(env, errInfo);
-
-                return res != 0;
-            }
-
-            void JniContext::QueryCursorClose(jobject obj, JniErrorInfo* errInfo) {
-                JNIEnv* env = Attach();
-
-                env->CallVoidMethod(obj, jvm->GetMembers().m_PlatformAbstractQryCursor_close);
-
-                ExceptionCheck(env, errInfo);
-            }
-
-            long long JniContext::TransactionsStart(jobject obj, int concurrency, int isolation, long long timeout, int txSize) {
-                JNIEnv* env = Attach();
-
-                long long id = env->CallLongMethod(obj, jvm->GetMembers().m_PlatformTransactions_txStart, concurrency, isolation, timeout, txSize);
-
-                ExceptionCheck(env);
-
-                return id;
-            }
-
-            int JniContext::TransactionsCommit(jobject obj, long long id) {
-                JNIEnv* env = Attach();
-
-                int res = env->CallIntMethod(obj, jvm->GetMembers().m_PlatformTransactions_txCommit, id);
-
-                ExceptionCheck(env);
-
-                return res;
-            }
-
-            void JniContext::TransactionsCommitAsync(jobject obj, long long id, long long futId) {
-                JNIEnv* env = Attach();
-
-                env->CallVoidMethod(obj, jvm->GetMembers().m_PlatformTransactions_txCommitAsync, id, futId);
-
-                ExceptionCheck(env);
-            }
-
-            int JniContext::TransactionsRollback(jobject obj, long long id) {
-                JNIEnv* env = Attach();
-
-                int res = env->CallIntMethod(obj, jvm->GetMembers().m_PlatformTransactions_txRollback, id);
-
-                ExceptionCheck(env);
-
-                return res;
-            }
-
-            void JniContext::TransactionsRollbackAsync(jobject obj, long long id, long long futId) {
-                JNIEnv* env = Attach();
-
-                env->CallVoidMethod(obj, jvm->GetMembers().m_PlatformTransactions_txRollbackAsync, id, futId);
-
-                ExceptionCheck(env);
-            }
-
-            int JniContext::TransactionsClose(jobject obj, long long id) {
-                JNIEnv* env = Attach();
-
-                jint state = env->CallIntMethod(obj, jvm->GetMembers().m_PlatformTransactions_txClose, id);
-
-                ExceptionCheck(env);
-
-                return state;
-            }
-
-            int JniContext::TransactionsState(jobject obj, long long id) {
-                JNIEnv* env = Attach();
-
-                jint state = env->CallIntMethod(obj, jvm->GetMembers().m_PlatformTransactions_txState, id);
-
-                ExceptionCheck(env);
-
-                return state;
-            }
-
-            bool JniContext::TransactionsSetRollbackOnly(jobject obj, long long id) {
-                JNIEnv* env = Attach();
-
-                jboolean res = env->CallBooleanMethod(obj, jvm->GetMembers().m_PlatformTransactions_txSetRollbackOnly, id);
-
-                ExceptionCheck(env);
-
-                return res != 0;
-            }
-
-            void JniContext::TransactionsResetMetrics(jobject obj) {
-                JNIEnv* env = Attach();
-
-                env->CallVoidMethod(obj, jvm->GetMembers().m_PlatformTransactions_resetMetrics);
-
-                ExceptionCheck(env);
-            }
-
-            jobject JniContext::EventsWithAsync(jobject obj) {
-                JNIEnv * env = Attach();
-
-                jobject res = env->CallObjectMethod(obj, jvm->GetMembers().m_PlatformEvents_withAsync);
-
-                ExceptionCheck(env);
-
-                return LocalToGlobal(env, res);
-            }
-
-            bool JniContext::EventsStopLocalListen(jobject obj, long long hnd) {
-                JNIEnv * env = Attach();
-
-                jboolean res = env->CallBooleanMethod(obj, jvm->GetMembers().m_PlatformEvents_stopLocalListen, hnd);
-
-                ExceptionCheck(env);
-
-                return res != 0;
-            }
-
-            void JniContext::EventsLocalListen(jobject obj, long long hnd, int type) {
-                JNIEnv * env = Attach();
-
-                env->CallVoidMethod(obj, jvm->GetMembers().m_PlatformEvents_localListen, hnd, type);
-
-                ExceptionCheck(env);
-            }
-
-            bool JniContext::EventsIsEnabled(jobject obj, int type) {
-                JNIEnv * env = Attach();
-
-                jboolean res = env->CallBooleanMethod(obj, jvm->GetMembers().m_PlatformEvents_isEnabled, type);
-
-                ExceptionCheck(env);
-
-                return res != 0;
-            }
-
-            jobject JniContext::ServicesWithAsync(jobject obj) {
-                JNIEnv* env = Attach();
-
-                jobject res = env->CallObjectMethod(obj, jvm->GetMembers().m_PlatformServices_withAsync);
-
-                ExceptionCheck(env);
-
-                return LocalToGlobal(env, res);
-            }
-
-            jobject JniContext::ServicesWithServerKeepPortable(jobject obj) {
-                JNIEnv* env = Attach();
-
-                jobject res = env->CallObjectMethod(obj, jvm->GetMembers().m_PlatformServices_withServerKeepPortable);
-
-                ExceptionCheck(env);
-
-                return LocalToGlobal(env, res);
-            }
-
-            void JniContext::ServicesCancel(jobject obj, char* name) {
-                JNIEnv* env = Attach();
-
-                jstring name0 = name != NULL ? env->NewStringUTF(name) : NULL;
-
-                env->CallVoidMethod(obj, jvm->GetMembers().m_PlatformServices_cancel, name0);
-
-                if (name0)
-                    env->DeleteLocalRef(name0);
-
-                ExceptionCheck(env);
-            }
-
-            void JniContext::ServicesCancelAll(jobject obj) {
-                JNIEnv* env = Attach();
-
-                env->CallVoidMethod(obj, jvm->GetMembers().m_PlatformServices_cancelAll);
-
-                ExceptionCheck(env);
-            }
-
-            void* JniContext::ServicesGetServiceProxy(jobject obj, char* name, bool sticky) {
-                JNIEnv* env = Attach();
-
-                jstring name0 = name != NULL ? env->NewStringUTF(name) : NULL;
-
-                jobject res = env->CallObjectMethod(obj, jvm->GetMembers().m_PlatformServices_serviceProxy, name0, sticky);
-
-                if (name0)
-                    env->DeleteLocalRef(name0);
-
-                ExceptionCheck(env);
-
-                return LocalToGlobal(env, res);;
-            }
-
-            long long JniContext::AtomicLongGet(jobject obj)
-            {
-                JNIEnv* env = Attach();
-
-                long long res = env->CallLongMethod(obj, jvm->GetMembers().m_PlatformAtomicLong_get);
-
-                ExceptionCheck(env);
-
-                return res;
-            }
-
-            long long JniContext::AtomicLongIncrementAndGet(jobject obj)
-            {
-                JNIEnv* env = Attach();
-
-                long long res = env->CallLongMethod(obj, jvm->GetMembers().m_PlatformAtomicLong_incrementAndGet);
-
-                ExceptionCheck(env);
-
-                return res;
-            }
-
-            long long JniContext::AtomicLongGetAndIncrement(jobject obj)
-            {
-                JNIEnv* env = Attach();
-
-                long long res = env->CallLongMethod(obj, jvm->GetMembers().m_PlatformAtomicLong_getAndIncrement);
-
-                ExceptionCheck(env);
-
-                return res;
-            }
-
-            long long JniContext::AtomicLongAddAndGet(jobject obj, long long value)
-            {
-                JNIEnv* env = Attach();
-
-                long long res = env->CallLongMethod(obj, jvm->GetMembers().m_PlatformAtomicLong_addAndGet, value);
-
-                ExceptionCheck(env);
-
-                return res;
-            }
-
-            long long JniContext::AtomicLongGetAndAdd(jobject obj, long long value)
-            {
-                JNIEnv* env = Attach();
-
-                long long res = env->CallLongMethod(obj, jvm->GetMembers().m_PlatformAtomicLong_getAndAdd, value);
-
-                ExceptionCheck(env);
-
-                return res;
-            }
-
-            long long JniContext::AtomicLongDecrementAndGet(jobject obj)
-            {
-                JNIEnv* env = Attach();
-
-                long long res = env->CallLongMethod(obj, jvm->GetMembers().m_PlatformAtomicLong_decrementAndGet);
-
-                ExceptionCheck(env);
-
-                return res;
-            }
-
-            long long JniContext::AtomicLongGetAndDecrement(jobject obj)
-            {
-                JNIEnv* env = Attach();
-
-                long long res = env->CallLongMethod(obj, jvm->GetMembers().m_PlatformAtomicLong_getAndDecrement);
-
-                ExceptionCheck(env);
-
-                return res;
-            }
-
-            long long JniContext::AtomicLongGetAndSet(jobject obj, long long value)
-            {
-                JNIEnv* env = Attach();
-
-                long long res = env->CallLongMethod(obj, jvm->GetMembers().m_PlatformAtomicLong_getAndSet, value);
-
-                ExceptionCheck(env);
-
-                return res;
-            }
-
-            long long JniContext::AtomicLongCompareAndSetAndGet(jobject obj, long long expVal, long long newVal)
-            {
-                JNIEnv* env = Attach();
-
-                long long res = env->CallLongMethod(obj, jvm->GetMembers().m_PlatformAtomicLong_compareAndSetAndGet, expVal, newVal);
-
-                ExceptionCheck(env);
-
-                return res;
-            }
-
-            bool JniContext::AtomicLongIsClosed(jobject obj)
-            {
-                JNIEnv* env = Attach();
-
-                jboolean res = env->CallBooleanMethod(obj, jvm->GetMembers().m_PlatformAtomicLong_isClosed);
-
-                ExceptionCheck(env);
-
-                return res != 0;;
-            }
-
-            void JniContext::AtomicLongClose(jobject obj)
-            {
-                JNIEnv* env = Attach();
-
-                env->CallVoidMethod(obj, jvm->GetMembers().m_PlatformAtomicLong_close);
-
-                ExceptionCheck(env);
-            }
-
-            long long JniContext::AtomicSequenceGet(jobject obj)
-            {
-                JNIEnv* env = Attach();
-
-                long long res = env->CallLongMethod(obj, jvm->GetMembers().m_PlatformAtomicSequence_get);
-
-                ExceptionCheck(env);
-
-                return res;
-            }
-
-            long long JniContext::AtomicSequenceIncrementAndGet(jobject obj)
-            {
-                JNIEnv* env = Attach();
-
-                long long res = env->CallLongMethod(obj, jvm->GetMembers().m_PlatformAtomicSequence_incrementAndGet);
-
-                ExceptionCheck(env);
-
-                return res;
-            }
-
-            long long JniContext::AtomicSequenceGetAndIncrement(jobject obj)
-            {
-                JNIEnv* env = Attach();
-
-                long long res = env->CallLongMethod(obj, jvm->GetMembers().m_PlatformAtomicSequence_getAndIncrement);
-
-                ExceptionCheck(env);
-
-                return res;
-            }
-
-            long long JniContext::AtomicSequenceAddAndGet(jobject obj, long long l)
-            {
-                JNIEnv* env = Attach();
-
-                long long res = env->CallLongMethod(obj, jvm->GetMembers().m_PlatformAtomicSequence_addAndGet, l);
-
-                ExceptionCheck(env);
-
-                return res;
-            }
-
-            long long JniContext::AtomicSequenceGetAndAdd(jobject obj, long long l)
-            {
-                JNIEnv* env = Attach();
-
-                long long res = env->CallLongMethod(obj, jvm->GetMembers().m_PlatformAtomicSequence_getAndAdd, l);
-
-                ExceptionCheck(env);
-
-                return res;
-            }
-
-            int JniContext::AtomicSequenceGetBatchSize(jobject obj)
-            {
-                JNIEnv* env = Attach();
-
-                int res = env->CallIntMethod(obj, jvm->GetMembers().m_PlatformAtomicSequence_getBatchSize);
-
-                ExceptionCheck(env);
-
-                return res;
-            }
-
-            void JniContext::AtomicSequenceSetBatchSize(jobject obj, int size)
-            {
-                JNIEnv* env = Attach();
-
-                env->CallVoidMethod(obj, jvm->GetMembers().m_PlatformAtomicSequence_setBatchSize, size);
-
-                ExceptionCheck(env);
-            }
-
-            bool JniContext::AtomicSequenceIsClosed(jobject obj)
-            {
-                JNIEnv* env = Attach();
-
-                jboolean res = env->CallBooleanMethod(obj, jvm->GetMembers().m_PlatformAtomicSequence_isClosed);
-
-                ExceptionCheck(env);
-
-                return res != 0;
-            }
-
-            void JniContext::AtomicSequenceClose(jobject obj)
-            {
-                JNIEnv* env = Attach();
-
-                env->CallVoidMethod(obj, jvm->GetMembers().m_PlatformAtomicSequence_close);
-
-                ExceptionCheck(env);
-            }
-
-            bool JniContext::AtomicReferenceIsClosed(jobject obj)
-            {
-                JNIEnv* env = Attach();
-
-                jboolean res = env->CallBooleanMethod(obj, jvm->GetMembers().m_PlatformAtomicReference_isClosed);
-
-                ExceptionCheck(env);
-
-                return res != 0;
-            }
-
-            void JniContext::AtomicReferenceClose(jobject obj)
-            {
-                JNIEnv* env = Attach();
-
-                env->CallVoidMethod(obj, jvm->GetMembers().m_PlatformAtomicReference_close);
-
-                ExceptionCheck(env);
-            }
-
-            bool JniContext::ListenableCancel(jobject obj)
-            {
-                JNIEnv* env = Attach();
-
-                jboolean res = env->CallBooleanMethod(obj, jvm->GetMembers().m_PlatformListenable_cancel);
-
-                ExceptionCheck(env);
-
-                return res != 0;;
-            }
-
-            bool JniContext::ListenableIsCancelled(jobject obj)
-            {
-                JNIEnv* env = Attach();
-
-                jboolean res = env->CallBooleanMethod(obj, jvm->GetMembers().m_PlatformListenable_isCancelled);
-
-                ExceptionCheck(env);
-
-                return res != 0;;
-            }
-
-            jobject JniContext::Acquire(jobject obj)
-            {
-                if (obj) {
-
-                    JNIEnv* env = Attach();
-
-                    jobject obj0 = env->NewGlobalRef(obj);
-
-                    ExceptionCheck(env);
-
-                    return obj0;
-                }
-
-                return NULL;
-            }
-
-            void JniContext::Release(jobject obj) {
-                if (obj)
-                {
-                    JavaVM* jvm = JVM.GetJvm();
-
-                    if (jvm)
-                    {
-                        JNIEnv* env;
-
-                        jint attachRes = jvm->AttachCurrentThread(reinterpret_cast<void**>(&env), NULL);
-
-                        if (attachRes == JNI_OK)
-                        {
-                            AttachHelper::OnThreadAttach();
-
-                            env->DeleteGlobalRef(obj);
-                        }
-                    }
-                }
-            }
-
-            void JniContext::ThrowToJava(char* msg) {
-                JNIEnv* env = Attach();
-
-                env->ThrowNew(jvm->GetMembers().c_IgniteException, msg);
-            }
-
-            void JniContext::DestroyJvm() {
-                jvm->GetJvm()->DestroyJavaVM();
-            }
-
-            /**
-             * Attach thread to JVM.
-             */
-            JNIEnv* JniContext::Attach() {
-                JNIEnv* env;
-
-                jint attachRes = jvm->GetJvm()->AttachCurrentThread(reinterpret_cast<void**>(&env), NULL);
-
-                if (attachRes == JNI_OK)
-                    AttachHelper::OnThreadAttach();
-                else {
-                    if (hnds.error)
-                        hnds.error(hnds.target, IGNITE_JNI_ERR_JVM_ATTACH, NULL, 0, NULL, 0, NULL, 0);
-                }
-
-                return env;
-            }
-
-            void JniContext::ExceptionCheck(JNIEnv* env) {
-                ExceptionCheck(env, NULL);
-            }
-
-            void JniContext::ExceptionCheck(JNIEnv* env, JniErrorInfo* errInfo)
-            {
-                if (env->ExceptionCheck()) {
-                    jthrowable err = env->ExceptionOccurred();
-
-                    if (PRINT_EXCEPTION)
-                        env->CallVoidMethod(err, jvm->GetJavaMembers().m_Throwable_printStackTrace);
-
-                    env->ExceptionClear();
-
-                    // Get error class name and message.
-                    jclass cls = env->GetObjectClass(err);
-
-                    jstring clsName = static_cast<jstring>(env->CallObjectMethod(cls, jvm->GetJavaMembers().m_Class_getName));
-                    jstring msg = static_cast<jstring>(env->CallObjectMethod(err, jvm->GetJavaMembers().m_Throwable_getMessage));
-
-                    env->DeleteLocalRef(cls);
-
-                    int clsNameLen;
-                    std::string clsName0 = JavaStringToCString(env, clsName, &clsNameLen);
-
-                    int msgLen;
-                    std::string msg0 = JavaStringToCString(env, msg, &msgLen);
-
-                    if (errInfo)
-                    {
-                        JniErrorInfo errInfo0(IGNITE_JNI_ERR_GENERIC, clsName0.c_str(), msg0.c_str());
-
-                        *errInfo = errInfo0;
-                    }
-
-                    // Get error additional data (if any).
-                    jbyteArray errData = static_cast<jbyteArray>(env->CallStaticObjectMethod(
-                        jvm->GetMembers().c_PlatformUtils, jvm->GetMembers().m_PlatformUtils_errData, err));
-
-                    if (errData)
-                    {
-                        jbyte* errBytesNative = env->GetByteArrayElements(errData, NULL);
-
-                        int errBytesLen = env->GetArrayLength(errData);
-
-                        if (hnds.error)
-                            hnds.error(hnds.target, IGNITE_JNI_ERR_GENERIC, clsName0.c_str(), clsNameLen, msg0.c_str(), msgLen,
-                                errBytesNative, errBytesLen);
-
-                        env->ReleaseByteArrayElements(errData, errBytesNative, JNI_ABORT);
-                    }
-                    else
-                    {
-                        if (hnds.error)
-                            hnds.error(hnds.target, IGNITE_JNI_ERR_GENERIC, clsName0.c_str(), clsNameLen, msg0.c_str(), msgLen,
-                                NULL, 0);
-                    }
-
-                    env->DeleteLocalRef(err);
-                }
-            }
-
-            /**
-             * Convert local reference to global.
-             */
-            jobject JniContext::LocalToGlobal(JNIEnv* env, jobject localRef) {
-                if (localRef) {
-                    jobject globalRef = env->NewGlobalRef(localRef);
-
-                    env->DeleteLocalRef(localRef); // Clear local ref irrespective of result.
-
-                    if (!globalRef)
-                        ExceptionCheck(env);
-
-                    return globalRef;
-                }
-                else
-                    return NULL;
-            }
-
-            JNIEXPORT jlong JNICALL JniCacheStoreCreate(JNIEnv *env, jclass cls, jlong envPtr, jlong memPtr) {
-                IGNITE_SAFE_FUNC(env, envPtr, CacheStoreCreateHandler, cacheStoreCreate, memPtr);
-            }
-
-            JNIEXPORT jint JNICALL JniCacheStoreInvoke(JNIEnv *env, jclass cls, jlong envPtr, jlong objPtr, jlong memPtr, jobject cb) {
-                if (cb)
-                {
-                    jobject cb0 = env->NewGlobalRef(cb);
-
-                    if (cb0)
-                    {
-                        JniGlobalRefGuard guard(env, cb0);
-
-                        IGNITE_SAFE_FUNC(env, envPtr, CacheStoreInvokeHandler, cacheStoreInvoke, objPtr, memPtr, cb0);
-                    }
-                    else
-                        return 0;
-                }
-                else {
-                    IGNITE_SAFE_FUNC(env, envPtr, CacheStoreInvokeHandler, cacheStoreInvoke, objPtr, memPtr, NULL);
-                }
-            }
-
-            JNIEXPORT void JNICALL JniCacheStoreDestroy(JNIEnv *env, jclass cls, jlong envPtr, jlong objPtr) {
-                IGNITE_SAFE_PROC(env, envPtr, CacheStoreDestroyHandler, cacheStoreDestroy, objPtr);
-            }
-
-            JNIEXPORT jlong JNICALL JniCacheStoreSessionCreate(JNIEnv *env, jclass cls, jlong envPtr, jlong storePtr) {
-                IGNITE_SAFE_FUNC(env, envPtr, CacheStoreSessionCreateHandler, cacheStoreSessionCreate, storePtr);
-            }
-
-            JNIEXPORT jlong JNICALL JniCacheEntryFilterCreate(JNIEnv *env, jclass cls, jlong envPtr, jlong memPtr) {
-                IGNITE_SAFE_FUNC(env, envPtr, CacheEntryFilterCreateHandler, cacheEntryFilterCreate, memPtr);
-            }
-
-            JNIEXPORT jint JNICALL JniCacheEntryFilterApply(JNIEnv *env, jclass cls, jlong envPtr, jlong objPtr, jlong memPtr) {
-                IGNITE_SAFE_FUNC(env, envPtr, CacheEntryFilterApplyHandler, cacheEntryFilterApply, objPtr, memPtr);
-            }
-
-            JNIEXPORT void JNICALL JniCacheEntryFilterDestroy(JNIEnv *env, jclass cls, jlong envPtr, jlong objPtr) {
-                IGNITE_SAFE_PROC(env, envPtr, CacheEntryFilterDestroyHandler, cacheEntryFilterDestroy, objPtr);
-            }
-
-            JNIEXPORT void JNICALL JniCacheInvoke(JNIEnv *env, jclass cls, jlong envPtr, jlong inMemPtr, jlong outMemPtr) {
-                IGNITE_SAFE_PROC(env, envPtr, CacheInvokeHandler, cacheInvoke, inMemPtr, outMemPtr);
-            }
-
-            JNIEXPORT void JNICALL JniComputeTaskMap(JNIEnv *env, jclass cls, jlong envPtr, jlong taskPtr, jlong inMemPtr, jlong outMemPtr) {
-                IGNITE_SAFE_PROC(env, envPtr, ComputeTaskMapHandler, computeTaskMap, taskPtr, inMemPtr, outMemPtr);
-            }
-
-            JNIEXPORT jint JNICALL JniComputeTaskJobResult(JNIEnv *env, jclass cls, jlong envPtr, jlong taskPtr, jlong jobPtr, jlong memPtr) {
-                IGNITE_SAFE_FUNC(env, envPtr, ComputeTaskJobResultHandler, computeTaskJobRes, taskPtr, jobPtr, memPtr);
-            }
-
-            JNIEXPORT void JNICALL JniComputeTaskReduce(JNIEnv *env, jclass cls, jlong envPtr, jlong taskPtr) {
-                IGNITE_SAFE_PROC(env, envPtr, ComputeTaskReduceHandler, computeTaskReduce, taskPtr);
-            }
-
-            JNIEXPORT void JNICALL JniComputeTaskComplete(JNIEnv *env, jclass cls, jlong envPtr, jlong taskPtr, jlong memPtr) {
-                IGNITE_SAFE_PROC(env, envPtr, ComputeTaskCompleteHandler, computeTaskComplete, taskPtr, memPtr);
-            }
-
-            JNIEXPORT jint JNICALL JniComputeJobSerialize(JNIEnv *env, jclass cls, jlong envPtr, jlong jobPtr, jlong memPtr) {
-                IGNITE_SAFE_FUNC(env, envPtr, ComputeJobSerializeHandler, computeJobSerialize, jobPtr, memPtr);
-            }
-
-            JNIEXPORT jlong JNICALL JniComputeJobCreate(JNIEnv *env, jclass cls, jlong envPtr, jlong memPtr) {
-                IGNITE_SAFE_FUNC(env, envPtr, ComputeJobCreateHandler, computeJobCreate, memPtr);
-            }
-
-            JNIEXPORT void JNICALL JniComputeJobExecute(JNIEnv *env, jclass cls, jlong envPtr, jlong jobPtr, jint cancel, jlong memPtr) {
-                IGNITE_SAFE_PROC(env, envPtr, ComputeJobExecuteHandler, computeJobExec, jobPtr, cancel, memPtr);
-            }
-
-            JNIEXPORT void JNICALL JniComputeJobCancel(JNIEnv *env, jclass cls, jlong envPtr, jlong jobPtr) {
-                IGNITE_SAFE_PROC(env, envPtr, ComputeJobCancelHandler, computeJobCancel, jobPtr);
-            }
-
-            JNIEXPORT void JNICALL JniComputeJobDestroy(JNIEnv *env, jclass cls, jlong envPtr, jlong jobPtr) {
-                IGNITE_SAFE_PROC(env, envPtr, ComputeJobDestroyHandler, computeJobDestroy, jobPtr);
-            }
-
-            JNIEXPORT void JNICALL JniContinuousQueryListenerApply(JNIEnv *env, jclass cls, jlong envPtr, jlong cbPtr, jlong memPtr) {
-                IGNITE_SAFE_PROC(env, envPtr, ContinuousQueryListenerApplyHandler, contQryLsnrApply, cbPtr, memPtr);
-            }
-
-            JNIEXPORT jlong JNICALL JniContinuousQueryFilterCreate(JNIEnv *env, jclass cls, jlong envPtr, jlong memPtr) {
-                IGNITE_SAFE_FUNC(env, envPtr, ContinuousQueryFilterCreateHandler, contQryFilterCreate, memPtr);
-            }
-
-            JNIEXPORT jint JNICALL JniContinuousQueryFilterApply(JNIEnv *env, jclass cls, jlong envPtr, jlong filterPtr, jlong memPtr) {
-                IGNITE_SAFE_FUNC(env, envPtr, ContinuousQueryFilterApplyHandler, contQryFilterApply, filterPtr, memPtr);
-            }
-
-            JNIEXPORT void JNICALL JniContinuousQueryFilterRelease(JNIEnv *env, jclass cls, jlong envPtr, jlong filterPtr) {
-                IGNITE_SAFE_PROC(env, envPtr, ContinuousQueryFilterReleaseHandler, contQryFilterRelease, filterPtr);
-            }
-
-            JNIEXPORT void JNICALL JniDataStreamerTopologyUpdate(JNIEnv *env, jclass cls, jlong envPtr, jlong ldrPtr, jlong topVer, jint topSize) {
-                IGNITE_SAFE_PROC(env, envPtr, DataStreamerTopologyUpdateHandler, dataStreamerTopologyUpdate, ldrPtr, topVer, topSize);
-            }
-
-            JNIEXPORT void JNICALL JniDataStreamerStreamReceiverInvoke(JNIEnv *env, jclass cls, jlong envPtr, jlong ptr, jobject cache, jlong memPtr, jboolean keepPortable) {
-                jobject cache0 = env->NewGlobalRef(cache);
-
-                if (cache0)
-                {
-                    JniGlobalRefGuard guard(env, cache0);
-
-                    IGNITE_SAFE_PROC(env, envPtr, DataStreamerStreamReceiverInvokeHandler, streamReceiverInvoke, ptr, cache0, memPtr, keepPortable);
-                }
-            }
-
-            JNIEXPORT void JNICALL JniFutureByteResult(JNIEnv *env, jclass cls, jlong envPtr, jlong futPtr, jint res) {
-                IGNITE_SAFE_PROC(env, envPtr, FutureByteResultHandler, futByteRes, futPtr, res);
-            }
-
-            JNIEXPORT void JNICALL JniFutureBoolResult(JNIEnv *env, jclass cls, jlong envPtr, jlong futPtr, jint res) {
-                IGNITE_SAFE_PROC(env, envPtr, FutureBoolResultHandler, futBoolRes, futPtr, res);
-            }
-
-            JNIEXPORT void JNICALL JniFutureShortResult(JNIEnv *env, jclass cls, jlong envPtr, jlong futPtr, jint res) {
-                IGNITE_SAFE_PROC(env, envPtr, FutureShortResultHandler, futShortRes, futPtr, res);
-            }
-
-            JNIEXPORT void JNICALL JniFutureCharResult(JNIEnv *env, jclass cls, jlong envPtr, jlong futPtr, jint res) {
-                IGNITE_SAFE_PROC(env, envPtr, FutureCharResultHandler, futCharRes, futPtr, res);
-            }
-
-            JNIEXPORT void JNICALL JniFutureIntResult(JNIEnv *env, jclass cls, jlong envPtr, jlong futPtr, jint res) {
-                IGNITE_SAFE_PROC(env, envPtr, FutureIntResultHandler, futIntRes, futPtr, res);
-            }
-
-            JNIEXPORT void JNICALL JniFutureFloatResult(JNIEnv *env, jclass cls, jlong envPtr, jlong futPtr, jfloat res) {
-                IGNITE_SAFE_PROC(env, envPtr, FutureFloatResultHandler, futFloatRes, futPtr, res);
-            }
-
-            JNIEXPORT void JNICALL JniFutureLongResult(JNIEnv *env, jclass cls, jlong envPtr, jlong futPtr, jlong res) {
-                IGNITE_SAFE_PROC(env, envPtr, FutureLongResultHandler, futLongRes, futPtr, res);
-            }
-
-            JNIEXPORT void JNICALL JniFutureDoubleResult(JNIEnv *env, jclass cls, jlong envPtr, jlong futPtr, jdouble res) {
-                IGNITE_SAFE_PROC(env, envPtr, FutureDoubleResultHandler, futDoubleRes, futPtr, res);
-            }
-
-            JNIEXPORT void JNICALL JniFutureObjectResult(JNIEnv *env, jclass cls, jlong envPtr, jlong futPtr, jlong memPtr) {
-                IGNITE_SAFE_PROC(env, envPtr, FutureObjectResultHandler, futObjRes, futPtr, memPtr);
-            }
-
-            JNIEXPORT void JNICALL JniFutureNullResult(JNIEnv *env, jclass cls, jlong envPtr, jlong futPtr) {
-                IGNITE_SAFE_PROC(env, envPtr, FutureNullResultHandler, futNullRes, futPtr);
-            }
-
-            JNIEXPORT void JNICALL JniFutureError(JNIEnv *env, jclass cls, jlong envPtr, jlong futPtr, jlong memPtr) {
-                IGNITE_SAFE_PROC(env, envPtr, FutureErrorHandler, futErr, futPtr, memPtr);
-            }
-
-            JNIEXPORT void JNICALL JniLifecycleEvent(JNIEnv *env, jclass cls, jlong envPtr, jlong ptr, jint evt) {
-                IGNITE_SAFE_PROC(env, envPtr, LifecycleEventHandler, lifecycleEvt, ptr, evt);
-            }
-
-            JNIEXPORT void JNICALL JniMemoryReallocate(JNIEnv *env, jclass cls, jlong envPtr, jlong memPtr, jint cap) {
-                IGNITE_SAFE_PROC(env, envPtr, MemoryReallocateHandler, memRealloc, memPtr, cap);
-            }
-
-            JNIEXPORT jlong JNICALL JniMessagingFilterCreate(JNIEnv *env, jclass cls, jlong envPtr, jlong memPtr) {
-                IGNITE_SAFE_FUNC(env, envPtr, MessagingFilterCreateHandler, messagingFilterCreate, memPtr);
-            }
-
-            JNIEXPORT jint JNICALL JniMessagingFilterApply(JNIEnv *env, jclass cls, jlong envPtr, jlong ptr, jlong memPtr) {
-                IGNITE_SAFE_FUNC(env, envPtr, MessagingFilterApplyHandler, messagingFilterApply, ptr, memPtr);
-            }
-
-            JNIEXPORT void JNICALL JniMessagingFilterDestroy(JNIEnv *env, jclass cls, jlong envPtr, jlong ptr) {
-                IGNITE_SAFE_PROC(env, envPtr, MessagingFilterDestroyHandler, messagingFilterDestroy, ptr);
-            }
-
-            JNIEXPORT jlong JNICALL JniEventFilterCreate(JNIEnv *env, jclass cls, jlong envPtr, jlong memPtr) {
-                IGNITE_SAFE_FUNC(env, envPtr, EventFilterCreateHandler, eventFilterCreate, memPtr);
-            }
-
-            JNIEXPORT jint JNICALL JniEventFilterApply(JNIEnv *env, jclass cls, jlong envPtr, jlong ptr, jlong memPtr) {
-                IGNITE_SAFE_FUNC(env, envPtr, EventFilterApplyHandler, eventFilterApply, ptr, memPtr);
-            }
-
-            JNIEXPORT void JNICALL JniEventFilterDestroy(JNIEnv *env, jclass cls, jlong envPtr, jlong ptr) {
-                IGNITE_SAFE_PROC(env, envPtr, EventFilterDestroyHandler, eventFilterDestroy, ptr);
-            }
-
-            JNIEXPORT jlong JNICALL JniServiceInit(JNIEnv *env, jclass cls, jlong envPtr, jlong memPtr) {
-                IGNITE_SAFE_FUNC(env, envPtr, ServiceInitHandler, serviceInit, memPtr);
-            }
-
-            JNIEXPORT void JNICALL JniServiceExecute(JNIEnv *env, jclass cls, jlong envPtr, jlong svcPtr, jlong memPtr) {
-                IGNITE_SAFE_PROC(env, envPtr, ServiceExecuteHandler, serviceExecute, svcPtr, memPtr);
-            }
-
-            JNIEXPORT void JNICALL JniServiceCancel(JNIEnv *env, jclass cls, jlong envPtr, jlong svcPtr, jlong memPtr) {
-                IGNITE_SAFE_PROC(env, envPtr, ServiceCancelHandler, serviceCancel, svcPtr, memPtr);
-            }
-
-            JNIEXPORT void JNICALL JniServiceInvokeMethod(JNIEnv *env, jclass cls, jlong envPtr, jlong svcPtr, jlong inMemPtr, jlong outMemPtr) {
-                IGNITE_SAFE_PROC(env, envPtr, ServiceInvokeMethodHandler, serviceInvokeMethod, svcPtr, inMemPtr, outMemPtr);
-            }
-
-            JNIEXPORT jint JNICALL JniClusterNodeFilterApply(JNIEnv *env, jclass cls, jlong envPtr, jlong memPtr) {
-                IGNITE_SAFE_FUNC(env, envPtr, ClusterNodeFilterApplyHandler, clusterNodeFilterApply, memPtr);
-            }
-
-            JNIEXPORT jlong JNICALL JniNodeInfo(JNIEnv *env, jclass cls, jlong envPtr, jlong memPtr) {
-                IGNITE_SAFE_FUNC(env, envPtr, NodeInfoHandler, nodeInfo, memPtr);
-            }
-
-            JNIEXPORT void JNICALL JniOnStart(JNIEnv *env, jclass cls, jlong envPtr, jobject proc, jlong memPtr) {
-                IGNITE_SAFE_PROC(env, envPtr, OnStartHandler, onStart, proc, memPtr);
-            }
-
-            JNIEXPORT void JNICALL JniOnStop(JNIEnv *env, jclass cls, jlong envPtr) {
-                IGNITE_SAFE_PROC_NO_ARG(env, envPtr, OnStopHandler, onStop);
-            }
-
-            JNIEXPORT jlong JNICALL JniExtensionCallbackInLongOutLong(JNIEnv *env, jclass cls, jlong envPtr, jint typ, jlong arg1) {
-                IGNITE_SAFE_FUNC(env, envPtr, ExtensionCallbackInLongOutLongHandler, extensionCallbackInLongOutLong, typ, arg1);
-            }
-
-            JNIEXPORT jlong JNICALL JniExtensionCallbackInLongLongOutLong(JNIEnv *env, jclass cls, jlong envPtr, jint typ, jlong arg1, jlong arg2) {
-                IGNITE_SAFE_FUNC(env, envPtr, ExtensionCallbackInLongLongOutLongHandler, extensionCallbackInLongLongOutLong, typ, arg1, arg2);
-            }
-            
-            JNIEXPORT void JNICALL JniOnClientDisconnected(JNIEnv *env, jclass cls, jlong envPtr) {
-                IGNITE_SAFE_PROC_NO_ARG(env, envPtr, OnClientDisconnectedHandler, onClientDisconnected);
-            }
-
-            JNIEXPORT void JNICALL JniOnClientReconnected(JNIEnv *env, jclass cls, jlong envPtr, jboolean clusterRestarted) {
-                IGNITE_SAFE_PROC(env, envPtr, OnClientReconnectedHandler, onClientReconnected, clusterRestarted);
-            }
-        }
-    }
-}
-=======
 /*
  * Licensed to the Apache Software Foundation (ASF) under one or more
  * contributor license agreements.  See the NOTICE file distributed with
@@ -5593,5 +2809,4 @@
             }
         }
     }
-}
->>>>>>> b7450ef4
+}