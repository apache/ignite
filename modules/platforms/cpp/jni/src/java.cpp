--- conflicted
+++ resolved
@@ -216,13 +216,10 @@
             JniMethod M_PLATFORM_PROCESSOR_ATOMIC_REFERENCE = JniMethod("atomicReference", "(Ljava/lang/String;JZ)Lorg/apache/ignite/internal/processors/platform/PlatformTarget;", false);
             JniMethod M_PLATFORM_PROCESSOR_GET_IGNITE_CONFIGURATION = JniMethod("getIgniteConfiguration", "(J)V", false);
             JniMethod M_PLATFORM_PROCESSOR_GET_CACHE_NAMES = JniMethod("getCacheNames", "(J)V", false);
-<<<<<<< HEAD
+            JniMethod M_PLATFORM_PROCESSOR_LOGGER_IS_LEVEL_ENABLED = JniMethod("loggerIsLevelEnabled", "(I)Z", false);
+            JniMethod M_PLATFORM_PROCESSOR_LOGGER_LOG = JniMethod("loggerLog", "(ILjava/lang/String;Ljava/lang/String;Ljava/lang/String;)V", false);
             JniMethod M_PLATFORM_PROCESSOR_REGISTER_TYPE = JniMethod("registerType", "(ILjava/lang/String;)Z", false);
             JniMethod M_PLATFORM_PROCESSOR_GET_CLASS = JniMethod("getClass", "(I)Ljava/lang/String;", false);
-=======
-            JniMethod M_PLATFORM_PROCESSOR_LOGGER_IS_LEVEL_ENABLED = JniMethod("loggerIsLevelEnabled", "(I)Z", false);
-            JniMethod M_PLATFORM_PROCESSOR_LOGGER_LOG = JniMethod("loggerLog", "(ILjava/lang/String;Ljava/lang/String;Ljava/lang/String;)V", false);
->>>>>>> 31b9bb84
 
             const char* C_PLATFORM_TARGET = "org/apache/ignite/internal/processors/platform/PlatformTarget";
             JniMethod M_PLATFORM_TARGET_IN_STREAM_OUT_LONG = JniMethod("inStreamOutLong", "(IJ)J", false);
@@ -726,13 +723,10 @@
                 m_PlatformProcessor_atomicReference = FindMethod(env, c_PlatformProcessor, M_PLATFORM_PROCESSOR_ATOMIC_REFERENCE);
 				m_PlatformProcessor_getIgniteConfiguration = FindMethod(env, c_PlatformProcessor, M_PLATFORM_PROCESSOR_GET_IGNITE_CONFIGURATION);
 				m_PlatformProcessor_getCacheNames = FindMethod(env, c_PlatformProcessor, M_PLATFORM_PROCESSOR_GET_CACHE_NAMES);
-<<<<<<< HEAD
+				m_PlatformProcessor_loggerIsLevelEnabled = FindMethod(env, c_PlatformProcessor, M_PLATFORM_PROCESSOR_LOGGER_IS_LEVEL_ENABLED);
+				m_PlatformProcessor_loggerLog = FindMethod(env, c_PlatformProcessor, M_PLATFORM_PROCESSOR_LOGGER_LOG);
 				m_PlatformProcessor_registerType = FindMethod(env, c_PlatformProcessor, M_PLATFORM_PROCESSOR_REGISTER_TYPE);
 				m_PlatformProcessor_getClass = FindMethod(env, c_PlatformProcessor, M_PLATFORM_PROCESSOR_GET_CLASS);
-=======
-				m_PlatformProcessor_loggerIsLevelEnabled = FindMethod(env, c_PlatformProcessor, M_PLATFORM_PROCESSOR_LOGGER_IS_LEVEL_ENABLED);
-				m_PlatformProcessor_loggerLog = FindMethod(env, c_PlatformProcessor, M_PLATFORM_PROCESSOR_LOGGER_LOG);
->>>>>>> 31b9bb84
 
                 c_PlatformTarget = FindClass(env, C_PLATFORM_TARGET);
                 m_PlatformTarget_inStreamOutLong = FindMethod(env, c_PlatformTarget, M_PLATFORM_TARGET_IN_STREAM_OUT_LONG);
@@ -1546,44 +1540,17 @@
                 ExceptionCheck(env);
             }
 
-<<<<<<< HEAD
-            bool JniContext::ProcessorRegisterType(jobject obj, int id, char* name)
-            {
-                JNIEnv* env = Attach();
-
-                jstring name0 = env->NewStringUTF(name);
-
-                jboolean res = env->CallBooleanMethod(obj, jvm->GetMembers().m_PlatformProcessor_registerType, id, name0);
-
-                env->DeleteLocalRef(name0);
-=======
             bool JniContext::ProcessorLoggerIsLevelEnabled(jobject obj, int level)
             {
                 JNIEnv* env = Attach();
 
                 jboolean res = env->CallBooleanMethod(obj, jvm->GetMembers().m_PlatformProcessor_loggerIsLevelEnabled, level);
->>>>>>> 31b9bb84
 
                 ExceptionCheck(env);
 
                 return res != 0;
             }
 
-<<<<<<< HEAD
-            char* JniContext::ProcessorGetClass(jobject obj, int id, int* resLen)
-            {
-                JNIEnv* env = Attach();
-
-                jstring res = static_cast<jstring>(env->CallObjectMethod(obj, jvm->GetMembers().m_PlatformProcessor_getClass, id));
-
-                ExceptionCheck(env);
-
-                char* resChars = StringToChars(env, res, resLen);
-
-                env->DeleteLocalRef(res);
-
-                return resChars;
-=======
             void JniContext::ProcessorLoggerLog(jobject obj, int level, char* message, char* category, char* errorInfo)
             {
                 JNIEnv* env = Attach();
@@ -1605,7 +1572,36 @@
                     env->DeleteLocalRef(errorInfo0);
 
                 ExceptionCheck(env);
->>>>>>> 31b9bb84
+            }
+
+            bool JniContext::ProcessorRegisterType(jobject obj, int id, char* name)
+            {
+                JNIEnv* env = Attach();
+
+                jstring name0 = env->NewStringUTF(name);
+
+                jboolean res = env->CallBooleanMethod(obj, jvm->GetMembers().m_PlatformProcessor_registerType, id, name0);
+
+                env->DeleteLocalRef(name0);
+
+                ExceptionCheck(env);
+
+                return res != 0;
+            }
+
+            char* JniContext::ProcessorGetClass(jobject obj, int id, int* resLen)
+            {
+                JNIEnv* env = Attach();
+
+                jstring res = static_cast<jstring>(env->CallObjectMethod(obj, jvm->GetMembers().m_PlatformProcessor_getClass, id));
+
+                ExceptionCheck(env);
+
+                char* resChars = StringToChars(env, res, resLen);
+
+                env->DeleteLocalRef(res);
+
+                return resChars;
             }
 
             long long JniContext::TargetInStreamOutLong(jobject obj, int opType, long long memPtr, JniErrorInfo* err) {
