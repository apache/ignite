--- conflicted
+++ resolved
@@ -59,11 +59,7 @@
     bool IGNITE_CALL IgniteProcessorLoggerIsLevelEnabled(gcj::JniContext* ctx, void* obj, int level);
     void IGNITE_CALL IgniteProcessorLoggerLog(gcj::JniContext* ctx, void* obj, int level, char* message, char* category, char* errorInfo);
 
-<<<<<<< HEAD
-
-=======
     long long IGNITE_CALL IgniteTargetInLongOutLong(gcj::JniContext* ctx, void* obj, int opType, long long memPtr);
->>>>>>> e007f6e3
     long long IGNITE_CALL IgniteTargetInStreamOutLong(gcj::JniContext* ctx, void* obj, int opType, long long memPtr);
     void IGNITE_CALL IgniteTargetInStreamOutStream(gcj::JniContext* ctx, void* obj, int opType, long long inMemPtr, long long outMemPtr);
     void* IGNITE_CALL IgniteTargetInStreamOutObject(gcj::JniContext* ctx, void* obj, int opType, long long memPtr);
