--- conflicted
+++ resolved
@@ -66,12 +66,7 @@
     void* IGNITE_CALL IgniteTargetInObjectStreamOutObjectStream(gcj::JniContext* ctx, void* obj, int opType, void* arg, long long inMemPtr, long long outMemPtr);
     void IGNITE_CALL IgniteTargetOutStream(gcj::JniContext* ctx, void* obj, int opType, long long memPtr);
     void* IGNITE_CALL IgniteTargetOutObject(gcj::JniContext* ctx, void* obj, int opType);
-<<<<<<< HEAD
-=======
     void IGNITE_CALL IgniteTargetInStreamAsync(gcj::JniContext* ctx, void* obj, int opType, long long memPtr);
-    void IGNITE_CALL IgniteTargetListenFuture(gcj::JniContext* ctx, void* obj, long long futId, int typ);
-    void IGNITE_CALL IgniteTargetListenFutureForOperation(gcj::JniContext* ctx, void* obj, long long futId, int typ, int opId);
->>>>>>> 9020d12f
 
     void* IGNITE_CALL IgniteAcquire(gcj::JniContext* ctx, void* obj);
     void IGNITE_CALL IgniteRelease(void* obj);
