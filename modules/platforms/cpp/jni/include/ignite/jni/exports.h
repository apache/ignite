--- conflicted
+++ resolved
@@ -184,12 +184,10 @@
     bool IGNITE_CALL IgniteListenableCancel(gcj::JniContext* ctx, void* obj);
     bool IGNITE_CALL IgniteListenableIsCancelled(gcj::JniContext* ctx, void* obj);
 
-<<<<<<< HEAD
-    void IGNITE_CALL IgniteReleaseChars(char* chars);
-=======
     void IGNITE_CALL IgniteSetConsoleHandler(gcj::ConsoleWriteHandler consoleHandler);
     void IGNITE_CALL IgniteRemoveConsoleHandler(gcj::ConsoleWriteHandler consoleHandler);
->>>>>>> 1ed5517d
+
+    void IGNITE_CALL IgniteReleaseChars(char* chars);
 }
 
 #endif //_IGNITE_JNI_EXPORTS