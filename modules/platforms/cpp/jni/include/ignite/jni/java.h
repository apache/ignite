--- conflicted
+++ resolved
@@ -564,13 +564,10 @@
                 jobject ProcessorAtomicReference(jobject obj, char* name, long long memPtr, bool create);
 				void ProcessorGetIgniteConfiguration(jobject obj, long long memPtr);
 				void ProcessorGetCacheNames(jobject obj, long long memPtr);
-<<<<<<< HEAD
+				bool ProcessorLoggerIsLevelEnabled(jobject obj, int level);
+				void ProcessorLoggerLog(jobject obj, int level, char* message, char* category, char* errorInfo);
 				bool ProcessorRegisterType(jobject obj, int id, char* name);
 				char* ProcessorGetClass(jobject obj, int id, int* resLen);
-=======
-				bool ProcessorLoggerIsLevelEnabled(jobject obj, int level);
-				void ProcessorLoggerLog(jobject obj, int level, char* message, char* category, char* errorInfo);
->>>>>>> 31b9bb84
 
                 long long TargetInStreamOutLong(jobject obj, int type, long long memPtr, JniErrorInfo* errInfo = NULL);
                 void TargetInStreamOutStream(jobject obj, int opType, long long inMemPtr, long long outMemPtr, JniErrorInfo* errInfo = NULL);
