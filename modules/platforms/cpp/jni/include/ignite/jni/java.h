<<<<<<< HEAD
/*
 * Licensed to the Apache Software Foundation (ASF) under one or more
 * contributor license agreements.  See the NOTICE file distributed with
 * this work for additional information regarding copyright ownership.
 * The ASF licenses this file to You under the Apache License, Version 2.0
 * (the "License"); you may not use this file except in compliance with
 * the License.  You may obtain a copy of the License at
 *
 *      http://www.apache.org/licenses/LICENSE-2.0
 *
 * Unless required by applicable law or agreed to in writing, software
 * distributed under the License is distributed on an "AS IS" BASIS,
 * WITHOUT WARRANTIES OR CONDITIONS OF ANY KIND, either express or implied.
 * See the License for the specific language governing permissions and
 * limitations under the License.
 */

#ifndef _IGNITE_JNI_JAVA
#define _IGNITE_JNI_JAVA

#include <jni.h>

#include "ignite/common/common.h"
#include "ignite/ignite_error.h"

namespace ignite
{
    namespace jni
    {
        namespace java
        {
            /* Handlers for callbacks from Java. */
            typedef long long(JNICALL *CacheStoreCreateHandler)(void* target, long long memPtr);
            typedef int(JNICALL *CacheStoreInvokeHandler)(void* target, long long objPtr, long long memPtr, void* cb);
            typedef void(JNICALL *CacheStoreDestroyHandler)(void* target, long long objPtr);
            typedef long long(JNICALL *CacheStoreSessionCreateHandler)(void* target, long long storePtr);

            typedef long long(JNICALL *CacheEntryFilterCreateHandler)(void* target, long long memPtr);
            typedef int(JNICALL *CacheEntryFilterApplyHandler)(void* target, long long ptr, long long memPtr);
            typedef void(JNICALL *CacheEntryFilterDestroyHandler)(void* target, long long ptr);

            typedef void(JNICALL *CacheInvokeHandler)(void* target, long long inMemPtr, long long outMemPtr);

            typedef void(JNICALL *ComputeTaskMapHandler)(void* target, long long taskPtr, long long inMemPtr, long long outMemPtr);
            typedef int(JNICALL *ComputeTaskJobResultHandler)(void* target, long long taskPtr, long long jobPtr, long long memPtr);
            typedef void(JNICALL *ComputeTaskReduceHandler)(void* target, long long taskPtr);
            typedef void(JNICALL *ComputeTaskCompleteHandler)(void* target, long long taskPtr, long long memPtr);
            typedef int(JNICALL *ComputeJobSerializeHandler)(void* target, long long jobPtr, long long memPtr);
            typedef long long(JNICALL *ComputeJobCreateHandler)(void* target, long long memPtr);
            typedef void(JNICALL *ComputeJobExecuteHandler)(void* target, long long jobPtr, int cancel, long long memPtr);
            typedef void(JNICALL *ComputeJobCancelHandler)(void* target, long long jobPtr);
            typedef void(JNICALL *ComputeJobDestroyHandler)(void* target, long long jobPtr);

            typedef void(JNICALL *ContinuousQueryListenerApplyHandler)(void* target, long long lsnrPtr, long long memPtr);
            typedef long long(JNICALL *ContinuousQueryFilterCreateHandler)(void* target, long long memPtr);
            typedef int(JNICALL *ContinuousQueryFilterApplyHandler)(void* target, long long filterPtr, long long memPtr);
            typedef void(JNICALL *ContinuousQueryFilterReleaseHandler)(void* target, long long filterPtr);

            typedef void(JNICALL *DataStreamerTopologyUpdateHandler)(void* target, long long ldrPtr, long long topVer, int topSize);
            typedef void(JNICALL *DataStreamerStreamReceiverInvokeHandler)(void* target, long long ptr, void* cache, long long memPtr, unsigned char keepPortable);

            typedef void(JNICALL *FutureByteResultHandler)(void* target, long long futAddr, int res);
            typedef void(JNICALL *FutureBoolResultHandler)(void* target, long long futAddr, int res);
            typedef void(JNICALL *FutureShortResultHandler)(void* target, long long futAddr, int res);
            typedef void(JNICALL *FutureCharResultHandler)(void* target, long long futAddr, int res);
            typedef void(JNICALL *FutureIntResultHandler)(void* target, long long futAddr, int res);
            typedef void(JNICALL *FutureFloatResultHandler)(void* target, long long futAddr, float res);
            typedef void(JNICALL *FutureLongResultHandler)(void* target, long long futAddr, long long res);
            typedef void(JNICALL *FutureDoubleResultHandler)(void* target, long long futAddr, double res);
            typedef void(JNICALL *FutureObjectResultHandler)(void* target, long long futAddr, long long memPtr);
            typedef void(JNICALL *FutureNullResultHandler)(void* target, long long futAddr);
            typedef void(JNICALL *FutureErrorHandler)(void* target, long long futAddr, long long memPtr);

            typedef void(JNICALL *LifecycleEventHandler)(void* target, long long ptr, int evt);

            typedef void(JNICALL *MemoryReallocateHandler)(void* target, long long memPtr, int cap);

            typedef long long(JNICALL *MessagingFilterCreateHandler)(void* target, long long memPtr);
            typedef int(JNICALL *MessagingFilterApplyHandler)(void* target, long long ptr, long long memPtr);
            typedef void(JNICALL *MessagingFilterDestroyHandler)(void* target, long long ptr);

            typedef long long(JNICALL *EventFilterCreateHandler)(void* target, long long memPtr);
            typedef int(JNICALL *EventFilterApplyHandler)(void* target, long long ptr, long long memPtr);
            typedef void(JNICALL *EventFilterDestroyHandler)(void* target, long long ptr);

            typedef long long(JNICALL *ServiceInitHandler)(void* target, long long memPtr);
            typedef void(JNICALL *ServiceExecuteHandler)(void* target, long long svcPtr, long long memPtr);
            typedef void(JNICALL *ServiceCancelHandler)(void* target, long long svcPtr, long long memPtr);
            typedef void(JNICALL *ServiceInvokeMethodHandler)(void* target, long long svcPtr, long long inMemPtr, long long outMemPtr);
            typedef int(JNICALL *ClusterNodeFilterApplyHandler)(void* target, long long memPtr);

            typedef long long(JNICALL *NodeInfoHandler)(void* target, long long memPtr);

            typedef void(JNICALL *OnStartHandler)(void* target, void* proc, long long memPtr);
            typedef void(JNICALL *OnStopHandler)(void* target);
            typedef void(JNICALL *ErrorHandler)(void* target, int errCode, const char* errClsChars, int errClsCharsLen, const char* errMsgChars, int errMsgCharsLen, void* errData, int errDataLen);

            typedef long long(JNICALL *ExtensionCallbackInLongOutLongHandler)(void* target, int typ, long long arg1);
            typedef long long(JNICALL *ExtensionCallbackInLongLongOutLongHandler)(void* target, int typ, long long arg1, long long arg2);

            typedef void(JNICALL *OnClientDisconnectedHandler)(void* target);
            typedef void(JNICALL *OnClientReconnectedHandler)(void* target, unsigned char clusterRestarted);

            /**
             * JNI handlers holder.
             */
            struct JniHandlers {
                void* target;

                CacheStoreCreateHandler cacheStoreCreate;
                CacheStoreInvokeHandler cacheStoreInvoke;
                CacheStoreDestroyHandler cacheStoreDestroy;
                CacheStoreSessionCreateHandler cacheStoreSessionCreate;

                CacheEntryFilterCreateHandler cacheEntryFilterCreate;
                CacheEntryFilterApplyHandler cacheEntryFilterApply;
                CacheEntryFilterDestroyHandler cacheEntryFilterDestroy;

                CacheInvokeHandler cacheInvoke;

                ComputeTaskMapHandler computeTaskMap;
                ComputeTaskJobResultHandler computeTaskJobRes;
                ComputeTaskReduceHandler computeTaskReduce;
                ComputeTaskCompleteHandler computeTaskComplete;
                ComputeJobSerializeHandler computeJobSerialize;
                ComputeJobCreateHandler computeJobCreate;
                ComputeJobExecuteHandler computeJobExec;
                ComputeJobCancelHandler computeJobCancel;
                ComputeJobDestroyHandler computeJobDestroy;

                ContinuousQueryListenerApplyHandler contQryLsnrApply;
                ContinuousQueryFilterCreateHandler contQryFilterCreate;
                ContinuousQueryFilterApplyHandler contQryFilterApply;
                ContinuousQueryFilterReleaseHandler contQryFilterRelease;

                DataStreamerTopologyUpdateHandler dataStreamerTopologyUpdate;
                DataStreamerStreamReceiverInvokeHandler streamReceiverInvoke;

                FutureByteResultHandler futByteRes;
                FutureBoolResultHandler futBoolRes;
                FutureShortResultHandler futShortRes;
                FutureCharResultHandler futCharRes;
                FutureIntResultHandler futIntRes;
                FutureFloatResultHandler futFloatRes;
                FutureLongResultHandler futLongRes;
                FutureDoubleResultHandler futDoubleRes;
                FutureObjectResultHandler futObjRes;
                FutureNullResultHandler futNullRes;
                FutureErrorHandler futErr;

                LifecycleEventHandler lifecycleEvt;

                MemoryReallocateHandler memRealloc;

                MessagingFilterCreateHandler messagingFilterCreate;
                MessagingFilterApplyHandler messagingFilterApply;
                MessagingFilterDestroyHandler messagingFilterDestroy;
                
                EventFilterCreateHandler eventFilterCreate;
                EventFilterApplyHandler eventFilterApply;
                EventFilterDestroyHandler eventFilterDestroy;

                ServiceInitHandler serviceInit;
                ServiceExecuteHandler serviceExecute;
                ServiceCancelHandler serviceCancel;
                ServiceInvokeMethodHandler serviceInvokeMethod;
                
                ClusterNodeFilterApplyHandler clusterNodeFilterApply;

                NodeInfoHandler nodeInfo;

                OnStartHandler onStart;
                OnStopHandler onStop;
                ErrorHandler error;

                ExtensionCallbackInLongOutLongHandler extensionCallbackInLongOutLong;
                ExtensionCallbackInLongLongOutLongHandler extensionCallbackInLongLongOutLong;

                OnClientDisconnectedHandler onClientDisconnected;
                OnClientReconnectedHandler onClientReconnected;
            };

            /**
             * JNI Java members.
             */
            struct JniJavaMembers {
                jclass c_Class;
                jmethodID m_Class_getName;

                jclass c_Throwable;
                jmethodID m_Throwable_getMessage;
                jmethodID m_Throwable_printStackTrace;

                /**
                 * Constructor.
                 */
                void Initialize(JNIEnv* env);

                /**
                 * Destroy members releasing all allocated classes.
                 */
                void Destroy(JNIEnv* env);

                /**
                 * Write error information.
                 */
                bool WriteErrorInfo(JNIEnv* env, char** errClsName, int* errClsNameLen, char** errMsg, int* errMsgLen);
            };

            /**
             * JNI members.
             */
            struct JniMembers {
                jclass c_PlatformAbstractQryCursor;
                jmethodID m_PlatformAbstractQryCursor_iter;
                jmethodID m_PlatformAbstractQryCursor_iterHasNext;
                jmethodID m_PlatformAbstractQryCursor_close;

                jclass c_PlatformAffinity;
                jmethodID m_PlatformAffinity_partitions;

                jclass c_PlatformCache;
                jmethodID m_PlatformCache_withSkipStore;
                jmethodID m_PlatformCache_withNoRetries;
                jmethodID m_PlatformCache_withExpiryPolicy;
                jmethodID m_PlatformCache_withAsync;
                jmethodID m_PlatformCache_withKeepPortable;
                jmethodID m_PlatformCache_clear;
                jmethodID m_PlatformCache_removeAll;
                jmethodID m_PlatformCache_iterator;
                jmethodID m_PlatformCache_localIterator;
                jmethodID m_PlatformCache_enterLock;
                jmethodID m_PlatformCache_exitLock;
                jmethodID m_PlatformCache_tryEnterLock;
                jmethodID m_PlatformCache_closeLock;
                jmethodID m_PlatformCache_rebalance;
                jmethodID m_PlatformCache_size;

                jclass c_PlatformCacheStoreCallback;
                jmethodID m_PlatformCacheStoreCallback_invoke;

                jclass c_IgniteException;

                jclass c_PlatformClusterGroup;
                jmethodID m_PlatformClusterGroup_forOthers;
                jmethodID m_PlatformClusterGroup_forRemotes;
                jmethodID m_PlatformClusterGroup_forDaemons;
                jmethodID m_PlatformClusterGroup_forRandom;
                jmethodID m_PlatformClusterGroup_forOldest;
                jmethodID m_PlatformClusterGroup_forYoungest;
                jmethodID m_PlatformClusterGroup_resetMetrics;

                jclass c_PlatformCompute;
                jmethodID m_PlatformCompute_withNoFailover;
                jmethodID m_PlatformCompute_withTimeout;
                jmethodID m_PlatformCompute_executeNative;

                jclass c_PlatformContinuousQuery;
                jmethodID m_PlatformContinuousQuery_close;
                jmethodID m_PlatformContinuousQuery_getInitialQueryCursor;

                jclass c_PlatformDataStreamer;
                jmethodID m_PlatformDataStreamer_listenTopology;
                jmethodID m_PlatformDataStreamer_getAllowOverwrite;
                jmethodID m_PlatformDataStreamer_setAllowOverwrite;
                jmethodID m_PlatformDataStreamer_getSkipStore;
                jmethodID m_PlatformDataStreamer_setSkipStore;
                jmethodID m_PlatformDataStreamer_getPerNodeBufSize;
                jmethodID m_PlatformDataStreamer_setPerNodeBufSize;
                jmethodID m_PlatformDataStreamer_getPerNodeParallelOps;
                jmethodID m_PlatformDataStreamer_setPerNodeParallelOps;
                
                jclass c_PlatformEvents;
                jmethodID m_PlatformEvents_withAsync;
                jmethodID m_PlatformEvents_stopLocalListen;
                jmethodID m_PlatformEvents_localListen;
                jmethodID m_PlatformEvents_isEnabled;
                
                jclass c_PlatformServices;
                jmethodID m_PlatformServices_withAsync;
                jmethodID m_PlatformServices_withServerKeepPortable;
                jmethodID m_PlatformServices_cancel;
                jmethodID m_PlatformServices_cancelAll;
                jmethodID m_PlatformServices_serviceProxy;

                jclass c_PlatformIgnition;
                jmethodID m_PlatformIgnition_start;
                jmethodID m_PlatformIgnition_instance;
                jmethodID m_PlatformIgnition_environmentPointer;
                jmethodID m_PlatformIgnition_stop;
                jmethodID m_PlatformIgnition_stopAll;

                jclass c_PlatformMessaging;
                jmethodID m_PlatformMessaging_withAsync;

                jclass c_PlatformProcessor;
                jmethodID m_PlatformProcessor_releaseStart;
                jmethodID m_PlatformProcessor_cache;
                jmethodID m_PlatformProcessor_createCache;
                jmethodID m_PlatformProcessor_getOrCreateCache;
                jmethodID m_PlatformProcessor_createCacheFromConfig;
                jmethodID m_PlatformProcessor_getOrCreateCacheFromConfig;
                jmethodID m_PlatformProcessor_destroyCache;
                jmethodID m_PlatformProcessor_affinity;
                jmethodID m_PlatformProcessor_dataStreamer;
                jmethodID m_PlatformProcessor_transactions;
                jmethodID m_PlatformProcessor_projection;
                jmethodID m_PlatformProcessor_compute;
                jmethodID m_PlatformProcessor_message;
                jmethodID m_PlatformProcessor_events;
                jmethodID m_PlatformProcessor_services;
                jmethodID m_PlatformProcessor_extensions;
                jmethodID m_PlatformProcessor_atomicLong;
                jmethodID m_PlatformProcessor_getIgniteConfiguration;
                jmethodID m_PlatformProcessor_atomicSequence;
                jmethodID m_PlatformProcessor_atomicReference;

                jclass c_PlatformTarget;
                jmethodID m_PlatformTarget_inStreamOutLong;
                jmethodID m_PlatformTarget_inStreamOutObject;
                jmethodID m_PlatformTarget_outLong;
                jmethodID m_PlatformTarget_outStream;
                jmethodID m_PlatformTarget_outObject;
                jmethodID m_PlatformTarget_inStreamOutStream;
                jmethodID m_PlatformTarget_inObjectStreamOutStream;
                jmethodID m_PlatformTarget_listenFuture;
                jmethodID m_PlatformTarget_listenFutureForOperation;
                jmethodID m_PlatformTarget_listenFutureAndGet;
                jmethodID m_PlatformTarget_listenFutureForOperationAndGet;

                jclass c_PlatformTransactions;
                jmethodID m_PlatformTransactions_txStart;
                jmethodID m_PlatformTransactions_txCommit;
                jmethodID m_PlatformTransactions_txCommitAsync;
                jmethodID m_PlatformTransactions_txRollback;
                jmethodID m_PlatformTransactions_txRollbackAsync;
                jmethodID m_PlatformTransactions_txState;
                jmethodID m_PlatformTransactions_txSetRollbackOnly;
                jmethodID m_PlatformTransactions_txClose;
                jmethodID m_PlatformTransactions_resetMetrics;

                jclass c_PlatformUtils;
                jmethodID m_PlatformUtils_reallocate;
                jmethodID m_PlatformUtils_errData;

                jclass c_PlatformAtomicLong;
                jmethodID m_PlatformAtomicLong_get;
                jmethodID m_PlatformAtomicLong_incrementAndGet;
                jmethodID m_PlatformAtomicLong_getAndIncrement;
                jmethodID m_PlatformAtomicLong_addAndGet;
                jmethodID m_PlatformAtomicLong_getAndAdd;
                jmethodID m_PlatformAtomicLong_decrementAndGet;
                jmethodID m_PlatformAtomicLong_getAndDecrement;
                jmethodID m_PlatformAtomicLong_getAndSet;
                jmethodID m_PlatformAtomicLong_compareAndSetAndGet;
                jmethodID m_PlatformAtomicLong_isClosed;
                jmethodID m_PlatformAtomicLong_close;

                jclass c_PlatformAtomicSequence;
                jmethodID m_PlatformAtomicSequence_get;
                jmethodID m_PlatformAtomicSequence_incrementAndGet;
                jmethodID m_PlatformAtomicSequence_getAndIncrement;
                jmethodID m_PlatformAtomicSequence_addAndGet;
                jmethodID m_PlatformAtomicSequence_getAndAdd;
                jmethodID m_PlatformAtomicSequence_getBatchSize;
                jmethodID m_PlatformAtomicSequence_setBatchSize;
                jmethodID m_PlatformAtomicSequence_isClosed;
                jmethodID m_PlatformAtomicSequence_close;

                jclass c_PlatformAtomicReference;
                jmethodID m_PlatformAtomicReference_isClosed;
                jmethodID m_PlatformAtomicReference_close;

                jclass c_PlatformListenable;
                jmethodID m_PlatformListenable_cancel;
                jmethodID m_PlatformListenable_isCancelled;

                /**
                 * Constructor.
                 */
                void Initialize(JNIEnv* env);

                /**
                 * Destroy members releasing all allocated classes.
                 */
                void Destroy(JNIEnv* env);
            };

            /**
             * JNI JVM wrapper.
             */
            class IGNITE_IMPORT_EXPORT JniJvm {
            public:
                /**
                 * Default constructor for uninitialized JVM.
                 */
                JniJvm();

                /**
                 * Constructor.
                 *
                 * @param jvm JVM.
                 * @param javaMembers Java members.
                 * @param members Members.
                 */
                JniJvm(JavaVM* jvm, JniJavaMembers javaMembers, JniMembers members);

                /**
                 * Get JVM.
                 *
                 * @param JVM.
                 */
                JavaVM* GetJvm();

                /**
                 * Get Java members.
                 *
                 * @param Java members.
                 */
                JniJavaMembers& GetJavaMembers();

                /**
                 * Get members.
                 *
                 * @param Members.
                 */
                JniMembers& GetMembers();
            private:
                /** JVM. */
                JavaVM* jvm;

                /** Java members. */
                JniJavaMembers javaMembers;

                /** Members. */
                JniMembers members;
            };

            /**
             * JNI error information.
             */
            struct IGNITE_IMPORT_EXPORT JniErrorInfo
            {
                int code;
                char* errCls;
                char* errMsg;

                /**
                 * Default constructor. Creates empty error info.
                 */
                JniErrorInfo();

                /**
                 * Constructor.
                 *
                 * @param code Code.
                 * @param errCls Error class.
                 * @param errMsg Error message.
                 */
                JniErrorInfo(int code, const char* errCls, const char* errMsg);

                /**
                 * Copy constructor.
                 *
                 * @param other Other instance.
                 */
                JniErrorInfo(const JniErrorInfo& other);

                /**
                 * Assignment operator overload.
                 *
                 * @param other Other instance.
                 * @return This instance.
                 */
                JniErrorInfo& operator=(const JniErrorInfo& other);

                /**
                 * Destructor.
                 */
                ~JniErrorInfo();
            };

            /**
             * Unmanaged context.
             */
            class IGNITE_IMPORT_EXPORT JniContext {
            public:
                static JniContext* Create(char** opts, int optsLen, JniHandlers hnds);
                static JniContext* Create(char** opts, int optsLen, JniHandlers hnds, JniErrorInfo* errInfo);
                static int Reallocate(long long memPtr, int cap);
                static void Detach();
                static void Release(jobject obj);

                jobject IgnitionStart(char* cfgPath, char* name, int factoryId, long long dataPtr);
                jobject IgnitionStart(char* cfgPath, char* name, int factoryId, long long dataPtr, JniErrorInfo* errInfo);
                jobject IgnitionInstance(char* name);
                jobject IgnitionInstance(char* name, JniErrorInfo* errInfo);
                long long IgnitionEnvironmentPointer(char* name);
                long long IgnitionEnvironmentPointer(char* name, JniErrorInfo* errInfo);
                bool IgnitionStop(char* name, bool cancel);
                bool IgnitionStop(char* name, bool cancel, JniErrorInfo* errInfo);
                void IgnitionStopAll(bool cancel);
                void IgnitionStopAll(bool cancel, JniErrorInfo* errInfo);
                
                void ProcessorReleaseStart(jobject obj);
                jobject ProcessorProjection(jobject obj);
                jobject ProcessorCache(jobject obj, const char* name);
                jobject ProcessorCache(jobject obj, const char* name, JniErrorInfo* errInfo);
                jobject ProcessorCreateCache(jobject obj, const char* name);
                jobject ProcessorCreateCache(jobject obj, const char* name, JniErrorInfo* errInfo);
                jobject ProcessorGetOrCreateCache(jobject obj, const char* name);
                jobject ProcessorGetOrCreateCache(jobject obj, const char* name, JniErrorInfo* errInfo);
                jobject ProcessorCreateCacheFromConfig(jobject obj, long long memPtr);
                jobject ProcessorCreateCacheFromConfig(jobject obj, long long memPtr, JniErrorInfo* errInfo);
                jobject ProcessorGetOrCreateCacheFromConfig(jobject obj, long long memPtr);
                jobject ProcessorGetOrCreateCacheFromConfig(jobject obj, long long memPtr, JniErrorInfo* errInfo);
                void ProcessorDestroyCache(jobject obj, const char* name);
                void ProcessorDestroyCache(jobject obj, const char* name, JniErrorInfo* errInfo);
                jobject ProcessorAffinity(jobject obj, const char* name);
                jobject ProcessorDataStreamer(jobject obj, const char* name, bool keepPortable);
                jobject ProcessorTransactions(jobject obj);
                jobject ProcessorCompute(jobject obj, jobject prj);
                jobject ProcessorMessage(jobject obj, jobject prj);
                jobject ProcessorEvents(jobject obj, jobject prj);
                jobject ProcessorServices(jobject obj, jobject prj);
                jobject ProcessorExtensions(jobject obj);
                jobject ProcessorAtomicLong(jobject obj, char* name, long long initVal, bool create);
                jobject ProcessorAtomicSequence(jobject obj, char* name, long long initVal, bool create);
                jobject ProcessorAtomicReference(jobject obj, char* name, long long memPtr, bool create);
                void ProcessorGetIgniteConfiguration(jobject obj, long long memPtr);
                
                long long TargetInStreamOutLong(jobject obj, int type, long long memPtr, JniErrorInfo* errInfo = NULL);
                void TargetInStreamOutStream(jobject obj, int opType, long long inMemPtr, long long outMemPtr, JniErrorInfo* errInfo = NULL);
                jobject TargetInStreamOutObject(jobject obj, int type, long long memPtr, JniErrorInfo* errInfo = NULL);
                void TargetInObjectStreamOutStream(jobject obj, int opType, void* arg, long long inMemPtr, long long outMemPtr, JniErrorInfo* errInfo = NULL);
                long long TargetOutLong(jobject obj, int opType, JniErrorInfo* errInfo = NULL);
                void TargetOutStream(jobject obj, int opType, long long memPtr, JniErrorInfo* errInfo = NULL);
                jobject TargetOutObject(jobject obj, int opType, JniErrorInfo* errInfo = NULL);
                void TargetListenFuture(jobject obj, long long futId, int typ);
                void TargetListenFutureForOperation(jobject obj, long long futId, int typ, int opId);
                void* TargetListenFutureAndGet(jobject obj, long long futId, int typ);
                void* TargetListenFutureForOperationAndGet(jobject obj, long long futId, int typ, int opId);
                
                int AffinityPartitions(jobject obj);

                jobject CacheWithSkipStore(jobject obj);
                jobject CacheWithNoRetries(jobject obj);
                jobject CacheWithExpiryPolicy(jobject obj, long long create, long long update, long long access);
                jobject CacheWithAsync(jobject obj);
                jobject CacheWithKeepPortable(jobject obj);
                void CacheClear(jobject obj, JniErrorInfo* errInfo = NULL);
                void CacheRemoveAll(jobject obj, JniErrorInfo* errInfo = NULL);
                jobject CacheOutOpQueryCursor(jobject obj, int type, long long memPtr, JniErrorInfo* errInfo = NULL);
                jobject CacheOutOpContinuousQuery(jobject obj, int type, long long memPtr);
                jobject CacheIterator(jobject obj);
                jobject CacheLocalIterator(jobject obj, int peekModes);
                void CacheEnterLock(jobject obj, long long id);
                void CacheExitLock(jobject obj, long long id);
                bool CacheTryEnterLock(jobject obj, long long id, long long timeout);
                void CacheCloseLock(jobject obj, long long id);
                void CacheRebalance(jobject obj, long long futId);
                int CacheSize(jobject obj, int peekModes, bool loc, JniErrorInfo* errInfo = NULL);

                void CacheStoreCallbackInvoke(jobject obj, long long memPtr);

                void ComputeWithNoFailover(jobject obj);
                void ComputeWithTimeout(jobject obj, long long timeout);
                void* ComputeExecuteNative(jobject obj, long long taskPtr, long long topVer);

                void ContinuousQueryClose(jobject obj);
                jobject ContinuousQueryGetInitialQueryCursor(jobject obj);

                void DataStreamerListenTopology(jobject obj, long long ptr);
                bool DataStreamerAllowOverwriteGet(jobject obj);
                void DataStreamerAllowOverwriteSet(jobject obj, bool val);
                bool DataStreamerSkipStoreGet(jobject obj);
                void DataStreamerSkipStoreSet(jobject obj, bool val);
                int DataStreamerPerNodeBufferSizeGet(jobject obj);
                void DataStreamerPerNodeBufferSizeSet(jobject obj, int val);
                int DataStreamerPerNodeParallelOperationsGet(jobject obj);
                void DataStreamerPerNodeParallelOperationsSet(jobject obj, int val);

                jobject MessagingWithAsync(jobject obj);

                jobject ProjectionForOthers(jobject obj, jobject prj);
                jobject ProjectionForRemotes(jobject obj);
                jobject ProjectionForDaemons(jobject obj);
                jobject ProjectionForRandom(jobject obj);
                jobject ProjectionForOldest(jobject obj);
                jobject ProjectionForYoungest(jobject obj);
                void ProjectionResetMetrics(jobject obj);
                jobject ProjectionOutOpRet(jobject obj, int type, long long memPtr);

                void QueryCursorIterator(jobject obj, JniErrorInfo* errInfo = NULL);
                bool QueryCursorIteratorHasNext(jobject obj, JniErrorInfo* errInfo = NULL);
                void QueryCursorClose(jobject obj, JniErrorInfo* errInfo = NULL);

                long long TransactionsStart(jobject obj, int concurrency, int isolation, long long timeout, int txSize);
                int TransactionsCommit(jobject obj, long long id);
                void TransactionsCommitAsync(jobject obj, long long id, long long futId);
                int TransactionsRollback(jobject obj, long long id);
                void TransactionsRollbackAsync(jobject obj, long long id, long long futId);
                int TransactionsClose(jobject obj, long long id);
                int TransactionsState(jobject obj, long long id);
                bool TransactionsSetRollbackOnly(jobject obj, long long id);
                void TransactionsResetMetrics(jobject obj);

                jobject EventsWithAsync(jobject obj);
                bool EventsStopLocalListen(jobject obj, long long hnd);
                void EventsLocalListen(jobject obj, long long hnd, int type);
                bool EventsIsEnabled(jobject obj, int type);
                
                jobject ServicesWithAsync(jobject obj);
                jobject ServicesWithServerKeepPortable(jobject obj);
                void ServicesCancel(jobject obj, char* name);
                void ServicesCancelAll(jobject obj);
                void* ServicesGetServiceProxy(jobject obj, char* name, bool sticky);

                long long AtomicLongGet(jobject obj);
                long long AtomicLongIncrementAndGet(jobject obj);
                long long AtomicLongGetAndIncrement(jobject obj);
                long long AtomicLongAddAndGet(jobject obj, long long value);
                long long AtomicLongGetAndAdd(jobject obj, long long value);
                long long AtomicLongDecrementAndGet(jobject obj);
                long long AtomicLongGetAndDecrement(jobject obj);
                long long AtomicLongGetAndSet(jobject obj, long long value);
                long long AtomicLongCompareAndSetAndGet(jobject obj, long long expVal, long long newVal);
                bool AtomicLongIsClosed(jobject obj);
                void AtomicLongClose(jobject obj);

                long long AtomicSequenceGet(jobject obj);
                long long AtomicSequenceIncrementAndGet(jobject obj);
                long long AtomicSequenceGetAndIncrement(jobject obj);
                long long AtomicSequenceAddAndGet(jobject obj, long long l);
                long long AtomicSequenceGetAndAdd(jobject obj, long long l);
                int AtomicSequenceGetBatchSize(jobject obj);
                void AtomicSequenceSetBatchSize(jobject obj, int size);
                bool AtomicSequenceIsClosed(jobject obj);
                void AtomicSequenceClose(jobject obj);

                bool AtomicReferenceIsClosed(jobject obj);
                void AtomicReferenceClose(jobject obj);

                bool ListenableCancel(jobject obj);
                bool ListenableIsCancelled(jobject obj);

                jobject Acquire(jobject obj);

                void DestroyJvm();
                void ThrowToJava(char* errMsg);
            private:
                JniJvm* jvm;
                JniHandlers hnds;

                JniContext(JniJvm* jvm, JniHandlers hnds);

                JNIEnv* Attach();
                void ExceptionCheck(JNIEnv* env);
                void ExceptionCheck(JNIEnv* env, JniErrorInfo* errInfo);
                jobject LocalToGlobal(JNIEnv* env, jobject obj);
                jobject ProcessorCache0(jobject proc, const char* name, jmethodID mthd, JniErrorInfo* errInfo);
                jobject ProcessorCacheFromConfig0(jobject proc, long long memPtr, jmethodID mthd, JniErrorInfo* errInfo);
            };

            JNIEXPORT jlong JNICALL JniCacheStoreCreate(JNIEnv *env, jclass cls, jlong envPtr, jlong memPtr);
            JNIEXPORT jint JNICALL JniCacheStoreInvoke(JNIEnv *env, jclass cls, jlong envPtr, jlong objPtr, jlong memPtr, jobject cb);
            JNIEXPORT void JNICALL JniCacheStoreDestroy(JNIEnv *env, jclass cls, jlong envPtr, jlong objPtr);
            JNIEXPORT jlong JNICALL JniCacheStoreSessionCreate(JNIEnv *env, jclass cls, jlong envPtr, jlong storePtr);

            JNIEXPORT jlong JNICALL JniCacheEntryFilterCreate(JNIEnv *env, jclass cls, jlong envPtr, jlong memPtr);
            JNIEXPORT jint JNICALL JniCacheEntryFilterApply(JNIEnv *env, jclass cls, jlong envPtr, jlong objPtr, jlong memPtr);
            JNIEXPORT void JNICALL JniCacheEntryFilterDestroy(JNIEnv *env, jclass cls, jlong envPtr, jlong objPtr);

            JNIEXPORT void JNICALL JniCacheInvoke(JNIEnv *env, jclass cls, jlong envPtr, jlong inMemPtr, jlong outMemPtr);

            JNIEXPORT void JNICALL JniComputeTaskMap(JNIEnv *env, jclass cls, jlong envPtr, jlong taskPtr, jlong inMemPtr, jlong outMemPtr);
            JNIEXPORT jint JNICALL JniComputeTaskJobResult(JNIEnv *env, jclass cls, jlong envPtr, jlong taskPtr, jlong jobPtr, jlong memPtr);
            JNIEXPORT void JNICALL JniComputeTaskReduce(JNIEnv *env, jclass cls, jlong envPtr, jlong taskPtr);
            JNIEXPORT void JNICALL JniComputeTaskComplete(JNIEnv *env, jclass cls, jlong envPtr, jlong taskPtr, jlong memPtr);
            JNIEXPORT jint JNICALL JniComputeJobSerialize(JNIEnv *env, jclass cls, jlong envPtr, jlong jobPtr, jlong memPtr);
            JNIEXPORT jlong JNICALL JniComputeJobCreate(JNIEnv *env, jclass cls, jlong envPtr, jlong memPtr);
            JNIEXPORT void JNICALL JniComputeJobExecute(JNIEnv *env, jclass cls, jlong envPtr, jlong jobPtr, jint cancel, jlong memPtr);
            JNIEXPORT void JNICALL JniComputeJobCancel(JNIEnv *env, jclass cls, jlong envPtr, jlong jobPtr);
            JNIEXPORT void JNICALL JniComputeJobDestroy(JNIEnv *env, jclass cls, jlong envPtr, jlong jobPtr);

            JNIEXPORT void JNICALL JniContinuousQueryListenerApply(JNIEnv *env, jclass cls, jlong envPtr, jlong cbPtr, jlong memPtr);
            JNIEXPORT jlong JNICALL JniContinuousQueryFilterCreate(JNIEnv *env, jclass cls, jlong envPtr, jlong memPtr);
            JNIEXPORT jint JNICALL JniContinuousQueryFilterApply(JNIEnv *env, jclass cls, jlong envPtr, jlong filterPtr, jlong memPtr);
            JNIEXPORT void JNICALL JniContinuousQueryFilterRelease(JNIEnv *env, jclass cls, jlong envPtr, jlong filterPtr);

            JNIEXPORT void JNICALL JniDataStreamerTopologyUpdate(JNIEnv *env, jclass cls, jlong envPtr, jlong ldrPtr, jlong topVer, jint topSize);
            JNIEXPORT void JNICALL JniDataStreamerStreamReceiverInvoke(JNIEnv *env, jclass cls, jlong envPtr, jlong ptr, jobject cache, jlong memPtr, jboolean keepPortable);

            JNIEXPORT void JNICALL JniFutureByteResult(JNIEnv *env, jclass cls, jlong envPtr, jlong futPtr, jint res);
            JNIEXPORT void JNICALL JniFutureBoolResult(JNIEnv *env, jclass cls, jlong envPtr, jlong futPtr, jint res);
            JNIEXPORT void JNICALL JniFutureShortResult(JNIEnv *env, jclass cls, jlong envPtr, jlong futPtr, jint res);
            JNIEXPORT void JNICALL JniFutureCharResult(JNIEnv *env, jclass cls, jlong envPtr, jlong futPtr, jint res);
            JNIEXPORT void JNICALL JniFutureIntResult(JNIEnv *env, jclass cls, jlong envPtr, jlong futPtr, jint res);
            JNIEXPORT void JNICALL JniFutureFloatResult(JNIEnv *env, jclass cls, jlong envPtr, jlong futPtr, jfloat res);
            JNIEXPORT void JNICALL JniFutureLongResult(JNIEnv *env, jclass cls, jlong envPtr, jlong futPtr, jlong res);
            JNIEXPORT void JNICALL JniFutureDoubleResult(JNIEnv *env, jclass cls, jlong envPtr, jlong futPtr, jdouble res);
            JNIEXPORT void JNICALL JniFutureObjectResult(JNIEnv *env, jclass cls, jlong envPtr, jlong futPtr, jlong memPtr);
            JNIEXPORT void JNICALL JniFutureNullResult(JNIEnv *env, jclass cls, jlong envPtr, jlong futPtr);
            JNIEXPORT void JNICALL JniFutureError(JNIEnv *env, jclass cls, jlong envPtr, jlong futPtr, jlong memPtr);

            JNIEXPORT void JNICALL JniLifecycleEvent(JNIEnv *env, jclass cls, jlong envPtr, jlong ptr, jint evt);

            JNIEXPORT void JNICALL JniMemoryReallocate(JNIEnv *env, jclass cls, jlong envPtr, jlong memPtr, jint cap);

            JNIEXPORT jlong JNICALL JniMessagingFilterCreate(JNIEnv *env, jclass cls, jlong envPtr, jlong memPtr);
            JNIEXPORT jint JNICALL JniMessagingFilterApply(JNIEnv *env, jclass cls, jlong envPtr, jlong ptr, jlong memPtr);
            JNIEXPORT void JNICALL JniMessagingFilterDestroy(JNIEnv *env, jclass cls, jlong envPtr, jlong ptr);
            
            JNIEXPORT jlong JNICALL JniEventFilterCreate(JNIEnv *env, jclass cls, jlong envPtr, jlong memPtr);
            JNIEXPORT jint JNICALL JniEventFilterApply(JNIEnv *env, jclass cls, jlong envPtr, jlong ptr, jlong memPtr);
            JNIEXPORT void JNICALL JniEventFilterDestroy(JNIEnv *env, jclass cls, jlong envPtr, jlong ptr);

            JNIEXPORT jlong JNICALL JniServiceInit(JNIEnv *env, jclass cls, jlong envPtr, jlong memPtr);
            JNIEXPORT void JNICALL JniServiceExecute(JNIEnv *env, jclass cls, jlong envPtr, jlong svcPtr, jlong memPtr);
            JNIEXPORT void JNICALL JniServiceCancel(JNIEnv *env, jclass cls, jlong envPtr, jlong svcPtr, jlong memPtr);
            JNIEXPORT void JNICALL JniServiceInvokeMethod(JNIEnv *env, jclass cls, jlong envPtr, jlong svcPtr, jlong inMemPtr, jlong outMemPtr);
            JNIEXPORT jint JNICALL JniClusterNodeFilterApply(JNIEnv *env, jclass cls, jlong envPtr, jlong memPtr);

            JNIEXPORT jlong JNICALL JniNodeInfo(JNIEnv *env, jclass cls, jlong envPtr, jlong memPtr);

            JNIEXPORT void JNICALL JniOnStart(JNIEnv *env, jclass cls, jlong envPtr, jobject proc, jlong memPtr);
            JNIEXPORT void JNICALL JniOnStop(JNIEnv *env, jclass cls, jlong envPtr);

            JNIEXPORT jlong JNICALL JniExtensionCallbackInLongOutLong(JNIEnv *env, jclass cls, jlong envPtr, jint typ, jlong arg1);
            JNIEXPORT jlong JNICALL JniExtensionCallbackInLongLongOutLong(JNIEnv *env, jclass cls, jlong envPtr, jint typ, jlong arg1, jlong arg2);

            JNIEXPORT void JNICALL JniOnClientDisconnected(JNIEnv *env, jclass cls, jlong envPtr);
            JNIEXPORT void JNICALL JniOnClientReconnected(JNIEnv *env, jclass cls, jlong envPtr, jboolean clusterRestarted);
        }
    }
}

=======
/*
 * Licensed to the Apache Software Foundation (ASF) under one or more
 * contributor license agreements.  See the NOTICE file distributed with
 * this work for additional information regarding copyright ownership.
 * The ASF licenses this file to You under the Apache License, Version 2.0
 * (the "License"); you may not use this file except in compliance with
 * the License.  You may obtain a copy of the License at
 *
 *      http://www.apache.org/licenses/LICENSE-2.0
 *
 * Unless required by applicable law or agreed to in writing, software
 * distributed under the License is distributed on an "AS IS" BASIS,
 * WITHOUT WARRANTIES OR CONDITIONS OF ANY KIND, either express or implied.
 * See the License for the specific language governing permissions and
 * limitations under the License.
 */

#ifndef _IGNITE_JNI_JAVA
#define _IGNITE_JNI_JAVA

#include <jni.h>

#include "ignite/common/common.h"
#include "ignite/ignite_error.h"

namespace ignite
{
    namespace jni
    {
        namespace java
        {
            /* Handlers for callbacks from Java. */
            typedef long long(JNICALL *CacheStoreCreateHandler)(void* target, long long memPtr);
            typedef int(JNICALL *CacheStoreInvokeHandler)(void* target, long long objPtr, long long memPtr, void* cb);
            typedef void(JNICALL *CacheStoreDestroyHandler)(void* target, long long objPtr);
            typedef long long(JNICALL *CacheStoreSessionCreateHandler)(void* target, long long storePtr);

            typedef long long(JNICALL *CacheEntryFilterCreateHandler)(void* target, long long memPtr);
            typedef int(JNICALL *CacheEntryFilterApplyHandler)(void* target, long long ptr, long long memPtr);
            typedef void(JNICALL *CacheEntryFilterDestroyHandler)(void* target, long long ptr);

            typedef void(JNICALL *CacheInvokeHandler)(void* target, long long inMemPtr, long long outMemPtr);

            typedef void(JNICALL *ComputeTaskMapHandler)(void* target, long long taskPtr, long long inMemPtr, long long outMemPtr);
            typedef int(JNICALL *ComputeTaskJobResultHandler)(void* target, long long taskPtr, long long jobPtr, long long memPtr);
            typedef void(JNICALL *ComputeTaskReduceHandler)(void* target, long long taskPtr);
            typedef void(JNICALL *ComputeTaskCompleteHandler)(void* target, long long taskPtr, long long memPtr);
            typedef int(JNICALL *ComputeJobSerializeHandler)(void* target, long long jobPtr, long long memPtr);
            typedef long long(JNICALL *ComputeJobCreateHandler)(void* target, long long memPtr);
            typedef void(JNICALL *ComputeJobExecuteHandler)(void* target, long long jobPtr, int cancel, long long memPtr);
            typedef void(JNICALL *ComputeJobCancelHandler)(void* target, long long jobPtr);
            typedef void(JNICALL *ComputeJobDestroyHandler)(void* target, long long jobPtr);

            typedef void(JNICALL *ContinuousQueryListenerApplyHandler)(void* target, long long lsnrPtr, long long memPtr);
            typedef long long(JNICALL *ContinuousQueryFilterCreateHandler)(void* target, long long memPtr);
            typedef int(JNICALL *ContinuousQueryFilterApplyHandler)(void* target, long long filterPtr, long long memPtr);
            typedef void(JNICALL *ContinuousQueryFilterReleaseHandler)(void* target, long long filterPtr);

            typedef void(JNICALL *DataStreamerTopologyUpdateHandler)(void* target, long long ldrPtr, long long topVer, int topSize);
            typedef void(JNICALL *DataStreamerStreamReceiverInvokeHandler)(void* target, long long ptr, void* cache, long long memPtr, unsigned char keepPortable);

            typedef void(JNICALL *FutureByteResultHandler)(void* target, long long futAddr, int res);
            typedef void(JNICALL *FutureBoolResultHandler)(void* target, long long futAddr, int res);
            typedef void(JNICALL *FutureShortResultHandler)(void* target, long long futAddr, int res);
            typedef void(JNICALL *FutureCharResultHandler)(void* target, long long futAddr, int res);
            typedef void(JNICALL *FutureIntResultHandler)(void* target, long long futAddr, int res);
            typedef void(JNICALL *FutureFloatResultHandler)(void* target, long long futAddr, float res);
            typedef void(JNICALL *FutureLongResultHandler)(void* target, long long futAddr, long long res);
            typedef void(JNICALL *FutureDoubleResultHandler)(void* target, long long futAddr, double res);
            typedef void(JNICALL *FutureObjectResultHandler)(void* target, long long futAddr, long long memPtr);
            typedef void(JNICALL *FutureNullResultHandler)(void* target, long long futAddr);
            typedef void(JNICALL *FutureErrorHandler)(void* target, long long futAddr, long long memPtr);

            typedef void(JNICALL *LifecycleEventHandler)(void* target, long long ptr, int evt);

            typedef void(JNICALL *MemoryReallocateHandler)(void* target, long long memPtr, int cap);

            typedef long long(JNICALL *MessagingFilterCreateHandler)(void* target, long long memPtr);
            typedef int(JNICALL *MessagingFilterApplyHandler)(void* target, long long ptr, long long memPtr);
            typedef void(JNICALL *MessagingFilterDestroyHandler)(void* target, long long ptr);

            typedef long long(JNICALL *EventFilterCreateHandler)(void* target, long long memPtr);
            typedef int(JNICALL *EventFilterApplyHandler)(void* target, long long ptr, long long memPtr);
            typedef void(JNICALL *EventFilterDestroyHandler)(void* target, long long ptr);

            typedef long long(JNICALL *ServiceInitHandler)(void* target, long long memPtr);
            typedef void(JNICALL *ServiceExecuteHandler)(void* target, long long svcPtr, long long memPtr);
            typedef void(JNICALL *ServiceCancelHandler)(void* target, long long svcPtr, long long memPtr);
            typedef void(JNICALL *ServiceInvokeMethodHandler)(void* target, long long svcPtr, long long inMemPtr, long long outMemPtr);
            typedef int(JNICALL *ClusterNodeFilterApplyHandler)(void* target, long long memPtr);

            typedef long long(JNICALL *NodeInfoHandler)(void* target, long long memPtr);

            typedef void(JNICALL *OnStartHandler)(void* target, void* proc, long long memPtr);
            typedef void(JNICALL *OnStopHandler)(void* target);
            typedef void(JNICALL *ErrorHandler)(void* target, int errCode, const char* errClsChars, int errClsCharsLen, const char* errMsgChars, int errMsgCharsLen, void* errData, int errDataLen);

            typedef long long(JNICALL *ExtensionCallbackInLongOutLongHandler)(void* target, int typ, long long arg1);
            typedef long long(JNICALL *ExtensionCallbackInLongLongOutLongHandler)(void* target, int typ, long long arg1, long long arg2);

            typedef void(JNICALL *OnClientDisconnectedHandler)(void* target);
            typedef void(JNICALL *OnClientReconnectedHandler)(void* target, unsigned char clusterRestarted);

            /**
             * JNI handlers holder.
             */
            struct JniHandlers {
                void* target;

                CacheStoreCreateHandler cacheStoreCreate;
                CacheStoreInvokeHandler cacheStoreInvoke;
                CacheStoreDestroyHandler cacheStoreDestroy;
                CacheStoreSessionCreateHandler cacheStoreSessionCreate;

                CacheEntryFilterCreateHandler cacheEntryFilterCreate;
                CacheEntryFilterApplyHandler cacheEntryFilterApply;
                CacheEntryFilterDestroyHandler cacheEntryFilterDestroy;

                CacheInvokeHandler cacheInvoke;

                ComputeTaskMapHandler computeTaskMap;
                ComputeTaskJobResultHandler computeTaskJobRes;
                ComputeTaskReduceHandler computeTaskReduce;
                ComputeTaskCompleteHandler computeTaskComplete;
                ComputeJobSerializeHandler computeJobSerialize;
                ComputeJobCreateHandler computeJobCreate;
                ComputeJobExecuteHandler computeJobExec;
                ComputeJobCancelHandler computeJobCancel;
                ComputeJobDestroyHandler computeJobDestroy;

                ContinuousQueryListenerApplyHandler contQryLsnrApply;
                ContinuousQueryFilterCreateHandler contQryFilterCreate;
                ContinuousQueryFilterApplyHandler contQryFilterApply;
                ContinuousQueryFilterReleaseHandler contQryFilterRelease;

                DataStreamerTopologyUpdateHandler dataStreamerTopologyUpdate;
                DataStreamerStreamReceiverInvokeHandler streamReceiverInvoke;

                FutureByteResultHandler futByteRes;
                FutureBoolResultHandler futBoolRes;
                FutureShortResultHandler futShortRes;
                FutureCharResultHandler futCharRes;
                FutureIntResultHandler futIntRes;
                FutureFloatResultHandler futFloatRes;
                FutureLongResultHandler futLongRes;
                FutureDoubleResultHandler futDoubleRes;
                FutureObjectResultHandler futObjRes;
                FutureNullResultHandler futNullRes;
                FutureErrorHandler futErr;

                LifecycleEventHandler lifecycleEvt;

                MemoryReallocateHandler memRealloc;

                MessagingFilterCreateHandler messagingFilterCreate;
                MessagingFilterApplyHandler messagingFilterApply;
                MessagingFilterDestroyHandler messagingFilterDestroy;
                
                EventFilterCreateHandler eventFilterCreate;
                EventFilterApplyHandler eventFilterApply;
                EventFilterDestroyHandler eventFilterDestroy;

                ServiceInitHandler serviceInit;
                ServiceExecuteHandler serviceExecute;
                ServiceCancelHandler serviceCancel;
                ServiceInvokeMethodHandler serviceInvokeMethod;

                ClusterNodeFilterApplyHandler clusterNodeFilterApply;

                NodeInfoHandler nodeInfo;

                OnStartHandler onStart;
                OnStopHandler onStop;
                ErrorHandler error;

                ExtensionCallbackInLongOutLongHandler extensionCallbackInLongOutLong;
                ExtensionCallbackInLongLongOutLongHandler extensionCallbackInLongLongOutLong;

                OnClientDisconnectedHandler onClientDisconnected;
                OnClientReconnectedHandler onClientReconnected;
            };

            /**
             * JNI Java members.
             */
            struct JniJavaMembers {
                jclass c_Class;
                jmethodID m_Class_getName;

                jclass c_Throwable;
                jmethodID m_Throwable_getMessage;
                jmethodID m_Throwable_printStackTrace;

                /**
                 * Constructor.
                 */
                void Initialize(JNIEnv* env);

                /**
                 * Destroy members releasing all allocated classes.
                 */
                void Destroy(JNIEnv* env);

                /**
                 * Write error information.
                 */
                bool WriteErrorInfo(JNIEnv* env, char** errClsName, int* errClsNameLen, char** errMsg, int* errMsgLen);
            };

            /**
             * JNI members.
             */
            struct JniMembers {
                jclass c_PlatformAbstractQryCursor;
                jmethodID m_PlatformAbstractQryCursor_iter;
                jmethodID m_PlatformAbstractQryCursor_iterHasNext;
                jmethodID m_PlatformAbstractQryCursor_close;

                jclass c_PlatformAffinity;
                jmethodID m_PlatformAffinity_partitions;

                jclass c_PlatformCache;
                jmethodID m_PlatformCache_withSkipStore;
                jmethodID m_PlatformCache_withNoRetries;
                jmethodID m_PlatformCache_withExpiryPolicy;
                jmethodID m_PlatformCache_withAsync;
                jmethodID m_PlatformCache_withKeepPortable;
                jmethodID m_PlatformCache_clear;
                jmethodID m_PlatformCache_removeAll;
                jmethodID m_PlatformCache_iterator;
                jmethodID m_PlatformCache_localIterator;
                jmethodID m_PlatformCache_enterLock;
                jmethodID m_PlatformCache_exitLock;
                jmethodID m_PlatformCache_tryEnterLock;
                jmethodID m_PlatformCache_closeLock;
                jmethodID m_PlatformCache_rebalance;
                jmethodID m_PlatformCache_size;

                jclass c_PlatformCacheStoreCallback;
                jmethodID m_PlatformCacheStoreCallback_invoke;

                jclass c_IgniteException;

                jclass c_PlatformClusterGroup;
                jmethodID m_PlatformClusterGroup_forOthers;
                jmethodID m_PlatformClusterGroup_forRemotes;
                jmethodID m_PlatformClusterGroup_forDaemons;
                jmethodID m_PlatformClusterGroup_forRandom;
                jmethodID m_PlatformClusterGroup_forOldest;
                jmethodID m_PlatformClusterGroup_forYoungest;
                jmethodID m_PlatformClusterGroup_resetMetrics;

                jclass c_PlatformCompute;
                jmethodID m_PlatformCompute_withNoFailover;
                jmethodID m_PlatformCompute_withTimeout;
                jmethodID m_PlatformCompute_executeNative;

                jclass c_PlatformContinuousQuery;
                jmethodID m_PlatformContinuousQuery_close;
                jmethodID m_PlatformContinuousQuery_getInitialQueryCursor;

                jclass c_PlatformDataStreamer;
                jmethodID m_PlatformDataStreamer_listenTopology;
                jmethodID m_PlatformDataStreamer_getAllowOverwrite;
                jmethodID m_PlatformDataStreamer_setAllowOverwrite;
                jmethodID m_PlatformDataStreamer_getSkipStore;
                jmethodID m_PlatformDataStreamer_setSkipStore;
                jmethodID m_PlatformDataStreamer_getPerNodeBufSize;
                jmethodID m_PlatformDataStreamer_setPerNodeBufSize;
                jmethodID m_PlatformDataStreamer_getPerNodeParallelOps;
                jmethodID m_PlatformDataStreamer_setPerNodeParallelOps;

                jclass c_PlatformEvents;
                jmethodID m_PlatformEvents_withAsync;
                jmethodID m_PlatformEvents_stopLocalListen;
                jmethodID m_PlatformEvents_localListen;
                jmethodID m_PlatformEvents_isEnabled;

                jclass c_PlatformServices;
                jmethodID m_PlatformServices_withAsync;
                jmethodID m_PlatformServices_withServerKeepPortable;
                jmethodID m_PlatformServices_cancel;
                jmethodID m_PlatformServices_cancelAll;
                jmethodID m_PlatformServices_serviceProxy;

                jclass c_PlatformIgnition;
                jmethodID m_PlatformIgnition_start;
                jmethodID m_PlatformIgnition_instance;
                jmethodID m_PlatformIgnition_environmentPointer;
                jmethodID m_PlatformIgnition_stop;
                jmethodID m_PlatformIgnition_stopAll;

                jclass c_PlatformMessaging;
                jmethodID m_PlatformMessaging_withAsync;

                jclass c_PlatformProcessor;
                jmethodID m_PlatformProcessor_releaseStart;
                jmethodID m_PlatformProcessor_cache;
                jmethodID m_PlatformProcessor_createCache;
                jmethodID m_PlatformProcessor_getOrCreateCache;
                jmethodID m_PlatformProcessor_createCacheFromConfig;
                jmethodID m_PlatformProcessor_getOrCreateCacheFromConfig;
                jmethodID m_PlatformProcessor_createNearCache;
                jmethodID m_PlatformProcessor_getOrCreateNearCache;
                jmethodID m_PlatformProcessor_destroyCache;
                jmethodID m_PlatformProcessor_affinity;
                jmethodID m_PlatformProcessor_dataStreamer;
                jmethodID m_PlatformProcessor_transactions;
                jmethodID m_PlatformProcessor_projection;
                jmethodID m_PlatformProcessor_compute;
                jmethodID m_PlatformProcessor_message;
                jmethodID m_PlatformProcessor_events;
                jmethodID m_PlatformProcessor_services;
                jmethodID m_PlatformProcessor_extensions;
                jmethodID m_PlatformProcessor_atomicLong;
                jmethodID m_PlatformProcessor_getIgniteConfiguration;
                jmethodID m_PlatformProcessor_atomicSequence;
                jmethodID m_PlatformProcessor_atomicReference;

                jclass c_PlatformTarget;
                jmethodID m_PlatformTarget_inStreamOutLong;
                jmethodID m_PlatformTarget_inStreamOutObject;
                jmethodID m_PlatformTarget_outLong;
                jmethodID m_PlatformTarget_outStream;
                jmethodID m_PlatformTarget_outObject;
                jmethodID m_PlatformTarget_inStreamOutStream;
                jmethodID m_PlatformTarget_inObjectStreamOutStream;
                jmethodID m_PlatformTarget_listenFuture;
                jmethodID m_PlatformTarget_listenFutureForOperation;
                jmethodID m_PlatformTarget_listenFutureAndGet;
                jmethodID m_PlatformTarget_listenFutureForOperationAndGet;

                jclass c_PlatformTransactions;
                jmethodID m_PlatformTransactions_txStart;
                jmethodID m_PlatformTransactions_txCommit;
                jmethodID m_PlatformTransactions_txCommitAsync;
                jmethodID m_PlatformTransactions_txRollback;
                jmethodID m_PlatformTransactions_txRollbackAsync;
                jmethodID m_PlatformTransactions_txState;
                jmethodID m_PlatformTransactions_txSetRollbackOnly;
                jmethodID m_PlatformTransactions_txClose;
                jmethodID m_PlatformTransactions_resetMetrics;

                jclass c_PlatformUtils;
                jmethodID m_PlatformUtils_reallocate;
                jmethodID m_PlatformUtils_errData;

                jclass c_PlatformAtomicLong;
                jmethodID m_PlatformAtomicLong_get;
                jmethodID m_PlatformAtomicLong_incrementAndGet;
                jmethodID m_PlatformAtomicLong_getAndIncrement;
                jmethodID m_PlatformAtomicLong_addAndGet;
                jmethodID m_PlatformAtomicLong_getAndAdd;
                jmethodID m_PlatformAtomicLong_decrementAndGet;
                jmethodID m_PlatformAtomicLong_getAndDecrement;
                jmethodID m_PlatformAtomicLong_getAndSet;
                jmethodID m_PlatformAtomicLong_compareAndSetAndGet;
                jmethodID m_PlatformAtomicLong_isClosed;
                jmethodID m_PlatformAtomicLong_close;

                jclass c_PlatformAtomicSequence;
                jmethodID m_PlatformAtomicSequence_get;
                jmethodID m_PlatformAtomicSequence_incrementAndGet;
                jmethodID m_PlatformAtomicSequence_getAndIncrement;
                jmethodID m_PlatformAtomicSequence_addAndGet;
                jmethodID m_PlatformAtomicSequence_getAndAdd;
                jmethodID m_PlatformAtomicSequence_getBatchSize;
                jmethodID m_PlatformAtomicSequence_setBatchSize;
                jmethodID m_PlatformAtomicSequence_isClosed;
                jmethodID m_PlatformAtomicSequence_close;

                jclass c_PlatformAtomicReference;
                jmethodID m_PlatformAtomicReference_isClosed;
                jmethodID m_PlatformAtomicReference_close;

                jclass c_PlatformListenable;
                jmethodID m_PlatformListenable_cancel;
                jmethodID m_PlatformListenable_isCancelled;

                /**
                 * Constructor.
                 */
                void Initialize(JNIEnv* env);

                /**
                 * Destroy members releasing all allocated classes.
                 */
                void Destroy(JNIEnv* env);
            };

            /**
             * JNI JVM wrapper.
             */
            class IGNITE_IMPORT_EXPORT JniJvm {
            public:
                /**
                 * Default constructor for uninitialized JVM.
                 */
                JniJvm();

                /**
                 * Constructor.
                 *
                 * @param jvm JVM.
                 * @param javaMembers Java members.
                 * @param members Members.
                 */
                JniJvm(JavaVM* jvm, JniJavaMembers javaMembers, JniMembers members);

                /**
                 * Get JVM.
                 *
                 * @param JVM.
                 */
                JavaVM* GetJvm();

                /**
                 * Get Java members.
                 *
                 * @param Java members.
                 */
                JniJavaMembers& GetJavaMembers();

                /**
                 * Get members.
                 *
                 * @param Members.
                 */
                JniMembers& GetMembers();
            private:
                /** JVM. */
                JavaVM* jvm;

                /** Java members. */
                JniJavaMembers javaMembers;

                /** Members. */
                JniMembers members;
            };

            /**
             * JNI error information.
             */
            struct IGNITE_IMPORT_EXPORT JniErrorInfo
            {
                int code;
                char* errCls;
                char* errMsg;

                /**
                 * Default constructor. Creates empty error info.
                 */
                JniErrorInfo();

                /**
                 * Constructor.
                 *
                 * @param code Code.
                 * @param errCls Error class.
                 * @param errMsg Error message.
                 */
                JniErrorInfo(int code, const char* errCls, const char* errMsg);

                /**
                 * Copy constructor.
                 *
                 * @param other Other instance.
                 */
                JniErrorInfo(const JniErrorInfo& other);

                /**
                 * Assignment operator overload.
                 *
                 * @param other Other instance.
                 * @return This instance.
                 */
                JniErrorInfo& operator=(const JniErrorInfo& other);

                /**
                 * Destructor.
                 */
                ~JniErrorInfo();
            };

            /**
             * Unmanaged context.
             */
            class IGNITE_IMPORT_EXPORT JniContext {
            public:
                static JniContext* Create(char** opts, int optsLen, JniHandlers hnds);
                static JniContext* Create(char** opts, int optsLen, JniHandlers hnds, JniErrorInfo* errInfo);
                static int Reallocate(long long memPtr, int cap);
                static void Detach();
                static void Release(jobject obj);

                jobject IgnitionStart(char* cfgPath, char* name, int factoryId, long long dataPtr);
                jobject IgnitionStart(char* cfgPath, char* name, int factoryId, long long dataPtr, JniErrorInfo* errInfo);
                jobject IgnitionInstance(char* name);
                jobject IgnitionInstance(char* name, JniErrorInfo* errInfo);
                long long IgnitionEnvironmentPointer(char* name);
                long long IgnitionEnvironmentPointer(char* name, JniErrorInfo* errInfo);
                bool IgnitionStop(char* name, bool cancel);
                bool IgnitionStop(char* name, bool cancel, JniErrorInfo* errInfo);
                void IgnitionStopAll(bool cancel);
                void IgnitionStopAll(bool cancel, JniErrorInfo* errInfo);
                
                void ProcessorReleaseStart(jobject obj);
                jobject ProcessorProjection(jobject obj);
                jobject ProcessorCache(jobject obj, const char* name);
                jobject ProcessorCache(jobject obj, const char* name, JniErrorInfo* errInfo);
                jobject ProcessorCreateCache(jobject obj, const char* name);
                jobject ProcessorCreateCache(jobject obj, const char* name, JniErrorInfo* errInfo);
                jobject ProcessorGetOrCreateCache(jobject obj, const char* name);
                jobject ProcessorGetOrCreateCache(jobject obj, const char* name, JniErrorInfo* errInfo);
                jobject ProcessorCreateCacheFromConfig(jobject obj, long long memPtr);
                jobject ProcessorCreateCacheFromConfig(jobject obj, long long memPtr, JniErrorInfo* errInfo);
                jobject ProcessorGetOrCreateCacheFromConfig(jobject obj, long long memPtr);
                jobject ProcessorGetOrCreateCacheFromConfig(jobject obj, long long memPtr, JniErrorInfo* errInfo);
                jobject ProcessorCreateNearCache(jobject obj, const char* name, long long memPtr);
                jobject ProcessorGetOrCreateNearCache(jobject obj, const char* name, long long memPtr);
                void ProcessorDestroyCache(jobject obj, const char* name);
                void ProcessorDestroyCache(jobject obj, const char* name, JniErrorInfo* errInfo);
                jobject ProcessorAffinity(jobject obj, const char* name);
                jobject ProcessorDataStreamer(jobject obj, const char* name, bool keepPortable);
                jobject ProcessorTransactions(jobject obj);
                jobject ProcessorCompute(jobject obj, jobject prj);
                jobject ProcessorMessage(jobject obj, jobject prj);
                jobject ProcessorEvents(jobject obj, jobject prj);
                jobject ProcessorServices(jobject obj, jobject prj);
                jobject ProcessorExtensions(jobject obj);
                jobject ProcessorAtomicLong(jobject obj, char* name, long long initVal, bool create);
                jobject ProcessorAtomicSequence(jobject obj, char* name, long long initVal, bool create);
                jobject ProcessorAtomicReference(jobject obj, char* name, long long memPtr, bool create);
                void ProcessorGetIgniteConfiguration(jobject obj, long long memPtr);
                
                long long TargetInStreamOutLong(jobject obj, int type, long long memPtr, JniErrorInfo* errInfo = NULL);
                void TargetInStreamOutStream(jobject obj, int opType, long long inMemPtr, long long outMemPtr, JniErrorInfo* errInfo = NULL);
                jobject TargetInStreamOutObject(jobject obj, int type, long long memPtr, JniErrorInfo* errInfo = NULL);
                void TargetInObjectStreamOutStream(jobject obj, int opType, void* arg, long long inMemPtr, long long outMemPtr, JniErrorInfo* errInfo = NULL);
                long long TargetOutLong(jobject obj, int opType, JniErrorInfo* errInfo = NULL);
                void TargetOutStream(jobject obj, int opType, long long memPtr, JniErrorInfo* errInfo = NULL);
                jobject TargetOutObject(jobject obj, int opType, JniErrorInfo* errInfo = NULL);
                void TargetListenFuture(jobject obj, long long futId, int typ);
                void TargetListenFutureForOperation(jobject obj, long long futId, int typ, int opId);
                void* TargetListenFutureAndGet(jobject obj, long long futId, int typ);
                void* TargetListenFutureForOperationAndGet(jobject obj, long long futId, int typ, int opId);
                
                int AffinityPartitions(jobject obj);

                jobject CacheWithSkipStore(jobject obj);
                jobject CacheWithNoRetries(jobject obj);
                jobject CacheWithExpiryPolicy(jobject obj, long long create, long long update, long long access);
                jobject CacheWithAsync(jobject obj);
                jobject CacheWithKeepPortable(jobject obj);
                void CacheClear(jobject obj, JniErrorInfo* errInfo = NULL);
                void CacheRemoveAll(jobject obj, JniErrorInfo* errInfo = NULL);
                jobject CacheOutOpQueryCursor(jobject obj, int type, long long memPtr, JniErrorInfo* errInfo = NULL);
                jobject CacheOutOpContinuousQuery(jobject obj, int type, long long memPtr);
                jobject CacheIterator(jobject obj);
                jobject CacheLocalIterator(jobject obj, int peekModes);
                void CacheEnterLock(jobject obj, long long id);
                void CacheExitLock(jobject obj, long long id);
                bool CacheTryEnterLock(jobject obj, long long id, long long timeout);
                void CacheCloseLock(jobject obj, long long id);
                void CacheRebalance(jobject obj, long long futId);
                int CacheSize(jobject obj, int peekModes, bool loc, JniErrorInfo* errInfo = NULL);

                void CacheStoreCallbackInvoke(jobject obj, long long memPtr);

                void ComputeWithNoFailover(jobject obj);
                void ComputeWithTimeout(jobject obj, long long timeout);
                void* ComputeExecuteNative(jobject obj, long long taskPtr, long long topVer);

                void ContinuousQueryClose(jobject obj);
                jobject ContinuousQueryGetInitialQueryCursor(jobject obj);

                void DataStreamerListenTopology(jobject obj, long long ptr);
                bool DataStreamerAllowOverwriteGet(jobject obj);
                void DataStreamerAllowOverwriteSet(jobject obj, bool val);
                bool DataStreamerSkipStoreGet(jobject obj);
                void DataStreamerSkipStoreSet(jobject obj, bool val);
                int DataStreamerPerNodeBufferSizeGet(jobject obj);
                void DataStreamerPerNodeBufferSizeSet(jobject obj, int val);
                int DataStreamerPerNodeParallelOperationsGet(jobject obj);
                void DataStreamerPerNodeParallelOperationsSet(jobject obj, int val);

                jobject MessagingWithAsync(jobject obj);

                jobject ProjectionForOthers(jobject obj, jobject prj);
                jobject ProjectionForRemotes(jobject obj);
                jobject ProjectionForDaemons(jobject obj);
                jobject ProjectionForRandom(jobject obj);
                jobject ProjectionForOldest(jobject obj);
                jobject ProjectionForYoungest(jobject obj);
                void ProjectionResetMetrics(jobject obj);
                jobject ProjectionOutOpRet(jobject obj, int type, long long memPtr);

                void QueryCursorIterator(jobject obj, JniErrorInfo* errInfo = NULL);
                bool QueryCursorIteratorHasNext(jobject obj, JniErrorInfo* errInfo = NULL);
                void QueryCursorClose(jobject obj, JniErrorInfo* errInfo = NULL);

                long long TransactionsStart(jobject obj, int concurrency, int isolation, long long timeout, int txSize);
                int TransactionsCommit(jobject obj, long long id);
                void TransactionsCommitAsync(jobject obj, long long id, long long futId);
                int TransactionsRollback(jobject obj, long long id);
                void TransactionsRollbackAsync(jobject obj, long long id, long long futId);
                int TransactionsClose(jobject obj, long long id);
                int TransactionsState(jobject obj, long long id);
                bool TransactionsSetRollbackOnly(jobject obj, long long id);
                void TransactionsResetMetrics(jobject obj);

                jobject EventsWithAsync(jobject obj);
                bool EventsStopLocalListen(jobject obj, long long hnd);
                void EventsLocalListen(jobject obj, long long hnd, int type);
                bool EventsIsEnabled(jobject obj, int type);
                
                jobject ServicesWithAsync(jobject obj);
                jobject ServicesWithServerKeepPortable(jobject obj);
                void ServicesCancel(jobject obj, char* name);
                void ServicesCancelAll(jobject obj);
                void* ServicesGetServiceProxy(jobject obj, char* name, bool sticky);

                long long AtomicLongGet(jobject obj);
                long long AtomicLongIncrementAndGet(jobject obj);
                long long AtomicLongGetAndIncrement(jobject obj);
                long long AtomicLongAddAndGet(jobject obj, long long value);
                long long AtomicLongGetAndAdd(jobject obj, long long value);
                long long AtomicLongDecrementAndGet(jobject obj);
                long long AtomicLongGetAndDecrement(jobject obj);
                long long AtomicLongGetAndSet(jobject obj, long long value);
                long long AtomicLongCompareAndSetAndGet(jobject obj, long long expVal, long long newVal);
                bool AtomicLongIsClosed(jobject obj);
                void AtomicLongClose(jobject obj);

                long long AtomicSequenceGet(jobject obj);
                long long AtomicSequenceIncrementAndGet(jobject obj);
                long long AtomicSequenceGetAndIncrement(jobject obj);
                long long AtomicSequenceAddAndGet(jobject obj, long long l);
                long long AtomicSequenceGetAndAdd(jobject obj, long long l);
                int AtomicSequenceGetBatchSize(jobject obj);
                void AtomicSequenceSetBatchSize(jobject obj, int size);
                bool AtomicSequenceIsClosed(jobject obj);
                void AtomicSequenceClose(jobject obj);

                bool AtomicReferenceIsClosed(jobject obj);
                void AtomicReferenceClose(jobject obj);

                bool ListenableCancel(jobject obj);
                bool ListenableIsCancelled(jobject obj);

                jobject Acquire(jobject obj);

                void DestroyJvm();
                void ThrowToJava(char* errMsg);
            private:
                JniJvm* jvm;
                JniHandlers hnds;

                JniContext(JniJvm* jvm, JniHandlers hnds);

                JNIEnv* Attach();
                void ExceptionCheck(JNIEnv* env);
                void ExceptionCheck(JNIEnv* env, JniErrorInfo* errInfo);
                jobject LocalToGlobal(JNIEnv* env, jobject obj);
                jobject ProcessorCache0(jobject proc, const char* name, jmethodID mthd, JniErrorInfo* errInfo);
                jobject ProcessorCacheFromConfig0(jobject proc, long long memPtr, jmethodID mthd, JniErrorInfo* errInfo);
                jobject ProcessorGetOrCreateNearCache0(jobject obj, const char* name, long long memPtr, jmethodID methodID);
            };

            JNIEXPORT jlong JNICALL JniCacheStoreCreate(JNIEnv *env, jclass cls, jlong envPtr, jlong memPtr);
            JNIEXPORT jint JNICALL JniCacheStoreInvoke(JNIEnv *env, jclass cls, jlong envPtr, jlong objPtr, jlong memPtr, jobject cb);
            JNIEXPORT void JNICALL JniCacheStoreDestroy(JNIEnv *env, jclass cls, jlong envPtr, jlong objPtr);
            JNIEXPORT jlong JNICALL JniCacheStoreSessionCreate(JNIEnv *env, jclass cls, jlong envPtr, jlong storePtr);

            JNIEXPORT jlong JNICALL JniCacheEntryFilterCreate(JNIEnv *env, jclass cls, jlong envPtr, jlong memPtr);
            JNIEXPORT jint JNICALL JniCacheEntryFilterApply(JNIEnv *env, jclass cls, jlong envPtr, jlong objPtr, jlong memPtr);
            JNIEXPORT void JNICALL JniCacheEntryFilterDestroy(JNIEnv *env, jclass cls, jlong envPtr, jlong objPtr);

            JNIEXPORT void JNICALL JniCacheInvoke(JNIEnv *env, jclass cls, jlong envPtr, jlong inMemPtr, jlong outMemPtr);

            JNIEXPORT void JNICALL JniComputeTaskMap(JNIEnv *env, jclass cls, jlong envPtr, jlong taskPtr, jlong inMemPtr, jlong outMemPtr);
            JNIEXPORT jint JNICALL JniComputeTaskJobResult(JNIEnv *env, jclass cls, jlong envPtr, jlong taskPtr, jlong jobPtr, jlong memPtr);
            JNIEXPORT void JNICALL JniComputeTaskReduce(JNIEnv *env, jclass cls, jlong envPtr, jlong taskPtr);
            JNIEXPORT void JNICALL JniComputeTaskComplete(JNIEnv *env, jclass cls, jlong envPtr, jlong taskPtr, jlong memPtr);
            JNIEXPORT jint JNICALL JniComputeJobSerialize(JNIEnv *env, jclass cls, jlong envPtr, jlong jobPtr, jlong memPtr);
            JNIEXPORT jlong JNICALL JniComputeJobCreate(JNIEnv *env, jclass cls, jlong envPtr, jlong memPtr);
            JNIEXPORT void JNICALL JniComputeJobExecute(JNIEnv *env, jclass cls, jlong envPtr, jlong jobPtr, jint cancel, jlong memPtr);
            JNIEXPORT void JNICALL JniComputeJobCancel(JNIEnv *env, jclass cls, jlong envPtr, jlong jobPtr);
            JNIEXPORT void JNICALL JniComputeJobDestroy(JNIEnv *env, jclass cls, jlong envPtr, jlong jobPtr);

            JNIEXPORT void JNICALL JniContinuousQueryListenerApply(JNIEnv *env, jclass cls, jlong envPtr, jlong cbPtr, jlong memPtr);
            JNIEXPORT jlong JNICALL JniContinuousQueryFilterCreate(JNIEnv *env, jclass cls, jlong envPtr, jlong memPtr);
            JNIEXPORT jint JNICALL JniContinuousQueryFilterApply(JNIEnv *env, jclass cls, jlong envPtr, jlong filterPtr, jlong memPtr);
            JNIEXPORT void JNICALL JniContinuousQueryFilterRelease(JNIEnv *env, jclass cls, jlong envPtr, jlong filterPtr);

            JNIEXPORT void JNICALL JniDataStreamerTopologyUpdate(JNIEnv *env, jclass cls, jlong envPtr, jlong ldrPtr, jlong topVer, jint topSize);
            JNIEXPORT void JNICALL JniDataStreamerStreamReceiverInvoke(JNIEnv *env, jclass cls, jlong envPtr, jlong ptr, jobject cache, jlong memPtr, jboolean keepPortable);

            JNIEXPORT void JNICALL JniFutureByteResult(JNIEnv *env, jclass cls, jlong envPtr, jlong futPtr, jint res);
            JNIEXPORT void JNICALL JniFutureBoolResult(JNIEnv *env, jclass cls, jlong envPtr, jlong futPtr, jint res);
            JNIEXPORT void JNICALL JniFutureShortResult(JNIEnv *env, jclass cls, jlong envPtr, jlong futPtr, jint res);
            JNIEXPORT void JNICALL JniFutureCharResult(JNIEnv *env, jclass cls, jlong envPtr, jlong futPtr, jint res);
            JNIEXPORT void JNICALL JniFutureIntResult(JNIEnv *env, jclass cls, jlong envPtr, jlong futPtr, jint res);
            JNIEXPORT void JNICALL JniFutureFloatResult(JNIEnv *env, jclass cls, jlong envPtr, jlong futPtr, jfloat res);
            JNIEXPORT void JNICALL JniFutureLongResult(JNIEnv *env, jclass cls, jlong envPtr, jlong futPtr, jlong res);
            JNIEXPORT void JNICALL JniFutureDoubleResult(JNIEnv *env, jclass cls, jlong envPtr, jlong futPtr, jdouble res);
            JNIEXPORT void JNICALL JniFutureObjectResult(JNIEnv *env, jclass cls, jlong envPtr, jlong futPtr, jlong memPtr);
            JNIEXPORT void JNICALL JniFutureNullResult(JNIEnv *env, jclass cls, jlong envPtr, jlong futPtr);
            JNIEXPORT void JNICALL JniFutureError(JNIEnv *env, jclass cls, jlong envPtr, jlong futPtr, jlong memPtr);

            JNIEXPORT void JNICALL JniLifecycleEvent(JNIEnv *env, jclass cls, jlong envPtr, jlong ptr, jint evt);

            JNIEXPORT void JNICALL JniMemoryReallocate(JNIEnv *env, jclass cls, jlong envPtr, jlong memPtr, jint cap);

            JNIEXPORT jlong JNICALL JniMessagingFilterCreate(JNIEnv *env, jclass cls, jlong envPtr, jlong memPtr);
            JNIEXPORT jint JNICALL JniMessagingFilterApply(JNIEnv *env, jclass cls, jlong envPtr, jlong ptr, jlong memPtr);
            JNIEXPORT void JNICALL JniMessagingFilterDestroy(JNIEnv *env, jclass cls, jlong envPtr, jlong ptr);
            
            JNIEXPORT jlong JNICALL JniEventFilterCreate(JNIEnv *env, jclass cls, jlong envPtr, jlong memPtr);
            JNIEXPORT jint JNICALL JniEventFilterApply(JNIEnv *env, jclass cls, jlong envPtr, jlong ptr, jlong memPtr);
            JNIEXPORT void JNICALL JniEventFilterDestroy(JNIEnv *env, jclass cls, jlong envPtr, jlong ptr);

            JNIEXPORT jlong JNICALL JniServiceInit(JNIEnv *env, jclass cls, jlong envPtr, jlong memPtr);
            JNIEXPORT void JNICALL JniServiceExecute(JNIEnv *env, jclass cls, jlong envPtr, jlong svcPtr, jlong memPtr);
            JNIEXPORT void JNICALL JniServiceCancel(JNIEnv *env, jclass cls, jlong envPtr, jlong svcPtr, jlong memPtr);
            JNIEXPORT void JNICALL JniServiceInvokeMethod(JNIEnv *env, jclass cls, jlong envPtr, jlong svcPtr, jlong inMemPtr, jlong outMemPtr);
            JNIEXPORT jint JNICALL JniClusterNodeFilterApply(JNIEnv *env, jclass cls, jlong envPtr, jlong memPtr);

            JNIEXPORT jlong JNICALL JniNodeInfo(JNIEnv *env, jclass cls, jlong envPtr, jlong memPtr);

            JNIEXPORT void JNICALL JniOnStart(JNIEnv *env, jclass cls, jlong envPtr, jobject proc, jlong memPtr);
            JNIEXPORT void JNICALL JniOnStop(JNIEnv *env, jclass cls, jlong envPtr);

            JNIEXPORT jlong JNICALL JniExtensionCallbackInLongOutLong(JNIEnv *env, jclass cls, jlong envPtr, jint typ, jlong arg1);
            JNIEXPORT jlong JNICALL JniExtensionCallbackInLongLongOutLong(JNIEnv *env, jclass cls, jlong envPtr, jint typ, jlong arg1, jlong arg2);

            JNIEXPORT void JNICALL JniOnClientDisconnected(JNIEnv *env, jclass cls, jlong envPtr);
            JNIEXPORT void JNICALL JniOnClientReconnected(JNIEnv *env, jclass cls, jlong envPtr, jboolean clusterRestarted);
        }
    }
}

>>>>>>> b7450ef4
#endif //_IGNITE_JNI_JAVA<|MERGE_RESOLUTION|>--- conflicted
+++ resolved
@@ -1,742 +1,3 @@
-<<<<<<< HEAD
-/*
- * Licensed to the Apache Software Foundation (ASF) under one or more
- * contributor license agreements.  See the NOTICE file distributed with
- * this work for additional information regarding copyright ownership.
- * The ASF licenses this file to You under the Apache License, Version 2.0
- * (the "License"); you may not use this file except in compliance with
- * the License.  You may obtain a copy of the License at
- *
- *      http://www.apache.org/licenses/LICENSE-2.0
- *
- * Unless required by applicable law or agreed to in writing, software
- * distributed under the License is distributed on an "AS IS" BASIS,
- * WITHOUT WARRANTIES OR CONDITIONS OF ANY KIND, either express or implied.
- * See the License for the specific language governing permissions and
- * limitations under the License.
- */
-
-#ifndef _IGNITE_JNI_JAVA
-#define _IGNITE_JNI_JAVA
-
-#include <jni.h>
-
-#include "ignite/common/common.h"
-#include "ignite/ignite_error.h"
-
-namespace ignite
-{
-    namespace jni
-    {
-        namespace java
-        {
-            /* Handlers for callbacks from Java. */
-            typedef long long(JNICALL *CacheStoreCreateHandler)(void* target, long long memPtr);
-            typedef int(JNICALL *CacheStoreInvokeHandler)(void* target, long long objPtr, long long memPtr, void* cb);
-            typedef void(JNICALL *CacheStoreDestroyHandler)(void* target, long long objPtr);
-            typedef long long(JNICALL *CacheStoreSessionCreateHandler)(void* target, long long storePtr);
-
-            typedef long long(JNICALL *CacheEntryFilterCreateHandler)(void* target, long long memPtr);
-            typedef int(JNICALL *CacheEntryFilterApplyHandler)(void* target, long long ptr, long long memPtr);
-            typedef void(JNICALL *CacheEntryFilterDestroyHandler)(void* target, long long ptr);
-
-            typedef void(JNICALL *CacheInvokeHandler)(void* target, long long inMemPtr, long long outMemPtr);
-
-            typedef void(JNICALL *ComputeTaskMapHandler)(void* target, long long taskPtr, long long inMemPtr, long long outMemPtr);
-            typedef int(JNICALL *ComputeTaskJobResultHandler)(void* target, long long taskPtr, long long jobPtr, long long memPtr);
-            typedef void(JNICALL *ComputeTaskReduceHandler)(void* target, long long taskPtr);
-            typedef void(JNICALL *ComputeTaskCompleteHandler)(void* target, long long taskPtr, long long memPtr);
-            typedef int(JNICALL *ComputeJobSerializeHandler)(void* target, long long jobPtr, long long memPtr);
-            typedef long long(JNICALL *ComputeJobCreateHandler)(void* target, long long memPtr);
-            typedef void(JNICALL *ComputeJobExecuteHandler)(void* target, long long jobPtr, int cancel, long long memPtr);
-            typedef void(JNICALL *ComputeJobCancelHandler)(void* target, long long jobPtr);
-            typedef void(JNICALL *ComputeJobDestroyHandler)(void* target, long long jobPtr);
-
-            typedef void(JNICALL *ContinuousQueryListenerApplyHandler)(void* target, long long lsnrPtr, long long memPtr);
-            typedef long long(JNICALL *ContinuousQueryFilterCreateHandler)(void* target, long long memPtr);
-            typedef int(JNICALL *ContinuousQueryFilterApplyHandler)(void* target, long long filterPtr, long long memPtr);
-            typedef void(JNICALL *ContinuousQueryFilterReleaseHandler)(void* target, long long filterPtr);
-
-            typedef void(JNICALL *DataStreamerTopologyUpdateHandler)(void* target, long long ldrPtr, long long topVer, int topSize);
-            typedef void(JNICALL *DataStreamerStreamReceiverInvokeHandler)(void* target, long long ptr, void* cache, long long memPtr, unsigned char keepPortable);
-
-            typedef void(JNICALL *FutureByteResultHandler)(void* target, long long futAddr, int res);
-            typedef void(JNICALL *FutureBoolResultHandler)(void* target, long long futAddr, int res);
-            typedef void(JNICALL *FutureShortResultHandler)(void* target, long long futAddr, int res);
-            typedef void(JNICALL *FutureCharResultHandler)(void* target, long long futAddr, int res);
-            typedef void(JNICALL *FutureIntResultHandler)(void* target, long long futAddr, int res);
-            typedef void(JNICALL *FutureFloatResultHandler)(void* target, long long futAddr, float res);
-            typedef void(JNICALL *FutureLongResultHandler)(void* target, long long futAddr, long long res);
-            typedef void(JNICALL *FutureDoubleResultHandler)(void* target, long long futAddr, double res);
-            typedef void(JNICALL *FutureObjectResultHandler)(void* target, long long futAddr, long long memPtr);
-            typedef void(JNICALL *FutureNullResultHandler)(void* target, long long futAddr);
-            typedef void(JNICALL *FutureErrorHandler)(void* target, long long futAddr, long long memPtr);
-
-            typedef void(JNICALL *LifecycleEventHandler)(void* target, long long ptr, int evt);
-
-            typedef void(JNICALL *MemoryReallocateHandler)(void* target, long long memPtr, int cap);
-
-            typedef long long(JNICALL *MessagingFilterCreateHandler)(void* target, long long memPtr);
-            typedef int(JNICALL *MessagingFilterApplyHandler)(void* target, long long ptr, long long memPtr);
-            typedef void(JNICALL *MessagingFilterDestroyHandler)(void* target, long long ptr);
-
-            typedef long long(JNICALL *EventFilterCreateHandler)(void* target, long long memPtr);
-            typedef int(JNICALL *EventFilterApplyHandler)(void* target, long long ptr, long long memPtr);
-            typedef void(JNICALL *EventFilterDestroyHandler)(void* target, long long ptr);
-
-            typedef long long(JNICALL *ServiceInitHandler)(void* target, long long memPtr);
-            typedef void(JNICALL *ServiceExecuteHandler)(void* target, long long svcPtr, long long memPtr);
-            typedef void(JNICALL *ServiceCancelHandler)(void* target, long long svcPtr, long long memPtr);
-            typedef void(JNICALL *ServiceInvokeMethodHandler)(void* target, long long svcPtr, long long inMemPtr, long long outMemPtr);
-            typedef int(JNICALL *ClusterNodeFilterApplyHandler)(void* target, long long memPtr);
-
-            typedef long long(JNICALL *NodeInfoHandler)(void* target, long long memPtr);
-
-            typedef void(JNICALL *OnStartHandler)(void* target, void* proc, long long memPtr);
-            typedef void(JNICALL *OnStopHandler)(void* target);
-            typedef void(JNICALL *ErrorHandler)(void* target, int errCode, const char* errClsChars, int errClsCharsLen, const char* errMsgChars, int errMsgCharsLen, void* errData, int errDataLen);
-
-            typedef long long(JNICALL *ExtensionCallbackInLongOutLongHandler)(void* target, int typ, long long arg1);
-            typedef long long(JNICALL *ExtensionCallbackInLongLongOutLongHandler)(void* target, int typ, long long arg1, long long arg2);
-
-            typedef void(JNICALL *OnClientDisconnectedHandler)(void* target);
-            typedef void(JNICALL *OnClientReconnectedHandler)(void* target, unsigned char clusterRestarted);
-
-            /**
-             * JNI handlers holder.
-             */
-            struct JniHandlers {
-                void* target;
-
-                CacheStoreCreateHandler cacheStoreCreate;
-                CacheStoreInvokeHandler cacheStoreInvoke;
-                CacheStoreDestroyHandler cacheStoreDestroy;
-                CacheStoreSessionCreateHandler cacheStoreSessionCreate;
-
-                CacheEntryFilterCreateHandler cacheEntryFilterCreate;
-                CacheEntryFilterApplyHandler cacheEntryFilterApply;
-                CacheEntryFilterDestroyHandler cacheEntryFilterDestroy;
-
-                CacheInvokeHandler cacheInvoke;
-
-                ComputeTaskMapHandler computeTaskMap;
-                ComputeTaskJobResultHandler computeTaskJobRes;
-                ComputeTaskReduceHandler computeTaskReduce;
-                ComputeTaskCompleteHandler computeTaskComplete;
-                ComputeJobSerializeHandler computeJobSerialize;
-                ComputeJobCreateHandler computeJobCreate;
-                ComputeJobExecuteHandler computeJobExec;
-                ComputeJobCancelHandler computeJobCancel;
-                ComputeJobDestroyHandler computeJobDestroy;
-
-                ContinuousQueryListenerApplyHandler contQryLsnrApply;
-                ContinuousQueryFilterCreateHandler contQryFilterCreate;
-                ContinuousQueryFilterApplyHandler contQryFilterApply;
-                ContinuousQueryFilterReleaseHandler contQryFilterRelease;
-
-                DataStreamerTopologyUpdateHandler dataStreamerTopologyUpdate;
-                DataStreamerStreamReceiverInvokeHandler streamReceiverInvoke;
-
-                FutureByteResultHandler futByteRes;
-                FutureBoolResultHandler futBoolRes;
-                FutureShortResultHandler futShortRes;
-                FutureCharResultHandler futCharRes;
-                FutureIntResultHandler futIntRes;
-                FutureFloatResultHandler futFloatRes;
-                FutureLongResultHandler futLongRes;
-                FutureDoubleResultHandler futDoubleRes;
-                FutureObjectResultHandler futObjRes;
-                FutureNullResultHandler futNullRes;
-                FutureErrorHandler futErr;
-
-                LifecycleEventHandler lifecycleEvt;
-
-                MemoryReallocateHandler memRealloc;
-
-                MessagingFilterCreateHandler messagingFilterCreate;
-                MessagingFilterApplyHandler messagingFilterApply;
-                MessagingFilterDestroyHandler messagingFilterDestroy;
-                
-                EventFilterCreateHandler eventFilterCreate;
-                EventFilterApplyHandler eventFilterApply;
-                EventFilterDestroyHandler eventFilterDestroy;
-
-                ServiceInitHandler serviceInit;
-                ServiceExecuteHandler serviceExecute;
-                ServiceCancelHandler serviceCancel;
-                ServiceInvokeMethodHandler serviceInvokeMethod;
-                
-                ClusterNodeFilterApplyHandler clusterNodeFilterApply;
-
-                NodeInfoHandler nodeInfo;
-
-                OnStartHandler onStart;
-                OnStopHandler onStop;
-                ErrorHandler error;
-
-                ExtensionCallbackInLongOutLongHandler extensionCallbackInLongOutLong;
-                ExtensionCallbackInLongLongOutLongHandler extensionCallbackInLongLongOutLong;
-
-                OnClientDisconnectedHandler onClientDisconnected;
-                OnClientReconnectedHandler onClientReconnected;
-            };
-
-            /**
-             * JNI Java members.
-             */
-            struct JniJavaMembers {
-                jclass c_Class;
-                jmethodID m_Class_getName;
-
-                jclass c_Throwable;
-                jmethodID m_Throwable_getMessage;
-                jmethodID m_Throwable_printStackTrace;
-
-                /**
-                 * Constructor.
-                 */
-                void Initialize(JNIEnv* env);
-
-                /**
-                 * Destroy members releasing all allocated classes.
-                 */
-                void Destroy(JNIEnv* env);
-
-                /**
-                 * Write error information.
-                 */
-                bool WriteErrorInfo(JNIEnv* env, char** errClsName, int* errClsNameLen, char** errMsg, int* errMsgLen);
-            };
-
-            /**
-             * JNI members.
-             */
-            struct JniMembers {
-                jclass c_PlatformAbstractQryCursor;
-                jmethodID m_PlatformAbstractQryCursor_iter;
-                jmethodID m_PlatformAbstractQryCursor_iterHasNext;
-                jmethodID m_PlatformAbstractQryCursor_close;
-
-                jclass c_PlatformAffinity;
-                jmethodID m_PlatformAffinity_partitions;
-
-                jclass c_PlatformCache;
-                jmethodID m_PlatformCache_withSkipStore;
-                jmethodID m_PlatformCache_withNoRetries;
-                jmethodID m_PlatformCache_withExpiryPolicy;
-                jmethodID m_PlatformCache_withAsync;
-                jmethodID m_PlatformCache_withKeepPortable;
-                jmethodID m_PlatformCache_clear;
-                jmethodID m_PlatformCache_removeAll;
-                jmethodID m_PlatformCache_iterator;
-                jmethodID m_PlatformCache_localIterator;
-                jmethodID m_PlatformCache_enterLock;
-                jmethodID m_PlatformCache_exitLock;
-                jmethodID m_PlatformCache_tryEnterLock;
-                jmethodID m_PlatformCache_closeLock;
-                jmethodID m_PlatformCache_rebalance;
-                jmethodID m_PlatformCache_size;
-
-                jclass c_PlatformCacheStoreCallback;
-                jmethodID m_PlatformCacheStoreCallback_invoke;
-
-                jclass c_IgniteException;
-
-                jclass c_PlatformClusterGroup;
-                jmethodID m_PlatformClusterGroup_forOthers;
-                jmethodID m_PlatformClusterGroup_forRemotes;
-                jmethodID m_PlatformClusterGroup_forDaemons;
-                jmethodID m_PlatformClusterGroup_forRandom;
-                jmethodID m_PlatformClusterGroup_forOldest;
-                jmethodID m_PlatformClusterGroup_forYoungest;
-                jmethodID m_PlatformClusterGroup_resetMetrics;
-
-                jclass c_PlatformCompute;
-                jmethodID m_PlatformCompute_withNoFailover;
-                jmethodID m_PlatformCompute_withTimeout;
-                jmethodID m_PlatformCompute_executeNative;
-
-                jclass c_PlatformContinuousQuery;
-                jmethodID m_PlatformContinuousQuery_close;
-                jmethodID m_PlatformContinuousQuery_getInitialQueryCursor;
-
-                jclass c_PlatformDataStreamer;
-                jmethodID m_PlatformDataStreamer_listenTopology;
-                jmethodID m_PlatformDataStreamer_getAllowOverwrite;
-                jmethodID m_PlatformDataStreamer_setAllowOverwrite;
-                jmethodID m_PlatformDataStreamer_getSkipStore;
-                jmethodID m_PlatformDataStreamer_setSkipStore;
-                jmethodID m_PlatformDataStreamer_getPerNodeBufSize;
-                jmethodID m_PlatformDataStreamer_setPerNodeBufSize;
-                jmethodID m_PlatformDataStreamer_getPerNodeParallelOps;
-                jmethodID m_PlatformDataStreamer_setPerNodeParallelOps;
-                
-                jclass c_PlatformEvents;
-                jmethodID m_PlatformEvents_withAsync;
-                jmethodID m_PlatformEvents_stopLocalListen;
-                jmethodID m_PlatformEvents_localListen;
-                jmethodID m_PlatformEvents_isEnabled;
-                
-                jclass c_PlatformServices;
-                jmethodID m_PlatformServices_withAsync;
-                jmethodID m_PlatformServices_withServerKeepPortable;
-                jmethodID m_PlatformServices_cancel;
-                jmethodID m_PlatformServices_cancelAll;
-                jmethodID m_PlatformServices_serviceProxy;
-
-                jclass c_PlatformIgnition;
-                jmethodID m_PlatformIgnition_start;
-                jmethodID m_PlatformIgnition_instance;
-                jmethodID m_PlatformIgnition_environmentPointer;
-                jmethodID m_PlatformIgnition_stop;
-                jmethodID m_PlatformIgnition_stopAll;
-
-                jclass c_PlatformMessaging;
-                jmethodID m_PlatformMessaging_withAsync;
-
-                jclass c_PlatformProcessor;
-                jmethodID m_PlatformProcessor_releaseStart;
-                jmethodID m_PlatformProcessor_cache;
-                jmethodID m_PlatformProcessor_createCache;
-                jmethodID m_PlatformProcessor_getOrCreateCache;
-                jmethodID m_PlatformProcessor_createCacheFromConfig;
-                jmethodID m_PlatformProcessor_getOrCreateCacheFromConfig;
-                jmethodID m_PlatformProcessor_destroyCache;
-                jmethodID m_PlatformProcessor_affinity;
-                jmethodID m_PlatformProcessor_dataStreamer;
-                jmethodID m_PlatformProcessor_transactions;
-                jmethodID m_PlatformProcessor_projection;
-                jmethodID m_PlatformProcessor_compute;
-                jmethodID m_PlatformProcessor_message;
-                jmethodID m_PlatformProcessor_events;
-                jmethodID m_PlatformProcessor_services;
-                jmethodID m_PlatformProcessor_extensions;
-                jmethodID m_PlatformProcessor_atomicLong;
-                jmethodID m_PlatformProcessor_getIgniteConfiguration;
-                jmethodID m_PlatformProcessor_atomicSequence;
-                jmethodID m_PlatformProcessor_atomicReference;
-
-                jclass c_PlatformTarget;
-                jmethodID m_PlatformTarget_inStreamOutLong;
-                jmethodID m_PlatformTarget_inStreamOutObject;
-                jmethodID m_PlatformTarget_outLong;
-                jmethodID m_PlatformTarget_outStream;
-                jmethodID m_PlatformTarget_outObject;
-                jmethodID m_PlatformTarget_inStreamOutStream;
-                jmethodID m_PlatformTarget_inObjectStreamOutStream;
-                jmethodID m_PlatformTarget_listenFuture;
-                jmethodID m_PlatformTarget_listenFutureForOperation;
-                jmethodID m_PlatformTarget_listenFutureAndGet;
-                jmethodID m_PlatformTarget_listenFutureForOperationAndGet;
-
-                jclass c_PlatformTransactions;
-                jmethodID m_PlatformTransactions_txStart;
-                jmethodID m_PlatformTransactions_txCommit;
-                jmethodID m_PlatformTransactions_txCommitAsync;
-                jmethodID m_PlatformTransactions_txRollback;
-                jmethodID m_PlatformTransactions_txRollbackAsync;
-                jmethodID m_PlatformTransactions_txState;
-                jmethodID m_PlatformTransactions_txSetRollbackOnly;
-                jmethodID m_PlatformTransactions_txClose;
-                jmethodID m_PlatformTransactions_resetMetrics;
-
-                jclass c_PlatformUtils;
-                jmethodID m_PlatformUtils_reallocate;
-                jmethodID m_PlatformUtils_errData;
-
-                jclass c_PlatformAtomicLong;
-                jmethodID m_PlatformAtomicLong_get;
-                jmethodID m_PlatformAtomicLong_incrementAndGet;
-                jmethodID m_PlatformAtomicLong_getAndIncrement;
-                jmethodID m_PlatformAtomicLong_addAndGet;
-                jmethodID m_PlatformAtomicLong_getAndAdd;
-                jmethodID m_PlatformAtomicLong_decrementAndGet;
-                jmethodID m_PlatformAtomicLong_getAndDecrement;
-                jmethodID m_PlatformAtomicLong_getAndSet;
-                jmethodID m_PlatformAtomicLong_compareAndSetAndGet;
-                jmethodID m_PlatformAtomicLong_isClosed;
-                jmethodID m_PlatformAtomicLong_close;
-
-                jclass c_PlatformAtomicSequence;
-                jmethodID m_PlatformAtomicSequence_get;
-                jmethodID m_PlatformAtomicSequence_incrementAndGet;
-                jmethodID m_PlatformAtomicSequence_getAndIncrement;
-                jmethodID m_PlatformAtomicSequence_addAndGet;
-                jmethodID m_PlatformAtomicSequence_getAndAdd;
-                jmethodID m_PlatformAtomicSequence_getBatchSize;
-                jmethodID m_PlatformAtomicSequence_setBatchSize;
-                jmethodID m_PlatformAtomicSequence_isClosed;
-                jmethodID m_PlatformAtomicSequence_close;
-
-                jclass c_PlatformAtomicReference;
-                jmethodID m_PlatformAtomicReference_isClosed;
-                jmethodID m_PlatformAtomicReference_close;
-
-                jclass c_PlatformListenable;
-                jmethodID m_PlatformListenable_cancel;
-                jmethodID m_PlatformListenable_isCancelled;
-
-                /**
-                 * Constructor.
-                 */
-                void Initialize(JNIEnv* env);
-
-                /**
-                 * Destroy members releasing all allocated classes.
-                 */
-                void Destroy(JNIEnv* env);
-            };
-
-            /**
-             * JNI JVM wrapper.
-             */
-            class IGNITE_IMPORT_EXPORT JniJvm {
-            public:
-                /**
-                 * Default constructor for uninitialized JVM.
-                 */
-                JniJvm();
-
-                /**
-                 * Constructor.
-                 *
-                 * @param jvm JVM.
-                 * @param javaMembers Java members.
-                 * @param members Members.
-                 */
-                JniJvm(JavaVM* jvm, JniJavaMembers javaMembers, JniMembers members);
-
-                /**
-                 * Get JVM.
-                 *
-                 * @param JVM.
-                 */
-                JavaVM* GetJvm();
-
-                /**
-                 * Get Java members.
-                 *
-                 * @param Java members.
-                 */
-                JniJavaMembers& GetJavaMembers();
-
-                /**
-                 * Get members.
-                 *
-                 * @param Members.
-                 */
-                JniMembers& GetMembers();
-            private:
-                /** JVM. */
-                JavaVM* jvm;
-
-                /** Java members. */
-                JniJavaMembers javaMembers;
-
-                /** Members. */
-                JniMembers members;
-            };
-
-            /**
-             * JNI error information.
-             */
-            struct IGNITE_IMPORT_EXPORT JniErrorInfo
-            {
-                int code;
-                char* errCls;
-                char* errMsg;
-
-                /**
-                 * Default constructor. Creates empty error info.
-                 */
-                JniErrorInfo();
-
-                /**
-                 * Constructor.
-                 *
-                 * @param code Code.
-                 * @param errCls Error class.
-                 * @param errMsg Error message.
-                 */
-                JniErrorInfo(int code, const char* errCls, const char* errMsg);
-
-                /**
-                 * Copy constructor.
-                 *
-                 * @param other Other instance.
-                 */
-                JniErrorInfo(const JniErrorInfo& other);
-
-                /**
-                 * Assignment operator overload.
-                 *
-                 * @param other Other instance.
-                 * @return This instance.
-                 */
-                JniErrorInfo& operator=(const JniErrorInfo& other);
-
-                /**
-                 * Destructor.
-                 */
-                ~JniErrorInfo();
-            };
-
-            /**
-             * Unmanaged context.
-             */
-            class IGNITE_IMPORT_EXPORT JniContext {
-            public:
-                static JniContext* Create(char** opts, int optsLen, JniHandlers hnds);
-                static JniContext* Create(char** opts, int optsLen, JniHandlers hnds, JniErrorInfo* errInfo);
-                static int Reallocate(long long memPtr, int cap);
-                static void Detach();
-                static void Release(jobject obj);
-
-                jobject IgnitionStart(char* cfgPath, char* name, int factoryId, long long dataPtr);
-                jobject IgnitionStart(char* cfgPath, char* name, int factoryId, long long dataPtr, JniErrorInfo* errInfo);
-                jobject IgnitionInstance(char* name);
-                jobject IgnitionInstance(char* name, JniErrorInfo* errInfo);
-                long long IgnitionEnvironmentPointer(char* name);
-                long long IgnitionEnvironmentPointer(char* name, JniErrorInfo* errInfo);
-                bool IgnitionStop(char* name, bool cancel);
-                bool IgnitionStop(char* name, bool cancel, JniErrorInfo* errInfo);
-                void IgnitionStopAll(bool cancel);
-                void IgnitionStopAll(bool cancel, JniErrorInfo* errInfo);
-                
-                void ProcessorReleaseStart(jobject obj);
-                jobject ProcessorProjection(jobject obj);
-                jobject ProcessorCache(jobject obj, const char* name);
-                jobject ProcessorCache(jobject obj, const char* name, JniErrorInfo* errInfo);
-                jobject ProcessorCreateCache(jobject obj, const char* name);
-                jobject ProcessorCreateCache(jobject obj, const char* name, JniErrorInfo* errInfo);
-                jobject ProcessorGetOrCreateCache(jobject obj, const char* name);
-                jobject ProcessorGetOrCreateCache(jobject obj, const char* name, JniErrorInfo* errInfo);
-                jobject ProcessorCreateCacheFromConfig(jobject obj, long long memPtr);
-                jobject ProcessorCreateCacheFromConfig(jobject obj, long long memPtr, JniErrorInfo* errInfo);
-                jobject ProcessorGetOrCreateCacheFromConfig(jobject obj, long long memPtr);
-                jobject ProcessorGetOrCreateCacheFromConfig(jobject obj, long long memPtr, JniErrorInfo* errInfo);
-                void ProcessorDestroyCache(jobject obj, const char* name);
-                void ProcessorDestroyCache(jobject obj, const char* name, JniErrorInfo* errInfo);
-                jobject ProcessorAffinity(jobject obj, const char* name);
-                jobject ProcessorDataStreamer(jobject obj, const char* name, bool keepPortable);
-                jobject ProcessorTransactions(jobject obj);
-                jobject ProcessorCompute(jobject obj, jobject prj);
-                jobject ProcessorMessage(jobject obj, jobject prj);
-                jobject ProcessorEvents(jobject obj, jobject prj);
-                jobject ProcessorServices(jobject obj, jobject prj);
-                jobject ProcessorExtensions(jobject obj);
-                jobject ProcessorAtomicLong(jobject obj, char* name, long long initVal, bool create);
-                jobject ProcessorAtomicSequence(jobject obj, char* name, long long initVal, bool create);
-                jobject ProcessorAtomicReference(jobject obj, char* name, long long memPtr, bool create);
-                void ProcessorGetIgniteConfiguration(jobject obj, long long memPtr);
-                
-                long long TargetInStreamOutLong(jobject obj, int type, long long memPtr, JniErrorInfo* errInfo = NULL);
-                void TargetInStreamOutStream(jobject obj, int opType, long long inMemPtr, long long outMemPtr, JniErrorInfo* errInfo = NULL);
-                jobject TargetInStreamOutObject(jobject obj, int type, long long memPtr, JniErrorInfo* errInfo = NULL);
-                void TargetInObjectStreamOutStream(jobject obj, int opType, void* arg, long long inMemPtr, long long outMemPtr, JniErrorInfo* errInfo = NULL);
-                long long TargetOutLong(jobject obj, int opType, JniErrorInfo* errInfo = NULL);
-                void TargetOutStream(jobject obj, int opType, long long memPtr, JniErrorInfo* errInfo = NULL);
-                jobject TargetOutObject(jobject obj, int opType, JniErrorInfo* errInfo = NULL);
-                void TargetListenFuture(jobject obj, long long futId, int typ);
-                void TargetListenFutureForOperation(jobject obj, long long futId, int typ, int opId);
-                void* TargetListenFutureAndGet(jobject obj, long long futId, int typ);
-                void* TargetListenFutureForOperationAndGet(jobject obj, long long futId, int typ, int opId);
-                
-                int AffinityPartitions(jobject obj);
-
-                jobject CacheWithSkipStore(jobject obj);
-                jobject CacheWithNoRetries(jobject obj);
-                jobject CacheWithExpiryPolicy(jobject obj, long long create, long long update, long long access);
-                jobject CacheWithAsync(jobject obj);
-                jobject CacheWithKeepPortable(jobject obj);
-                void CacheClear(jobject obj, JniErrorInfo* errInfo = NULL);
-                void CacheRemoveAll(jobject obj, JniErrorInfo* errInfo = NULL);
-                jobject CacheOutOpQueryCursor(jobject obj, int type, long long memPtr, JniErrorInfo* errInfo = NULL);
-                jobject CacheOutOpContinuousQuery(jobject obj, int type, long long memPtr);
-                jobject CacheIterator(jobject obj);
-                jobject CacheLocalIterator(jobject obj, int peekModes);
-                void CacheEnterLock(jobject obj, long long id);
-                void CacheExitLock(jobject obj, long long id);
-                bool CacheTryEnterLock(jobject obj, long long id, long long timeout);
-                void CacheCloseLock(jobject obj, long long id);
-                void CacheRebalance(jobject obj, long long futId);
-                int CacheSize(jobject obj, int peekModes, bool loc, JniErrorInfo* errInfo = NULL);
-
-                void CacheStoreCallbackInvoke(jobject obj, long long memPtr);
-
-                void ComputeWithNoFailover(jobject obj);
-                void ComputeWithTimeout(jobject obj, long long timeout);
-                void* ComputeExecuteNative(jobject obj, long long taskPtr, long long topVer);
-
-                void ContinuousQueryClose(jobject obj);
-                jobject ContinuousQueryGetInitialQueryCursor(jobject obj);
-
-                void DataStreamerListenTopology(jobject obj, long long ptr);
-                bool DataStreamerAllowOverwriteGet(jobject obj);
-                void DataStreamerAllowOverwriteSet(jobject obj, bool val);
-                bool DataStreamerSkipStoreGet(jobject obj);
-                void DataStreamerSkipStoreSet(jobject obj, bool val);
-                int DataStreamerPerNodeBufferSizeGet(jobject obj);
-                void DataStreamerPerNodeBufferSizeSet(jobject obj, int val);
-                int DataStreamerPerNodeParallelOperationsGet(jobject obj);
-                void DataStreamerPerNodeParallelOperationsSet(jobject obj, int val);
-
-                jobject MessagingWithAsync(jobject obj);
-
-                jobject ProjectionForOthers(jobject obj, jobject prj);
-                jobject ProjectionForRemotes(jobject obj);
-                jobject ProjectionForDaemons(jobject obj);
-                jobject ProjectionForRandom(jobject obj);
-                jobject ProjectionForOldest(jobject obj);
-                jobject ProjectionForYoungest(jobject obj);
-                void ProjectionResetMetrics(jobject obj);
-                jobject ProjectionOutOpRet(jobject obj, int type, long long memPtr);
-
-                void QueryCursorIterator(jobject obj, JniErrorInfo* errInfo = NULL);
-                bool QueryCursorIteratorHasNext(jobject obj, JniErrorInfo* errInfo = NULL);
-                void QueryCursorClose(jobject obj, JniErrorInfo* errInfo = NULL);
-
-                long long TransactionsStart(jobject obj, int concurrency, int isolation, long long timeout, int txSize);
-                int TransactionsCommit(jobject obj, long long id);
-                void TransactionsCommitAsync(jobject obj, long long id, long long futId);
-                int TransactionsRollback(jobject obj, long long id);
-                void TransactionsRollbackAsync(jobject obj, long long id, long long futId);
-                int TransactionsClose(jobject obj, long long id);
-                int TransactionsState(jobject obj, long long id);
-                bool TransactionsSetRollbackOnly(jobject obj, long long id);
-                void TransactionsResetMetrics(jobject obj);
-
-                jobject EventsWithAsync(jobject obj);
-                bool EventsStopLocalListen(jobject obj, long long hnd);
-                void EventsLocalListen(jobject obj, long long hnd, int type);
-                bool EventsIsEnabled(jobject obj, int type);
-                
-                jobject ServicesWithAsync(jobject obj);
-                jobject ServicesWithServerKeepPortable(jobject obj);
-                void ServicesCancel(jobject obj, char* name);
-                void ServicesCancelAll(jobject obj);
-                void* ServicesGetServiceProxy(jobject obj, char* name, bool sticky);
-
-                long long AtomicLongGet(jobject obj);
-                long long AtomicLongIncrementAndGet(jobject obj);
-                long long AtomicLongGetAndIncrement(jobject obj);
-                long long AtomicLongAddAndGet(jobject obj, long long value);
-                long long AtomicLongGetAndAdd(jobject obj, long long value);
-                long long AtomicLongDecrementAndGet(jobject obj);
-                long long AtomicLongGetAndDecrement(jobject obj);
-                long long AtomicLongGetAndSet(jobject obj, long long value);
-                long long AtomicLongCompareAndSetAndGet(jobject obj, long long expVal, long long newVal);
-                bool AtomicLongIsClosed(jobject obj);
-                void AtomicLongClose(jobject obj);
-
-                long long AtomicSequenceGet(jobject obj);
-                long long AtomicSequenceIncrementAndGet(jobject obj);
-                long long AtomicSequenceGetAndIncrement(jobject obj);
-                long long AtomicSequenceAddAndGet(jobject obj, long long l);
-                long long AtomicSequenceGetAndAdd(jobject obj, long long l);
-                int AtomicSequenceGetBatchSize(jobject obj);
-                void AtomicSequenceSetBatchSize(jobject obj, int size);
-                bool AtomicSequenceIsClosed(jobject obj);
-                void AtomicSequenceClose(jobject obj);
-
-                bool AtomicReferenceIsClosed(jobject obj);
-                void AtomicReferenceClose(jobject obj);
-
-                bool ListenableCancel(jobject obj);
-                bool ListenableIsCancelled(jobject obj);
-
-                jobject Acquire(jobject obj);
-
-                void DestroyJvm();
-                void ThrowToJava(char* errMsg);
-            private:
-                JniJvm* jvm;
-                JniHandlers hnds;
-
-                JniContext(JniJvm* jvm, JniHandlers hnds);
-
-                JNIEnv* Attach();
-                void ExceptionCheck(JNIEnv* env);
-                void ExceptionCheck(JNIEnv* env, JniErrorInfo* errInfo);
-                jobject LocalToGlobal(JNIEnv* env, jobject obj);
-                jobject ProcessorCache0(jobject proc, const char* name, jmethodID mthd, JniErrorInfo* errInfo);
-                jobject ProcessorCacheFromConfig0(jobject proc, long long memPtr, jmethodID mthd, JniErrorInfo* errInfo);
-            };
-
-            JNIEXPORT jlong JNICALL JniCacheStoreCreate(JNIEnv *env, jclass cls, jlong envPtr, jlong memPtr);
-            JNIEXPORT jint JNICALL JniCacheStoreInvoke(JNIEnv *env, jclass cls, jlong envPtr, jlong objPtr, jlong memPtr, jobject cb);
-            JNIEXPORT void JNICALL JniCacheStoreDestroy(JNIEnv *env, jclass cls, jlong envPtr, jlong objPtr);
-            JNIEXPORT jlong JNICALL JniCacheStoreSessionCreate(JNIEnv *env, jclass cls, jlong envPtr, jlong storePtr);
-
-            JNIEXPORT jlong JNICALL JniCacheEntryFilterCreate(JNIEnv *env, jclass cls, jlong envPtr, jlong memPtr);
-            JNIEXPORT jint JNICALL JniCacheEntryFilterApply(JNIEnv *env, jclass cls, jlong envPtr, jlong objPtr, jlong memPtr);
-            JNIEXPORT void JNICALL JniCacheEntryFilterDestroy(JNIEnv *env, jclass cls, jlong envPtr, jlong objPtr);
-
-            JNIEXPORT void JNICALL JniCacheInvoke(JNIEnv *env, jclass cls, jlong envPtr, jlong inMemPtr, jlong outMemPtr);
-
-            JNIEXPORT void JNICALL JniComputeTaskMap(JNIEnv *env, jclass cls, jlong envPtr, jlong taskPtr, jlong inMemPtr, jlong outMemPtr);
-            JNIEXPORT jint JNICALL JniComputeTaskJobResult(JNIEnv *env, jclass cls, jlong envPtr, jlong taskPtr, jlong jobPtr, jlong memPtr);
-            JNIEXPORT void JNICALL JniComputeTaskReduce(JNIEnv *env, jclass cls, jlong envPtr, jlong taskPtr);
-            JNIEXPORT void JNICALL JniComputeTaskComplete(JNIEnv *env, jclass cls, jlong envPtr, jlong taskPtr, jlong memPtr);
-            JNIEXPORT jint JNICALL JniComputeJobSerialize(JNIEnv *env, jclass cls, jlong envPtr, jlong jobPtr, jlong memPtr);
-            JNIEXPORT jlong JNICALL JniComputeJobCreate(JNIEnv *env, jclass cls, jlong envPtr, jlong memPtr);
-            JNIEXPORT void JNICALL JniComputeJobExecute(JNIEnv *env, jclass cls, jlong envPtr, jlong jobPtr, jint cancel, jlong memPtr);
-            JNIEXPORT void JNICALL JniComputeJobCancel(JNIEnv *env, jclass cls, jlong envPtr, jlong jobPtr);
-            JNIEXPORT void JNICALL JniComputeJobDestroy(JNIEnv *env, jclass cls, jlong envPtr, jlong jobPtr);
-
-            JNIEXPORT void JNICALL JniContinuousQueryListenerApply(JNIEnv *env, jclass cls, jlong envPtr, jlong cbPtr, jlong memPtr);
-            JNIEXPORT jlong JNICALL JniContinuousQueryFilterCreate(JNIEnv *env, jclass cls, jlong envPtr, jlong memPtr);
-            JNIEXPORT jint JNICALL JniContinuousQueryFilterApply(JNIEnv *env, jclass cls, jlong envPtr, jlong filterPtr, jlong memPtr);
-            JNIEXPORT void JNICALL JniContinuousQueryFilterRelease(JNIEnv *env, jclass cls, jlong envPtr, jlong filterPtr);
-
-            JNIEXPORT void JNICALL JniDataStreamerTopologyUpdate(JNIEnv *env, jclass cls, jlong envPtr, jlong ldrPtr, jlong topVer, jint topSize);
-            JNIEXPORT void JNICALL JniDataStreamerStreamReceiverInvoke(JNIEnv *env, jclass cls, jlong envPtr, jlong ptr, jobject cache, jlong memPtr, jboolean keepPortable);
-
-            JNIEXPORT void JNICALL JniFutureByteResult(JNIEnv *env, jclass cls, jlong envPtr, jlong futPtr, jint res);
-            JNIEXPORT void JNICALL JniFutureBoolResult(JNIEnv *env, jclass cls, jlong envPtr, jlong futPtr, jint res);
-            JNIEXPORT void JNICALL JniFutureShortResult(JNIEnv *env, jclass cls, jlong envPtr, jlong futPtr, jint res);
-            JNIEXPORT void JNICALL JniFutureCharResult(JNIEnv *env, jclass cls, jlong envPtr, jlong futPtr, jint res);
-            JNIEXPORT void JNICALL JniFutureIntResult(JNIEnv *env, jclass cls, jlong envPtr, jlong futPtr, jint res);
-            JNIEXPORT void JNICALL JniFutureFloatResult(JNIEnv *env, jclass cls, jlong envPtr, jlong futPtr, jfloat res);
-            JNIEXPORT void JNICALL JniFutureLongResult(JNIEnv *env, jclass cls, jlong envPtr, jlong futPtr, jlong res);
-            JNIEXPORT void JNICALL JniFutureDoubleResult(JNIEnv *env, jclass cls, jlong envPtr, jlong futPtr, jdouble res);
-            JNIEXPORT void JNICALL JniFutureObjectResult(JNIEnv *env, jclass cls, jlong envPtr, jlong futPtr, jlong memPtr);
-            JNIEXPORT void JNICALL JniFutureNullResult(JNIEnv *env, jclass cls, jlong envPtr, jlong futPtr);
-            JNIEXPORT void JNICALL JniFutureError(JNIEnv *env, jclass cls, jlong envPtr, jlong futPtr, jlong memPtr);
-
-            JNIEXPORT void JNICALL JniLifecycleEvent(JNIEnv *env, jclass cls, jlong envPtr, jlong ptr, jint evt);
-
-            JNIEXPORT void JNICALL JniMemoryReallocate(JNIEnv *env, jclass cls, jlong envPtr, jlong memPtr, jint cap);
-
-            JNIEXPORT jlong JNICALL JniMessagingFilterCreate(JNIEnv *env, jclass cls, jlong envPtr, jlong memPtr);
-            JNIEXPORT jint JNICALL JniMessagingFilterApply(JNIEnv *env, jclass cls, jlong envPtr, jlong ptr, jlong memPtr);
-            JNIEXPORT void JNICALL JniMessagingFilterDestroy(JNIEnv *env, jclass cls, jlong envPtr, jlong ptr);
-            
-            JNIEXPORT jlong JNICALL JniEventFilterCreate(JNIEnv *env, jclass cls, jlong envPtr, jlong memPtr);
-            JNIEXPORT jint JNICALL JniEventFilterApply(JNIEnv *env, jclass cls, jlong envPtr, jlong ptr, jlong memPtr);
-            JNIEXPORT void JNICALL JniEventFilterDestroy(JNIEnv *env, jclass cls, jlong envPtr, jlong ptr);
-
-            JNIEXPORT jlong JNICALL JniServiceInit(JNIEnv *env, jclass cls, jlong envPtr, jlong memPtr);
-            JNIEXPORT void JNICALL JniServiceExecute(JNIEnv *env, jclass cls, jlong envPtr, jlong svcPtr, jlong memPtr);
-            JNIEXPORT void JNICALL JniServiceCancel(JNIEnv *env, jclass cls, jlong envPtr, jlong svcPtr, jlong memPtr);
-            JNIEXPORT void JNICALL JniServiceInvokeMethod(JNIEnv *env, jclass cls, jlong envPtr, jlong svcPtr, jlong inMemPtr, jlong outMemPtr);
-            JNIEXPORT jint JNICALL JniClusterNodeFilterApply(JNIEnv *env, jclass cls, jlong envPtr, jlong memPtr);
-
-            JNIEXPORT jlong JNICALL JniNodeInfo(JNIEnv *env, jclass cls, jlong envPtr, jlong memPtr);
-
-            JNIEXPORT void JNICALL JniOnStart(JNIEnv *env, jclass cls, jlong envPtr, jobject proc, jlong memPtr);
-            JNIEXPORT void JNICALL JniOnStop(JNIEnv *env, jclass cls, jlong envPtr);
-
-            JNIEXPORT jlong JNICALL JniExtensionCallbackInLongOutLong(JNIEnv *env, jclass cls, jlong envPtr, jint typ, jlong arg1);
-            JNIEXPORT jlong JNICALL JniExtensionCallbackInLongLongOutLong(JNIEnv *env, jclass cls, jlong envPtr, jint typ, jlong arg1, jlong arg2);
-
-            JNIEXPORT void JNICALL JniOnClientDisconnected(JNIEnv *env, jclass cls, jlong envPtr);
-            JNIEXPORT void JNICALL JniOnClientReconnected(JNIEnv *env, jclass cls, jlong envPtr, jboolean clusterRestarted);
-        }
-    }
-}
-
-=======
 /*
  * Licensed to the Apache Software Foundation (ASF) under one or more
  * contributor license agreements.  See the NOTICE file distributed with
@@ -1479,5 +740,4 @@
     }
 }
 
->>>>>>> b7450ef4
 #endif //_IGNITE_JNI_JAVA