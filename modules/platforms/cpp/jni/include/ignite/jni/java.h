/*
 * Licensed to the Apache Software Foundation (ASF) under one or more
 * contributor license agreements.  See the NOTICE file distributed with
 * this work for additional information regarding copyright ownership.
 * The ASF licenses this file to You under the Apache License, Version 2.0
 * (the "License"); you may not use this file except in compliance with
 * the License.  You may obtain a copy of the License at
 *
 *      http://www.apache.org/licenses/LICENSE-2.0
 *
 * Unless required by applicable law or agreed to in writing, software
 * distributed under the License is distributed on an "AS IS" BASIS,
 * WITHOUT WARRANTIES OR CONDITIONS OF ANY KIND, either express or implied.
 * See the License for the specific language governing permissions and
 * limitations under the License.
 */

#ifndef _IGNITE_JNI_JAVA
#define _IGNITE_JNI_JAVA

#include <jni.h>

#include "ignite/common/common.h"

namespace ignite
{
    namespace jni
    {
        namespace java
        {
            /* Handlers for callbacks from Java. */
            typedef long long(JNICALL *CacheStoreCreateHandler)(void* target, long long memPtr);
            typedef int(JNICALL *CacheStoreInvokeHandler)(void* target, long long objPtr, long long memPtr, void* cb);
            typedef void(JNICALL *CacheStoreDestroyHandler)(void* target, long long objPtr);
            typedef long long(JNICALL *CacheStoreSessionCreateHandler)(void* target, long long storePtr);

            typedef long long(JNICALL *CacheEntryFilterCreateHandler)(void* target, long long memPtr);
            typedef int(JNICALL *CacheEntryFilterApplyHandler)(void* target, long long ptr, long long memPtr);
            typedef void(JNICALL *CacheEntryFilterDestroyHandler)(void* target, long long ptr);

            typedef void(JNICALL *CacheInvokeHandler)(void* target, long long inMemPtr, long long outMemPtr);

            typedef void(JNICALL *ComputeTaskMapHandler)(void* target, long long taskPtr, long long inMemPtr, long long outMemPtr);
            typedef int(JNICALL *ComputeTaskJobResultHandler)(void* target, long long taskPtr, long long jobPtr, long long memPtr);
            typedef void(JNICALL *ComputeTaskReduceHandler)(void* target, long long taskPtr);
            typedef void(JNICALL *ComputeTaskCompleteHandler)(void* target, long long taskPtr, long long memPtr);
            typedef int(JNICALL *ComputeJobSerializeHandler)(void* target, long long jobPtr, long long memPtr);
            typedef long long(JNICALL *ComputeJobCreateHandler)(void* target, long long memPtr);
            typedef void(JNICALL *ComputeJobExecuteHandler)(void* target, long long jobPtr, int cancel, long long memPtr);
            typedef void(JNICALL *ComputeJobCancelHandler)(void* target, long long jobPtr);
            typedef void(JNICALL *ComputeJobDestroyHandler)(void* target, long long jobPtr);

            typedef void(JNICALL *ContinuousQueryListenerApplyHandler)(void* target, long long lsnrPtr, long long memPtr);
            typedef long long(JNICALL *ContinuousQueryFilterCreateHandler)(void* target, long long memPtr);
            typedef int(JNICALL *ContinuousQueryFilterApplyHandler)(void* target, long long filterPtr, long long memPtr);
            typedef void(JNICALL *ContinuousQueryFilterReleaseHandler)(void* target, long long filterPtr);

            typedef void(JNICALL *DataStreamerTopologyUpdateHandler)(void* target, long long ldrPtr, long long topVer, int topSize);
            typedef void(JNICALL *DataStreamerStreamReceiverInvokeHandler)(void* target, long long ptr, void* cache, long long memPtr, unsigned char keepPortable);

            typedef void(JNICALL *FutureByteResultHandler)(void* target, long long futAddr, int res);
            typedef void(JNICALL *FutureBoolResultHandler)(void* target, long long futAddr, int res);
            typedef void(JNICALL *FutureShortResultHandler)(void* target, long long futAddr, int res);
            typedef void(JNICALL *FutureCharResultHandler)(void* target, long long futAddr, int res);
            typedef void(JNICALL *FutureIntResultHandler)(void* target, long long futAddr, int res);
            typedef void(JNICALL *FutureFloatResultHandler)(void* target, long long futAddr, float res);
            typedef void(JNICALL *FutureLongResultHandler)(void* target, long long futAddr, long long res);
            typedef void(JNICALL *FutureDoubleResultHandler)(void* target, long long futAddr, double res);
            typedef void(JNICALL *FutureObjectResultHandler)(void* target, long long futAddr, long long memPtr);
            typedef void(JNICALL *FutureNullResultHandler)(void* target, long long futAddr);
            typedef void(JNICALL *FutureErrorHandler)(void* target, long long futAddr, long long memPtr);

            typedef void(JNICALL *LifecycleEventHandler)(void* target, long long ptr, int evt);

            typedef void(JNICALL *MemoryReallocateHandler)(void* target, long long memPtr, int cap);

            typedef long long(JNICALL *MessagingFilterCreateHandler)(void* target, long long memPtr);
            typedef int(JNICALL *MessagingFilterApplyHandler)(void* target, long long ptr, long long memPtr);
            typedef void(JNICALL *MessagingFilterDestroyHandler)(void* target, long long ptr);

            typedef long long(JNICALL *EventFilterCreateHandler)(void* target, long long memPtr);
            typedef int(JNICALL *EventFilterApplyHandler)(void* target, long long ptr, long long memPtr);
            typedef void(JNICALL *EventFilterDestroyHandler)(void* target, long long ptr);

            typedef long long(JNICALL *ServiceInitHandler)(void* target, long long memPtr);
            typedef void(JNICALL *ServiceExecuteHandler)(void* target, long long svcPtr, long long memPtr);
            typedef void(JNICALL *ServiceCancelHandler)(void* target, long long svcPtr, long long memPtr);
            typedef void(JNICALL *ServiceInvokeMethodHandler)(void* target, long long svcPtr, long long inMemPtr, long long outMemPtr);
            typedef int(JNICALL *ClusterNodeFilterApplyHandler)(void* target, long long memPtr);

            typedef long long(JNICALL *NodeInfoHandler)(void* target, long long memPtr);

            typedef void(JNICALL *OnStartHandler)(void* target, void* proc, long long memPtr);
            typedef void(JNICALL *OnStopHandler)(void* target);
            typedef void(JNICALL *ErrorHandler)(void* target, int errCode, const char* errClsChars, int errClsCharsLen, const char* errMsgChars, int errMsgCharsLen, void* errData, int errDataLen);

            typedef long long(JNICALL *ExtensionCallbackInLongOutLongHandler)(void* target, int typ, long long arg1);
            typedef long long(JNICALL *ExtensionCallbackInLongLongOutLongHandler)(void* target, int typ, long long arg1, long long arg2);

            typedef void(JNICALL *OnClientDisconnectedHandler)(void* target);
            typedef void(JNICALL *OnClientReconnectedHandler)(void* target, unsigned char clusterRestarted);

<<<<<<< HEAD
            typedef void(JNICALL *LoggerLogHandler)(void* target, int level, const char* messageChars, int messageCharsLen, const char* categoryChars, int categoryCharsLen, const char* errorInfoChars, int errorInfoCharsLen, long long memPtr);
            typedef bool(JNICALL *LoggerIsLevelEnabledHandler)(void* target, int level);
=======
            typedef long long(JNICALL *AffinityFunctionInitHandler)(void* target, long long memPtr, void* baseFunc);
            typedef int(JNICALL *AffinityFunctionPartitionHandler)(void* target, long long ptr, long long memPtr);
            typedef void(JNICALL *AffinityFunctionAssignPartitionsHandler)(void* target, long long ptr, long long inMemPtr, long long outMemPtr);
            typedef void(JNICALL *AffinityFunctionRemoveNodeHandler)(void* target, long long ptr, long long memPtr);
            typedef void(JNICALL *AffinityFunctionDestroyHandler)(void* target, long long ptr);
            
            typedef void(JNICALL *ConsoleWriteHandler)(const char* chars, int charsLen, unsigned char isErr);
>>>>>>> 77bcabca

            /**
             * JNI handlers holder.
             */
            struct JniHandlers {
                void* target;

                CacheStoreCreateHandler cacheStoreCreate;
                CacheStoreInvokeHandler cacheStoreInvoke;
                CacheStoreDestroyHandler cacheStoreDestroy;
                CacheStoreSessionCreateHandler cacheStoreSessionCreate;

                CacheEntryFilterCreateHandler cacheEntryFilterCreate;
                CacheEntryFilterApplyHandler cacheEntryFilterApply;
                CacheEntryFilterDestroyHandler cacheEntryFilterDestroy;

                CacheInvokeHandler cacheInvoke;

                ComputeTaskMapHandler computeTaskMap;
                ComputeTaskJobResultHandler computeTaskJobRes;
                ComputeTaskReduceHandler computeTaskReduce;
                ComputeTaskCompleteHandler computeTaskComplete;
                ComputeJobSerializeHandler computeJobSerialize;
                ComputeJobCreateHandler computeJobCreate;
                ComputeJobExecuteHandler computeJobExec;
                ComputeJobCancelHandler computeJobCancel;
                ComputeJobDestroyHandler computeJobDestroy;

                ContinuousQueryListenerApplyHandler contQryLsnrApply;
                ContinuousQueryFilterCreateHandler contQryFilterCreate;
                ContinuousQueryFilterApplyHandler contQryFilterApply;
                ContinuousQueryFilterReleaseHandler contQryFilterRelease;

                DataStreamerTopologyUpdateHandler dataStreamerTopologyUpdate;
                DataStreamerStreamReceiverInvokeHandler streamReceiverInvoke;

                FutureByteResultHandler futByteRes;
                FutureBoolResultHandler futBoolRes;
                FutureShortResultHandler futShortRes;
                FutureCharResultHandler futCharRes;
                FutureIntResultHandler futIntRes;
                FutureFloatResultHandler futFloatRes;
                FutureLongResultHandler futLongRes;
                FutureDoubleResultHandler futDoubleRes;
                FutureObjectResultHandler futObjRes;
                FutureNullResultHandler futNullRes;
                FutureErrorHandler futErr;

                LifecycleEventHandler lifecycleEvt;

                MemoryReallocateHandler memRealloc;

                MessagingFilterCreateHandler messagingFilterCreate;
                MessagingFilterApplyHandler messagingFilterApply;
                MessagingFilterDestroyHandler messagingFilterDestroy;
                
                EventFilterCreateHandler eventFilterCreate;
                EventFilterApplyHandler eventFilterApply;
                EventFilterDestroyHandler eventFilterDestroy;

                ServiceInitHandler serviceInit;
                ServiceExecuteHandler serviceExecute;
                ServiceCancelHandler serviceCancel;
                ServiceInvokeMethodHandler serviceInvokeMethod;

                ClusterNodeFilterApplyHandler clusterNodeFilterApply;

                NodeInfoHandler nodeInfo;

                OnStartHandler onStart;
                OnStopHandler onStop;
                ErrorHandler error;

                ExtensionCallbackInLongOutLongHandler extensionCallbackInLongOutLong;
                ExtensionCallbackInLongLongOutLongHandler extensionCallbackInLongLongOutLong;

                OnClientDisconnectedHandler onClientDisconnected;
                OnClientReconnectedHandler onClientReconnected;
<<<<<<< HEAD

                LoggerLogHandler loggerLog;
                LoggerIsLevelEnabledHandler loggerIsLevelEnabled;
=======
                
                AffinityFunctionInitHandler affinityFunctionInit;
                AffinityFunctionPartitionHandler affinityFunctionPartition;
                AffinityFunctionAssignPartitionsHandler affinityFunctionAssignPartitions;
                AffinityFunctionRemoveNodeHandler affinityFunctionRemoveNode;
                AffinityFunctionDestroyHandler affinityFunctionDestroy;
>>>>>>> 77bcabca
            };

            /**
             * JNI Java members.
             */
            struct JniJavaMembers {
                jclass c_Class;
                jmethodID m_Class_getName;

                jclass c_Throwable;
                jmethodID m_Throwable_getMessage;
                jmethodID m_Throwable_printStackTrace;

                /**
                 * Constructor.
                 */
                void Initialize(JNIEnv* env);

                /**
                 * Destroy members releasing all allocated classes.
                 */
                void Destroy(JNIEnv* env);

                /**
                 * Write error information.
                 */
                bool WriteErrorInfo(JNIEnv* env, char** errClsName, int* errClsNameLen, char** errMsg, int* errMsgLen);
            };

            /**
             * JNI members.
             */
            struct JniMembers {
                jclass c_PlatformAbstractQryCursor;
                jmethodID m_PlatformAbstractQryCursor_iter;
                jmethodID m_PlatformAbstractQryCursor_iterHasNext;
                jmethodID m_PlatformAbstractQryCursor_close;

                jclass c_PlatformAffinity;
                jmethodID m_PlatformAffinity_partitions;

                jclass c_PlatformCache;
                jmethodID m_PlatformCache_withSkipStore;
                jmethodID m_PlatformCache_withNoRetries;
                jmethodID m_PlatformCache_withExpiryPolicy;
                jmethodID m_PlatformCache_withAsync;
                jmethodID m_PlatformCache_withKeepPortable;
                jmethodID m_PlatformCache_clear;
                jmethodID m_PlatformCache_removeAll;
                jmethodID m_PlatformCache_iterator;
                jmethodID m_PlatformCache_localIterator;
                jmethodID m_PlatformCache_enterLock;
                jmethodID m_PlatformCache_exitLock;
                jmethodID m_PlatformCache_tryEnterLock;
                jmethodID m_PlatformCache_closeLock;
                jmethodID m_PlatformCache_rebalance;
                jmethodID m_PlatformCache_size;

                jclass c_PlatformCacheStoreCallback;
                jmethodID m_PlatformCacheStoreCallback_invoke;

                jclass c_IgniteException;

                jclass c_PlatformClusterGroup;
                jmethodID m_PlatformClusterGroup_forOthers;
                jmethodID m_PlatformClusterGroup_forRemotes;
                jmethodID m_PlatformClusterGroup_forDaemons;
                jmethodID m_PlatformClusterGroup_forRandom;
                jmethodID m_PlatformClusterGroup_forOldest;
                jmethodID m_PlatformClusterGroup_forYoungest;
                jmethodID m_PlatformClusterGroup_forServers;
                jmethodID m_PlatformClusterGroup_resetMetrics;

                jclass c_PlatformCompute;
                jmethodID m_PlatformCompute_withNoFailover;
                jmethodID m_PlatformCompute_withTimeout;
                jmethodID m_PlatformCompute_executeNative;

                jclass c_PlatformContinuousQuery;
                jmethodID m_PlatformContinuousQuery_close;
                jmethodID m_PlatformContinuousQuery_getInitialQueryCursor;

                jclass c_PlatformDataStreamer;
                jmethodID m_PlatformDataStreamer_listenTopology;
                jmethodID m_PlatformDataStreamer_getAllowOverwrite;
                jmethodID m_PlatformDataStreamer_setAllowOverwrite;
                jmethodID m_PlatformDataStreamer_getSkipStore;
                jmethodID m_PlatformDataStreamer_setSkipStore;
                jmethodID m_PlatformDataStreamer_getPerNodeBufSize;
                jmethodID m_PlatformDataStreamer_setPerNodeBufSize;
                jmethodID m_PlatformDataStreamer_getPerNodeParallelOps;
                jmethodID m_PlatformDataStreamer_setPerNodeParallelOps;

                jclass c_PlatformEvents;
                jmethodID m_PlatformEvents_withAsync;
                jmethodID m_PlatformEvents_stopLocalListen;
                jmethodID m_PlatformEvents_localListen;
                jmethodID m_PlatformEvents_isEnabled;

                jclass c_PlatformServices;
                jmethodID m_PlatformServices_withAsync;
                jmethodID m_PlatformServices_withServerKeepPortable;
                jmethodID m_PlatformServices_cancel;
                jmethodID m_PlatformServices_cancelAll;
                jmethodID m_PlatformServices_serviceProxy;

                jclass c_PlatformIgnition;
                jmethodID m_PlatformIgnition_start;
                jmethodID m_PlatformIgnition_instance;
                jmethodID m_PlatformIgnition_environmentPointer;
                jmethodID m_PlatformIgnition_stop;
                jmethodID m_PlatformIgnition_stopAll;

                jclass c_PlatformMessaging;
                jmethodID m_PlatformMessaging_withAsync;

                jclass c_PlatformProcessor;
                jmethodID m_PlatformProcessor_releaseStart;
                jmethodID m_PlatformProcessor_cache;
                jmethodID m_PlatformProcessor_createCache;
                jmethodID m_PlatformProcessor_getOrCreateCache;
                jmethodID m_PlatformProcessor_createCacheFromConfig;
                jmethodID m_PlatformProcessor_getOrCreateCacheFromConfig;
                jmethodID m_PlatformProcessor_createNearCache;
                jmethodID m_PlatformProcessor_getOrCreateNearCache;
                jmethodID m_PlatformProcessor_destroyCache;
                jmethodID m_PlatformProcessor_affinity;
                jmethodID m_PlatformProcessor_dataStreamer;
                jmethodID m_PlatformProcessor_transactions;
                jmethodID m_PlatformProcessor_projection;
                jmethodID m_PlatformProcessor_compute;
                jmethodID m_PlatformProcessor_message;
                jmethodID m_PlatformProcessor_events;
                jmethodID m_PlatformProcessor_services;
                jmethodID m_PlatformProcessor_extensions;
                jmethodID m_PlatformProcessor_atomicLong;
                jmethodID m_PlatformProcessor_getIgniteConfiguration;
                jmethodID m_PlatformProcessor_getCacheNames;
                jmethodID m_PlatformProcessor_atomicSequence;
                jmethodID m_PlatformProcessor_atomicReference;

                jclass c_PlatformTarget;
                jmethodID m_PlatformTarget_inStreamOutLong;
                jmethodID m_PlatformTarget_inStreamOutObject;
                jmethodID m_PlatformTarget_outLong;
                jmethodID m_PlatformTarget_outStream;
                jmethodID m_PlatformTarget_outObject;
                jmethodID m_PlatformTarget_inStreamOutStream;
                jmethodID m_PlatformTarget_inObjectStreamOutStream;
                jmethodID m_PlatformTarget_listenFuture;
                jmethodID m_PlatformTarget_listenFutureForOperation;
                jmethodID m_PlatformTarget_listenFutureAndGet;
                jmethodID m_PlatformTarget_listenFutureForOperationAndGet;

                jclass c_PlatformTransactions;
                jmethodID m_PlatformTransactions_txStart;
                jmethodID m_PlatformTransactions_txCommit;
                jmethodID m_PlatformTransactions_txCommitAsync;
                jmethodID m_PlatformTransactions_txRollback;
                jmethodID m_PlatformTransactions_txRollbackAsync;
                jmethodID m_PlatformTransactions_txState;
                jmethodID m_PlatformTransactions_txSetRollbackOnly;
                jmethodID m_PlatformTransactions_txClose;
                jmethodID m_PlatformTransactions_resetMetrics;

                jclass c_PlatformUtils;
                jmethodID m_PlatformUtils_reallocate;
                jmethodID m_PlatformUtils_errData;

                jclass c_PlatformAtomicLong;
                jmethodID m_PlatformAtomicLong_get;
                jmethodID m_PlatformAtomicLong_incrementAndGet;
                jmethodID m_PlatformAtomicLong_getAndIncrement;
                jmethodID m_PlatformAtomicLong_addAndGet;
                jmethodID m_PlatformAtomicLong_getAndAdd;
                jmethodID m_PlatformAtomicLong_decrementAndGet;
                jmethodID m_PlatformAtomicLong_getAndDecrement;
                jmethodID m_PlatformAtomicLong_getAndSet;
                jmethodID m_PlatformAtomicLong_compareAndSetAndGet;
                jmethodID m_PlatformAtomicLong_isClosed;
                jmethodID m_PlatformAtomicLong_close;

                jclass c_PlatformAtomicSequence;
                jmethodID m_PlatformAtomicSequence_get;
                jmethodID m_PlatformAtomicSequence_incrementAndGet;
                jmethodID m_PlatformAtomicSequence_getAndIncrement;
                jmethodID m_PlatformAtomicSequence_addAndGet;
                jmethodID m_PlatformAtomicSequence_getAndAdd;
                jmethodID m_PlatformAtomicSequence_getBatchSize;
                jmethodID m_PlatformAtomicSequence_setBatchSize;
                jmethodID m_PlatformAtomicSequence_isClosed;
                jmethodID m_PlatformAtomicSequence_close;

                jclass c_PlatformAtomicReference;
                jmethodID m_PlatformAtomicReference_isClosed;
                jmethodID m_PlatformAtomicReference_close;

                jclass c_PlatformListenable;
                jmethodID m_PlatformListenable_cancel;
                jmethodID m_PlatformListenable_isCancelled;

                /**
                 * Constructor.
                 */
                void Initialize(JNIEnv* env);

                /**
                 * Destroy members releasing all allocated classes.
                 */
                void Destroy(JNIEnv* env);
            };

            /**
             * JNI JVM wrapper.
             */
            class IGNITE_IMPORT_EXPORT JniJvm {
            public:
                /**
                 * Default constructor for uninitialized JVM.
                 */
                JniJvm();

                /**
                 * Constructor.
                 *
                 * @param jvm JVM.
                 * @param javaMembers Java members.
                 * @param members Members.
                 */
                JniJvm(JavaVM* jvm, JniJavaMembers javaMembers, JniMembers members);

                /**
                 * Get JVM.
                 *
                 * @param JVM.
                 */
                JavaVM* GetJvm();

                /**
                 * Get Java members.
                 *
                 * @param Java members.
                 */
                JniJavaMembers& GetJavaMembers();

                /**
                 * Get members.
                 *
                 * @param Members.
                 */
                JniMembers& GetMembers();
            private:
                /** JVM. */
                JavaVM* jvm;

                /** Java members. */
                JniJavaMembers javaMembers;

                /** Members. */
                JniMembers members;
            };

            /**
             * JNI error information.
             */
            struct IGNITE_IMPORT_EXPORT JniErrorInfo
            {
                int code;
                char* errCls;
                char* errMsg;

                /**
                 * Default constructor. Creates empty error info.
                 */
                JniErrorInfo();

                /**
                 * Constructor.
                 *
                 * @param code Code.
                 * @param errCls Error class.
                 * @param errMsg Error message.
                 */
                JniErrorInfo(int code, const char* errCls, const char* errMsg);

                /**
                 * Copy constructor.
                 *
                 * @param other Other instance.
                 */
                JniErrorInfo(const JniErrorInfo& other);

                /**
                 * Assignment operator overload.
                 *
                 * @param other Other instance.
                 * @return This instance.
                 */
                JniErrorInfo& operator=(const JniErrorInfo& other);

                /**
                 * Destructor.
                 */
                ~JniErrorInfo();
            };

            /**
             * Unmanaged context.
             */
            class IGNITE_IMPORT_EXPORT JniContext {
            public:
                static JniContext* Create(char** opts, int optsLen, JniHandlers hnds);
                static JniContext* Create(char** opts, int optsLen, JniHandlers hnds, JniErrorInfo* errInfo);
                static int Reallocate(long long memPtr, int cap);
                static void Detach();
                static void Release(jobject obj);
                static void SetConsoleHandler(ConsoleWriteHandler consoleHandler);
                static int RemoveConsoleHandler(ConsoleWriteHandler consoleHandler);

                jobject IgnitionStart(char* cfgPath, char* name, int factoryId, long long dataPtr);
                jobject IgnitionStart(char* cfgPath, char* name, int factoryId, long long dataPtr, JniErrorInfo* errInfo);
                jobject IgnitionInstance(char* name);
                jobject IgnitionInstance(char* name, JniErrorInfo* errInfo);
                long long IgnitionEnvironmentPointer(char* name);
                long long IgnitionEnvironmentPointer(char* name, JniErrorInfo* errInfo);
                bool IgnitionStop(char* name, bool cancel);
                bool IgnitionStop(char* name, bool cancel, JniErrorInfo* errInfo);
                void IgnitionStopAll(bool cancel);
                void IgnitionStopAll(bool cancel, JniErrorInfo* errInfo);
                
                void ProcessorReleaseStart(jobject obj);
                jobject ProcessorProjection(jobject obj);
                jobject ProcessorCache(jobject obj, const char* name);
                jobject ProcessorCache(jobject obj, const char* name, JniErrorInfo* errInfo);
                jobject ProcessorCreateCache(jobject obj, const char* name);
                jobject ProcessorCreateCache(jobject obj, const char* name, JniErrorInfo* errInfo);
                jobject ProcessorGetOrCreateCache(jobject obj, const char* name);
                jobject ProcessorGetOrCreateCache(jobject obj, const char* name, JniErrorInfo* errInfo);
                jobject ProcessorCreateCacheFromConfig(jobject obj, long long memPtr);
                jobject ProcessorCreateCacheFromConfig(jobject obj, long long memPtr, JniErrorInfo* errInfo);
                jobject ProcessorGetOrCreateCacheFromConfig(jobject obj, long long memPtr);
                jobject ProcessorGetOrCreateCacheFromConfig(jobject obj, long long memPtr, JniErrorInfo* errInfo);
                jobject ProcessorCreateNearCache(jobject obj, const char* name, long long memPtr);
                jobject ProcessorGetOrCreateNearCache(jobject obj, const char* name, long long memPtr);
                void ProcessorDestroyCache(jobject obj, const char* name);
                void ProcessorDestroyCache(jobject obj, const char* name, JniErrorInfo* errInfo);
                jobject ProcessorAffinity(jobject obj, const char* name);
                jobject ProcessorDataStreamer(jobject obj, const char* name, bool keepPortable);
                jobject ProcessorTransactions(jobject obj, JniErrorInfo* errInfo = NULL);
                jobject ProcessorCompute(jobject obj, jobject prj);
                jobject ProcessorMessage(jobject obj, jobject prj);
                jobject ProcessorEvents(jobject obj, jobject prj);
                jobject ProcessorServices(jobject obj, jobject prj);
                jobject ProcessorExtensions(jobject obj);
                jobject ProcessorAtomicLong(jobject obj, char* name, long long initVal, bool create);
                jobject ProcessorAtomicSequence(jobject obj, char* name, long long initVal, bool create);
                jobject ProcessorAtomicReference(jobject obj, char* name, long long memPtr, bool create);
				void ProcessorGetIgniteConfiguration(jobject obj, long long memPtr);
				void ProcessorGetCacheNames(jobject obj, long long memPtr);
                
                long long TargetInStreamOutLong(jobject obj, int type, long long memPtr, JniErrorInfo* errInfo = NULL);
                void TargetInStreamOutStream(jobject obj, int opType, long long inMemPtr, long long outMemPtr, JniErrorInfo* errInfo = NULL);
                jobject TargetInStreamOutObject(jobject obj, int type, long long memPtr, JniErrorInfo* errInfo = NULL);
                void TargetInObjectStreamOutStream(jobject obj, int opType, void* arg, long long inMemPtr, long long outMemPtr, JniErrorInfo* errInfo = NULL);
                long long TargetOutLong(jobject obj, int opType, JniErrorInfo* errInfo = NULL);
                void TargetOutStream(jobject obj, int opType, long long memPtr, JniErrorInfo* errInfo = NULL);
                jobject TargetOutObject(jobject obj, int opType, JniErrorInfo* errInfo = NULL);
                void TargetListenFuture(jobject obj, long long futId, int typ);
                void TargetListenFutureForOperation(jobject obj, long long futId, int typ, int opId);
                void* TargetListenFutureAndGet(jobject obj, long long futId, int typ);
                void* TargetListenFutureForOperationAndGet(jobject obj, long long futId, int typ, int opId);
                
                int AffinityPartitions(jobject obj);

                jobject CacheWithSkipStore(jobject obj);
                jobject CacheWithNoRetries(jobject obj);
                jobject CacheWithExpiryPolicy(jobject obj, long long create, long long update, long long access);
                jobject CacheWithAsync(jobject obj);
                jobject CacheWithKeepPortable(jobject obj);
                void CacheClear(jobject obj, JniErrorInfo* errInfo = NULL);
                void CacheRemoveAll(jobject obj, JniErrorInfo* errInfo = NULL);
                jobject CacheOutOpQueryCursor(jobject obj, int type, long long memPtr, JniErrorInfo* errInfo = NULL);
                jobject CacheOutOpContinuousQuery(jobject obj, int type, long long memPtr);
                jobject CacheIterator(jobject obj);
                jobject CacheLocalIterator(jobject obj, int peekModes);
                void CacheEnterLock(jobject obj, long long id);
                void CacheExitLock(jobject obj, long long id);
                bool CacheTryEnterLock(jobject obj, long long id, long long timeout);
                void CacheCloseLock(jobject obj, long long id);
                void CacheRebalance(jobject obj, long long futId);
                int CacheSize(jobject obj, int peekModes, bool loc, JniErrorInfo* errInfo = NULL);

                void CacheStoreCallbackInvoke(jobject obj, long long memPtr);

                void ComputeWithNoFailover(jobject obj);
                void ComputeWithTimeout(jobject obj, long long timeout);
                void* ComputeExecuteNative(jobject obj, long long taskPtr, long long topVer);

                void ContinuousQueryClose(jobject obj);
                jobject ContinuousQueryGetInitialQueryCursor(jobject obj);

                void DataStreamerListenTopology(jobject obj, long long ptr);
                bool DataStreamerAllowOverwriteGet(jobject obj);
                void DataStreamerAllowOverwriteSet(jobject obj, bool val);
                bool DataStreamerSkipStoreGet(jobject obj);
                void DataStreamerSkipStoreSet(jobject obj, bool val);
                int DataStreamerPerNodeBufferSizeGet(jobject obj);
                void DataStreamerPerNodeBufferSizeSet(jobject obj, int val);
                int DataStreamerPerNodeParallelOperationsGet(jobject obj);
                void DataStreamerPerNodeParallelOperationsSet(jobject obj, int val);

                jobject MessagingWithAsync(jobject obj);

                jobject ProjectionForOthers(jobject obj, jobject prj);
                jobject ProjectionForRemotes(jobject obj);
                jobject ProjectionForDaemons(jobject obj);
                jobject ProjectionForRandom(jobject obj);
                jobject ProjectionForOldest(jobject obj);
                jobject ProjectionForYoungest(jobject obj);
                jobject ProjectionForServers(jobject obj);
                void ProjectionResetMetrics(jobject obj);
                jobject ProjectionOutOpRet(jobject obj, int type, long long memPtr);

                void QueryCursorIterator(jobject obj, JniErrorInfo* errInfo = NULL);
                bool QueryCursorIteratorHasNext(jobject obj, JniErrorInfo* errInfo = NULL);
                void QueryCursorClose(jobject obj, JniErrorInfo* errInfo = NULL);

                long long TransactionsStart(jobject obj, int concurrency, int isolation, long long timeout, int txSize, JniErrorInfo* errInfo = NULL);
                int TransactionsCommit(jobject obj, long long id, JniErrorInfo* errInfo = NULL);
                void TransactionsCommitAsync(jobject obj, long long id, long long futId);
                int TransactionsRollback(jobject obj, long long id, JniErrorInfo* errInfo = NULL);
                void TransactionsRollbackAsync(jobject obj, long long id, long long futId);
                int TransactionsClose(jobject obj, long long id, JniErrorInfo* errInfo = NULL);
                int TransactionsState(jobject obj, long long id, JniErrorInfo* errInfo = NULL);
                bool TransactionsSetRollbackOnly(jobject obj, long long id, JniErrorInfo* errInfo = NULL);
                void TransactionsResetMetrics(jobject obj);

                jobject EventsWithAsync(jobject obj);
                bool EventsStopLocalListen(jobject obj, long long hnd);
                void EventsLocalListen(jobject obj, long long hnd, int type);
                bool EventsIsEnabled(jobject obj, int type);
                
                jobject ServicesWithAsync(jobject obj);
                jobject ServicesWithServerKeepPortable(jobject obj);
                void ServicesCancel(jobject obj, char* name);
                void ServicesCancelAll(jobject obj);
                void* ServicesGetServiceProxy(jobject obj, char* name, bool sticky);

                long long AtomicLongGet(jobject obj);
                long long AtomicLongIncrementAndGet(jobject obj);
                long long AtomicLongGetAndIncrement(jobject obj);
                long long AtomicLongAddAndGet(jobject obj, long long value);
                long long AtomicLongGetAndAdd(jobject obj, long long value);
                long long AtomicLongDecrementAndGet(jobject obj);
                long long AtomicLongGetAndDecrement(jobject obj);
                long long AtomicLongGetAndSet(jobject obj, long long value);
                long long AtomicLongCompareAndSetAndGet(jobject obj, long long expVal, long long newVal);
                bool AtomicLongIsClosed(jobject obj);
                void AtomicLongClose(jobject obj);

                long long AtomicSequenceGet(jobject obj);
                long long AtomicSequenceIncrementAndGet(jobject obj);
                long long AtomicSequenceGetAndIncrement(jobject obj);
                long long AtomicSequenceAddAndGet(jobject obj, long long l);
                long long AtomicSequenceGetAndAdd(jobject obj, long long l);
                int AtomicSequenceGetBatchSize(jobject obj);
                void AtomicSequenceSetBatchSize(jobject obj, int size);
                bool AtomicSequenceIsClosed(jobject obj);
                void AtomicSequenceClose(jobject obj);

                bool AtomicReferenceIsClosed(jobject obj);
                void AtomicReferenceClose(jobject obj);

                bool ListenableCancel(jobject obj);
                bool ListenableIsCancelled(jobject obj);

                jobject Acquire(jobject obj);

                void DestroyJvm();
                void ThrowToJava(char* errMsg);
            private:
                JniJvm* jvm;
                JniHandlers hnds;

                JniContext(JniJvm* jvm, JniHandlers hnds);

                JNIEnv* Attach();
                void ExceptionCheck(JNIEnv* env);
                void ExceptionCheck(JNIEnv* env, JniErrorInfo* errInfo);
                jobject LocalToGlobal(JNIEnv* env, jobject obj);
                jobject ProcessorCache0(jobject proc, const char* name, jmethodID mthd, JniErrorInfo* errInfo);
                jobject ProcessorCacheFromConfig0(jobject proc, long long memPtr, jmethodID mthd, JniErrorInfo* errInfo);
                jobject ProcessorGetOrCreateNearCache0(jobject obj, const char* name, long long memPtr, jmethodID methodID);
            };

            JNIEXPORT jlong JNICALL JniCacheStoreCreate(JNIEnv *env, jclass cls, jlong envPtr, jlong memPtr);
            JNIEXPORT jint JNICALL JniCacheStoreInvoke(JNIEnv *env, jclass cls, jlong envPtr, jlong objPtr, jlong memPtr, jobject cb);
            JNIEXPORT void JNICALL JniCacheStoreDestroy(JNIEnv *env, jclass cls, jlong envPtr, jlong objPtr);
            JNIEXPORT jlong JNICALL JniCacheStoreSessionCreate(JNIEnv *env, jclass cls, jlong envPtr, jlong storePtr);

            JNIEXPORT jlong JNICALL JniCacheEntryFilterCreate(JNIEnv *env, jclass cls, jlong envPtr, jlong memPtr);
            JNIEXPORT jint JNICALL JniCacheEntryFilterApply(JNIEnv *env, jclass cls, jlong envPtr, jlong objPtr, jlong memPtr);
            JNIEXPORT void JNICALL JniCacheEntryFilterDestroy(JNIEnv *env, jclass cls, jlong envPtr, jlong objPtr);

            JNIEXPORT void JNICALL JniCacheInvoke(JNIEnv *env, jclass cls, jlong envPtr, jlong inMemPtr, jlong outMemPtr);

            JNIEXPORT void JNICALL JniComputeTaskMap(JNIEnv *env, jclass cls, jlong envPtr, jlong taskPtr, jlong inMemPtr, jlong outMemPtr);
            JNIEXPORT jint JNICALL JniComputeTaskJobResult(JNIEnv *env, jclass cls, jlong envPtr, jlong taskPtr, jlong jobPtr, jlong memPtr);
            JNIEXPORT void JNICALL JniComputeTaskReduce(JNIEnv *env, jclass cls, jlong envPtr, jlong taskPtr);
            JNIEXPORT void JNICALL JniComputeTaskComplete(JNIEnv *env, jclass cls, jlong envPtr, jlong taskPtr, jlong memPtr);
            JNIEXPORT jint JNICALL JniComputeJobSerialize(JNIEnv *env, jclass cls, jlong envPtr, jlong jobPtr, jlong memPtr);
            JNIEXPORT jlong JNICALL JniComputeJobCreate(JNIEnv *env, jclass cls, jlong envPtr, jlong memPtr);
            JNIEXPORT void JNICALL JniComputeJobExecute(JNIEnv *env, jclass cls, jlong envPtr, jlong jobPtr, jint cancel, jlong memPtr);
            JNIEXPORT void JNICALL JniComputeJobCancel(JNIEnv *env, jclass cls, jlong envPtr, jlong jobPtr);
            JNIEXPORT void JNICALL JniComputeJobDestroy(JNIEnv *env, jclass cls, jlong envPtr, jlong jobPtr);

            JNIEXPORT void JNICALL JniContinuousQueryListenerApply(JNIEnv *env, jclass cls, jlong envPtr, jlong cbPtr, jlong memPtr);
            JNIEXPORT jlong JNICALL JniContinuousQueryFilterCreate(JNIEnv *env, jclass cls, jlong envPtr, jlong memPtr);
            JNIEXPORT jint JNICALL JniContinuousQueryFilterApply(JNIEnv *env, jclass cls, jlong envPtr, jlong filterPtr, jlong memPtr);
            JNIEXPORT void JNICALL JniContinuousQueryFilterRelease(JNIEnv *env, jclass cls, jlong envPtr, jlong filterPtr);

            JNIEXPORT void JNICALL JniDataStreamerTopologyUpdate(JNIEnv *env, jclass cls, jlong envPtr, jlong ldrPtr, jlong topVer, jint topSize);
            JNIEXPORT void JNICALL JniDataStreamerStreamReceiverInvoke(JNIEnv *env, jclass cls, jlong envPtr, jlong ptr, jobject cache, jlong memPtr, jboolean keepPortable);

            JNIEXPORT void JNICALL JniFutureByteResult(JNIEnv *env, jclass cls, jlong envPtr, jlong futPtr, jint res);
            JNIEXPORT void JNICALL JniFutureBoolResult(JNIEnv *env, jclass cls, jlong envPtr, jlong futPtr, jint res);
            JNIEXPORT void JNICALL JniFutureShortResult(JNIEnv *env, jclass cls, jlong envPtr, jlong futPtr, jint res);
            JNIEXPORT void JNICALL JniFutureCharResult(JNIEnv *env, jclass cls, jlong envPtr, jlong futPtr, jint res);
            JNIEXPORT void JNICALL JniFutureIntResult(JNIEnv *env, jclass cls, jlong envPtr, jlong futPtr, jint res);
            JNIEXPORT void JNICALL JniFutureFloatResult(JNIEnv *env, jclass cls, jlong envPtr, jlong futPtr, jfloat res);
            JNIEXPORT void JNICALL JniFutureLongResult(JNIEnv *env, jclass cls, jlong envPtr, jlong futPtr, jlong res);
            JNIEXPORT void JNICALL JniFutureDoubleResult(JNIEnv *env, jclass cls, jlong envPtr, jlong futPtr, jdouble res);
            JNIEXPORT void JNICALL JniFutureObjectResult(JNIEnv *env, jclass cls, jlong envPtr, jlong futPtr, jlong memPtr);
            JNIEXPORT void JNICALL JniFutureNullResult(JNIEnv *env, jclass cls, jlong envPtr, jlong futPtr);
            JNIEXPORT void JNICALL JniFutureError(JNIEnv *env, jclass cls, jlong envPtr, jlong futPtr, jlong memPtr);

            JNIEXPORT void JNICALL JniLifecycleEvent(JNIEnv *env, jclass cls, jlong envPtr, jlong ptr, jint evt);

            JNIEXPORT void JNICALL JniMemoryReallocate(JNIEnv *env, jclass cls, jlong envPtr, jlong memPtr, jint cap);

            JNIEXPORT jlong JNICALL JniMessagingFilterCreate(JNIEnv *env, jclass cls, jlong envPtr, jlong memPtr);
            JNIEXPORT jint JNICALL JniMessagingFilterApply(JNIEnv *env, jclass cls, jlong envPtr, jlong ptr, jlong memPtr);
            JNIEXPORT void JNICALL JniMessagingFilterDestroy(JNIEnv *env, jclass cls, jlong envPtr, jlong ptr);
            
            JNIEXPORT jlong JNICALL JniEventFilterCreate(JNIEnv *env, jclass cls, jlong envPtr, jlong memPtr);
            JNIEXPORT jint JNICALL JniEventFilterApply(JNIEnv *env, jclass cls, jlong envPtr, jlong ptr, jlong memPtr);
            JNIEXPORT void JNICALL JniEventFilterDestroy(JNIEnv *env, jclass cls, jlong envPtr, jlong ptr);

            JNIEXPORT jlong JNICALL JniServiceInit(JNIEnv *env, jclass cls, jlong envPtr, jlong memPtr);
            JNIEXPORT void JNICALL JniServiceExecute(JNIEnv *env, jclass cls, jlong envPtr, jlong svcPtr, jlong memPtr);
            JNIEXPORT void JNICALL JniServiceCancel(JNIEnv *env, jclass cls, jlong envPtr, jlong svcPtr, jlong memPtr);
            JNIEXPORT void JNICALL JniServiceInvokeMethod(JNIEnv *env, jclass cls, jlong envPtr, jlong svcPtr, jlong inMemPtr, jlong outMemPtr);
            JNIEXPORT jint JNICALL JniClusterNodeFilterApply(JNIEnv *env, jclass cls, jlong envPtr, jlong memPtr);

            JNIEXPORT jlong JNICALL JniNodeInfo(JNIEnv *env, jclass cls, jlong envPtr, jlong memPtr);

            JNIEXPORT void JNICALL JniOnStart(JNIEnv *env, jclass cls, jlong envPtr, jobject proc, jlong memPtr);
            JNIEXPORT void JNICALL JniOnStop(JNIEnv *env, jclass cls, jlong envPtr);

            JNIEXPORT jlong JNICALL JniExtensionCallbackInLongOutLong(JNIEnv *env, jclass cls, jlong envPtr, jint typ, jlong arg1);
            JNIEXPORT jlong JNICALL JniExtensionCallbackInLongLongOutLong(JNIEnv *env, jclass cls, jlong envPtr, jint typ, jlong arg1, jlong arg2);

            JNIEXPORT void JNICALL JniOnClientDisconnected(JNIEnv *env, jclass cls, jlong envPtr);
            JNIEXPORT void JNICALL JniOnClientReconnected(JNIEnv *env, jclass cls, jlong envPtr, jboolean clusterRestarted);

<<<<<<< HEAD
            JNIEXPORT void JNICALL JniLoggerLog(JNIEnv *env, jclass cls, jlong envPtr, jint level, jstring message, jstring category, jstring errorInfo, jlong memPtr);
            JNIEXPORT jboolean JNICALL JniLoggerIsLevelEnabled(JNIEnv *env, jclass cls, jlong envPtr, jint level);
=======
            JNIEXPORT jlong JNICALL JniAffinityFunctionInit(JNIEnv *env, jclass cls, jlong envPtr, jlong memPtr, jobject baseFunc);
            JNIEXPORT jint JNICALL JniAffinityFunctionPartition(JNIEnv *env, jclass cls, jlong envPtr, jlong ptr, jlong memPtr);
            JNIEXPORT void JNICALL JniAffinityFunctionAssignPartitions(JNIEnv *env, jclass cls, jlong envPtr, jlong ptr, jlong inMemPtr, jlong outMemPtr);
            JNIEXPORT void JNICALL JniAffinityFunctionRemoveNode(JNIEnv *env, jclass cls, jlong envPtr, jlong ptr, jlong memPtr);
            JNIEXPORT void JNICALL JniAffinityFunctionDestroy(JNIEnv *env, jclass cls, jlong envPtr, jlong ptr);
            
            JNIEXPORT void JNICALL JniConsoleWrite(JNIEnv *env, jclass cls, jstring str, jboolean isErr);
>>>>>>> 77bcabca
        }
    }
}

#endif //_IGNITE_JNI_JAVA<|MERGE_RESOLUTION|>--- conflicted
+++ resolved
@@ -100,18 +100,16 @@
             typedef void(JNICALL *OnClientDisconnectedHandler)(void* target);
             typedef void(JNICALL *OnClientReconnectedHandler)(void* target, unsigned char clusterRestarted);
 
-<<<<<<< HEAD
-            typedef void(JNICALL *LoggerLogHandler)(void* target, int level, const char* messageChars, int messageCharsLen, const char* categoryChars, int categoryCharsLen, const char* errorInfoChars, int errorInfoCharsLen, long long memPtr);
-            typedef bool(JNICALL *LoggerIsLevelEnabledHandler)(void* target, int level);
-=======
             typedef long long(JNICALL *AffinityFunctionInitHandler)(void* target, long long memPtr, void* baseFunc);
             typedef int(JNICALL *AffinityFunctionPartitionHandler)(void* target, long long ptr, long long memPtr);
             typedef void(JNICALL *AffinityFunctionAssignPartitionsHandler)(void* target, long long ptr, long long inMemPtr, long long outMemPtr);
             typedef void(JNICALL *AffinityFunctionRemoveNodeHandler)(void* target, long long ptr, long long memPtr);
             typedef void(JNICALL *AffinityFunctionDestroyHandler)(void* target, long long ptr);
-            
+
             typedef void(JNICALL *ConsoleWriteHandler)(const char* chars, int charsLen, unsigned char isErr);
->>>>>>> 77bcabca
+
+            typedef void(JNICALL *LoggerLogHandler)(void* target, int level, const char* messageChars, int messageCharsLen, const char* categoryChars, int categoryCharsLen, const char* errorInfoChars, int errorInfoCharsLen, long long memPtr);
+            typedef bool(JNICALL *LoggerIsLevelEnabledHandler)(void* target, int level);
 
             /**
              * JNI handlers holder.
@@ -190,18 +188,15 @@
 
                 OnClientDisconnectedHandler onClientDisconnected;
                 OnClientReconnectedHandler onClientReconnected;
-<<<<<<< HEAD
-
-                LoggerLogHandler loggerLog;
-                LoggerIsLevelEnabledHandler loggerIsLevelEnabled;
-=======
-                
+
                 AffinityFunctionInitHandler affinityFunctionInit;
                 AffinityFunctionPartitionHandler affinityFunctionPartition;
                 AffinityFunctionAssignPartitionsHandler affinityFunctionAssignPartitions;
                 AffinityFunctionRemoveNodeHandler affinityFunctionRemoveNode;
                 AffinityFunctionDestroyHandler affinityFunctionDestroy;
->>>>>>> 77bcabca
+
+                LoggerLogHandler loggerLog;
+                LoggerIsLevelEnabledHandler loggerIsLevelEnabled;
             };
 
             /**
@@ -767,18 +762,16 @@
             JNIEXPORT void JNICALL JniOnClientDisconnected(JNIEnv *env, jclass cls, jlong envPtr);
             JNIEXPORT void JNICALL JniOnClientReconnected(JNIEnv *env, jclass cls, jlong envPtr, jboolean clusterRestarted);
 
-<<<<<<< HEAD
-            JNIEXPORT void JNICALL JniLoggerLog(JNIEnv *env, jclass cls, jlong envPtr, jint level, jstring message, jstring category, jstring errorInfo, jlong memPtr);
-            JNIEXPORT jboolean JNICALL JniLoggerIsLevelEnabled(JNIEnv *env, jclass cls, jlong envPtr, jint level);
-=======
             JNIEXPORT jlong JNICALL JniAffinityFunctionInit(JNIEnv *env, jclass cls, jlong envPtr, jlong memPtr, jobject baseFunc);
             JNIEXPORT jint JNICALL JniAffinityFunctionPartition(JNIEnv *env, jclass cls, jlong envPtr, jlong ptr, jlong memPtr);
             JNIEXPORT void JNICALL JniAffinityFunctionAssignPartitions(JNIEnv *env, jclass cls, jlong envPtr, jlong ptr, jlong inMemPtr, jlong outMemPtr);
             JNIEXPORT void JNICALL JniAffinityFunctionRemoveNode(JNIEnv *env, jclass cls, jlong envPtr, jlong ptr, jlong memPtr);
             JNIEXPORT void JNICALL JniAffinityFunctionDestroy(JNIEnv *env, jclass cls, jlong envPtr, jlong ptr);
-            
+
             JNIEXPORT void JNICALL JniConsoleWrite(JNIEnv *env, jclass cls, jstring str, jboolean isErr);
->>>>>>> 77bcabca
+
+            JNIEXPORT void JNICALL JniLoggerLog(JNIEnv *env, jclass cls, jlong envPtr, jint level, jstring message, jstring category, jstring errorInfo, jlong memPtr);
+            JNIEXPORT jboolean JNICALL JniLoggerIsLevelEnabled(JNIEnv *env, jclass cls, jlong envPtr, jint level);
         }
     }
 }
