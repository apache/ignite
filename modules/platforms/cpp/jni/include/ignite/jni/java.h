/*
 * Licensed to the Apache Software Foundation (ASF) under one or more
 * contributor license agreements.  See the NOTICE file distributed with
 * this work for additional information regarding copyright ownership.
 * The ASF licenses this file to You under the Apache License, Version 2.0
 * (the "License"); you may not use this file except in compliance with
 * the License.  You may obtain a copy of the License at
 *
 *      http://www.apache.org/licenses/LICENSE-2.0
 *
 * Unless required by applicable law or agreed to in writing, software
 * distributed under the License is distributed on an "AS IS" BASIS,
 * WITHOUT WARRANTIES OR CONDITIONS OF ANY KIND, either express or implied.
 * See the License for the specific language governing permissions and
 * limitations under the License.
 */

#ifndef _IGNITE_JNI_JAVA
#define _IGNITE_JNI_JAVA

#include <jni.h>

#include "ignite/common/common.h"

namespace ignite
{
    namespace jni
    {
        namespace java
        {
            /* Handlers for callbacks from Java. */
            typedef long long(JNICALL *CacheStoreCreateHandler)(void* target, long long memPtr);
            typedef int(JNICALL *CacheStoreInvokeHandler)(void* target, long long objPtr, long long memPtr);
            typedef void(JNICALL *CacheStoreDestroyHandler)(void* target, long long objPtr);
            typedef long long(JNICALL *CacheStoreSessionCreateHandler)(void* target, long long storePtr);

            typedef long long(JNICALL *CacheEntryFilterCreateHandler)(void* target, long long memPtr);
            typedef int(JNICALL *CacheEntryFilterApplyHandler)(void* target, long long ptr, long long memPtr);
            typedef void(JNICALL *CacheEntryFilterDestroyHandler)(void* target, long long ptr);

            typedef void(JNICALL *CacheInvokeHandler)(void* target, long long inMemPtr, long long outMemPtr);

            typedef void(JNICALL *ComputeTaskMapHandler)(void* target, long long taskPtr, long long inMemPtr, long long outMemPtr);
            typedef int(JNICALL *ComputeTaskJobResultHandler)(void* target, long long taskPtr, long long jobPtr, long long memPtr);
            typedef void(JNICALL *ComputeTaskReduceHandler)(void* target, long long taskPtr);
            typedef void(JNICALL *ComputeTaskCompleteHandler)(void* target, long long taskPtr, long long memPtr);
            typedef int(JNICALL *ComputeJobSerializeHandler)(void* target, long long jobPtr, long long memPtr);
            typedef long long(JNICALL *ComputeJobCreateHandler)(void* target, long long memPtr);
            typedef void(JNICALL *ComputeJobExecuteHandler)(void* target, long long jobPtr, int cancel, long long memPtr);
            typedef void(JNICALL *ComputeJobCancelHandler)(void* target, long long jobPtr);
            typedef void(JNICALL *ComputeJobDestroyHandler)(void* target, long long jobPtr);

            typedef void(JNICALL *ContinuousQueryListenerApplyHandler)(void* target, long long lsnrPtr, long long memPtr);
            typedef long long(JNICALL *ContinuousQueryFilterCreateHandler)(void* target, long long memPtr);
            typedef int(JNICALL *ContinuousQueryFilterApplyHandler)(void* target, long long filterPtr, long long memPtr);
            typedef void(JNICALL *ContinuousQueryFilterReleaseHandler)(void* target, long long filterPtr);

            typedef void(JNICALL *DataStreamerTopologyUpdateHandler)(void* target, long long ldrPtr, long long topVer, int topSize);
            typedef void(JNICALL *DataStreamerStreamReceiverInvokeHandler)(void* target, long long ptr, void* cache, long long memPtr, unsigned char keepPortable);

            typedef void(JNICALL *FutureByteResultHandler)(void* target, long long futAddr, int res);
            typedef void(JNICALL *FutureBoolResultHandler)(void* target, long long futAddr, int res);
            typedef void(JNICALL *FutureShortResultHandler)(void* target, long long futAddr, int res);
            typedef void(JNICALL *FutureCharResultHandler)(void* target, long long futAddr, int res);
            typedef void(JNICALL *FutureIntResultHandler)(void* target, long long futAddr, int res);
            typedef void(JNICALL *FutureFloatResultHandler)(void* target, long long futAddr, float res);
            typedef void(JNICALL *FutureLongResultHandler)(void* target, long long futAddr, long long res);
            typedef void(JNICALL *FutureDoubleResultHandler)(void* target, long long futAddr, double res);
            typedef void(JNICALL *FutureObjectResultHandler)(void* target, long long futAddr, long long memPtr);
            typedef void(JNICALL *FutureNullResultHandler)(void* target, long long futAddr);
            typedef void(JNICALL *FutureErrorHandler)(void* target, long long futAddr, long long memPtr);

            typedef void(JNICALL *LifecycleEventHandler)(void* target, long long ptr, int evt);

            typedef void(JNICALL *MemoryReallocateHandler)(void* target, long long memPtr, int cap);

            typedef long long(JNICALL *MessagingFilterCreateHandler)(void* target, long long memPtr);
            typedef int(JNICALL *MessagingFilterApplyHandler)(void* target, long long ptr, long long memPtr);
            typedef void(JNICALL *MessagingFilterDestroyHandler)(void* target, long long ptr);

            typedef long long(JNICALL *EventFilterCreateHandler)(void* target, long long memPtr);
            typedef int(JNICALL *EventFilterApplyHandler)(void* target, long long ptr, long long memPtr);
            typedef void(JNICALL *EventFilterDestroyHandler)(void* target, long long ptr);

            typedef long long(JNICALL *ServiceInitHandler)(void* target, long long memPtr);
            typedef void(JNICALL *ServiceExecuteHandler)(void* target, long long svcPtr, long long memPtr);
            typedef void(JNICALL *ServiceCancelHandler)(void* target, long long svcPtr, long long memPtr);
            typedef void(JNICALL *ServiceInvokeMethodHandler)(void* target, long long svcPtr, long long inMemPtr, long long outMemPtr);
            typedef int(JNICALL *ClusterNodeFilterApplyHandler)(void* target, long long memPtr);

            typedef long long(JNICALL *NodeInfoHandler)(void* target, long long memPtr);

            typedef void(JNICALL *OnStartHandler)(void* target, void* proc, long long memPtr);
            typedef void(JNICALL *OnStopHandler)(void* target);
            typedef void(JNICALL *ErrorHandler)(void* target, int errCode, const char* errClsChars, int errClsCharsLen, const char* errMsgChars, int errMsgCharsLen, const char* stackTraceChars, int stackTraceCharsLen, void* errData, int errDataLen);

            typedef long long(JNICALL *ExtensionCallbackInLongOutLongHandler)(void* target, int typ, long long arg1);
            typedef long long(JNICALL *ExtensionCallbackInLongLongOutLongHandler)(void* target, int typ, long long arg1, long long arg2);

            typedef void(JNICALL *OnClientDisconnectedHandler)(void* target);
            typedef void(JNICALL *OnClientReconnectedHandler)(void* target, unsigned char clusterRestarted);

            typedef long long(JNICALL *AffinityFunctionInitHandler)(void* target, long long memPtr, void* baseFunc);
            typedef int(JNICALL *AffinityFunctionPartitionHandler)(void* target, long long ptr, long long memPtr);
            typedef void(JNICALL *AffinityFunctionAssignPartitionsHandler)(void* target, long long ptr, long long inMemPtr, long long outMemPtr);
            typedef void(JNICALL *AffinityFunctionRemoveNodeHandler)(void* target, long long ptr, long long memPtr);
            typedef void(JNICALL *AffinityFunctionDestroyHandler)(void* target, long long ptr);

            typedef void(JNICALL *ConsoleWriteHandler)(const char* chars, int charsLen, unsigned char isErr);

            typedef void(JNICALL *LoggerLogHandler)(void* target, int level, const char* messageChars, int messageCharsLen, const char* categoryChars, int categoryCharsLen, const char* errorInfoChars, int errorInfoCharsLen, long long memPtr);
            typedef bool(JNICALL *LoggerIsLevelEnabledHandler)(void* target, int level);
            
            typedef long long(JNICALL *InLongOutLongHandler)(void* target, int type, long long val);
            typedef long long(JNICALL *InLongLongLongObjectOutLongHandler)(void* target, int type, long long val1, long long val2, long long val3, void* arg);

            /**
             * JNI handlers holder.
             */
            struct JniHandlers {
                void* target;

                ErrorHandler error;

                LoggerLogHandler loggerLog;
                LoggerIsLevelEnabledHandler loggerIsLevelEnabled;

                InLongOutLongHandler inLongOutLong;
                InLongLongLongObjectOutLongHandler inLongLongLongObjectOutLong;
            };

            /**
             * JNI Java members.
             */
            struct JniJavaMembers {
                jclass c_Class;
                jmethodID m_Class_getName;

                jclass c_Throwable;
                jmethodID m_Throwable_getMessage;
                jmethodID m_Throwable_printStackTrace;

				jclass c_PlatformUtils;
				jmethodID m_PlatformUtils_getFullStackTrace;

                /**
                 * Constructor.
                 */
                void Initialize(JNIEnv* env);

                /**
                 * Destroy members releasing all allocated classes.
                 */
                void Destroy(JNIEnv* env);

                /**
                 * Write error information.
                 */
                bool WriteErrorInfo(JNIEnv* env, char** errClsName, int* errClsNameLen, char** errMsg, int* errMsgLen,
					char** stackTrace, int* stackTraceLen);
            };

            /**
             * JNI members.
             */
            struct JniMembers {
                jclass c_IgniteException;

                jclass c_PlatformIgnition;
                jmethodID m_PlatformIgnition_start;
                jmethodID m_PlatformIgnition_instance;
                jmethodID m_PlatformIgnition_environmentPointer;
                jmethodID m_PlatformIgnition_stop;
                jmethodID m_PlatformIgnition_stopAll;

                jclass c_PlatformProcessor;
                jmethodID m_PlatformProcessor_releaseStart;
                jmethodID m_PlatformProcessor_cache;
                jmethodID m_PlatformProcessor_createCache;
                jmethodID m_PlatformProcessor_getOrCreateCache;
                jmethodID m_PlatformProcessor_createCacheFromConfig;
                jmethodID m_PlatformProcessor_getOrCreateCacheFromConfig;
                jmethodID m_PlatformProcessor_createNearCache;
                jmethodID m_PlatformProcessor_getOrCreateNearCache;
                jmethodID m_PlatformProcessor_destroyCache;
                jmethodID m_PlatformProcessor_affinity;
                jmethodID m_PlatformProcessor_dataStreamer;
                jmethodID m_PlatformProcessor_transactions;
                jmethodID m_PlatformProcessor_projection;
                jmethodID m_PlatformProcessor_compute;
                jmethodID m_PlatformProcessor_message;
                jmethodID m_PlatformProcessor_events;
                jmethodID m_PlatformProcessor_services;
                jmethodID m_PlatformProcessor_extensions;
                jmethodID m_PlatformProcessor_extension;
                jmethodID m_PlatformProcessor_atomicLong;
                jmethodID m_PlatformProcessor_getIgniteConfiguration;
                jmethodID m_PlatformProcessor_getCacheNames;
                jmethodID m_PlatformProcessor_atomicSequence;
                jmethodID m_PlatformProcessor_atomicReference;
                jmethodID m_PlatformProcessor_loggerIsLevelEnabled;
                jmethodID m_PlatformProcessor_loggerLog;
                jmethodID m_PlatformProcessor_binaryProcessor;

                jclass c_PlatformTarget;
                jmethodID m_PlatformTarget_inLongOutLong;
                jmethodID m_PlatformTarget_inStreamOutLong;
                jmethodID m_PlatformTarget_inStreamOutObject;
                jmethodID m_PlatformTarget_outStream;
                jmethodID m_PlatformTarget_outObject;
                jmethodID m_PlatformTarget_inStreamAsync;
                jmethodID m_PlatformTarget_inStreamOutStream;
                jmethodID m_PlatformTarget_inObjectStreamOutObjectStream;

                jclass c_PlatformUtils;
                jmethodID m_PlatformUtils_reallocate;
                jmethodID m_PlatformUtils_errData;

                /**
                 * Constructor.
                 */
                void Initialize(JNIEnv* env);

                /**
                 * Destroy members releasing all allocated classes.
                 */
                void Destroy(JNIEnv* env);
            };

            /**
             * JNI JVM wrapper.
             */
            class IGNITE_IMPORT_EXPORT JniJvm {
            public:
                /**
                 * Default constructor for uninitialized JVM.
                 */
                JniJvm();

                /**
                 * Constructor.
                 *
                 * @param jvm JVM.
                 * @param javaMembers Java members.
                 * @param members Members.
                 */
                JniJvm(JavaVM* jvm, JniJavaMembers javaMembers, JniMembers members);

                /**
                 * Get JVM.
                 *
                 * @param JVM.
                 */
                JavaVM* GetJvm();

                /**
                 * Get Java members.
                 *
                 * @param Java members.
                 */
                JniJavaMembers& GetJavaMembers();

                /**
                 * Get members.
                 *
                 * @param Members.
                 */
                JniMembers& GetMembers();
            private:
                /** JVM. */
                JavaVM* jvm;

                /** Java members. */
                JniJavaMembers javaMembers;

                /** Members. */
                JniMembers members;
            };

            /**
             * JNI error information.
             */
            struct IGNITE_IMPORT_EXPORT JniErrorInfo
            {
                int code;
                char* errCls;
                char* errMsg;

                /**
                 * Default constructor. Creates empty error info.
                 */
                JniErrorInfo();

                /**
                 * Constructor.
                 *
                 * @param code Code.
                 * @param errCls Error class.
                 * @param errMsg Error message.
                 */
                JniErrorInfo(int code, const char* errCls, const char* errMsg);

                /**
                 * Copy constructor.
                 *
                 * @param other Other instance.
                 */
                JniErrorInfo(const JniErrorInfo& other);

                /**
                 * Assignment operator overload.
                 *
                 * @param other Other instance.
                 * @return This instance.
                 */
                JniErrorInfo& operator=(const JniErrorInfo& other);

                /**
                 * Destructor.
                 */
                ~JniErrorInfo();
            };

            /**
             * Unmanaged context.
             */
            class IGNITE_IMPORT_EXPORT JniContext {
            public:
                static JniContext* Create(char** opts, int optsLen, JniHandlers hnds);
                static JniContext* Create(char** opts, int optsLen, JniHandlers hnds, JniErrorInfo* errInfo);
                static int Reallocate(long long memPtr, int cap);
                static void Detach();
                static void Release(jobject obj);
                static void SetConsoleHandler(ConsoleWriteHandler consoleHandler);
                static int RemoveConsoleHandler(ConsoleWriteHandler consoleHandler);

                jobject IgnitionStart(char* cfgPath, char* name, int factoryId, long long dataPtr);
                jobject IgnitionStart(char* cfgPath, char* name, int factoryId, long long dataPtr, JniErrorInfo* errInfo);
                jobject IgnitionInstance(char* name);
                jobject IgnitionInstance(char* name, JniErrorInfo* errInfo);
                long long IgnitionEnvironmentPointer(char* name);
                long long IgnitionEnvironmentPointer(char* name, JniErrorInfo* errInfo);
                bool IgnitionStop(char* name, bool cancel);
                bool IgnitionStop(char* name, bool cancel, JniErrorInfo* errInfo);
                void IgnitionStopAll(bool cancel);
                void IgnitionStopAll(bool cancel, JniErrorInfo* errInfo);
                
                void ProcessorReleaseStart(jobject obj);
                jobject ProcessorProjection(jobject obj, JniErrorInfo* errInfo = NULL);
                jobject ProcessorCache(jobject obj, const char* name);
                jobject ProcessorCache(jobject obj, const char* name, JniErrorInfo* errInfo);
                jobject ProcessorCreateCache(jobject obj, const char* name);
                jobject ProcessorCreateCache(jobject obj, const char* name, JniErrorInfo* errInfo);
                jobject ProcessorGetOrCreateCache(jobject obj, const char* name);
                jobject ProcessorGetOrCreateCache(jobject obj, const char* name, JniErrorInfo* errInfo);
                jobject ProcessorCreateCacheFromConfig(jobject obj, long long memPtr);
                jobject ProcessorCreateCacheFromConfig(jobject obj, long long memPtr, JniErrorInfo* errInfo);
                jobject ProcessorGetOrCreateCacheFromConfig(jobject obj, long long memPtr);
                jobject ProcessorGetOrCreateCacheFromConfig(jobject obj, long long memPtr, JniErrorInfo* errInfo);
                jobject ProcessorCreateNearCache(jobject obj, const char* name, long long memPtr);
                jobject ProcessorGetOrCreateNearCache(jobject obj, const char* name, long long memPtr);
                void ProcessorDestroyCache(jobject obj, const char* name);
                void ProcessorDestroyCache(jobject obj, const char* name, JniErrorInfo* errInfo);
                jobject ProcessorAffinity(jobject obj, const char* name);
                jobject ProcessorDataStreamer(jobject obj, const char* name, bool keepPortable);
                jobject ProcessorTransactions(jobject obj, JniErrorInfo* errInfo = NULL);
                jobject ProcessorCompute(jobject obj, jobject prj);
                jobject ProcessorMessage(jobject obj, jobject prj);
                jobject ProcessorEvents(jobject obj, jobject prj);
                jobject ProcessorServices(jobject obj, jobject prj);
                jobject ProcessorExtensions(jobject obj);
                jobject ProcessorExtension(jobject obj, int id);
                jobject ProcessorAtomicLong(jobject obj, char* name, long long initVal, bool create);
                jobject ProcessorAtomicSequence(jobject obj, char* name, long long initVal, bool create);
                jobject ProcessorAtomicReference(jobject obj, char* name, long long memPtr, bool create);
				void ProcessorGetIgniteConfiguration(jobject obj, long long memPtr);
				void ProcessorGetCacheNames(jobject obj, long long memPtr);
				bool ProcessorLoggerIsLevelEnabled(jobject obj, int level);
				void ProcessorLoggerLog(jobject obj, int level, char* message, char* category, char* errorInfo);
                jobject ProcessorBinaryProcessor(jobject obj);

                long long TargetInLongOutLong(jobject obj, int type, long long memPtr, JniErrorInfo* errInfo = NULL);
                long long TargetInStreamOutLong(jobject obj, int type, long long memPtr, JniErrorInfo* errInfo = NULL);
                void TargetInStreamOutStream(jobject obj, int opType, long long inMemPtr, long long outMemPtr, JniErrorInfo* errInfo = NULL);
                jobject TargetInStreamOutObject(jobject obj, int type, long long memPtr, JniErrorInfo* errInfo = NULL);
                jobject TargetInObjectStreamOutObjectStream(jobject obj, int opType, void* arg, long long inMemPtr, long long outMemPtr, JniErrorInfo* errInfo = NULL);
                void TargetOutStream(jobject obj, int opType, long long memPtr, JniErrorInfo* errInfo = NULL);
                jobject TargetOutObject(jobject obj, int opType, JniErrorInfo* errInfo = NULL);
<<<<<<< HEAD
=======
                void TargetInStreamAsync(jobject obj, int type, long long memPtr, JniErrorInfo* errInfo = NULL);
                void TargetListenFuture(jobject obj, long long futId, int typ);
                void TargetListenFutureForOperation(jobject obj, long long futId, int typ, int opId);
>>>>>>> 92beda22

                jobject CacheOutOpQueryCursor(jobject obj, int type, long long memPtr, JniErrorInfo* errInfo = NULL);
                jobject CacheOutOpContinuousQuery(jobject obj, int type, long long memPtr, JniErrorInfo* errInfo = NULL);

                jobject Acquire(jobject obj);

                void DestroyJvm();
                void ThrowToJava(char* errMsg);
            private:
                JniJvm* jvm;
                JniHandlers hnds;

                JniContext(JniJvm* jvm, JniHandlers hnds);

                JNIEnv* Attach();
                void ExceptionCheck(JNIEnv* env);
                void ExceptionCheck(JNIEnv* env, JniErrorInfo* errInfo);
                jobject LocalToGlobal(JNIEnv* env, jobject obj);
                jobject ProcessorCache0(jobject proc, const char* name, jmethodID mthd, JniErrorInfo* errInfo);
                jobject ProcessorCacheFromConfig0(jobject proc, long long memPtr, jmethodID mthd, JniErrorInfo* errInfo);
                jobject ProcessorGetOrCreateNearCache0(jobject obj, const char* name, long long memPtr, jmethodID methodID);
            };

            JNIEXPORT jlong JNICALL JniCacheStoreCreate(JNIEnv *env, jclass cls, jlong envPtr, jlong memPtr);
            JNIEXPORT jint JNICALL JniCacheStoreInvoke(JNIEnv *env, jclass cls, jlong envPtr, jlong objPtr, jlong memPtr);
            JNIEXPORT void JNICALL JniCacheStoreDestroy(JNIEnv *env, jclass cls, jlong envPtr, jlong objPtr);
            JNIEXPORT jlong JNICALL JniCacheStoreSessionCreate(JNIEnv *env, jclass cls, jlong envPtr, jlong storePtr);

            JNIEXPORT jlong JNICALL JniCacheEntryFilterCreate(JNIEnv *env, jclass cls, jlong envPtr, jlong memPtr);
            JNIEXPORT jint JNICALL JniCacheEntryFilterApply(JNIEnv *env, jclass cls, jlong envPtr, jlong objPtr, jlong memPtr);
            JNIEXPORT void JNICALL JniCacheEntryFilterDestroy(JNIEnv *env, jclass cls, jlong envPtr, jlong objPtr);

            JNIEXPORT void JNICALL JniCacheInvoke(JNIEnv *env, jclass cls, jlong envPtr, jlong inMemPtr, jlong outMemPtr);

            JNIEXPORT void JNICALL JniComputeTaskMap(JNIEnv *env, jclass cls, jlong envPtr, jlong taskPtr, jlong inMemPtr, jlong outMemPtr);
            JNIEXPORT jint JNICALL JniComputeTaskJobResult(JNIEnv *env, jclass cls, jlong envPtr, jlong taskPtr, jlong jobPtr, jlong memPtr);
            JNIEXPORT void JNICALL JniComputeTaskReduce(JNIEnv *env, jclass cls, jlong envPtr, jlong taskPtr);
            JNIEXPORT void JNICALL JniComputeTaskComplete(JNIEnv *env, jclass cls, jlong envPtr, jlong taskPtr, jlong memPtr);
            JNIEXPORT jint JNICALL JniComputeJobSerialize(JNIEnv *env, jclass cls, jlong envPtr, jlong jobPtr, jlong memPtr);
            JNIEXPORT jlong JNICALL JniComputeJobCreate(JNIEnv *env, jclass cls, jlong envPtr, jlong memPtr);
            JNIEXPORT void JNICALL JniComputeJobExecute(JNIEnv *env, jclass cls, jlong envPtr, jlong jobPtr, jint cancel, jlong memPtr);
            JNIEXPORT void JNICALL JniComputeJobCancel(JNIEnv *env, jclass cls, jlong envPtr, jlong jobPtr);
            JNIEXPORT void JNICALL JniComputeJobDestroy(JNIEnv *env, jclass cls, jlong envPtr, jlong jobPtr);

            JNIEXPORT void JNICALL JniContinuousQueryListenerApply(JNIEnv *env, jclass cls, jlong envPtr, jlong cbPtr, jlong memPtr);
            JNIEXPORT jlong JNICALL JniContinuousQueryFilterCreate(JNIEnv *env, jclass cls, jlong envPtr, jlong memPtr);
            JNIEXPORT jint JNICALL JniContinuousQueryFilterApply(JNIEnv *env, jclass cls, jlong envPtr, jlong filterPtr, jlong memPtr);
            JNIEXPORT void JNICALL JniContinuousQueryFilterRelease(JNIEnv *env, jclass cls, jlong envPtr, jlong filterPtr);

            JNIEXPORT void JNICALL JniDataStreamerTopologyUpdate(JNIEnv *env, jclass cls, jlong envPtr, jlong ldrPtr, jlong topVer, jint topSize);
            JNIEXPORT void JNICALL JniDataStreamerStreamReceiverInvoke(JNIEnv *env, jclass cls, jlong envPtr, jlong ptr, jobject cache, jlong memPtr, jboolean keepPortable);

            JNIEXPORT void JNICALL JniFutureByteResult(JNIEnv *env, jclass cls, jlong envPtr, jlong futPtr, jint res);
            JNIEXPORT void JNICALL JniFutureBoolResult(JNIEnv *env, jclass cls, jlong envPtr, jlong futPtr, jint res);
            JNIEXPORT void JNICALL JniFutureShortResult(JNIEnv *env, jclass cls, jlong envPtr, jlong futPtr, jint res);
            JNIEXPORT void JNICALL JniFutureCharResult(JNIEnv *env, jclass cls, jlong envPtr, jlong futPtr, jint res);
            JNIEXPORT void JNICALL JniFutureIntResult(JNIEnv *env, jclass cls, jlong envPtr, jlong futPtr, jint res);
            JNIEXPORT void JNICALL JniFutureFloatResult(JNIEnv *env, jclass cls, jlong envPtr, jlong futPtr, jfloat res);
            JNIEXPORT void JNICALL JniFutureLongResult(JNIEnv *env, jclass cls, jlong envPtr, jlong futPtr, jlong res);
            JNIEXPORT void JNICALL JniFutureDoubleResult(JNIEnv *env, jclass cls, jlong envPtr, jlong futPtr, jdouble res);
            JNIEXPORT void JNICALL JniFutureObjectResult(JNIEnv *env, jclass cls, jlong envPtr, jlong futPtr, jlong memPtr);
            JNIEXPORT void JNICALL JniFutureNullResult(JNIEnv *env, jclass cls, jlong envPtr, jlong futPtr);
            JNIEXPORT void JNICALL JniFutureError(JNIEnv *env, jclass cls, jlong envPtr, jlong futPtr, jlong memPtr);

            JNIEXPORT void JNICALL JniLifecycleEvent(JNIEnv *env, jclass cls, jlong envPtr, jlong ptr, jint evt);

            JNIEXPORT void JNICALL JniMemoryReallocate(JNIEnv *env, jclass cls, jlong envPtr, jlong memPtr, jint cap);

            JNIEXPORT jlong JNICALL JniMessagingFilterCreate(JNIEnv *env, jclass cls, jlong envPtr, jlong memPtr);
            JNIEXPORT jint JNICALL JniMessagingFilterApply(JNIEnv *env, jclass cls, jlong envPtr, jlong ptr, jlong memPtr);
            JNIEXPORT void JNICALL JniMessagingFilterDestroy(JNIEnv *env, jclass cls, jlong envPtr, jlong ptr);
            
            JNIEXPORT jlong JNICALL JniEventFilterCreate(JNIEnv *env, jclass cls, jlong envPtr, jlong memPtr);
            JNIEXPORT jint JNICALL JniEventFilterApply(JNIEnv *env, jclass cls, jlong envPtr, jlong ptr, jlong memPtr);
            JNIEXPORT void JNICALL JniEventFilterDestroy(JNIEnv *env, jclass cls, jlong envPtr, jlong ptr);

            JNIEXPORT jlong JNICALL JniServiceInit(JNIEnv *env, jclass cls, jlong envPtr, jlong memPtr);
            JNIEXPORT void JNICALL JniServiceExecute(JNIEnv *env, jclass cls, jlong envPtr, jlong svcPtr, jlong memPtr);
            JNIEXPORT void JNICALL JniServiceCancel(JNIEnv *env, jclass cls, jlong envPtr, jlong svcPtr, jlong memPtr);
            JNIEXPORT void JNICALL JniServiceInvokeMethod(JNIEnv *env, jclass cls, jlong envPtr, jlong svcPtr, jlong inMemPtr, jlong outMemPtr);
            JNIEXPORT jint JNICALL JniClusterNodeFilterApply(JNIEnv *env, jclass cls, jlong envPtr, jlong memPtr);

            JNIEXPORT jlong JNICALL JniNodeInfo(JNIEnv *env, jclass cls, jlong envPtr, jlong memPtr);

            JNIEXPORT void JNICALL JniOnStart(JNIEnv *env, jclass cls, jlong envPtr, jobject proc, jlong memPtr);
            JNIEXPORT void JNICALL JniOnStop(JNIEnv *env, jclass cls, jlong envPtr);

            JNIEXPORT jlong JNICALL JniExtensionCallbackInLongOutLong(JNIEnv *env, jclass cls, jlong envPtr, jint typ, jlong arg1);
            JNIEXPORT jlong JNICALL JniExtensionCallbackInLongLongOutLong(JNIEnv *env, jclass cls, jlong envPtr, jint typ, jlong arg1, jlong arg2);

            JNIEXPORT void JNICALL JniOnClientDisconnected(JNIEnv *env, jclass cls, jlong envPtr);
            JNIEXPORT void JNICALL JniOnClientReconnected(JNIEnv *env, jclass cls, jlong envPtr, jboolean clusterRestarted);

            JNIEXPORT jlong JNICALL JniAffinityFunctionInit(JNIEnv *env, jclass cls, jlong envPtr, jlong memPtr, jobject baseFunc);
            JNIEXPORT jint JNICALL JniAffinityFunctionPartition(JNIEnv *env, jclass cls, jlong envPtr, jlong ptr, jlong memPtr);
            JNIEXPORT void JNICALL JniAffinityFunctionAssignPartitions(JNIEnv *env, jclass cls, jlong envPtr, jlong ptr, jlong inMemPtr, jlong outMemPtr);
            JNIEXPORT void JNICALL JniAffinityFunctionRemoveNode(JNIEnv *env, jclass cls, jlong envPtr, jlong ptr, jlong memPtr);
            JNIEXPORT void JNICALL JniAffinityFunctionDestroy(JNIEnv *env, jclass cls, jlong envPtr, jlong ptr);

            JNIEXPORT void JNICALL JniConsoleWrite(JNIEnv *env, jclass cls, jstring str, jboolean isErr);

            JNIEXPORT void JNICALL JniLoggerLog(JNIEnv *env, jclass cls, jlong envPtr, jint level, jstring message, jstring category, jstring errorInfo, jlong memPtr);
            JNIEXPORT jboolean JNICALL JniLoggerIsLevelEnabled(JNIEnv *env, jclass cls, jlong envPtr, jint level);

            JNIEXPORT jlong JNICALL JniInLongOutLong(JNIEnv *env, jclass cls, jlong envPtr, jint type, jlong val);
            JNIEXPORT jlong JNICALL JniInLongLongLongObjectOutLong(JNIEnv *env, jclass cls, jlong envPtr, jint type, jlong val1, jlong val2, jlong val3, jobject arg);
        }
    }
}

#endif //_IGNITE_JNI_JAVA<|MERGE_RESOLUTION|>--- conflicted
+++ resolved
@@ -386,12 +386,7 @@
                 jobject TargetInObjectStreamOutObjectStream(jobject obj, int opType, void* arg, long long inMemPtr, long long outMemPtr, JniErrorInfo* errInfo = NULL);
                 void TargetOutStream(jobject obj, int opType, long long memPtr, JniErrorInfo* errInfo = NULL);
                 jobject TargetOutObject(jobject obj, int opType, JniErrorInfo* errInfo = NULL);
-<<<<<<< HEAD
-=======
                 void TargetInStreamAsync(jobject obj, int type, long long memPtr, JniErrorInfo* errInfo = NULL);
-                void TargetListenFuture(jobject obj, long long futId, int typ);
-                void TargetListenFutureForOperation(jobject obj, long long futId, int typ, int opId);
->>>>>>> 92beda22
 
                 jobject CacheOutOpQueryCursor(jobject obj, int type, long long memPtr, JniErrorInfo* errInfo = NULL);
                 jobject CacheOutOpContinuousQuery(jobject obj, int type, long long memPtr, JniErrorInfo* errInfo = NULL);
