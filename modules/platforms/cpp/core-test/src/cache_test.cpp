/*
 * Licensed to the Apache Software Foundation (ASF) under one or more
 * contributor license agreements.  See the NOTICE file distributed with
 * this work for additional information regarding copyright ownership.
 * The ASF licenses this file to You under the Apache License, Version 2.0
 * (the "License"); you may not use this file except in compliance with
 * the License.  You may obtain a copy of the License at
 *
 *      http://www.apache.org/licenses/LICENSE-2.0
 *
 * Unless required by applicable law or agreed to in writing, software
 * distributed under the License is distributed on an "AS IS" BASIS,
 * WITHOUT WARRANTIES OR CONDITIONS OF ANY KIND, either express or implied.
 * See the License for the specific language governing permissions and
 * limitations under the License.
 */

#ifndef _MSC_VER
    #define BOOST_TEST_DYN_LINK
#endif

#include <boost/test/unit_test.hpp>

#include "ignite/cache/cache_peek_mode.h"
#include "ignite/ignite.h"
#include "ignite/ignition.h"

using namespace ignite;
using namespace boost::unit_test;

/* Nodes started during the test. */
Ignite grid0 = Ignite();
Ignite grid1 = Ignite();

/** Cache accessor. */
cache::Cache<int, int> Cache()
{
    return grid0.GetCache<int, int>("partitioned");
}

struct Person
{
    std::string name;
    int age;

    Person() : name(""), age(0)
    {
        // No-op.
    }

    Person(std::string name, int age) : name(name), age(age)
    {
        // No-op.
    }
};

namespace ignite
{
    namespace binary
    {
        IGNITE_BINARY_TYPE_START(Person)
        IGNITE_BINARY_GET_TYPE_ID_AS_HASH(Person)
        IGNITE_BINARY_GET_TYPE_NAME_AS_IS(Person)
        IGNITE_BINARY_GET_FIELD_ID_AS_HASH
        IGNITE_BINARY_GET_HASH_CODE_ZERO(Person)
        IGNITE_BINARY_IS_NULL_FALSE(Person)
        IGNITE_BINARY_GET_NULL_DEFAULT_CTOR(Person)
            
        void Write(BinaryWriter& writer, Person obj)
        {
            writer.WriteString("name", obj.name);
            writer.WriteInt32("age", obj.age);            
        }

        Person Read(BinaryReader& reader)
        {
            std::string name = reader.ReadString("name");
            int age = reader.ReadInt32("age");
            
            return Person(name, age);
        }

        IGNITE_BINARY_TYPE_END
    }
}

/*
 * Test setup fixture.
 */
struct CacheTestSuiteFixture {
    /*
     * Constructor.
     */
    CacheTestSuiteFixture()
    {
        IgniteConfiguration cfg;

        cfg.jvmOpts.push_back("-Xdebug");
        cfg.jvmOpts.push_back("-Xnoagent");
        cfg.jvmOpts.push_back("-Djava.compiler=NONE");
        cfg.jvmOpts.push_back("-agentlib:jdwp=transport=dt_socket,server=y,suspend=n,address=5005");
        cfg.jvmOpts.push_back("-XX:+HeapDumpOnOutOfMemoryError");

#ifdef IGNITE_TESTS_32
        cfg.jvmInitMem = 256;
        cfg.jvmMaxMem = 768;
#else
        cfg.jvmInitMem = 1024;
        cfg.jvmMaxMem = 4096;
#endif

        char* cfgPath = getenv("IGNITE_NATIVE_TEST_CPP_CONFIG_PATH");

        cfg.springCfgPath = std::string(cfgPath).append("/").append("cache-test.xml");
        
        for (int i = 0; i < 2; i++) 
        {
            std::stringstream stream;

            stream << "grid-" << i;

            IgniteError err;

            Ignite grid = Ignition::Start(cfg, stream.str().c_str(), &err);
                
            if (err.GetCode() != IgniteError::IGNITE_SUCCESS)
                BOOST_FAIL(err.GetText());

            if (i == 0)
                grid0 = grid;
            else
                grid1 = grid;
        }
    }

    /*
     * Destructor.
     */
    ~CacheTestSuiteFixture()
    {
        Ignition::Stop(grid0.GetName(), true);
        Ignition::Stop(grid1.GetName(), true);

        grid0 = Ignite();
        grid1 = Ignite();
    }
};

BOOST_FIXTURE_TEST_SUITE(CacheTestSuite, CacheTestSuiteFixture)

BOOST_AUTO_TEST_CASE(TestRemoveAllKeys)
{
    cache::Cache<int, int> cache = Cache();

    cache.Put(1, 1);
    cache.Put(2, 2);
    cache.Put(3, 3);

    int size = cache.Size(cache::IGNITE_PEEK_MODE_PRIMARY);

    BOOST_REQUIRE(3 == size);

    cache.RemoveAll();

    size = cache.Size(cache::IGNITE_PEEK_MODE_ALL);

    BOOST_REQUIRE(0 == size);

    cache.Put(1, 1);
    cache.Put(2, 2);
    cache.Put(3, 3);

    int keys[] = { 1, 2, 4, 5 };

    std::set<int> keySet(keys, keys + 4);

    cache.RemoveAll(keySet);

    size = cache.Size(cache::IGNITE_PEEK_MODE_PRIMARY);

    BOOST_REQUIRE(1 == size);
}

BOOST_AUTO_TEST_CASE(TestPut)
{
    cache::Cache<int, int> cache = Cache();

    cache.Put(1, 1);

    BOOST_REQUIRE(1 == cache.Get(1));
}

BOOST_AUTO_TEST_CASE(TestPutAll)
{
    std::map<int, int> map;

    for (int i = 0; i < 100; i++)
        map[i] = i + 1;
    
    cache::Cache<int, int> cache = Cache();

    cache.PutAll(map);

    for (int i = 0; i < 100; i++)
        BOOST_REQUIRE(i + 1 == cache.Get(i));
}

BOOST_AUTO_TEST_CASE(TestPutIfAbsent)
{
    cache::Cache<int, int> cache = Cache();

    BOOST_REQUIRE(true == cache.PutIfAbsent(1, 3));
    BOOST_REQUIRE(false == cache.PutIfAbsent(1, 3));
}

BOOST_AUTO_TEST_CASE(TestGet)
{
    cache::Cache<int, int> cache = Cache();

    cache.Put(1, 1);
    cache.Put(2, 2);

    BOOST_REQUIRE(1 == cache.Get(1));
    BOOST_REQUIRE(2 == cache.Get(2));
    
    BOOST_REQUIRE(0 == cache.Get(3));
}

BOOST_AUTO_TEST_CASE(TestGetAll)
{
    cache::Cache<int, int> cache = Cache();

    int keys[] = { 1, 2, 3, 4, 5 };
    
    std::set<int> keySet (keys, keys + 5);

    for (int i = 0; i < static_cast<int>(keySet.size()); i++)
        cache.Put(i + 1, i + 1);

    std::map<int, int> map = cache.GetAll(keySet);

    for (int i = 0; i < static_cast<int>(keySet.size()); i++)
        BOOST_REQUIRE(i + 1 == map[i + 1]);
}

BOOST_AUTO_TEST_CASE(TestGetAndPut)
{
    cache::Cache<int, int> cache = Cache();

    BOOST_REQUIRE(0 == cache.GetAndPut(1, 3));
    BOOST_REQUIRE(3 == cache.GetAndPut(1, 1));
    BOOST_REQUIRE(1 == cache.GetAndPut(1, 0));
}

BOOST_AUTO_TEST_CASE(TestGetAndPutIfAbsent)
{
    cache::Cache<int, int> cache = Cache();

    BOOST_REQUIRE(0 == cache.GetAndPutIfAbsent(1, 3));
    BOOST_REQUIRE(3 == cache.GetAndPutIfAbsent(1, 1));
    BOOST_REQUIRE(3 == cache.GetAndPutIfAbsent(1, 1));
}

BOOST_AUTO_TEST_CASE(TestGetAndRemove)
{
    cache::Cache<int, int> cache = Cache();

    cache.Put(1, 3);

    BOOST_REQUIRE(3 == cache.GetAndRemove(1));
    BOOST_REQUIRE(0 == cache.GetAndRemove(1));
}

BOOST_AUTO_TEST_CASE(TestGetAndReplace)
{
    cache::Cache<int, int> cache = Cache();

    BOOST_REQUIRE(0 == cache.GetAndReplace(1, 3));
    BOOST_REQUIRE(0 == cache.GetAndReplace(1, 3));

    cache.Put(1, 5);

    BOOST_REQUIRE(5 == cache.GetAndReplace(1, 3));
    BOOST_REQUIRE(3 == cache.GetAndReplace(1, 3));
}

BOOST_AUTO_TEST_CASE(TestContainsKey)
{
    cache::Cache<int, int> cache = Cache();

    BOOST_REQUIRE(false == cache.ContainsKey(1));

    cache.Put(1, 1);

    BOOST_REQUIRE(true == cache.ContainsKey(1));

    BOOST_REQUIRE(true == cache.Remove(1));
    
    BOOST_REQUIRE(false == cache.ContainsKey(1));
}

BOOST_AUTO_TEST_CASE(TestContainsKeys)
{
    cache::Cache<int, int> cache = Cache();
    
    int keys[] = { 1, 2 };

    std::set<int> keySet(keys, keys + 2);

    BOOST_REQUIRE(false == cache.ContainsKeys(keySet));

    cache.Put(1, 1);
    cache.Put(2, 2);
    
    BOOST_REQUIRE(true == cache.ContainsKeys(keySet));

    cache.Remove(1);

    BOOST_REQUIRE(false == cache.ContainsKeys(keySet));
}

BOOST_AUTO_TEST_CASE(TestIsEmpty)
{
    cache::Cache<int, int> cache = Cache();

    BOOST_REQUIRE(true == cache.IsEmpty());

    cache.Put(1, 1);

    BOOST_REQUIRE(false == cache.IsEmpty());

    cache.Remove(1);

    BOOST_REQUIRE(true == cache.IsEmpty());
}

BOOST_AUTO_TEST_CASE(TestRemove)
{
    cache::Cache<int, int> cache = Cache();

    BOOST_REQUIRE(false == cache.Remove(1));

    cache.Put(1, 1);

    BOOST_REQUIRE(true == cache.Remove(1));
    BOOST_REQUIRE(false == cache.Remove(1));
    BOOST_REQUIRE(false == cache.ContainsKey(1));
}

BOOST_AUTO_TEST_CASE(TestClear)
{
    cache::Cache<int, int> cache = Cache();

    cache.Put(1, 1);

    BOOST_REQUIRE(true == cache.ContainsKey(1));

    cache.Clear(1);

    BOOST_REQUIRE(false == cache.ContainsKey(1));
}

BOOST_AUTO_TEST_CASE(TestLocalClear)
{
    cache::Cache<int, int> cache = Cache();

    cache.Put(0, 2);

    BOOST_REQUIRE(2 == cache.LocalPeek(0, cache::IGNITE_PEEK_MODE_PRIMARY));

    cache.LocalClear(0);

    BOOST_REQUIRE(0 == cache.LocalPeek(0, cache::IGNITE_PEEK_MODE_PRIMARY));
}

BOOST_AUTO_TEST_CASE(TestLocalClearAll)
{
    cache::Cache<int, int> cache = Cache();

    cache.Put(0, 3);
    cache.Put(1, 3);

    int keys[] = { 0, 1 };

    std::set<int> keySet(keys, keys + 2);

    BOOST_REQUIRE(3 == cache.LocalPeek(0, cache::IGNITE_PEEK_MODE_PRIMARY));
    BOOST_REQUIRE(3 == cache.LocalPeek(1, cache::IGNITE_PEEK_MODE_PRIMARY));

    cache.LocalClearAll(keySet);

    BOOST_REQUIRE(0 == cache.LocalPeek(0, cache::IGNITE_PEEK_MODE_PRIMARY));
    BOOST_REQUIRE(0 == cache.LocalPeek(1, cache::IGNITE_PEEK_MODE_PRIMARY));
}

BOOST_AUTO_TEST_CASE(TestSizes)
{
    cache::Cache<int, int> cache = Cache();

    BOOST_REQUIRE(0 == cache.Size());

    cache.Put(1, 1);
    cache.Put(2, 2);

    BOOST_REQUIRE(2 <= cache.Size());

    BOOST_REQUIRE(1 <= cache.LocalSize(cache::IGNITE_PEEK_MODE_PRIMARY));
}

BOOST_AUTO_TEST_CASE(TestLocalEvict)
{
    cache::Cache<int, int> cache = Cache();

    cache.Put(1, 5);

    BOOST_REQUIRE(5 == cache.LocalPeek(1, cache::IGNITE_PEEK_MODE_ONHEAP));

    int keys[] = { 0, 1 };

    std::set<int> keySet(keys, keys + 2);

    cache.LocalEvict(keySet);

    BOOST_REQUIRE(0 == cache.LocalPeek(1, cache::IGNITE_PEEK_MODE_ONHEAP));

    BOOST_REQUIRE(5 == cache.Get(1));

    BOOST_REQUIRE(5 == cache.LocalPeek(1, cache::IGNITE_PEEK_MODE_ONHEAP));
}

BOOST_AUTO_TEST_CASE(TestBinary)
{
    cache::Cache<int, Person> cache = grid0.GetCache<int, Person>("partitioned");

    Person person("John Johnson", 3);

    cache.Put(1, person);

    Person person0 = cache.Get(1);

    BOOST_REQUIRE(person.age == person0.age);
    BOOST_REQUIRE(person.name.compare(person0.name) == 0);
}

BOOST_AUTO_TEST_CASE(TestCreateCache)
{
    // Create new cache
    cache::Cache<int, int> cache = grid0.CreateCache<int, int>("dynamic_cache");

    cache.Put(5, 7);

    BOOST_REQUIRE(7 == cache.Get(5));

    // Attempt to create cache with existing name
    IgniteError err;

    grid0.CreateCache<int, int>("dynamic_cache", &err);

    BOOST_REQUIRE(err.GetCode() != IgniteError::IGNITE_SUCCESS);
}

BOOST_AUTO_TEST_CASE(TestGetOrCreateCache)
{
    // Get existing cache
    cache::Cache<int, int> cache = grid0.GetOrCreateCache<int, int>("partitioned");

    cache.Put(5, 7);

    BOOST_REQUIRE(7 == cache.Get(5));

    // Create new cache
    cache::Cache<int, int> cache2 = grid0.GetOrCreateCache<int, int>("partitioned_new");

    cache2.Put(5, 7);

    BOOST_REQUIRE(7 == cache2.Get(5));
}

BOOST_AUTO_TEST_CASE(TestPutGetDate)
{
    // Get existing cache
    cache::Cache<int, Date> cache = grid0.GetOrCreateCache<int, Date>("partitioned");

    Date now = Date(time(NULL) * 1000);

    cache.Put(5, now);

    BOOST_REQUIRE(now == cache.Get(5));
}

BOOST_AUTO_TEST_CASE(TestPutGetTimestamp)
{
    // Get existing cache
    cache::Cache<int, Timestamp> cache = grid0.GetOrCreateCache<int, Timestamp>("partitioned");

    Timestamp now = Timestamp(time(NULL), 0);

    cache.Put(42, now);

    BOOST_REQUIRE(now == cache.Get(42));
}

<<<<<<< HEAD
=======
BOOST_AUTO_TEST_CASE(TestGetBigString)
{
    // Get existing cache
    cache::Cache<int, std::string> cache = grid0.GetOrCreateCache<int, std::string>("partitioned");

    std::string longStr(impl::IgniteEnvironment::DEFAULT_ALLOCATION_SIZE * 10, 'a');

    cache.Put(5, longStr);

    BOOST_REQUIRE(longStr == cache.Get(5));
}

>>>>>>> 119f2c93
BOOST_AUTO_TEST_SUITE_END()<|MERGE_RESOLUTION|>--- conflicted
+++ resolved
@@ -500,8 +500,6 @@
     BOOST_REQUIRE(now == cache.Get(42));
 }
 
-<<<<<<< HEAD
-=======
 BOOST_AUTO_TEST_CASE(TestGetBigString)
 {
     // Get existing cache
@@ -514,5 +512,4 @@
     BOOST_REQUIRE(longStr == cache.Get(5));
 }
 
->>>>>>> 119f2c93
 BOOST_AUTO_TEST_SUITE_END()