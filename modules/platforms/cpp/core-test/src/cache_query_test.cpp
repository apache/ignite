--- conflicted
+++ resolved
@@ -1252,7 +1252,356 @@
     CheckEmpty(cursor);
 }
 
-<<<<<<< HEAD
+/**
+ * Test query for Date type.
+ */
+BOOST_AUTO_TEST_CASE(TestFieldsQueryDateLess)
+{
+    // Test simple query.
+    Cache<int, QueryPerson> cache = GetPersonCache();
+
+    // Test query with field of type 'Date'.
+    SqlFieldsQuery qry("select birthday from QueryPerson where birthday<'1990-01-01'");
+
+    QueryFieldsCursor cursor = cache.Query(qry);
+    CheckEmpty(cursor);
+
+    int32_t entryCnt = 100; // Number of entries.
+
+    for (int i = 0; i < entryCnt; i++)
+    {
+        std::stringstream stream;
+
+        stream << "A" << i;
+
+        QueryPerson val(stream.str(), i * 10, BinaryUtils::MakeDateLocal(1980 + i, 1, 1),
+            BinaryUtils::MakeTimestampLocal(2016, 1, 1, i / 60, i % 60));
+
+        cache.Put(i, val);
+    }
+
+    cursor = cache.Query(qry);
+
+    IgniteError error;
+
+    int32_t resultSetSize = 0; // Number of entries in query result set.
+
+    while (cursor.HasNext(error))
+    {
+        BOOST_REQUIRE(error.GetCode() == IgniteError::IGNITE_SUCCESS);
+
+        QueryFieldsRow row = cursor.GetNext(error);
+        BOOST_REQUIRE(error.GetCode() == IgniteError::IGNITE_SUCCESS);
+
+        BOOST_REQUIRE(row.HasNext(error));
+        BOOST_REQUIRE(error.GetCode() == IgniteError::IGNITE_SUCCESS);
+
+        Date birthday = row.GetNext<Date>(error);
+        BOOST_REQUIRE(error.GetCode() == IgniteError::IGNITE_SUCCESS);
+
+        BOOST_CHECK(birthday == BinaryUtils::MakeDateLocal(1980 + resultSetSize, 1, 1));
+
+        BOOST_CHECK(birthday < BinaryUtils::MakeDateLocal(1990, 1, 1));
+
+        BOOST_REQUIRE(!row.HasNext());
+
+        ++resultSetSize;
+    }
+
+    BOOST_CHECK_EQUAL(resultSetSize, 10);
+
+    CheckEmpty(cursor);
+}
+
+/**
+ * Test query for Date type.
+ */
+BOOST_AUTO_TEST_CASE(TestFieldsQueryDateMore)
+{
+    // Test simple query.
+    Cache<int, QueryPerson> cache = GetPersonCache();
+
+    // Test query with field of type 'Date'.
+    SqlFieldsQuery qry("select birthday from QueryPerson where birthday>'2070-01-01'");
+
+    QueryFieldsCursor cursor = cache.Query(qry);
+    CheckEmpty(cursor);
+
+    int32_t entryCnt = 100; // Number of entries.
+
+    for (int i = 0; i < entryCnt; i++)
+    {
+        std::stringstream stream;
+
+        stream << "A" << i;
+
+        QueryPerson val(stream.str(), i * 10, BinaryUtils::MakeDateLocal(1980 + i, 1, 1),
+            BinaryUtils::MakeTimestampLocal(2016, 1, 1, i / 60, i % 60));
+
+        cache.Put(i, val);
+    }
+
+    cursor = cache.Query(qry);
+
+    IgniteError error;
+
+    int32_t resultSetSize = 0; // Number of entries in query result set.
+
+    while (cursor.HasNext(error))
+    {
+        BOOST_REQUIRE(error.GetCode() == IgniteError::IGNITE_SUCCESS);
+
+        QueryFieldsRow row = cursor.GetNext(error);
+        BOOST_REQUIRE(error.GetCode() == IgniteError::IGNITE_SUCCESS);
+
+        BOOST_REQUIRE(row.HasNext(error));
+        BOOST_REQUIRE(error.GetCode() == IgniteError::IGNITE_SUCCESS);
+
+        Date birthday = row.GetNext<Date>(error);
+        BOOST_REQUIRE(error.GetCode() == IgniteError::IGNITE_SUCCESS);
+
+        BOOST_CHECK(birthday == BinaryUtils::MakeDateLocal(2071 + resultSetSize, 1, 1));
+
+        BOOST_CHECK(birthday > BinaryUtils::MakeDateLocal(2070, 1, 1));
+
+        BOOST_REQUIRE(!row.HasNext());
+
+        ++resultSetSize;
+    }
+
+    BOOST_CHECK_EQUAL(resultSetSize, 9);
+
+    CheckEmpty(cursor);
+}
+
+/**
+ * Test query for Date type.
+ */
+BOOST_AUTO_TEST_CASE(TestFieldsQueryDateEqual)
+{
+    // Test simple query.
+    Cache<int, QueryPerson> cache = GetPersonCache();
+
+    // Test query with field of type 'Date'.
+    SqlFieldsQuery qry("select birthday from QueryPerson where birthday='2032-01-01'");
+
+    QueryFieldsCursor cursor = cache.Query(qry);
+    CheckEmpty(cursor);
+
+    int32_t entryCnt = 100; // Number of entries.
+
+    for (int i = 0; i < entryCnt; i++)
+    {
+        std::stringstream stream;
+
+        stream << "A" << i;
+
+        QueryPerson val(stream.str(), i * 10, BinaryUtils::MakeDateLocal(1980 + i, 1, 1),
+            BinaryUtils::MakeTimestampLocal(2016, 1, 1, i / 60, i % 60));
+
+        cache.Put(i, val);
+    }
+
+    cursor = cache.Query(qry);
+
+    IgniteError error;
+
+    BOOST_REQUIRE(cursor.HasNext(error));
+
+    BOOST_REQUIRE(error.GetCode() == IgniteError::IGNITE_SUCCESS);
+
+    QueryFieldsRow row = cursor.GetNext(error);
+    BOOST_REQUIRE(error.GetCode() == IgniteError::IGNITE_SUCCESS);
+
+    BOOST_REQUIRE(row.HasNext(error));
+    BOOST_REQUIRE(error.GetCode() == IgniteError::IGNITE_SUCCESS);
+
+    Date birthday = row.GetNext<Date>(error);
+    BOOST_REQUIRE(error.GetCode() == IgniteError::IGNITE_SUCCESS);
+
+    BOOST_CHECK(birthday == BinaryUtils::MakeDateLocal(2032, 1, 1));
+
+    BOOST_REQUIRE(!row.HasNext());
+
+    CheckEmpty(cursor);
+}
+
+/**
+ * Test query for Timestamp type.
+ */
+BOOST_AUTO_TEST_CASE(TestFieldsQueryTimestampLess)
+{
+    // Test simple query.
+    Cache<int, QueryPerson> cache = GetPersonCache();
+
+    // Test query with field of type 'Timestamp'.
+    SqlFieldsQuery qry("select recordCreated from QueryPerson where recordCreated<'2016-01-01 01:00:00'");
+
+    QueryFieldsCursor cursor = cache.Query(qry);
+    CheckEmpty(cursor);
+
+    int32_t entryCnt = 1000; // Number of entries.
+
+    for (int i = 0; i < entryCnt; i++)
+    {
+        std::stringstream stream;
+
+        stream << "A" << i;
+
+        QueryPerson val(stream.str(), i * 10, BinaryUtils::MakeDateLocal(1980 + i, 1, 1),
+            BinaryUtils::MakeTimestampLocal(2016, 1, 1, i / 60, i % 60));
+
+        cache.Put(i, val);
+    }
+
+    cursor = cache.Query(qry);
+
+    IgniteError error;
+
+    int32_t resultSetSize = 0; // Number of entries in query result set.
+
+    while (cursor.HasNext(error))
+    {
+        BOOST_REQUIRE(error.GetCode() == IgniteError::IGNITE_SUCCESS);
+
+        QueryFieldsRow row = cursor.GetNext(error);
+        BOOST_REQUIRE(error.GetCode() == IgniteError::IGNITE_SUCCESS);
+
+        BOOST_REQUIRE(row.HasNext(error));
+        BOOST_REQUIRE(error.GetCode() == IgniteError::IGNITE_SUCCESS);
+
+        Timestamp recordCreated = row.GetNext<Timestamp>(error);
+        BOOST_REQUIRE(error.GetCode() == IgniteError::IGNITE_SUCCESS);
+
+        BOOST_CHECK(recordCreated == BinaryUtils::MakeTimestampLocal(2016, 1, 1, 0, resultSetSize % 60, 0));
+
+        BOOST_CHECK(recordCreated < BinaryUtils::MakeTimestampLocal(2016, 1, 1, 1, 0, 0));
+
+        BOOST_REQUIRE(!row.HasNext());
+
+        ++resultSetSize;
+    }
+
+    BOOST_CHECK_EQUAL(resultSetSize, 60);
+
+    CheckEmpty(cursor);
+}
+
+/**
+ * Test query for Timestamp type.
+ */
+BOOST_AUTO_TEST_CASE(TestFieldsQueryTimestampMore)
+{
+    // Test simple query.
+    Cache<int, QueryPerson> cache = GetPersonCache();
+
+    // Test query with field of type 'Timestamp'.
+    SqlFieldsQuery qry("select recordCreated from QueryPerson where recordCreated>'2016-01-01 15:30:00'");
+
+    QueryFieldsCursor cursor = cache.Query(qry);
+    CheckEmpty(cursor);
+
+    int32_t entryCnt = 1000; // Number of entries.
+
+    for (int i = 0; i < entryCnt; i++)
+    {
+        std::stringstream stream;
+
+        stream << "A" << i;
+
+        QueryPerson val(stream.str(), i * 10, BinaryUtils::MakeDateLocal(1980 + i, 1, 1),
+            BinaryUtils::MakeTimestampLocal(2016, 1, 1, i / 60, i % 60));
+
+        cache.Put(i, val);
+    }
+
+    cursor = cache.Query(qry);
+
+    IgniteError error;
+
+    int32_t resultSetSize = 0; // Number of entries in query result set.
+
+    while (cursor.HasNext(error))
+    {
+        BOOST_REQUIRE(error.GetCode() == IgniteError::IGNITE_SUCCESS);
+
+        QueryFieldsRow row = cursor.GetNext(error);
+        BOOST_REQUIRE(error.GetCode() == IgniteError::IGNITE_SUCCESS);
+
+        BOOST_REQUIRE(row.HasNext(error));
+        BOOST_REQUIRE(error.GetCode() == IgniteError::IGNITE_SUCCESS);
+
+        Timestamp recordCreated = row.GetNext<Timestamp>(error);
+        BOOST_REQUIRE(error.GetCode() == IgniteError::IGNITE_SUCCESS);
+
+        int32_t minutes = resultSetSize + 31;
+
+        BOOST_CHECK(recordCreated == BinaryUtils::MakeTimestampLocal(2016, 1, 1, 15 + minutes / 60, minutes % 60, 0));
+
+        BOOST_CHECK(recordCreated > BinaryUtils::MakeTimestampLocal(2016, 1, 1, 15, 30, 0));
+
+        BOOST_REQUIRE(!row.HasNext());
+
+        ++resultSetSize;
+    }
+
+    BOOST_CHECK_EQUAL(resultSetSize, 69);
+
+    CheckEmpty(cursor);
+}
+
+/**
+ * Test query for Timestamp type.
+ */
+BOOST_AUTO_TEST_CASE(TestFieldsQueryTimestampEqual)
+{
+    // Test simple query.
+    Cache<int, QueryPerson> cache = GetPersonCache();
+
+    // Test query with field of type 'Timestamp'.
+    SqlFieldsQuery qry("select recordCreated from QueryPerson where recordCreated='2016-01-01 09:18:00'");
+
+    QueryFieldsCursor cursor = cache.Query(qry);
+    CheckEmpty(cursor);
+
+    int32_t entryCnt = 1000; // Number of entries.
+
+    for (int i = 0; i < entryCnt; i++)
+    {
+        std::stringstream stream;
+
+        stream << "A" << i;
+
+        QueryPerson val(stream.str(), i * 10, BinaryUtils::MakeDateLocal(1980 + i, 1, 1),
+            BinaryUtils::MakeTimestampLocal(2016, 1, 1, i / 60, i % 60));
+
+        cache.Put(i, val);
+    }
+
+    cursor = cache.Query(qry);
+
+    IgniteError error;
+
+    BOOST_REQUIRE(cursor.HasNext(error));
+
+    BOOST_REQUIRE(error.GetCode() == IgniteError::IGNITE_SUCCESS);
+
+    QueryFieldsRow row = cursor.GetNext(error);
+    BOOST_REQUIRE(error.GetCode() == IgniteError::IGNITE_SUCCESS);
+
+    BOOST_REQUIRE(row.HasNext(error));
+    BOOST_REQUIRE(error.GetCode() == IgniteError::IGNITE_SUCCESS);
+
+    Timestamp recordCreated = row.GetNext<Timestamp>(error);
+    BOOST_REQUIRE(error.GetCode() == IgniteError::IGNITE_SUCCESS);
+
+    BOOST_CHECK(recordCreated == BinaryUtils::MakeTimestampLocal(2016, 1, 1, 9, 18, 0));
+
+    BOOST_REQUIRE(!row.HasNext());
+
+    CheckEmpty(cursor);
+}
+
 void CheckFieldsQueryPages(int32_t pageSize, int32_t pagesNum, int32_t additionalNum)
 {
     // Test simple query.
@@ -1260,29 +1609,13 @@
 
     // Test query with two fields of different type.
     SqlFieldsQuery qry("select name, age from QueryPerson");
-=======
-/**
- * Test query for Date type.
- */
-BOOST_AUTO_TEST_CASE(TestFieldsQueryDateLess)
-{
-    // Test simple query.
-    Cache<int, QueryPerson> cache = GetPersonCache();
-
-    // Test query with field of type 'Date'.
-    SqlFieldsQuery qry("select birthday from QueryPerson where birthday<'1990-01-01'");
->>>>>>> 354318ad
 
     QueryFieldsCursor cursor = cache.Query(qry);
     CheckEmpty(cursor);
 
-<<<<<<< HEAD
     const int32_t entryCnt = pageSize * pagesNum + additionalNum; // Number of entries.
 
     qry.SetPageSize(pageSize);
-=======
-    int32_t entryCnt = 100; // Number of entries.
->>>>>>> 354318ad
 
     for (int i = 0; i < entryCnt; i++)
     {
@@ -1290,95 +1623,23 @@
 
         stream << "A" << i;
 
-<<<<<<< HEAD
         cache.Put(i, QueryPerson(stream.str(), i * 10));
-=======
-        QueryPerson val(stream.str(), i * 10, BinaryUtils::MakeDateLocal(1980 + i, 1, 1),
-            BinaryUtils::MakeTimestampLocal(2016, 1, 1, i / 60, i % 60));
-
-        cache.Put(i, val);
->>>>>>> 354318ad
     }
 
     cursor = cache.Query(qry);
 
     IgniteError error;
 
-<<<<<<< HEAD
-=======
-    int32_t resultSetSize = 0; // Number of entries in query result set.
-
-    while (cursor.HasNext(error))
-    {
-        BOOST_REQUIRE(error.GetCode() == IgniteError::IGNITE_SUCCESS);
-
-        QueryFieldsRow row = cursor.GetNext(error);
-        BOOST_REQUIRE(error.GetCode() == IgniteError::IGNITE_SUCCESS);
-
-        BOOST_REQUIRE(row.HasNext(error));
-        BOOST_REQUIRE(error.GetCode() == IgniteError::IGNITE_SUCCESS);
-
-        Date birthday = row.GetNext<Date>(error);
-        BOOST_REQUIRE(error.GetCode() == IgniteError::IGNITE_SUCCESS);
-
-        BOOST_CHECK(birthday == BinaryUtils::MakeDateLocal(1980 + resultSetSize, 1, 1));
-
-        BOOST_CHECK(birthday < BinaryUtils::MakeDateLocal(1990, 1, 1));
-
-        BOOST_REQUIRE(!row.HasNext());
-
-        ++resultSetSize;
-    }
-
-    BOOST_CHECK_EQUAL(resultSetSize, 10);
-
-    CheckEmpty(cursor);
-}
-
-/**
- * Test query for Date type.
- */
-BOOST_AUTO_TEST_CASE(TestFieldsQueryDateMore)
-{
-    // Test simple query.
-    Cache<int, QueryPerson> cache = GetPersonCache();
-
-    // Test query with field of type 'Date'.
-    SqlFieldsQuery qry("select birthday from QueryPerson where birthday>'2070-01-01'");
-
-    QueryFieldsCursor cursor = cache.Query(qry);
-    CheckEmpty(cursor);
-
-    int32_t entryCnt = 100; // Number of entries.
-
->>>>>>> 354318ad
     for (int i = 0; i < entryCnt; i++)
     {
         std::stringstream stream;
 
         stream << "A" << i;
 
-<<<<<<< HEAD
         std::string expected_name = stream.str();
         int expected_age = i * 10;
 
         BOOST_REQUIRE(cursor.HasNext(error));
-=======
-        QueryPerson val(stream.str(), i * 10, BinaryUtils::MakeDateLocal(1980 + i, 1, 1),
-            BinaryUtils::MakeTimestampLocal(2016, 1, 1, i / 60, i % 60));
-
-        cache.Put(i, val);
-    }
-
-    cursor = cache.Query(qry);
-
-    IgniteError error;
-
-    int32_t resultSetSize = 0; // Number of entries in query result set.
-
-    while (cursor.HasNext(error))
-    {
->>>>>>> 354318ad
         BOOST_REQUIRE(error.GetCode() == IgniteError::IGNITE_SUCCESS);
 
         QueryFieldsRow row = cursor.GetNext(error);
@@ -1387,7 +1648,6 @@
         BOOST_REQUIRE(row.HasNext(error));
         BOOST_REQUIRE(error.GetCode() == IgniteError::IGNITE_SUCCESS);
 
-<<<<<<< HEAD
         std::string name = row.GetNext<std::string>(error);
         BOOST_REQUIRE(error.GetCode() == IgniteError::IGNITE_SUCCESS);
 
@@ -1401,27 +1661,10 @@
         BOOST_REQUIRE(!row.HasNext());
     }
 
-=======
-        Date birthday = row.GetNext<Date>(error);
-        BOOST_REQUIRE(error.GetCode() == IgniteError::IGNITE_SUCCESS);
-
-        BOOST_CHECK(birthday == BinaryUtils::MakeDateLocal(2071 + resultSetSize, 1, 1));
-
-        BOOST_CHECK(birthday > BinaryUtils::MakeDateLocal(2070, 1, 1));
-
-        BOOST_REQUIRE(!row.HasNext());
-
-        ++resultSetSize;
-    }
-
-    BOOST_CHECK_EQUAL(resultSetSize, 9);
-
->>>>>>> 354318ad
-    CheckEmpty(cursor);
-}
-
-/**
-<<<<<<< HEAD
+    CheckEmpty(cursor);
+}
+
+/**
  * Test fields query with several pages.
  */
 BOOST_AUTO_TEST_CASE(TestFieldsQueryPagesSeveral)
@@ -1452,233 +1695,6 @@
     {
         // Expected.
     }
-=======
- * Test query for Date type.
- */
-BOOST_AUTO_TEST_CASE(TestFieldsQueryDateEqual)
-{
-    // Test simple query.
-    Cache<int, QueryPerson> cache = GetPersonCache();
-
-    // Test query with field of type 'Date'.
-    SqlFieldsQuery qry("select birthday from QueryPerson where birthday='2032-01-01'");
-
-    QueryFieldsCursor cursor = cache.Query(qry);
-    CheckEmpty(cursor);
-
-    int32_t entryCnt = 100; // Number of entries.
-
-    for (int i = 0; i < entryCnt; i++)
-    {
-        std::stringstream stream;
-
-        stream << "A" << i;
-
-        QueryPerson val(stream.str(), i * 10, BinaryUtils::MakeDateLocal(1980 + i, 1, 1),
-            BinaryUtils::MakeTimestampLocal(2016, 1, 1, i / 60, i % 60));
-
-        cache.Put(i, val);
-    }
-
-    cursor = cache.Query(qry);
-
-    IgniteError error;
-
-    BOOST_REQUIRE(cursor.HasNext(error));
-
-    BOOST_REQUIRE(error.GetCode() == IgniteError::IGNITE_SUCCESS);
-
-    QueryFieldsRow row = cursor.GetNext(error);
-    BOOST_REQUIRE(error.GetCode() == IgniteError::IGNITE_SUCCESS);
-
-    BOOST_REQUIRE(row.HasNext(error));
-    BOOST_REQUIRE(error.GetCode() == IgniteError::IGNITE_SUCCESS);
-
-    Date birthday = row.GetNext<Date>(error);
-    BOOST_REQUIRE(error.GetCode() == IgniteError::IGNITE_SUCCESS);
-
-    BOOST_CHECK(birthday == BinaryUtils::MakeDateLocal(2032, 1, 1));
-
-    BOOST_REQUIRE(!row.HasNext());
-
-    CheckEmpty(cursor);
-}
-
-/**
- * Test query for Timestamp type.
- */
-BOOST_AUTO_TEST_CASE(TestFieldsQueryTimestampLess)
-{
-    // Test simple query.
-    Cache<int, QueryPerson> cache = GetPersonCache();
-
-    // Test query with field of type 'Timestamp'.
-    SqlFieldsQuery qry("select recordCreated from QueryPerson where recordCreated<'2016-01-01 01:00:00'");
-
-    QueryFieldsCursor cursor = cache.Query(qry);
-    CheckEmpty(cursor);
-
-    int32_t entryCnt = 1000; // Number of entries.
-
-    for (int i = 0; i < entryCnt; i++)
-    {
-        std::stringstream stream;
-
-        stream << "A" << i;
-
-        QueryPerson val(stream.str(), i * 10, BinaryUtils::MakeDateLocal(1980 + i, 1, 1),
-            BinaryUtils::MakeTimestampLocal(2016, 1, 1, i / 60, i % 60));
-
-        cache.Put(i, val);
-    }
-
-    cursor = cache.Query(qry);
-
-    IgniteError error;
-
-    int32_t resultSetSize = 0; // Number of entries in query result set.
-
-    while (cursor.HasNext(error))
-    {
-        BOOST_REQUIRE(error.GetCode() == IgniteError::IGNITE_SUCCESS);
-
-        QueryFieldsRow row = cursor.GetNext(error);
-        BOOST_REQUIRE(error.GetCode() == IgniteError::IGNITE_SUCCESS);
-
-        BOOST_REQUIRE(row.HasNext(error));
-        BOOST_REQUIRE(error.GetCode() == IgniteError::IGNITE_SUCCESS);
-
-        Timestamp recordCreated = row.GetNext<Timestamp>(error);
-        BOOST_REQUIRE(error.GetCode() == IgniteError::IGNITE_SUCCESS);
-
-        BOOST_CHECK(recordCreated == BinaryUtils::MakeTimestampLocal(2016, 1, 1, 0, resultSetSize % 60, 0));
-
-        BOOST_CHECK(recordCreated < BinaryUtils::MakeTimestampLocal(2016, 1, 1, 1, 0, 0));
-
-        BOOST_REQUIRE(!row.HasNext());
-
-        ++resultSetSize;
-    }
-
-    BOOST_CHECK_EQUAL(resultSetSize, 60);
-
-    CheckEmpty(cursor);
-}
-
-/**
- * Test query for Timestamp type.
- */
-BOOST_AUTO_TEST_CASE(TestFieldsQueryTimestampMore)
-{
-    // Test simple query.
-    Cache<int, QueryPerson> cache = GetPersonCache();
-
-    // Test query with field of type 'Timestamp'.
-    SqlFieldsQuery qry("select recordCreated from QueryPerson where recordCreated>'2016-01-01 15:30:00'");
-
-    QueryFieldsCursor cursor = cache.Query(qry);
-    CheckEmpty(cursor);
-
-    int32_t entryCnt = 1000; // Number of entries.
-
-    for (int i = 0; i < entryCnt; i++)
-    {
-        std::stringstream stream;
-
-        stream << "A" << i;
-
-        QueryPerson val(stream.str(), i * 10, BinaryUtils::MakeDateLocal(1980 + i, 1, 1),
-            BinaryUtils::MakeTimestampLocal(2016, 1, 1, i / 60, i % 60));
-
-        cache.Put(i, val);
-    }
-
-    cursor = cache.Query(qry);
-
-    IgniteError error;
-
-    int32_t resultSetSize = 0; // Number of entries in query result set.
-
-    while (cursor.HasNext(error))
-    {
-        BOOST_REQUIRE(error.GetCode() == IgniteError::IGNITE_SUCCESS);
-
-        QueryFieldsRow row = cursor.GetNext(error);
-        BOOST_REQUIRE(error.GetCode() == IgniteError::IGNITE_SUCCESS);
-
-        BOOST_REQUIRE(row.HasNext(error));
-        BOOST_REQUIRE(error.GetCode() == IgniteError::IGNITE_SUCCESS);
-
-        Timestamp recordCreated = row.GetNext<Timestamp>(error);
-        BOOST_REQUIRE(error.GetCode() == IgniteError::IGNITE_SUCCESS);
-
-        int32_t minutes = resultSetSize + 31;
-
-        BOOST_CHECK(recordCreated == BinaryUtils::MakeTimestampLocal(2016, 1, 1, 15 + minutes / 60, minutes % 60, 0));
-
-        BOOST_CHECK(recordCreated > BinaryUtils::MakeTimestampLocal(2016, 1, 1, 15, 30, 0));
-
-        BOOST_REQUIRE(!row.HasNext());
-
-        ++resultSetSize;
-    }
-
-    BOOST_CHECK_EQUAL(resultSetSize, 69);
-
-    CheckEmpty(cursor);
-}
-
-/**
- * Test query for Timestamp type.
- */
-BOOST_AUTO_TEST_CASE(TestFieldsQueryTimestampEqual)
-{
-    // Test simple query.
-    Cache<int, QueryPerson> cache = GetPersonCache();
-
-    // Test query with field of type 'Timestamp'.
-    SqlFieldsQuery qry("select recordCreated from QueryPerson where recordCreated='2016-01-01 09:18:00'");
-
-    QueryFieldsCursor cursor = cache.Query(qry);
-    CheckEmpty(cursor);
-
-    int32_t entryCnt = 1000; // Number of entries.
-
-    for (int i = 0; i < entryCnt; i++)
-    {
-        std::stringstream stream;
-
-        stream << "A" << i;
-
-        QueryPerson val(stream.str(), i * 10, BinaryUtils::MakeDateLocal(1980 + i, 1, 1),
-            BinaryUtils::MakeTimestampLocal(2016, 1, 1, i / 60, i % 60));
-
-        cache.Put(i, val);
-    }
-
-    cursor = cache.Query(qry);
-
-    IgniteError error;
-
-    BOOST_REQUIRE(cursor.HasNext(error));
-
-    BOOST_REQUIRE(error.GetCode() == IgniteError::IGNITE_SUCCESS);
-
-    QueryFieldsRow row = cursor.GetNext(error);
-    BOOST_REQUIRE(error.GetCode() == IgniteError::IGNITE_SUCCESS);
-
-    BOOST_REQUIRE(row.HasNext(error));
-    BOOST_REQUIRE(error.GetCode() == IgniteError::IGNITE_SUCCESS);
-
-    Timestamp recordCreated = row.GetNext<Timestamp>(error);
-    BOOST_REQUIRE(error.GetCode() == IgniteError::IGNITE_SUCCESS);
-
-    BOOST_CHECK(recordCreated == BinaryUtils::MakeTimestampLocal(2016, 1, 1, 9, 18, 0));
-
-    BOOST_REQUIRE(!row.HasNext());
-
-    CheckEmpty(cursor);
->>>>>>> 354318ad
 }
 
 BOOST_AUTO_TEST_SUITE_END()