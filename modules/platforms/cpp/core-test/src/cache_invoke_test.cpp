/*
 * Licensed to the Apache Software Foundation (ASF) under one or more
 * contributor license agreements.  See the NOTICE file distributed with
 * this work for additional information regarding copyright ownership.
 * The ASF licenses this file to You under the Apache License, Version 2.0
 * (the "License"); you may not use this file except in compliance with
 * the License.  You may obtain a copy of the License at
 *
 *      http://www.apache.org/licenses/LICENSE-2.0
 *
 * Unless required by applicable law or agreed to in writing, software
 * distributed under the License is distributed on an "AS IS" BASIS,
 * WITHOUT WARRANTIES OR CONDITIONS OF ANY KIND, either express or implied.
 * See the License for the specific language governing permissions and
 * limitations under the License.
 */

#ifndef _MSC_VER
    #define BOOST_TEST_DYN_LINK
#endif

#include <sstream>
#include <algorithm>

#include <boost/test/unit_test.hpp>

#include "ignite/common/utils.h"
#include "ignite/ignite.h"
#include "ignite/ignition.h"

#include "ignite/test_utils.h"

#include "ignite/ignite_binding_context.h"
#include "ignite/cache/cache_entry_processor.h"

#include "ignite/test_utils.h"

using namespace boost::unit_test;

using namespace ignite;
using namespace ignite::cache;
using namespace ignite::common;

/**
 * CacheEntryModifier class for invoke tests.
 */
class CacheEntryModifier : public CacheEntryProcessor<CacheEntryModifier, int, int, int, int>
{
public:
    /**
     * Constructor.
     */
    CacheEntryModifier() : num(0)
    {
        // No-op.
    }

    /**
     * Constructor.
     *
     * @param num Number to substract from the entry.
     */
    CacheEntryModifier(int num) : num(num)
    {
        // No-op.
    }

    /**
     * Copy constructor.
     *
     * @param other Other instance.
     */
    CacheEntryModifier(const CacheEntryModifier& other) : num(other.num)
    {
        // No-op.
    }

    /**
     * Assignment operator.
     *
     * @param other Other instance.
     * @return This instance.
     */
    CacheEntryModifier& operator=(const CacheEntryModifier& other)
    {
        num = other.num;

        return *this;
    }

    /**
     * Call instance.
     *
     * @return New value of entry multiplied by two.
     */
    virtual int Process(MutableCacheEntry<int, int>& entry, const int& arg)
    {
        if (entry.IsExists())
            entry.SetValue(entry.GetValue() - arg - num);
        else
            entry.SetValue(42);

        return entry.GetValue() * 2;
    }

    /**
     * Get number.
     *
     * @return Number to substract from entry value.
     */
    int GetNum() const
    {
        return num;
    }

private:
    /** Number to substract. */
    int num;
};

namespace ignite
{
    namespace binary
    {
        /**
         * Binary type definition for CacheEntryModifier.
         */
        IGNITE_BINARY_TYPE_START(CacheEntryModifier)
            IGNITE_BINARY_GET_TYPE_ID_AS_HASH(CacheEntryModifier)
            IGNITE_BINARY_GET_TYPE_NAME_AS_IS(CacheEntryModifier)
            IGNITE_BINARY_GET_FIELD_ID_AS_HASH
            IGNITE_BINARY_GET_HASH_CODE_ZERO(CacheEntryModifier)
            IGNITE_BINARY_IS_NULL_FALSE(CacheEntryModifier)
            IGNITE_BINARY_GET_NULL_DEFAULT_CTOR(CacheEntryModifier)

            void Write(BinaryWriter& writer, CacheEntryModifier obj)
            {
                writer.WriteInt32("num", obj.GetNum());
            }

            CacheEntryModifier Read(BinaryReader& reader)
            {
                int num = reader.ReadInt32("num");

                return CacheEntryModifier(num);
            }
        IGNITE_BINARY_TYPE_END
    }
}

/**
 * Divisor class for invoke tests.
 */
class Divisor : public CacheEntryProcessor<Divisor, int, int, double, double>
{
public:
    /**
     * Constructor.
     */
    Divisor() : scale(1.0)
    {
        // No-op.
    }

    /**
     * Constructor.
     *
     * @param scale Scale.
     */
    Divisor(double scale) : scale(scale)
    {
        // No-op.
    }

    /**
     * Copy constructor.
     *
     * @param other Other instance.
     */
    Divisor(const Divisor& other) : scale(other.scale)
    {
        // No-op.
    }

    /**
     * Assignment operator.
     *
     * @param other Other instance.
     * @return This instance.
     */
    Divisor& operator=(const Divisor& other)
    {
        scale = other.scale;

        return *this;
    }

    /**
     * Call instance.
     *
     * @return New value before cast to int.
     */
    virtual double Process(MutableCacheEntry<int, int>& entry, const double& arg)
    {
        double res = 0.0;

        if (entry.IsExists())
        {
            res = (entry.GetValue() / arg) * scale;

            entry.SetValue(static_cast<int>(res));
        }

        return res;
    }

    /**
     * Get scale.
     *
     * @return Scale.
     */
    double GetScale() const
    {
        return scale;
    }

private:
    /** Scale. */
    double scale;
};

namespace ignite
{
    namespace binary
    {
        /**
         * Binary type definition for Divisor.
         */
        IGNITE_BINARY_TYPE_START(Divisor)
            IGNITE_BINARY_GET_TYPE_ID_AS_HASH(Divisor)
            IGNITE_BINARY_GET_TYPE_NAME_AS_IS(Divisor)
            IGNITE_BINARY_GET_FIELD_ID_AS_HASH
            IGNITE_BINARY_GET_HASH_CODE_ZERO(Divisor)
            IGNITE_BINARY_IS_NULL_FALSE(Divisor)
            IGNITE_BINARY_GET_NULL_DEFAULT_CTOR(Divisor)

            void Write(BinaryWriter& writer, Divisor obj)
            {
                writer.WriteDouble("scale", obj.GetScale());
            }

            Divisor Read(BinaryReader& reader)
            {
                double scale = reader.ReadDouble("scale");

                return Divisor(scale);
            }
        IGNITE_BINARY_TYPE_END
    }
}

/**
 * Character remover class for invoke tests.
 */
class CharRemover : public CacheEntryProcessor<CharRemover, std::string, std::string, int, bool>
{
public:
    /**
     * Constructor.
     */
    CharRemover() : toRemove(0)
    {
        // No-op.
    }

    /**
     * Constructor.
     *
     * @param toRemove Char to remove.
     */
    CharRemover(char toRemove) : toRemove(toRemove)
    {
        // No-op.
    }

    /**
     * Copy constructor.
     *
     * @param other Other instance.
     */
    CharRemover(const CharRemover& other) : toRemove(other.toRemove)
    {
        // No-op.
    }

    /**
     * Assignment operator.
     *
     * @param other Other instance.
     * @return This instance.
     */
    CharRemover& operator=(const CharRemover& other)
    {
        toRemove = other.toRemove;

        return *this;
    }

    /**
     * Call instance.
     *
     * @return New value before cast to int.
     */
    virtual int Process(MutableCacheEntry<std::string, std::string>& entry, const bool& replaceWithSpace)
    {
        int res = 0;

        if (entry.IsExists())
        {
            std::string val(entry.GetValue());

            res = static_cast<int>(std::count(val.begin(), val.end(), toRemove));

            if (replaceWithSpace)
                std::replace(val.begin(), val.end(), toRemove, ' ');
            else
                val.erase(std::remove(val.begin(), val.end(), toRemove), val.end());

            if (val.empty())
                entry.Remove();
            else
                entry.SetValue(val);
        }

        return res;
    }

    /**
     * Get scale.
     *
     * @return Scale.
     */
    char GetCharToRemove() const
    {
        return toRemove;
    }

private:
    /** Char to remove. */
    char toRemove;
};

namespace ignite
{
    namespace binary
    {
        /**
         * Binary type definition for CharRemover.
         */
        IGNITE_BINARY_TYPE_START(CharRemover)
            IGNITE_BINARY_GET_TYPE_ID_AS_HASH(CharRemover)
            IGNITE_BINARY_GET_TYPE_NAME_AS_IS(CharRemover)
            IGNITE_BINARY_GET_FIELD_ID_AS_HASH
            IGNITE_BINARY_GET_HASH_CODE_ZERO(CharRemover)
            IGNITE_BINARY_IS_NULL_FALSE(CharRemover)
            IGNITE_BINARY_GET_NULL_DEFAULT_CTOR(CharRemover)

            void Write(BinaryWriter& writer, CharRemover obj)
            {
                writer.WriteInt8("toRemove", obj.GetCharToRemove());
            }

            CharRemover Read(BinaryReader& reader)
            {
                char toRemove = static_cast<char>(reader.ReadInt8("toRemove"));

                return CharRemover(toRemove);
            }
        IGNITE_BINARY_TYPE_END
    }
}

IGNITE_EXPORTED_CALL void IgniteModuleInit(ignite::IgniteBindingContext& context)
{
    IgniteBinding binding = context.GetBingding();

    binding.RegisterCacheEntryProcessor<CacheEntryModifier>();
    binding.RegisterCacheEntryProcessor<Divisor>();
}

/**
 * Test setup fixture.
 */
struct CacheInvokeTestSuiteFixture
{
    Ignite node;

    /**
     * Constructor.
     */
    CacheInvokeTestSuiteFixture() :
<<<<<<< HEAD
        node(ignite_test::StartNode("cache-query.xml"))
=======
        node(ignite_test::StartNode("cache-query.xml", "InvokeTest"))
>>>>>>> 2ad2365a
    {
        // No-op.
    }

    /**
     * Destructor.
     */
    ~CacheInvokeTestSuiteFixture()
    {
<<<<<<< HEAD
        Ignition::Stop(node.GetName(), true);
=======
        Ignition::StopAll(true);
>>>>>>> 2ad2365a
    }
};

BOOST_FIXTURE_TEST_SUITE(CacheInvokeTestSuite, CacheInvokeTestSuiteFixture)

/**
 * Test cache invoke on existing entry.
 */
BOOST_AUTO_TEST_CASE(TestExisting)
{
    Cache<int, int> cache = node.GetOrCreateCache<int, int>("TestCache");

    cache.Put(5, 20);

    CacheEntryModifier ced(5);

    int res = cache.Invoke<int>(5, ced, 4);

    BOOST_CHECK_EQUAL(res, 22);

    BOOST_CHECK_EQUAL(cache.Get(5), 11);
}

/**
 * Test cache invoke on non-existing entry.
 */
BOOST_AUTO_TEST_CASE(TestNonExisting)
{
    Cache<int, int> cache = node.GetOrCreateCache<int, int>("TestCache");

    CacheEntryModifier ced;

    int res = cache.Invoke<int>(4, ced, 4);

    BOOST_CHECK_EQUAL(res, 84);

    BOOST_CHECK_EQUAL(cache.Get(4), 42);
}

/**
 * Test cache several invokes on the same entry.
 */
BOOST_AUTO_TEST_CASE(TestSeveral)
{
    Cache<int, int> cache = node.GetOrCreateCache<int, int>("TestCache");

    CacheEntryModifier ced(2);
    Divisor div(10.0);

    int res1 = cache.Invoke<int>(100, ced, 0);

    BOOST_CHECK_EQUAL(res1, 84);

    BOOST_CHECK_EQUAL(cache.Get(100), 42);

    double res2 = cache.Invoke<double>(100, div, 200.0);

    BOOST_CHECK_CLOSE(res2, 2.1, 1E-6);

    BOOST_CHECK_EQUAL(cache.Get(100), 2);

    res2 = cache.Invoke<double>(100, div, 3.0);

    BOOST_CHECK_CLOSE(res2, 6.6666666, 1E-6);

    BOOST_CHECK_EQUAL(cache.Get(100), 6);

    res1 = cache.Invoke<int>(100, ced, -12);

    BOOST_CHECK_EQUAL(res1, 32);

    BOOST_CHECK_EQUAL(cache.Get(100), 16);
}

/**
 * Test cache several invokes on the string entry.
 */
BOOST_AUTO_TEST_CASE(TestStrings)
{
    IgniteBinding binding = node.GetBinding();

    binding.RegisterCacheEntryProcessor<CharRemover>();

    Cache<std::string, std::string> cache = node.GetOrCreateCache<std::string, std::string>("TestCache");

    CharRemover cr('.');

    int res = cache.Invoke<int>("some key", cr, false);

    BOOST_CHECK_EQUAL(res, 0);
    BOOST_CHECK(!cache.ContainsKey("some key"));

    cache.Put("some key", "Some.Value.Separated.By.Dots");

    res = cache.Invoke<int>("some key", cr, false);

    BOOST_CHECK_EQUAL(res, 4);
    BOOST_CHECK_EQUAL(cache.Get("some key"), std::string("SomeValueSeparatedByDots"));

    cache.Put("some key", "Some.Other.Weird.Value");

    res = cache.Invoke<int>("some key", cr, true);

    BOOST_CHECK_EQUAL(res, 3);
    BOOST_CHECK_EQUAL(cache.Get("some key"), std::string("Some Other Weird Value"));

    cache.Put("some key", "...........");

    res = cache.Invoke<int>("some key", cr, false);

    BOOST_CHECK_EQUAL(res, 11);
    BOOST_CHECK(!cache.ContainsKey("some key"));
}

BOOST_AUTO_TEST_SUITE_END()<|MERGE_RESOLUTION|>--- conflicted
+++ resolved
@@ -399,11 +399,7 @@
      * Constructor.
      */
     CacheInvokeTestSuiteFixture() :
-<<<<<<< HEAD
-        node(ignite_test::StartNode("cache-query.xml"))
-=======
         node(ignite_test::StartNode("cache-query.xml", "InvokeTest"))
->>>>>>> 2ad2365a
     {
         // No-op.
     }
@@ -413,11 +409,7 @@
      */
     ~CacheInvokeTestSuiteFixture()
     {
-<<<<<<< HEAD
-        Ignition::Stop(node.GetName(), true);
-=======
         Ignition::StopAll(true);
->>>>>>> 2ad2365a
     }
 };
 
