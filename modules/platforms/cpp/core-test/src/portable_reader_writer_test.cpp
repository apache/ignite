/*
 * Licensed to the Apache Software Foundation (ASF) under one or more
 * contributor license agreements.  See the NOTICE file distributed with
 * this work for additional information regarding copyright ownership.
 * The ASF licenses this file to You under the Apache License, Version 2.0
 * (the "License"); you may not use this file except in compliance with
 * the License.  You may obtain a copy of the License at
 *
 *      http://www.apache.org/licenses/LICENSE-2.0
 *
 * Unless required by applicable law or agreed to in writing, software
 * distributed under the License is distributed on an "AS IS" BASIS,
 * WITHOUT WARRANTIES OR CONDITIONS OF ANY KIND, either express or implied.
 * See the License for the specific language governing permissions and
 * limitations under the License.
 */

#ifndef _MSC_VER
    #define BOOST_TEST_DYN_LINK
#endif

#include <boost/test/unit_test.hpp>

#include "ignite/impl/interop/interop.h"
#include "ignite/portable/portable.h"

#include "ignite/portable_test_defs.h"
#include "ignite/portable_test_utils.h"

using namespace ignite;
using namespace ignite::impl::interop;
using namespace ignite::impl::portable;
using namespace ignite::portable;
using namespace ignite_test::core::portable;

template<typename T>
void CheckPrimitive(T val)
{
    TemplatedPortableIdResolver<PortableDummy> idRslvr;

    InteropUnpooledMemory mem(1024);

    InteropOutputStream out(&mem);
    out.Position(18);

    PortableWriterImpl writerImpl(&out, &idRslvr, NULL, NULL);
    PortableWriter writer(&writerImpl);

    try
    {
        Write<T>(writer, NULL, val);

        BOOST_FAIL("Not restricted.");
    }
    catch (IgniteError& err)
    {
        BOOST_REQUIRE(err.GetCode() == IgniteError::IGNITE_ERR_PORTABLE);
    }

    Write<T>(writer, "test", val);

    out.Synchronize();

    InteropInputStream in(&mem);

    in.Position(18);

    PortableReaderImpl readerImpl(&in, &idRslvr, 0, true, idRslvr.GetTypeId(), 0, 100, 100);
    PortableReader reader(&readerImpl);

    try
    {
        Read<T>(reader, NULL);

        BOOST_FAIL("Not restricted.");
    }
    catch (IgniteError& err)
    {
        BOOST_REQUIRE(err.GetCode() == IgniteError::IGNITE_ERR_PORTABLE);
    }

    T readVal = Read<T>(reader, "test");
    
    BOOST_REQUIRE(readVal == val);
}

template<typename T>
void CheckPrimitiveArray(T dflt, T val1, T val2)
{
    const char* fieldName = "test";

    TemplatedPortableIdResolver<PortableDummy> idRslvr;

    InteropUnpooledMemory mem(1024);

    InteropOutputStream out(&mem);
    PortableWriterImpl writerImpl(&out, &idRslvr, NULL, NULL);
    PortableWriter writer(&writerImpl);
    
    InteropInputStream in(&mem);
    PortableReaderImpl readerImpl(&in, &idRslvr, 0, true, idRslvr.GetTypeId(), 0, 100, 100);
    PortableReader reader(&readerImpl);

    out.Position(18);

    try
    {
        T nullFieldArr[2];

        nullFieldArr[0] = val1;
        nullFieldArr[1] = val2;

        WriteArray<T>(writer, NULL, nullFieldArr, 2);

        BOOST_FAIL("Not restricted.");
    }
    catch (IgniteError& err)
    {
        BOOST_REQUIRE(err.GetCode() == IgniteError::IGNITE_ERR_PORTABLE);
    }
    
    // 1. Write NULL and see what happens.
    WriteArray<T>(writer, fieldName, NULL, 0);

    out.Synchronize();
    in.Synchronize();
    
    in.Position(18);
    BOOST_REQUIRE(ReadArray<T>(reader, fieldName, NULL, 0) == -1);

    in.Position(18);
    BOOST_REQUIRE(ReadArray<T>(reader, fieldName, NULL, 2) == -1);

    T arr1[2];
    arr1[0] = dflt;
    arr1[1] = dflt;

    in.Position(18);
    BOOST_REQUIRE(ReadArray<T>(reader, fieldName, arr1, 1) == -1);

    BOOST_REQUIRE(arr1[0] == dflt);
    BOOST_REQUIRE(arr1[1] == dflt);

    // 2. Write empty array.
    T arr2[2];
    arr2[0] = val1;
    arr2[1] = val2;

    out.Position(18);
    
    WriteArray<T>(writer, fieldName, arr2, 0);

    out.Synchronize();
    in.Synchronize();

    in.Position(18);
    BOOST_REQUIRE(ReadArray<T>(reader, fieldName, NULL, 0) == 0);

    in.Position(18);
    BOOST_REQUIRE(ReadArray<T>(reader, fieldName, NULL, 2) == 0);

    in.Position(18);
    BOOST_REQUIRE(ReadArray<T>(reader, fieldName, arr1, 0) == 0);
    BOOST_REQUIRE(arr1[0] == dflt);
    BOOST_REQUIRE(arr1[1] == dflt);

    in.Position(18);
    BOOST_REQUIRE(ReadArray<T>(reader, fieldName, arr1, 2) == 0);
    BOOST_REQUIRE(arr1[0] == dflt);
    BOOST_REQUIRE(arr1[1] == dflt);

    // 3. Partial array write.
    out.Position(18);
    
    WriteArray<T>(writer, fieldName, arr2, 1);

    out.Synchronize();
    in.Synchronize();

    in.Position(18);
    BOOST_REQUIRE(ReadArray<T>(reader, fieldName, NULL, 0) == 1);
    BOOST_REQUIRE(ReadArray<T>(reader, fieldName, NULL, 2) == 1);
    BOOST_REQUIRE(ReadArray<T>(reader, fieldName, arr1, 0) == 1);
    BOOST_REQUIRE(arr1[0] == dflt);
    BOOST_REQUIRE(arr1[1] == dflt);

    in.Position(18);
    BOOST_REQUIRE(ReadArray<T>(reader, fieldName, arr1, 1) == 1);
    BOOST_REQUIRE(arr1[0] == val1);
    BOOST_REQUIRE(arr1[1] == dflt);
    arr1[0] = dflt;

    in.Position(18);
    BOOST_REQUIRE(ReadArray<T>(reader, fieldName, arr1, 2) == 1);
    BOOST_REQUIRE(arr1[0] == val1);
    BOOST_REQUIRE(arr1[1] == dflt);
    arr1[0] = dflt;

    // 4. Full array write.
    out.Position(18);
    
    WriteArray<T>(writer, fieldName, arr2, 2);

    out.Synchronize();
    in.Synchronize();

    in.Position(18);
    BOOST_REQUIRE(ReadArray<T>(reader, fieldName, NULL, 0) == 2);

    in.Position(18);
    BOOST_REQUIRE(ReadArray<T>(reader, fieldName, NULL, 2) == 2);

    try
    {
        ReadArray<T>(reader, NULL, arr1, 2);

        BOOST_FAIL("Not restricted.");
    }
    catch (IgniteError& err)
    {
        BOOST_REQUIRE(err.GetCode() == IgniteError::IGNITE_ERR_PORTABLE);
    }

    BOOST_REQUIRE(ReadArray<T>(reader, fieldName, arr1, 0) == 2);
    BOOST_REQUIRE(arr1[0] == dflt);
    BOOST_REQUIRE(arr1[1] == dflt);

    BOOST_REQUIRE(ReadArray<T>(reader, fieldName, arr1, 1) == 2);
    BOOST_REQUIRE(arr1[0] == dflt);
    BOOST_REQUIRE(arr1[1] == dflt);

    BOOST_REQUIRE(ReadArray<T>(reader, fieldName, arr1, 2) == 2);
    BOOST_REQUIRE(arr1[0] == val1);
    BOOST_REQUIRE(arr1[1] == val2);
}

void CheckWritesRestricted(PortableWriter& writer)
{
    try
    {
        writer.WriteInt8("field", 1);

        BOOST_FAIL("Not restricted.");
    }
    catch (IgniteError& err)
    {
        BOOST_REQUIRE(err.GetCode() == IgniteError::IGNITE_ERR_PORTABLE);
    }

    try
    {
        int8_t arr[1];

        writer.WriteInt8Array("field", arr, 1);

        BOOST_FAIL("Not restricted.");
    }
    catch (IgniteError& err)
    {
        BOOST_REQUIRE(err.GetCode() == IgniteError::IGNITE_ERR_PORTABLE);
    }

    try
    {
        Guid val(1, 1);

        writer.WriteGuid("field", val);

        BOOST_FAIL("Not restricted.");
    }
    catch (IgniteError& err)
    {
        BOOST_REQUIRE(err.GetCode() == IgniteError::IGNITE_ERR_PORTABLE);
    }

    try
    {
        writer.WriteString("field", "test");

        BOOST_FAIL("Not restricted.");
    }
    catch (IgniteError& err)
    {
        BOOST_REQUIRE(err.GetCode() == IgniteError::IGNITE_ERR_PORTABLE);
    }

    try 
    {
        writer.WriteArray<int8_t>("field");

        BOOST_FAIL("Not restricted.");
    }
    catch (IgniteError& err)
    {
        BOOST_REQUIRE(err.GetCode() == IgniteError::IGNITE_ERR_PORTABLE);
    }

    try 
    {
        writer.WriteCollection<int8_t>("field");

        BOOST_FAIL("Not restricted.");
    }
    catch (IgniteError& err)
    {
        BOOST_REQUIRE(err.GetCode() == IgniteError::IGNITE_ERR_PORTABLE);
    }

    try 
    {
        writer.WriteMap<int8_t, int8_t>("field");

        BOOST_FAIL("Not restricted.");
    }
    catch (IgniteError& err)
    {
        BOOST_REQUIRE(err.GetCode() == IgniteError::IGNITE_ERR_PORTABLE);
    }
}

void CheckReadsRestricted(PortableReader& reader)
{
    try
    {
        reader.ReadInt8("field");

        BOOST_FAIL("Not restricted.");
    }
    catch (IgniteError& err)
    {
        BOOST_REQUIRE(err.GetCode() == IgniteError::IGNITE_ERR_PORTABLE);
    }

    try
    {
        int8_t arr[1];

        reader.ReadInt8Array("field", arr, 1);

        BOOST_FAIL("Not restricted.");
    }
    catch (IgniteError& err)
    {
        BOOST_REQUIRE(err.GetCode() == IgniteError::IGNITE_ERR_PORTABLE);
    }

    try
    {
        reader.ReadGuid("field");

        BOOST_FAIL("Not restricted.");
    }
    catch (IgniteError& err)
    {
        BOOST_REQUIRE(err.GetCode() == IgniteError::IGNITE_ERR_PORTABLE);
    }

    try
    {
        reader.ReadString("field");

        BOOST_FAIL("Not restricted.");
    }
    catch (IgniteError& err)
    {
        BOOST_REQUIRE(err.GetCode() == IgniteError::IGNITE_ERR_PORTABLE);
    }

    try
    {
        reader.ReadArray<int8_t>("field");

        BOOST_FAIL("Not restricted.");
    }
    catch (IgniteError& err)
    {
        BOOST_REQUIRE(err.GetCode() == IgniteError::IGNITE_ERR_PORTABLE);
    }

    try
    {
        reader.ReadCollection<int8_t>("field");

        BOOST_FAIL("Not restricted.");
    }
    catch (IgniteError& err)
    {
        BOOST_REQUIRE(err.GetCode() == IgniteError::IGNITE_ERR_PORTABLE);
    }

    try
    {
        reader.ReadMap<int8_t, int8_t>("field");

        BOOST_FAIL("Not restricted.");
    }
    catch (IgniteError& err)
    {
        BOOST_REQUIRE(err.GetCode() == IgniteError::IGNITE_ERR_PORTABLE);
    }
}

void CheckCollectionEmpty(CollectionType* colType)
{
    TemplatedPortableIdResolver<PortableDummy> idRslvr;

    InteropUnpooledMemory mem(1024);

    InteropOutputStream out(&mem);
    PortableWriterImpl writerImpl(&out, &idRslvr, NULL, NULL);
    PortableWriter writer(&writerImpl);

    out.Position(18);

    PortableCollectionWriter<PortableInner> colWriter = colType ?
        writer.WriteCollection<PortableInner>("field1", *colType) : writer.WriteCollection<PortableInner>("field1");

    CheckWritesRestricted(writer);

    colWriter.Close();

    writer.WriteInt8("field2", 1);

    try
    {
        colWriter.Write(1);

        BOOST_FAIL("Error expected.");
    }
    catch (IgniteError& err)
    {
        BOOST_REQUIRE(err.GetCode() == IgniteError::IGNITE_ERR_PORTABLE);
    }

    try
    {
        colWriter.Close();

        BOOST_FAIL("Error expected.");
    }
    catch (IgniteError& err)
    {
        BOOST_REQUIRE(err.GetCode() == IgniteError::IGNITE_ERR_PORTABLE);
    }

    out.Synchronize();

    InteropInputStream in(&mem);
    PortableReaderImpl readerImpl(&in, &idRslvr, 0, true, idRslvr.GetTypeId(), 0, 1000, 1000);
    PortableReader reader(&readerImpl);

    in.Position(18);

    PortableCollectionReader<PortableInner> colReader = reader.ReadCollection<PortableInner>("field1");

    if (colType)
        BOOST_REQUIRE(colReader.GetType() == *colType);
    else
        BOOST_REQUIRE(colReader.GetType() == IGNITE_COLLECTION_UNDEFINED);

    BOOST_REQUIRE(colReader.GetSize() == 0);
    BOOST_REQUIRE(!colReader.HasNext());
    BOOST_REQUIRE(!colReader.IsNull());

    try
    {
        colReader.GetNext();

        BOOST_FAIL("Error expected.");
    }
    catch (IgniteError& err)
    {
        BOOST_REQUIRE(err.GetCode() == IgniteError::IGNITE_ERR_PORTABLE);
    }

    BOOST_REQUIRE(reader.ReadInt8("field2") == 1);
}

void CheckCollection(CollectionType* colType)
{
    PortableInner writeVal1 = PortableInner(1);
    PortableInner writeVal2 = PortableInner(0);
    PortableInner writeVal3 = PortableInner(2);

    TemplatedPortableIdResolver<PortableDummy> idRslvr;

    InteropUnpooledMemory mem(1024);

    InteropOutputStream out(&mem);
    PortableWriterImpl writerImpl(&out, &idRslvr, NULL, NULL);
    PortableWriter writer(&writerImpl);

    out.Position(18);

    PortableCollectionWriter<PortableInner> colWriter = colType ?
        writer.WriteCollection<PortableInner>("field1", *colType) : writer.WriteCollection<PortableInner>("field1");

    colWriter.Write(writeVal1);
    colWriter.Write(writeVal2);
    colWriter.Write(writeVal3);

    CheckWritesRestricted(writer);

    colWriter.Close();

    writer.WriteInt8("field2", 1);

    try
    {
        colWriter.Write(1);

        BOOST_FAIL("Error expected.");
    }
    catch (IgniteError& err)
    {
        BOOST_REQUIRE(err.GetCode() == IgniteError::IGNITE_ERR_PORTABLE);
    }

    try
    {
        colWriter.Close();

        BOOST_FAIL("Error expected.");
    }
    catch (IgniteError& err)
    {
        BOOST_REQUIRE(err.GetCode() == IgniteError::IGNITE_ERR_PORTABLE);
    }

    out.Synchronize();

    InteropInputStream in(&mem);
    PortableReaderImpl readerImpl(&in, &idRslvr, 0, true, idRslvr.GetTypeId(), 0, 1000, 1000);
    PortableReader reader(&readerImpl);

    in.Position(18);

    PortableCollectionReader<PortableInner> colReader = reader.ReadCollection<PortableInner>("field1");

    CheckReadsRestricted(reader);

    if (colType)
        BOOST_REQUIRE(colReader.GetType() == *colType);
    else
        BOOST_REQUIRE(colReader.GetType() == IGNITE_COLLECTION_UNDEFINED);

    BOOST_REQUIRE(colReader.GetSize() == 3);
    BOOST_REQUIRE(!colReader.IsNull());

    BOOST_REQUIRE(colReader.HasNext());
    BOOST_REQUIRE(colReader.GetNext().GetValue() == writeVal1.GetValue());

    BOOST_REQUIRE(colReader.HasNext());
    BOOST_REQUIRE(colReader.GetNext().GetValue() == writeVal2.GetValue());

    BOOST_REQUIRE(colReader.HasNext());
    BOOST_REQUIRE(colReader.GetNext().GetValue() == writeVal3.GetValue());

    BOOST_REQUIRE(!colReader.HasNext());

    try
    {
        colReader.GetNext();

        BOOST_FAIL("Error expected.");
    }
    catch (IgniteError& err)
    {
        BOOST_REQUIRE(err.GetCode() == IgniteError::IGNITE_ERR_PORTABLE);
    }

    BOOST_REQUIRE(reader.ReadInt8("field2") == 1);
}

<<<<<<< HEAD
void CheckCollectionIterators(CollectionType* colType)
{
    typedef std::vector<PortableInner> PortableInnerVector;
    PortableInnerVector writeValues;

    writeValues.push_back(1);
    writeValues.push_back(0);
    writeValues.push_back(2);

    TemplatedPortableIdResolver<PortableDummy> idRslvr;

    InteropUnpooledMemory mem(1024);

    InteropOutputStream out(&mem);
    PortableWriterImpl writerImpl(&out, &idRslvr, NULL, NULL);
    PortableWriter writer(&writerImpl);

    out.Position(18);

    if (colType)
        writer.WriteCollection("field1", writeValues.begin(), writeValues.end(), *colType);
    else
        writer.WriteCollection("field1", writeValues.begin(), writeValues.end());
    
    writer.WriteInt8("field2", 1);

    out.Synchronize();

    InteropInputStream in(&mem);
    PortableReaderImpl readerImpl(&in, &idRslvr, 0, true, idRslvr.GetTypeId(), 0, 1000, 1000);
    PortableReader reader(&readerImpl);

    in.Position(18);

    BOOST_REQUIRE(reader.ReadCollectionSize("field1") == writeValues.size());

    CollectionType expectedCollectionType = colType ? *colType : IGNITE_COLLECTION_UNDEFINED;
    BOOST_REQUIRE(reader.ReadCollectionType("field1") == expectedCollectionType);

    PortableInnerVector readValues;
    std::back_insert_iterator<PortableInnerVector> readInsertIterator(readValues);

    reader.ReadCollection<PortableInner>("field1", readInsertIterator);
    
    BOOST_REQUIRE(readValues.size() == 3);

    BOOST_REQUIRE(readValues[0].GetValue() == writeValues[0].GetValue());
    BOOST_REQUIRE(readValues[1].GetValue() == writeValues[1].GetValue());
    BOOST_REQUIRE(readValues[2].GetValue() == writeValues[2].GetValue());
    
    BOOST_REQUIRE(reader.ReadInt8("field2") == 1);
}

=======
>>>>>>> 7a0cb1e5
void CheckMapEmpty(MapType* mapType)
{
    TemplatedPortableIdResolver<PortableDummy> idRslvr;

    InteropUnpooledMemory mem(1024);

    InteropOutputStream out(&mem);
    PortableWriterImpl writerImpl(&out, &idRslvr, NULL, NULL);
    PortableWriter writer(&writerImpl);

    out.Position(18);

    PortableMapWriter<int8_t, PortableInner> mapWriter = mapType ?
        writer.WriteMap<int8_t, PortableInner>("field1", *mapType) : writer.WriteMap<int8_t, PortableInner>("field1");

    CheckWritesRestricted(writer);

    mapWriter.Close();

    writer.WriteInt8("field2", 1);

    try
    {
        mapWriter.Write(1, PortableInner(1));

        BOOST_FAIL("Error expected.");
    }
    catch (IgniteError& err)
    {
        BOOST_REQUIRE(err.GetCode() == IgniteError::IGNITE_ERR_PORTABLE);
    }

    try
    {
        mapWriter.Close();

        BOOST_FAIL("Error expected.");
    }
    catch (IgniteError& err)
    {
        BOOST_REQUIRE(err.GetCode() == IgniteError::IGNITE_ERR_PORTABLE);
    }

    out.Synchronize();

    InteropInputStream in(&mem);
    PortableReaderImpl readerImpl(&in, &idRslvr, 0, true, idRslvr.GetTypeId(), 0, 1000, 1000);
    PortableReader reader(&readerImpl);

    in.Position(18);

    PortableMapReader<int8_t, PortableInner> mapReader = reader.ReadMap<int8_t, PortableInner>("field1");

    if (mapType)
        BOOST_REQUIRE(mapReader.GetType() == *mapType);
    else
        BOOST_REQUIRE(mapReader.GetType() == IGNITE_MAP_UNDEFINED);

    BOOST_REQUIRE(mapReader.GetSize() == 0);
    BOOST_REQUIRE(!mapReader.HasNext());
    BOOST_REQUIRE(!mapReader.IsNull());

    try
    {
        int8_t key;
        PortableInner val;

        mapReader.GetNext(&key, &val);

        BOOST_FAIL("Error expected.");
    }
    catch (IgniteError& err)
    {
        BOOST_REQUIRE(err.GetCode() == IgniteError::IGNITE_ERR_PORTABLE);
    }

    BOOST_REQUIRE(reader.ReadInt8("field2") == 1);
}

void CheckMap(MapType* mapType)
{
    PortableInner writeVal1 = PortableInner(1);
    PortableInner writeVal2 = PortableInner(0);
    PortableInner writeVal3 = PortableInner(2);

    TemplatedPortableIdResolver<PortableDummy> idRslvr;

    InteropUnpooledMemory mem(1024);

    InteropOutputStream out(&mem);
    PortableWriterImpl writerImpl(&out, &idRslvr, NULL, NULL);
    PortableWriter writer(&writerImpl);

    out.Position(18);

    PortableMapWriter<int8_t, PortableInner> mapWriter = mapType ?
        writer.WriteMap<int8_t, PortableInner>("field1", *mapType) : writer.WriteMap<int8_t, PortableInner>("field1");

    mapWriter.Write(1, writeVal1);
    mapWriter.Write(2, writeVal2);
    mapWriter.Write(3, writeVal3);

    CheckWritesRestricted(writer);

    mapWriter.Close();

    writer.WriteInt8("field2", 1);

    try
    {
        mapWriter.Write(4, PortableInner(4));

        BOOST_FAIL("Error expected.");
    }
    catch (IgniteError& err)
    {
        BOOST_REQUIRE(err.GetCode() == IgniteError::IGNITE_ERR_PORTABLE);
    }

    try
    {
        mapWriter.Close();

        BOOST_FAIL("Error expected.");
    }
    catch (IgniteError& err)
    {
        BOOST_REQUIRE(err.GetCode() == IgniteError::IGNITE_ERR_PORTABLE);
    }

    out.Synchronize();

    InteropInputStream in(&mem);
    PortableReaderImpl readerImpl(&in, &idRslvr, 0, true, idRslvr.GetTypeId(), 0, 1000, 1000);
    PortableReader reader(&readerImpl);

    in.Position(18);

    PortableMapReader<int8_t, PortableInner> mapReader = reader.ReadMap<int8_t, PortableInner>("field1");

    CheckReadsRestricted(reader);

    if (mapType)
        BOOST_REQUIRE(mapReader.GetType() == *mapType);
    else
        BOOST_REQUIRE(mapReader.GetType() == IGNITE_MAP_UNDEFINED);

    BOOST_REQUIRE(mapReader.GetSize() == 3);
    BOOST_REQUIRE(!mapReader.IsNull());

    int8_t key;
    PortableInner val;

    BOOST_REQUIRE(mapReader.HasNext());

    mapReader.GetNext(&key, &val);
    BOOST_REQUIRE(key == 1);
    BOOST_REQUIRE(val.GetValue() == writeVal1.GetValue());

    mapReader.GetNext(&key, &val);
    BOOST_REQUIRE(key == 2);
    BOOST_REQUIRE(val.GetValue() == writeVal2.GetValue());

    mapReader.GetNext(&key, &val);
    BOOST_REQUIRE(key == 3);
    BOOST_REQUIRE(val.GetValue() == writeVal3.GetValue());

    BOOST_REQUIRE(!mapReader.HasNext());

    try
    {
        mapReader.GetNext(&key, &val);

        BOOST_FAIL("Error expected.");
    }
    catch (IgniteError& err)
    {
        BOOST_REQUIRE(err.GetCode() == IgniteError::IGNITE_ERR_PORTABLE);
    }

    BOOST_REQUIRE(reader.ReadInt8("field2") == 1);
}

BOOST_AUTO_TEST_SUITE(PortableReaderWriterTestSuite)

BOOST_AUTO_TEST_CASE(TestPrimitiveInt8)
{
    CheckPrimitive<int8_t>(1);
}

BOOST_AUTO_TEST_CASE(TestPrimitiveBool)
{
    CheckPrimitive<bool>(true);
}

BOOST_AUTO_TEST_CASE(TestPrimitiveInt16)
{
    CheckPrimitive<int16_t>(1);
}

BOOST_AUTO_TEST_CASE(TestPrimitiveUInt16)
{
    CheckPrimitive<uint16_t>(1);
}

BOOST_AUTO_TEST_CASE(TestPrimitiveInt32)
{
    CheckPrimitive<int32_t>(1);
}

BOOST_AUTO_TEST_CASE(TestPrimitiveInt64)
{
    CheckPrimitive<int64_t>(1);
}

BOOST_AUTO_TEST_CASE(TestPrimitiveFloat)
{
    CheckPrimitive<float>(1.1f);
}

BOOST_AUTO_TEST_CASE(TestPrimitiveDouble)
{
    CheckPrimitive<double>(1.1);
}

BOOST_AUTO_TEST_CASE(TestPrimitiveGuid)
{
    Guid val(1, 2);

    CheckPrimitive<Guid>(val);
}

BOOST_AUTO_TEST_CASE(TestPrimitiveArrayInt8)
{
    CheckPrimitiveArray<int8_t>(1, 2, 3);
}

BOOST_AUTO_TEST_CASE(TestPrimitiveArrayBool)
{
    CheckPrimitiveArray<bool>(false, true, false);
}

BOOST_AUTO_TEST_CASE(TestPrimitiveArrayInt16)
{
    CheckPrimitiveArray<int16_t>(1, 2, 3);
}

BOOST_AUTO_TEST_CASE(TestPrimitiveArrayUInt16)
{
    CheckPrimitiveArray<uint16_t>(1, 2, 3);
}

BOOST_AUTO_TEST_CASE(TestPrimitiveArrayInt32)
{
    CheckPrimitiveArray<int32_t>(1, 2, 3);
}

BOOST_AUTO_TEST_CASE(TestPrimitiveArrayInt64)
{
    CheckPrimitiveArray<int64_t>(1, 2, 3);
}

BOOST_AUTO_TEST_CASE(TestPrimitiveArrayFloat)
{
    CheckPrimitiveArray<float>(1.1f, 2.2f, 3.3f);
}

BOOST_AUTO_TEST_CASE(TestPrimitiveArrayDouble)
{
    CheckPrimitiveArray<double>(1.1, 2.2, 3.3);
}

BOOST_AUTO_TEST_CASE(TestPrimitiveArrayGuid)
{
    Guid dflt(1, 2);
    Guid val1(3, 4);
    Guid val2(5, 6);

    CheckPrimitiveArray<Guid>(dflt, val1, val2);
}

BOOST_AUTO_TEST_CASE(TestGuidNull)
{
    TemplatedPortableIdResolver<PortableDummy> idRslvr;

    InteropUnpooledMemory mem(1024);

    InteropOutputStream out(&mem);
    PortableWriterImpl writerImpl(&out, &idRslvr, NULL, NULL);
    PortableWriter writer(&writerImpl);

    out.Position(18);

    try
    {
        writer.WriteNull(NULL);

        BOOST_FAIL("Not restricted.");
    }
    catch (IgniteError& err)
    {
        BOOST_REQUIRE(err.GetCode() == IgniteError::IGNITE_ERR_PORTABLE);
    }

    writer.WriteNull("test");

    out.Synchronize();

    InteropInputStream in(&mem);
    PortableReaderImpl readerImpl(&in, &idRslvr, 0, true, idRslvr.GetTypeId(), 0, 100, 100);
    PortableReader reader(&readerImpl);
    
    in.Position(18);

    try
    {
        reader.ReadGuid(NULL);

        BOOST_FAIL("Not restricted.");
    }
    catch (IgniteError& err)
    {
        BOOST_REQUIRE(err.GetCode() == IgniteError::IGNITE_ERR_PORTABLE);
    }

    Guid expVal;
    Guid actualVal = reader.ReadGuid("test");

    BOOST_REQUIRE(actualVal == expVal);
}

BOOST_AUTO_TEST_CASE(TestString) {
    TemplatedPortableIdResolver<PortableDummy> idRslvr;

    InteropUnpooledMemory mem(1024);

    InteropOutputStream out(&mem);
    PortableWriterImpl writerImpl(&out, &idRslvr, NULL, NULL);
    PortableWriter writer(&writerImpl);

    out.Position(18);

    const char* writeVal1 = "testtest";
    const char* writeVal2 = "test";
    std::string writeVal3 = writeVal1;

    try
    {
        writer.WriteString(NULL, writeVal1);

        BOOST_FAIL("Not restricted.");
    }
    catch (IgniteError& err)
    {
        BOOST_REQUIRE(err.GetCode() == IgniteError::IGNITE_ERR_PORTABLE);
    }

    try
    {
        writer.WriteString(NULL, writeVal1, 4);

        BOOST_FAIL("Not restricted.");
    }
    catch (IgniteError& err)
    {
        BOOST_REQUIRE(err.GetCode() == IgniteError::IGNITE_ERR_PORTABLE);
    }

    try
    {
        writer.WriteString(NULL, writeVal3);

        BOOST_FAIL("Not restricted.");
    }
    catch (IgniteError& err)
    {
        BOOST_REQUIRE(err.GetCode() == IgniteError::IGNITE_ERR_PORTABLE);
    }

    writer.WriteString("field1", writeVal1);
    writer.WriteString("field2", writeVal1, 4);
    writer.WriteString("field3", writeVal3);
    writer.WriteString("field4", NULL);
    writer.WriteString("field5", NULL, 4);

    out.Synchronize();

    InteropInputStream in(&mem);
    PortableReaderImpl readerImpl(&in, &idRslvr, 0, true, idRslvr.GetTypeId(), 0, 1000, 1000);
    PortableReader reader(&readerImpl);

    in.Position(18);

    try
    {
        char nullCheckRes[9];

        reader.ReadString(NULL, nullCheckRes, 9);

        BOOST_FAIL("Not restricted.");
    }
    catch (IgniteError& err)
    {
        BOOST_REQUIRE(err.GetCode() == IgniteError::IGNITE_ERR_PORTABLE);
    }

    try
    {
        reader.ReadString(NULL);

        BOOST_FAIL("Not restricted.");
    }
    catch (IgniteError& err)
    {
        BOOST_REQUIRE(err.GetCode() == IgniteError::IGNITE_ERR_PORTABLE);
    }

    char readVal1[9];
    char readVal2[5];
    
    BOOST_REQUIRE(reader.ReadString("field1", NULL, 0) == 8);
    BOOST_REQUIRE(reader.ReadString("field1", NULL, 8) == 8);
    BOOST_REQUIRE(reader.ReadString("field1", readVal1, 0) == 8);
    BOOST_REQUIRE(reader.ReadString("field1", readVal1, 4) == 8);

    BOOST_REQUIRE(reader.ReadString("field1", readVal1, 9) == 8);
    std::string writeVal1Str = writeVal1;
    std::string readVal1Str = readVal1;
    BOOST_REQUIRE(readVal1Str.compare(writeVal1Str) == 0);

    BOOST_REQUIRE(reader.ReadString("field2", readVal2, 5) == 4);
    std::string writeVal2Str = writeVal2;
    std::string readVal2Str = readVal2;
    BOOST_REQUIRE(readVal2Str.compare(writeVal2Str) == 0);

    std::string readVal3 = reader.ReadString("field3");
    BOOST_REQUIRE(readVal3.compare(writeVal3) == 0);

    BOOST_REQUIRE(reader.ReadString("field4", readVal1, 9) == -1);
    BOOST_REQUIRE(reader.ReadString("field5", readVal1, 9) == -1);
}

BOOST_AUTO_TEST_CASE(TestStringArrayNull)
{
    TemplatedPortableIdResolver<PortableDummy> idRslvr;

    InteropUnpooledMemory mem(1024);

    InteropOutputStream out(&mem);
    PortableWriterImpl writerImpl(&out, &idRslvr, NULL, NULL);
    PortableWriter writer(&writerImpl);

    out.Position(18);

    writer.WriteNull("field1");
    writer.WriteInt8("field2", 1);

    out.Synchronize();

    InteropInputStream in(&mem);
    PortableReaderImpl readerImpl(&in, &idRslvr, 0, true, idRslvr.GetTypeId(), 0, 1000, 1000);
    PortableReader reader(&readerImpl);

    in.Position(18);

    PortableStringArrayReader arrReader = reader.ReadStringArray("field1");

    BOOST_REQUIRE(arrReader.GetSize() == -1);
    BOOST_REQUIRE(!arrReader.HasNext());
    BOOST_REQUIRE(arrReader.IsNull());

    try
    {
        char res[100];

        arrReader.GetNext(res, 100);

        BOOST_FAIL("Error expected.");
    }
    catch (IgniteError& err)
    {
        BOOST_REQUIRE(err.GetCode() == IgniteError::IGNITE_ERR_PORTABLE);
    }

    try
    {
        arrReader.GetNext();

        BOOST_FAIL("Error expected.");
    }
    catch (IgniteError& err)
    {
        BOOST_REQUIRE(err.GetCode() == IgniteError::IGNITE_ERR_PORTABLE);
    }

    BOOST_REQUIRE(reader.ReadInt8("field2") == 1);
}

BOOST_AUTO_TEST_CASE(TestStringArrayEmpty)
{
    TemplatedPortableIdResolver<PortableDummy> idRslvr;

    InteropUnpooledMemory mem(1024);

    InteropOutputStream out(&mem);
    PortableWriterImpl writerImpl(&out, &idRslvr, NULL, NULL);
    PortableWriter writer(&writerImpl);

    out.Position(18);

    PortableStringArrayWriter arrWriter = writer.WriteStringArray("field1");
    
    CheckWritesRestricted(writer);

    arrWriter.Close();

    writer.WriteInt8("field2", 1);

    try
    {
        const char* val = "test";

        arrWriter.Write(val, 4);

        BOOST_FAIL("Error expected.");
    }
    catch (IgniteError& err)
    {
        BOOST_REQUIRE(err.GetCode() == IgniteError::IGNITE_ERR_PORTABLE);
    }

    try
    {
        const char* val = "test";

        arrWriter.Write(val);

        BOOST_FAIL("Error expected.");
    }
    catch (IgniteError& err)
    {
        BOOST_REQUIRE(err.GetCode() == IgniteError::IGNITE_ERR_PORTABLE);
    }

    try
    {
        std::string val = "test";

        arrWriter.Write(val);

        BOOST_FAIL("Error expected.");
    }
    catch (IgniteError& err)
    {
        BOOST_REQUIRE(err.GetCode() == IgniteError::IGNITE_ERR_PORTABLE);
    }

    try
    {
        arrWriter.Close();

        BOOST_FAIL("Error expected.");
    }
    catch (IgniteError& err)
    {
        BOOST_REQUIRE(err.GetCode() == IgniteError::IGNITE_ERR_PORTABLE);
    }

    out.Synchronize();

    InteropInputStream in(&mem);
    PortableReaderImpl readerImpl(&in, &idRslvr, 0, true, idRslvr.GetTypeId(), 0, 1000, 1000);
    PortableReader reader(&readerImpl);

    in.Position(18);

    PortableStringArrayReader arrReader = reader.ReadStringArray("field1");

    BOOST_REQUIRE(arrReader.GetSize() == 0);
    BOOST_REQUIRE(!arrReader.HasNext());
    BOOST_REQUIRE(!arrReader.IsNull());

    try
    {
        char res[100];

        arrReader.GetNext(res, 100);

        BOOST_FAIL("Error expected.");
    }
    catch (IgniteError& err)
    {
        BOOST_REQUIRE(err.GetCode() == IgniteError::IGNITE_ERR_PORTABLE);
    }

    try
    {
        arrReader.GetNext();

        BOOST_FAIL("Error expected.");
    }
    catch (IgniteError& err)
    {
        BOOST_REQUIRE(err.GetCode() == IgniteError::IGNITE_ERR_PORTABLE);
    }

    BOOST_REQUIRE(reader.ReadInt8("field2") == 1);
}

BOOST_AUTO_TEST_CASE(TestStringArray)
{
    const char* writeVal1 = "testtest";
    const char* writeVal2 = "test";
    std::string writeVal3 = "test2";

    TemplatedPortableIdResolver<PortableDummy> idRslvr;

    InteropUnpooledMemory mem(1024);

    InteropOutputStream out(&mem);
    PortableWriterImpl writerImpl(&out, &idRslvr, NULL, NULL);
    PortableWriter writer(&writerImpl);

    out.Position(18);

    PortableStringArrayWriter arrWriter = writer.WriteStringArray("field1");

    arrWriter.Write(writeVal1);
    arrWriter.Write(writeVal1, 4);
    arrWriter.Write(NULL); // NULL value.
    arrWriter.Write(NULL, 100); // NULL value again.
    arrWriter.Write(writeVal3);

    CheckWritesRestricted(writer);

    arrWriter.Close();

    writer.WriteInt8("field2", 1);

    try
    {
        const char* val = "test";

        arrWriter.Write(val, 4);

        BOOST_FAIL("Error expected.");
    }
    catch (IgniteError& err)
    {
        BOOST_REQUIRE(err.GetCode() == IgniteError::IGNITE_ERR_PORTABLE);
    }

    try
    {
        const char* val = "test";

        arrWriter.Write(val);

        BOOST_FAIL("Error expected.");
    }
    catch (IgniteError& err)
    {
        BOOST_REQUIRE(err.GetCode() == IgniteError::IGNITE_ERR_PORTABLE);
    }

    try
    {
        std::string val = "test";

        arrWriter.Write(val);

        BOOST_FAIL("Error expected.");
    }
    catch (IgniteError& err)
    {
        BOOST_REQUIRE(err.GetCode() == IgniteError::IGNITE_ERR_PORTABLE);
    }

    try
    {
        arrWriter.Close();

        BOOST_FAIL("Error expected.");
    }
    catch (IgniteError& err)
    {
        BOOST_REQUIRE(err.GetCode() == IgniteError::IGNITE_ERR_PORTABLE);
    }

    out.Synchronize();

    InteropInputStream in(&mem);
    PortableReaderImpl readerImpl(&in, &idRslvr, 0, true, idRslvr.GetTypeId(), 0, 1000, 1000);
    PortableReader reader(&readerImpl);

    in.Position(18);

    PortableStringArrayReader arrReader = reader.ReadStringArray("field1");

    CheckReadsRestricted(reader);

    BOOST_REQUIRE(arrReader.GetSize() == 5);
    BOOST_REQUIRE(!arrReader.IsNull());

    // 1. Read first value.
    BOOST_REQUIRE(arrReader.HasNext());
        
    char readVal1[9];
    
    BOOST_REQUIRE(arrReader.GetNext(NULL, 0) == 8);
    BOOST_REQUIRE(arrReader.GetNext(NULL, 8) == 8);
    BOOST_REQUIRE(arrReader.GetNext(readVal1, 0) == 8);
    BOOST_REQUIRE(arrReader.GetNext(readVal1, 4) == 8);

    BOOST_REQUIRE(arrReader.GetNext(readVal1, 9) == 8);
    std::string writeVal1Str = writeVal1;
    std::string readVal1Str = readVal1;
    BOOST_REQUIRE(readVal1Str.compare(writeVal1Str) == 0);

    // 2. Read second value.
    BOOST_REQUIRE(arrReader.HasNext());

    char readVal2[5];

    BOOST_REQUIRE(arrReader.GetNext(readVal2, 5) == 4);
    std::string writeVal2Str = writeVal2;
    std::string readVal2Str = readVal2;
    BOOST_REQUIRE(readVal2Str.compare(writeVal2Str) == 0);

    // 3. Read NULL.
    BOOST_REQUIRE(arrReader.HasNext());

    BOOST_REQUIRE(arrReader.GetNext(readVal1, 4) == -1);
    readVal1Str = readVal1;
    BOOST_REQUIRE(readVal1Str.compare(writeVal1Str) == 0);

    // 4. Read NULL again, this time through another method.
    BOOST_REQUIRE(arrReader.HasNext());

    std::string readNullVal = arrReader.GetNext();

    BOOST_REQUIRE(readNullVal.length() == 0);

    // 5. Read third value.
    BOOST_REQUIRE(arrReader.HasNext());

    std::string readVal3 = arrReader.GetNext();
    BOOST_REQUIRE(readVal3.compare(writeVal3) == 0);

    BOOST_REQUIRE(!arrReader.HasNext());

    try
    {
        char res[100];

        arrReader.GetNext(res, 100);

        BOOST_FAIL("Error expected.");
    }
    catch (IgniteError& err)
    {
        BOOST_REQUIRE(err.GetCode() == IgniteError::IGNITE_ERR_PORTABLE);
    }

    try
    {
        arrReader.GetNext();

        BOOST_FAIL("Error expected.");
    }
    catch (IgniteError& err)
    {
        BOOST_REQUIRE(err.GetCode() == IgniteError::IGNITE_ERR_PORTABLE);
    }

    BOOST_REQUIRE(reader.ReadInt8("field2") == 1);
}

BOOST_AUTO_TEST_CASE(TestObject)
{
    PortableInner writeVal1(1);
    PortableInner writeVal2(0);

    TemplatedPortableIdResolver<PortableDummy> idRslvr;

    InteropUnpooledMemory mem(1024);

    InteropOutputStream out(&mem);
    PortableWriterImpl writerImpl(&out, &idRslvr, NULL, NULL);
    PortableWriter writer(&writerImpl);

    out.Position(18);

    writer.WriteObject("field1", writeVal1);
    writer.WriteObject("field2", writeVal2);
    writer.WriteNull("field3");

    out.Synchronize();

    InteropInputStream in(&mem);
    PortableReaderImpl readerImpl(&in, &idRslvr, 0, true, idRslvr.GetTypeId(), 0, 1000, 1000);
    PortableReader reader(&readerImpl);

    in.Position(18);

    PortableInner readVal1 = reader.ReadObject<PortableInner>("field1");
    BOOST_REQUIRE(writeVal1.GetValue() == readVal1.GetValue());

    PortableInner readVal2 = reader.ReadObject<PortableInner>("field2");
    BOOST_REQUIRE(writeVal2.GetValue() == readVal2.GetValue());

    PortableInner readVal3 = reader.ReadObject<PortableInner>("field3");
    BOOST_REQUIRE(0 == readVal3.GetValue());
}

BOOST_AUTO_TEST_CASE(TestNestedObject)
{
    PortableOuter writeVal1(1, 2);
    PortableOuter writeVal2(0, 0);

    TemplatedPortableIdResolver<PortableDummy> idRslvr;

    InteropUnpooledMemory mem(1024);

    InteropOutputStream out(&mem);
    PortableWriterImpl writerImpl(&out, &idRslvr, NULL, NULL);
    PortableWriter writer(&writerImpl);

    out.Position(18);

    writer.WriteObject("field1", writeVal1);
    writer.WriteObject("field2", writeVal2);
    writer.WriteNull("field3");

    out.Synchronize();

    InteropInputStream in(&mem);
    PortableReaderImpl readerImpl(&in, &idRslvr, 0, true, idRslvr.GetTypeId(), 0, 1000, 1000);
    PortableReader reader(&readerImpl);

    in.Position(18);

    PortableOuter readVal1 = reader.ReadObject<PortableOuter>("field1");
    BOOST_REQUIRE(writeVal1.GetValue() == readVal1.GetValue());
    BOOST_REQUIRE(writeVal1.GetInner().GetValue() == readVal1.GetInner().GetValue());

    PortableOuter readVal2 = reader.ReadObject<PortableOuter>("field2");
    BOOST_REQUIRE(writeVal2.GetValue() == readVal2.GetValue());
    BOOST_REQUIRE(writeVal2.GetInner().GetValue() == readVal2.GetInner().GetValue());

    PortableOuter readVal3 = reader.ReadObject<PortableOuter>("field3");
    BOOST_REQUIRE(0 == readVal3.GetValue());
    BOOST_REQUIRE(0 == readVal3.GetInner().GetValue());
}

BOOST_AUTO_TEST_CASE(TestArrayNull)
{
    TemplatedPortableIdResolver<PortableDummy> idRslvr;

    InteropUnpooledMemory mem(1024);

    InteropOutputStream out(&mem);
    PortableWriterImpl writerImpl(&out, &idRslvr, NULL, NULL);
    PortableWriter writer(&writerImpl);

    out.Position(18);

    writer.WriteNull("field1");
    writer.WriteInt8("field2", 1);

    out.Synchronize();

    InteropInputStream in(&mem);
    PortableReaderImpl readerImpl(&in, &idRslvr, 0, true, idRslvr.GetTypeId(), 0, 1000, 1000);
    PortableReader reader(&readerImpl);

    in.Position(18);

    PortableArrayReader<PortableInner> arrReader = reader.ReadArray<PortableInner>("field1");

    BOOST_REQUIRE(arrReader.GetSize() == -1);
    BOOST_REQUIRE(!arrReader.HasNext());
    BOOST_REQUIRE(arrReader.IsNull());

    try
    {
        arrReader.GetNext();

        BOOST_FAIL("Error expected.");
    }
    catch (IgniteError& err)
    {
        BOOST_REQUIRE(err.GetCode() == IgniteError::IGNITE_ERR_PORTABLE);
    }

    BOOST_REQUIRE(reader.ReadInt8("field2") == 1);
}

BOOST_AUTO_TEST_CASE(TestArrayEmpty) 
{
    TemplatedPortableIdResolver<PortableDummy> idRslvr;

    InteropUnpooledMemory mem(1024);

    InteropOutputStream out(&mem);
    PortableWriterImpl writerImpl(&out, &idRslvr, NULL, NULL);
    PortableWriter writer(&writerImpl);

    out.Position(18);

    PortableArrayWriter<PortableInner> arrWriter = writer.WriteArray<PortableInner>("field1");

    CheckWritesRestricted(writer);

    arrWriter.Close();

    writer.WriteInt8("field2", 1);

    try
    {
        arrWriter.Write(1);

        BOOST_FAIL("Error expected.");
    }
    catch (IgniteError& err)
    {
        BOOST_REQUIRE(err.GetCode() == IgniteError::IGNITE_ERR_PORTABLE);
    }

    try
    {
        arrWriter.Close();

        BOOST_FAIL("Error expected.");
    }
    catch (IgniteError& err)
    {
        BOOST_REQUIRE(err.GetCode() == IgniteError::IGNITE_ERR_PORTABLE);
    }

    out.Synchronize();

    InteropInputStream in(&mem);
    PortableReaderImpl readerImpl(&in, &idRslvr, 0, true, idRslvr.GetTypeId(), 0, 1000, 1000);
    PortableReader reader(&readerImpl);

    in.Position(18);

    PortableArrayReader<PortableInner> arrReader = reader.ReadArray<PortableInner>("field1");

    BOOST_REQUIRE(arrReader.GetSize() == 0);
    BOOST_REQUIRE(!arrReader.HasNext());
    BOOST_REQUIRE(!arrReader.IsNull());

    try
    {
        arrReader.GetNext();

        BOOST_FAIL("Error expected.");
    }
    catch (IgniteError& err)
    {
        BOOST_REQUIRE(err.GetCode() == IgniteError::IGNITE_ERR_PORTABLE);
    }

    BOOST_REQUIRE(reader.ReadInt8("field2") == 1);
}

BOOST_AUTO_TEST_CASE(TestArray)
{
    PortableInner writeVal1 = PortableInner(1);
    PortableInner writeVal2 = PortableInner(0);
    PortableInner writeVal3 = PortableInner(2);

    TemplatedPortableIdResolver<PortableDummy> idRslvr;

    InteropUnpooledMemory mem(1024);

    InteropOutputStream out(&mem);
    PortableWriterImpl writerImpl(&out, &idRslvr, NULL, NULL);
    PortableWriter writer(&writerImpl);

    out.Position(18);

    PortableArrayWriter<PortableInner> arrWriter = writer.WriteArray<PortableInner>("field1");

    arrWriter.Write(writeVal1); 
    arrWriter.Write(writeVal2);
    arrWriter.Write(writeVal3);

    CheckWritesRestricted(writer);

    arrWriter.Close();

    writer.WriteInt8("field2", 1);

    try
    {
        arrWriter.Write(1);

        BOOST_FAIL("Error expected.");
    }
    catch (IgniteError& err)
    {
        BOOST_REQUIRE(err.GetCode() == IgniteError::IGNITE_ERR_PORTABLE);
    }

    try
    {
        arrWriter.Close();

        BOOST_FAIL("Error expected.");
    }
    catch (IgniteError& err)
    {
        BOOST_REQUIRE(err.GetCode() == IgniteError::IGNITE_ERR_PORTABLE);
    }

    out.Synchronize();

    InteropInputStream in(&mem);
    PortableReaderImpl readerImpl(&in, &idRslvr, 0, true, idRslvr.GetTypeId(), 0, 1000, 1000);
    PortableReader reader(&readerImpl);

    in.Position(18);

    PortableArrayReader<PortableInner> arrReader = reader.ReadArray<PortableInner>("field1");

    CheckReadsRestricted(reader);

    BOOST_REQUIRE(arrReader.GetSize() == 3);
    BOOST_REQUIRE(!arrReader.IsNull());

    BOOST_REQUIRE(arrReader.HasNext());
    BOOST_REQUIRE(arrReader.GetNext().GetValue() == writeVal1.GetValue());

    BOOST_REQUIRE(arrReader.HasNext());
    BOOST_REQUIRE(arrReader.GetNext().GetValue() == writeVal2.GetValue());

    BOOST_REQUIRE(arrReader.HasNext());
    BOOST_REQUIRE(arrReader.GetNext().GetValue() == writeVal3.GetValue());

    BOOST_REQUIRE(!arrReader.HasNext());

    try
    {
        arrReader.GetNext();

        BOOST_FAIL("Error expected.");
    }
    catch (IgniteError& err)
    {
        BOOST_REQUIRE(err.GetCode() == IgniteError::IGNITE_ERR_PORTABLE);
    }

    BOOST_REQUIRE(reader.ReadInt8("field2") == 1);
}

BOOST_AUTO_TEST_CASE(TestCollectionNull)
{
    TemplatedPortableIdResolver<PortableDummy> idRslvr;

    InteropUnpooledMemory mem(1024);

    InteropOutputStream out(&mem);
    PortableWriterImpl writerImpl(&out, &idRslvr, NULL, NULL);
    PortableWriter writer(&writerImpl);

    out.Position(18);

    writer.WriteNull("field1");
    writer.WriteInt8("field2", 1);

    out.Synchronize();

    InteropInputStream in(&mem);
    PortableReaderImpl readerImpl(&in, &idRslvr, 0, true, idRslvr.GetTypeId(), 0, 1000, 1000);
    PortableReader reader(&readerImpl);

    in.Position(18);

    PortableCollectionReader<PortableInner> colReader = reader.ReadCollection<PortableInner>("field1");

    BOOST_REQUIRE(colReader.GetType() == IGNITE_COLLECTION_UNDEFINED);
    BOOST_REQUIRE(colReader.GetSize() == -1);
    BOOST_REQUIRE(!colReader.HasNext());
    BOOST_REQUIRE(colReader.IsNull()); 

    try
    {
        colReader.GetNext();

        BOOST_FAIL("Error expected.");
    }
    catch (IgniteError& err)
    {
        BOOST_REQUIRE(err.GetCode() == IgniteError::IGNITE_ERR_PORTABLE);
    }

    BOOST_REQUIRE(reader.ReadInt8("field2") == 1);
}

BOOST_AUTO_TEST_CASE(TestCollectionEmpty)
{
    CheckCollectionEmpty(NULL);
}

BOOST_AUTO_TEST_CASE(TestCollectionEmptyTyped)
{
    CollectionType typ = IGNITE_COLLECTION_CONCURRENT_SKIP_LIST_SET;

    CheckCollectionEmpty(&typ);
}

BOOST_AUTO_TEST_CASE(TestCollection)
{
    CheckCollection(NULL);
}

BOOST_AUTO_TEST_CASE(testCollectionTyped)
{
    CollectionType typ = IGNITE_COLLECTION_CONCURRENT_SKIP_LIST_SET;

    CheckCollection(&typ);
}

<<<<<<< HEAD
BOOST_AUTO_TEST_CASE(TestCollectionIterators)
{
    CheckCollectionIterators(NULL);
}

BOOST_AUTO_TEST_CASE(TestCollectionIteratorsTyped)
{
    CollectionType typ = IGNITE_COLLECTION_CONCURRENT_SKIP_LIST_SET;

    CheckCollectionIterators(&typ);
}

=======
>>>>>>> 7a0cb1e5
BOOST_AUTO_TEST_CASE(TestMapNull)
{
    TemplatedPortableIdResolver<PortableDummy> idRslvr;

    InteropUnpooledMemory mem(1024);

    InteropOutputStream out(&mem);
    PortableWriterImpl writerImpl(&out, &idRslvr, NULL, NULL);
    PortableWriter writer(&writerImpl);

    out.Position(18);

    writer.WriteNull("field1");
    writer.WriteInt8("field2", 1);

    out.Synchronize();

    InteropInputStream in(&mem);
    PortableReaderImpl readerImpl(&in, &idRslvr, 0, true, idRslvr.GetTypeId(), 0, 1000, 1000);
    PortableReader reader(&readerImpl);

    in.Position(18);

    PortableMapReader<int8_t, PortableInner> mapReader = reader.ReadMap<int8_t, PortableInner>("field1");

    BOOST_REQUIRE(mapReader.GetType() == IGNITE_MAP_UNDEFINED);
    BOOST_REQUIRE(mapReader.GetSize() == -1);
    BOOST_REQUIRE(!mapReader.HasNext());
    BOOST_REQUIRE(mapReader.IsNull());

    try
    {
        int8_t key;
        PortableInner val;

        mapReader.GetNext(&key, &val);

        BOOST_FAIL("Error expected.");
    }
    catch (IgniteError& err)
    {
        BOOST_REQUIRE(err.GetCode() == IgniteError::IGNITE_ERR_PORTABLE);
    }

    BOOST_REQUIRE(reader.ReadInt8("field2") == 1);
}

BOOST_AUTO_TEST_CASE(TestMapEmpty)
{
    CheckMapEmpty(NULL);
}

BOOST_AUTO_TEST_CASE(TestMapEmptyTyped)
{
    MapType typ = IGNITE_MAP_CONCURRENT_HASH_MAP;

    CheckMapEmpty(&typ);
}

BOOST_AUTO_TEST_CASE(TestMap)
{
    CheckMap(NULL);
}

BOOST_AUTO_TEST_CASE(TestMapTyped)
{
    MapType typ = IGNITE_MAP_CONCURRENT_HASH_MAP;

    CheckMap(&typ);
}

BOOST_AUTO_TEST_CASE(TestRawMode)
{
    TemplatedPortableIdResolver<PortableDummy> idRslvr;

    InteropUnpooledMemory mem(1024);

    InteropOutputStream out(&mem);
    PortableWriterImpl writerImpl(&out, &idRslvr, NULL, NULL);
    PortableWriter writer(&writerImpl);

    out.Position(18);

    PortableRawWriter rawWriter = writer.RawWriter();

    try
    {
        writer.RawWriter();

        BOOST_FAIL("Error expected.");
    }
    catch (IgniteError& err)
    {
        BOOST_REQUIRE(err.GetCode() == IgniteError::IGNITE_ERR_PORTABLE);
    }

    rawWriter.WriteInt8(1);

    CheckWritesRestricted(writer);

    out.Synchronize();

    InteropInputStream in(&mem);
    PortableReaderImpl readerImpl(&in, &idRslvr, 0, true, idRslvr.GetTypeId(), 0, 1000, 18);
    PortableReader reader(&readerImpl);

    in.Position(18);

    PortableRawReader rawReader = reader.RawReader();

    try
    {
        reader.RawReader();

        BOOST_FAIL("Error expected.");
    }
    catch (IgniteError& err)
    {
        BOOST_REQUIRE(err.GetCode() == IgniteError::IGNITE_ERR_PORTABLE);
    }

    BOOST_REQUIRE(rawReader.ReadInt8() == 1);

    CheckReadsRestricted(reader);
}

BOOST_AUTO_TEST_CASE(TestFieldSeek)
{
    TemplatedPortableIdResolver<PortableFields> idRslvr;

    InteropUnpooledMemory mem(1024);

    InteropOutputStream out(&mem);
    PortableWriterImpl writer(&out, NULL);

    PortableFields writeVal(1, 2, 3, 4);

    writer.WriteTopObject<PortableFields>(writeVal);

    out.Synchronize();

    InteropInputStream in(&mem);

    int32_t pos = in.Position();
    in.ReadInt8(); // We do not need a header here.
    bool usrType = in.ReadBool();
    int32_t typeId = in.ReadInt32();
    int32_t hashCode = in.ReadInt32();
    int32_t len = in.ReadInt32();
    int32_t rawOff = in.ReadInt32();

    PortableReaderImpl readerImpl(&in, &idRslvr, pos, usrType, typeId, hashCode, len, rawOff);
    PortableReader reader(&readerImpl);

    // 1. Clockwise.
    BOOST_REQUIRE(reader.ReadInt32("val1") == 1);
    BOOST_REQUIRE(reader.ReadInt32("val2") == 2);
    BOOST_REQUIRE(reader.ReadInt32("val1") == 1);
    BOOST_REQUIRE(reader.ReadInt32("val2") == 2);

    // 2. Counter closkwise.
    in.Position(18);
    BOOST_REQUIRE(reader.ReadInt32("val2") == 2);
    BOOST_REQUIRE(reader.ReadInt32("val1") == 1);
    BOOST_REQUIRE(reader.ReadInt32("val2") == 2);
    BOOST_REQUIRE(reader.ReadInt32("val1") == 1);

    // 3. Same field twice.
    in.Position(18);
    BOOST_REQUIRE(reader.ReadInt32("val1") == 1);
    BOOST_REQUIRE(reader.ReadInt32("val1") == 1);

    in.Position(18);
    BOOST_REQUIRE(reader.ReadInt32("val2") == 2);
    BOOST_REQUIRE(reader.ReadInt32("val2") == 2);
    
    // 4. Read missing field in between.
    in.Position(18);
    BOOST_REQUIRE(reader.ReadInt32("val1") == 1);
    BOOST_REQUIRE(reader.ReadInt32("missing") == 0);
    BOOST_REQUIRE(reader.ReadInt32("val2") == 2);

    in.Position(18);
    BOOST_REQUIRE(reader.ReadInt32("val2") == 2);
    BOOST_REQUIRE(reader.ReadInt32("missing") == 0);
    BOOST_REQUIRE(reader.ReadInt32("val1") == 1);

    // 5. Invalid field type.
    in.Position(18);
    BOOST_REQUIRE(reader.ReadInt32("val1") == 1);

    try
    {
        reader.ReadInt64("val2");

        BOOST_FAIL("Error expected.");
    }
    catch (IgniteError& err)
    {
        BOOST_REQUIRE(err.GetCode() == IgniteError::IGNITE_ERR_PORTABLE);
    }

    BOOST_REQUIRE(reader.ReadInt32("val2") == 2);

    // 6. Read missing primitive fields.
    BOOST_REQUIRE(reader.ReadInt8("missing") == 0);
    BOOST_REQUIRE(reader.ReadBool("missing") == false);
    BOOST_REQUIRE(reader.ReadInt16("missing") == 0);
    BOOST_REQUIRE(reader.ReadUInt16("missing") == 0);
    BOOST_REQUIRE(reader.ReadInt32("missing") == 0);
    BOOST_REQUIRE(reader.ReadInt64("missing") == 0);
    BOOST_REQUIRE(reader.ReadFloat("missing") == 0);
    BOOST_REQUIRE(reader.ReadDouble("missing") == 0);

    BOOST_REQUIRE(reader.ReadGuid("missing").GetMostSignificantBits() == 0);
    BOOST_REQUIRE(reader.ReadGuid("missing").GetLeastSignificantBits() == 0);

    // 7. Read missing primitive array fields.
    BOOST_REQUIRE(reader.ReadInt8Array("missing", NULL, 1) == -1);
    BOOST_REQUIRE(reader.ReadBoolArray("missing", NULL, 1) == -1);
    BOOST_REQUIRE(reader.ReadInt16Array("missing", NULL, 1) == -1);
    BOOST_REQUIRE(reader.ReadUInt16Array("missing", NULL, 1) == -1);
    BOOST_REQUIRE(reader.ReadInt32Array("missing", NULL, 1) == -1);
    BOOST_REQUIRE(reader.ReadInt64Array("missing", NULL, 1) == -1);
    BOOST_REQUIRE(reader.ReadFloatArray("missing", NULL, 1) == -1);
    BOOST_REQUIRE(reader.ReadDoubleArray("missing", NULL, 1) == -1);

    BOOST_REQUIRE(reader.ReadGuidArray("missing", NULL, 1) == -1);

    // 8. Read missing string fields.
    BOOST_REQUIRE(reader.ReadString("missing", NULL, 1) == -1);
    BOOST_REQUIRE(reader.ReadString("missing").length() == 0);

    // 9. Read missing object fields.
    BOOST_REQUIRE(reader.ReadObject<PortableFields*>("missing") == NULL);
    
    // 10. Read missing container fields.
    PortableStringArrayReader stringArrReader = reader.ReadStringArray("missing");
    BOOST_REQUIRE(stringArrReader.IsNull());

    PortableArrayReader<PortableFields> arrReader = reader.ReadArray<PortableFields>("missing");
    BOOST_REQUIRE(arrReader.IsNull());

    PortableCollectionReader<PortableFields> colReader = reader.ReadCollection<PortableFields>("missing");
    BOOST_REQUIRE(colReader.IsNull());

    PortableMapReader<int32_t, PortableFields> mapReader = reader.ReadMap<int32_t, PortableFields>("missing");
    BOOST_REQUIRE(mapReader.IsNull());
}

BOOST_AUTO_TEST_SUITE_END()<|MERGE_RESOLUTION|>--- conflicted
+++ resolved
@@ -572,7 +572,6 @@
     BOOST_REQUIRE(reader.ReadInt8("field2") == 1);
 }
 
-<<<<<<< HEAD
 void CheckCollectionIterators(CollectionType* colType)
 {
     typedef std::vector<PortableInner> PortableInnerVector;
@@ -626,8 +625,6 @@
     BOOST_REQUIRE(reader.ReadInt8("field2") == 1);
 }
 
-=======
->>>>>>> 7a0cb1e5
 void CheckMapEmpty(MapType* mapType)
 {
     TemplatedPortableIdResolver<PortableDummy> idRslvr;
@@ -1754,7 +1751,6 @@
     CheckCollection(&typ);
 }
 
-<<<<<<< HEAD
 BOOST_AUTO_TEST_CASE(TestCollectionIterators)
 {
     CheckCollectionIterators(NULL);
@@ -1767,8 +1763,6 @@
     CheckCollectionIterators(&typ);
 }
 
-=======
->>>>>>> 7a0cb1e5
 BOOST_AUTO_TEST_CASE(TestMapNull)
 {
     TemplatedPortableIdResolver<PortableDummy> idRslvr;
