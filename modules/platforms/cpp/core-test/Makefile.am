##
## Licensed to the Apache Software Foundation (ASF) under one or more
## contributor license agreements.  See the NOTICE file distributed with
## this work for additional information regarding copyright ownership.
## The ASF licenses this file to You under the Apache License, Version 2.0
## (the "License"); you may not use this file except in compliance with
## the License.  You may obtain a copy of the License at
##
##      http://www.apache.org/licenses/LICENSE-2.0
##
## Unless required by applicable law or agreed to in writing, software
## distributed under the License is distributed on an "AS IS" BASIS,
## WITHOUT WARRANTIES OR CONDITIONS OF ANY KIND, either express or implied.
## See the License for the specific language governing permissions and
## limitations under the License.
##

ACLOCAL_AMFLAGS =-I m4

noinst_PROGRAMS = ignite-tests

SUBDIRS = \
    include

AM_CPPFLAGS = \
    -I$(srcdir)/include \
    -I@top_srcdir@/core/include \
    -I@top_srcdir@/core/os/linux/include \
    -I@top_srcdir@/common/include \
    -I@top_srcdir@/common/os/linux/include \
    -I@top_srcdir@/binary/include \
    -I@top_srcdir@/jni/include \
    -I@top_srcdir@/jni/os/linux/include \
    -I$(JAVA_HOME)/include \
    -I$(JAVA_HOME)/include/linux \
    -DIGNITE_IMPL

AM_CXXFLAGS = \
    -Wall \
    -std=c++0x

ignite_tests_LDADD = \
    @top_srcdir@/core/libignite.la \
    -lpthread

ignite_tests_LDFLAGS = \
    -static-libtool-libs \
    -rdynamic

ignite_tests_SOURCES = \
    src/cache_test.cpp \
    src/cache_query_test.cpp \
    src/concurrent_test.cpp \
    src/ignition_test.cpp \
    src/interop_memory_test.cpp \
<<<<<<< HEAD
    src/cache_invoke_test.cpp \
=======
    src/interop_test.cpp \
>>>>>>> d03258ba
    src/handle_registry_test.cpp \
    src/ignite_error_test.cpp \
    src/binary_test_defs.cpp \
    src/binary_reader_writer_raw_test.cpp \
    src/binary_reader_writer_test.cpp \
    src/binary_session_test.cpp \
    src/transactions_test.cpp \
    src/teamcity_messages.cpp \
    src/teamcity_boost.cpp

run-check: check
	./ignite-tests -p

clean-local: clean-check
	$(RM) *.gcno *.gcda

clean-check:
	$(RM) $(ignite_tests_OBJECTS)<|MERGE_RESOLUTION|>--- conflicted
+++ resolved
@@ -53,11 +53,8 @@
     src/concurrent_test.cpp \
     src/ignition_test.cpp \
     src/interop_memory_test.cpp \
-<<<<<<< HEAD
+    src/interop_test.cpp \
     src/cache_invoke_test.cpp \
-=======
-    src/interop_test.cpp \
->>>>>>> d03258ba
     src/handle_registry_test.cpp \
     src/ignite_error_test.cpp \
     src/binary_test_defs.cpp \
