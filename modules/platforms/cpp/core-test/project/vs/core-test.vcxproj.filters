﻿<?xml version="1.0" encoding="utf-8"?>
<Project ToolsVersion="4.0" xmlns="http://schemas.microsoft.com/developer/msbuild/2003">
  <ItemGroup>
    <ClCompile Include="..\..\src\cache_test.cpp">
      <Filter>Code</Filter>
    </ClCompile>
    <ClCompile Include="..\..\src\concurrent_test.cpp">
      <Filter>Code</Filter>
    </ClCompile>
    <ClCompile Include="..\..\src\ignition_test.cpp">
      <Filter>Code</Filter>
    </ClCompile>
    <ClCompile Include="..\..\src\handle_registry_test.cpp">
      <Filter>Code</Filter>
    </ClCompile>
    <ClCompile Include="..\..\src\cache_query_test.cpp">
      <Filter>Code</Filter>
    </ClCompile>
    <ClCompile Include="..\..\src\teamcity_boost.cpp">
      <Filter>TeamCity</Filter>
    </ClCompile>
    <ClCompile Include="..\..\src\teamcity_messages.cpp">
      <Filter>TeamCity</Filter>
    </ClCompile>
    <ClCompile Include="..\..\src\binary_test_defs.cpp">
      <Filter>Code</Filter>
    </ClCompile>
    <ClCompile Include="..\..\src\binary_session_test.cpp">
      <Filter>Code</Filter>
    </ClCompile>
    <ClCompile Include="..\..\src\binary_reader_writer_test.cpp">
      <Filter>Code</Filter>
    </ClCompile>
    <ClCompile Include="..\..\src\binary_reader_writer_raw_test.cpp">
      <Filter>Code</Filter>
    </ClCompile>
    <ClCompile Include="..\..\src\interop_memory_test.cpp">
      <Filter>Code</Filter>
    </ClCompile>
    <ClCompile Include="..\..\src\ignite_error_test.cpp">
      <Filter>Code</Filter>
    </ClCompile>
    <ClCompile Include="..\..\src\transactions_test.cpp">
      <Filter>Code</Filter>
    </ClCompile>
    <ClCompile Include="..\..\src\bits_test.cpp">
      <Filter>Code</Filter>
    </ClCompile>
    <ClCompile Include="..\..\src\decimal_test.cpp">
      <Filter>Code</Filter>
    </ClCompile>
    <ClCompile Include="..\..\src\fixed_size_array_test.cpp">
      <Filter>Code</Filter>
    </ClCompile>
    <ClCompile Include="..\..\src\dynamic_size_array_test.cpp">
      <Filter>Code</Filter>
    </ClCompile>
    <ClCompile Include="..\..\src\interop_test.cpp">
      <Filter>Code</Filter>
    </ClCompile>
    <ClCompile Include="..\..\src\continuous_query_test.cpp">
      <Filter>Code</Filter>
    </ClCompile>
    <ClCompile Include="..\..\src\reference_test.cpp">
      <Filter>Code</Filter>
    </ClCompile>
    <ClCompile Include="..\..\src\binary_object_test.cpp">
      <Filter>Code</Filter>
    </ClCompile>
<<<<<<< HEAD
    <ClCompile Include="..\..\src\binary_identity_resolver_test.cpp">
      <Filter>Code</Filter>
    </ClCompile>
    <ClCompile Include="..\..\src\test_utils.cpp">
      <Filter>Code</Filter>
    </ClCompile>
=======
>>>>>>> 9d64a281
  </ItemGroup>
  <ItemGroup>
    <ClInclude Include="..\..\include\teamcity_messages.h">
      <Filter>TeamCity</Filter>
    </ClInclude>
    <ClInclude Include="..\..\include\ignite\binary_test_utils.h">
<<<<<<< HEAD
      <Filter>Code</Filter>
    </ClInclude>
    <ClInclude Include="..\..\include\ignite\complex_type.h">
      <Filter>Code\Types</Filter>
    </ClInclude>
    <ClInclude Include="..\..\include\ignite\test_type.h">
      <Filter>Code\Types</Filter>
    </ClInclude>
    <ClInclude Include="..\..\include\ignite\binary_test_defs.h">
      <Filter>Code</Filter>
    </ClInclude>
    <ClInclude Include="..\..\include\ignite\test_utils.h">
=======
      <Filter>Code</Filter>
    </ClInclude>
    <ClInclude Include="..\..\include\ignite\complex_type.h">
      <Filter>Code\Types</Filter>
    </ClInclude>
    <ClInclude Include="..\..\include\ignite\test_type.h">
      <Filter>Code\Types</Filter>
    </ClInclude>
    <ClInclude Include="..\..\include\ignite\binary_test_defs.h">
>>>>>>> 9d64a281
      <Filter>Code</Filter>
    </ClInclude>
  </ItemGroup>
  <ItemGroup>
    <Filter Include="Code">
      <UniqueIdentifier>{486c367c-57e9-430a-80f0-39fd5b09bc64}</UniqueIdentifier>
    </Filter>
    <Filter Include="Configs">
      <UniqueIdentifier>{a46d9d4c-44eb-40da-b4f6-89cc43b70c12}</UniqueIdentifier>
    </Filter>
    <Filter Include="TeamCity">
      <UniqueIdentifier>{76bceab0-e251-445f-88c3-3f6f8739423b}</UniqueIdentifier>
    </Filter>
    <Filter Include="Code\Types">
      <UniqueIdentifier>{fb43524e-3694-44ee-b153-770cd9cf6c7a}</UniqueIdentifier>
    </Filter>
  </ItemGroup>
  <ItemGroup>
    <None Include="..\..\config\cache-test.xml">
      <Filter>Configs</Filter>
    </None>
    <None Include="..\..\config\cache-query.xml">
      <Filter>Configs</Filter>
    </None>
    <None Include="..\..\config\invalid.xml">
      <Filter>Configs</Filter>
    </None>
    <None Include="..\..\config\cache-identity.xml">
      <Filter>Configs</Filter>
    </None>
  </ItemGroup>
</Project><|MERGE_RESOLUTION|>--- conflicted
+++ resolved
@@ -67,22 +67,18 @@
     <ClCompile Include="..\..\src\binary_object_test.cpp">
       <Filter>Code</Filter>
     </ClCompile>
-<<<<<<< HEAD
     <ClCompile Include="..\..\src\binary_identity_resolver_test.cpp">
       <Filter>Code</Filter>
     </ClCompile>
     <ClCompile Include="..\..\src\test_utils.cpp">
       <Filter>Code</Filter>
     </ClCompile>
-=======
->>>>>>> 9d64a281
   </ItemGroup>
   <ItemGroup>
     <ClInclude Include="..\..\include\teamcity_messages.h">
       <Filter>TeamCity</Filter>
     </ClInclude>
     <ClInclude Include="..\..\include\ignite\binary_test_utils.h">
-<<<<<<< HEAD
       <Filter>Code</Filter>
     </ClInclude>
     <ClInclude Include="..\..\include\ignite\complex_type.h">
@@ -95,17 +91,6 @@
       <Filter>Code</Filter>
     </ClInclude>
     <ClInclude Include="..\..\include\ignite\test_utils.h">
-=======
-      <Filter>Code</Filter>
-    </ClInclude>
-    <ClInclude Include="..\..\include\ignite\complex_type.h">
-      <Filter>Code\Types</Filter>
-    </ClInclude>
-    <ClInclude Include="..\..\include\ignite\test_type.h">
-      <Filter>Code\Types</Filter>
-    </ClInclude>
-    <ClInclude Include="..\..\include\ignite\binary_test_defs.h">
->>>>>>> 9d64a281
       <Filter>Code</Filter>
     </ClInclude>
   </ItemGroup>
@@ -118,6 +103,9 @@
     </Filter>
     <Filter Include="TeamCity">
       <UniqueIdentifier>{76bceab0-e251-445f-88c3-3f6f8739423b}</UniqueIdentifier>
+    </Filter>
+    <Filter Include="Code\Types">
+      <UniqueIdentifier>{fb43524e-3694-44ee-b153-770cd9cf6c7a}</UniqueIdentifier>
     </Filter>
     <Filter Include="Code\Types">
       <UniqueIdentifier>{fb43524e-3694-44ee-b153-770cd9cf6c7a}</UniqueIdentifier>
