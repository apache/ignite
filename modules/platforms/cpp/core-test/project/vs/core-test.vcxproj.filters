﻿<?xml version="1.0" encoding="utf-8"?>
<Project ToolsVersion="4.0" xmlns="http://schemas.microsoft.com/developer/msbuild/2003">
  <ItemGroup>
    <ClCompile Include="..\..\src\cache_test.cpp">
      <Filter>Code</Filter>
    </ClCompile>
    <ClCompile Include="..\..\src\concurrent_test.cpp">
      <Filter>Code</Filter>
    </ClCompile>
    <ClCompile Include="..\..\src\ignition_test.cpp">
      <Filter>Code</Filter>
    </ClCompile>
    <ClCompile Include="..\..\src\handle_registry_test.cpp">
      <Filter>Code</Filter>
    </ClCompile>
    <ClCompile Include="..\..\src\cache_query_test.cpp">
      <Filter>Code</Filter>
    </ClCompile>
    <ClCompile Include="..\..\src\teamcity_boost.cpp">
      <Filter>TeamCity</Filter>
    </ClCompile>
    <ClCompile Include="..\..\src\teamcity_messages.cpp">
      <Filter>TeamCity</Filter>
    </ClCompile>
    <ClCompile Include="..\..\src\binary_test_defs.cpp">
      <Filter>Code</Filter>
    </ClCompile>
    <ClCompile Include="..\..\src\binary_session_test.cpp">
      <Filter>Code</Filter>
    </ClCompile>
    <ClCompile Include="..\..\src\binary_reader_writer_test.cpp">
      <Filter>Code</Filter>
    </ClCompile>
    <ClCompile Include="..\..\src\binary_reader_writer_raw_test.cpp">
      <Filter>Code</Filter>
    </ClCompile>
    <ClCompile Include="..\..\src\interop_memory_test.cpp">
      <Filter>Code</Filter>
    </ClCompile>
    <ClCompile Include="..\..\src\ignite_error_test.cpp">
      <Filter>Code</Filter>
    </ClCompile>
    <ClCompile Include="..\..\src\transactions_test.cpp">
      <Filter>Code</Filter>
    </ClCompile>
<<<<<<< HEAD
    <ClCompile Include="..\..\src\cache_invoke_test.cpp">
=======
    <ClCompile Include="..\..\src\bits_test.cpp">
      <Filter>Code</Filter>
    </ClCompile>
    <ClCompile Include="..\..\src\decimal_test.cpp">
      <Filter>Code</Filter>
    </ClCompile>
    <ClCompile Include="..\..\src\fixed_size_array_test.cpp">
      <Filter>Code</Filter>
    </ClCompile>
    <ClCompile Include="..\..\src\dynamic_size_array_test.cpp">
>>>>>>> 10b2b97a
      <Filter>Code</Filter>
    </ClCompile>
    <ClCompile Include="..\..\src\interop_test.cpp">
      <Filter>Code</Filter>
    </ClCompile>
<<<<<<< HEAD
    <ClCompile Include="..\..\src\cluster_test.cpp">
=======
    <ClCompile Include="..\..\src\continuous_query_test.cpp">
      <Filter>Code</Filter>
    </ClCompile>
    <ClCompile Include="..\..\src\reference_test.cpp">
>>>>>>> 10b2b97a
      <Filter>Code</Filter>
    </ClCompile>
  </ItemGroup>
  <ItemGroup>
    <ClInclude Include="..\..\include\teamcity_messages.h">
      <Filter>TeamCity</Filter>
    </ClInclude>
    <ClInclude Include="..\..\include\ignite\binary_test_defs.h">
      <Filter>Code</Filter>
    </ClInclude>
    <ClInclude Include="..\..\include\ignite\binary_test_utils.h">
      <Filter>Code</Filter>
    </ClInclude>
  </ItemGroup>
  <ItemGroup>
    <Filter Include="Code">
      <UniqueIdentifier>{486c367c-57e9-430a-80f0-39fd5b09bc64}</UniqueIdentifier>
    </Filter>
    <Filter Include="Configs">
      <UniqueIdentifier>{a46d9d4c-44eb-40da-b4f6-89cc43b70c12}</UniqueIdentifier>
    </Filter>
    <Filter Include="TeamCity">
      <UniqueIdentifier>{76bceab0-e251-445f-88c3-3f6f8739423b}</UniqueIdentifier>
    </Filter>
  </ItemGroup>
  <ItemGroup>
    <None Include="..\..\config\cache-test.xml">
      <Filter>Configs</Filter>
    </None>
    <None Include="..\..\config\cache-query.xml">
      <Filter>Configs</Filter>
    </None>
    <None Include="..\..\config\invalid.xml">
      <Filter>Configs</Filter>
    </None>
  </ItemGroup>
</Project><|MERGE_RESOLUTION|>--- conflicted
+++ resolved
@@ -43,9 +43,6 @@
     <ClCompile Include="..\..\src\transactions_test.cpp">
       <Filter>Code</Filter>
     </ClCompile>
-<<<<<<< HEAD
-    <ClCompile Include="..\..\src\cache_invoke_test.cpp">
-=======
     <ClCompile Include="..\..\src\bits_test.cpp">
       <Filter>Code</Filter>
     </ClCompile>
@@ -56,20 +53,21 @@
       <Filter>Code</Filter>
     </ClCompile>
     <ClCompile Include="..\..\src\dynamic_size_array_test.cpp">
->>>>>>> 10b2b97a
+      <Filter>Code</Filter>
+    </ClCompile>
+    <ClCompile Include="..\..\src\cache_invoke_test.cpp">
       <Filter>Code</Filter>
     </ClCompile>
     <ClCompile Include="..\..\src\interop_test.cpp">
       <Filter>Code</Filter>
     </ClCompile>
-<<<<<<< HEAD
     <ClCompile Include="..\..\src\cluster_test.cpp">
-=======
+      <Filter>Code</Filter>
+    </ClCompile>
     <ClCompile Include="..\..\src\continuous_query_test.cpp">
       <Filter>Code</Filter>
     </ClCompile>
     <ClCompile Include="..\..\src\reference_test.cpp">
->>>>>>> 10b2b97a
       <Filter>Code</Filter>
     </ClCompile>
   </ItemGroup>
