﻿<?xml version="1.0" encoding="utf-8"?>
<Project ToolsVersion="4.0" xmlns="http://schemas.microsoft.com/developer/msbuild/2003">
  <ItemGroup>
    <ClCompile Include="..\..\src\cache_test.cpp">
      <Filter>Code</Filter>
    </ClCompile>
    <ClCompile Include="..\..\src\concurrent_test.cpp">
      <Filter>Code</Filter>
    </ClCompile>
    <ClCompile Include="..\..\src\ignition_test.cpp">
      <Filter>Code</Filter>
    </ClCompile>
    <ClCompile Include="..\..\src\handle_registry_test.cpp">
      <Filter>Code</Filter>
    </ClCompile>
    <ClCompile Include="..\..\src\cache_query_test.cpp">
      <Filter>Code</Filter>
    </ClCompile>
    <ClCompile Include="..\..\src\teamcity_boost.cpp">
      <Filter>TeamCity</Filter>
    </ClCompile>
    <ClCompile Include="..\..\src\teamcity_messages.cpp">
      <Filter>TeamCity</Filter>
    </ClCompile>
    <ClCompile Include="..\..\src\binary_test_defs.cpp">
      <Filter>Code</Filter>
    </ClCompile>
    <ClCompile Include="..\..\src\binary_session_test.cpp">
      <Filter>Code</Filter>
    </ClCompile>
    <ClCompile Include="..\..\src\binary_reader_writer_test.cpp">
      <Filter>Code</Filter>
    </ClCompile>
    <ClCompile Include="..\..\src\binary_reader_writer_raw_test.cpp">
      <Filter>Code</Filter>
    </ClCompile>
    <ClCompile Include="..\..\src\interop_memory_test.cpp">
      <Filter>Code</Filter>
    </ClCompile>
    <ClCompile Include="..\..\src\ignite_error_test.cpp">
      <Filter>Code</Filter>
    </ClCompile>
    <ClCompile Include="..\..\src\transactions_test.cpp">
      <Filter>Code</Filter>
    </ClCompile>
<<<<<<< HEAD
    <ClCompile Include="..\..\src\cache_invoke_test.cpp">
=======
    <ClCompile Include="..\..\src\interop_test.cpp">
>>>>>>> d03258ba
      <Filter>Code</Filter>
    </ClCompile>
  </ItemGroup>
  <ItemGroup>
    <ClInclude Include="..\..\include\teamcity_messages.h">
      <Filter>TeamCity</Filter>
    </ClInclude>
    <ClInclude Include="..\..\include\ignite\binary_test_defs.h">
      <Filter>Code</Filter>
    </ClInclude>
    <ClInclude Include="..\..\include\ignite\binary_test_utils.h">
      <Filter>Code</Filter>
    </ClInclude>
  </ItemGroup>
  <ItemGroup>
    <Filter Include="Code">
      <UniqueIdentifier>{486c367c-57e9-430a-80f0-39fd5b09bc64}</UniqueIdentifier>
    </Filter>
    <Filter Include="Configs">
      <UniqueIdentifier>{a46d9d4c-44eb-40da-b4f6-89cc43b70c12}</UniqueIdentifier>
    </Filter>
    <Filter Include="TeamCity">
      <UniqueIdentifier>{76bceab0-e251-445f-88c3-3f6f8739423b}</UniqueIdentifier>
    </Filter>
  </ItemGroup>
  <ItemGroup>
    <None Include="..\..\config\cache-test.xml">
      <Filter>Configs</Filter>
    </None>
    <None Include="..\..\config\cache-query.xml">
      <Filter>Configs</Filter>
    </None>
  </ItemGroup>
</Project><|MERGE_RESOLUTION|>--- conflicted
+++ resolved
@@ -43,11 +43,10 @@
     <ClCompile Include="..\..\src\transactions_test.cpp">
       <Filter>Code</Filter>
     </ClCompile>
-<<<<<<< HEAD
     <ClCompile Include="..\..\src\cache_invoke_test.cpp">
-=======
+      <Filter>Code</Filter>
+    </ClCompile>
     <ClCompile Include="..\..\src\interop_test.cpp">
->>>>>>> d03258ba
       <Filter>Code</Filter>
     </ClCompile>
   </ItemGroup>
