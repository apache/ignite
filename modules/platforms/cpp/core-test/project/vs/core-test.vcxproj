--- conflicted
+++ resolved
@@ -35,11 +35,8 @@
   </ItemGroup>
   <ItemGroup>
     <ClCompile Include="..\..\src\cache_test.cpp" />
-<<<<<<< HEAD
+    <ClCompile Include="..\..\src\cluster_test.cpp" />
     <ClCompile Include="..\..\src\cache_invoke_test.cpp" />
-=======
-    <ClCompile Include="..\..\src\cluster_test.cpp" />
->>>>>>> e215cc80
     <ClCompile Include="..\..\src\concurrent_test.cpp" />
     <ClCompile Include="..\..\src\ignite_error_test.cpp" />
     <ClCompile Include="..\..\src\ignition_test.cpp" />
