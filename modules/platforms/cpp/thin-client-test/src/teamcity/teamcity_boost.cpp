--- conflicted
+++ resolved
@@ -151,11 +151,7 @@
 #if BOOST_VERSION >= 107000
  // Since v1.70.0 the second argument indicates whether build info should be logged or not
  // See boostorg/test.git:7e20f966dca4e4b49585bbe7654334f31b35b3db
-<<<<<<< HEAD
-void log_build_info(std::ostream& os, bool log_build_info) override {
-=======
 void TeamcityBoostLogFormatter::log_build_info(std::ostream& os, bool log_build_info) {
->>>>>>> 1e84d448
     if (log_build_info) this->log_build_info(os);
 }
 #endif
