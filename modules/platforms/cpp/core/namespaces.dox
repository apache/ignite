--- conflicted
+++ resolved
@@ -26,39 +26,6 @@
  /**
   * Apache %Ignite API.
   */
-<<<<<<< HEAD
-namespace ignite
-{
-    /**
-     * %Ignite Binary Objects API.
-     */
-    namespace binary
-    {
-        // Empty.
-    }
-
-    /**
-     * %Ignite %Transaction API.
-     */
-    namespace transactions
-    {
-        // Empty.
-    }
-
-    /**
-     * %Ignite %Cache API.
-     */
-    namespace cache
-    {
-        /**
-         * Contains APIs for creating and executing cache queries.
-         */
-        namespace query
-        {
-            // Empty.
-        }
-    }
-=======
  namespace ignite
  {
      /**
@@ -104,5 +71,4 @@
             }
          }
      }
->>>>>>> 10b2b97a
  }
