##
## Licensed to the Apache Software Foundation (ASF) under one or more
## contributor license agreements.  See the NOTICE file distributed with
## this work for additional information regarding copyright ownership.
## The ASF licenses this file to You under the Apache License, Version 2.0
## (the "License"); you may not use this file except in compliance with
## the License.  You may obtain a copy of the License at
##
##      http://www.apache.org/licenses/LICENSE-2.0
##
## Unless required by applicable law or agreed to in writing, software
## distributed under the License is distributed on an "AS IS" BASIS,
## WITHOUT WARRANTIES OR CONDITIONS OF ANY KIND, either express or implied.
## See the License for the specific language governing permissions and
## limitations under the License.
##

ACLOCAL_AMFLAGS =-I m4

lib_LTLIBRARIES = libignite.la

SUBDIRS = \
    include

<<<<<<< HEAD
COMMON_SRC = os/linux/src/impl/utils.cpp \
             src/ignite_error.cpp \
             src/guid.cpp \
             src/impl/handle_registry.cpp \
             src/impl/interop/interop_memory.cpp \
             src/impl/interop/interop_input_stream.cpp \
             src/impl/interop/interop_output_stream.cpp \
             src/binary/binary_type.cpp \
             src/impl/binary/binary_type_snapshot.cpp \
             src/impl/binary/binary_type_handler.cpp \
             src/impl/binary/binary_type_updater.cpp \
             src/impl/binary/binary_type_manager.cpp \
             src/impl/binary/binary_utils.cpp \
             src/impl/binary/binary_reader_impl.cpp \
             src/impl/binary/binary_writer_impl.cpp \
             src/impl/binary/binary_schema.cpp \
             src/binary/binary_containers.cpp \
             src/binary/binary_raw_reader.cpp \
             src/binary/binary_raw_writer.cpp \
             src/binary/binary_reader.cpp \
             src/binary/binary_writer.cpp \
             src/impl/binary/binary_type_updater_impl.cpp \
             src/impl/ignite_environment.cpp \
             src/impl/cache/query/query_impl.cpp \
			 src/impl/cache/query/query_batch.cpp \
             src/impl/cache/cache_impl.cpp \
             src/impl/ignite_impl.cpp \
             src/ignite.cpp \
             src/ignition.cpp
=======
AM_CPPFLAGS = \
    -I$(srcdir)/include \
    -I@top_srcdir@/common/include \
    -I@top_srcdir@/common/os/linux/include \
    -I@top_srcdir@/binary/include \
    -I@top_srcdir@/jni/include \
    -I@top_srcdir@/jni/os/linux/include \
    -I$(JAVA_HOME)/include \
    -I$(JAVA_HOME)/include/linux \
    -DIGNITE_IMPL
>>>>>>> 354318ad

AM_CXXFLAGS = \
    -Wall \
    -std=c++0x

libignite_la_LIBADD = \
    @top_srcdir@/jni/libignite-jni.la \
    @top_srcdir@/binary/libignite-binary.la

libignite_la_LDFLAGS = \
    -no-undefined \
    -ldl \
    -version-info 0:0:0 \
    -release $(PACKAGE_VERSION)

libignite_la_DEPENDENCIES = \
    @top_srcdir@/jni/libignite-jni.la \
    @top_srcdir@/binary/libignite-binary.la

libignite_la_SOURCES = \
    src/ignite.cpp \
    src/ignition.cpp \
    src/impl/ignite_environment.cpp \
    src/impl/binary/binary_type_updater_impl.cpp \
    src/impl/handle_registry.cpp \
    src/impl/cache/query/query_impl.cpp \
    src/impl/cache/cache_impl.cpp \
    src/impl/interop/interop_external_memory.cpp \
    src/impl/interop/interop_target.cpp \
    src/impl/transactions/transaction_impl.cpp \
    src/impl/transactions/transactions_impl.cpp \
    src/impl/ignite_impl.cpp \
    src/transactions/transaction.cpp \
    src/transactions/transactions.cpp

pkgconfigdir = $(libdir)/pkgconfig
pkgconfig_DATA = $(srcdir)/ignite.pc

clean-local:
	$(RM) *.gcno *.gcda

clean-docs:
	$(RM) $(DX_CLEANFILES)<|MERGE_RESOLUTION|>--- conflicted
+++ resolved
@@ -22,37 +22,6 @@
 SUBDIRS = \
     include
 
-<<<<<<< HEAD
-COMMON_SRC = os/linux/src/impl/utils.cpp \
-             src/ignite_error.cpp \
-             src/guid.cpp \
-             src/impl/handle_registry.cpp \
-             src/impl/interop/interop_memory.cpp \
-             src/impl/interop/interop_input_stream.cpp \
-             src/impl/interop/interop_output_stream.cpp \
-             src/binary/binary_type.cpp \
-             src/impl/binary/binary_type_snapshot.cpp \
-             src/impl/binary/binary_type_handler.cpp \
-             src/impl/binary/binary_type_updater.cpp \
-             src/impl/binary/binary_type_manager.cpp \
-             src/impl/binary/binary_utils.cpp \
-             src/impl/binary/binary_reader_impl.cpp \
-             src/impl/binary/binary_writer_impl.cpp \
-             src/impl/binary/binary_schema.cpp \
-             src/binary/binary_containers.cpp \
-             src/binary/binary_raw_reader.cpp \
-             src/binary/binary_raw_writer.cpp \
-             src/binary/binary_reader.cpp \
-             src/binary/binary_writer.cpp \
-             src/impl/binary/binary_type_updater_impl.cpp \
-             src/impl/ignite_environment.cpp \
-             src/impl/cache/query/query_impl.cpp \
-			 src/impl/cache/query/query_batch.cpp \
-             src/impl/cache/cache_impl.cpp \
-             src/impl/ignite_impl.cpp \
-             src/ignite.cpp \
-             src/ignition.cpp
-=======
 AM_CPPFLAGS = \
     -I$(srcdir)/include \
     -I@top_srcdir@/common/include \
@@ -63,7 +32,6 @@
     -I$(JAVA_HOME)/include \
     -I$(JAVA_HOME)/include/linux \
     -DIGNITE_IMPL
->>>>>>> 354318ad
 
 AM_CXXFLAGS = \
     -Wall \
