--- conflicted
+++ resolved
@@ -28,19 +28,6 @@
     <ClCompile Include="..\..\src\impl\binary\binary_type_updater_impl.cpp">
       <Filter>Code\impl\binary</Filter>
     </ClCompile>
-<<<<<<< HEAD
-    <ClCompile Include="..\..\src\impl\binary\binary_type_updater.cpp">
-      <Filter>Code\impl\binary</Filter>
-    </ClCompile>
-    <ClCompile Include="..\..\src\impl\binary\binary_type_snapshot.cpp">
-      <Filter>Code\impl\binary</Filter>
-    </ClCompile>
-    <ClCompile Include="..\..\src\impl\binary\binary_type_manager.cpp">
-      <Filter>Code\impl\binary</Filter>
-    </ClCompile>
-    <ClCompile Include="..\..\src\impl\binary\binary_type_handler.cpp">
-      <Filter>Code\impl\binary</Filter>
-    </ClCompile>
     <ClCompile Include="..\..\src\impl\transactions\transactions_impl.cpp">
       <Filter>Code\impl\transactions</Filter>
     </ClCompile>
@@ -56,8 +43,6 @@
     <ClCompile Include="..\..\src\impl\interop\interop_target.cpp">
       <Filter>Code\impl\interop</Filter>
     </ClCompile>
-=======
->>>>>>> d326e057
   </ItemGroup>
   <ItemGroup>
     <ClInclude Include="..\..\include\ignite\impl\cache\cache_impl.h">
