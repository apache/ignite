--- conflicted
+++ resolved
@@ -18,12 +18,8 @@
 #include "ignite/impl/interop/interop_external_memory.h"
 #include "ignite/impl/binary/binary_reader_impl.h"
 #include "ignite/impl/ignite_environment.h"
-<<<<<<< HEAD
+#include "ignite/binary/binary.h"
 #include "ignite/impl/module_manager.h"
-#include "ignite/portable/portable.h"
-=======
-#include "ignite/binary/binary.h"
->>>>>>> b500d3a5
 
 using namespace ignite::common::concurrent;
 using namespace ignite::jni::java;
@@ -62,7 +58,22 @@
         }
 
         /**
-<<<<<<< HEAD
+         * Memory reallocate callback.
+         *
+         * @param target Target environment.
+         * @param memPtr Memory pointer.
+         * @param cap Required capasity.
+         */
+        void IGNITE_CALL MemoryReallocate(void* target, long long memPtr, int cap)
+        {
+            SharedPointer<IgniteEnvironment>* env = static_cast<SharedPointer<IgniteEnvironment>*>(target);
+
+            SharedPointer<InteropMemory> mem = env->Get()->GetMemory(memPtr);
+
+            mem.Get()->Reallocate(cap);
+        }
+
+        /**
          * CacheInvoke callback.
          *
          * @param target Target environment.
@@ -77,26 +88,7 @@
         }
 
         IgniteEnvironment::IgniteEnvironment() : ctx(SharedPointer<JniContext>()), latch(new SingleLatch), name(NULL),
-            proc(NULL), metaMgr(new PortableMetadataManager())
-=======
-         * Memory reallocate callback.
-         *
-         * @param target Target environment.
-         * @param memPtr Memory pointer.
-         * @param cap Required capasity.
-         */
-        void IGNITE_CALL MemoryReallocate(void* target, long long memPtr, int cap)
-        {
-            SharedPointer<IgniteEnvironment>* env = static_cast<SharedPointer<IgniteEnvironment>*>(target);
-
-            SharedPointer<InteropMemory> mem = env->Get()->GetMemory(memPtr);
-
-            mem.Get()->Reallocate(cap);
-        }
-
-        IgniteEnvironment::IgniteEnvironment() : ctx(SharedPointer<JniContext>()), latch(new SingleLatch), name(NULL),
-            metaMgr(new BinaryTypeManager())
->>>>>>> b500d3a5
+            proc(0), metaMgr(new BinaryTypeManager())
         {
             // No-op.
         }
@@ -120,11 +112,9 @@
             hnds.onStart = OnStart;
             hnds.onStop = OnStop;
 
-<<<<<<< HEAD
+            hnds.memRealloc = MemoryReallocate;
+
             hnds.cacheInvoke = CacheInvoke;
-=======
-            hnds.memRealloc = MemoryReallocate;
->>>>>>> b500d3a5
 
             hnds.error = NULL;
 
@@ -210,11 +200,7 @@
             InteropExternalMemory mem(reinterpret_cast<int8_t*>(memPtr));
             InteropInputStream stream(&mem);
 
-<<<<<<< HEAD
-            PortableReaderImpl reader(&stream);
-=======
             BinaryReaderImpl reader(&stream);
->>>>>>> b500d3a5
 
             int32_t nameLen = reader.ReadString(NULL, 0);
 
