--- conflicted
+++ resolved
@@ -20,12 +20,9 @@
 #include "ignite/impl/ignite_environment.h"
 #include "ignite/cache/query/continuous/continuous_query.h"
 #include "ignite/binary/binary.h"
-<<<<<<< HEAD
+#include "ignite/impl/binary/binary_type_updater_impl.h"
 #include "ignite/impl/module_manager.h"
 #include "ignite/invoke_manager.h"
-=======
-#include "ignite/impl/binary/binary_type_updater_impl.h"
->>>>>>> 10b2b97a
 
 using namespace ignite::common::concurrent;
 using namespace ignite::jni::java;
@@ -39,22 +36,8 @@
     namespace impl
     {
         /**
-<<<<<<< HEAD
-         * OnStart callback.
-         *
-         * @param target Target environment.
-         * @param proc Processor instance.
-         * @param memPtr Memory pointer.
+         * Callback codes.
          */
-        void IGNITE_CALL OnStart(void* target, void* proc, long long memPtr)
-        {
-            SharedPointer<IgniteEnvironment>* ptr = static_cast<SharedPointer<IgniteEnvironment>*>(target);
-
-            ptr->Get()->OnStartCallback(memPtr, proc);
-        }
-=======
-        * Callback codes.
-        */
         enum CallbackOp
         {
             CONTINUOUS_QUERY_LISTENER_APPLY = 18,
@@ -63,7 +46,6 @@
             ON_START = 49,
             ON_STOP = 50 
         };
->>>>>>> 10b2b97a
 
         /**
          * InLongOutLong callback.
@@ -151,21 +133,6 @@
             return 0;
         }
 
-<<<<<<< HEAD
-        /**
-         * CacheInvoke callback.
-         *
-         * @param target Target environment.
-         * @param inMemPtr Input memory pointer.
-         * @param outMemPtr Output memory pointer.
-         */
-        void IGNITE_CALL CacheInvoke(void* target, long long inMemPtr, long long outMemPtr)
-        {
-            SharedPointer<IgniteEnvironment>* ptr = static_cast<SharedPointer<IgniteEnvironment>*>(target);
-
-            ptr->Get()->CacheInvokeCallback(inMemPtr, outMemPtr);
-        }
-
         IgniteEnvironment::IgniteEnvironment() :
             ctx(SharedPointer<JniContext>()),
             latch(),
@@ -173,33 +140,19 @@
             proc(),
             metaMgr(new BinaryTypeManager()),
             invokeMgr(new InvokeManagerImpl()),
-            moduleMgr(new ModuleManager(ignite::InvokeManager(invokeMgr)))
-=======
-        IgniteEnvironment::IgniteEnvironment() :
-            ctx(SharedPointer<JniContext>()),
-            latch(new SingleLatch),
-            name(0),
-            proc(),
-            metaMgr(new BinaryTypeManager()),
+            moduleMgr(new ModuleManager(ignite::InvokeManager(invokeMgr))),
             metaUpdater(0),
             registry(DEFAULT_FAST_PATH_CONTAINERS_CAP, DEFAULT_SLOW_PATH_CONTAINERS_CAP)
->>>>>>> 10b2b97a
         {
             // No-op.
         }
 
         IgniteEnvironment::~IgniteEnvironment()
         {
-<<<<<<< HEAD
             delete moduleMgr;
             delete metaMgr;
             delete name;
-=======
-            delete latch;
-            delete name;
-            delete metaMgr;
             delete metaUpdater;
->>>>>>> 10b2b97a
         }
 
         JniHandlers IgniteEnvironment::GetJniHandlers(SharedPointer<IgniteEnvironment>* target)
@@ -211,11 +164,6 @@
             hnds.inLongOutLong = InLongOutLong;
             hnds.inLongLongLongObjectOutLong = InLongLongLongObjectOutLong;
 
-<<<<<<< HEAD
-            hnds.cacheInvoke = CacheInvoke;
-
-=======
->>>>>>> 10b2b97a
             hnds.error = 0;
 
             return hnds;
@@ -228,15 +176,11 @@
 
         void IgniteEnvironment::Initialize()
         {
-<<<<<<< HEAD
             latch.CountDown();
-=======
-            latch->CountDown();
 
             jobject binaryProc = Context()->ProcessorBinaryProcessor(proc.Get());
 
             metaUpdater = new BinaryTypeUpdaterImpl(*this, binaryProc);
->>>>>>> 10b2b97a
         }
 
         const char* IgniteEnvironment::InstanceName() const
@@ -293,7 +237,11 @@
             return metaMgr;
         }
 
-<<<<<<< HEAD
+        BinaryTypeUpdater* IgniteEnvironment::GetTypeUpdater()
+        {
+            return metaUpdater;
+        }
+
         void* IgniteEnvironment::Acquire(void *obj)
         {
             return reinterpret_cast<void*>(ctx.Get()->Acquire(reinterpret_cast<jobject>(obj)));
@@ -305,21 +253,6 @@
                 ctx.Get()->ProcessorReleaseStart(proc.Get());
         }
 
-        void IgniteEnvironment::OnStartCallback(long long memPtr, void* proc)
-        {
-            this->proc = ignite::jni::JavaGlobalRef(*ctx.Get(), (jobject)proc);
-=======
-        BinaryTypeUpdater* IgniteEnvironment::GetTypeUpdater()
-        {
-            return metaUpdater;
-        }
-
-        void IgniteEnvironment::ProcessorReleaseStart()
-        {
-            if (proc.Get())
-                ctx.Get()->ProcessorReleaseStart(proc.Get());
-        }
-
         HandleRegistry& IgniteEnvironment::GetHandleRegistry()
         {
             return registry;
@@ -328,7 +261,6 @@
         void IgniteEnvironment::OnStartCallback(long long memPtr, jobject proc)
         {
             this->proc = jni::JavaGlobalRef(*ctx.Get(), proc);
->>>>>>> 10b2b97a
 
             InteropExternalMemory mem(reinterpret_cast<int8_t*>(memPtr));
             InteropInputStream stream(&mem);
@@ -346,7 +278,23 @@
                 name = 0;
         }
 
-<<<<<<< HEAD
+        void IgniteEnvironment::OnContinuousQueryListenerApply(SharedPointer<InteropMemory>& mem)
+        {
+            InteropInputStream stream(mem.Get());
+            BinaryReaderImpl reader(&stream);
+
+            int64_t qryHandle = reader.ReadInt64();
+
+            ContinuousQueryImplBase* contQry = reinterpret_cast<ContinuousQueryImplBase*>(registry.Get(qryHandle).Get());
+
+            if (contQry)
+            {
+                BinaryRawReader rawReader(&reader);
+
+                contQry->ReadAndProcessEvents(rawReader);
+            }
+        }
+
         void IgniteEnvironment::CacheInvokeCallback(long long inMemPtr, long long outMemPtr)
         {
             if (!invokeMgr.Get())
@@ -372,23 +320,6 @@
                     "C++ entry processor is not found on the node (did you compile your program with -rdynamic?).");
 
             outStream.Synchronize();
-=======
-        void IgniteEnvironment::OnContinuousQueryListenerApply(SharedPointer<InteropMemory>& mem)
-        {
-            InteropInputStream stream(mem.Get());
-            BinaryReaderImpl reader(&stream);
-
-            int64_t qryHandle = reader.ReadInt64();
-
-            ContinuousQueryImplBase* contQry = reinterpret_cast<ContinuousQueryImplBase*>(registry.Get(qryHandle).Get());
-
-            if (contQry)
-            {
-                BinaryRawReader rawReader(&reader);
-
-                contQry->ReadAndProcessEvents(rawReader);
-            }
->>>>>>> 10b2b97a
         }
     }
 }
