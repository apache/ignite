##
## Licensed to the Apache Software Foundation (ASF) under one or more
## contributor license agreements.  See the NOTICE file distributed with
## this work for additional information regarding copyright ownership.
## The ASF licenses this file to You under the Apache License, Version 2.0
## (the "License"); you may not use this file except in compliance with
## the License.  You may obtain a copy of the License at
##
##      http://www.apache.org/licenses/LICENSE-2.0
##
## Unless required by applicable law or agreed to in writing, software
## distributed under the License is distributed on an "AS IS" BASIS,
## WITHOUT WARRANTIES OR CONDITIONS OF ANY KIND, either express or implied.
## See the License for the specific language governing permissions and
## limitations under the License.
##

ACLOCAL_AMFLAGS =-I m4

nobase_include_HEADERS = \
<<<<<<< HEAD
    ignite/cache/cache.h \
    ignite/cache/cache_entry.h \
    ignite/cache/cache_entry_processor.h \
    ignite/cache/cache_peek_mode.h \
    ignite/cache/event/cache_entry_event.h \
    ignite/cache/event/cache_entry_event_filter.h \
    ignite/cache/event/cache_entry_event_listener.h \
    ignite/cache/mutable_cache_entry.h \
    ignite/cache/query/continuous/continuous_query.h \
    ignite/cache/query/continuous/continuous_query_handle.h \
    ignite/cache/query/query.h \
    ignite/cache/query/query_argument.h \
    ignite/cache/query/query_cursor.h \
=======
    ignite/ignite_configuration.h \
    ignite/ignite.h \
    ignite/impl/binary/binary_type_updater_impl.h \
    ignite/impl/operations.h \
    ignite/impl/ignite_environment.h \
    ignite/impl/ignite_impl.h \
    ignite/impl/cache/query/query_fields_row_impl.h \
    ignite/impl/cache/query/query_argument.h \
    ignite/impl/cache/query/query_impl.h \
    ignite/impl/cache/cache_impl.h \
    ignite/impl/cache/cache_entry_processor_holder.h \
    ignite/impl/cache/query/query_batch.h \
    ignite/impl/interop/interop_target.h \
    ignite/impl/interop/interop_external_memory.h \
    ignite/impl/handle_registry.h \
    ignite/impl/transactions/transaction_impl.h \
    ignite/impl/transactions/transactions_impl.h \
    ignite/impl/cluster/cluster_group_impl.h \
    ignite/impl/ignite_binding_impl.h \
    ignite/impl/module_manager.h \
    ignite/cache/query/query_fields_row.h \
>>>>>>> 117e18e8
    ignite/cache/query/query_fields_cursor.h \
    ignite/cache/query/query_fields_row.h \
    ignite/cache/query/query_scan.h \
    ignite/cache/query/query_sql.h \
<<<<<<< HEAD
=======
    ignite/cache/query/query.h \
>>>>>>> 117e18e8
    ignite/cache/query/query_sql_fields.h \
    ignite/cache/query/query_text.h \
    ignite/ignite.h \
    ignite/ignite_binding.h \
    ignite/ignite_binding_context.h \
    ignite/ignite_configuration.h \
    ignite/ignition.h \
    ignite/transactions/transaction.h \
    ignite/transactions/transactions.h \
    ignite/transactions/transaction_consts.h \
    ignite/transactions/transaction_metrics.h \
    ignite/impl/binary/binary_type_updater_impl.h \
    ignite/impl/bindings.h \
    ignite/impl/cache/cache_entry_processor_holder.h \
    ignite/impl/cache/cache_impl.h \
    ignite/impl/cache/event/cache_entry_event_filter_base.h \
    ignite/impl/cache/event/cache_entry_event_filter_holder.h \
    ignite/impl/cache/query/continuous/continuous_query_handle_impl.h \
    ignite/impl/cache/query/continuous/continuous_query_impl.h \
    ignite/impl/cache/query/query_batch.h \
    ignite/impl/cache/query/query_fields_row_impl.h \
    ignite/impl/cache/query/query_impl.h \
    ignite/impl/cluster/cluster_group_impl.h \
    ignite/impl/handle_registry.h \
    ignite/impl/ignite_binding_impl.h \
    ignite/impl/ignite_environment.h \
    ignite/impl/ignite_impl.h \
    ignite/impl/interop/interop_external_memory.h \
    ignite/impl/interop/interop_target.h \
    ignite/impl/module_manager.h \
    ignite/impl/operations.h \
    ignite/impl/transactions/transactions_impl.h \
    ignite/impl/transactions/transaction_impl.h

uninstall-hook:
	if [ -d ${includedir}/ignite ]; then find ${includedir}/ignite -type d -empty -delete; fi<|MERGE_RESOLUTION|>--- conflicted
+++ resolved
@@ -18,7 +18,6 @@
 ACLOCAL_AMFLAGS =-I m4
 
 nobase_include_HEADERS = \
-<<<<<<< HEAD
     ignite/cache/cache.h \
     ignite/cache/cache_entry.h \
     ignite/cache/cache_entry_processor.h \
@@ -30,39 +29,11 @@
     ignite/cache/query/continuous/continuous_query.h \
     ignite/cache/query/continuous/continuous_query_handle.h \
     ignite/cache/query/query.h \
-    ignite/cache/query/query_argument.h \
     ignite/cache/query/query_cursor.h \
-=======
-    ignite/ignite_configuration.h \
-    ignite/ignite.h \
-    ignite/impl/binary/binary_type_updater_impl.h \
-    ignite/impl/operations.h \
-    ignite/impl/ignite_environment.h \
-    ignite/impl/ignite_impl.h \
-    ignite/impl/cache/query/query_fields_row_impl.h \
-    ignite/impl/cache/query/query_argument.h \
-    ignite/impl/cache/query/query_impl.h \
-    ignite/impl/cache/cache_impl.h \
-    ignite/impl/cache/cache_entry_processor_holder.h \
-    ignite/impl/cache/query/query_batch.h \
-    ignite/impl/interop/interop_target.h \
-    ignite/impl/interop/interop_external_memory.h \
-    ignite/impl/handle_registry.h \
-    ignite/impl/transactions/transaction_impl.h \
-    ignite/impl/transactions/transactions_impl.h \
-    ignite/impl/cluster/cluster_group_impl.h \
-    ignite/impl/ignite_binding_impl.h \
-    ignite/impl/module_manager.h \
-    ignite/cache/query/query_fields_row.h \
->>>>>>> 117e18e8
     ignite/cache/query/query_fields_cursor.h \
     ignite/cache/query/query_fields_row.h \
     ignite/cache/query/query_scan.h \
     ignite/cache/query/query_sql.h \
-<<<<<<< HEAD
-=======
-    ignite/cache/query/query.h \
->>>>>>> 117e18e8
     ignite/cache/query/query_sql_fields.h \
     ignite/cache/query/query_text.h \
     ignite/ignite.h \
@@ -70,10 +41,6 @@
     ignite/ignite_binding_context.h \
     ignite/ignite_configuration.h \
     ignite/ignition.h \
-    ignite/transactions/transaction.h \
-    ignite/transactions/transactions.h \
-    ignite/transactions/transaction_consts.h \
-    ignite/transactions/transaction_metrics.h \
     ignite/impl/binary/binary_type_updater_impl.h \
     ignite/impl/bindings.h \
     ignite/impl/cache/cache_entry_processor_holder.h \
@@ -82,6 +49,7 @@
     ignite/impl/cache/event/cache_entry_event_filter_holder.h \
     ignite/impl/cache/query/continuous/continuous_query_handle_impl.h \
     ignite/impl/cache/query/continuous/continuous_query_impl.h \
+    ignite/impl/cache/query/query_argument.h \
     ignite/impl/cache/query/query_batch.h \
     ignite/impl/cache/query/query_fields_row_impl.h \
     ignite/impl/cache/query/query_impl.h \
@@ -95,7 +63,11 @@
     ignite/impl/module_manager.h \
     ignite/impl/operations.h \
     ignite/impl/transactions/transactions_impl.h \
-    ignite/impl/transactions/transaction_impl.h
+    ignite/impl/transactions/transaction_impl.h \
+    ignite/transactions/transaction.h \
+    ignite/transactions/transactions.h \
+    ignite/transactions/transaction_consts.h \
+    ignite/transactions/transaction_metrics.h
 
 uninstall-hook:
 	if [ -d ${includedir}/ignite ]; then find ${includedir}/ignite -type d -empty -delete; fi