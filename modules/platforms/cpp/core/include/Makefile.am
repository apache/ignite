##
## Licensed to the Apache Software Foundation (ASF) under one or more
## contributor license agreements.  See the NOTICE file distributed with
## this work for additional information regarding copyright ownership.
## The ASF licenses this file to You under the Apache License, Version 2.0
## (the "License"); you may not use this file except in compliance with
## the License.  You may obtain a copy of the License at
##
##      http://www.apache.org/licenses/LICENSE-2.0
##
## Unless required by applicable law or agreed to in writing, software
## distributed under the License is distributed on an "AS IS" BASIS,
## WITHOUT WARRANTIES OR CONDITIONS OF ANY KIND, either express or implied.
## See the License for the specific language governing permissions and
## limitations under the License.
##

ACLOCAL_AMFLAGS =-I m4

<<<<<<< HEAD
nobase_include_HEADERS = ignite/cache/cache.h \
                         ignite/cache/cache_entry.h \
                         ignite/cache/cache_peek_mode.h \
                         ignite/cache/query/query_argument.h \
                         ignite/cache/query/query_cursor.h \
                         ignite/cache/query/query_fields_cursor.h \
                         ignite/cache/query/query_fields_row.h \
                         ignite/cache/query/query_scan.h \
                         ignite/cache/query/query_sql.h \
                         ignite/cache/query/query_sql_fields.h \
                         ignite/cache/query/query_text.h \
                         ignite/cache/query/query.h \
                         ignite/impl/cache/cache_impl.h \
                         ignite/impl/cache/query/query_impl.h \
                         ignite/impl/cache/query/query_fields_row_impl.h \
                         ignite/impl/interop/interop.h \
                         ignite/impl/interop/interop_input_stream.h \
                         ignite/impl/interop/interop_memory.h \
                         ignite/impl/interop/interop_output_stream.h \
                         ignite/impl/binary/binary_type_handler.h \
                         ignite/impl/binary/binary_type_manager.h \
                         ignite/impl/binary/binary_type_snapshot.h \
                         ignite/impl/binary/binary_type_updater.h \
                         ignite/impl/binary/binary_type_updater_impl.h \
                         ignite/impl/binary/binary_common.h \
                         ignite/impl/binary/binary_id_resolver.h \
                         ignite/impl/binary/binary_reader_impl.h \
                         ignite/impl/binary/binary_utils.h \
                         ignite/impl/binary/binary_writer_impl.h \
                         ignite/impl/binary/binary_schema.h \
                         ignite/impl/ignite_environment.h \
                         ignite/impl/ignite_impl.h \
                         ignite/impl/handle_registry.h \
                         ignite/impl/operations.h \
                         ignite/binary/binary.h \
                         ignite/binary/binary_consts.h \
                         ignite/binary/binary_containers.h \
                         ignite/binary/binary_type.h \
                         ignite/binary/binary_raw_reader.h \
                         ignite/binary/binary_raw_writer.h \
                         ignite/binary/binary_reader.h \
                         ignite/binary/binary_writer.h \
                         ignite/ignite.h \
                         ignite/ignite_configuration.h \
                         ignite/ignite_error.h \
                         ignite/ignition.h \
                         ignite/guid.h \
                         ignite/impl/transactions/transaction_impl.h \
                         ignite/impl/transactions/transactions_impl.h \
                         ignite/transactions/transaction.h \
                         ignite/transactions/transactions.h \
                         ignite/transactions/transaction_state.h

=======
nobase_include_HEADERS = \
    ignite/ignite_configuration.h \
    ignite/ignite.h \
    ignite/impl/binary/binary_type_updater_impl.h \
    ignite/impl/operations.h \
    ignite/impl/ignite_environment.h \
    ignite/impl/ignite_impl.h \
    ignite/impl/cache/query/query_fields_row_impl.h \
    ignite/impl/cache/query/query_impl.h \
    ignite/impl/cache/cache_impl.h \
    ignite/impl/interop/interop_external_memory.h \
    ignite/impl/handle_registry.h \
    ignite/cache/query/query_fields_row.h \
    ignite/cache/query/query_fields_cursor.h \
    ignite/cache/query/query_scan.h \
    ignite/cache/query/query_cursor.h \
    ignite/cache/query/query_sql.h \
    ignite/cache/query/query.h \
    ignite/cache/query/query_argument.h \
    ignite/cache/query/query_sql_fields.h \
    ignite/cache/query/query_text.h \
    ignite/cache/cache.h \
    ignite/cache/cache_entry.h \
    ignite/cache/cache_peek_mode.h \
    ignite/ignition.h
>>>>>>> d326e057

uninstall-hook:
	if [ -d ${includedir}/ignite ]; then find ${includedir}/ignite -type d -empty -delete; fi<|MERGE_RESOLUTION|>--- conflicted
+++ resolved
@@ -17,61 +17,6 @@
 
 ACLOCAL_AMFLAGS =-I m4
 
-<<<<<<< HEAD
-nobase_include_HEADERS = ignite/cache/cache.h \
-                         ignite/cache/cache_entry.h \
-                         ignite/cache/cache_peek_mode.h \
-                         ignite/cache/query/query_argument.h \
-                         ignite/cache/query/query_cursor.h \
-                         ignite/cache/query/query_fields_cursor.h \
-                         ignite/cache/query/query_fields_row.h \
-                         ignite/cache/query/query_scan.h \
-                         ignite/cache/query/query_sql.h \
-                         ignite/cache/query/query_sql_fields.h \
-                         ignite/cache/query/query_text.h \
-                         ignite/cache/query/query.h \
-                         ignite/impl/cache/cache_impl.h \
-                         ignite/impl/cache/query/query_impl.h \
-                         ignite/impl/cache/query/query_fields_row_impl.h \
-                         ignite/impl/interop/interop.h \
-                         ignite/impl/interop/interop_input_stream.h \
-                         ignite/impl/interop/interop_memory.h \
-                         ignite/impl/interop/interop_output_stream.h \
-                         ignite/impl/binary/binary_type_handler.h \
-                         ignite/impl/binary/binary_type_manager.h \
-                         ignite/impl/binary/binary_type_snapshot.h \
-                         ignite/impl/binary/binary_type_updater.h \
-                         ignite/impl/binary/binary_type_updater_impl.h \
-                         ignite/impl/binary/binary_common.h \
-                         ignite/impl/binary/binary_id_resolver.h \
-                         ignite/impl/binary/binary_reader_impl.h \
-                         ignite/impl/binary/binary_utils.h \
-                         ignite/impl/binary/binary_writer_impl.h \
-                         ignite/impl/binary/binary_schema.h \
-                         ignite/impl/ignite_environment.h \
-                         ignite/impl/ignite_impl.h \
-                         ignite/impl/handle_registry.h \
-                         ignite/impl/operations.h \
-                         ignite/binary/binary.h \
-                         ignite/binary/binary_consts.h \
-                         ignite/binary/binary_containers.h \
-                         ignite/binary/binary_type.h \
-                         ignite/binary/binary_raw_reader.h \
-                         ignite/binary/binary_raw_writer.h \
-                         ignite/binary/binary_reader.h \
-                         ignite/binary/binary_writer.h \
-                         ignite/ignite.h \
-                         ignite/ignite_configuration.h \
-                         ignite/ignite_error.h \
-                         ignite/ignition.h \
-                         ignite/guid.h \
-                         ignite/impl/transactions/transaction_impl.h \
-                         ignite/impl/transactions/transactions_impl.h \
-                         ignite/transactions/transaction.h \
-                         ignite/transactions/transactions.h \
-                         ignite/transactions/transaction_state.h
-
-=======
 nobase_include_HEADERS = \
     ignite/ignite_configuration.h \
     ignite/ignite.h \
@@ -96,8 +41,12 @@
     ignite/cache/cache.h \
     ignite/cache/cache_entry.h \
     ignite/cache/cache_peek_mode.h \
-    ignite/ignition.h
->>>>>>> d326e057
+    ignite/ignition.h \
+    ignite/impl/transactions/transaction_impl.h \
+    ignite/impl/transactions/transactions_impl.h \
+    ignite/transactions/transaction.h \
+    ignite/transactions/transactions.h \
+    ignite/transactions/transaction_state.h
 
 uninstall-hook:
 	if [ -d ${includedir}/ignite ]; then find ${includedir}/ignite -type d -empty -delete; fi