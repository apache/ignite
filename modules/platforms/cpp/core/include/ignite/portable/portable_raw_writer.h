--- conflicted
+++ resolved
@@ -192,23 +192,8 @@
              * @param val String.
              * @param len String length (characters).
              */
-<<<<<<< HEAD
-            void WriteString(const char* val, const int32_t len);
-
-=======
+
             void WriteString(const char* val, int32_t len);
-            
-            /**
-             * Write string.
-             *
-             * @param val String.
-             */
-            void WriteString(const std::string& val)
-            {
-                WriteString(val.c_str());
-            }
-            
->>>>>>> 7a0cb1e5
             /**
              * Start string array write.
              *
