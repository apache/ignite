--- conflicted
+++ resolved
@@ -67,12 +67,8 @@
              *
              * @param other Other instance.
              */
-<<<<<<< HEAD
-            CacheEntry(const CacheEntry& other) : key(other.key), val(other.val)
-=======
             CacheEntry(const CacheEntry& other) :
                 key(other.key), val(other.val)
->>>>>>> d03258ba
             {
                 // No-op.
             }
