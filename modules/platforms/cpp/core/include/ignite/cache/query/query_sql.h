--- conflicted
+++ resolved
@@ -43,11 +43,7 @@
                  * @param type Type name.
                  * @param sql SQL string.
                  */
-<<<<<<< HEAD
                 SqlQuery(const char* type, const char* sql) : type(type), sql(sql), pageSize(1024), 
-=======
-                SqlQuery(const std::string& type, const std::string& sql) : type(type), sql(sql), pageSize(1024), 
->>>>>>> 7a0cb1e5
                     loc(false), args(NULL)
                 {
                     // No-op.
@@ -122,11 +118,7 @@
                  *
                  * @return Type name.
                  */
-<<<<<<< HEAD
-                const char* GetType()
-=======
-                const std::string& GetType() const
->>>>>>> 7a0cb1e5
+                const char* GetType() const
                 {
                     return type.c_str();
                 }
@@ -136,11 +128,7 @@
                  *
                  * @param sql Type name.
                  */
-<<<<<<< HEAD
                 void SetType(const char* type)
-=======
-                void SetType(const std::string& type)
->>>>>>> 7a0cb1e5
                 {
                     this->type = type;
                 }
@@ -150,11 +138,7 @@
                  *
                  * @return SQL string.
                  */
-<<<<<<< HEAD
-                const char* GetSql()
-=======
-                const std::string& GetSql() const
->>>>>>> 7a0cb1e5
+                const char* GetSql() const
                 {
                     return sql.c_str();
                 }
@@ -164,11 +148,7 @@
                  *
                  * @param sql SQL string.
                  */
-<<<<<<< HEAD
                 void SetSql(const char* sql)
-=======
-                void SetSql(const std::string& sql)
->>>>>>> 7a0cb1e5
                 {
                     this->sql = sql;
                 }
