--- conflicted
+++ resolved
@@ -40,11 +40,8 @@
 #include "ignite/impl/cache/cache_impl.h"
 #include "ignite/impl/cache/cache_entry_processor_holder.h"
 #include "ignite/impl/operations.h"
-<<<<<<< HEAD
 #include "ignite/impl/module_manager.h"
 #include "ignite/ignite_error.h"
-=======
->>>>>>> b500d3a5
 
 namespace ignite
 {
@@ -1157,7 +1154,37 @@
             }
 
             /**
-<<<<<<< HEAD
+             * Perform sql fields query.
+             *
+             * @param qry Query.
+             * @return Query cursor.
+             */
+            query::QueryFieldsCursor Query(const query::SqlFieldsQuery& qry)
+            {
+                IgniteError err;
+
+                query::QueryFieldsCursor res = Query(qry, err);
+
+                IgniteError::ThrowIfNeeded(err);
+
+                return res;
+            }
+
+            /**
+             * Perform sql fields query.
+             *
+             * @param qry Query.
+             * @param err Error.
+             * @return Query cursor.
+             */
+            query::QueryFieldsCursor Query(const query::SqlFieldsQuery& qry, IgniteError& err)
+            {
+                impl::cache::query::QueryCursorImpl* cursorImpl = impl.Get()->QuerySqlFields(qry, &err);
+
+                return query::QueryFieldsCursor(cursorImpl);
+            }
+
+            /**
              * Invokes an CacheEntryProcessor against the MutableCacheEntry specified by the
              * provided key. If an entry does not exist for the specified key, an attempt is made
              * to load it (if a loader is configured) or a surrogate entry, consisting of the key
@@ -1205,36 +1232,6 @@
                 IgniteError::ThrowIfNeeded(err);
 
                 return res;
-=======
-             * Perform sql fields query.
-             *
-             * @param qry Query.
-             * @return Query cursor.
-             */
-            query::QueryFieldsCursor Query(const query::SqlFieldsQuery& qry)
-            {
-                IgniteError err;
-
-                query::QueryFieldsCursor res = Query(qry, err);
-
-                IgniteError::ThrowIfNeeded(err);
-
-                return res;
-            }
-
-            /**
-             * Perform sql fields query.
-             *
-             * @param qry Query.
-             * @param err Error.
-             * @return Query cursor.
-             */
-            query::QueryFieldsCursor Query(const query::SqlFieldsQuery& qry, IgniteError& err)
-            {
-                impl::cache::query::QueryCursorImpl* cursorImpl = impl.Get()->QuerySqlFields(qry, &err);
-
-                return query::QueryFieldsCursor(cursorImpl);
->>>>>>> b500d3a5
             }
 
             /**
