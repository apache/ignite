--- conflicted
+++ resolved
@@ -1377,7 +1377,6 @@
             }
 
             /**
-<<<<<<< HEAD
              * Invokes an CacheEntryProcessor against the MutableCacheEntry
              * specified by the provided key. If an entry does not exist for the
              * specified key, an attempt is made to load it (if a loader is
@@ -1426,27 +1425,13 @@
                 IgniteError err;
 
                 R res = Invoke<R>(key, processor, arg, err);
-=======
-             * Start continuous query execution.
-             *
-             * @param qry Continuous query.
-             * @return Continuous query handle.
-             */
-            query::continuous::ContinuousQueryHandle<K, V> QueryContinuous(
-                const query::continuous::ContinuousQuery<K, V>& qry)
-            {
-                IgniteError err;
-
-                query::continuous::ContinuousQueryHandle<K, V> res = QueryContinuous(qry, err);
->>>>>>> 10b2b97a
-
-                IgniteError::ThrowIfNeeded(err);
-
-                return res;
-            }
-
-            /**
-<<<<<<< HEAD
+
+                IgniteError::ThrowIfNeeded(err);
+
+                return res;
+            }
+
+            /**
              * Invokes an CacheEntryProcessor against the MutableCacheEntry
              * specified by the provided key. If an entry does not exist for the
              * specified key, an attempt is made to load it (if a loader is
@@ -1507,7 +1492,27 @@
                 impl.Get()->Invoke(inOp, outOp, &err);
 
                 return outOp.GetResult();
-=======
+            }
+
+            /**
+             * Start continuous query execution.
+             *
+             * @param qry Continuous query.
+             * @return Continuous query handle.
+             */
+            query::continuous::ContinuousQueryHandle<K, V> QueryContinuous(
+                const query::continuous::ContinuousQuery<K, V>& qry)
+            {
+                IgniteError err;
+
+                query::continuous::ContinuousQueryHandle<K, V> res = QueryContinuous(qry, err);
+
+                IgniteError::ThrowIfNeeded(err);
+
+                return res;
+            }
+
+            /**
              * Start continuous query execution.
              *
              * @param qry Continuous query.
@@ -1587,7 +1592,6 @@
                     cqImpl->SetQuery(qry.impl);
 
                 return query::continuous::ContinuousQueryHandle<K, V>(cqImpl);
->>>>>>> 10b2b97a
             }
 
             /**
