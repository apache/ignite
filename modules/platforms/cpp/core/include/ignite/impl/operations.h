/*
 * Licensed to the Apache Software Foundation (ASF) under one or more
 * contributor license agreements.  See the NOTICE file distributed with
 * this work for additional information regarding copyright ownership.
 * The ASF licenses this file to You under the Apache License, Version 2.0
 * (the "License"); you may not use this file except in compliance with
 * the License.  You may obtain a copy of the License at
 *
 *      http://www.apache.org/licenses/LICENSE-2.0
 *
 * Unless required by applicable law or agreed to in writing, software
 * distributed under the License is distributed on an "AS IS" BASIS,
 * WITHOUT WARRANTIES OR CONDITIONS OF ANY KIND, either express or implied.
 * See the License for the specific language governing permissions and
 * limitations under the License.
 */

#ifndef _IGNITE_IMPL_OPERATIONS
#define _IGNITE_IMPL_OPERATIONS

#include <map>
#include <set>
#include <vector>

#include <ignite/common/common.h>

#include "ignite/cache/cache_entry.h"
#include "ignite/impl/binary/binary_reader_impl.h"
#include "ignite/impl/binary/binary_writer_impl.h"
#include "ignite/impl/binary/binary_utils.h"
#include "ignite/binary/binary.h"

namespace ignite
{
    namespace impl
    {
        /**
         * Input operation.
         */
        class InputOperation
        {
        public:
            /**
             * Destructor.
             */
            virtual ~InputOperation()
            {
                // No-op.
            }

            /**
             * Process input.
             *
             * @param writer Writer.
             */
            virtual void ProcessInput(ignite::impl::binary::BinaryWriterImpl& writer) = 0;
        };

        /**
         * Input operation accepting a single argument.
         */
        template<typename T>
        class In1Operation : public InputOperation
        {
        public:
            /**
             * Constructor.
             * 
             * @param val Value.
             */
            In1Operation(const T& val) : val(val)
            {
                // No-op.
            }

            virtual void ProcessInput(ignite::impl::binary::BinaryWriterImpl& writer)
            {
                writer.WriteTopObject<T>(val);
            }
        private:
            /** Value. */
            const T val; 

            IGNITE_NO_COPY_ASSIGNMENT(In1Operation)
        };

        /**
         * Input operation accepting two single objects.
         */
        template<typename T1, typename T2>
        class In2Operation : public InputOperation
        {
        public:
            /**
             * Constructor.
             *
             * @param val1 First value.
             * @param val2 Second value.
             */
            In2Operation(const T1& val1, const T2& val2) : val1(val1), val2(val2)
            {
                // No-op.
            }

            virtual void ProcessInput(ignite::impl::binary::BinaryWriterImpl& writer)
            {
                writer.WriteTopObject<T1>(val1);
                writer.WriteTopObject<T2>(val2);
            }
        private:
            /** First value. */
            const T1& val1; 

            /** Second value. */
            const T2& val2; 

            IGNITE_NO_COPY_ASSIGNMENT(In2Operation)
        };

        /**
         * Input operation accepting three single objects.
         */
        template<typename T1, typename T2, typename T3>
        class In3Operation : public InputOperation
        {
        public:
            /**
             * Constructor.
             *
             * @param val1 First value.
             * @param val2 Second value.
             * @param val3 Third value.
             */
            In3Operation(const T1& val1, const T2& val2, const T3& val3) : val1(val1), val2(val2), val3(val3)
            {
                // No-op.
            }

            virtual void ProcessInput(ignite::impl::binary::BinaryWriterImpl& writer)
            {
                writer.WriteTopObject<T1>(val1);
                writer.WriteTopObject<T2>(val2);
                writer.WriteTopObject<T3>(val3);
            }
        private:
            /** First value. */
            const T1& val1;

            /** Second value. */
            const T2& val2;

            /** Third value. */
            const T3& val3;

            IGNITE_NO_COPY_ASSIGNMENT(In3Operation)
        };

        /**
         * Input set operation.
         */
        template<typename T>
        class InSetOperation : public InputOperation
        {
        public:
            /**
             * Constructor.
             *
             * @param val Value.
             */
            InSetOperation(const std::set<T>& val) : val(val)
            {
                // No-op.
            }

            virtual void ProcessInput(ignite::impl::binary::BinaryWriterImpl& writer)
            {
                writer.GetStream()->WriteInt32(static_cast<int32_t>(val.size()));

                for (typename std::set<T>::const_iterator it = val.begin(); it != val.end(); ++it)
                    writer.WriteTopObject<T>(*it);
            }
        private:
            /** Value. */
            const std::set<T>& val; 

            IGNITE_NO_COPY_ASSIGNMENT(InSetOperation)
        };

        /**
         * Input map operation.
         */
        template<typename K, typename V>
        class InMapOperation : public InputOperation
        {
        public:
            /**
             * Constructor.
             *
             * @param val Value.
             */
            InMapOperation(const std::map<K, V>& val) : val(val)
            {
                // No-op.
            }

            virtual void ProcessInput(ignite::impl::binary::BinaryWriterImpl& writer)
            {
                writer.GetStream()->WriteInt32(static_cast<int32_t>(val.size()));

                for (typename std::map<K, V>::const_iterator it = val.begin(); it != val.end(); ++it) {
                    writer.WriteTopObject<K>(it->first);
                    writer.WriteTopObject<V>(it->second);
                }
            }
        private:
            /** Value. */
            const std::map<K, V>& val; 

            IGNITE_NO_COPY_ASSIGNMENT(InMapOperation)
        };

        /**
         * Cache LocalPeek input operation.
         */
        template<typename T>
        class InCacheLocalPeekOperation : public InputOperation
        {
        public:
            /**
             * Constructor.
             *
             * @param key Key.
             * @param peekModes Peek modes.
             */
            InCacheLocalPeekOperation(const T& key, int32_t peekModes) : key(key), peekModes(peekModes)
            {
                // No-op.
            }

            virtual void ProcessInput(ignite::impl::binary::BinaryWriterImpl& writer)
            {
                writer.WriteTopObject<T>(key);
                writer.GetStream()->WriteInt32(peekModes);
            }
        private:
            /** Key. */
            const T& key;   

            /** Peek modes. */
            int32_t peekModes; 

            IGNITE_NO_COPY_ASSIGNMENT(InCacheLocalPeekOperation)
        };

        /**
         * Output operation.
         */
        class OutputOperation
        {
        public:
            /**
             * Destructor.
             */
            virtual ~OutputOperation()
            {
                // No-op.
            }

            /**
             * Process output.
             *
             * @param reader Reader.
             */
            virtual void ProcessOutput(binary::BinaryReaderImpl& reader) = 0;

            /**
             * Sets result to null value.
             */
            virtual void SetNull() = 0;
        };

        /**
         * Output operation returning single object.
         */
        template<typename T>
        class Out1Operation : public OutputOperation
        {
        public:
            /**
             * Constructor.
             */
            Out1Operation()
            {
                // No-op.
            }

            virtual void ProcessOutput(binary::BinaryReaderImpl& reader)
            {
                val = reader.ReadTopObject<T>();
            }

            virtual void SetNull()
            {
                val = binary::BinaryUtils::GetDefaultValue<T>();
            }

            /**
             * Get value.
             *
             * @param Value.
             */
            T GetResult()
            {
                return val;
            }
        private:
            /** Value. */
            T val; 

            IGNITE_NO_COPY_ASSIGNMENT(Out1Operation)
        };

        /**
         * Output operation returning two objects.
         */
        template<typename T1, typename T2>
        class Out2Operation : public OutputOperation
        {
        public:
            /**
             * Constructor.
             */
            Out2Operation()
            {
                // No-op.
            }

            virtual void ProcessOutput(binary::BinaryReaderImpl& reader)
            {
                val1 = reader.ReadTopObject<T1>();
                val2 = reader.ReadTopObject<T2>();
            }

            virtual void SetNull()
            {
                val1 = binary::BinaryUtils::GetDefaultValue<T1>();
                val2 = binary::BinaryUtils::GetDefaultValue<T2>();
            }

            /**
             * Get value 1.
             *
             * @param Value 1.
             */
            T1& Get1()
            {
                return val1;
            }

            /**
             * Get value 2.
             *
             * @param Value 2.
             */
            T2& Get2()
            {
                return val2;
            }

        private:
            /** Value 1. */
            T1 val1; 
            
            /** Value 2. */
            T2 val2; 

            IGNITE_NO_COPY_ASSIGNMENT(Out2Operation)
        };

        /**
         * Output operation returning four objects.
         */
        template<typename T1, typename T2, typename T3, typename T4>
        class Out4Operation : public OutputOperation
        {
        public:
            /**
             * Constructor.
             */
            Out4Operation()
            {
                // No-op.
            }

            virtual void ProcessOutput(binary::BinaryReaderImpl& reader)
            {
                val1 = reader.ReadTopObject<T1>();
                val2 = reader.ReadTopObject<T2>();
                val3 = reader.ReadTopObject<T3>();
                val4 = reader.ReadTopObject<T4>();
            }

            virtual void SetNull()
            {
                val1 = binary::BinaryUtils::GetDefaultValue<T1>();
                val2 = binary::BinaryUtils::GetDefaultValue<T2>();
                val3 = binary::BinaryUtils::GetDefaultValue<T3>();
                val4 = binary::BinaryUtils::GetDefaultValue<T4>();
            }

            /**
             * Get value 1.
             *
             * @param Value 1.
             */
            T1& Get1()
            {
                return val1;
            }

            /**
             * Get value 2.
             *
             * @param Value 2.
             */
            T2& Get2()
            {
                return val2;
            }

            /**
             * Get value 3.
             *
             * @param Value 3.
             */
            T3& Get3()
            {
                return val3;
            }

            /**
             * Get value 4.
             *
             * @param Value 4.
             */
            T4& Get4()
            {
                return val4;
            }

        private:
            /** Value 1. */
            T1 val1; 
            
            /** Value 2. */
            T2 val2;

            /** Value 3. */
            T3 val3;

            /** Value 4. */
            T4 val4;

            IGNITE_NO_COPY_ASSIGNMENT(Out4Operation)
        };

        /**
         * Output map operation.
         */
        template<typename T1, typename T2>
        class OutMapOperation :public OutputOperation
        {
        public:
            /**
             * Constructor.
             */
            OutMapOperation()
            {
                // No-op.
            }

            virtual void ProcessOutput(binary::BinaryReaderImpl& reader)
            {
                bool exists = reader.GetStream()->ReadBool();

                if (exists)
                {
                    int32_t cnt = reader.GetStream()->ReadInt32();

                    std::map<T1, T2> val0;

                    for (int i = 0; i < cnt; i++) {
                        T1 t1 = reader.ReadTopObject<T1>();
                        T2 t2 = reader.ReadTopObject<T2>();

                        val0[t1] = t2;
                    }

                    val = val0;
                }
            }

            virtual void SetNull()
            {
                // No-op.
            }

            /**
             * Get value.
             *
             * @param Value.
             */
            std::map<T1, T2> GetResult()
            {
                return val;
            }
        private:
            /** Value. */
            std::map<T1, T2> val;

            IGNITE_NO_COPY_ASSIGNMENT(OutMapOperation)
        };

        /**
         * Output query GET ALL operation.
         */
        template<typename K, typename V>
        class OutQueryGetAllOperation : public OutputOperation
        {
        public:
            /**
             * Constructor.
             */
<<<<<<< HEAD
            OutQueryGetAllOperation(std::vector<ignite::cache::CacheEntry<K, V>>& res) : res(res)
=======
            OutQueryGetAllOperation(std::vector<ignite::cache::CacheEntry<K, V> >* res) : res(res)
>>>>>>> 10b2b97a
            {
                // No-op.
            }

            virtual void ProcessOutput(binary::BinaryReaderImpl& reader)
            {
                int32_t cnt = reader.ReadInt32();

                for (int i = 0; i < cnt; i++) 
                {
                    K key = reader.ReadTopObject<K>();
                    V val = reader.ReadTopObject<V>();

                    res.push_back(ignite::cache::CacheEntry<K, V>(key, val));
                }
            }

            virtual void SetNull()
            {
                res->clear();
            }

        private:
            /** Entries. */
<<<<<<< HEAD
            std::vector<ignite::cache::CacheEntry<K, V>>& res;
=======
            std::vector<ignite::cache::CacheEntry<K, V> >* res;
>>>>>>> 10b2b97a
            
            IGNITE_NO_COPY_ASSIGNMENT(OutQueryGetAllOperation)
        };
    }
}

#endif //_IGNITE_IMPL_OPERATIONS<|MERGE_RESOLUTION|>--- conflicted
+++ resolved
@@ -531,11 +531,7 @@
             /**
              * Constructor.
              */
-<<<<<<< HEAD
-            OutQueryGetAllOperation(std::vector<ignite::cache::CacheEntry<K, V>>& res) : res(res)
-=======
-            OutQueryGetAllOperation(std::vector<ignite::cache::CacheEntry<K, V> >* res) : res(res)
->>>>>>> 10b2b97a
+            OutQueryGetAllOperation(std::vector<ignite::cache::CacheEntry<K, V> >& res) : res(res)
             {
                 // No-op.
             }
@@ -560,11 +556,7 @@
 
         private:
             /** Entries. */
-<<<<<<< HEAD
-            std::vector<ignite::cache::CacheEntry<K, V>>& res;
-=======
-            std::vector<ignite::cache::CacheEntry<K, V> >* res;
->>>>>>> 10b2b97a
+            std::vector<ignite::cache::CacheEntry<K, V> >& res;
             
             IGNITE_NO_COPY_ASSIGNMENT(OutQueryGetAllOperation)
         };
