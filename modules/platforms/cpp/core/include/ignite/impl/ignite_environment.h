--- conflicted
+++ resolved
@@ -24,12 +24,9 @@
 
 #include "ignite/impl/interop/interop_memory.h"
 #include "ignite/impl/binary/binary_type_manager.h"
-<<<<<<< HEAD
+#include "ignite/impl/handle_registry.h"
 #include "ignite/impl/module_manager.h"
 #include "ignite/impl/invoke_manager_impl.h"
-=======
-#include "ignite/impl/handle_registry.h"
->>>>>>> 10b2b97a
 
 namespace ignite
 {
@@ -79,11 +76,7 @@
              *
              * @param ctx Context.
              */
-<<<<<<< HEAD
-            void SetContext(ignite::common::concurrent::SharedPointer<ignite::jni::java::JniContext> ctx);
-=======
             void SetContext(common::concurrent::SharedPointer<jni::java::JniContext> ctx);
->>>>>>> 10b2b97a
 
             /**
              * Perform initialization on successful start.
@@ -96,7 +89,14 @@
              * @param memPtr Memory pointer.
              * @param proc Processor instance.
              */
-            void OnStartCallback(long long memPtr, void* proc);
+            void OnStartCallback(long long memPtr, jobject proc);
+
+            /**
+             * Continuous query listener apply callback.
+             *
+             * @param mem Memory with data.
+             */
+            void OnContinuousQueryListenerApply(common::concurrent::SharedPointer<interop::InteropMemory>& mem);
 
             /**
              * Cache Invoke callback.
@@ -104,18 +104,7 @@
              * @param inMemPtr Input memory pointer.
              * @param outMemPtr Output memory pointer.
              */
-<<<<<<< HEAD
             void CacheInvokeCallback(long long inMemPtr, long long outMemPtr);
-=======
-            void OnStartCallback(long long memPtr, jobject proc);
-
-            /**
-             * Continuous query listener apply callback.
-             *
-             * @param mem Memory with data.
-             */
-            void OnContinuousQueryListenerApply(common::concurrent::SharedPointer<interop::InteropMemory>& mem);
->>>>>>> 10b2b97a
 
             /**
              * Get name of Ignite instance.
@@ -169,72 +158,58 @@
             binary::BinaryTypeManager* GetTypeManager();
 
             /**
-<<<<<<< HEAD
+             * Get type updater.
+             *
+             * @return Type updater.
+             */
+            binary::BinaryTypeUpdater* GetTypeUpdater();
+
+            /**
+             * Notify processor that Ignite instance has started.
+             */
+            void ProcessorReleaseStart();
+
+            /**
+             * Get handle registry.
+             *
+             * @return Handle registry.
+             */
+            HandleRegistry& GetHandleRegistry();
+
+            /**
              * Acquire ownership for the object.
              *
              * @param obj Java object to acquire.
              */
             void* Acquire(void* obj);
-=======
-             * Get type updater.
-             *
-             * @return Type updater.
-             */
-            binary::BinaryTypeUpdater* GetTypeUpdater();
->>>>>>> 10b2b97a
-
-            /**
-             * Notify processor that Ignite instance has started.
-             */
-            void ProcessorReleaseStart();
-
-<<<<<<< HEAD
-=======
-            /**
-             * Get handle registry.
-             *
-             * @return Handle registry.
-             */
-            HandleRegistry& GetHandleRegistry();
-
->>>>>>> 10b2b97a
+
         private:
             /** Context to access Java. */
             common::concurrent::SharedPointer<jni::java::JniContext> ctx;
 
             /** Startup latch. */
-<<<<<<< HEAD
-            ignite::common::concurrent::SingleLatch latch;
-=======
-            common::concurrent::SingleLatch* latch;
->>>>>>> 10b2b97a
+            common::concurrent::SingleLatch latch;
 
             /** Ignite name. */
             char* name;
 
             /** Processor instance. */
-<<<<<<< HEAD
-            ignite::jni::JavaGlobalRef proc;
-=======
             jni::JavaGlobalRef proc;
->>>>>>> 10b2b97a
 
             /** Type manager. */
             binary::BinaryTypeManager* metaMgr;
 
-<<<<<<< HEAD
+            /** Type updater. */
+            binary::BinaryTypeUpdater* metaUpdater;
+
+            /** Handle registry. */
+            HandleRegistry registry;
+
             /** Invoke manager */
-            ignite::common::concurrent::SharedPointer<InvokeManagerImpl> invokeMgr;
+            common::concurrent::SharedPointer<InvokeManagerImpl> invokeMgr;
 
             /** Module manager. */
             ModuleManager* moduleMgr;
-=======
-            /** Type updater. */
-            binary::BinaryTypeUpdater* metaUpdater;
-
-            /** Handle registry. */
-            HandleRegistry registry;
->>>>>>> 10b2b97a
 
             IGNITE_NO_COPY_ASSIGNMENT(IgniteEnvironment);
         };
