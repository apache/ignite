--- conflicted
+++ resolved
@@ -312,7 +312,6 @@
                  * @return Query cursor.
                  */
                 query::QueryCursorImpl* QuerySqlFields(const ignite::cache::query::SqlFieldsQuery& qry, IgniteError* err);
-<<<<<<< HEAD
 
                 /**
                  * Perform Invoke.
@@ -322,14 +321,6 @@
                  * @param err Error.
                  */
                 void Invoke(InputOperation& inOp, OutputOperation& outOp, IgniteError* err);
-                
-            private:
-                /** Name. */
-                char* name; 
-                
-                IGNITE_NO_COPY_ASSIGNMENT(CacheImpl)
-=======
->>>>>>> 10b2b97a
 
                 /**
                  * Start continuous query execution.
