--- conflicted
+++ resolved
@@ -203,14 +203,10 @@
             JniMethod M_PLATFORM_PROCESSOR_SERVICES = JniMethod("services", "(Lorg/apache/ignite/internal/processors/platform/PlatformTarget;)Lorg/apache/ignite/internal/processors/platform/PlatformTarget;", false);
             JniMethod M_PLATFORM_PROCESSOR_EXTENSIONS = JniMethod("extensions", "()Lorg/apache/ignite/internal/processors/platform/PlatformTarget;", false);
             JniMethod M_PLATFORM_PROCESSOR_ATOMIC_LONG = JniMethod("atomicLong", "(Ljava/lang/String;JZ)Lorg/apache/ignite/internal/processors/platform/PlatformTarget;", false);
-<<<<<<< HEAD
             JniMethod M_PLATFORM_PROCESSOR_ATOMIC_SEQUENCE = JniMethod("atomicSequence", "(Ljava/lang/String;JZ)Lorg/apache/ignite/internal/processors/platform/PlatformTarget;", false);
-            JniMethod M_PLATFORM_PROCESSOR_ATOMIC_REFERENCE = JniMethod("atomicReference", "(Ljava/lang/String;JZ)Lorg/apache/ignite/internal/processors/platform/PlatformTarget;", false);
-            
-=======
+            JniMethod M_PLATFORM_PROCESSOR_ATOMIC_REFERENCE = JniMethod("atomicReference", "(Ljava/lang/String;JZ)Lorg/apache/ignite/internal/processors/platform/PlatformTarget;", false);            
             JniMethod M_PLATFORM_PROCESSOR_GET_IGNITE_CONFIGURATION = JniMethod("getIgniteConfiguration", "(J)V", false);
 
->>>>>>> afd3bc1e
             const char* C_PLATFORM_TARGET = "org/apache/ignite/internal/processors/platform/PlatformTarget";
             JniMethod M_PLATFORM_TARGET_IN_STREAM_OUT_LONG = JniMethod("inStreamOutLong", "(IJ)J", false);
             JniMethod M_PLATFORM_TARGET_IN_STREAM_OUT_OBJECT = JniMethod("inStreamOutObject", "(IJ)Ljava/lang/Object;", false);
@@ -355,13 +351,9 @@
 
             JniMethod M_PLATFORM_CALLBACK_UTILS_EXTENSION_CALLBACK_IN_LONG_OUT_LONG = JniMethod("extensionCallbackInLongOutLong", "(JIJ)J", true);
             JniMethod M_PLATFORM_CALLBACK_UTILS_EXTENSION_CALLBACK_IN_LONG_LONG_OUT_LONG = JniMethod("extensionCallbackInLongLongOutLong", "(JIJJ)J", true);
-<<<<<<< HEAD
             
             JniMethod M_PLATFORM_CALLBACK_UTILS_COMPARE_OBJECTS = JniMethod("compareObjects", "(JJ)J", true);
             
-=======
-
->>>>>>> afd3bc1e
             const char* C_PLATFORM_UTILS = "org/apache/ignite/internal/processors/platform/utils/PlatformUtils";
             JniMethod M_PLATFORM_UTILS_REALLOC = JniMethod("reallocate", "(JI)V", true);
             JniMethod M_PLATFORM_UTILS_ERR_DATA = JniMethod("errorData", "(Ljava/lang/Throwable;)[B", true);
@@ -408,7 +400,6 @@
             JniMethod M_PLATFORM_ATOMIC_LONG_IS_CLOSED = JniMethod("isClosed", "()Z", false);
             JniMethod M_PLATFORM_ATOMIC_LONG_CLOSE = JniMethod("close", "()V", false);
 
-<<<<<<< HEAD
             const char* C_PLATFORM_ATOMIC_SEQUENCE = "org/apache/ignite/internal/processors/platform/datastructures/PlatformAtomicSequence";
             JniMethod M_PLATFORM_ATOMIC_SEQUENCE_GET = JniMethod("get", "()J", false);
             JniMethod M_PLATFORM_ATOMIC_SEQUENCE_INCREMENT_AND_GET = JniMethod("incrementAndGet", "()J", false);
@@ -423,11 +414,10 @@
             const char* C_PLATFORM_ATOMIC_REFERENCE = "org/apache/ignite/internal/processors/platform/datastructures/PlatformAtomicReference";
             JniMethod M_PLATFORM_ATOMIC_REFERENCE_IS_CLOSED = JniMethod("isClosed", "()Z", false);
             JniMethod M_PLATFORM_ATOMIC_REFERENCE_CLOSE = JniMethod("close", "()V", false);
-=======
+
             const char* C_PLATFORM_LISTENABLE = "org/apache/ignite/internal/processors/platform/utils/PlatformListenable";
             JniMethod M_PLATFORM_LISTENABLE_CANCEL = JniMethod("cancel", "()Z", false);
             JniMethod M_PLATFORM_LISTENABLE_IS_CANCELED = JniMethod("isCancelled", "()Z", false);
->>>>>>> afd3bc1e
 
             /* STATIC STATE. */
             gcc::CriticalSection JVM_LOCK;
@@ -681,12 +671,9 @@
                 m_PlatformProcessor_services = FindMethod(env, c_PlatformProcessor, M_PLATFORM_PROCESSOR_SERVICES);
                 m_PlatformProcessor_extensions = FindMethod(env, c_PlatformProcessor, M_PLATFORM_PROCESSOR_EXTENSIONS);
                 m_PlatformProcessor_atomicLong = FindMethod(env, c_PlatformProcessor, M_PLATFORM_PROCESSOR_ATOMIC_LONG);
-<<<<<<< HEAD
                 m_PlatformProcessor_atomicSequence = FindMethod(env, c_PlatformProcessor, M_PLATFORM_PROCESSOR_ATOMIC_SEQUENCE);
                 m_PlatformProcessor_atomicReference = FindMethod(env, c_PlatformProcessor, M_PLATFORM_PROCESSOR_ATOMIC_REFERENCE);
-=======
 				m_PlatformProcessor_getIgniteConfiguration = FindMethod(env, c_PlatformProcessor, M_PLATFORM_PROCESSOR_GET_IGNITE_CONFIGURATION);
->>>>>>> afd3bc1e
 
                 c_PlatformTarget = FindClass(env, C_PLATFORM_TARGET);
                 m_PlatformTarget_inStreamOutLong = FindMethod(env, c_PlatformTarget, M_PLATFORM_TARGET_IN_STREAM_OUT_LONG);
@@ -729,7 +716,6 @@
                 m_PlatformAtomicLong_isClosed = FindMethod(env, c_PlatformAtomicLong, M_PLATFORM_ATOMIC_LONG_IS_CLOSED);
                 m_PlatformAtomicLong_close = FindMethod(env, c_PlatformAtomicLong, M_PLATFORM_ATOMIC_LONG_CLOSE);
 
-<<<<<<< HEAD
                 jclass c_PlatformAtomicSequence = FindClass(env, C_PLATFORM_ATOMIC_SEQUENCE);
                 m_PlatformAtomicSequence_get = FindMethod(env, c_PlatformAtomicSequence, M_PLATFORM_ATOMIC_SEQUENCE_GET);
                 m_PlatformAtomicSequence_incrementAndGet = FindMethod(env, c_PlatformAtomicSequence, M_PLATFORM_ATOMIC_SEQUENCE_INCREMENT_AND_GET);
@@ -744,11 +730,10 @@
                 jclass c_PlatformAtomicReference = FindClass(env, C_PLATFORM_ATOMIC_REFERENCE);
                 m_PlatformAtomicReference_isClosed = FindMethod(env, c_PlatformAtomicReference, M_PLATFORM_ATOMIC_REFERENCE_IS_CLOSED);
                 m_PlatformAtomicReference_close = FindMethod(env, c_PlatformAtomicReference, M_PLATFORM_ATOMIC_REFERENCE_CLOSE);
-=======
+
                 c_PlatformListenable = FindClass(env, C_PLATFORM_LISTENABLE);
                 m_PlatformListenable_cancel = FindMethod(env, c_PlatformListenable, M_PLATFORM_LISTENABLE_CANCEL);                    
                 m_PlatformListenable_isCancelled = FindMethod(env, c_PlatformListenable, M_PLATFORM_LISTENABLE_IS_CANCELED);
->>>>>>> afd3bc1e
 
                 // Find utility classes which are not used from context, but are still required in other places.
                 CheckClass(env, C_PLATFORM_NO_CALLBACK_EXCEPTION);
@@ -1360,7 +1345,6 @@
                 return LocalToGlobal(env, res);
             }
 
-<<<<<<< HEAD
             jobject JniContext::ProcessorAtomicSequence(jobject obj, char* name, long long initVal, bool create)
             {
                 JNIEnv* env = Attach();
@@ -1391,7 +1375,8 @@
                 ExceptionCheck(env);
 
                 return LocalToGlobal(env, res);
-=======
+            }
+
             void JniContext::ProcessorGetIgniteConfiguration(jobject obj, long memPtr)
             {
                 JNIEnv* env = Attach();
@@ -1399,7 +1384,6 @@
                 env->CallVoidMethod(obj, jvm->GetMembers().m_PlatformProcessor_getIgniteConfiguration, memPtr);
 
                 ExceptionCheck(env);
->>>>>>> afd3bc1e
             }
 
             long long JniContext::TargetInStreamOutLong(jobject obj, int opType, long long memPtr, JniErrorInfo* err) {
@@ -2225,7 +2209,6 @@
                 ExceptionCheck(env);
             }
 
-<<<<<<< HEAD
             long long JniContext::AtomicSequenceGet(jobject obj)
             {
                 JNIEnv* env = Attach();
@@ -2339,7 +2322,8 @@
                 env->CallVoidMethod(obj, jvm->GetMembers().m_PlatformAtomicReference_close);
 
                 ExceptionCheck(env);
-=======
+            }
+
             bool JniContext::ListenableCancel(jobject obj)
             {
                 JNIEnv* env = Attach();
@@ -2360,7 +2344,6 @@
                 ExceptionCheck(env);
 
                 return res != 0;;
->>>>>>> afd3bc1e
             }
 
 			jobject JniContext::Acquire(jobject obj)
