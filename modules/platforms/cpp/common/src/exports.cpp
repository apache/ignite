/*
 * Licensed to the Apache Software Foundation (ASF) under one or more
 * contributor license agreements.  See the NOTICE file distributed with
 * this work for additional information regarding copyright ownership.
 * The ASF licenses this file to You under the Apache License, Version 2.0
 * (the "License"); you may not use this file except in compliance with
 * the License.  You may obtain a copy of the License at
 *
 *      http://www.apache.org/licenses/LICENSE-2.0
 *
 * Unless required by applicable law or agreed to in writing, software
 * distributed under the License is distributed on an "AS IS" BASIS,
 * WITHOUT WARRANTIES OR CONDITIONS OF ANY KIND, either express or implied.
 * See the License for the specific language governing permissions and
 * limitations under the License.
 */

#include "ignite/common/exports.h"
#include "ignite/common/java.h"

namespace gcj = ignite::common::java;

/* --- Target methods. --- */
extern "C" {
    int IGNITE_CALL IgniteReallocate(long long memPtr, int cap) {
        return gcj::JniContext::Reallocate(memPtr, cap);
    }

    void* IGNITE_CALL IgniteIgnitionStart(gcj::JniContext* ctx, char* cfgPath, char* name, int factoryId, long long dataPtr) {
        return ctx->IgnitionStart(cfgPath, name, factoryId, dataPtr);
    }

	void* IGNITE_CALL IgniteIgnitionInstance(gcj::JniContext* ctx, char* name) {
        return ctx->IgnitionInstance(name);
    }

    long long IGNITE_CALL IgniteIgnitionEnvironmentPointer(gcj::JniContext* ctx, char* name) {
        return ctx->IgnitionEnvironmentPointer(name);
    }

	bool IGNITE_CALL IgniteIgnitionStop(gcj::JniContext* ctx, char* name, bool cancel) {
        return ctx->IgnitionStop(name, cancel);
    }

	void IGNITE_CALL IgniteIgnitionStopAll(gcj::JniContext* ctx, bool cancel) {
        return ctx->IgnitionStopAll(cancel);
    }

    void IGNITE_CALL IgniteProcessorReleaseStart(gcj::JniContext* ctx, void* obj) {
        return ctx->ProcessorReleaseStart(static_cast<jobject>(obj));
    }

    void* IGNITE_CALL IgniteProcessorProjection(gcj::JniContext* ctx, void* obj) {
        return ctx->ProcessorProjection(static_cast<jobject>(obj));
    }

    void* IGNITE_CALL IgniteProcessorCache(gcj::JniContext* ctx, void* obj, char* name) {
        return ctx->ProcessorCache(static_cast<jobject>(obj), name);
    }

    void* IGNITE_CALL IgniteProcessorCreateCache(gcj::JniContext* ctx, void* obj, char* name) {
        return ctx->ProcessorCreateCache(static_cast<jobject>(obj), name);
    }

    void* IGNITE_CALL IgniteProcessorGetOrCreateCache(gcj::JniContext* ctx, void* obj, char* name) {
        return ctx->ProcessorGetOrCreateCache(static_cast<jobject>(obj), name);
    }

    void* IGNITE_CALL IgniteProcessorCreateCacheFromConfig(gcj::JniContext* ctx, void* obj, long memPtr) {
        return ctx->ProcessorCreateCacheFromConfig(static_cast<jobject>(obj), memPtr);
    }

    void* IGNITE_CALL IgniteProcessorGetOrCreateCacheFromConfig(gcj::JniContext* ctx, void* obj, long memPtr) {
        return ctx->ProcessorGetOrCreateCacheFromConfig(static_cast<jobject>(obj), memPtr);
    }

    void IGNITE_CALL IgniteProcessorDestroyCache(gcj::JniContext* ctx, void* obj, char* name) {
        ctx->ProcessorDestroyCache(static_cast<jobject>(obj), name);
    }

    void* IGNITE_CALL IgniteProcessorAffinity(gcj::JniContext* ctx, void* obj, char* name) {
        return ctx->ProcessorAffinity(static_cast<jobject>(obj), name);
    }

    void*IGNITE_CALL IgniteProcessorDataStreamer(gcj::JniContext* ctx, void* obj, char* name, bool keepPortable) {
        return ctx->ProcessorDataStreamer(static_cast<jobject>(obj), name, keepPortable);
    }
    
    void* IGNITE_CALL IgniteProcessorTransactions(gcj::JniContext* ctx, void* obj) {
        return ctx->ProcessorTransactions(static_cast<jobject>(obj));
    }
        
    void* IGNITE_CALL IgniteProcessorCompute(gcj::JniContext* ctx, void* obj, void* prj) {
        return ctx->ProcessorCompute(static_cast<jobject>(obj), static_cast<jobject>(prj));
    }

    void* IGNITE_CALL IgniteProcessorMessage(gcj::JniContext* ctx, void* obj, void* prj) {
        return ctx->ProcessorMessage(static_cast<jobject>(obj), static_cast<jobject>(prj));
    }

    void* IGNITE_CALL IgniteProcessorEvents(gcj::JniContext* ctx, void* obj, void* prj) {
        return ctx->ProcessorEvents(static_cast<jobject>(obj), static_cast<jobject>(prj));
    }

    void* IGNITE_CALL IgniteProcessorServices(gcj::JniContext* ctx, void* obj, void* prj) {
        return ctx->ProcessorServices(static_cast<jobject>(obj), static_cast<jobject>(prj));
    }

    void* IGNITE_CALL IgniteProcessorExtensions(gcj::JniContext* ctx, void* obj) {
        return ctx->ProcessorExtensions(static_cast<jobject>(obj));
    }

    void* IGNITE_CALL IgniteProcessorAtomicLong(gcj::JniContext* ctx, void* obj, char* name, long long initVal, bool create) {
        return ctx->ProcessorAtomicLong(static_cast<jobject>(obj), name, initVal, create);
    }

<<<<<<< HEAD
    void* IGNITE_CALL IgniteProcessorAtomicSequence(gcj::JniContext* ctx, void* obj, char* name, long long initVal, bool create) {
        return ctx->ProcessorAtomicSequence(static_cast<jobject>(obj), name, initVal, create);
    }

    void* IGNITE_CALL IgniteProcessorAtomicReference(gcj::JniContext* ctx, void* obj, char* name, long long memPtr, bool create) {
        return ctx->ProcessorAtomicReference(static_cast<jobject>(obj), name, memPtr, create);
=======
	void IGNITE_CALL IgniteProcessorGetIgniteConfiguration(gcj::JniContext* ctx, void* obj, long memPtr) {
        return ctx->ProcessorGetIgniteConfiguration(static_cast<jobject>(obj), memPtr);
>>>>>>> afd3bc1e
    }

    long long IGNITE_CALL IgniteTargetInStreamOutLong(gcj::JniContext* ctx, void* obj, int opType, long long memPtr) {
        return ctx->TargetInStreamOutLong(static_cast<jobject>(obj), opType, memPtr);
    }

    void IGNITE_CALL IgniteTargetInStreamOutStream(gcj::JniContext* ctx, void* obj, int opType, long long inMemPtr, long long outMemPtr) {
        ctx->TargetInStreamOutStream(static_cast<jobject>(obj), opType, inMemPtr, outMemPtr);
    }

    void* IGNITE_CALL IgniteTargetInStreamOutObject(gcj::JniContext* ctx, void* obj, int opType, long long memPtr) {
        return ctx->TargetInStreamOutObject(static_cast<jobject>(obj), opType, memPtr);
    }

    void IGNITE_CALL IgniteTargetInObjectStreamOutStream(gcj::JniContext* ctx, void* obj, int opType, void* arg, long long inMemPtr, long long outMemPtr) {
        ctx->TargetInObjectStreamOutStream(static_cast<jobject>(obj), opType, arg, inMemPtr, outMemPtr);
    }
    
    long long IGNITE_CALL IgniteTargetOutLong(gcj::JniContext* ctx, void* obj, int opType) {
        return ctx->TargetOutLong(static_cast<jobject>(obj), opType);
    }

    void IGNITE_CALL IgniteTargetOutStream(gcj::JniContext* ctx, void* obj, int opType, long long memPtr) {
        ctx->TargetOutStream(static_cast<jobject>(obj), opType, memPtr);
    }

    void* IGNITE_CALL IgniteTargetOutObject(gcj::JniContext* ctx, void* obj, int opType) {
        return ctx->TargetOutObject(static_cast<jobject>(obj), opType);
    }

    void IGNITE_CALL IgniteTargetListenFuture(gcj::JniContext* ctx, void* obj, long long futId, int typ) {
        ctx->TargetListenFuture(static_cast<jobject>(obj), futId, typ);
    }

    void IGNITE_CALL IgniteTargetListenFutureForOperation(gcj::JniContext* ctx, void* obj, long long futId, int typ, int opId) {
        ctx->TargetListenFutureForOperation(static_cast<jobject>(obj), futId, typ, opId);
    }

    void* IGNITE_CALL IgniteTargetListenFutureAndGet(gcj::JniContext* ctx, void* obj, long long futId, int typ) {
        return ctx->TargetListenFutureAndGet(static_cast<jobject>(obj), futId, typ);
    }

    void* IGNITE_CALL IgniteTargetListenFutureForOperationAndGet(gcj::JniContext* ctx, void* obj, long long futId, int typ, int opId) {
        return ctx->TargetListenFutureForOperationAndGet(static_cast<jobject>(obj), futId, typ, opId);
    }

    int IGNITE_CALL IgniteAffinityPartitions(gcj::JniContext* ctx, void* obj) {
        return ctx->AffinityPartitions(static_cast<jobject>(obj));
    }

    void* IGNITE_CALL IgniteCacheWithSkipStore(gcj::JniContext* ctx, void* obj) {
        return ctx->CacheWithSkipStore(static_cast<jobject>(obj));
    }

    void* IGNITE_CALL IgniteCacheWithNoRetries(gcj::JniContext* ctx, void* obj) {
        return ctx->CacheWithNoRetries(static_cast<jobject>(obj));
    }

    void* IGNITE_CALL IgniteCacheWithExpiryPolicy(gcj::JniContext* ctx, void* obj, long long create, long long update, long long access) {
        return ctx->CacheWithExpiryPolicy(static_cast<jobject>(obj), create, update, access);
    }

    void* IGNITE_CALL IgniteCacheWithAsync(gcj::JniContext* ctx, void* obj) {
        return ctx->CacheWithAsync(static_cast<jobject>(obj));
    }

    void* IGNITE_CALL IgniteCacheWithKeepPortable(gcj::JniContext* ctx, void* obj)
    {
        return ctx->CacheWithKeepPortable(static_cast<jobject>(obj));
    }

    void IGNITE_CALL IgniteCacheClear(gcj::JniContext* ctx, void* obj) {
        ctx->CacheClear(static_cast<jobject>(obj));
    }

    void IGNITE_CALL IgniteCacheRemoveAll(gcj::JniContext* ctx, void* obj) {
        ctx->CacheRemoveAll(static_cast<jobject>(obj));
    }

    void* IGNITE_CALL IgniteCacheOutOpQueryCursor(gcj::JniContext* ctx, void* obj, int type, long long memPtr) {
        return ctx->CacheOutOpQueryCursor(static_cast<jobject>(obj), type, memPtr);
    }

    void* IGNITE_CALL IgniteCacheOutOpContinuousQuery(gcj::JniContext* ctx, void* obj, int type, long long memPtr) {
        return ctx->CacheOutOpContinuousQuery(static_cast<jobject>(obj), type, memPtr);
    }

    void* IGNITE_CALL IgniteCacheIterator(gcj::JniContext* ctx, void* obj) {
        return ctx->CacheIterator(static_cast<jobject>(obj));
    }

    void* IGNITE_CALL IgniteCacheLocalIterator(gcj::JniContext* ctx, void* obj, int peekModes) {
        return ctx->CacheLocalIterator(static_cast<jobject>(obj), peekModes);
    }

    void IGNITE_CALL IgniteCacheEnterLock(gcj::JniContext* ctx, void* obj, long long id) {
        ctx->CacheEnterLock(static_cast<jobject>(obj), id);
    }

    void IGNITE_CALL IgniteCacheExitLock(gcj::JniContext* ctx, void* obj, long long id) {
        ctx->CacheExitLock(static_cast<jobject>(obj), id);
    }

    bool IGNITE_CALL IgniteCacheTryEnterLock(gcj::JniContext* ctx, void* obj, long long id, long long timeout) {
        return ctx->CacheTryEnterLock(static_cast<jobject>(obj), id, timeout);
    }

    void IGNITE_CALL IgniteCacheCloseLock(gcj::JniContext* ctx, void* obj, long long id) {
        ctx->CacheCloseLock(static_cast<jobject>(obj), id);
    }

    void IGNITE_CALL IgniteCacheRebalance(gcj::JniContext* ctx, void* obj, long long futId) {
        ctx->CacheRebalance(static_cast<jobject>(obj), futId);
    }

    int IGNITE_CALL IgniteCacheSize(gcj::JniContext* ctx, void* obj, int peekModes, bool loc) {
        return ctx->CacheSize(static_cast<jobject>(obj), peekModes, loc);
    }

    void IGNITE_CALL IgniteComputeWithNoFailover(gcj::JniContext* ctx, void* obj) {
        ctx->ComputeWithNoFailover(static_cast<jobject>(obj));
    }

    void IGNITE_CALL IgniteComputeWithTimeout(gcj::JniContext* ctx, void* obj, long long timeout) {
        ctx->ComputeWithTimeout(static_cast<jobject>(obj), timeout);
    }

    void* IGNITE_CALL IgniteComputeExecuteNative(gcj::JniContext* ctx, void* obj, long long taskPtr, long long topVer) {
        return ctx->ComputeExecuteNative(static_cast<jobject>(obj), taskPtr, topVer);
    }

    void IGNITE_CALL IgniteContinuousQueryClose(gcj::JniContext* ctx, void* obj) {
        ctx->ContinuousQueryClose(static_cast<jobject>(obj));
    }

    void* IGNITE_CALL IgniteContinuousQueryGetInitialQueryCursor(gcj::JniContext* ctx, void* obj) {
        return ctx->ContinuousQueryGetInitialQueryCursor(static_cast<jobject>(obj));
    }

    void IGNITE_CALL IgniteCacheStoreCallbackInvoke(gcj::JniContext* ctx, void* obj, long long memPtr) {
        ctx->CacheStoreCallbackInvoke(static_cast<jobject>(obj), memPtr);
    }

    void IGNITE_CALL IgniteDataStreamerListenTopology(gcj::JniContext* ctx, void* obj, long long ptr) {
        ctx->DataStreamerListenTopology(static_cast<jobject>(obj), ptr);
    }

    bool IGNITE_CALL IgniteDataStreamerAllowOverwriteGet(gcj::JniContext* ctx, void* obj) {
        return ctx->DataStreamerAllowOverwriteGet(static_cast<jobject>(obj));
    }

    void IGNITE_CALL IgniteDataStreamerAllowOverwriteSet(gcj::JniContext* ctx, void* obj, bool val) {
        ctx->DataStreamerAllowOverwriteSet(static_cast<jobject>(obj), val);
    }

    bool IGNITE_CALL IgniteDataStreamerSkipStoreGet(gcj::JniContext* ctx, void* obj) {
        return ctx->DataStreamerSkipStoreGet(static_cast<jobject>(obj));
    }

    void IGNITE_CALL IgniteDataStreamerSkipStoreSet(gcj::JniContext* ctx, void* obj, bool val) {
        ctx->DataStreamerSkipStoreSet(static_cast<jobject>(obj), val);
    }

    int IGNITE_CALL IgniteDataStreamerPerNodeBufferSizeGet(gcj::JniContext* ctx, void* obj) {
        return ctx->DataStreamerPerNodeBufferSizeGet(static_cast<jobject>(obj));
    }

    void IGNITE_CALL IgniteDataStreamerPerNodeBufferSizeSet(gcj::JniContext* ctx, void* obj, int val) {
        ctx->DataStreamerPerNodeBufferSizeSet(static_cast<jobject>(obj), val);
    }

    int IGNITE_CALL IgniteDataStreamerPerNodeParallelOperationsGet(gcj::JniContext* ctx, void* obj) {
        return ctx->DataStreamerPerNodeParallelOperationsGet(static_cast<jobject>(obj));
    }

    void IGNITE_CALL IgniteDataStreamerPerNodeParallelOperationsSet(gcj::JniContext* ctx, void* obj, int val) {
        ctx->DataStreamerPerNodeParallelOperationsSet(static_cast<jobject>(obj), val);
    }

    void* IGNITE_CALL IgniteMessagingWithAsync(gcj::JniContext* ctx, void* obj) {
        return ctx->MessagingWithAsync(static_cast<jobject>(obj));
    }

    void* IGNITE_CALL IgniteProjectionForOthers(gcj::JniContext* ctx, void* obj, void* prj) {
        return ctx->ProjectionForOthers(static_cast<jobject>(obj), static_cast<jobject>(prj));
    }

    void* IGNITE_CALL IgniteProjectionForRemotes(gcj::JniContext* ctx, void* obj) {
        return ctx->ProjectionForRemotes(static_cast<jobject>(obj));
    }

    void* IGNITE_CALL IgniteProjectionForDaemons(gcj::JniContext* ctx, void* obj) {
        return ctx->ProjectionForDaemons(static_cast<jobject>(obj));
    }

    void* IGNITE_CALL IgniteProjectionForRandom(gcj::JniContext* ctx, void* obj) {
        return ctx->ProjectionForRandom(static_cast<jobject>(obj));
    }

    void* IGNITE_CALL IgniteProjectionForOldest(gcj::JniContext* ctx, void* obj) {
        return ctx->ProjectionForOldest(static_cast<jobject>(obj));
    }

    void* IGNITE_CALL IgniteProjectionForYoungest(gcj::JniContext* ctx, void* obj) {
        return ctx->ProjectionForYoungest(static_cast<jobject>(obj));
    }

    void IGNITE_CALL IgniteProjectionResetMetrics(gcj::JniContext* ctx, void* obj) {
        ctx->ProjectionResetMetrics(static_cast<jobject>(obj));
    }

    void* IGNITE_CALL IgniteProjectionOutOpRet(gcj::JniContext* ctx, void* obj, int type, long long memPtr) {
        return ctx->ProjectionOutOpRet(static_cast<jobject>(obj), type, memPtr);
    }

    void IGNITE_CALL IgniteQueryCursorIterator(gcj::JniContext* ctx, void* obj) {
        ctx->QueryCursorIterator(static_cast<jobject>(obj));
    }

    void IGNITE_CALL IgniteQueryCursorClose(gcj::JniContext* ctx, void* obj) {
        ctx->QueryCursorClose(static_cast<jobject>(obj));
    }

    long long IGNITE_CALL IgniteTransactionsStart(gcj::JniContext* ctx, void* obj, int concurrency, int isolation, long long timeout, int txSize) {
        return ctx->TransactionsStart(static_cast<jobject>(obj), concurrency, isolation, timeout, txSize);
    }   

    int IGNITE_CALL IgniteTransactionsCommit(gcj::JniContext* ctx, void* obj, long long id) {
        return ctx->TransactionsCommit(static_cast<jobject>(obj), id);
    }

    void IGNITE_CALL IgniteTransactionsCommitAsync(gcj::JniContext* ctx, void* obj, long long id, long long futId) {
        return ctx->TransactionsCommitAsync(static_cast<jobject>(obj), id, futId);
    }

    int IGNITE_CALL IgniteTransactionsRollback(gcj::JniContext* ctx, void* obj, long long id) {
        return ctx->TransactionsRollback(static_cast<jobject>(obj), id);
    }

    void IGNITE_CALL IgniteTransactionsRollbackAsync(gcj::JniContext* ctx, void* obj, long long id, long long futId) {
        return ctx->TransactionsRollbackAsync(static_cast<jobject>(obj), id, futId);
    }

    int IGNITE_CALL IgniteTransactionsClose(gcj::JniContext* ctx, void* obj, long long id) {
        return ctx->TransactionsClose(static_cast<jobject>(obj), id);
    }

    int IGNITE_CALL IgniteTransactionsState(gcj::JniContext* ctx, void* obj, long long id) {
        return ctx->TransactionsState(static_cast<jobject>(obj), id);
    }

    bool IGNITE_CALL IgniteTransactionsSetRollbackOnly(gcj::JniContext* ctx, void* obj, long long id) {
        return ctx->TransactionsSetRollbackOnly(static_cast<jobject>(obj), id);
    }

    void IGNITE_CALL IgniteTransactionsResetMetrics(gcj::JniContext* ctx, void* obj) {
        ctx->TransactionsResetMetrics(static_cast<jobject>(obj));
    }

    void* IGNITE_CALL IgniteAcquire(gcj::JniContext* ctx, void* obj) {
        return ctx->Acquire(static_cast<jobject>(obj));
    }

    void IGNITE_CALL IgniteRelease(void* obj) {
        gcj::JniContext::Release(static_cast<jobject>(obj));
    }

    void IGNITE_CALL IgniteThrowToJava(gcj::JniContext* ctx, char* err) {
        ctx->ThrowToJava(err);
    }
    
    int IGNITE_CALL IgniteHandlersSize() {
        return sizeof(gcj::JniHandlers);
    }

    void* IGNITE_CALL IgniteCreateContext(char** opts, int optsLen, gcj::JniHandlers* cbs) {
        return gcj::JniContext::Create(opts, optsLen, *cbs);
    }

    void IGNITE_CALL IgniteDeleteContext(gcj::JniContext* ctx) {
        delete ctx;
    }

    void IGNITE_CALL IgniteDestroyJvm(gcj::JniContext* ctx) {
        ctx->DestroyJvm();
    }

    void* IGNITE_CALL IgniteEventsWithAsync(gcj::JniContext* ctx, void* obj) {
        return ctx->EventsWithAsync(static_cast<jobject>(obj));
    }

    bool IGNITE_CALL IgniteEventsStopLocalListen(gcj::JniContext* ctx, void* obj, long long hnd) {
        return ctx->EventsStopLocalListen(static_cast<jobject>(obj), hnd);
    }

    void IGNITE_CALL IgniteEventsLocalListen(gcj::JniContext* ctx, void* obj, long long hnd, int type) {
        ctx->EventsLocalListen(static_cast<jobject>(obj), hnd, type);
    }

    bool IGNITE_CALL IgniteEventsIsEnabled(gcj::JniContext* ctx, void* obj, int type) {
        return ctx->EventsIsEnabled(static_cast<jobject>(obj), type);
    }    
    
	void* IGNITE_CALL IgniteServicesWithAsync(gcj::JniContext* ctx, void* obj) {
		return ctx->ServicesWithAsync(static_cast<jobject>(obj));
    }

    void* IGNITE_CALL IgniteServicesWithServerKeepPortable(gcj::JniContext* ctx, void* obj) {
    		return ctx->ServicesWithServerKeepPortable(static_cast<jobject>(obj));
        }

	void IGNITE_CALL IgniteServicesCancel(gcj::JniContext* ctx, void* obj, char* name) {
		ctx->ServicesCancel(static_cast<jobject>(obj), name);
    }

	void IGNITE_CALL IgniteServicesCancelAll(gcj::JniContext* ctx, void* obj) {
		ctx->ServicesCancelAll(static_cast<jobject>(obj));
    }

	void* IGNITE_CALL IgniteServicesGetServiceProxy(gcj::JniContext* ctx, void* obj, char* name, bool sticky) {
		return ctx->ServicesGetServiceProxy(static_cast<jobject>(obj), name, sticky);
    }

    long long IGNITE_CALL IgniteAtomicLongGet(gcj::JniContext* ctx, void* obj) {
        return ctx->AtomicLongGet(static_cast<jobject>(obj));
    }

    long long IGNITE_CALL IgniteAtomicLongIncrementAndGet(gcj::JniContext* ctx, void* obj) {
        return ctx->AtomicLongIncrementAndGet(static_cast<jobject>(obj));
    }

    long long IGNITE_CALL IgniteAtomicLongGetAndIncrement(gcj::JniContext* ctx, void* obj) {
        return ctx->AtomicLongGetAndIncrement(static_cast<jobject>(obj));
    }

    long long IGNITE_CALL IgniteAtomicLongAddAndGet(gcj::JniContext* ctx, void* obj, long long value) {
        return ctx->AtomicLongAddAndGet(static_cast<jobject>(obj), value);
    }

    long long IGNITE_CALL IgniteAtomicLongGetAndAdd(gcj::JniContext* ctx, void* obj, long long value) {
        return ctx->AtomicLongGetAndAdd(static_cast<jobject>(obj), value);
    }

    long long IGNITE_CALL IgniteAtomicLongDecrementAndGet(gcj::JniContext* ctx, void* obj) {
        return ctx->AtomicLongDecrementAndGet(static_cast<jobject>(obj));
    }

    long long IGNITE_CALL IgniteAtomicLongGetAndDecrement(gcj::JniContext* ctx, void* obj) {
        return ctx->AtomicLongGetAndDecrement(static_cast<jobject>(obj));
    }

    long long IGNITE_CALL IgniteAtomicLongGetAndSet(gcj::JniContext* ctx, void* obj, long long value) {
        return ctx->AtomicLongGetAndSet(static_cast<jobject>(obj), value);
    }

    long long IGNITE_CALL IgniteAtomicLongCompareAndSetAndGet(gcj::JniContext* ctx, void* obj, long long expVal, long long newVal) {
        return ctx->AtomicLongCompareAndSetAndGet(static_cast<jobject>(obj), expVal, newVal);
    }

    bool IGNITE_CALL IgniteAtomicLongIsClosed(gcj::JniContext* ctx, void* obj) {
        return ctx->AtomicLongIsClosed(static_cast<jobject>(obj));
    }

    void IGNITE_CALL IgniteAtomicLongClose(gcj::JniContext* ctx, void* obj) {
        return ctx->AtomicLongClose(static_cast<jobject>(obj));
    }
<<<<<<< HEAD

    long long IGNITE_CALL IgniteAtomicSequenceGet(gcj::JniContext* ctx, void* obj) {
        return ctx->AtomicSequenceGet(static_cast<jobject>(obj));
    }

    long long IGNITE_CALL IgniteAtomicSequenceIncrementAndGet(gcj::JniContext* ctx, void* obj) {
        return ctx->AtomicSequenceIncrementAndGet(static_cast<jobject>(obj));
    }

    long long IGNITE_CALL IgniteAtomicSequenceGetAndIncrement(gcj::JniContext* ctx, void* obj) {
        return ctx->AtomicSequenceGetAndIncrement(static_cast<jobject>(obj));
    }

    long long IGNITE_CALL IgniteAtomicSequenceAddAndGet(gcj::JniContext* ctx, void* obj, long long l) {
        return ctx->AtomicSequenceAddAndGet(static_cast<jobject>(obj), l);
    }

    long long IGNITE_CALL IgniteAtomicSequenceGetAndAdd(gcj::JniContext* ctx, void* obj, long long l) {
        return ctx->AtomicSequenceGetAndAdd(static_cast<jobject>(obj), l);
    }

    int IGNITE_CALL IgniteAtomicSequenceGetBatchSize(gcj::JniContext* ctx, void* obj) {
        return ctx->AtomicSequenceGetBatchSize(static_cast<jobject>(obj));
    }

    void IGNITE_CALL IgniteAtomicSequenceSetBatchSize(gcj::JniContext* ctx, void* obj, int size) {
        return ctx->AtomicSequenceSetBatchSize(static_cast<jobject>(obj), size);
    }

    bool IGNITE_CALL IgniteAtomicSequenceIsClosed(gcj::JniContext* ctx, void* obj) {
        return ctx->AtomicSequenceIsClosed(static_cast<jobject>(obj));
    }

    void IGNITE_CALL IgniteAtomicSequenceClose(gcj::JniContext* ctx, void* obj) {
        return ctx->AtomicSequenceClose(static_cast<jobject>(obj));
    }

    bool IGNITE_CALL IgniteAtomicReferenceIsClosed(gcj::JniContext* ctx, void* obj) {
        return ctx->AtomicReferenceIsClosed(static_cast<jobject>(obj));
    }

    void IGNITE_CALL IgniteAtomicReferenceClose(gcj::JniContext* ctx, void* obj) {
        ctx->AtomicReferenceClose(static_cast<jobject>(obj));
=======
    
    bool IGNITE_CALL IgniteListenableCancel(gcj::JniContext* ctx, void* obj) {
        return ctx->ListenableCancel(static_cast<jobject>(obj));
    }

    bool IGNITE_CALL IgniteListenableIsCancelled(gcj::JniContext* ctx, void* obj) {
        return ctx->ListenableIsCancelled(static_cast<jobject>(obj));
>>>>>>> afd3bc1e
    }
}<|MERGE_RESOLUTION|>--- conflicted
+++ resolved
@@ -114,17 +114,16 @@
         return ctx->ProcessorAtomicLong(static_cast<jobject>(obj), name, initVal, create);
     }
 
-<<<<<<< HEAD
     void* IGNITE_CALL IgniteProcessorAtomicSequence(gcj::JniContext* ctx, void* obj, char* name, long long initVal, bool create) {
         return ctx->ProcessorAtomicSequence(static_cast<jobject>(obj), name, initVal, create);
     }
 
     void* IGNITE_CALL IgniteProcessorAtomicReference(gcj::JniContext* ctx, void* obj, char* name, long long memPtr, bool create) {
         return ctx->ProcessorAtomicReference(static_cast<jobject>(obj), name, memPtr, create);
-=======
+    }
+
 	void IGNITE_CALL IgniteProcessorGetIgniteConfiguration(gcj::JniContext* ctx, void* obj, long memPtr) {
         return ctx->ProcessorGetIgniteConfiguration(static_cast<jobject>(obj), memPtr);
->>>>>>> afd3bc1e
     }
 
     long long IGNITE_CALL IgniteTargetInStreamOutLong(gcj::JniContext* ctx, void* obj, int opType, long long memPtr) {
@@ -491,7 +490,6 @@
     void IGNITE_CALL IgniteAtomicLongClose(gcj::JniContext* ctx, void* obj) {
         return ctx->AtomicLongClose(static_cast<jobject>(obj));
     }
-<<<<<<< HEAD
 
     long long IGNITE_CALL IgniteAtomicSequenceGet(gcj::JniContext* ctx, void* obj) {
         return ctx->AtomicSequenceGet(static_cast<jobject>(obj));
@@ -535,7 +533,7 @@
 
     void IGNITE_CALL IgniteAtomicReferenceClose(gcj::JniContext* ctx, void* obj) {
         ctx->AtomicReferenceClose(static_cast<jobject>(obj));
-=======
+    }
     
     bool IGNITE_CALL IgniteListenableCancel(gcj::JniContext* ctx, void* obj) {
         return ctx->ListenableCancel(static_cast<jobject>(obj));
@@ -543,6 +541,5 @@
 
     bool IGNITE_CALL IgniteListenableIsCancelled(gcj::JniContext* ctx, void* obj) {
         return ctx->ListenableIsCancelled(static_cast<jobject>(obj));
->>>>>>> afd3bc1e
     }
 }