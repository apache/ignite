/*
 * Licensed to the Apache Software Foundation (ASF) under one or more
 * contributor license agreements.  See the NOTICE file distributed with
 * this work for additional information regarding copyright ownership.
 * The ASF licenses this file to You under the Apache License, Version 2.0
 * (the "License"); you may not use this file except in compliance with
 * the License.  You may obtain a copy of the License at
 *
 *      http://www.apache.org/licenses/LICENSE-2.0
 *
 * Unless required by applicable law or agreed to in writing, software
 * distributed under the License is distributed on an "AS IS" BASIS,
 * WITHOUT WARRANTIES OR CONDITIONS OF ANY KIND, either express or implied.
 * See the License for the specific language governing permissions and
 * limitations under the License.
 */

#include "ignite/common/exports.h"
#include "ignite/common/java.h"

namespace gcj = ignite::common::java;

/* --- Target methods. --- */
extern "C" {
    int IGNITE_CALL IgniteReallocate(long long memPtr, int cap) {
        return gcj::JniContext::Reallocate(memPtr, cap);
    }

    void* IGNITE_CALL IgniteIgnitionStart(gcj::JniContext* ctx, char* cfgPath, char* name, int factoryId, long long dataPtr) {
        return ctx->IgnitionStart(cfgPath, name, factoryId, dataPtr);
    }

	void* IGNITE_CALL IgniteIgnitionInstance(gcj::JniContext* ctx, char* name) {
        return ctx->IgnitionInstance(name);
    }

    long long IGNITE_CALL IgniteIgnitionEnvironmentPointer(gcj::JniContext* ctx, char* name) {
        return ctx->IgnitionEnvironmentPointer(name);
    }

	bool IGNITE_CALL IgniteIgnitionStop(gcj::JniContext* ctx, char* name, bool cancel) {
        return ctx->IgnitionStop(name, cancel);
    }

	void IGNITE_CALL IgniteIgnitionStopAll(gcj::JniContext* ctx, bool cancel) {
        return ctx->IgnitionStopAll(cancel);
    }

    void IGNITE_CALL IgniteProcessorReleaseStart(gcj::JniContext* ctx, void* obj) {
        return ctx->ProcessorReleaseStart(static_cast<jobject>(obj));
    }

    void* IGNITE_CALL IgniteProcessorProjection(gcj::JniContext* ctx, void* obj) {
        return ctx->ProcessorProjection(static_cast<jobject>(obj));
    }

    void* IGNITE_CALL IgniteProcessorCache(gcj::JniContext* ctx, void* obj, char* name) {
        return ctx->ProcessorCache(static_cast<jobject>(obj), name);
    }

    void* IGNITE_CALL IgniteProcessorCreateCache(gcj::JniContext* ctx, void* obj, char* name) {
        return ctx->ProcessorCreateCache(static_cast<jobject>(obj), name);
    }

    void* IGNITE_CALL IgniteProcessorGetOrCreateCache(gcj::JniContext* ctx, void* obj, char* name) {
        return ctx->ProcessorGetOrCreateCache(static_cast<jobject>(obj), name);
    }

<<<<<<< HEAD
    void* IGNITE_CALL IgniteProcessorCreateCacheFromConfig(gcj::JniContext* ctx, void* obj, long memPtr) {
        return ctx->ProcessorCreateCacheFromConfig(static_cast<jobject>(obj), memPtr);
    }

    void* IGNITE_CALL IgniteProcessorGetOrCreateCacheFromConfig(gcj::JniContext* ctx, void* obj, long memPtr) {
        return ctx->ProcessorGetOrCreateCacheFromConfig(static_cast<jobject>(obj), memPtr);
=======
    void IGNITE_CALL IgniteProcessorDestroyCache(gcj::JniContext* ctx, void* obj, char* name) {
        ctx->ProcessorDestroyCache(static_cast<jobject>(obj), name);
>>>>>>> 67791457
    }

    void* IGNITE_CALL IgniteProcessorAffinity(gcj::JniContext* ctx, void* obj, char* name) {
        return ctx->ProcessorAffinity(static_cast<jobject>(obj), name);
    }

    void*IGNITE_CALL IgniteProcessorDataStreamer(gcj::JniContext* ctx, void* obj, char* name, bool keepPortable) {
        return ctx->ProcessorDataStreamer(static_cast<jobject>(obj), name, keepPortable);
    }
    
    void* IGNITE_CALL IgniteProcessorTransactions(gcj::JniContext* ctx, void* obj) {
        return ctx->ProcessorTransactions(static_cast<jobject>(obj));
    }
        
    void* IGNITE_CALL IgniteProcessorCompute(gcj::JniContext* ctx, void* obj, void* prj) {
        return ctx->ProcessorCompute(static_cast<jobject>(obj), static_cast<jobject>(prj));
    }

    void* IGNITE_CALL IgniteProcessorMessage(gcj::JniContext* ctx, void* obj, void* prj) {
        return ctx->ProcessorMessage(static_cast<jobject>(obj), static_cast<jobject>(prj));
    }

    void* IGNITE_CALL IgniteProcessorEvents(gcj::JniContext* ctx, void* obj, void* prj) {
        return ctx->ProcessorEvents(static_cast<jobject>(obj), static_cast<jobject>(prj));
    }

    void* IGNITE_CALL IgniteProcessorServices(gcj::JniContext* ctx, void* obj, void* prj) {
        return ctx->ProcessorServices(static_cast<jobject>(obj), static_cast<jobject>(prj));
    }

    void* IGNITE_CALL IgniteProcessorExtensions(gcj::JniContext* ctx, void* obj) {
        return ctx->ProcessorExtensions(static_cast<jobject>(obj));
    }

    void* IGNITE_CALL IgniteProcessorAtomicLong(gcj::JniContext* ctx, void* obj, char* name, long long initVal, bool create) {
        return ctx->ProcessorAtomicLong(static_cast<jobject>(obj), name, initVal, create);
    }

	void IGNITE_CALL IgniteProcessorGetIgniteConfiguration(gcj::JniContext* ctx, void* obj, long memPtr) {
        return ctx->ProcessorGetIgniteConfiguration(static_cast<jobject>(obj), memPtr);
    }

    long long IGNITE_CALL IgniteTargetInStreamOutLong(gcj::JniContext* ctx, void* obj, int opType, long long memPtr) {
        return ctx->TargetInStreamOutLong(static_cast<jobject>(obj), opType, memPtr);
    }

    void IGNITE_CALL IgniteTargetInStreamOutStream(gcj::JniContext* ctx, void* obj, int opType, long long inMemPtr, long long outMemPtr) {
        ctx->TargetInStreamOutStream(static_cast<jobject>(obj), opType, inMemPtr, outMemPtr);
    }

    void* IGNITE_CALL IgniteTargetInStreamOutObject(gcj::JniContext* ctx, void* obj, int opType, long long memPtr) {
        return ctx->TargetInStreamOutObject(static_cast<jobject>(obj), opType, memPtr);
    }

    void IGNITE_CALL IgniteTargetInObjectStreamOutStream(gcj::JniContext* ctx, void* obj, int opType, void* arg, long long inMemPtr, long long outMemPtr) {
        ctx->TargetInObjectStreamOutStream(static_cast<jobject>(obj), opType, arg, inMemPtr, outMemPtr);
    }
    
    long long IGNITE_CALL IgniteTargetOutLong(gcj::JniContext* ctx, void* obj, int opType) {
        return ctx->TargetOutLong(static_cast<jobject>(obj), opType);
    }

    void IGNITE_CALL IgniteTargetOutStream(gcj::JniContext* ctx, void* obj, int opType, long long memPtr) {
        ctx->TargetOutStream(static_cast<jobject>(obj), opType, memPtr);
    }

    void* IGNITE_CALL IgniteTargetOutObject(gcj::JniContext* ctx, void* obj, int opType) {
        return ctx->TargetOutObject(static_cast<jobject>(obj), opType);
    }

    void IGNITE_CALL IgniteTargetListenFuture(gcj::JniContext* ctx, void* obj, long long futId, int typ) {
        ctx->TargetListenFuture(static_cast<jobject>(obj), futId, typ);
    }

    void IGNITE_CALL IgniteTargetListenFutureForOperation(gcj::JniContext* ctx, void* obj, long long futId, int typ, int opId) {
        ctx->TargetListenFutureForOperation(static_cast<jobject>(obj), futId, typ, opId);
    }

    void* IGNITE_CALL IgniteTargetListenFutureAndGet(gcj::JniContext* ctx, void* obj, long long futId, int typ) {
        return ctx->TargetListenFutureAndGet(static_cast<jobject>(obj), futId, typ);
    }

    void* IGNITE_CALL IgniteTargetListenFutureForOperationAndGet(gcj::JniContext* ctx, void* obj, long long futId, int typ, int opId) {
        return ctx->TargetListenFutureForOperationAndGet(static_cast<jobject>(obj), futId, typ, opId);
    }

    int IGNITE_CALL IgniteAffinityPartitions(gcj::JniContext* ctx, void* obj) {
        return ctx->AffinityPartitions(static_cast<jobject>(obj));
    }

    void* IGNITE_CALL IgniteCacheWithSkipStore(gcj::JniContext* ctx, void* obj) {
        return ctx->CacheWithSkipStore(static_cast<jobject>(obj));
    }

    void* IGNITE_CALL IgniteCacheWithNoRetries(gcj::JniContext* ctx, void* obj) {
        return ctx->CacheWithNoRetries(static_cast<jobject>(obj));
    }

    void* IGNITE_CALL IgniteCacheWithExpiryPolicy(gcj::JniContext* ctx, void* obj, long long create, long long update, long long access) {
        return ctx->CacheWithExpiryPolicy(static_cast<jobject>(obj), create, update, access);
    }

    void* IGNITE_CALL IgniteCacheWithAsync(gcj::JniContext* ctx, void* obj) {
        return ctx->CacheWithAsync(static_cast<jobject>(obj));
    }

    void* IGNITE_CALL IgniteCacheWithKeepPortable(gcj::JniContext* ctx, void* obj)
    {
        return ctx->CacheWithKeepPortable(static_cast<jobject>(obj));
    }

    void IGNITE_CALL IgniteCacheClear(gcj::JniContext* ctx, void* obj) {
        ctx->CacheClear(static_cast<jobject>(obj));
    }

    void IGNITE_CALL IgniteCacheRemoveAll(gcj::JniContext* ctx, void* obj) {
        ctx->CacheRemoveAll(static_cast<jobject>(obj));
    }

    void* IGNITE_CALL IgniteCacheOutOpQueryCursor(gcj::JniContext* ctx, void* obj, int type, long long memPtr) {
        return ctx->CacheOutOpQueryCursor(static_cast<jobject>(obj), type, memPtr);
    }

    void* IGNITE_CALL IgniteCacheOutOpContinuousQuery(gcj::JniContext* ctx, void* obj, int type, long long memPtr) {
        return ctx->CacheOutOpContinuousQuery(static_cast<jobject>(obj), type, memPtr);
    }

    void* IGNITE_CALL IgniteCacheIterator(gcj::JniContext* ctx, void* obj) {
        return ctx->CacheIterator(static_cast<jobject>(obj));
    }

    void* IGNITE_CALL IgniteCacheLocalIterator(gcj::JniContext* ctx, void* obj, int peekModes) {
        return ctx->CacheLocalIterator(static_cast<jobject>(obj), peekModes);
    }

    void IGNITE_CALL IgniteCacheEnterLock(gcj::JniContext* ctx, void* obj, long long id) {
        ctx->CacheEnterLock(static_cast<jobject>(obj), id);
    }

    void IGNITE_CALL IgniteCacheExitLock(gcj::JniContext* ctx, void* obj, long long id) {
        ctx->CacheExitLock(static_cast<jobject>(obj), id);
    }

    bool IGNITE_CALL IgniteCacheTryEnterLock(gcj::JniContext* ctx, void* obj, long long id, long long timeout) {
        return ctx->CacheTryEnterLock(static_cast<jobject>(obj), id, timeout);
    }

    void IGNITE_CALL IgniteCacheCloseLock(gcj::JniContext* ctx, void* obj, long long id) {
        ctx->CacheCloseLock(static_cast<jobject>(obj), id);
    }

    void IGNITE_CALL IgniteCacheRebalance(gcj::JniContext* ctx, void* obj, long long futId) {
        ctx->CacheRebalance(static_cast<jobject>(obj), futId);
    }

    int IGNITE_CALL IgniteCacheSize(gcj::JniContext* ctx, void* obj, int peekModes, bool loc) {
        return ctx->CacheSize(static_cast<jobject>(obj), peekModes, loc);
    }

    void IGNITE_CALL IgniteComputeWithNoFailover(gcj::JniContext* ctx, void* obj) {
        ctx->ComputeWithNoFailover(static_cast<jobject>(obj));
    }

    void IGNITE_CALL IgniteComputeWithTimeout(gcj::JniContext* ctx, void* obj, long long timeout) {
        ctx->ComputeWithTimeout(static_cast<jobject>(obj), timeout);
    }

    void* IGNITE_CALL IgniteComputeExecuteNative(gcj::JniContext* ctx, void* obj, long long taskPtr, long long topVer) {
        return ctx->ComputeExecuteNative(static_cast<jobject>(obj), taskPtr, topVer);
    }

    void IGNITE_CALL IgniteContinuousQueryClose(gcj::JniContext* ctx, void* obj) {
        ctx->ContinuousQueryClose(static_cast<jobject>(obj));
    }

    void* IGNITE_CALL IgniteContinuousQueryGetInitialQueryCursor(gcj::JniContext* ctx, void* obj) {
        return ctx->ContinuousQueryGetInitialQueryCursor(static_cast<jobject>(obj));
    }

    void IGNITE_CALL IgniteCacheStoreCallbackInvoke(gcj::JniContext* ctx, void* obj, long long memPtr) {
        ctx->CacheStoreCallbackInvoke(static_cast<jobject>(obj), memPtr);
    }

    void IGNITE_CALL IgniteDataStreamerListenTopology(gcj::JniContext* ctx, void* obj, long long ptr) {
        ctx->DataStreamerListenTopology(static_cast<jobject>(obj), ptr);
    }

    bool IGNITE_CALL IgniteDataStreamerAllowOverwriteGet(gcj::JniContext* ctx, void* obj) {
        return ctx->DataStreamerAllowOverwriteGet(static_cast<jobject>(obj));
    }

    void IGNITE_CALL IgniteDataStreamerAllowOverwriteSet(gcj::JniContext* ctx, void* obj, bool val) {
        ctx->DataStreamerAllowOverwriteSet(static_cast<jobject>(obj), val);
    }

    bool IGNITE_CALL IgniteDataStreamerSkipStoreGet(gcj::JniContext* ctx, void* obj) {
        return ctx->DataStreamerSkipStoreGet(static_cast<jobject>(obj));
    }

    void IGNITE_CALL IgniteDataStreamerSkipStoreSet(gcj::JniContext* ctx, void* obj, bool val) {
        ctx->DataStreamerSkipStoreSet(static_cast<jobject>(obj), val);
    }

    int IGNITE_CALL IgniteDataStreamerPerNodeBufferSizeGet(gcj::JniContext* ctx, void* obj) {
        return ctx->DataStreamerPerNodeBufferSizeGet(static_cast<jobject>(obj));
    }

    void IGNITE_CALL IgniteDataStreamerPerNodeBufferSizeSet(gcj::JniContext* ctx, void* obj, int val) {
        ctx->DataStreamerPerNodeBufferSizeSet(static_cast<jobject>(obj), val);
    }

    int IGNITE_CALL IgniteDataStreamerPerNodeParallelOperationsGet(gcj::JniContext* ctx, void* obj) {
        return ctx->DataStreamerPerNodeParallelOperationsGet(static_cast<jobject>(obj));
    }

    void IGNITE_CALL IgniteDataStreamerPerNodeParallelOperationsSet(gcj::JniContext* ctx, void* obj, int val) {
        ctx->DataStreamerPerNodeParallelOperationsSet(static_cast<jobject>(obj), val);
    }

    void* IGNITE_CALL IgniteMessagingWithAsync(gcj::JniContext* ctx, void* obj) {
        return ctx->MessagingWithAsync(static_cast<jobject>(obj));
    }

    void* IGNITE_CALL IgniteProjectionForOthers(gcj::JniContext* ctx, void* obj, void* prj) {
        return ctx->ProjectionForOthers(static_cast<jobject>(obj), static_cast<jobject>(prj));
    }

    void* IGNITE_CALL IgniteProjectionForRemotes(gcj::JniContext* ctx, void* obj) {
        return ctx->ProjectionForRemotes(static_cast<jobject>(obj));
    }

    void* IGNITE_CALL IgniteProjectionForDaemons(gcj::JniContext* ctx, void* obj) {
        return ctx->ProjectionForDaemons(static_cast<jobject>(obj));
    }

    void* IGNITE_CALL IgniteProjectionForRandom(gcj::JniContext* ctx, void* obj) {
        return ctx->ProjectionForRandom(static_cast<jobject>(obj));
    }

    void* IGNITE_CALL IgniteProjectionForOldest(gcj::JniContext* ctx, void* obj) {
        return ctx->ProjectionForOldest(static_cast<jobject>(obj));
    }

    void* IGNITE_CALL IgniteProjectionForYoungest(gcj::JniContext* ctx, void* obj) {
        return ctx->ProjectionForYoungest(static_cast<jobject>(obj));
    }

    void IGNITE_CALL IgniteProjectionResetMetrics(gcj::JniContext* ctx, void* obj) {
        ctx->ProjectionResetMetrics(static_cast<jobject>(obj));
    }

    void* IGNITE_CALL IgniteProjectionOutOpRet(gcj::JniContext* ctx, void* obj, int type, long long memPtr) {
        return ctx->ProjectionOutOpRet(static_cast<jobject>(obj), type, memPtr);
    }

    void IGNITE_CALL IgniteQueryCursorIterator(gcj::JniContext* ctx, void* obj) {
        ctx->QueryCursorIterator(static_cast<jobject>(obj));
    }

    void IGNITE_CALL IgniteQueryCursorClose(gcj::JniContext* ctx, void* obj) {
        ctx->QueryCursorClose(static_cast<jobject>(obj));
    }

    long long IGNITE_CALL IgniteTransactionsStart(gcj::JniContext* ctx, void* obj, int concurrency, int isolation, long long timeout, int txSize) {
        return ctx->TransactionsStart(static_cast<jobject>(obj), concurrency, isolation, timeout, txSize);
    }   

    int IGNITE_CALL IgniteTransactionsCommit(gcj::JniContext* ctx, void* obj, long long id) {
        return ctx->TransactionsCommit(static_cast<jobject>(obj), id);
    }

    void IGNITE_CALL IgniteTransactionsCommitAsync(gcj::JniContext* ctx, void* obj, long long id, long long futId) {
        return ctx->TransactionsCommitAsync(static_cast<jobject>(obj), id, futId);
    }

    int IGNITE_CALL IgniteTransactionsRollback(gcj::JniContext* ctx, void* obj, long long id) {
        return ctx->TransactionsRollback(static_cast<jobject>(obj), id);
    }

    void IGNITE_CALL IgniteTransactionsRollbackAsync(gcj::JniContext* ctx, void* obj, long long id, long long futId) {
        return ctx->TransactionsRollbackAsync(static_cast<jobject>(obj), id, futId);
    }

    int IGNITE_CALL IgniteTransactionsClose(gcj::JniContext* ctx, void* obj, long long id) {
        return ctx->TransactionsClose(static_cast<jobject>(obj), id);
    }

    int IGNITE_CALL IgniteTransactionsState(gcj::JniContext* ctx, void* obj, long long id) {
        return ctx->TransactionsState(static_cast<jobject>(obj), id);
    }

    bool IGNITE_CALL IgniteTransactionsSetRollbackOnly(gcj::JniContext* ctx, void* obj, long long id) {
        return ctx->TransactionsSetRollbackOnly(static_cast<jobject>(obj), id);
    }

    void IGNITE_CALL IgniteTransactionsResetMetrics(gcj::JniContext* ctx, void* obj) {
        ctx->TransactionsResetMetrics(static_cast<jobject>(obj));
    }

    void* IGNITE_CALL IgniteAcquire(gcj::JniContext* ctx, void* obj) {
        return ctx->Acquire(static_cast<jobject>(obj));
    }

    void IGNITE_CALL IgniteRelease(void* obj) {
        gcj::JniContext::Release(static_cast<jobject>(obj));
    }

    void IGNITE_CALL IgniteThrowToJava(gcj::JniContext* ctx, char* err) {
        ctx->ThrowToJava(err);
    }
    
    int IGNITE_CALL IgniteHandlersSize() {
        return sizeof(gcj::JniHandlers);
    }

    void* IGNITE_CALL IgniteCreateContext(char** opts, int optsLen, gcj::JniHandlers* cbs) {
        return gcj::JniContext::Create(opts, optsLen, *cbs);
    }

    void IGNITE_CALL IgniteDeleteContext(gcj::JniContext* ctx) {
        delete ctx;
    }

    void IGNITE_CALL IgniteDestroyJvm(gcj::JniContext* ctx) {
        ctx->DestroyJvm();
    }

    void* IGNITE_CALL IgniteEventsWithAsync(gcj::JniContext* ctx, void* obj) {
        return ctx->EventsWithAsync(static_cast<jobject>(obj));
    }

    bool IGNITE_CALL IgniteEventsStopLocalListen(gcj::JniContext* ctx, void* obj, long long hnd) {
        return ctx->EventsStopLocalListen(static_cast<jobject>(obj), hnd);
    }

    void IGNITE_CALL IgniteEventsLocalListen(gcj::JniContext* ctx, void* obj, long long hnd, int type) {
        ctx->EventsLocalListen(static_cast<jobject>(obj), hnd, type);
    }

    bool IGNITE_CALL IgniteEventsIsEnabled(gcj::JniContext* ctx, void* obj, int type) {
        return ctx->EventsIsEnabled(static_cast<jobject>(obj), type);
    }    
    
	void* IGNITE_CALL IgniteServicesWithAsync(gcj::JniContext* ctx, void* obj) {
		return ctx->ServicesWithAsync(static_cast<jobject>(obj));
    }

    void* IGNITE_CALL IgniteServicesWithServerKeepPortable(gcj::JniContext* ctx, void* obj) {
    		return ctx->ServicesWithServerKeepPortable(static_cast<jobject>(obj));
        }

	void IGNITE_CALL IgniteServicesCancel(gcj::JniContext* ctx, void* obj, char* name) {
		ctx->ServicesCancel(static_cast<jobject>(obj), name);
    }

	void IGNITE_CALL IgniteServicesCancelAll(gcj::JniContext* ctx, void* obj) {
		ctx->ServicesCancelAll(static_cast<jobject>(obj));
    }

	void* IGNITE_CALL IgniteServicesGetServiceProxy(gcj::JniContext* ctx, void* obj, char* name, bool sticky) {
		return ctx->ServicesGetServiceProxy(static_cast<jobject>(obj), name, sticky);
    }

    long long IGNITE_CALL IgniteAtomicLongGet(gcj::JniContext* ctx, void* obj) {
        return ctx->AtomicLongGet(static_cast<jobject>(obj));
    }

    long long IGNITE_CALL IgniteAtomicLongIncrementAndGet(gcj::JniContext* ctx, void* obj) {
        return ctx->AtomicLongIncrementAndGet(static_cast<jobject>(obj));
    }

    long long IGNITE_CALL IgniteAtomicLongGetAndIncrement(gcj::JniContext* ctx, void* obj) {
        return ctx->AtomicLongGetAndIncrement(static_cast<jobject>(obj));
    }

    long long IGNITE_CALL IgniteAtomicLongAddAndGet(gcj::JniContext* ctx, void* obj, long long value) {
        return ctx->AtomicLongAddAndGet(static_cast<jobject>(obj), value);
    }

    long long IGNITE_CALL IgniteAtomicLongGetAndAdd(gcj::JniContext* ctx, void* obj, long long value) {
        return ctx->AtomicLongGetAndAdd(static_cast<jobject>(obj), value);
    }

    long long IGNITE_CALL IgniteAtomicLongDecrementAndGet(gcj::JniContext* ctx, void* obj) {
        return ctx->AtomicLongDecrementAndGet(static_cast<jobject>(obj));
    }

    long long IGNITE_CALL IgniteAtomicLongGetAndDecrement(gcj::JniContext* ctx, void* obj) {
        return ctx->AtomicLongGetAndDecrement(static_cast<jobject>(obj));
    }

    long long IGNITE_CALL IgniteAtomicLongGetAndSet(gcj::JniContext* ctx, void* obj, long long value) {
        return ctx->AtomicLongGetAndSet(static_cast<jobject>(obj), value);
    }

    long long IGNITE_CALL IgniteAtomicLongCompareAndSetAndGet(gcj::JniContext* ctx, void* obj, long long expVal, long long newVal) {
        return ctx->AtomicLongCompareAndSetAndGet(static_cast<jobject>(obj), expVal, newVal);
    }

    bool IGNITE_CALL IgniteAtomicLongIsClosed(gcj::JniContext* ctx, void* obj) {
        return ctx->AtomicLongIsClosed(static_cast<jobject>(obj));
    }

    void IGNITE_CALL IgniteAtomicLongClose(gcj::JniContext* ctx, void* obj) {
        return ctx->AtomicLongClose(static_cast<jobject>(obj));
    }
    
    bool IGNITE_CALL IgniteListenableCancel(gcj::JniContext* ctx, void* obj) {
        return ctx->ListenableCancel(static_cast<jobject>(obj));
    }

    bool IGNITE_CALL IgniteListenableIsCancelled(gcj::JniContext* ctx, void* obj) {
        return ctx->ListenableIsCancelled(static_cast<jobject>(obj));
    }
}<|MERGE_RESOLUTION|>--- conflicted
+++ resolved
@@ -66,17 +66,16 @@
         return ctx->ProcessorGetOrCreateCache(static_cast<jobject>(obj), name);
     }
 
-<<<<<<< HEAD
     void* IGNITE_CALL IgniteProcessorCreateCacheFromConfig(gcj::JniContext* ctx, void* obj, long memPtr) {
         return ctx->ProcessorCreateCacheFromConfig(static_cast<jobject>(obj), memPtr);
     }
 
     void* IGNITE_CALL IgniteProcessorGetOrCreateCacheFromConfig(gcj::JniContext* ctx, void* obj, long memPtr) {
         return ctx->ProcessorGetOrCreateCacheFromConfig(static_cast<jobject>(obj), memPtr);
-=======
+    }
+
     void IGNITE_CALL IgniteProcessorDestroyCache(gcj::JniContext* ctx, void* obj, char* name) {
         ctx->ProcessorDestroyCache(static_cast<jobject>(obj), name);
->>>>>>> 67791457
     }
 
     void* IGNITE_CALL IgniteProcessorAffinity(gcj::JniContext* ctx, void* obj, char* name) {
