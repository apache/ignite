--- conflicted
+++ resolved
@@ -108,22 +108,6 @@
 
         bool GetEnv(const std::string& name, std::string& val)
         {
-<<<<<<< HEAD
-            char* val = std::getenv(name.c_str());
-
-            if (val)
-            {
-                found = true;
-
-                return std::string(val);
-            }
-            else
-            {
-                found = false;
-
-                return std::string();
-            }
-=======
             char* val0 = std::getenv(name.c_str());
             
             if (!val0)
@@ -132,7 +116,6 @@
             val = val0;
 
             return true;
->>>>>>> dd3c9e96
         }
 
         bool FileExists(const std::string& path)
