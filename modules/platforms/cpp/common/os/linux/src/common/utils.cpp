--- conflicted
+++ resolved
@@ -108,7 +108,6 @@
 
         bool GetEnv(const std::string& name, std::string& val)
         {
-<<<<<<< HEAD
             char* val0 = std::getenv(name.c_str());
             
             if (!val0)
@@ -117,22 +116,6 @@
             val = val0;
 
             return true;
-=======
-            char* val = std::getenv(name.c_str());
-
-            if (val)
-            {
-                found = true;
-
-                return std::string(val);
-            }
-            else
-            {
-                found = false;
-
-                return std::string();
-            }
->>>>>>> 9d64a281
         }
 
         bool FileExists(const std::string& path)
