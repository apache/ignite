/*
 * Licensed to the Apache Software Foundation (ASF) under one or more
 * contributor license agreements.  See the NOTICE file distributed with
 * this work for additional information regarding copyright ownership.
 * The ASF licenses this file to You under the Apache License, Version 2.0
 * (the "License"); you may not use this file except in compliance with
 * the License.  You may obtain a copy of the License at
 *
 *      http://www.apache.org/licenses/LICENSE-2.0
 *
 * Unless required by applicable law or agreed to in writing, software
 * distributed under the License is distributed on an "AS IS" BASIS,
 * WITHOUT WARRANTIES OR CONDITIONS OF ANY KIND, either express or implied.
 * See the License for the specific language governing permissions and
 * limitations under the License.
 */

#ifndef _IGNITE_UTILS_CONCURRENT_OS
#define _IGNITE_UTILS_CONCURRENT_OS

#include <map>
#include <stdint.h>
#include <windows.h>

#include "ignite/common/common.h"

namespace ignite
{
    namespace common
    {
        namespace concurrent 
        {
            /**
             * Static class to manage memory visibility semantics. 
             */
            class IGNITE_IMPORT_EXPORT Memory {
            public:
                /**
                 * Full fence. 
                 */
                static void Fence();
            };

            /**
             * Critical section.
             */
            class IGNITE_IMPORT_EXPORT CriticalSection {
            public:
                /**
                 * Constructor.
                 */
                CriticalSection();

                /**
                 * Destructor. 
                 */
                ~CriticalSection();

                /**
                 * Enter critical section.
                 */
                void Enter();

                /**
                 * Leave critical section.
                 */
                void Leave();
            private:
                /** Handle. */
                CRITICAL_SECTION* hnd;

                IGNITE_NO_COPY_ASSIGNMENT(CriticalSection)
            };

            /**
             * Special latch with count = 1.
             */
            class IGNITE_IMPORT_EXPORT SingleLatch
            {                
            public:
                /**
                 * Constructor.
                 */
                SingleLatch();

                /**
                 * Destructor.
                 */
                ~SingleLatch();

                /**
                 * Perform the countdown.
                 */
                void CountDown();

                /**
                 * Await the countdown.
                 */
                void Await();
            private:
                /** Handle. */
                void* hnd;

                IGNITE_NO_COPY_ASSIGNMENT(SingleLatch)
            };

            /**
             * Primitives for atomic access.
             */
            class IGNITE_IMPORT_EXPORT Atomics
            {
            public:
                /**
                 * Update the 32-bit integer value if it is equal to expected value.
                 *
                 * @param ptr Pointer.
                 * @param expVal Expected value.
                 * @param newVal New value.
                 * @return True if update occurred as a result of this call, false otherwise.
                 */
                static bool CompareAndSet32(int32_t* ptr, int32_t expVal, int32_t newVal);

                /**
                 * Update the 32-bit integer value if it is equal to expected value.
                 *
                 * @param ptr Pointer.
                 * @param expVal Expected value.
                 * @param newVal New value.
                 * @return Value which were observed during CAS attempt.
                 */
                static int32_t CompareAndSet32Val(int32_t* ptr, int32_t expVal, int32_t newVal);
                
                /**
                 * Increment 32-bit integer and return new value.
                 *
                 * @param ptr Pointer.
                 * @return Value after increment.
                 */
                static int32_t IncrementAndGet32(int32_t* ptr);

                /**
                 * Decrement 32-bit integer and return new value.
                 *
                 * @param ptr Pointer.
                 * @return Value after decrement.
                 */
                static int32_t DecrementAndGet32(int32_t* ptr);

                /**
                 * Update the 64-bit integer value if it is equal to expected value.
                 *
                 * @param ptr Pointer.
                 * @param expVal Expected value.
                 * @param newVal New value.
                 * @return True if update occurred as a result of this call, false otherwise.
                 */
                static bool CompareAndSet64(int64_t* ptr, int64_t expVal, int64_t newVal);

                /**
                 * Update the 64-bit integer value if it is equal to expected value.
                 *
                 * @param ptr Pointer.
                 * @param expVal Expected value.
                 * @param newVal New value.
                 * @return Value which were observed during CAS attempt.
                 */
                static int64_t CompareAndSet64Val(int64_t* ptr, int64_t expVal, int64_t newVal);
                
                /**
                 * Increment 64-bit integer and return new value.
                 *
                 * @param ptr Pointer.
                 * @return Value after increment.
                 */
                static int64_t IncrementAndGet64(int64_t* ptr);

                /**
                 * Decrement 64-bit integer and return new value.
                 *
                 * @param ptr Pointer.
                 * @return Value after decrement.
                 */
                static int64_t DecrementAndGet64(int64_t* ptr);
            };

            /**
             * Thread-local entry.
             */
            class IGNITE_IMPORT_EXPORT ThreadLocalEntry
            {
            public:
                /**
                 * Virtual destructor to allow for correct typed entries cleanup.
                 */
                virtual ~ThreadLocalEntry()
                {
                    // No-op.
                }
            };

            /**
             * Typed thread-local entry.
             */
            template<typename T>
            class IGNITE_IMPORT_EXPORT ThreadLocalTypedEntry : public ThreadLocalEntry
            {
            public:
                /**
                 * Constructor.
                 *
                 * @param val Value.
                 */
                ThreadLocalTypedEntry(T val) : val(val)
                {
                    // No-op.
                }
                
                ~ThreadLocalTypedEntry()
                {
                    // No-op.
                }

                /**
                 * Get value.
                 *
                 * @return Value.
                 */
                T Get()
                {
                    return val;
                }
            private:
                /** Value. */
                T val; 
            };

            /**
             * Thread-local abstraction.
             */
            class IGNITE_IMPORT_EXPORT ThreadLocal
            {
            public:
                /**
                 * Allocate thread-local index. Invoked once on DLL process attach.
                 *
                 * @return True if allocation was successful.
                 */
                static bool OnProcessAttach();

                /**
                 * Release thread-local entry. Invoked on DLL thread detach.
                 */
                static void OnThreadDetach();

                /**
                 * Release thread-local index. Invoked once on DLL process detach.
                 */
                static void OnProcessDetach();

                /**
                 * Get next available index to be used in thread-local storage.
                 *
                 * @return Index.
                 */
                static int32_t NextIndex();

                /**
                 * Get value by index.
                 *
                 * @param idx Index.
                 * @return Value associated with the index or NULL.
                 */
                template<typename T>
                static T Get(int32_t idx)
                {
                    void* winVal = Get0();

                    if (winVal)
                    {
                        std::map<int32_t, ThreadLocalEntry*>* map = 
                            static_cast<std::map<int32_t, ThreadLocalEntry*>*>(winVal);

                        ThreadLocalTypedEntry<T>* entry = static_cast<ThreadLocalTypedEntry<T>*>((*map)[idx]);
                        
                        if (entry)
                            return entry->Get();
                    }

                    return T();
                }

                /**
                 * Set value at the given index.
                 *
                 * @param idx Index.
                 * @param val Value to be associated with the index.
                 */
                template<typename T>
                static void Set(int32_t idx, const T& val)
                {
                    void* winVal = Get0();

                    if (winVal)
                    {
                        std::map<int32_t, ThreadLocalEntry*>* map = 
                            static_cast<std::map<int32_t, ThreadLocalEntry*>*>(winVal);

                        ThreadLocalEntry* appVal = (*map)[idx];

                        if (appVal)
                            delete appVal;

                        (*map)[idx] = new ThreadLocalTypedEntry<T>(val);
                    }
                    else
                    {
                        std::map<int32_t, ThreadLocalEntry*>* map = new std::map<int32_t, ThreadLocalEntry*>();

                        Set0(map);

                        (*map)[idx] = new ThreadLocalTypedEntry<T>(val);
                    }
                }

                /**
                 * Remove value at the given index.
                 *
                 * @param idx Index.
                 */
                static void Remove(int32_t idx);

            private:
                /**
                 * Internal get routine.
                 *
                 * @param Associated value.
                 */
                static void* Get0();

                /**
                 * Internal set routine.
                 *
                 * @param ptr Pointer.
                 */
                static void Set0(void* ptr);

                /**
                 * Internal thread-local map clear routine.
                 *
                 * @param mapPtr Pointer to map.
                 */
                static void Clear0(void* mapPtr);
            };

            /**
             * Thread-local instance. Simplifies API avoiding direct index allocations.
             */
            template<typename T>
            class IGNITE_IMPORT_EXPORT ThreadLocalInstance
            {
            public:
                /**
                 * Constructor.
                 */
                ThreadLocalInstance() : idx(ThreadLocal::NextIndex())
                {
                    // No-op.
                }

                /**
                 * Get value.
                 *
                 * @return Value.
                 */
                T Get()
                {
                    return ThreadLocal::Get<T>(idx);
                }

                /**
                 * Set instance.
                 *
                 * @param val Value.
                 */
                void Set(const T& val)
                {
                    ThreadLocal::Set<T>(idx, val);
                }

                /**
                 * Remove instance.
                 */
                void Remove()
                {
                    ThreadLocal::Remove(idx);
                }

            private:
                /** Index. */
                int32_t idx; 
            };
        }
    }
}

<<<<<<< HEAD
#endif //_IGNITE_UTILS_CONCURRENT_OS
=======
#endif //_IGNITE_COMMON_CONCURRENT_OS
>>>>>>> 1cca0be5
<|MERGE_RESOLUTION|>--- conflicted
+++ resolved
@@ -15,8 +15,8 @@
  * limitations under the License.
  */
 
-#ifndef _IGNITE_UTILS_CONCURRENT_OS
-#define _IGNITE_UTILS_CONCURRENT_OS
+#ifndef _IGNITE_COMMON_CONCURRENT_OS
+#define _IGNITE_COMMON_CONCURRENT_OS
 
 #include <map>
 #include <stdint.h>
@@ -26,7 +26,7 @@
 
 namespace ignite
 {
-    namespace common
+    namespace common 
     {
         namespace concurrent 
         {
@@ -403,8 +403,4 @@
     }
 }
 
-<<<<<<< HEAD
-#endif //_IGNITE_UTILS_CONCURRENT_OS
-=======
-#endif //_IGNITE_COMMON_CONCURRENT_OS
->>>>>>> 1cca0be5
+#endif //_IGNITE_COMMON_CONCURRENT_OS