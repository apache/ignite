--- conflicted
+++ resolved
@@ -292,7 +292,6 @@
                 return res;
             }
 
-<<<<<<< HEAD
             time_t IgniteTimeGm(const tm& time)
             {
                 tm tmc = time;
@@ -315,7 +314,8 @@
             bool IgniteLocalTime(time_t in, tm& out)
             {
                 return localtime_s(&out, &in) == 0;
-=======
+            }
+
             int LeadingZeroesForOctet(int8_t octet) {
                 if (octet == 0)
                     return 8;
@@ -335,7 +335,6 @@
                 zeroes -= octet >> 7;
 
                 return zeroes;
->>>>>>> 075ab6fb
             }
 
             char* CopyChars(const char* val)
