--- conflicted
+++ resolved
@@ -112,15 +112,7 @@
             if (envRes == 0)
                 return false;
 
-<<<<<<< HEAD
             val.assign(res0);
-=======
-                return std::string(res0);
-            }
-            else
-            {
-                found = false;
->>>>>>> 9d64a281
 
             return true;
         }
