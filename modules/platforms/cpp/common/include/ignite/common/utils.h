/*
 * Licensed to the Apache Software Foundation (ASF) under one or more
 * contributor license agreements.  See the NOTICE file distributed with
 * this work for additional information regarding copyright ownership.
 * The ASF licenses this file to You under the Apache License, Version 2.0
 * (the "License"); you may not use this file except in compliance with
 * the License.  You may obtain a copy of the License at
 *
 *      http://www.apache.org/licenses/LICENSE-2.0
 *
 * Unless required by applicable law or agreed to in writing, software
 * distributed under the License is distributed on an "AS IS" BASIS,
 * WITHOUT WARRANTIES OR CONDITIONS OF ANY KIND, either express or implied.
 * See the License for the specific language governing permissions and
 * limitations under the License.
 */
#ifndef _IGNITE_COMMON_UTILS
#define _IGNITE_COMMON_UTILS

#include <stdint.h>

#include <cstring>
#include <string>
#include <sstream>
#include <algorithm>

#include <ignite/common/common.h>

#include <ignite/date.h>
#include <ignite/timestamp.h>

#ifdef IGNITE_FRIEND
#   define IGNITE_FRIEND_EXPORT IGNITE_EXPORT
#else
#   define IGNITE_FRIEND_EXPORT
#endif

namespace ignite
{
    namespace common
    {
        /**
         * Replace all alphabetic symbols of the string with their lowercase
         * versions.
         * @param str String to be transformed.
         */
        inline void IntoLower(std::string& str)
        {
            std::transform(str.begin(), str.end(), str.begin(), ::tolower);
        }

        /**
         * Get lowercase version of the string.
         *
         * @param str Input string.
         * @return Lowercased version of the string.
         */
        inline std::string ToLower(const std::string& str)
        {
            std::string res(str);
            IntoLower(res);
            return res;
        }

        /**
         * Strips leading and trailing whitespaces from string.
         *
         * @param str String to be transformed.
         */
        IGNITE_IMPORT_EXPORT void StripSurroundingWhitespaces(std::string& str);

        /**
         * Get string representation of long in decimal form.
         *
         * @param val Long value to be converted to string.
         * @return String contataining decimal representation of the value.
         */
        inline std::string LongToString(long val)
        {
            std::stringstream tmp;
            tmp << val;
            return tmp.str();
        }

        /**
         * Parse string to try and get int value.
         *
         * @param str String to be parsed.
         * @return String contataining decimal representation of the value.
         */
        inline int ParseInt(const std::string& str)
        {
            return atoi(str.c_str());
        }

        /**
         * Convert struct tm to time_t (UTC).
         *
         * @param time Standard C type struct tm value.
         * @return Standard C type time_t value.
         */
        IGNITE_IMPORT_EXPORT time_t IgniteTimeGm(const tm& time);

        /**
         * Convert struct tm to time_t (Local time).
         *
         * @param time Standard C type struct tm value.
         * @return Standard C type time_t value.
         */
        IGNITE_IMPORT_EXPORT time_t IgniteTimeLocal(const tm& time);

        /**
         * Convert time_t to struct tm (UTC).
         *
         * @param in Standard C type time_t value.
         * @param out Standard C type struct tm value.
         * @return True on success.
         */
        IGNITE_IMPORT_EXPORT bool IgniteGmTime(time_t in, tm& out);

        /**
         * Convert time_t to struct tm (Local time).
         *
         * @param in Standard C type time_t value.
         * @param out Standard C type struct tm value.
         * @return True on success.
         */
        IGNITE_IMPORT_EXPORT bool IgniteLocalTime(time_t in, tm& out);

        /**
         * Copy characters.
         *
         * @param val Value.
         * @return Result.
         */
        IGNITE_IMPORT_EXPORT char* CopyChars(const char* val);

        /**
         * Release characters.
         *
         * @param val Value.
         */
        IGNITE_IMPORT_EXPORT void ReleaseChars(char* val);

        /**
         * Read system environment variable taking thread-safety in count.
         *
         * @param name Environment variable name.
         * @param found Whether environment variable with such name was found.
         * @return Environment variable value.
         */
        IGNITE_IMPORT_EXPORT std::string GetEnv(const std::string& name, bool& found);

        /**
         * Ensure that file on the given path exists in the system.
         *
         * @param path Path.
         * @return True if file exists, false otherwise.
         */
        IGNITE_IMPORT_EXPORT bool FileExists(const std::string& path);

        /**
         * Casts value of one type to another type, using stringstream.
         *
         * @param val Input value.
         * @param res Resulted value.
         */
        template<typename T1, typename T2>
        void LexicalCast(const T2& val, T1& res)
        {
            std::stringstream converter;

            converter << val;
            converter >> res;
        }

        /**
         * Casts value of one type to another type, using stringstream.
         *
         * @param val Input value.
         * @return Resulted value.
         */
        template<typename T1, typename T2>
        T1 LexicalCast(const T2& val)
        {
            T1 res;

            LexicalCast<T1, T2>(val, res);

            return res;
        }

        /**
         * Check if the predicate returns true for all the elements of the
         * sequence.
         *
         * @return True if the predicate returns true for all the elements
         *     of the sequence and false otherwise.
         */
        template<typename Iter, typename Pred>
        bool AllOf(Iter begin, Iter end, Pred pred)
        {
            Iter i = begin;

            while (i != end && pred(*i))
                ++i;

            return i == end;
        }

        /**
<<<<<<< HEAD
         * Convert Date type to standard C type time_t.
         *
         * @param date Date type value.
         * @return Corresponding value of time_t.
         */
        inline time_t DateToCTime(const Date& date)
        {
            return static_cast<time_t>(date.GetSeconds());
        }

        /**
         * Convert Timestamp type to standard C type time_t.
         *
         * @param ts Timestamp type value.
         * @return Corresponding value of time_t.
         */
        inline time_t TimestampToCTime(const Timestamp& ts)
        {
            return static_cast<time_t>(ts.GetSeconds());
        }

        /**
         * Convert Date type to standard C type time_t.
         *
         * @param date Date type value.
         * @param ctime Corresponding value of struct tm.
         * @return True on success.
         */
        inline bool DateToCTm(const Date& date, tm& ctime)
        {
            time_t tmt = DateToCTime(date);

            return common::IgniteGmTime(tmt, ctime);
        }

        /**
         * Convert Timestamp type to standard C type struct tm.
         *
         * @param ts Timestamp type value.
         * @param ctime Corresponding value of struct tm.
         * @return True on success.
         */
        inline bool TimestampToCTm(const Timestamp& ts, tm& ctime)
        {
            time_t tmt = TimestampToCTime(ts);

            return common::IgniteGmTime(tmt, ctime);
        }

        /**
         * Convert standard C type time_t to Date struct tm.
         *
         * @param ctime Standard C type time_t.
         * @return Corresponding value of Date.
         */
        inline Date CTimeToDate(time_t ctime)
        {
            return Date(ctime * 1000);
        }

        /**
         * Convert standard C type time_t to Timestamp type.
         *
         * @param ctime Standard C type time_t.
         * @param ns Nanoseconds second fraction.
         * @return Corresponding value of Timestamp.
         */
        inline Timestamp CTimeToTimestamp(time_t ctime, int32_t ns)
        {
            return Timestamp(ctime, ns);
        }

        /**
         * Convert standard C type struct tm to Date type.
         *
         * @param ctime Standard C type struct tm.
         * @return Corresponding value of Date.
         */
        inline Date CTmToDate(const tm& ctime)
        {
            time_t time = common::IgniteTimeGm(ctime);

            return CTimeToDate(time);
        }

        /**
         * Convert standard C type struct tm to Timestamp type.
         *
         * @param ctime Standard C type struct tm.
         * @param ns Nanoseconds second fraction.
         * @return Corresponding value of Timestamp.
         */
        inline Timestamp CTmToTimestamp(const tm& ctime, int32_t ns)
        {
            time_t time = common::IgniteTimeGm(ctime);

            return CTimeToTimestamp(time, ns);
        }

        /**
         * Make Date in human understandable way.
         *
         * Created Date uses GMT timezone.
         *
         * @param year Year.
         * @param month Month.
         * @param day Day.
         * @param hour Hour.
         * @param min Min.
         * @param sec Sec.
         * @return Date.
         */
        Date MakeDateGmt(int year = 1900, int month = 1,
            int day = 1, int hour = 0, int min = 0, int sec = 0);

        /**
         * Make Date in human understandable way.
         *
         * Created Date uses local timezone.
         *
         * @param year Year.
         * @param month Month.
         * @param day Day.
         * @param hour Hour.
         * @param min Min.
         * @param sec Sec.
         * @return Date.
         */
        Date MakeDateLocal(int year = 1900, int month = 1,
            int day = 1, int hour = 0, int min = 0, int sec = 0);

        /**
         * Make Date in human understandable way.
         *
         * Created Timestamp uses GMT timezone.
         *
         * @param year Year.
         * @param month Month.
         * @param day Day.
         * @param hour Hour.
         * @param min Minute.
         * @param sec Second.
         * @param ns Nanosecond.
         * @return Timestamp.
         */
        Timestamp MakeTimestampGmt(int year = 1900, int month = 1,
            int day = 1, int hour = 0, int min = 0, int sec = 0, long ns = 0);

        /**
         * Make Date in human understandable way.
         *
         * Created Timestamp uses Local timezone.
         *
         * @param year Year.
         * @param month Month.
         * @param day Day.
         * @param hour Hour.
         * @param min Minute.
         * @param sec Second.
         * @param ns Nanosecond.
         * @return Timestamp.
         */
        Timestamp MakeTimestampLocal(int year = 1900, int month = 1,
            int day = 1, int hour = 0, int min = 0, int sec = 0, long ns = 0);

        /**
         * Meta-programming class.
         * Defines T1 as ::type if the condition is true, otherwise
         * defines T2 as ::type.
         */
        template<bool, typename T1, typename T2>
        struct Conditional
        {
            typedef T1 type;
        };

        /**
         * Specialization for the false case.
         */
        template<typename T1, typename T2>
        struct Conditional<false, T1, T2>
        {
            typedef T2 type;
        };
=======
        * Converts 32-bit integer to big endian format
        *
        * @param value Input value
        * @return Resulting value
        */
        IGNITE_IMPORT_EXPORT uint32_t ToBigEndian(uint32_t value);
>>>>>>> 9d64a281
    }
}

#endif //_IGNITE_COMMON_UTILS<|MERGE_RESOLUTION|>--- conflicted
+++ resolved
@@ -209,7 +209,14 @@
         }
 
         /**
-<<<<<<< HEAD
+         * Converts 32-bit integer to big endian format
+         *
+         * @param value Input value
+         * @return Resulting value
+         */
+        IGNITE_IMPORT_EXPORT uint32_t ToBigEndian(uint32_t value);
+
+        /**
          * Convert Date type to standard C type time_t.
          *
          * @param date Date type value.
@@ -394,14 +401,6 @@
         {
             typedef T2 type;
         };
-=======
-        * Converts 32-bit integer to big endian format
-        *
-        * @param value Input value
-        * @return Resulting value
-        */
-        IGNITE_IMPORT_EXPORT uint32_t ToBigEndian(uint32_t value);
->>>>>>> 9d64a281
     }
 }
 
