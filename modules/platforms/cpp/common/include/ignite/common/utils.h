--- conflicted
+++ resolved
@@ -86,7 +86,6 @@
             }
 
             /**
-<<<<<<< HEAD
              * Convert struct tm to time_t (UTC).
              *
              * @param time Standard C type struct tm value.
@@ -119,7 +118,8 @@
              * @return True on success.
              */
             IGNITE_IMPORT_EXPORT bool IgniteLocalTime(time_t in, tm& out);
-=======
+
+            /**
              * Get number of leading zeroes in octet.
              *
              * @param octet Octet.
@@ -148,7 +148,6 @@
             {
                 return (num & (num - 1)) == 0;
             }
->>>>>>> 075ab6fb
 
             /**
              * Copy characters.
