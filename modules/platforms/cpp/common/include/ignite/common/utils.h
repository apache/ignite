--- conflicted
+++ resolved
@@ -36,373 +36,177 @@
 {
     namespace common
     {
-        /**
-         * Replace all alphabetic symbols of the string with their lowercase
-         * versions.
-         * @param str String to be transformed.
-         */
-        inline void IntoLower(std::string& str)
-        {
-            std::transform(str.begin(), str.end(), str.begin(), ::tolower);
+            /**
+             * Replace all alphabetic symbols of the string with their lowercase
+             * versions.
+             * @param str String to be transformed.
+             */
+            inline void IntoLower(std::string& str)
+            {
+                std::transform(str.begin(), str.end(), str.begin(), ::tolower);
+            }
+
+            /**
+             * Get lowercase version of the string.
+             *
+             * @param str Input string.
+             * @return Lowercased version of the string.
+             */
+            inline std::string ToLower(const std::string& str)
+            {
+                std::string res(str);
+                IntoLower(res);
+                return res;
+            }
+
+            /**
+             * Get string representation of long in decimal form.
+             *
+             * @param val Long value to be converted to string.
+             * @return String contataining decimal representation of the value.
+             */
+            inline std::string LongToString(long val)
+            {
+                std::stringstream tmp;
+                tmp << val;
+                return tmp.str();
+            }
+
+            /**
+             * Parse string to try and get int value.
+             *
+             * @param str String to be parsed.
+             * @return String contataining decimal representation of the value.
+             */
+            inline int ParseInt(const std::string& str)
+            {
+                return atoi(str.c_str());
+            }
+
+            /**
+             * Convert struct tm to time_t (UTC).
+             *
+             * @param time Standard C type struct tm value.
+             * @return Standard C type time_t value.
+             */
+            IGNITE_IMPORT_EXPORT time_t IgniteTimeGm(const tm& time);
+
+            /**
+             * Convert struct tm to time_t (Local time).
+             *
+             * @param time Standard C type struct tm value.
+             * @return Standard C type time_t value.
+             */
+            IGNITE_IMPORT_EXPORT time_t IgniteTimeLocal(const tm& time);
+
+            /**
+             * Convert time_t to struct tm (UTC).
+             *
+             * @param in Standard C type time_t value.
+             * @param out Standard C type struct tm value.
+             * @return True on success.
+             */
+            IGNITE_IMPORT_EXPORT bool IgniteGmTime(time_t in, tm& out);
+
+            /**
+             * Convert time_t to struct tm (Local time).
+             *
+             * @param in Standard C type time_t value.
+             * @param out Standard C type struct tm value.
+             * @return True on success.
+             */
+            IGNITE_IMPORT_EXPORT bool IgniteLocalTime(time_t in, tm& out);
+
+            /**
+             * Get number of leading zeroes in octet.
+             *
+             * @param octet Octet.
+             * @return Number of leading zero-bits.
+             */
+            IGNITE_IMPORT_EXPORT int LeadingZeroesForOctet(int8_t octet);
+
+            /**
+             * Get number of significant bits in octet.
+             *
+             * @param octet Octet.
+             * @return Number of significant bits.
+             */
+            inline int BitLengthForOctet(int8_t octet)
+            {
+                return 8 - LeadingZeroesForOctet(octet);
+            }
+
+            /**
+             * Check if the number is power of two.
+             *
+             * @param num Integer number.
+             * @return True if the number is power of two.
+             */
+            inline bool PowerOfTwo(int num)
+            {
+                return (num & (num - 1)) == 0;
+            }
+
+            /**
+             * Copy characters.
+             *
+             * @param val Value.
+             * @return Result.
+             */
+            IGNITE_IMPORT_EXPORT char* CopyChars(const char* val);
+
+            /**
+             * Release characters.
+             *
+             * @param val Value.
+             */
+            IGNITE_IMPORT_EXPORT void ReleaseChars(char* val);
+            
+            /**
+             * Read system environment variable taking thread-safety in count.
+             *
+             * @param name Environment variable name.
+             * @param found Whether environment variable with such name was found.
+             * @return Environment variable value.
+             */
+        IGNITE_IMPORT_EXPORT std::string GetEnv(const std::string& name, bool& found);
+                                
+            /**
+             * Ensure that file on the given path exists in the system.
+             *
+             * @param path Path.
+             * @return True if file exists, false otherwise.
+             */
+            IGNITE_IMPORT_EXPORT bool FileExists(const std::string& path);
+
+            /**
+             * Safe array which automatically reclaims occupied memory when out of scope.
+             */
+            template<typename T>
+            struct IGNITE_IMPORT_EXPORT SafeArray
+            {
+                /** Target array. */
+                T* target;
+
+                /**
+                 * Constructor.
+                 */
+                SafeArray(int cap)
+                {
+                    target = new T[cap];
+                }
+
+                /**
+                 * Destructor.
+                 */
+                ~SafeArray()
+                {
+                    delete[] target;
+                }
+
+                IGNITE_NO_COPY_ASSIGNMENT(SafeArray);
+            };
         }
-<<<<<<< HEAD
-
-        /**
-         * Get lowercase version of the string.
-         *
-         * @param str Input string.
-         * @return Lowercased version of the string.
-         */
-        inline std::string ToLower(const std::string& str)
-        {
-            std::string res(str);
-            IntoLower(res);
-            return res;
-        }
-
-        /**
-         * Get string representation of long in decimal form.
-         *
-         * @param val Long value to be converted to string.
-         * @return String contataining decimal representation of the value.
-         */
-        inline std::string LongToString(long val)
-        {
-        std::stringstream tmp;
-        tmp << val;
-        return tmp.str();
-        }
-
-        /**
-         * Parse string to try and get int value.
-         *
-         * @param str String to be parsed.
-         * @return String contataining decimal representation of the value.
-         */
-        inline int ParseInt(const std::string& str)
-        {
-            return atoi(str.c_str());
-        }
-
-        /**
-         * Convert struct tm to time_t (UTC).
-         *
-         * @param time Standard C type struct tm value.
-         * @return Standard C type time_t value.
-         */
-        IGNITE_IMPORT_EXPORT time_t IgniteTimeGm(const tm& time);
-
-        /**
-         * Convert struct tm to time_t (Local time).
-         *
-         * @param time Standard C type struct tm value.
-         * @return Standard C type time_t value.
-         */
-        IGNITE_IMPORT_EXPORT time_t IgniteTimeLocal(const tm& time);
-
-        /**
-         * Convert time_t to struct tm (UTC).
-         *
-         * @param in Standard C type time_t value.
-         * @param out Standard C type struct tm value.
-         * @return True on success.
-         */
-        IGNITE_IMPORT_EXPORT bool IgniteGmTime(time_t in, tm& out);
-
-        /**
-         * Convert time_t to struct tm (Local time).
-         *
-         * @param in Standard C type time_t value.
-         * @param out Standard C type struct tm value.
-         * @return True on success.
-         */
-        IGNITE_IMPORT_EXPORT bool IgniteLocalTime(time_t in, tm& out);
-
-        /**
-         * Get number of leading zeroes in octet.
-         *
-         * @param octet Octet.
-         * @return Number of leading zero-bits.
-         */
-        IGNITE_IMPORT_EXPORT int LeadingZeroesForOctet(int8_t octet);
-
-        /**
-         * Get number of significant bits in octet.
-         *
-         * @param octet Octet.
-         * @return Number of significant bits.
-         */
-        inline int BitLengthForOctet(int8_t octet)
-        {
-            return 8 - LeadingZeroesForOctet(octet);
-        }
-
-        /**
-         * Check if the number is power of two.
-         *
-         * @param num Integer number.
-         * @return True if the number is power of two.
-         */
-        inline bool PowerOfTwo(int num)
-        {
-            return (num & (num - 1)) == 0;
-        }
-
-        /**
-         * Copy characters.
-         *
-         * @param val Value.
-         * @return Result.
-         */
-        IGNITE_IMPORT_EXPORT char* CopyChars(const char* val);
-
-        /**
-         * Release characters.
-         *
-         * @param val Value.
-         */
-        IGNITE_IMPORT_EXPORT void ReleaseChars(char* val);
-        
-        /**
-         * Read system environment variable taking thread-safety in count.
-         *
-         * @param name Environment variable name.
-         * @param found Whether environment variable with such name was found.
-         * @return Environment variable value.
-         */
-        IGNITE_IMPORT_EXPORT std::string GetEnv(const std::string& name, bool* found);
-                
-        /**
-         * Ensure that file on the given path exists in the system.
-         *
-         * @param path Path.
-         * @return True if file exists, false otherwise.
-         */
-        IGNITE_IMPORT_EXPORT bool FileExists(const std::string& path);
-
-        /**
-         * Attempts to find JVM library to load it into the process later.
-         * First search is performed using the passed path argument (is not NULL).
-         * Then JRE_HOME is evaluated. Last, JAVA_HOME is evaluated.
-         *
-         * @param Explicitly defined path (optional).
-         * @param found Whether library was found.
-         * @return Path to the file.
-         */
-        IGNITE_IMPORT_EXPORT std::string FindJvmLibrary(const std::string* path, bool* found);
-
-        /**
-         * Load JVM library into the process.
-         *
-         * @param path Optional path to the library.
-         * @return Whether load was successful.
-         */
-        IGNITE_IMPORT_EXPORT bool LoadJvmLibrary(const std::string& path);
-
-        /**
-         * Resolve IGNITE_HOME directory. Resolution is performed in several
-         * steps:
-         * 1) Check for path provided as argument.
-         * 2) Check for environment variable.
-         * 3) Check for current working directory.
-         * Result of these 3 checks are evaluated based on existence of certain
-         * predefined folders inside possible GG home. If they are found, 
-         * IGNITE_HOME is considered resolved.
-         *
-         * @param path Optional path to evaluate.
-         * @param found Whether IGNITE_HOME home was found.
-         * @return Resolved GG home.
-         */
-        IGNITE_IMPORT_EXPORT std::string ResolveIgniteHome(const std::string* path, bool* found);
-
-        /**
-         * Create Ignite classpath based on user input and home directory.
-         *
-         * @param usrCp User's classpath.
-         * @param home Ignite home directory.
-         * @return Classpath.
-         */
-        IGNITE_IMPORT_EXPORT std::string CreateIgniteClasspath(const std::string* usrCp, const std::string* home);
-
-        /**
-         * Create Ignite classpath based on user input and home directory.
-         *
-         * @param usrCp User's classpath.
-         * @param home Ignite home directory.
-         * @param test Whether test classpath must be used.
-         * @return Classpath.
-         */
-        IGNITE_IMPORT_EXPORT std::string CreateIgniteClasspath(const std::string* usrCp, const std::string* home, bool test);
-
-        /**
-=======
-
-        /**
-         * Get lowercase version of the string.
-         *
-         * @param str Input string.
-         * @return Lowercased version of the string.
-         */
-        inline std::string ToLower(const std::string& str)
-        {
-            std::string res(str);
-            IntoLower(res);
-            return res;
-        }
-
-        /**
-         * Get string representation of long in decimal form.
-         *
-         * @param val Long value to be converted to string.
-         * @return String contataining decimal representation of the value.
-         */
-        inline std::string LongToString(long val)
-        {
-        std::stringstream tmp;
-        tmp << val;
-        return tmp.str();
-        }
-
-        /**
-         * Parse string to try and get int value.
-         *
-         * @param str String to be parsed.
-         * @return String contataining decimal representation of the value.
-         */
-        inline int ParseInt(const std::string& str)
-        {
-            return atoi(str.c_str());
-        }
-
-        /**
-         * Convert struct tm to time_t (UTC).
-         *
-         * @param time Standard C type struct tm value.
-         * @return Standard C type time_t value.
-         */
-        IGNITE_IMPORT_EXPORT time_t IgniteTimeGm(const tm& time);
-
-        /**
-         * Convert struct tm to time_t (Local time).
-         *
-         * @param time Standard C type struct tm value.
-         * @return Standard C type time_t value.
-         */
-        IGNITE_IMPORT_EXPORT time_t IgniteTimeLocal(const tm& time);
-
-        /**
-         * Convert time_t to struct tm (UTC).
-         *
-         * @param in Standard C type time_t value.
-         * @param out Standard C type struct tm value.
-         * @return True on success.
-         */
-        IGNITE_IMPORT_EXPORT bool IgniteGmTime(time_t in, tm& out);
-
-        /**
-         * Convert time_t to struct tm (Local time).
-         *
-         * @param in Standard C type time_t value.
-         * @param out Standard C type struct tm value.
-         * @return True on success.
-         */
-        IGNITE_IMPORT_EXPORT bool IgniteLocalTime(time_t in, tm& out);
-
-        /**
-         * Get number of leading zeroes in octet.
-         *
-         * @param octet Octet.
-         * @return Number of leading zero-bits.
-         */
-        IGNITE_IMPORT_EXPORT int LeadingZeroesForOctet(int8_t octet);
-
-        /**
-         * Get number of significant bits in octet.
-         *
-         * @param octet Octet.
-         * @return Number of significant bits.
-         */
-        inline int BitLengthForOctet(int8_t octet)
-        {
-            return 8 - LeadingZeroesForOctet(octet);
-        }
-
-        /**
-         * Check if the number is power of two.
-         *
-         * @param num Integer number.
-         * @return True if the number is power of two.
-         */
-        inline bool PowerOfTwo(int num)
-        {
-            return (num & (num - 1)) == 0;
-        }
-
-        /**
-         * Copy characters.
-         *
-         * @param val Value.
-         * @return Result.
-         */
-        IGNITE_IMPORT_EXPORT char* CopyChars(const char* val);
-
-        /**
-         * Release characters.
-         *
-         * @param val Value.
-         */
-        IGNITE_IMPORT_EXPORT void ReleaseChars(char* val);
-        
-        /**
-         * Read system environment variable taking thread-safety in count.
-         *
-         * @param name Environment variable name.
-         * @param found Whether environment variable with such name was found.
-         * @return Environment variable value.
-         */
-        IGNITE_IMPORT_EXPORT std::string GetEnv(const std::string& name, bool& found);
-                
-        /**
-         * Ensure that file on the given path exists in the system.
-         *
-         * @param path Path.
-         * @return True if file exists, false otherwise.
-         */
-        IGNITE_IMPORT_EXPORT bool FileExists(const std::string& path);
-
-        /**
->>>>>>> 1cca0be5
-         * Safe array which automatically reclaims occupied memory when out of scope.
-         */
-        template<typename T>
-        struct IGNITE_IMPORT_EXPORT SafeArray
-        {
-        /** Target array. */
-        T* target;
-
-        /**
-         * Constructor.
-         */
-        SafeArray(int cap)
-        {
-            target = new T[cap];
-        }
-
-        /**
-         * Destructor.
-         */
-        ~SafeArray()
-        {
-            delete[] target;
-        }
-
-        IGNITE_NO_COPY_ASSIGNMENT(SafeArray);
-        };
     }
-}
-
-<<<<<<< HEAD
-#endif //_IGNITE_UTILS_UTILS
-=======
-#endif //_IGNITE_COMMON_UTILS
->>>>>>> 1cca0be5
+
+#endif //_IGNITE_COMMON_UTILS