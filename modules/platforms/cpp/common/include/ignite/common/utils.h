--- conflicted
+++ resolved
@@ -110,26 +110,6 @@
         IGNITE_IMPORT_EXPORT void ReleaseChars(char* val);
 
         /**
-<<<<<<< HEAD
-         * Read system environment variable taking thread-safety in count.
-         *
-         * @param name Environment variable name.
-         * @param val Environment variable value.
-         * @return True if the environment variable with such name was found.
-         */
-        IGNITE_IMPORT_EXPORT bool GetEnv(const std::string& name, std::string& val);
-
-        /**
-         * Ensure that file on the given path exists in the system.
-         *
-         * @param path Path.
-         * @return True if file exists, false otherwise.
-         */
-        IGNITE_IMPORT_EXPORT bool FileExists(const std::string& path);
-
-        /**
-=======
->>>>>>> aa46bc7c
          * Casts value of one type to another type, using stringstream.
          *
          * @param val Input value.
