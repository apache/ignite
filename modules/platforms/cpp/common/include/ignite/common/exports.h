--- conflicted
+++ resolved
@@ -36,12 +36,9 @@
     void* IGNITE_CALL IgniteProcessorCache(gcj::JniContext* ctx, void* obj, char* name);
     void* IGNITE_CALL IgniteProcessorCreateCache(gcj::JniContext* ctx, void* obj, char* name);
     void* IGNITE_CALL IgniteProcessorGetOrCreateCache(gcj::JniContext* ctx, void* obj, char* name);
-<<<<<<< HEAD
     void* IGNITE_CALL IgniteProcessorCreateCacheFromConfig(gcj::JniContext* ctx, void* obj, long memPtr);
     void* IGNITE_CALL IgniteProcessorGetOrCreateCacheFromConfig(gcj::JniContext* ctx, void* obj, long memPtr);
-=======
     void IGNITE_CALL IgniteProcessorDestroyCache(gcj::JniContext* ctx, void* obj, char* name);
->>>>>>> 67791457
     void* IGNITE_CALL IgniteProcessorAffinity(gcj::JniContext* ctx, void* obj, char* name);
     void* IGNITE_CALL IgniteProcessorDataStreamer(gcj::JniContext* ctx, void* obj, char* name, bool keepPortable);
     void* IGNITE_CALL IgniteProcessorTransactions(gcj::JniContext* ctx, void* obj);
