--- conflicted
+++ resolved
@@ -20,14 +20,10 @@
 nobase_include_HEADERS = \
     ignite/common/concurrent.h \
     ignite/common/utils.h \
-<<<<<<< HEAD
-    ignite/common/ignite_error.h \
-=======
     ignite/ignite_error.h \
->>>>>>> 1cca0be5
     ignite/date.h \
     ignite/guid.h \
-    ignite/timestamp.h
+    ignite/timestamp.h
 
 uninstall-hook:
 	if [ -d ${includedir}/ignite ]; then find ${includedir}/ignite -type d -empty -delete; fi