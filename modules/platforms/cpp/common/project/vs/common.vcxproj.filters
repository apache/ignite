--- conflicted
+++ resolved
@@ -28,18 +28,6 @@
     <ClInclude Include="..\..\os\win\include\ignite\common\concurrent_os.h">
       <Filter>Code\common</Filter>
     </ClInclude>
-<<<<<<< HEAD
-    <ClInclude Include="..\..\include\ignite\common\ignite_error.h">
-      <Filter>Code\common</Filter>
-    </ClInclude>
-    <ClInclude Include="..\..\include\ignite\date.h">
-      <Filter>Code</Filter>
-    </ClInclude>
-    <ClInclude Include="..\..\include\ignite\guid.h">
-      <Filter>Code</Filter>
-    </ClInclude>
-    <ClInclude Include="..\..\include\ignite\timestamp.h">
-=======
     <ClInclude Include="..\..\include\ignite\date.h">
       <Filter>Code</Filter>
     </ClInclude>
@@ -50,7 +38,6 @@
       <Filter>Code</Filter>
     </ClInclude>
     <ClInclude Include="..\..\include\ignite\ignite_error.h">
->>>>>>> 1cca0be5
       <Filter>Code</Filter>
     </ClInclude>
   </ItemGroup>
@@ -73,13 +60,8 @@
     <ClCompile Include="..\..\src\common\concurrent.cpp">
       <Filter>Code\common</Filter>
     </ClCompile>
-<<<<<<< HEAD
-    <ClCompile Include="..\..\src\common\ignite_error.cpp">
-      <Filter>Code\common</Filter>
-=======
     <ClCompile Include="..\..\src\ignite_error.cpp">
       <Filter>Code</Filter>
->>>>>>> 1cca0be5
     </ClCompile>
   </ItemGroup>
 </Project>