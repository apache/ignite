﻿<?xml version="1.0" encoding="utf-8"?>
<Project ToolsVersion="4.0" xmlns="http://schemas.microsoft.com/developer/msbuild/2003">
  <ItemGroup>
    <Filter Include="Misc">
      <UniqueIdentifier>{1dbec2be-5cb4-4f70-aef6-b4627d39b99b}</UniqueIdentifier>
    </Filter>
    <Filter Include="Code">
      <UniqueIdentifier>{93995380-89BD-4b04-88EB-625FBE52EBFB}</UniqueIdentifier>
      <Extensions>h;hh;hpp;hxx;hm;inl;inc;xsd</Extensions>
    </Filter>
    <Filter Include="Code\common">
      <UniqueIdentifier>{9d664b8a-3a09-460b-9d53-c1a7f08217c0}</UniqueIdentifier>
    </Filter>
  </ItemGroup>
  <ItemGroup>
    <ClInclude Include="targetver.h">
      <Filter>Misc</Filter>
    </ClInclude>
    <ClInclude Include="..\..\os\win\include\ignite\common\common.h">
      <Filter>Code\common</Filter>
    </ClInclude>
    <ClInclude Include="..\..\include\ignite\common\concurrent.h">
      <Filter>Code\common</Filter>
    </ClInclude>
    <ClInclude Include="..\..\include\ignite\common\utils.h">
      <Filter>Code\common</Filter>
    </ClInclude>
    <ClInclude Include="..\..\os\win\include\ignite\common\concurrent_os.h">
      <Filter>Code\common</Filter>
    </ClInclude>
    <ClInclude Include="..\..\include\ignite\date.h">
      <Filter>Code</Filter>
    </ClInclude>
    <ClInclude Include="..\..\include\ignite\guid.h">
      <Filter>Code</Filter>
    </ClInclude>
    <ClInclude Include="..\..\include\ignite\timestamp.h">
      <Filter>Code</Filter>
    </ClInclude>
    <ClInclude Include="..\..\include\ignite\ignite_error.h">
      <Filter>Code</Filter>
    </ClInclude>
<<<<<<< HEAD
    <ClInclude Include="..\..\os\win\include\ignite\common\dynamic_load_os.h">
      <Filter>Code\common</Filter>
    </ClInclude>
=======
    <ClInclude Include="..\..\include\ignite\common\fixed_size_array.h">
      <Filter>Code\common</Filter>
    </ClInclude>
    <ClInclude Include="..\..\include\ignite\common\big_integer.h">
      <Filter>Code\common</Filter>
    </ClInclude>
    <ClInclude Include="..\..\include\ignite\common\dynamic_size_array.h">
      <Filter>Code\common</Filter>
    </ClInclude>
    <ClInclude Include="..\..\include\ignite\common\default_allocator.h">
      <Filter>Code\common</Filter>
    </ClInclude>
    <ClInclude Include="..\..\include\ignite\common\bits.h">
      <Filter>Code\common</Filter>
    </ClInclude>
    <ClInclude Include="..\..\include\ignite\common\decimal.h">
      <Filter>Code\common</Filter>
    </ClInclude>
    <ClInclude Include="..\..\include\ignite\common\reference_impl.h">
      <Filter>Code\common</Filter>
    </ClInclude>
    <ClInclude Include="..\..\include\ignite\reference.h">
      <Filter>Code</Filter>
    </ClInclude>
>>>>>>> 10b2b97a
  </ItemGroup>
  <ItemGroup>
    <ClCompile Include="..\..\src\date.cpp">
      <Filter>Code</Filter>
    </ClCompile>
    <ClCompile Include="..\..\src\guid.cpp">
      <Filter>Code</Filter>
    </ClCompile>
    <ClCompile Include="..\..\src\timestamp.cpp">
      <Filter>Code</Filter>
    </ClCompile>
    <ClCompile Include="..\..\os\win\src\common\concurrent_os.cpp">
      <Filter>Code\common</Filter>
    </ClCompile>
    <ClCompile Include="..\..\os\win\src\common\utils.cpp">
      <Filter>Code\common</Filter>
    </ClCompile>
    <ClCompile Include="..\..\src\common\concurrent.cpp">
      <Filter>Code\common</Filter>
    </ClCompile>
    <ClCompile Include="..\..\src\ignite_error.cpp">
      <Filter>Code</Filter>
    </ClCompile>
<<<<<<< HEAD
    <ClCompile Include="..\..\os\win\src\common\dynamic_load_os.cpp">
=======
    <ClCompile Include="..\..\src\common\big_integer.cpp">
      <Filter>Code\common</Filter>
    </ClCompile>
    <ClCompile Include="..\..\src\common\decimal.cpp">
      <Filter>Code\common</Filter>
    </ClCompile>
    <ClCompile Include="..\..\src\common\bits.cpp">
>>>>>>> 10b2b97a
      <Filter>Code\common</Filter>
    </ClCompile>
  </ItemGroup>
</Project><|MERGE_RESOLUTION|>--- conflicted
+++ resolved
@@ -40,11 +40,6 @@
     <ClInclude Include="..\..\include\ignite\ignite_error.h">
       <Filter>Code</Filter>
     </ClInclude>
-<<<<<<< HEAD
-    <ClInclude Include="..\..\os\win\include\ignite\common\dynamic_load_os.h">
-      <Filter>Code\common</Filter>
-    </ClInclude>
-=======
     <ClInclude Include="..\..\include\ignite\common\fixed_size_array.h">
       <Filter>Code\common</Filter>
     </ClInclude>
@@ -69,7 +64,9 @@
     <ClInclude Include="..\..\include\ignite\reference.h">
       <Filter>Code</Filter>
     </ClInclude>
->>>>>>> 10b2b97a
+    <ClInclude Include="..\..\os\win\include\ignite\common\dynamic_load_os.h">
+      <Filter>Code\common</Filter>
+    </ClInclude>
   </ItemGroup>
   <ItemGroup>
     <ClCompile Include="..\..\src\date.cpp">
@@ -93,9 +90,6 @@
     <ClCompile Include="..\..\src\ignite_error.cpp">
       <Filter>Code</Filter>
     </ClCompile>
-<<<<<<< HEAD
-    <ClCompile Include="..\..\os\win\src\common\dynamic_load_os.cpp">
-=======
     <ClCompile Include="..\..\src\common\big_integer.cpp">
       <Filter>Code\common</Filter>
     </ClCompile>
@@ -103,7 +97,9 @@
       <Filter>Code\common</Filter>
     </ClCompile>
     <ClCompile Include="..\..\src\common\bits.cpp">
->>>>>>> 10b2b97a
+      <Filter>Code\common</Filter>
+    </ClCompile>
+    <ClCompile Include="..\..\os\win\src\common\dynamic_load_os.cpp">
       <Filter>Code\common</Filter>
     </ClCompile>
   </ItemGroup>
