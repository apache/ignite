﻿<?xml version="1.0" encoding="utf-8"?>
<Project ToolsVersion="4.0" xmlns="http://schemas.microsoft.com/developer/msbuild/2003">
  <ItemGroup>
    <Filter Include="Misc">
      <UniqueIdentifier>{1dbec2be-5cb4-4f70-aef6-b4627d39b99b}</UniqueIdentifier>
    </Filter>
    <Filter Include="Code">
      <UniqueIdentifier>{93995380-89BD-4b04-88EB-625FBE52EBFB}</UniqueIdentifier>
      <Extensions>h;hh;hpp;hxx;hm;inl;inc;xsd</Extensions>
    </Filter>
    <Filter Include="Code\common">
      <UniqueIdentifier>{9d664b8a-3a09-460b-9d53-c1a7f08217c0}</UniqueIdentifier>
    </Filter>
  </ItemGroup>
  <ItemGroup>
    <ClInclude Include="targetver.h">
      <Filter>Misc</Filter>
    </ClInclude>
    <ClInclude Include="..\..\os\win\include\ignite\common\common.h">
      <Filter>Code\common</Filter>
    </ClInclude>
    <ClInclude Include="..\..\include\ignite\common\concurrent.h">
      <Filter>Code\common</Filter>
    </ClInclude>
    <ClInclude Include="..\..\include\ignite\common\utils.h">
      <Filter>Code\common</Filter>
    </ClInclude>
    <ClInclude Include="..\..\os\win\include\ignite\common\concurrent_os.h">
      <Filter>Code\common</Filter>
    </ClInclude>
    <ClInclude Include="..\..\include\ignite\date.h">
      <Filter>Code</Filter>
    </ClInclude>
    <ClInclude Include="..\..\include\ignite\guid.h">
      <Filter>Code</Filter>
    </ClInclude>
    <ClInclude Include="..\..\include\ignite\timestamp.h">
      <Filter>Code</Filter>
    </ClInclude>
    <ClInclude Include="..\..\include\ignite\ignite_error.h">
      <Filter>Code</Filter>
    </ClInclude>
<<<<<<< HEAD
    <ClInclude Include="..\..\include\ignite\common\any_reference.h">
=======
    <ClInclude Include="..\..\include\ignite\common\fixed_size_array.h">
      <Filter>Code\common</Filter>
    </ClInclude>
    <ClInclude Include="..\..\include\ignite\common\big_integer.h">
      <Filter>Code\common</Filter>
    </ClInclude>
    <ClInclude Include="..\..\include\ignite\common\dynamic_size_array.h">
      <Filter>Code\common</Filter>
    </ClInclude>
    <ClInclude Include="..\..\include\ignite\common\default_allocator.h">
      <Filter>Code\common</Filter>
    </ClInclude>
    <ClInclude Include="..\..\include\ignite\common\bits.h">
      <Filter>Code\common</Filter>
    </ClInclude>
    <ClInclude Include="..\..\include\ignite\common\decimal.h">
>>>>>>> 00576d8a
      <Filter>Code\common</Filter>
    </ClInclude>
  </ItemGroup>
  <ItemGroup>
    <ClCompile Include="..\..\src\date.cpp">
      <Filter>Code</Filter>
    </ClCompile>
    <ClCompile Include="..\..\src\guid.cpp">
      <Filter>Code</Filter>
    </ClCompile>
    <ClCompile Include="..\..\src\timestamp.cpp">
      <Filter>Code</Filter>
    </ClCompile>
    <ClCompile Include="..\..\os\win\src\common\concurrent_os.cpp">
      <Filter>Code\common</Filter>
    </ClCompile>
    <ClCompile Include="..\..\os\win\src\common\utils.cpp">
      <Filter>Code\common</Filter>
    </ClCompile>
    <ClCompile Include="..\..\src\common\concurrent.cpp">
      <Filter>Code\common</Filter>
    </ClCompile>
    <ClCompile Include="..\..\src\ignite_error.cpp">
      <Filter>Code</Filter>
    </ClCompile>
    <ClCompile Include="..\..\src\common\big_integer.cpp">
      <Filter>Code\common</Filter>
    </ClCompile>
    <ClCompile Include="..\..\src\common\decimal.cpp">
      <Filter>Code\common</Filter>
    </ClCompile>
    <ClCompile Include="..\..\src\common\bits.cpp">
      <Filter>Code\common</Filter>
    </ClCompile>
  </ItemGroup>
</Project><|MERGE_RESOLUTION|>--- conflicted
+++ resolved
@@ -40,9 +40,6 @@
     <ClInclude Include="..\..\include\ignite\ignite_error.h">
       <Filter>Code</Filter>
     </ClInclude>
-<<<<<<< HEAD
-    <ClInclude Include="..\..\include\ignite\common\any_reference.h">
-=======
     <ClInclude Include="..\..\include\ignite\common\fixed_size_array.h">
       <Filter>Code\common</Filter>
     </ClInclude>
@@ -59,7 +56,9 @@
       <Filter>Code\common</Filter>
     </ClInclude>
     <ClInclude Include="..\..\include\ignite\common\decimal.h">
->>>>>>> 00576d8a
+      <Filter>Code\common</Filter>
+    </ClInclude>
+    <ClInclude Include="..\..\include\ignite\common\any_reference.h">
       <Filter>Code\common</Filter>
     </ClInclude>
   </ItemGroup>
