﻿<?xml version="1.0" encoding="utf-8"?>
<Project DefaultTargets="Build" ToolsVersion="4.0" xmlns="http://schemas.microsoft.com/developer/msbuild/2003">
  <ItemGroup Label="ProjectConfigurations">
    <ProjectConfiguration Include="Debug|Win32">
      <Configuration>Debug</Configuration>
      <Platform>Win32</Platform>
    </ProjectConfiguration>
    <ProjectConfiguration Include="Debug|x64">
      <Configuration>Debug</Configuration>
      <Platform>x64</Platform>
    </ProjectConfiguration>
    <ProjectConfiguration Include="Release|Win32">
      <Configuration>Release</Configuration>
      <Platform>Win32</Platform>
    </ProjectConfiguration>
    <ProjectConfiguration Include="Release|x64">
      <Configuration>Release</Configuration>
      <Platform>x64</Platform>
    </ProjectConfiguration>
  </ItemGroup>
  <PropertyGroup Label="Globals">
    <ProjectGuid>{B63F2E01-5157-4719-8491-0E1C7CD3B701}</ProjectGuid>
    <Keyword>Win32Proj</Keyword>
    <RootNamespace>common</RootNamespace>
  </PropertyGroup>
  <Import Project="$(VCTargetsPath)\Microsoft.Cpp.Default.props" />
  <PropertyGroup Condition="'$(Configuration)|$(Platform)'=='Debug|x64'" Label="Configuration">
    <ConfigurationType>StaticLibrary</ConfigurationType>
    <UseDebugLibraries>true</UseDebugLibraries>
    <PlatformToolset>v100</PlatformToolset>
    <CharacterSet>Unicode</CharacterSet>
  </PropertyGroup>
  <PropertyGroup Condition="'$(Configuration)|$(Platform)'=='Debug|Win32'" Label="Configuration">
    <ConfigurationType>StaticLibrary</ConfigurationType>
    <UseDebugLibraries>true</UseDebugLibraries>
    <PlatformToolset>v100</PlatformToolset>
    <CharacterSet>Unicode</CharacterSet>
  </PropertyGroup>
  <PropertyGroup Condition="'$(Configuration)|$(Platform)'=='Release|x64'" Label="Configuration">
    <ConfigurationType>StaticLibrary</ConfigurationType>
    <UseDebugLibraries>false</UseDebugLibraries>
    <PlatformToolset>v100</PlatformToolset>
    <WholeProgramOptimization>true</WholeProgramOptimization>
    <CharacterSet>Unicode</CharacterSet>
  </PropertyGroup>
  <PropertyGroup Condition="'$(Configuration)|$(Platform)'=='Release|Win32'" Label="Configuration">
    <ConfigurationType>StaticLibrary</ConfigurationType>
    <UseDebugLibraries>false</UseDebugLibraries>
    <PlatformToolset>v100</PlatformToolset>
    <WholeProgramOptimization>true</WholeProgramOptimization>
    <CharacterSet>Unicode</CharacterSet>
  </PropertyGroup>
  <Import Project="$(VCTargetsPath)\Microsoft.Cpp.props" />
  <ImportGroup Label="ExtensionSettings">
  </ImportGroup>
  <ImportGroup Condition="'$(Configuration)|$(Platform)'=='Debug|x64'" Label="PropertySheets">
    <Import Project="$(UserRootDir)\Microsoft.Cpp.$(Platform).user.props" Condition="exists('$(UserRootDir)\Microsoft.Cpp.$(Platform).user.props')" Label="LocalAppDataPlatform" />
  </ImportGroup>
  <ImportGroup Condition="'$(Configuration)|$(Platform)'=='Debug|Win32'" Label="PropertySheets">
    <Import Project="$(UserRootDir)\Microsoft.Cpp.$(Platform).user.props" Condition="exists('$(UserRootDir)\Microsoft.Cpp.$(Platform).user.props')" Label="LocalAppDataPlatform" />
  </ImportGroup>
  <ImportGroup Condition="'$(Configuration)|$(Platform)'=='Release|x64'" Label="PropertySheets">
    <Import Project="$(UserRootDir)\Microsoft.Cpp.$(Platform).user.props" Condition="exists('$(UserRootDir)\Microsoft.Cpp.$(Platform).user.props')" Label="LocalAppDataPlatform" />
  </ImportGroup>
  <ImportGroup Condition="'$(Configuration)|$(Platform)'=='Release|Win32'" Label="PropertySheets">
    <Import Project="$(UserRootDir)\Microsoft.Cpp.$(Platform).user.props" Condition="exists('$(UserRootDir)\Microsoft.Cpp.$(Platform).user.props')" Label="LocalAppDataPlatform" />
  </ImportGroup>
  <PropertyGroup Label="UserMacros" />
  <PropertyGroup Condition="'$(Configuration)|$(Platform)'=='Debug|x64'">
    <TargetName>ignite.common</TargetName>
    <OutDir>$(SolutionDir)$(Platform)\$(Configuration)\</OutDir>
    <IntDir>$(Platform)\$(Configuration)\</IntDir>
    <LinkIncremental>false</LinkIncremental>
  </PropertyGroup>
  <PropertyGroup Condition="'$(Configuration)|$(Platform)'=='Debug|Win32'">
    <TargetName>ignite.common</TargetName>
    <OutDir>$(SolutionDir)$(Platform)\$(Configuration)\</OutDir>
    <IntDir>$(Platform)\$(Configuration)\</IntDir>
    <LinkIncremental>false</LinkIncremental>
  </PropertyGroup>
  <PropertyGroup Condition="'$(Configuration)|$(Platform)'=='Release|x64'">
    <TargetName>ignite.common</TargetName>
    <OutDir>$(SolutionDir)$(Platform)\$(Configuration)\</OutDir>
    <IntDir>$(Platform)\$(Configuration)\</IntDir>
    <LinkIncremental>false</LinkIncremental>
  </PropertyGroup>
  <PropertyGroup Condition="'$(Configuration)|$(Platform)'=='Release|Win32'">
    <TargetName>ignite.common</TargetName>
    <OutDir>$(SolutionDir)$(Platform)\$(Configuration)\</OutDir>
    <IntDir>$(Platform)\$(Configuration)\</IntDir>
    <LinkIncremental>false</LinkIncremental>
  </PropertyGroup>
  <ItemDefinitionGroup Condition="'$(Configuration)|$(Platform)'=='Debug|x64'">
    <ClCompile>
      <PrecompiledHeader>NotUsing</PrecompiledHeader>
      <WarningLevel>Level3</WarningLevel>
      <Optimization>Disabled</Optimization>
      <PreprocessorDefinitions>WIN32;_DEBUG;_WINDOWS;_USRDLL;IGNITEJVM_EXPORTS;_CRT_SECURE_NO_WARNINGS;IGNITE_IMPL;%(PreprocessorDefinitions)</PreprocessorDefinitions>
      <AdditionalIncludeDirectories>$(ProjectDir)\..\..\include;$(ProjectDir)\..\..\os\win\include;%(AdditionalIncludeDirectories)</AdditionalIncludeDirectories>
    </ClCompile>
    <Link>
      <SubSystem>Windows</SubSystem>
      <GenerateDebugInformation>true</GenerateDebugInformation>
      <OptimizeReferences>false</OptimizeReferences>
      <EnableCOMDATFolding>false</EnableCOMDATFolding>
      <LinkTimeCodeGeneration>Default</LinkTimeCodeGeneration>
    </Link>
  </ItemDefinitionGroup>
  <ItemDefinitionGroup Condition="'$(Configuration)|$(Platform)'=='Debug|Win32'">
    <ClCompile>
      <WarningLevel>Level3</WarningLevel>
      <SDLCheck>false</SDLCheck>
      <AdditionalIncludeDirectories>$(ProjectDir)\..\..\include;$(ProjectDir)\..\..\os\win\include;%(AdditionalIncludeDirectories)</AdditionalIncludeDirectories>
      <PreprocessorDefinitions>WIN32;_DEBUG;_WINDOWS;_USRDLL;IGNITEJVM_EXPORTS;_CRT_SECURE_NO_WARNINGS;IGNITE_IMPL;%(PreprocessorDefinitions)</PreprocessorDefinitions>
      <DebugInformationFormat>ProgramDatabase</DebugInformationFormat>
    </ClCompile>
    <Link>
      <GenerateDebugInformation>true</GenerateDebugInformation>
      <OptimizeReferences>true</OptimizeReferences>
      <EnableCOMDATFolding>true</EnableCOMDATFolding>
      <LinkTimeCodeGeneration>Default</LinkTimeCodeGeneration>
    </Link>
  </ItemDefinitionGroup>
  <ItemDefinitionGroup Condition="'$(Configuration)|$(Platform)'=='Release|x64'">
    <ClCompile>
      <WarningLevel>Level3</WarningLevel>
      <PrecompiledHeader>NotUsing</PrecompiledHeader>
      <Optimization>MaxSpeed</Optimization>
      <FunctionLevelLinking>true</FunctionLevelLinking>
      <IntrinsicFunctions>true</IntrinsicFunctions>
      <PreprocessorDefinitions>WIN32;NDEBUG;_WINDOWS;_USRDLL;IGNITEJVM_EXPORTS;_CRT_SECURE_NO_WARNINGS;IGNITE_IMPL;%(PreprocessorDefinitions)</PreprocessorDefinitions>
      <AdditionalIncludeDirectories>$(ProjectDir)\..\..\include;$(ProjectDir)\..\..\os\win\include;%(AdditionalIncludeDirectories)</AdditionalIncludeDirectories>
      <InlineFunctionExpansion>AnySuitable</InlineFunctionExpansion>
      <FavorSizeOrSpeed>Speed</FavorSizeOrSpeed>
      <OmitFramePointers>true</OmitFramePointers>
      <BufferSecurityCheck>false</BufferSecurityCheck>
      <StringPooling>true</StringPooling>
    </ClCompile>
    <Link>
      <SubSystem>Windows</SubSystem>
      <GenerateDebugInformation>true</GenerateDebugInformation>
      <EnableCOMDATFolding>true</EnableCOMDATFolding>
      <OptimizeReferences>true</OptimizeReferences>
    </Link>
  </ItemDefinitionGroup>
  <ItemDefinitionGroup Condition="'$(Configuration)|$(Platform)'=='Release|Win32'">
    <ClCompile>
      <WarningLevel>Level3</WarningLevel>
      <Optimization>Full</Optimization>
      <FunctionLevelLinking>true</FunctionLevelLinking>
      <IntrinsicFunctions>true</IntrinsicFunctions>
      <SDLCheck>false</SDLCheck>
      <AdditionalIncludeDirectories>$(ProjectDir)\..\..\include;$(ProjectDir)\..\..\os\win\include;%(AdditionalIncludeDirectories)</AdditionalIncludeDirectories>
      <InlineFunctionExpansion>AnySuitable</InlineFunctionExpansion>
      <FavorSizeOrSpeed>Speed</FavorSizeOrSpeed>
      <OmitFramePointers>true</OmitFramePointers>
      <StringPooling>true</StringPooling>
      <BufferSecurityCheck>false</BufferSecurityCheck>
      <PreprocessorDefinitions>_CRT_SECURE_NO_WARNINGS;IGNITE_IMPL;%(PreprocessorDefinitions)</PreprocessorDefinitions>
    </ClCompile>
    <Link>
      <GenerateDebugInformation>true</GenerateDebugInformation>
      <EnableCOMDATFolding>true</EnableCOMDATFolding>
      <OptimizeReferences>true</OptimizeReferences>
    </Link>
  </ItemDefinitionGroup>
  <ItemGroup>
    <ClInclude Include="..\..\include\ignite\common\concurrent.h" />
    <ClInclude Include="..\..\include\ignite\common\utils.h" />
    <ClInclude Include="..\..\include\ignite\date.h" />
    <ClInclude Include="..\..\include\ignite\guid.h" />
    <ClInclude Include="..\..\include\ignite\ignite_error.h" />
    <ClInclude Include="..\..\include\ignite\timestamp.h" />
    <ClInclude Include="..\..\os\win\include\ignite\common\common.h" />
    <ClInclude Include="..\..\os\win\include\ignite\common\concurrent_os.h" />
    <ClInclude Include="..\..\os\win\include\ignite\common\dynamic_load_os.h" />
    <ClInclude Include="targetver.h" />
  </ItemGroup>
  <ItemGroup>
<<<<<<< HEAD
    <ClCompile Include="..\..\os\win\src\common.cpp" />
    <ClCompile Include="..\..\os\win\src\concurrent_os.cpp" />
    <ClCompile Include="..\..\os\win\src\dynamic_load_os.cpp" />
    <ClCompile Include="..\..\src\concurrent.cpp" />
    <ClCompile Include="..\..\src\exports.cpp" />
    <ClCompile Include="..\..\src\java.cpp" />
=======
    <ClCompile Include="..\..\os\win\src\common\concurrent_os.cpp" />
    <ClCompile Include="..\..\os\win\src\common\utils.cpp" />
    <ClCompile Include="..\..\src\common\concurrent.cpp" />
    <ClCompile Include="..\..\src\date.cpp" />
    <ClCompile Include="..\..\src\guid.cpp" />
    <ClCompile Include="..\..\src\ignite_error.cpp" />
    <ClCompile Include="..\..\src\timestamp.cpp" />
>>>>>>> b500d3a5
  </ItemGroup>
  <Import Project="$(VCTargetsPath)\Microsoft.Cpp.targets" />
  <ImportGroup Label="ExtensionTargets">
  </ImportGroup>
</Project><|MERGE_RESOLUTION|>--- conflicted
+++ resolved
@@ -177,22 +177,14 @@
     <ClInclude Include="targetver.h" />
   </ItemGroup>
   <ItemGroup>
-<<<<<<< HEAD
-    <ClCompile Include="..\..\os\win\src\common.cpp" />
-    <ClCompile Include="..\..\os\win\src\concurrent_os.cpp" />
-    <ClCompile Include="..\..\os\win\src\dynamic_load_os.cpp" />
-    <ClCompile Include="..\..\src\concurrent.cpp" />
-    <ClCompile Include="..\..\src\exports.cpp" />
-    <ClCompile Include="..\..\src\java.cpp" />
-=======
     <ClCompile Include="..\..\os\win\src\common\concurrent_os.cpp" />
     <ClCompile Include="..\..\os\win\src\common\utils.cpp" />
     <ClCompile Include="..\..\src\common\concurrent.cpp" />
+    <ClCompile Include="..\..\os\win\src\dynamic_load_os.cpp" />
     <ClCompile Include="..\..\src\date.cpp" />
     <ClCompile Include="..\..\src\guid.cpp" />
     <ClCompile Include="..\..\src\ignite_error.cpp" />
     <ClCompile Include="..\..\src\timestamp.cpp" />
->>>>>>> b500d3a5
   </ItemGroup>
   <Import Project="$(VCTargetsPath)\Microsoft.Cpp.targets" />
   <ImportGroup Label="ExtensionTargets">
