﻿<?xml version="1.0" encoding="utf-8"?>
<Project DefaultTargets="Build" ToolsVersion="4.0" xmlns="http://schemas.microsoft.com/developer/msbuild/2003">
  <ItemGroup Label="ProjectConfigurations">
    <ProjectConfiguration Include="Debug|Win32">
      <Configuration>Debug</Configuration>
      <Platform>Win32</Platform>
    </ProjectConfiguration>
    <ProjectConfiguration Include="Debug|x64">
      <Configuration>Debug</Configuration>
      <Platform>x64</Platform>
    </ProjectConfiguration>
    <ProjectConfiguration Include="Release|Win32">
      <Configuration>Release</Configuration>
      <Platform>Win32</Platform>
    </ProjectConfiguration>
    <ProjectConfiguration Include="Release|x64">
      <Configuration>Release</Configuration>
      <Platform>x64</Platform>
    </ProjectConfiguration>
  </ItemGroup>
  <PropertyGroup Label="Globals">
    <ProjectGuid>{B63F2E01-5157-4719-8491-0E1C7CD3B701}</ProjectGuid>
    <Keyword>Win32Proj</Keyword>
    <RootNamespace>common</RootNamespace>
  </PropertyGroup>
  <Import Project="$(VCTargetsPath)\Microsoft.Cpp.Default.props" />
  <PropertyGroup Condition="'$(Configuration)|$(Platform)'=='Debug|x64'" Label="Configuration">
    <ConfigurationType>StaticLibrary</ConfigurationType>
    <UseDebugLibraries>true</UseDebugLibraries>
    <PlatformToolset>v100</PlatformToolset>
    <CharacterSet>Unicode</CharacterSet>
  </PropertyGroup>
  <PropertyGroup Condition="'$(Configuration)|$(Platform)'=='Debug|Win32'" Label="Configuration">
    <ConfigurationType>StaticLibrary</ConfigurationType>
    <UseDebugLibraries>true</UseDebugLibraries>
    <PlatformToolset>v100</PlatformToolset>
    <CharacterSet>Unicode</CharacterSet>
  </PropertyGroup>
  <PropertyGroup Condition="'$(Configuration)|$(Platform)'=='Release|x64'" Label="Configuration">
    <ConfigurationType>StaticLibrary</ConfigurationType>
    <UseDebugLibraries>false</UseDebugLibraries>
    <PlatformToolset>v100</PlatformToolset>
    <WholeProgramOptimization>true</WholeProgramOptimization>
    <CharacterSet>Unicode</CharacterSet>
  </PropertyGroup>
  <PropertyGroup Condition="'$(Configuration)|$(Platform)'=='Release|Win32'" Label="Configuration">
    <ConfigurationType>StaticLibrary</ConfigurationType>
    <UseDebugLibraries>false</UseDebugLibraries>
    <PlatformToolset>v100</PlatformToolset>
    <WholeProgramOptimization>true</WholeProgramOptimization>
    <CharacterSet>Unicode</CharacterSet>
  </PropertyGroup>
  <Import Project="$(VCTargetsPath)\Microsoft.Cpp.props" />
  <ImportGroup Label="ExtensionSettings">
  </ImportGroup>
  <ImportGroup Condition="'$(Configuration)|$(Platform)'=='Debug|x64'" Label="PropertySheets">
    <Import Project="$(UserRootDir)\Microsoft.Cpp.$(Platform).user.props" Condition="exists('$(UserRootDir)\Microsoft.Cpp.$(Platform).user.props')" Label="LocalAppDataPlatform" />
  </ImportGroup>
  <ImportGroup Condition="'$(Configuration)|$(Platform)'=='Debug|Win32'" Label="PropertySheets">
    <Import Project="$(UserRootDir)\Microsoft.Cpp.$(Platform).user.props" Condition="exists('$(UserRootDir)\Microsoft.Cpp.$(Platform).user.props')" Label="LocalAppDataPlatform" />
  </ImportGroup>
  <ImportGroup Condition="'$(Configuration)|$(Platform)'=='Release|x64'" Label="PropertySheets">
    <Import Project="$(UserRootDir)\Microsoft.Cpp.$(Platform).user.props" Condition="exists('$(UserRootDir)\Microsoft.Cpp.$(Platform).user.props')" Label="LocalAppDataPlatform" />
  </ImportGroup>
  <ImportGroup Condition="'$(Configuration)|$(Platform)'=='Release|Win32'" Label="PropertySheets">
    <Import Project="$(UserRootDir)\Microsoft.Cpp.$(Platform).user.props" Condition="exists('$(UserRootDir)\Microsoft.Cpp.$(Platform).user.props')" Label="LocalAppDataPlatform" />
  </ImportGroup>
  <PropertyGroup Label="UserMacros" />
  <PropertyGroup Condition="'$(Configuration)|$(Platform)'=='Debug|x64'">
    <TargetName>ignite.common</TargetName>
    <OutDir>$(SolutionDir)$(Platform)\$(Configuration)\</OutDir>
    <IntDir>$(Platform)\$(Configuration)\</IntDir>
    <LinkIncremental>false</LinkIncremental>
  </PropertyGroup>
  <PropertyGroup Condition="'$(Configuration)|$(Platform)'=='Debug|Win32'">
    <TargetName>ignite.common</TargetName>
    <OutDir>$(SolutionDir)$(Platform)\$(Configuration)\</OutDir>
    <IntDir>$(Platform)\$(Configuration)\</IntDir>
    <LinkIncremental>false</LinkIncremental>
  </PropertyGroup>
  <PropertyGroup Condition="'$(Configuration)|$(Platform)'=='Release|x64'">
    <TargetName>ignite.common</TargetName>
    <OutDir>$(SolutionDir)$(Platform)\$(Configuration)\</OutDir>
    <IntDir>$(Platform)\$(Configuration)\</IntDir>
    <LinkIncremental>false</LinkIncremental>
  </PropertyGroup>
  <PropertyGroup Condition="'$(Configuration)|$(Platform)'=='Release|Win32'">
    <TargetName>ignite.common</TargetName>
    <OutDir>$(SolutionDir)$(Platform)\$(Configuration)\</OutDir>
    <IntDir>$(Platform)\$(Configuration)\</IntDir>
    <LinkIncremental>false</LinkIncremental>
  </PropertyGroup>
  <ItemDefinitionGroup Condition="'$(Configuration)|$(Platform)'=='Debug|x64'">
    <ClCompile>
      <PrecompiledHeader>NotUsing</PrecompiledHeader>
      <WarningLevel>Level3</WarningLevel>
      <Optimization>Disabled</Optimization>
      <PreprocessorDefinitions>_SCL_SECURE_NO_WARNINGS;WIN32;_DEBUG;_WINDOWS;_USRDLL;IGNITEJVM_EXPORTS;_CRT_SECURE_NO_WARNINGS;IGNITE_IMPL;%(PreprocessorDefinitions)</PreprocessorDefinitions>
      <AdditionalIncludeDirectories>$(ProjectDir)\..\..\include;$(ProjectDir)\..\..\os\win\include;%(AdditionalIncludeDirectories)</AdditionalIncludeDirectories>
    </ClCompile>
    <Link>
      <SubSystem>Windows</SubSystem>
      <GenerateDebugInformation>true</GenerateDebugInformation>
      <OptimizeReferences>false</OptimizeReferences>
      <EnableCOMDATFolding>false</EnableCOMDATFolding>
      <LinkTimeCodeGeneration>Default</LinkTimeCodeGeneration>
    </Link>
  </ItemDefinitionGroup>
  <ItemDefinitionGroup Condition="'$(Configuration)|$(Platform)'=='Debug|Win32'">
    <ClCompile>
      <WarningLevel>Level3</WarningLevel>
      <SDLCheck>false</SDLCheck>
      <AdditionalIncludeDirectories>$(ProjectDir)\..\..\include;$(ProjectDir)\..\..\os\win\include;%(AdditionalIncludeDirectories)</AdditionalIncludeDirectories>
      <PreprocessorDefinitions>_SCL_SECURE_NO_WARNINGS;WIN32;_DEBUG;_WINDOWS;_USRDLL;IGNITEJVM_EXPORTS;_CRT_SECURE_NO_WARNINGS;IGNITE_IMPL;%(PreprocessorDefinitions)</PreprocessorDefinitions>
      <DebugInformationFormat>ProgramDatabase</DebugInformationFormat>
    </ClCompile>
    <Link>
      <GenerateDebugInformation>true</GenerateDebugInformation>
      <OptimizeReferences>true</OptimizeReferences>
      <EnableCOMDATFolding>true</EnableCOMDATFolding>
      <LinkTimeCodeGeneration>Default</LinkTimeCodeGeneration>
    </Link>
  </ItemDefinitionGroup>
  <ItemDefinitionGroup Condition="'$(Configuration)|$(Platform)'=='Release|x64'">
    <ClCompile>
      <WarningLevel>Level3</WarningLevel>
      <PrecompiledHeader>NotUsing</PrecompiledHeader>
      <Optimization>MaxSpeed</Optimization>
      <FunctionLevelLinking>true</FunctionLevelLinking>
      <IntrinsicFunctions>true</IntrinsicFunctions>
      <PreprocessorDefinitions>_SCL_SECURE_NO_WARNINGS;WIN32;NDEBUG;_WINDOWS;_USRDLL;IGNITEJVM_EXPORTS;_CRT_SECURE_NO_WARNINGS;IGNITE_IMPL;%(PreprocessorDefinitions)</PreprocessorDefinitions>
      <AdditionalIncludeDirectories>$(ProjectDir)\..\..\include;$(ProjectDir)\..\..\os\win\include;%(AdditionalIncludeDirectories)</AdditionalIncludeDirectories>
      <InlineFunctionExpansion>AnySuitable</InlineFunctionExpansion>
      <FavorSizeOrSpeed>Speed</FavorSizeOrSpeed>
      <OmitFramePointers>true</OmitFramePointers>
      <BufferSecurityCheck>false</BufferSecurityCheck>
      <StringPooling>true</StringPooling>
    </ClCompile>
    <Link>
      <SubSystem>Windows</SubSystem>
      <GenerateDebugInformation>true</GenerateDebugInformation>
      <EnableCOMDATFolding>true</EnableCOMDATFolding>
      <OptimizeReferences>true</OptimizeReferences>
    </Link>
  </ItemDefinitionGroup>
  <ItemDefinitionGroup Condition="'$(Configuration)|$(Platform)'=='Release|Win32'">
    <ClCompile>
      <WarningLevel>Level3</WarningLevel>
      <Optimization>Full</Optimization>
      <FunctionLevelLinking>true</FunctionLevelLinking>
      <IntrinsicFunctions>true</IntrinsicFunctions>
      <SDLCheck>false</SDLCheck>
      <AdditionalIncludeDirectories>$(ProjectDir)\..\..\include;$(ProjectDir)\..\..\os\win\include;%(AdditionalIncludeDirectories)</AdditionalIncludeDirectories>
      <InlineFunctionExpansion>AnySuitable</InlineFunctionExpansion>
      <FavorSizeOrSpeed>Speed</FavorSizeOrSpeed>
      <OmitFramePointers>true</OmitFramePointers>
      <StringPooling>true</StringPooling>
      <BufferSecurityCheck>false</BufferSecurityCheck>
      <PreprocessorDefinitions>_SCL_SECURE_NO_WARNINGS;_SCL_SECURE_NO_WARNINGS;_CRT_SECURE_NO_WARNINGS;IGNITE_IMPL;%(PreprocessorDefinitions)</PreprocessorDefinitions>
    </ClCompile>
    <Link>
      <GenerateDebugInformation>true</GenerateDebugInformation>
      <EnableCOMDATFolding>true</EnableCOMDATFolding>
      <OptimizeReferences>true</OptimizeReferences>
    </Link>
  </ItemDefinitionGroup>
  <ItemGroup>
    <ClInclude Include="..\..\include\ignite\common\big_integer.h" />
    <ClInclude Include="..\..\include\ignite\common\concurrent.h" />
<<<<<<< HEAD
    <ClInclude Include="..\..\include\ignite\common\any_reference.h" />
=======
    <ClInclude Include="..\..\include\ignite\common\decimal.h" />
    <ClInclude Include="..\..\include\ignite\common\default_allocator.h" />
    <ClInclude Include="..\..\include\ignite\common\dynamic_size_array.h" />
    <ClInclude Include="..\..\include\ignite\common\fixed_size_array.h" />
    <ClInclude Include="..\..\include\ignite\common\bits.h" />
>>>>>>> 00576d8a
    <ClInclude Include="..\..\include\ignite\common\utils.h" />
    <ClInclude Include="..\..\include\ignite\date.h" />
    <ClInclude Include="..\..\include\ignite\guid.h" />
    <ClInclude Include="..\..\include\ignite\ignite_error.h" />
    <ClInclude Include="..\..\include\ignite\timestamp.h" />
    <ClInclude Include="..\..\os\win\include\ignite\common\common.h" />
    <ClInclude Include="..\..\os\win\include\ignite\common\concurrent_os.h" />
    <ClInclude Include="targetver.h" />
  </ItemGroup>
  <ItemGroup>
    <ClCompile Include="..\..\os\win\src\common\concurrent_os.cpp" />
    <ClCompile Include="..\..\os\win\src\common\utils.cpp" />
    <ClCompile Include="..\..\src\common\big_integer.cpp" />
    <ClCompile Include="..\..\src\common\bits.cpp" />
    <ClCompile Include="..\..\src\common\concurrent.cpp" />
    <ClCompile Include="..\..\src\common\decimal.cpp" />
    <ClCompile Include="..\..\src\date.cpp" />
    <ClCompile Include="..\..\src\guid.cpp" />
    <ClCompile Include="..\..\src\ignite_error.cpp" />
    <ClCompile Include="..\..\src\timestamp.cpp" />
  </ItemGroup>
  <Import Project="$(VCTargetsPath)\Microsoft.Cpp.targets" />
  <ImportGroup Label="ExtensionTargets">
  </ImportGroup>
</Project><|MERGE_RESOLUTION|>--- conflicted
+++ resolved
@@ -167,15 +167,12 @@
   <ItemGroup>
     <ClInclude Include="..\..\include\ignite\common\big_integer.h" />
     <ClInclude Include="..\..\include\ignite\common\concurrent.h" />
-<<<<<<< HEAD
-    <ClInclude Include="..\..\include\ignite\common\any_reference.h" />
-=======
     <ClInclude Include="..\..\include\ignite\common\decimal.h" />
     <ClInclude Include="..\..\include\ignite\common\default_allocator.h" />
     <ClInclude Include="..\..\include\ignite\common\dynamic_size_array.h" />
     <ClInclude Include="..\..\include\ignite\common\fixed_size_array.h" />
     <ClInclude Include="..\..\include\ignite\common\bits.h" />
->>>>>>> 00576d8a
+    <ClInclude Include="..\..\include\ignite\common\any_reference.h" />
     <ClInclude Include="..\..\include\ignite\common\utils.h" />
     <ClInclude Include="..\..\include\ignite\date.h" />
     <ClInclude Include="..\..\include\ignite\guid.h" />
