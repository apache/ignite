﻿<?xml version="1.0" encoding="utf-8"?>
<Project DefaultTargets="Build" ToolsVersion="4.0" xmlns="http://schemas.microsoft.com/developer/msbuild/2003">
  <ItemGroup Label="ProjectConfigurations">
    <ProjectConfiguration Include="Debug|Win32">
      <Configuration>Debug</Configuration>
      <Platform>Win32</Platform>
    </ProjectConfiguration>
    <ProjectConfiguration Include="Debug|x64">
      <Configuration>Debug</Configuration>
      <Platform>x64</Platform>
    </ProjectConfiguration>
    <ProjectConfiguration Include="Release|Win32">
      <Configuration>Release</Configuration>
      <Platform>Win32</Platform>
    </ProjectConfiguration>
    <ProjectConfiguration Include="Release|x64">
      <Configuration>Release</Configuration>
      <Platform>x64</Platform>
    </ProjectConfiguration>
  </ItemGroup>
  <PropertyGroup Label="Globals">
    <ProjectGuid>{B63F2E01-5157-4719-8491-0E1C7CD3B701}</ProjectGuid>
    <Keyword>Win32Proj</Keyword>
    <RootNamespace>common</RootNamespace>
  </PropertyGroup>
  <Import Project="$(VCTargetsPath)\Microsoft.Cpp.Default.props" />
  <PropertyGroup Condition="'$(Configuration)|$(Platform)'=='Debug|x64'" Label="Configuration">
    <ConfigurationType>StaticLibrary</ConfigurationType>
    <UseDebugLibraries>true</UseDebugLibraries>
    <PlatformToolset>v100</PlatformToolset>
    <CharacterSet>Unicode</CharacterSet>
  </PropertyGroup>
  <PropertyGroup Condition="'$(Configuration)|$(Platform)'=='Debug|Win32'" Label="Configuration">
    <ConfigurationType>StaticLibrary</ConfigurationType>
    <UseDebugLibraries>true</UseDebugLibraries>
    <PlatformToolset>v100</PlatformToolset>
    <CharacterSet>Unicode</CharacterSet>
  </PropertyGroup>
  <PropertyGroup Condition="'$(Configuration)|$(Platform)'=='Release|x64'" Label="Configuration">
    <ConfigurationType>StaticLibrary</ConfigurationType>
    <UseDebugLibraries>false</UseDebugLibraries>
    <PlatformToolset>v100</PlatformToolset>
    <WholeProgramOptimization>true</WholeProgramOptimization>
    <CharacterSet>Unicode</CharacterSet>
  </PropertyGroup>
  <PropertyGroup Condition="'$(Configuration)|$(Platform)'=='Release|Win32'" Label="Configuration">
    <ConfigurationType>StaticLibrary</ConfigurationType>
    <UseDebugLibraries>false</UseDebugLibraries>
    <PlatformToolset>v100</PlatformToolset>
    <WholeProgramOptimization>true</WholeProgramOptimization>
    <CharacterSet>Unicode</CharacterSet>
  </PropertyGroup>
  <Import Project="$(VCTargetsPath)\Microsoft.Cpp.props" />
  <ImportGroup Label="ExtensionSettings">
  </ImportGroup>
  <ImportGroup Condition="'$(Configuration)|$(Platform)'=='Debug|x64'" Label="PropertySheets">
    <Import Project="$(UserRootDir)\Microsoft.Cpp.$(Platform).user.props" Condition="exists('$(UserRootDir)\Microsoft.Cpp.$(Platform).user.props')" Label="LocalAppDataPlatform" />
  </ImportGroup>
  <ImportGroup Condition="'$(Configuration)|$(Platform)'=='Debug|Win32'" Label="PropertySheets">
    <Import Project="$(UserRootDir)\Microsoft.Cpp.$(Platform).user.props" Condition="exists('$(UserRootDir)\Microsoft.Cpp.$(Platform).user.props')" Label="LocalAppDataPlatform" />
  </ImportGroup>
  <ImportGroup Condition="'$(Configuration)|$(Platform)'=='Release|x64'" Label="PropertySheets">
    <Import Project="$(UserRootDir)\Microsoft.Cpp.$(Platform).user.props" Condition="exists('$(UserRootDir)\Microsoft.Cpp.$(Platform).user.props')" Label="LocalAppDataPlatform" />
  </ImportGroup>
  <ImportGroup Condition="'$(Configuration)|$(Platform)'=='Release|Win32'" Label="PropertySheets">
    <Import Project="$(UserRootDir)\Microsoft.Cpp.$(Platform).user.props" Condition="exists('$(UserRootDir)\Microsoft.Cpp.$(Platform).user.props')" Label="LocalAppDataPlatform" />
  </ImportGroup>
  <PropertyGroup Label="UserMacros" />
  <PropertyGroup Condition="'$(Configuration)|$(Platform)'=='Debug|x64'">
    <TargetName>ignite.common</TargetName>
    <OutDir>$(SolutionDir)$(Platform)\$(Configuration)\</OutDir>
    <IntDir>$(Platform)\$(Configuration)\</IntDir>
    <LinkIncremental>false</LinkIncremental>
  </PropertyGroup>
  <PropertyGroup Condition="'$(Configuration)|$(Platform)'=='Debug|Win32'">
    <TargetName>ignite.common</TargetName>
    <OutDir>$(SolutionDir)$(Platform)\$(Configuration)\</OutDir>
    <IntDir>$(Platform)\$(Configuration)\</IntDir>
    <LinkIncremental>false</LinkIncremental>
  </PropertyGroup>
  <PropertyGroup Condition="'$(Configuration)|$(Platform)'=='Release|x64'">
    <TargetName>ignite.common</TargetName>
    <OutDir>$(SolutionDir)$(Platform)\$(Configuration)\</OutDir>
    <IntDir>$(Platform)\$(Configuration)\</IntDir>
    <LinkIncremental>false</LinkIncremental>
  </PropertyGroup>
  <PropertyGroup Condition="'$(Configuration)|$(Platform)'=='Release|Win32'">
    <TargetName>ignite.common</TargetName>
    <OutDir>$(SolutionDir)$(Platform)\$(Configuration)\</OutDir>
    <IntDir>$(Platform)\$(Configuration)\</IntDir>
    <LinkIncremental>false</LinkIncremental>
  </PropertyGroup>
  <ItemDefinitionGroup Condition="'$(Configuration)|$(Platform)'=='Debug|x64'">
    <ClCompile>
      <PrecompiledHeader>NotUsing</PrecompiledHeader>
      <WarningLevel>Level3</WarningLevel>
      <Optimization>Disabled</Optimization>
      <PreprocessorDefinitions>WIN32;_DEBUG;_WINDOWS;_USRDLL;IGNITEJVM_EXPORTS;_CRT_SECURE_NO_WARNINGS;IGNITE_IMPL;%(PreprocessorDefinitions)</PreprocessorDefinitions>
      <AdditionalIncludeDirectories>$(ProjectDir)\..\..\include;$(ProjectDir)\..\..\os\win\include;%(AdditionalIncludeDirectories)</AdditionalIncludeDirectories>
    </ClCompile>
    <Link>
      <SubSystem>Windows</SubSystem>
      <GenerateDebugInformation>true</GenerateDebugInformation>
      <OptimizeReferences>false</OptimizeReferences>
      <EnableCOMDATFolding>false</EnableCOMDATFolding>
      <LinkTimeCodeGeneration>Default</LinkTimeCodeGeneration>
    </Link>
  </ItemDefinitionGroup>
  <ItemDefinitionGroup Condition="'$(Configuration)|$(Platform)'=='Debug|Win32'">
    <ClCompile>
      <WarningLevel>Level3</WarningLevel>
      <SDLCheck>false</SDLCheck>
      <AdditionalIncludeDirectories>$(ProjectDir)\..\..\include;$(ProjectDir)\..\..\os\win\include;%(AdditionalIncludeDirectories)</AdditionalIncludeDirectories>
      <PreprocessorDefinitions>WIN32;_DEBUG;_WINDOWS;_USRDLL;IGNITEJVM_EXPORTS;_CRT_SECURE_NO_WARNINGS;IGNITE_IMPL;%(PreprocessorDefinitions)</PreprocessorDefinitions>
      <DebugInformationFormat>ProgramDatabase</DebugInformationFormat>
    </ClCompile>
    <Link>
      <GenerateDebugInformation>true</GenerateDebugInformation>
      <OptimizeReferences>true</OptimizeReferences>
      <EnableCOMDATFolding>true</EnableCOMDATFolding>
      <LinkTimeCodeGeneration>Default</LinkTimeCodeGeneration>
    </Link>
  </ItemDefinitionGroup>
  <ItemDefinitionGroup Condition="'$(Configuration)|$(Platform)'=='Release|x64'">
    <ClCompile>
      <WarningLevel>Level3</WarningLevel>
      <PrecompiledHeader>NotUsing</PrecompiledHeader>
      <Optimization>MaxSpeed</Optimization>
      <FunctionLevelLinking>true</FunctionLevelLinking>
      <IntrinsicFunctions>true</IntrinsicFunctions>
      <PreprocessorDefinitions>WIN32;NDEBUG;_WINDOWS;_USRDLL;IGNITEJVM_EXPORTS;_CRT_SECURE_NO_WARNINGS;IGNITE_IMPL;%(PreprocessorDefinitions)</PreprocessorDefinitions>
      <AdditionalIncludeDirectories>$(ProjectDir)\..\..\include;$(ProjectDir)\..\..\os\win\include;%(AdditionalIncludeDirectories)</AdditionalIncludeDirectories>
      <InlineFunctionExpansion>AnySuitable</InlineFunctionExpansion>
      <FavorSizeOrSpeed>Speed</FavorSizeOrSpeed>
      <OmitFramePointers>true</OmitFramePointers>
      <BufferSecurityCheck>false</BufferSecurityCheck>
      <StringPooling>true</StringPooling>
    </ClCompile>
    <Link>
      <SubSystem>Windows</SubSystem>
      <GenerateDebugInformation>true</GenerateDebugInformation>
      <EnableCOMDATFolding>true</EnableCOMDATFolding>
      <OptimizeReferences>true</OptimizeReferences>
    </Link>
  </ItemDefinitionGroup>
  <ItemDefinitionGroup Condition="'$(Configuration)|$(Platform)'=='Release|Win32'">
    <ClCompile>
      <WarningLevel>Level3</WarningLevel>
      <Optimization>Full</Optimization>
      <FunctionLevelLinking>true</FunctionLevelLinking>
      <IntrinsicFunctions>true</IntrinsicFunctions>
      <SDLCheck>false</SDLCheck>
      <AdditionalIncludeDirectories>$(ProjectDir)\..\..\include;$(ProjectDir)\..\..\os\win\include;%(AdditionalIncludeDirectories)</AdditionalIncludeDirectories>
      <InlineFunctionExpansion>AnySuitable</InlineFunctionExpansion>
      <FavorSizeOrSpeed>Speed</FavorSizeOrSpeed>
      <OmitFramePointers>true</OmitFramePointers>
      <StringPooling>true</StringPooling>
      <BufferSecurityCheck>false</BufferSecurityCheck>
      <PreprocessorDefinitions>_CRT_SECURE_NO_WARNINGS;IGNITE_IMPL;%(PreprocessorDefinitions)</PreprocessorDefinitions>
    </ClCompile>
    <Link>
      <GenerateDebugInformation>true</GenerateDebugInformation>
      <EnableCOMDATFolding>true</EnableCOMDATFolding>
      <OptimizeReferences>true</OptimizeReferences>
    </Link>
  </ItemDefinitionGroup>
  <ItemGroup>
    <ClInclude Include="..\..\include\ignite\common\concurrent.h" />
<<<<<<< HEAD
    <ClInclude Include="..\..\include\ignite\common\ignite_error.h" />
    <ClInclude Include="..\..\include\ignite\common\utils.h" />
    <ClInclude Include="..\..\include\ignite\date.h" />
    <ClInclude Include="..\..\include\ignite\guid.h" />
=======
    <ClInclude Include="..\..\include\ignite\common\utils.h" />
    <ClInclude Include="..\..\include\ignite\date.h" />
    <ClInclude Include="..\..\include\ignite\guid.h" />
    <ClInclude Include="..\..\include\ignite\ignite_error.h" />
>>>>>>> 1cca0be5
    <ClInclude Include="..\..\include\ignite\timestamp.h" />
    <ClInclude Include="..\..\os\win\include\ignite\common\common.h" />
    <ClInclude Include="..\..\os\win\include\ignite\common\concurrent_os.h" />
    <ClInclude Include="targetver.h" />
  </ItemGroup>
  <ItemGroup>
    <ClCompile Include="..\..\os\win\src\common\concurrent_os.cpp" />
    <ClCompile Include="..\..\os\win\src\common\utils.cpp" />
    <ClCompile Include="..\..\src\common\concurrent.cpp" />
<<<<<<< HEAD
    <ClCompile Include="..\..\src\common\ignite_error.cpp" />
    <ClCompile Include="..\..\src\date.cpp" />
    <ClCompile Include="..\..\src\guid.cpp" />
=======
    <ClCompile Include="..\..\src\date.cpp" />
    <ClCompile Include="..\..\src\guid.cpp" />
    <ClCompile Include="..\..\src\ignite_error.cpp" />
>>>>>>> 1cca0be5
    <ClCompile Include="..\..\src\timestamp.cpp" />
  </ItemGroup>
  <Import Project="$(VCTargetsPath)\Microsoft.Cpp.targets" />
  <ImportGroup Label="ExtensionTargets">
  </ImportGroup>
</Project><|MERGE_RESOLUTION|>--- conflicted
+++ resolved
@@ -166,17 +166,10 @@
   </ItemDefinitionGroup>
   <ItemGroup>
     <ClInclude Include="..\..\include\ignite\common\concurrent.h" />
-<<<<<<< HEAD
-    <ClInclude Include="..\..\include\ignite\common\ignite_error.h" />
-    <ClInclude Include="..\..\include\ignite\common\utils.h" />
-    <ClInclude Include="..\..\include\ignite\date.h" />
-    <ClInclude Include="..\..\include\ignite\guid.h" />
-=======
     <ClInclude Include="..\..\include\ignite\common\utils.h" />
     <ClInclude Include="..\..\include\ignite\date.h" />
     <ClInclude Include="..\..\include\ignite\guid.h" />
     <ClInclude Include="..\..\include\ignite\ignite_error.h" />
->>>>>>> 1cca0be5
     <ClInclude Include="..\..\include\ignite\timestamp.h" />
     <ClInclude Include="..\..\os\win\include\ignite\common\common.h" />
     <ClInclude Include="..\..\os\win\include\ignite\common\concurrent_os.h" />
@@ -186,15 +179,9 @@
     <ClCompile Include="..\..\os\win\src\common\concurrent_os.cpp" />
     <ClCompile Include="..\..\os\win\src\common\utils.cpp" />
     <ClCompile Include="..\..\src\common\concurrent.cpp" />
-<<<<<<< HEAD
-    <ClCompile Include="..\..\src\common\ignite_error.cpp" />
-    <ClCompile Include="..\..\src\date.cpp" />
-    <ClCompile Include="..\..\src\guid.cpp" />
-=======
     <ClCompile Include="..\..\src\date.cpp" />
     <ClCompile Include="..\..\src\guid.cpp" />
     <ClCompile Include="..\..\src\ignite_error.cpp" />
->>>>>>> 1cca0be5
     <ClCompile Include="..\..\src\timestamp.cpp" />
   </ItemGroup>
   <Import Project="$(VCTargetsPath)\Microsoft.Cpp.targets" />
