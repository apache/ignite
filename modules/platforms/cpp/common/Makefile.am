##
## Licensed to the Apache Software Foundation (ASF) under one or more
## contributor license agreements.  See the NOTICE file distributed with
## this work for additional information regarding copyright ownership.
## The ASF licenses this file to You under the Apache License, Version 2.0
## (the "License"); you may not use this file except in compliance with
## the License.  You may obtain a copy of the License at
##
##      http://www.apache.org/licenses/LICENSE-2.0
##
## Unless required by applicable law or agreed to in writing, software
## distributed under the License is distributed on an "AS IS" BASIS,
## WITHOUT WARRANTIES OR CONDITIONS OF ANY KIND, either express or implied.
## See the License for the specific language governing permissions and
## limitations under the License.
##

ACLOCAL_AMFLAGS =-I m4

lib_LTLIBRARIES = libignite-common.la

SUBDIRS = \
    include \
    os/linux/include

AM_CPPFLAGS = \
    -I$(srcdir)/include \
    -I$(srcdir)/os/linux/include \
    -DIGNITE_IMPL \
    -D__STDC_LIMIT_MACROS \
    -D__STDC_CONSTANT_MACROS

AM_CXXFLAGS = \
    -Wall \
    -std=c++03

libignite_common_la_LDFLAGS = \
    -no-undefined \
    -L/usr/local/lib \
    -ldl \
    -version-info 0:0:0 \
    -release $(PACKAGE_VERSION)

libignite_common_la_SOURCES = \
    os/linux/src/common/concurrent_os.cpp \
<<<<<<< HEAD
    os/linux/src/common/utils.cpp \
    os/linux/src/common/dynamic_load_os.cpp \
=======
    os/linux/src/common/platform_utils.cpp \
>>>>>>> aa46bc7c
    src/common/big_integer.cpp \
    src/common/concurrent.cpp \
    src/common/decimal.cpp \
    src/common/bits.cpp \
    src/common/utils.cpp \
    src/date.cpp \
    src/ignite_error.cpp \
    src/guid.cpp \
    src/timestamp.cpp

clean-local:
	$(RM) *.gcno *.gcda

clean-docs:
	$(RM) $(DX_CLEANFILES)<|MERGE_RESOLUTION|>--- conflicted
+++ resolved
@@ -43,12 +43,8 @@
 
 libignite_common_la_SOURCES = \
     os/linux/src/common/concurrent_os.cpp \
-<<<<<<< HEAD
-    os/linux/src/common/utils.cpp \
+    os/linux/src/common/platform_utils.cpp \
     os/linux/src/common/dynamic_load_os.cpp \
-=======
-    os/linux/src/common/platform_utils.cpp \
->>>>>>> aa46bc7c
     src/common/big_integer.cpp \
     src/common/concurrent.cpp \
     src/common/decimal.cpp \
