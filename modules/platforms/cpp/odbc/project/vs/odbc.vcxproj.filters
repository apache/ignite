﻿<?xml version="1.0" encoding="utf-8"?>
<Project ToolsVersion="4.0" xmlns="http://schemas.microsoft.com/developer/msbuild/2003">
  <ItemGroup>
    <Filter Include="Code">
      <UniqueIdentifier>{4FC737F1-C7A5-4376-A066-2A32D752A2FF}</UniqueIdentifier>
      <Extensions>cpp;c;cc;cxx;def;odl;idl;hpj;bat;asm;asmx;h;hh;hpp;hxx;hm;inl;inc;xsd</Extensions>
    </Filter>
    <Filter Include="Misc">
      <UniqueIdentifier>{3f714d15-6347-46a7-bc59-d87c1aea900c}</UniqueIdentifier>
    </Filter>
    <Filter Include="Code\query">
      <UniqueIdentifier>{b09a6b2e-c30c-4727-8e85-4b315e757706}</UniqueIdentifier>
    </Filter>
    <Filter Include="Code\meta">
      <UniqueIdentifier>{71d6243f-e8c9-4f21-a5a3-3dc89641af28}</UniqueIdentifier>
    </Filter>
    <Filter Include="Code\config">
      <UniqueIdentifier>{71117941-fa47-4768-afe8-901c94d431c7}</UniqueIdentifier>
    </Filter>
    <Filter Include="Code\app">
      <UniqueIdentifier>{dbe40149-df23-4b89-92e4-16817775cd0e}</UniqueIdentifier>
    </Filter>
    <Filter Include="Code\system">
      <UniqueIdentifier>{7ab279dc-6586-4b32-aca7-0add0c0ab68a}</UniqueIdentifier>
    </Filter>
    <Filter Include="Code\diagnostic">
      <UniqueIdentifier>{df33e506-b5d8-423f-bcc5-1825242a3e28}</UniqueIdentifier>
    </Filter>
    <Filter Include="Code\system\ui">
      <UniqueIdentifier>{ff144e89-0a10-42c3-97dd-d22bfdbc7abb}</UniqueIdentifier>
    </Filter>
  </ItemGroup>
  <ItemGroup>
    <ClCompile Include="..\..\src\odbc.cpp">
      <Filter>Code</Filter>
    </ClCompile>
    <ClCompile Include="..\..\src\connection.cpp">
      <Filter>Code</Filter>
    </ClCompile>
    <ClCompile Include="..\..\src\environment.cpp">
      <Filter>Code</Filter>
    </ClCompile>
    <ClCompile Include="..\..\src\statement.cpp">
      <Filter>Code</Filter>
    </ClCompile>
    <ClCompile Include="..\..\src\type_traits.cpp">
      <Filter>Code</Filter>
    </ClCompile>
    <ClCompile Include="..\..\src\common_types.cpp">
      <Filter>Code</Filter>
    </ClCompile>
    <ClCompile Include="..\..\src\utility.cpp">
      <Filter>Code</Filter>
    </ClCompile>
    <ClCompile Include="..\..\src\cursor.cpp">
      <Filter>Code</Filter>
    </ClCompile>
    <ClCompile Include="..\..\src\result_page.cpp">
      <Filter>Code</Filter>
    </ClCompile>
    <ClCompile Include="..\..\src\row.cpp">
      <Filter>Code</Filter>
    </ClCompile>
    <ClCompile Include="..\..\src\query\data_query.cpp">
      <Filter>Code\query</Filter>
    </ClCompile>
    <ClCompile Include="..\..\src\query\column_metadata_query.cpp">
      <Filter>Code\query</Filter>
    </ClCompile>
    <ClCompile Include="..\..\src\query\table_metadata_query.cpp">
      <Filter>Code\query</Filter>
    </ClCompile>
    <ClCompile Include="..\..\src\meta\column_meta.cpp">
      <Filter>Code\meta</Filter>
    </ClCompile>
    <ClCompile Include="..\..\src\meta\table_meta.cpp">
      <Filter>Code\meta</Filter>
    </ClCompile>
    <ClCompile Include="..\..\src\config\configuration.cpp">
      <Filter>Code\config</Filter>
    </ClCompile>
    <ClCompile Include="..\..\src\config\connection_info.cpp">
      <Filter>Code\config</Filter>
    </ClCompile>
    <ClCompile Include="..\..\src\app\application_data_buffer.cpp">
      <Filter>Code\app</Filter>
    </ClCompile>
    <ClCompile Include="..\..\src\app\parameter.cpp">
      <Filter>Code\app</Filter>
    </ClCompile>
    <ClCompile Include="..\..\src\query\foreign_keys_query.cpp">
      <Filter>Code\query</Filter>
    </ClCompile>
    <ClCompile Include="..\..\src\query\primary_keys_query.cpp">
      <Filter>Code\query</Filter>
    </ClCompile>
    <ClCompile Include="..\..\src\diagnostic\diagnostic_record.cpp">
      <Filter>Code\diagnostic</Filter>
    </ClCompile>
    <ClCompile Include="..\..\src\diagnostic\diagnostic_record_storage.cpp">
      <Filter>Code\diagnostic</Filter>
    </ClCompile>
    <ClCompile Include="..\..\src\diagnostic\diagnosable_adapter.cpp">
      <Filter>Code\diagnostic</Filter>
    </ClCompile>
    <ClCompile Include="..\..\os\win\src\system\socket_client.cpp">
      <Filter>Code\system</Filter>
    </ClCompile>
    <ClCompile Include="..\..\src\query\type_info_query.cpp">
      <Filter>Code\query</Filter>
    </ClCompile>
    <ClCompile Include="..\..\src\column.cpp">
      <Filter>Code</Filter>
    </ClCompile>
    <ClCompile Include="..\..\src\query\special_columns_query.cpp">
      <Filter>Code\query</Filter>
    </ClCompile>
    <ClCompile Include="..\..\src\entry_points.cpp">
      <Filter>Code</Filter>
    </ClCompile>
<<<<<<< HEAD
    <ClCompile Include="..\..\os\win\src\system\ui\window.cpp">
      <Filter>Code\system\ui</Filter>
    </ClCompile>
    <ClCompile Include="..\..\os\win\src\system\ui\custom_window.cpp">
      <Filter>Code\system\ui</Filter>
    </ClCompile>
    <ClCompile Include="..\..\os\win\src\system\ui\dsn_configuration_window.cpp">
      <Filter>Code\system\ui</Filter>
    </ClCompile>
    <ClCompile Include="..\..\os\win\src\system_dsn.cpp">
      <Filter>Code\system</Filter>
    </ClCompile>
    <ClCompile Include="..\..\src\dsn_config.cpp">
=======
    <ClCompile Include="..\..\src\protocol_version.cpp">
>>>>>>> a39bff9c
      <Filter>Code</Filter>
    </ClCompile>
  </ItemGroup>
  <ItemGroup>
    <None Include="module.def">
      <Filter>Misc</Filter>
    </None>
  </ItemGroup>
  <ItemGroup>
    <ClInclude Include="..\..\include\ignite\odbc\common_types.h">
      <Filter>Code</Filter>
    </ClInclude>
    <ClInclude Include="..\..\include\ignite\odbc\connection.h">
      <Filter>Code</Filter>
    </ClInclude>
    <ClInclude Include="..\..\include\ignite\odbc\cursor.h">
      <Filter>Code</Filter>
    </ClInclude>
    <ClInclude Include="..\..\include\ignite\odbc\environment.h">
      <Filter>Code</Filter>
    </ClInclude>
    <ClInclude Include="..\..\include\ignite\odbc\message.h">
      <Filter>Code</Filter>
    </ClInclude>
    <ClInclude Include="..\..\include\ignite\odbc\parser.h">
      <Filter>Code</Filter>
    </ClInclude>
    <ClInclude Include="..\..\include\ignite\odbc\result_page.h">
      <Filter>Code</Filter>
    </ClInclude>
    <ClInclude Include="..\..\include\ignite\odbc\row.h">
      <Filter>Code</Filter>
    </ClInclude>
    <ClInclude Include="..\..\include\ignite\odbc\statement.h">
      <Filter>Code</Filter>
    </ClInclude>
    <ClInclude Include="..\..\include\ignite\odbc\type_traits.h">
      <Filter>Code</Filter>
    </ClInclude>
    <ClInclude Include="..\..\include\ignite\odbc\utility.h">
      <Filter>Code</Filter>
    </ClInclude>
    <ClInclude Include="..\..\include\ignite\odbc\query\query.h">
      <Filter>Code\query</Filter>
    </ClInclude>
    <ClInclude Include="..\..\include\ignite\odbc\query\data_query.h">
      <Filter>Code\query</Filter>
    </ClInclude>
    <ClInclude Include="..\..\include\ignite\odbc\query\column_metadata_query.h">
      <Filter>Code\query</Filter>
    </ClInclude>
    <ClInclude Include="..\..\include\ignite\odbc\query\table_metadata_query.h">
      <Filter>Code\query</Filter>
    </ClInclude>
    <ClInclude Include="..\..\include\ignite\odbc\meta\column_meta.h">
      <Filter>Code\meta</Filter>
    </ClInclude>
    <ClInclude Include="..\..\include\ignite\odbc\meta\table_meta.h">
      <Filter>Code\meta</Filter>
    </ClInclude>
    <ClInclude Include="..\..\include\ignite\odbc\config\configuration.h">
      <Filter>Code\config</Filter>
    </ClInclude>
    <ClInclude Include="..\..\include\ignite\odbc\config\connection_info.h">
      <Filter>Code\config</Filter>
    </ClInclude>
    <ClInclude Include="..\..\include\ignite\odbc\app\application_data_buffer.h">
      <Filter>Code\app</Filter>
    </ClInclude>
    <ClInclude Include="..\..\include\ignite\odbc\app\parameter.h">
      <Filter>Code\app</Filter>
    </ClInclude>
    <ClInclude Include="..\..\include\ignite\odbc\query\foreign_keys_query.h">
      <Filter>Code\query</Filter>
    </ClInclude>
    <ClInclude Include="..\..\include\ignite\odbc\query\primary_keys_query.h">
      <Filter>Code\query</Filter>
    </ClInclude>
    <ClInclude Include="..\..\include\ignite\odbc\meta\primary_key_meta.h">
      <Filter>Code\meta</Filter>
    </ClInclude>
    <ClInclude Include="..\..\include\ignite\odbc\diagnostic\diagnostic_record.h">
      <Filter>Code\diagnostic</Filter>
    </ClInclude>
    <ClInclude Include="..\..\include\ignite\odbc\diagnostic\diagnostic_record_storage.h">
      <Filter>Code\diagnostic</Filter>
    </ClInclude>
    <ClInclude Include="..\..\include\ignite\odbc\diagnostic\diagnosable.h">
      <Filter>Code\diagnostic</Filter>
    </ClInclude>
    <ClInclude Include="..\..\include\ignite\odbc\diagnostic\diagnosable_adapter.h">
      <Filter>Code\diagnostic</Filter>
    </ClInclude>
    <ClInclude Include="..\..\include\ignite\odbc\system\odbc_constants.h">
      <Filter>Code\system</Filter>
    </ClInclude>
    <ClInclude Include="..\..\include\ignite\odbc\system\socket_client.h">
      <Filter>Code\system</Filter>
    </ClInclude>
    <ClInclude Include="..\..\include\ignite\odbc\query\type_info_query.h">
      <Filter>Code\query</Filter>
    </ClInclude>
    <ClInclude Include="..\..\include\ignite\odbc\column.h">
      <Filter>Code</Filter>
    </ClInclude>
    <ClInclude Include="..\..\include\ignite\odbc\query\special_columns_query.h">
      <Filter>Code\query</Filter>
    </ClInclude>
    <ClInclude Include="..\..\include\ignite\odbc.h">
      <Filter>Code</Filter>
    </ClInclude>
<<<<<<< HEAD
    <ClInclude Include="..\..\os\win\include\ignite\odbc\system\ui\window.h">
      <Filter>Code\system\ui</Filter>
    </ClInclude>
    <ClInclude Include="..\..\os\win\include\ignite\odbc\system\ui\custom_window.h">
      <Filter>Code\system\ui</Filter>
    </ClInclude>
    <ClInclude Include="..\..\include\ignite\odbc\system\ui\dsn_configuration_window.h">
      <Filter>Code\system\ui</Filter>
    </ClInclude>
    <ClInclude Include="..\..\include\ignite\odbc\dsn_config.h">
=======
    <ClInclude Include="..\..\include\ignite\odbc\protocol_version.h">
>>>>>>> a39bff9c
      <Filter>Code</Filter>
    </ClInclude>
  </ItemGroup>
</Project><|MERGE_RESOLUTION|>--- conflicted
+++ resolved
@@ -118,7 +118,6 @@
     <ClCompile Include="..\..\src\entry_points.cpp">
       <Filter>Code</Filter>
     </ClCompile>
-<<<<<<< HEAD
     <ClCompile Include="..\..\os\win\src\system\ui\window.cpp">
       <Filter>Code\system\ui</Filter>
     </ClCompile>
@@ -132,9 +131,9 @@
       <Filter>Code\system</Filter>
     </ClCompile>
     <ClCompile Include="..\..\src\dsn_config.cpp">
-=======
+      <Filter>Code</Filter>
+    </ClCompile>
     <ClCompile Include="..\..\src\protocol_version.cpp">
->>>>>>> a39bff9c
       <Filter>Code</Filter>
     </ClCompile>
   </ItemGroup>
@@ -246,7 +245,6 @@
     <ClInclude Include="..\..\include\ignite\odbc.h">
       <Filter>Code</Filter>
     </ClInclude>
-<<<<<<< HEAD
     <ClInclude Include="..\..\os\win\include\ignite\odbc\system\ui\window.h">
       <Filter>Code\system\ui</Filter>
     </ClInclude>
@@ -257,9 +255,9 @@
       <Filter>Code\system\ui</Filter>
     </ClInclude>
     <ClInclude Include="..\..\include\ignite\odbc\dsn_config.h">
-=======
+      <Filter>Code</Filter>
+    </ClInclude>
     <ClInclude Include="..\..\include\ignite\odbc\protocol_version.h">
->>>>>>> a39bff9c
       <Filter>Code</Filter>
     </ClInclude>
   </ItemGroup>
