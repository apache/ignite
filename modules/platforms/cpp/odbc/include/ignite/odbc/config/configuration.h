--- conflicted
+++ resolved
@@ -22,67 +22,18 @@
 #include <string>
 #include <map>
 
-<<<<<<< HEAD
-#include <ignite/common/common.h>
-
-#ifdef SetPort
-#undef SetPort
-#endif
-
-=======
->>>>>>> d9a7e6f6
 namespace ignite
 {
     namespace odbc
     {
         namespace config
         {
-            /** Default values for configuration. */
-            namespace dflt
-            {
-                /** Default value for DSN attribute. */
-                const std::string dsn = "Default Apache Ignite DSN";
-
-                /** Default value for Driver attribute. */
-                const std::string driver = "Apache Ignite";
-
-                /** Default value for host attribute. */
-                const std::string host = "";
-
-                /** Default value for port attribute. */
-                const uint16_t port = 10800;
-
-                /** Default value for cache attribute. */
-                const std::string cache = "";
-            }
-
-            /** Connection attribute keywords. */
-            namespace attrkey
-            {
-                /** Connection attribute keyword for DSN attribute. */
-                const std::string dsn = "dsn";
-
-                /** Connection attribute keyword for Driver attribute. */
-                const std::string driver = "driver";
-
-                /** Connection attribute keyword for server host attribute. */
-                const std::string host = "server";
-
-                /** Connection attribute keyword for server port attribute. */
-                const std::string port = "port";
-
-                /** Connection attribute keyword for cache attribute. */
-                const std::string cache = "cache";
-            }
-
             /**
              * ODBC configuration abstraction.
              */
             class Configuration
             {
             public:
-<<<<<<< HEAD
-=======
                 /** Map containing connect arguments. */
                 typedef std::map<std::string, std::string> ArgumentMap;
 
@@ -153,7 +104,6 @@
                     /** TCP port. */
                     uint16_t port;
                 };
->>>>>>> d9a7e6f6
 
                 /**
                  * Default constructor.
@@ -276,7 +226,6 @@
                 }
 
                 /**
-<<<<<<< HEAD
                  * Set cache.
                  *
                  * @param cache Cache name.
@@ -286,10 +235,7 @@
                     this->cache = cache;
                 }
 
-            private:
-                /** Map containing connect arguments. */
-                typedef std::map<std::string, std::string> ArgumentMap;
-=======
+                /**
                  * Get address.
                  *
                  * @return Address.
@@ -345,7 +291,6 @@
                  * @return Found or default value.
                  */
                 bool GetBoolValue(const std::string& key, bool dflt) const;
->>>>>>> d9a7e6f6
 
             private:
                 /**
@@ -356,12 +301,6 @@
                  * @param params Parsing result.
                  */
                 static void ParseAttributeList(const char* str, size_t len, char delimeter, ArgumentMap& args);
-<<<<<<< HEAD
-
-                /** Data Source Name. */
-                std::string dsn;
-=======
->>>>>>> d9a7e6f6
 
                 /**
                  * Parse address and extract connection end-point.
