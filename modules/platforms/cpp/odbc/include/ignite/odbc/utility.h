/*
 * Licensed to the Apache Software Foundation (ASF) under one or more
 * contributor license agreements.  See the NOTICE file distributed with
 * this work for additional information regarding copyright ownership.
 * The ASF licenses this file to You under the Apache License, Version 2.0
 * (the "License"); you may not use this file except in compliance with
 * the License.  You may obtain a copy of the License at
 *
 *      http://www.apache.org/licenses/LICENSE-2.0
 *
 * Unless required by applicable law or agreed to in writing, software
 * distributed under the License is distributed on an "AS IS" BASIS,
 * WITHOUT WARRANTIES OR CONDITIONS OF ANY KIND, either express or implied.
 * See the License for the specific language governing permissions and
 * limitations under the License.
 */

#ifndef _IGNITE_ODBC_UTILITY
#define _IGNITE_ODBC_UTILITY

#ifdef min
#   undef min
#endif //min

#include <stdint.h>
#include <ctime>

#include <string>
#include <algorithm>
#include <sstream>

#include <ignite/common/utils.h>
#include <ignite/common/decimal.h>

#include "ignite/impl/binary/binary_reader_impl.h"
#include "ignite/impl/binary/binary_writer_impl.h"


extern FILE* log_file;
<<<<<<< HEAD
bool logInit();

#   define LOG_MSG(param)                                 \
    if (logInit())                                        \
    {                                                     \
        std::stringstream builder;                        \
        builder << __FUNCTION__ << ": " << param << "\n"; \
        fputs(builder.str().c_str(), log_file);           \
        fflush(log_file);                                 \
    }
=======
void logInit(const char*);

#   define LOG_MSG(fmt, ...)                                        \
    do {                                                            \
        logInit(ODBC_LOG_PATH);                                     \
        fprintf(log_file, "%s: " fmt, __FUNCTION__, ##__VA_ARGS__);   \
        fflush(log_file);                                           \
    } while (false)
#else
#   define LOG_MSG(...)
#endif
>>>>>>> 06ef8460

namespace ignite
{
    namespace utility
    {
        /** Using common version of the util. */
        using common::IntoLower;

        /**
         * Skip leading spaces.
         * 
         * @param begin Iterator to the beginning of the character sequence.
         * @param end Iterator to the end of the character sequence.
         * @return Iterator to first non-blanc character.
         */
        template<typename Iterator>
        Iterator SkipLeadingSpaces(Iterator begin, Iterator end)
        {
            Iterator res = begin;

            while (isspace(*res) && res != end)
                ++res;

            return res;
        }

        /**
         * Skip trailing spaces.
         * 
         * @param begin Iterator to the beginning of the character sequence.
         * @param end Iterator to the end of the character sequence.
         * @return Iterator to last non-blanc character.
         */
        template<typename Iterator>
        Iterator SkipTrailingSpaces(Iterator begin, Iterator end)
        {
            Iterator res = end - 1;

            while (isspace(*res) && res != begin - 1)
                --res;

            return res + 1;
        }

        /**
         * Remove leading and trailing spaces.
         * 
         * @param begin Iterator to the beginning of the character sequence.
         * @param end Iterator to the end of the character sequence.
         * @return String without leading and trailing spaces.
         */
        template<typename Iterator>
        std::string RemoveSurroundingSpaces(Iterator begin, Iterator end)
        {
            std::string res;

            if (begin >= end)
                return res;

            Iterator skipped_leading = SkipLeadingSpaces(begin, end);
            Iterator skipped_trailing = SkipTrailingSpaces(skipped_leading, end);

            res.reserve(skipped_trailing - skipped_leading);

            std::copy(skipped_leading, skipped_trailing, std::back_insert_iterator<std::string>(res));

            return res;
        }

        template<typename T>
        T* GetPointerWithOffset(T* ptr, size_t offset)
        {
            uint8_t* ptrBytes = (uint8_t*)ptr;

            return (T*)(ptrBytes + offset);
        }

        /**
         * Copy string to buffer of the specific length.
         * @param str String to copy data from.
         * @param buf Buffer to copy data to.
         * @param buflen Length of the buffer.
         * @return Length of the resulting string in buffer.
         */
        size_t CopyStringToBuffer(const std::string& str, char* buf, size_t buflen);

        /**
         * Read array from reader.
         * @param reader Reader.
         * @param res Resulting vector.
         */
        void ReadByteArray(impl::binary::BinaryReaderImpl& reader, std::vector<int8_t>& res);

        /**
         * Read string from reader.
         * @param reader Reader.
         * @param str String.
         */
        void ReadString(impl::binary::BinaryReaderImpl& reader, std::string& str);

        /**
         * Write string using writer.
         * @param writer Writer.
         * @param str String.
         */
        void WriteString(impl::binary::BinaryWriterImpl& writer, const std::string& str);

        /**
         * Read decimal value using reader.
         *
         * @param reader Reader.
         * @param decimal Decimal value.
         */
        void ReadDecimal(impl::binary::BinaryReaderImpl& reader, common::Decimal& decimal);

        /**
         * Write decimal value using writer.
         *
         * @param writer Writer.
         * @param decimal Decimal value.
         */
        void WriteDecimal(impl::binary::BinaryWriterImpl& writer, const common::Decimal& decimal);

        /**
         * Convert SQL string buffer to std::string.
         *
         * @param sqlStr SQL string buffer.
         * @param sqlStrLen SQL string length.
         * @return Standard string containing the same data.
         */
        std::string SqlStringToString(const unsigned char* sqlStr, int32_t sqlStrLen);

        /**
         * Convert binary data to hex dump form
         * @param data  pointer to data
         * @param count data length
         * @return standard string containing the formated hex dump
         */
        std::string HexDump(const char* data, size_t count);
    }
}

#endif //_IGNITE_ODBC_UTILITY<|MERGE_RESOLUTION|>--- conflicted
+++ resolved
@@ -37,7 +37,6 @@
 
 
 extern FILE* log_file;
-<<<<<<< HEAD
 bool logInit();
 
 #   define LOG_MSG(param)                                 \
@@ -48,19 +47,6 @@
         fputs(builder.str().c_str(), log_file);           \
         fflush(log_file);                                 \
     }
-=======
-void logInit(const char*);
-
-#   define LOG_MSG(fmt, ...)                                        \
-    do {                                                            \
-        logInit(ODBC_LOG_PATH);                                     \
-        fprintf(log_file, "%s: " fmt, __FUNCTION__, ##__VA_ARGS__);   \
-        fflush(log_file);                                           \
-    } while (false)
-#else
-#   define LOG_MSG(...)
-#endif
->>>>>>> 06ef8460
 
 namespace ignite
 {
