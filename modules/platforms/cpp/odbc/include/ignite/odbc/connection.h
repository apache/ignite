--- conflicted
+++ resolved
@@ -75,11 +75,6 @@
             /**
              * Establish connection to ODBC server.
              *
-<<<<<<< HEAD
-             * @param host Host.
-             * @param port Port.
-             * @param cache Cache name to connect to.
-=======
              * @param connectStr Connection string.
              */
             void Establish(const std::string& connectStr);
@@ -88,7 +83,6 @@
              * Establish connection to ODBC server.
              *
              * @param cfg Configuration.
->>>>>>> d9a7e6f6
              */
             void Establish(const config::Configuration cfg);
 
@@ -184,11 +178,6 @@
              * Establish connection to ODBC server.
              * Internal call.
              *
-<<<<<<< HEAD
-             * @param host Host.
-             * @param port Port.
-             * @param cache Cache name to connect to.
-=======
              * @param connectStr Connection string.
              * @return Operation result.
              */
@@ -199,7 +188,6 @@
              * Internal call.
              *
              * @param cfg Configuration.
->>>>>>> d9a7e6f6
              * @return Operation result.
              */
             SqlResult InternalEstablish(const config::Configuration cfg);
