--- conflicted
+++ resolved
@@ -152,17 +152,16 @@
                 }
             }
 
-<<<<<<< HEAD
             void Configuration::SetTcpPort(uint16_t port)
             {
                 arguments[Key::port] = common::LexicalCast<std::string>(port);
-=======
+            }
+
             int64_t Configuration::GetProtocolVersion() const
             {
                 const std::string& version = GetStringValue(Key::protocolVersion, DefaultValue::protocolVersion);
 
                 return ParseVersion(version);
->>>>>>> 17b35733
             }
 
             const std::string& Configuration::GetStringValue(const std::string& key, const std::string& dflt) const
