--- conflicted
+++ resolved
@@ -150,7 +150,6 @@
                 }
             }
 
-<<<<<<< HEAD
             void Configuration::SetTcpPort(uint16_t port)
             {
                 arguments[Key::port] = common::LexicalCast<std::string>(port);
@@ -163,22 +162,17 @@
 
             int64_t Configuration::GetProtocolVersion() const
             {
-                return ParseVersion(GetProtocolVersionStr());
+                ArgumentMap::const_iterator it = arguments.find(Key::protocolVersion);
+
+                if (it != arguments.end())
+                    return ProtocolVersion::FromString(it->second);
+
+                return DefaultValue::protocolVersion;
             }
 
             void Configuration::SetProtocolVersion(const std::string& version)
             {
                 arguments[Key::protocolVersion] = version;
-=======
-            ProtocolVersion Configuration::GetProtocolVersion() const
-            {
-                ArgumentMap::const_iterator it = arguments.find(Key::protocolVersion);
-
-                if (it != arguments.end())
-                    return ProtocolVersion::FromString(it->second);
-
-                return DefaultValue::protocolVersion;
->>>>>>> a39bff9c
             }
 
             const std::string& Configuration::GetStringValue(const std::string& key, const std::string& dflt) const
