--- conflicted
+++ resolved
@@ -80,9 +80,6 @@
             return res;
         }
 
-<<<<<<< HEAD
-        void Connection::Establish(const std::string& host, uint16_t port, const std::string& cache)
-=======
         void Connection::Establish(const std::string& connectStr)
         {
             IGNITE_ODBC_API_CALL(InternalEstablish(connectStr));
@@ -107,7 +104,6 @@
         }
 
         void Connection::Establish(const config::Configuration cfg)
->>>>>>> d9a7e6f6
         {
             IGNITE_ODBC_API_CALL(InternalEstablish(cfg));
         }
