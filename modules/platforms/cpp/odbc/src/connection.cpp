/*
 * Licensed to the Apache Software Foundation (ASF) under one or more
 * contributor license agreements.  See the NOTICE file distributed with
 * this work for additional information regarding copyright ownership.
 * The ASF licenses this file to You under the Apache License, Version 2.0
 * (the "License"); you may not use this file except in compliance with
 * the License.  You may obtain a copy of the License at
 *
 *      http://www.apache.org/licenses/LICENSE-2.0
 *
 * Unless required by applicable law or agreed to in writing, software
 * distributed under the License is distributed on an "AS IS" BASIS,
 * WITHOUT WARRANTIES OR CONDITIONS OF ANY KIND, either express or implied.
 * See the License for the specific language governing permissions and
 * limitations under the License.
 */

#include <cstring>

#include <sstream>

#include "ignite/odbc/utility.h"
#include "ignite/odbc/statement.h"
#include "ignite/odbc/connection.h"
#include "ignite/odbc/message.h"
#include "ignite/odbc/config/configuration.h"

// TODO: implement appropriate protocol with de-/serialisation.
namespace
{
#pragma pack(push, 1)
    struct OdbcProtocolHeader
    {
        int32_t len;
    };
#pragma pack(pop)
}

namespace ignite
{
    namespace odbc
    {
        const std::string Connection::PROTOCOL_VERSION_SINCE = "1.6.0";

        Connection::Connection() : socket(), connected(false), cache(), parser()
        {
            // No-op.
        }

        Connection::~Connection()
        {
            // No-op.
        }
        
        const config::ConnectionInfo& Connection::GetInfo() const
        {
            // Connection info is the same for all connections now.
            static config::ConnectionInfo info;

            return info;
        }

        void Connection::GetInfo(config::ConnectionInfo::InfoType type, void* buf, short buflen, short* reslen)
        {
            IGNITE_ODBC_API_CALL(InternalGetInfo(type, buf, buflen, reslen));
        }

        SqlResult Connection::InternalGetInfo(config::ConnectionInfo::InfoType type, void* buf, short buflen, short* reslen)
        {
            const config::ConnectionInfo& info = GetInfo();

            SqlResult res = info.GetInfo(type, buf, buflen, reslen);

            if (res != SQL_RESULT_SUCCESS)
                AddStatusRecord(SQL_STATE_HYC00_OPTIONAL_FEATURE_NOT_IMPLEMENTED, "Not implemented.");

            return res;
        }

        void Connection::Establish(const std::string& server)
        {
            IGNITE_ODBC_API_CALL(InternalEstablish(server));
        }

        SqlResult Connection::InternalEstablish(const std::string& server)
        {
            config::Configuration config;

            if (server != config.GetDsn())
            {
                AddStatusRecord(SQL_STATE_HY000_GENERAL_ERROR, "Unknown server.");

                return SQL_RESULT_ERROR;
            }

            return InternalEstablish(config.GetHost(), config.GetPort(), config.GetCache());
        }

        void Connection::Establish(const std::string& host, uint16_t port, const std::string& cache)
        {
            IGNITE_ODBC_API_CALL(InternalEstablish(host, port, cache));
        }

        SqlResult Connection::InternalEstablish(const std::string & host, uint16_t port, const std::string & cache)
        {
            if (connected)
            {
                AddStatusRecord(SQL_STATE_08002_ALREADY_CONNECTED, "Already connected.");

                return SQL_RESULT_ERROR;
            }

            this->cache = cache;

            connected = socket.Connect(host.c_str(), port);

            if (!connected)
            {
                AddStatusRecord(SQL_STATE_08001_CANNOT_CONNECT, "Failed to establish connection with the host.");

                return SQL_RESULT_ERROR;
            }

            return MakeRequestHandshake();
        }

        void Connection::Release()
        {
            IGNITE_ODBC_API_CALL(InternalRelease());
        }

        SqlResult Connection::InternalRelease()
        {
            if (!connected)
            {
                AddStatusRecord(SQL_STATE_08003_NOT_CONNECTED, "Connection is not open.");

                return SQL_RESULT_ERROR;
            }

            socket.Close();

            connected = false;

            return SQL_RESULT_SUCCESS;
        }

        Statement* Connection::CreateStatement()
        {
            Statement* statement;

            IGNITE_ODBC_API_CALL(InternalCreateStatement(statement));

            return statement;
        }

        SqlResult Connection::InternalCreateStatement(Statement*& statement)
        {
            statement = new Statement(*this);

            if (!statement)
            {
                AddStatusRecord(SQL_STATE_HY001_MEMORY_ALLOCATION, "Not enough memory.");

                return SQL_RESULT_ERROR;
            }

            return SQL_RESULT_SUCCESS;
        }

        void Connection::Send(const int8_t* data, size_t len)
        {
            if (!connected)
                IGNITE_ERROR_1(IgniteError::IGNITE_ERR_ILLEGAL_STATE, "Connection is not established");

            OdbcProtocolHeader hdr;

            hdr.len = static_cast<int32_t>(len);

            size_t sent = SendAll(reinterpret_cast<int8_t*>(&hdr), sizeof(hdr));

            if (sent != sizeof(hdr))
                IGNITE_ERROR_1(IgniteError::IGNITE_ERR_GENERIC, "Can not send message header");

            sent = SendAll(data, len);

            if (sent != len)
                IGNITE_ERROR_1(IgniteError::IGNITE_ERR_GENERIC, "Can not send message body");
        }

        size_t Connection::SendAll(const int8_t* data, size_t len)
        {
            int sent = 0;

            while (sent != len)
            {
                int res = socket.Send(data + sent, len - sent);

                LOG_MSG("Sent: %d\n", res);

                if (res <= 0)
                    return sent;

                sent += res;
            }

            return sent;
        }

        void Connection::Receive(std::vector<int8_t>& msg)
        {
            if (!connected)
                IGNITE_ERROR_1(IgniteError::IGNITE_ERR_ILLEGAL_STATE, "Connection is not established");

            msg.clear();

            OdbcProtocolHeader hdr;

            size_t received = ReceiveAll(reinterpret_cast<int8_t*>(&hdr), sizeof(hdr));

            if (received != sizeof(hdr))
                IGNITE_ERROR_1(IgniteError::IGNITE_ERR_GENERIC, "Can not receive message header");

            if (hdr.len < 0)
                IGNITE_ERROR_1(IgniteError::IGNITE_ERR_GENERIC, "Message lenght is negative");
<<<<<<< HEAD

            if (hdr.len == 0)
                return;

            msg.resize(hdr.len);

            received = ReceiveAll(&msg[0], hdr.len);

            if (received != hdr.len)
            {
                msg.resize(received);

                IGNITE_ERROR_1(IgniteError::IGNITE_ERR_GENERIC, "Can not receive message body");
            }
        }

=======

            if (hdr.len == 0)
                return;

            msg.resize(hdr.len);

            received = ReceiveAll(&msg[0], hdr.len);

            if (received != hdr.len)
            {
                msg.resize(received);

                IGNITE_ERROR_1(IgniteError::IGNITE_ERR_GENERIC, "Can not receive message body");
            }
        }

>>>>>>> 63ed2851
        size_t Connection::ReceiveAll(void* dst, size_t len)
        {
            size_t remain = len;
            int8_t* buffer = reinterpret_cast<int8_t*>(dst);

            while (remain)
            {
                size_t received = len - remain;

                int res = socket.Receive(buffer + received, remain);
                LOG_MSG("Receive res: %d\n", res);
                LOG_MSG("remain: %d\n", remain);

                if (res <= 0)
                    return received;

                remain -= static_cast<size_t>(res);
            }

            return len;
        }

        const std::string& Connection::GetCache() const
        {
            return cache;
        }

        diagnostic::DiagnosticRecord Connection::CreateStatusRecord(SqlState sqlState,
            const std::string& message, int32_t rowNum, int32_t columnNum) const
        {
            return diagnostic::DiagnosticRecord(sqlState, message, "", "", rowNum, columnNum);
        }

        void Connection::TransactionCommit()
        {
            IGNITE_ODBC_API_CALL(InternalTransactionCommit());
        }

        SqlResult Connection::InternalTransactionCommit()
        {
            return SQL_RESULT_SUCCESS;
        }

        void Connection::TransactionRollback()
        {
            IGNITE_ODBC_API_CALL(InternalTransactionRollback());
        }

        SqlResult Connection::InternalTransactionRollback()
        {
            AddStatusRecord(SQL_STATE_HYC00_OPTIONAL_FEATURE_NOT_IMPLEMENTED,
                "Rollback operation is not supported.");

            return SQL_RESULT_ERROR;
        }

        SqlResult Connection::MakeRequestHandshake()
        {
<<<<<<< HEAD
            HandshakeRequest req(Parser::PROTOCOL_VERSION);
            QueryResponse rsp;
=======
            HandshakeRequest req(PROTOCOL_VERSION);
            HandshakeResponse rsp;
>>>>>>> 63ed2851

            try
            {
                SyncMessage(req, rsp);
            }
            catch (const IgniteError& err)
            {
                AddStatusRecord(SQL_STATE_HYT01_CONNECTIOIN_TIMEOUT, err.GetText());

                return SQL_RESULT_ERROR;
            }

            if (rsp.GetStatus() != RESPONSE_STATUS_SUCCESS)
            {
                LOG_MSG("Error: %s\n", rsp.GetError().c_str());

                AddStatusRecord(SQL_STATE_08001_CANNOT_CONNECT, rsp.GetError());

                InternalRelease();

                return SQL_RESULT_ERROR;
            }

<<<<<<< HEAD
=======
            if (!rsp.IsAccepted())
            {
                LOG_MSG("Hanshake message has been rejected.\n");

                std::stringstream constructor;

                constructor << "Node rejected handshake message. "
                    << "Current node Apache Ignite version: " << rsp.CurrentVer() << ", "
                    << "node protocol version introduced in version: " << rsp.ProtoVerSince() << ", "
                    << "driver protocol version introduced in version: " << PROTOCOL_VERSION_SINCE << ".";

                AddStatusRecord(SQL_STATE_08001_CANNOT_CONNECT, constructor.str());

                InternalRelease();

                return SQL_RESULT_ERROR;
            }

>>>>>>> 63ed2851
            return SQL_RESULT_SUCCESS;
        }
    }
}
<|MERGE_RESOLUTION|>--- conflicted
+++ resolved
@@ -223,7 +223,6 @@
 
             if (hdr.len < 0)
                 IGNITE_ERROR_1(IgniteError::IGNITE_ERR_GENERIC, "Message lenght is negative");
-<<<<<<< HEAD
 
             if (hdr.len == 0)
                 return;
@@ -240,24 +239,6 @@
             }
         }
 
-=======
-
-            if (hdr.len == 0)
-                return;
-
-            msg.resize(hdr.len);
-
-            received = ReceiveAll(&msg[0], hdr.len);
-
-            if (received != hdr.len)
-            {
-                msg.resize(received);
-
-                IGNITE_ERROR_1(IgniteError::IGNITE_ERR_GENERIC, "Can not receive message body");
-            }
-        }
-
->>>>>>> 63ed2851
         size_t Connection::ReceiveAll(void* dst, size_t len)
         {
             size_t remain = len;
@@ -316,13 +297,8 @@
 
         SqlResult Connection::MakeRequestHandshake()
         {
-<<<<<<< HEAD
-            HandshakeRequest req(Parser::PROTOCOL_VERSION);
-            QueryResponse rsp;
-=======
             HandshakeRequest req(PROTOCOL_VERSION);
             HandshakeResponse rsp;
->>>>>>> 63ed2851
 
             try
             {
@@ -346,8 +322,6 @@
                 return SQL_RESULT_ERROR;
             }
 
-<<<<<<< HEAD
-=======
             if (!rsp.IsAccepted())
             {
                 LOG_MSG("Hanshake message has been rejected.\n");
@@ -366,7 +340,6 @@
                 return SQL_RESULT_ERROR;
             }
 
->>>>>>> 63ed2851
             return SQL_RESULT_SUCCESS;
         }
     }
