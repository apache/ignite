--- conflicted
+++ resolved
@@ -56,7 +56,6 @@
             IGNITE_ODBC_API_CALL(InternalBindColumn(columnIdx, targetType, targetValue, bufferLength, strLengthOrIndicator));
         }
 
-<<<<<<< HEAD
         SqlResult Statement::InternalBindColumn(uint16_t columnIdx, int16_t targetType, void* targetValue, SqlLen bufferLength, SqlLen* strLengthOrIndicator)
         {
             using namespace odbc::type_traits;
@@ -87,14 +86,11 @@
                 SafeUnbindColumn(columnIdx);
 
             return SQL_RESULT_SUCCESS;
-=======
+        }
+
+        void Statement::SafeBindColumn(uint16_t columnIdx, const app::ApplicationDataBuffer& buffer)
+        {
             columnBindings[columnIdx] = buffer;
->>>>>>> e5aab82f
-        }
-
-        void Statement::SafeBindColumn(uint16_t columnIdx, const app::ApplicationDataBuffer& buffer)
-        {
-            columnBindings[columnIdx] = buffer;
         }
 
         void Statement::SafeUnbindColumn(uint16_t columnIdx)
@@ -143,7 +139,6 @@
         }
 
         void Statement::BindParameter(uint16_t paramIdx, int16_t ioType, int16_t bufferType, int16_t paramSqlType,
-<<<<<<< HEAD
                                       SqlUlen columnSize, int16_t decDigits, void* buffer, SqlLen bufferLen, SqlLen* resLen)
         {
             IGNITE_ODBC_API_CALL(InternalBindParameter(paramIdx, ioType, bufferType, paramSqlType, columnSize,
@@ -154,16 +149,6 @@
         SqlResult Statement::InternalBindParameter(uint16_t paramIdx, int16_t ioType, int16_t bufferType,
                                                    int16_t paramSqlType, SqlUlen columnSize, int16_t decDigits,
                                                    void* buffer, SqlLen bufferLen, SqlLen* resLen)
-=======
-            SqlUlen columnSize, int16_t decDigits, void* buffer, SqlLen bufferLen, SqlLen* resLen)
-        {
-            IGNITE_ODBC_API_CALL(InternalBindParameter(paramIdx, ioType, bufferType, paramSqlType,
-                columnSize, decDigits, buffer, bufferLen, resLen));
-        }
-
-        SqlResult Statement::InternalBindParameter(uint16_t paramIdx, int16_t ioType, int16_t bufferType,
-            int16_t paramSqlType, SqlUlen columnSize, int16_t decDigits, void* buffer, SqlLen bufferLen, SqlLen* resLen)
->>>>>>> e5aab82f
         {
             using namespace type_traits;
             using app::ApplicationDataBuffer;
@@ -175,8 +160,6 @@
                 builder << "The value specified for the argument ParameterNumber was less than 1. [ParameterNumber=" << paramIdx << ']';
 
                 AddStatusRecord(SQL_STATE_24000_INVALID_CURSOR_STATE, builder.str());
-<<<<<<< HEAD
-=======
 
                 return SQL_RESULT_ERROR;
             }
@@ -209,40 +192,6 @@
                 builder << "The argument TargetType was not a valid data type. [TargetType=" << bufferType << ']';
 
                 AddStatusRecord(SQL_STATE_HY003_INVALID_APPLICATION_BUFFER_TYPE, builder.str());
->>>>>>> e5aab82f
-
-                return SQL_RESULT_ERROR;
-            }
-
-<<<<<<< HEAD
-            if (ioType != SQL_PARAM_INPUT)
-            {
-                std::stringstream builder;
-                builder << "The value specified for the argument InputOutputType was not SQL_PARAM_INPUT. [ioType=" << ioType << ']';
-
-                AddStatusRecord(SQL_STATE_HY105_INVALID_PARAMETER_TYPE, builder.str());
-
-                return SQL_RESULT_ERROR;
-            }
-
-            if (!IsSqlTypeSupported(paramSqlType))
-            {
-                std::stringstream builder;
-                builder << "Data type is not supported. [typeId=" << paramSqlType << ']';
-
-                AddStatusRecord(SQL_STATE_HYC00_OPTIONAL_FEATURE_NOT_IMPLEMENTED, builder.str());
-
-                return SQL_RESULT_ERROR;
-            }
-
-            IgniteSqlType driverType = ToDriverType(bufferType);
-
-            if (driverType == IGNITE_ODBC_C_TYPE_UNSUPPORTED)
-            {
-                std::stringstream builder;
-                builder << "The argument TargetType was not a valid data type. [TargetType=" << bufferType << ']';
-
-                AddStatusRecord(SQL_STATE_HY003_INVALID_APPLICATION_BUFFER_TYPE, builder.str());
 
                 return SQL_RESULT_ERROR;
             }
@@ -257,43 +206,22 @@
             }
             else
                 SafeUnbindParameter(paramIdx);
-=======
-            if (buffer)
-            {
-                ApplicationDataBuffer dataBuffer(driverType, buffer, bufferLen, resLen);
-
-                Parameter param(dataBuffer, paramSqlType, columnSize, decDigits);
-
-                parameters.BindParameter(paramIdx, param);
-            }
-            else
-                parameters.UnbindParameter(paramIdx);
->>>>>>> e5aab82f
 
             return SQL_RESULT_SUCCESS;
         }
 
         void Statement::SafeBindParameter(uint16_t paramIdx, const app::Parameter& param)
         {
-<<<<<<< HEAD
             parameters.BindParameter(paramIdx, param);
-=======
-            IGNITE_ODBC_API_CALL_ALWAYS_SUCCESS;
-
+        }
+
+        void Statement::SafeUnbindParameter(uint16_t paramIdx)
+        {
             parameters.UnbindParameter(paramIdx);
->>>>>>> e5aab82f
-        }
-
-        void Statement::SafeUnbindParameter(uint16_t paramIdx)
-        {
-            parameters.UnbindParameter(paramIdx);
-        }
-
-<<<<<<< HEAD
+        }
+
         void Statement::SafeUnbindAllParameters()
         {
-=======
->>>>>>> e5aab82f
             parameters.UnbindAll();
         }
 
@@ -461,7 +389,6 @@
                     SqlUlen** val = reinterpret_cast<SqlUlen**>(buf);
 
                     *val = reinterpret_cast<SqlUlen*>(GetColumnBindOffsetPtr());
-<<<<<<< HEAD
 
                     if (valueLen)
                         *valueLen = SQL_IS_POINTER;
@@ -469,7 +396,23 @@
                     break;
                 }
 
-=======
+                case SQL_ATTR_PARAMSET_SIZE:
+                {
+                    SqlUlen* val = reinterpret_cast<SqlUlen*>(buf);
+
+                    *val = static_cast<SqlUlen>(parameters.GetParamSetSize());
+
+                    if (valueLen)
+                        *valueLen = SQL_IS_UINTEGER;
+
+                    break;
+                }
+
+                case SQL_ATTR_PARAMS_PROCESSED_PTR:
+                {
+                    SqlUlen** val = reinterpret_cast<SqlUlen**>(buf);
+
+                    *val = parameters.GetParamsProcessedPtr();
 
                     if (valueLen)
                         *valueLen = SQL_IS_POINTER;
@@ -477,31 +420,6 @@
                     break;
                 }
 
->>>>>>> e5aab82f
-                case SQL_ATTR_PARAMSET_SIZE:
-                {
-                    SqlUlen* val = reinterpret_cast<SqlUlen*>(buf);
-
-                    *val = static_cast<SqlUlen>(parameters.GetParamSetSize());
-
-                    if (valueLen)
-                        *valueLen = SQL_IS_UINTEGER;
-
-                    break;
-                }
-
-                case SQL_ATTR_PARAMS_PROCESSED_PTR:
-                {
-                    SqlUlen** val = reinterpret_cast<SqlUlen**>(buf);
-
-                    *val = parameters.GetParamsProcessedPtr();
-
-                    if (valueLen)
-                        *valueLen = SQL_IS_POINTER;
-
-                    break;
-                }
-
                 default:
                 {
                     AddStatusRecord(SQL_STATE_HYC00_OPTIONAL_FEATURE_NOT_IMPLEMENTED,
@@ -534,7 +452,6 @@
 
                 return SQL_RESULT_SUCCESS;
             }
-<<<<<<< HEAD
 
             if (!parameters.IsMetadataSet())
             {
@@ -544,17 +461,6 @@
                     return res;
             }
 
-=======
-
-            if (!parameters.IsMetadataSet())
-            {
-                SqlResult res = UpdateParamsMeta();
-
-                if (res != SQL_RESULT_SUCCESS)
-                    return res;
-            }
-
->>>>>>> e5aab82f
             paramNum = parameters.GetExpectedParamNum();
 
             return SQL_RESULT_SUCCESS;
@@ -1151,7 +1057,6 @@
             if (!qry)
             {
                 AddStatusRecord(SQL_STATE_HY010_SEQUENCE_ERROR, "Query is not prepared.");
-<<<<<<< HEAD
 
                 return SQL_RESULT_ERROR;
             }
@@ -1166,22 +1071,6 @@
             int8_t type = parameters.GetParamType(paramNum, 0);
 
             LOG_MSG("Type: " << type);
-=======
-
-                return SQL_RESULT_ERROR;
-            }
-
-            if (qry->GetType() != query::Query::DATA)
-            {
-                AddStatusRecord(SQL_STATE_HY010_SEQUENCE_ERROR, "Query is not SQL data query.");
-
-                return SQL_RESULT_ERROR;
-            }
-
-            int8_t type = parameters.GetParamType(paramNum, 0);
-
-            LOG_MSG("Type: %d\n", type);
->>>>>>> e5aab82f
 
             if (!type)
             {
@@ -1236,11 +1125,7 @@
 
             if (rsp.GetStatus() != RESPONSE_STATUS_SUCCESS)
             {
-<<<<<<< HEAD
                 LOG_MSG("Error: " << rsp.GetError());
-=======
-                LOG_MSG("Error: %s\n", rsp.GetError().c_str());
->>>>>>> e5aab82f
 
                 AddStatusRecord(SQL_STATE_HY000_GENERAL_ERROR, rsp.GetError());
 
