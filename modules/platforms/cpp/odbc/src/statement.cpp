--- conflicted
+++ resolved
@@ -544,17 +544,8 @@
         SqlResult Statement::InternalClose()
         {
             if (!currentQuery.get())
-<<<<<<< HEAD
-            {
-                AddStatusRecord(SQL_STATE_24000_INVALID_CURSOR_STATE,
-                    "Cursor is not in the open state.");
-
-                return SQL_RESULT_ERROR;
-            }
-=======
                 return SQL_RESULT_SUCCESS;
->>>>>>> f4524a6a
-
+            
             SqlResult result = currentQuery->Close();
 
             if (result == SQL_RESULT_SUCCESS)
