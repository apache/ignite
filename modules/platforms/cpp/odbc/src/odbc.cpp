/*
 * Licensed to the Apache Software Foundation (ASF) under one or more
 * contributor license agreements.  See the NOTICE file distributed with
 * this work for additional information regarding copyright ownership.
 * The ASF licenses this file to You under the Apache License, Version 2.0
 * (the "License"); you may not use this file except in compliance with
 * the License.  You may obtain a copy of the License at
 *
 *      http://www.apache.org/licenses/LICENSE-2.0
 *
 * Unless required by applicable law or agreed to in writing, software
 * distributed under the License is distributed on an "AS IS" BASIS,
 * WITHOUT WARRANTIES OR CONDITIONS OF ANY KIND, either express or implied.
 * See the License for the specific language governing permissions and
 * limitations under the License.
 */

#include <cstdio>
#include <cstdlib>
#include <cstring>
#include <algorithm>

#include "ignite/odbc/utility.h"
#include "ignite/odbc/system/odbc_constants.h"

#include "ignite/odbc/config/configuration.h"
#include "ignite/odbc/type_traits.h"
#include "ignite/odbc/environment.h"
#include "ignite/odbc/connection.h"
#include "ignite/odbc/statement.h"
#include "ignite/odbc/dsn_config.h"
#include "ignite/odbc.h"

namespace ignite
{
    SQLRETURN SQLGetInfo(SQLHDBC        conn,
                         SQLUSMALLINT   infoType,
                         SQLPOINTER     infoValue,
                         SQLSMALLINT    infoValueMax,
                         SQLSMALLINT*   length)
    {
        using odbc::Connection;
        using odbc::config::ConnectionInfo;

        LOG_MSG("SQLGetInfo called: %d (%s), %p, %d, %p\n",
                infoType, ConnectionInfo::InfoTypeToString(infoType),
                infoValue, infoValueMax, length);

        Connection *connection = reinterpret_cast<Connection*>(conn);

        if (!connection)
            return SQL_INVALID_HANDLE;

        connection->GetInfo(infoType, infoValue, infoValueMax, length);

        return connection->GetDiagnosticRecords().GetReturnCode();
    }

    SQLRETURN SQLAllocHandle(SQLSMALLINT type, SQLHANDLE parent, SQLHANDLE* result)
    {
        //LOG_MSG("SQLAllocHandle called\n");
        switch (type)
        {
            case SQL_HANDLE_ENV:
                return SQLAllocEnv(result);

            case SQL_HANDLE_DBC:
                return SQLAllocConnect(parent, result);

            case SQL_HANDLE_STMT:
                return SQLAllocStmt(parent, result);

            case SQL_HANDLE_DESC:
            default:
                break;
        }

        *result = 0;
        return SQL_ERROR;
    }

    SQLRETURN SQLAllocEnv(SQLHENV* env)
    {
        using odbc::Environment;

        LOG_MSG("SQLAllocEnv called\n");

        *env = reinterpret_cast<SQLHENV>(new Environment());

        return SQL_SUCCESS;
    }

    SQLRETURN SQLAllocConnect(SQLHENV env, SQLHDBC* conn)
    {
        using odbc::Environment;
        using odbc::Connection;

        LOG_MSG("SQLAllocConnect called\n");

        *conn = SQL_NULL_HDBC;

        Environment *environment = reinterpret_cast<Environment*>(env);

        if (!environment)
            return SQL_INVALID_HANDLE;

        Connection *connection = environment->CreateConnection();

        if (!connection)
            return environment->GetDiagnosticRecords().GetReturnCode();

        *conn = reinterpret_cast<SQLHDBC>(connection);

        return SQL_SUCCESS;
    }

    SQLRETURN SQLAllocStmt(SQLHDBC conn, SQLHSTMT* stmt)
    {
        using odbc::Connection;
        using odbc::Statement;

        LOG_MSG("SQLAllocStmt called\n");

        *stmt = SQL_NULL_HDBC;

        Connection *connection = reinterpret_cast<Connection*>(conn);

        if (!connection)
            return SQL_INVALID_HANDLE;

        Statement *statement = connection->CreateStatement();

        *stmt = reinterpret_cast<SQLHSTMT>(statement);

        return connection->GetDiagnosticRecords().GetReturnCode();
    }

    SQLRETURN SQLFreeHandle(SQLSMALLINT type, SQLHANDLE handle)
    {
        switch (type)
        {
            case SQL_HANDLE_ENV:
                return SQLFreeEnv(handle);

            case SQL_HANDLE_DBC:
                return SQLFreeConnect(handle);

            case SQL_HANDLE_STMT:
                return SQLFreeStmt(handle, SQL_DROP);

            case SQL_HANDLE_DESC:
            default:
                break;
        }

        return SQL_ERROR;
    }

    SQLRETURN SQLFreeEnv(SQLHENV env)
    {
        using odbc::Environment;

        LOG_MSG("SQLFreeEnv called\n");

        Environment *environment = reinterpret_cast<Environment*>(env);

        if (!environment)
            return SQL_INVALID_HANDLE;

        delete environment;

        return SQL_SUCCESS;
    }

    SQLRETURN SQLFreeConnect(SQLHDBC conn)
    {
        using odbc::Connection;

        LOG_MSG("SQLFreeConnect called\n");

        Connection *connection = reinterpret_cast<Connection*>(conn);

        if (!connection)
            return SQL_INVALID_HANDLE;

        delete connection;

        return SQL_SUCCESS;
    }

    SQLRETURN SQLFreeStmt(SQLHSTMT stmt, SQLUSMALLINT option)
    {
        using odbc::Statement;

        LOG_MSG("SQLFreeStmt called\n");

        Statement *statement = reinterpret_cast<Statement*>(stmt);

        if (!statement)
            return SQL_INVALID_HANDLE;

        switch (option)
        {
            case SQL_DROP:
            {
                delete statement;

                break;
            }

            case SQL_CLOSE:
            {
                return SQLCloseCursor(stmt);
            }

            case SQL_UNBIND:
            {
                statement->UnbindAllColumns();

                break;
            }

            case SQL_RESET_PARAMS:
            {
                statement->UnbindAllParameters();

                break;
            }

            default:
                return SQL_ERROR;
        }

        return SQL_SUCCESS;
    }

    SQLRETURN SQLCloseCursor(SQLHSTMT stmt)
    {
        using odbc::Statement;

        LOG_MSG("SQLCloseCursor called\n");

        Statement *statement = reinterpret_cast<Statement*>(stmt);

        statement->Close();

        return statement->GetDiagnosticRecords().GetReturnCode();
    }

    SQLRETURN SQLDriverConnect(SQLHDBC      conn,
                               SQLHWND      windowHandle,
                               SQLCHAR*     inConnectionString,
                               SQLSMALLINT  inConnectionStringLen,
                               SQLCHAR*     outConnectionString,
                               SQLSMALLINT  outConnectionStringBufferLen,
                               SQLSMALLINT* outConnectionStringLen,
                               SQLUSMALLINT driverCompletion)
    {
        using odbc::Connection;
        using odbc::diagnostic::DiagnosticRecordStorage;
        using utility::SqlStringToString;
        using utility::CopyStringToBuffer;

        UNREFERENCED_PARAMETER(windowHandle);

        LOG_MSG("SQLDriverConnect called\n");
        LOG_MSG("Connection String: [%s]\n", inConnectionString);

        Connection *connection = reinterpret_cast<Connection*>(conn);

        if (!connection)
            return SQL_INVALID_HANDLE;

        std::string connectStr = SqlStringToString(inConnectionString, inConnectionStringLen);

        odbc::config::Configuration config;

        config.FillFromConnectString(connectStr);

        std::string dsn = config.GetDsn();

        if (!dsn.empty())
            odbc::ReadDsnConfiguration(dsn.c_str(), config);

        connection->Establish(config);

        const DiagnosticRecordStorage& diag = connection->GetDiagnosticRecords();

        if (!diag.IsSuccessful())
            return diag.GetReturnCode();

        std::string outConnectStr = connection->GetConfiguration().ToConnectString();

        size_t reslen = CopyStringToBuffer(outConnectStr,
            reinterpret_cast<char*>(outConnectionString),
            static_cast<size_t>(outConnectionStringBufferLen));

        if (outConnectionStringLen)
            *outConnectionStringLen = static_cast<SQLSMALLINT>(reslen);

        LOG_MSG("%s\n", outConnectionString);

        return diag.GetReturnCode();
    }

    SQLRETURN SQLConnect(SQLHDBC        conn,
                         SQLCHAR*       serverName,
                         SQLSMALLINT    serverNameLen,
                         SQLCHAR*       userName,
                         SQLSMALLINT    userNameLen,
                         SQLCHAR*       auth,
                         SQLSMALLINT    authLen)
    {
        using odbc::Connection;
        using odbc::config::Configuration;
        using utility::SqlStringToString;

        LOG_MSG("SQLConnect called\n");

        Connection *connection = reinterpret_cast<Connection*>(conn);

        if (!connection)
            return SQL_INVALID_HANDLE;

        odbc::config::Configuration config;

        std::string dsn = SqlStringToString(serverName, serverNameLen);

        LOG_MSG("DSN: %s\n", dsn.c_str());

        odbc::ReadDsnConfiguration(dsn.c_str(), config);

        connection->Establish(config);

        return connection->GetDiagnosticRecords().GetReturnCode();
    }

    SQLRETURN SQLDisconnect(SQLHDBC conn)
    {
        using odbc::Connection;

        LOG_MSG("SQLDisconnect called\n");

        Connection *connection = reinterpret_cast<Connection*>(conn);

        if (!connection)
            return SQL_INVALID_HANDLE;

        connection->Release();

        return connection->GetDiagnosticRecords().GetReturnCode();
    }

    SQLRETURN SQLPrepare(SQLHSTMT stmt, SQLCHAR* query, SQLINTEGER queryLen)
    {
        using odbc::Statement;
        using utility::SqlStringToString;

        LOG_MSG("SQLPrepare called\n");

        Statement *statement = reinterpret_cast<Statement*>(stmt);

        if (!statement)
            return SQL_INVALID_HANDLE;

        std::string sql = SqlStringToString(query, queryLen);

        LOG_MSG("SQL: %s\n", sql.c_str());

        statement->PrepareSqlQuery(sql);

        return statement->GetDiagnosticRecords().GetReturnCode();
    }

    SQLRETURN SQLExecute(SQLHSTMT stmt)
    {
        using odbc::Statement;

        LOG_MSG("SQLExecute called\n");

        Statement *statement = reinterpret_cast<Statement*>(stmt);

        if (!statement)
            return SQL_INVALID_HANDLE;

        statement->ExecuteSqlQuery();

        return statement->GetDiagnosticRecords().GetReturnCode();
    }

    SQLRETURN SQLExecDirect(SQLHSTMT stmt, SQLCHAR* query, SQLINTEGER queryLen)
    {
        using odbc::Statement;
        using utility::SqlStringToString;

        LOG_MSG("SQLExecDirect called\n");

        Statement *statement = reinterpret_cast<Statement*>(stmt);

        if (!statement)
            return SQL_INVALID_HANDLE;

        std::string sql = SqlStringToString(query, queryLen);

        LOG_MSG("SQL: %s\n", sql.c_str());

        statement->ExecuteSqlQuery(sql);

        return statement->GetDiagnosticRecords().GetReturnCode();
    }

    SQLRETURN SQLBindCol(SQLHSTMT       stmt,
                         SQLUSMALLINT   colNum,
                         SQLSMALLINT    targetType,
                         SQLPOINTER     targetValue,
                         SQLLEN         bufferLength,
                         SQLLEN*        strLengthOrIndicator)
    {
        using namespace odbc::type_traits;

        using odbc::Statement;
        using odbc::app::ApplicationDataBuffer;

        LOG_MSG("SQLBindCol called: index=%d, type=%d\n", colNum, targetType);

        Statement *statement = reinterpret_cast<Statement*>(stmt);

        if (!statement)
            return SQL_INVALID_HANDLE;

        IgniteSqlType driverType = ToDriverType(targetType);

        if (driverType == IGNITE_ODBC_C_TYPE_UNSUPPORTED)
            return SQL_ERROR;

        if (bufferLength < 0)
            return SQL_ERROR;

        if (targetValue || strLengthOrIndicator)
        {
            ApplicationDataBuffer dataBuffer(driverType, targetValue, bufferLength, strLengthOrIndicator);

            statement->BindColumn(colNum, dataBuffer);
        }
        else
            statement->UnbindColumn(colNum);

        return statement->GetDiagnosticRecords().GetReturnCode();
    }

    SQLRETURN SQLFetch(SQLHSTMT stmt)
    {
        using odbc::Statement;

        LOG_MSG("SQLFetch called\n");

        Statement *statement = reinterpret_cast<Statement*>(stmt);

        if (!statement)
            return SQL_INVALID_HANDLE;

        statement->FetchRow();

        return statement->GetDiagnosticRecords().GetReturnCode();
    }

    SQLRETURN SQLFetchScroll(SQLHSTMT stmt, SQLSMALLINT orientation, SQLLEN offset)
    {
        LOG_MSG("SQLFetchScroll called\n");
        LOG_MSG("Orientation: %d, Offset: %d\n", orientation, offset);

        if (orientation != SQL_FETCH_NEXT)
            return SQL_ERROR;

        return SQLFetch(stmt);
    }

    SQLRETURN SQLExtendedFetch(SQLHSTMT         stmt,
                               SQLUSMALLINT     orientation,
                               SQLLEN           offset,
                               SQLULEN*         rowCount,
                               SQLUSMALLINT*    rowStatusArray)
    {
        LOG_MSG("SQLExtendedFetch called\n");

        SQLRETURN res = SQLFetchScroll(stmt, orientation, offset);

        if (res == SQL_SUCCESS)
        {
            if (rowCount)
                *rowCount = 1;

            if (rowStatusArray)
                rowStatusArray[0] = SQL_ROW_SUCCESS;
        }
        else if (res == SQL_NO_DATA && rowCount)
            *rowCount = 0;

        return res;
    }

    SQLRETURN SQLNumResultCols(SQLHSTMT stmt, SQLSMALLINT *columnNum)
    {
        using odbc::Statement;
        using odbc::meta::ColumnMetaVector;

        LOG_MSG("SQLNumResultCols called\n");

        Statement *statement = reinterpret_cast<Statement*>(stmt);

        if (!statement)
            return SQL_INVALID_HANDLE;

        int32_t res = statement->GetColumnNumber();

        if (columnNum)
            *columnNum = static_cast<SQLSMALLINT>(res);

        LOG_MSG("columnNum: %d\n", *columnNum);

        return statement->GetDiagnosticRecords().GetReturnCode();
    }

    SQLRETURN SQLTables(SQLHSTMT    stmt,
                        SQLCHAR*    catalogName,
                        SQLSMALLINT catalogNameLen,
                        SQLCHAR*    schemaName,
                        SQLSMALLINT schemaNameLen,
                        SQLCHAR*    tableName,
                        SQLSMALLINT tableNameLen,
                        SQLCHAR*    tableType,
                        SQLSMALLINT tableTypeLen)
    {
        using odbc::Statement;
        using utility::SqlStringToString;

        LOG_MSG("SQLTables called\n");

        Statement *statement = reinterpret_cast<Statement*>(stmt);

        if (!statement)
            return SQL_INVALID_HANDLE;

        std::string catalog = SqlStringToString(catalogName, catalogNameLen);
        std::string schema = SqlStringToString(schemaName, schemaNameLen);
        std::string table = SqlStringToString(tableName, tableNameLen);
        std::string tableTypeStr = SqlStringToString(tableType, tableTypeLen);

        LOG_MSG("catalog: %s\n", catalog.c_str());
        LOG_MSG("schema: %s\n", schema.c_str());
        LOG_MSG("table: %s\n", table.c_str());
        LOG_MSG("tableType: %s\n", tableTypeStr.c_str());

        statement->ExecuteGetTablesMetaQuery(catalog, schema, table, tableTypeStr);

        return statement->GetDiagnosticRecords().GetReturnCode();
    }

    SQLRETURN SQLColumns(SQLHSTMT       stmt,
                         SQLCHAR*       catalogName,
                         SQLSMALLINT    catalogNameLen,
                         SQLCHAR*       schemaName,
                         SQLSMALLINT    schemaNameLen,
                         SQLCHAR*       tableName,
                         SQLSMALLINT    tableNameLen,
                         SQLCHAR*       columnName,
                         SQLSMALLINT    columnNameLen)
    {
        using odbc::Statement;
        using utility::SqlStringToString;

        LOG_MSG("SQLColumns called\n");

        Statement *statement = reinterpret_cast<Statement*>(stmt);

        if (!statement)
            return SQL_INVALID_HANDLE;

        std::string catalog = SqlStringToString(catalogName, catalogNameLen);
        std::string schema = SqlStringToString(schemaName, schemaNameLen);
        std::string table = SqlStringToString(tableName, tableNameLen);
        std::string column = SqlStringToString(columnName, columnNameLen);

        LOG_MSG("catalog: %s\n", catalog.c_str());
        LOG_MSG("schema: %s\n", schema.c_str());
        LOG_MSG("table: %s\n", table.c_str());
        LOG_MSG("column: %s\n", column.c_str());

        statement->ExecuteGetColumnsMetaQuery(schema, table, column);

        return statement->GetDiagnosticRecords().GetReturnCode();
    }

    SQLRETURN SQLMoreResults(SQLHSTMT stmt)
    {
        using odbc::Statement;

        LOG_MSG("SQLMoreResults called\n");

        Statement *statement = reinterpret_cast<Statement*>(stmt);

        if (!statement)
            return SQL_INVALID_HANDLE;

        return statement->DataAvailable() ? SQL_SUCCESS : SQL_NO_DATA;
    }

    SQLRETURN SQLBindParameter(SQLHSTMT     stmt,
                               SQLUSMALLINT paramIdx,
                               SQLSMALLINT  ioType,
                               SQLSMALLINT  bufferType,
                               SQLSMALLINT  paramSqlType,
                               SQLULEN      columnSize,
                               SQLSMALLINT  decDigits,
                               SQLPOINTER   buffer,
                               SQLLEN       bufferLen,
                               SQLLEN*      resLen)
    {
        using namespace odbc::type_traits;

        using odbc::Statement;
        using odbc::app::ApplicationDataBuffer;
        using odbc::app::Parameter;
        using odbc::type_traits::IsSqlTypeSupported;

        LOG_MSG("SQLBindParameter called: %d, %d, %d\n", paramIdx, bufferType, paramSqlType);

        Statement *statement = reinterpret_cast<Statement*>(stmt);

        if (!statement)
            return SQL_INVALID_HANDLE;

        if (ioType != SQL_PARAM_INPUT)
            return SQL_ERROR;

<<<<<<< HEAD
=======
        if (resLen && (*resLen == SQL_DATA_AT_EXEC || *resLen <= SQL_LEN_DATA_AT_EXEC_OFFSET))
            return SQL_ERROR;

>>>>>>> 8032fc2c
        if (!IsSqlTypeSupported(paramSqlType))
            return SQL_ERROR;

        IgniteSqlType driverType = ToDriverType(bufferType);

        if (driverType == IGNITE_ODBC_C_TYPE_UNSUPPORTED)
            return SQL_ERROR;

        if (buffer)
        {
            ApplicationDataBuffer dataBuffer(driverType, buffer, bufferLen, resLen);

            Parameter param(dataBuffer, paramSqlType, columnSize, decDigits);

            statement->BindParameter(paramIdx, param);
        }
        else
            statement->UnbindParameter(paramIdx);

        return statement->GetDiagnosticRecords().GetReturnCode();
    }

    SQLRETURN SQLNativeSql(SQLHDBC      conn,
                           SQLCHAR*     inQuery,
                           SQLINTEGER   inQueryLen,
                           SQLCHAR*     outQueryBuffer,
                           SQLINTEGER   outQueryBufferLen,
                           SQLINTEGER*  outQueryLen)
    {
        using namespace utility;

        LOG_MSG("SQLNativeSql called\n");

        std::string in = SqlStringToString(inQuery, inQueryLen);

        CopyStringToBuffer(in, reinterpret_cast<char*>(outQueryBuffer),
            static_cast<size_t>(outQueryBufferLen));

        if (outQueryLen)
            *outQueryLen = std::min(outQueryBufferLen, static_cast<SQLINTEGER>(in.size()));

        return SQL_SUCCESS;
    }

    SQLRETURN SQLColAttribute(SQLHSTMT        stmt,
                              SQLUSMALLINT    columnNum,
                              SQLUSMALLINT    fieldId,
                              SQLPOINTER      strAttr,
                              SQLSMALLINT     bufferLen,
                              SQLSMALLINT*    strAttrLen,
                              SQLLEN*         numericAttr)
    {
        using odbc::Statement;
        using odbc::meta::ColumnMetaVector;
        using odbc::meta::ColumnMeta;

        LOG_MSG("SQLColAttribute called: %d (%s)\n", fieldId, ColumnMeta::AttrIdToString(fieldId));

        Statement *statement = reinterpret_cast<Statement*>(stmt);

        if (!statement)
            return SQL_INVALID_HANDLE;

        // This is a special case
        if (fieldId == SQL_DESC_COUNT)
        {
            SQLSMALLINT val = 0;

            SQLRETURN res = SQLNumResultCols(stmt, &val);

<<<<<<< HEAD
            if (res == SQL_SUCCESS && numericAttr)
=======
            if (numericAttr && res == SQL_SUCCESS)
>>>>>>> 8032fc2c
                *numericAttr = val;

            return res;
        }

        statement->GetColumnAttribute(columnNum, fieldId, reinterpret_cast<char*>(strAttr),
            bufferLen, strAttrLen, numericAttr);

        return statement->GetDiagnosticRecords().GetReturnCode();
    }

    SQLRETURN SQLDescribeCol(SQLHSTMT       stmt,
                             SQLUSMALLINT   columnNum, 
                             SQLCHAR*       columnNameBuf,
                             SQLSMALLINT    columnNameBufLen,
                             SQLSMALLINT*   columnNameLen,
                             SQLSMALLINT*   dataType, 
                             SQLULEN*       columnSize,
                             SQLSMALLINT*   decimalDigits, 
                             SQLSMALLINT*   nullable)
    {
        using odbc::Statement;
        using odbc::SqlLen;

        LOG_MSG("SQLDescribeCol called\n");

        Statement *statement = reinterpret_cast<Statement*>(stmt);

        if (!statement)
            return SQL_INVALID_HANDLE;

        statement->GetColumnAttribute(columnNum, SQL_DESC_NAME,
            reinterpret_cast<char*>(columnNameBuf), columnNameBufLen, columnNameLen, 0);

        SqlLen dataTypeRes;
        SqlLen columnSizeRes;
        SqlLen decimalDigitsRes;
        SqlLen nullableRes;

        statement->GetColumnAttribute(columnNum, SQL_DESC_TYPE, 0, 0, 0, &dataTypeRes);
        statement->GetColumnAttribute(columnNum, SQL_DESC_PRECISION, 0, 0, 0, &columnSizeRes);
        statement->GetColumnAttribute(columnNum, SQL_DESC_SCALE, 0, 0, 0, &decimalDigitsRes);
        statement->GetColumnAttribute(columnNum, SQL_DESC_NULLABLE, 0, 0, 0, &nullableRes);

        LOG_MSG("columnNum: %lld\n", columnNum);
        LOG_MSG("dataTypeRes: %lld\n", dataTypeRes);
        LOG_MSG("columnSizeRes: %lld\n", columnSizeRes);
        LOG_MSG("decimalDigitsRes: %lld\n", decimalDigitsRes);
        LOG_MSG("nullableRes: %lld\n", nullableRes);
<<<<<<< HEAD
        LOG_MSG("columnNameBuf: %s\n", columnNameBuf);
        LOG_MSG("columnNameLen: %d\n", columnNameLen ? *columnNameLen : 0);

        if (dataType)
            *dataType = static_cast<SQLSMALLINT>(dataTypeRes);

        if (columnSize)
            *columnSize = static_cast<SQLULEN>(columnSizeRes);

=======
        LOG_MSG("columnNameBuf: %s\n", columnNameBuf ? columnNameBuf : "<null>");
        LOG_MSG("columnNameLen: %d\n", columnNameLen ? *columnNameLen : -1);

        if (dataType)
            *dataType = static_cast<SQLSMALLINT>(dataTypeRes);

        if (columnSize)
            *columnSize = static_cast<SQLULEN>(columnSizeRes);

>>>>>>> 8032fc2c
        if (decimalDigits)
            *decimalDigits = static_cast<SQLSMALLINT>(decimalDigitsRes);

        if (nullable)
            *nullable = static_cast<SQLSMALLINT>(nullableRes);

        return statement->GetDiagnosticRecords().GetReturnCode();
    }


    SQLRETURN SQLRowCount(SQLHSTMT stmt, SQLLEN* rowCnt)
    {
        using odbc::Statement;

        LOG_MSG("SQLRowCount called\n");

        Statement *statement = reinterpret_cast<Statement*>(stmt);

        if (!statement)
            return SQL_INVALID_HANDLE;

        int64_t res = statement->AffectedRows();

        if (rowCnt)
            *rowCnt = static_cast<SQLLEN>(res);

        return statement->GetDiagnosticRecords().GetReturnCode();
    }

    SQLRETURN SQLForeignKeys(SQLHSTMT       stmt,
                             SQLCHAR*       primaryCatalogName,
                             SQLSMALLINT    primaryCatalogNameLen,
                             SQLCHAR*       primarySchemaName,
                             SQLSMALLINT    primarySchemaNameLen,
                             SQLCHAR*       primaryTableName,
                             SQLSMALLINT    primaryTableNameLen,
                             SQLCHAR*       foreignCatalogName,
                             SQLSMALLINT    foreignCatalogNameLen,
                             SQLCHAR*       foreignSchemaName,
                             SQLSMALLINT    foreignSchemaNameLen,
                             SQLCHAR*       foreignTableName,
                             SQLSMALLINT    foreignTableNameLen)
    {
        using odbc::Statement;
        using utility::SqlStringToString;

        LOG_MSG("SQLForeignKeys called\n");

        Statement *statement = reinterpret_cast<Statement*>(stmt);

        if (!statement)
            return SQL_INVALID_HANDLE;

        std::string primaryCatalog = SqlStringToString(primaryCatalogName, primaryCatalogNameLen);
        std::string primarySchema = SqlStringToString(primarySchemaName, primarySchemaNameLen);
        std::string primaryTable = SqlStringToString(primaryTableName, primaryTableNameLen);
        std::string foreignCatalog = SqlStringToString(foreignCatalogName, foreignCatalogNameLen);
        std::string foreignSchema = SqlStringToString(foreignSchemaName, foreignSchemaNameLen);
        std::string foreignTable = SqlStringToString(foreignTableName, foreignTableNameLen);

        LOG_MSG("primaryCatalog: %s\n", primaryCatalog.c_str());
        LOG_MSG("primarySchema: %s\n", primarySchema.c_str());
        LOG_MSG("primaryTable: %s\n", primaryTable.c_str());
        LOG_MSG("foreignCatalog: %s\n", foreignCatalog.c_str());
        LOG_MSG("foreignSchema: %s\n", foreignSchema.c_str());
        LOG_MSG("foreignTable: %s\n", foreignTable.c_str());

        statement->ExecuteGetForeignKeysQuery(primaryCatalog, primarySchema,
            primaryTable, foreignCatalog, foreignSchema, foreignTable);

        return statement->GetDiagnosticRecords().GetReturnCode();
    }

    SQLRETURN SQLGetStmtAttr(SQLHSTMT       stmt,
                             SQLINTEGER     attr,
                             SQLPOINTER     valueBuf,
                             SQLINTEGER     valueBufLen,
                             SQLINTEGER*    valueResLen)
    {
        using odbc::Statement;

        LOG_MSG("SQLGetStmtAttr called");

#ifdef ODBC_DEBUG
        using odbc::type_traits::StatementAttrIdToString;

        LOG_MSG("Attr: %s (%d)\n", StatementAttrIdToString(attr), attr);
#endif //ODBC_DEBUG

        Statement *statement = reinterpret_cast<Statement*>(stmt);

        if (!statement)
            return SQL_INVALID_HANDLE;

        if (!valueBuf)
            return SQL_ERROR;

        switch (attr)
        {
            case SQL_ATTR_APP_ROW_DESC:
            case SQL_ATTR_APP_PARAM_DESC:
            case SQL_ATTR_IMP_ROW_DESC:
            case SQL_ATTR_IMP_PARAM_DESC:
            {
                SQLPOINTER *val = reinterpret_cast<SQLPOINTER*>(valueBuf);

                *val = static_cast<SQLPOINTER>(stmt);

                break;
            }

            case SQL_ATTR_ROW_ARRAY_SIZE:
            {
                SQLINTEGER *val = reinterpret_cast<SQLINTEGER*>(valueBuf);

                *val = static_cast<SQLINTEGER>(1);

                break;
            }

            case SQL_ATTR_ROWS_FETCHED_PTR:
            {
                SQLULEN** val = reinterpret_cast<SQLULEN**>(valueBuf);

                *val = reinterpret_cast<SQLULEN*>(statement->GetRowsFetchedPtr());

                break;
            }

            case SQL_ATTR_ROW_STATUS_PTR:
            {
                SQLUSMALLINT** val = reinterpret_cast<SQLUSMALLINT**>(valueBuf);

                *val = reinterpret_cast<SQLUSMALLINT*>(statement->GetRowStatusesPtr());

                break;
            }

            case SQL_ATTR_PARAM_BIND_OFFSET_PTR:
            {
                SQLULEN** val = reinterpret_cast<SQLULEN**>(valueBuf);

                *val = reinterpret_cast<SQLULEN*>(statement->GetParamBindOffsetPtr());

                break;
            }

            case SQL_ATTR_ROW_BIND_OFFSET_PTR:
            {
                SQLULEN** val = reinterpret_cast<SQLULEN**>(valueBuf);

                *val = reinterpret_cast<SQLULEN*>(statement->GetColumnBindOffsetPtr());

                break;
            }

            default:
                return SQL_ERROR;
        }

        return SQL_SUCCESS;
    }

    SQLRETURN SQLSetStmtAttr(SQLHSTMT    stmt,
                             SQLINTEGER  attr,
                             SQLPOINTER  value,
                             SQLINTEGER  valueLen)
    {
        using odbc::Statement;

        LOG_MSG("SQLSetStmtAttr called");

#ifdef ODBC_DEBUG
        using odbc::type_traits::StatementAttrIdToString;

        LOG_MSG("Attr: %s (%d)\n", StatementAttrIdToString(attr), attr);
#endif //ODBC_DEBUG

        Statement *statement = reinterpret_cast<Statement*>(stmt);

        if (!statement)
            return SQL_INVALID_HANDLE;

        switch (attr)
        {
            case SQL_ATTR_ROW_ARRAY_SIZE:
            {
                SQLULEN val = reinterpret_cast<SQLULEN>(value);

                LOG_MSG("Value: %d\n", val);

                if (val != 1)
                    return SQL_ERROR;

                break;
            }

            case SQL_ATTR_ROWS_FETCHED_PTR:
            {
                statement->SetRowsFetchedPtr(reinterpret_cast<size_t*>(value));

                break;
            }

            case SQL_ATTR_ROW_STATUS_PTR:
            {
                statement->SetRowStatusesPtr(reinterpret_cast<uint16_t*>(value));

                break;
            }

            case SQL_ATTR_PARAM_BIND_OFFSET_PTR:
            {
                statement->SetParamBindOffsetPtr(reinterpret_cast<int*>(value));

                break;
            }

            case SQL_ATTR_ROW_BIND_OFFSET_PTR:
            {
                statement->SetColumnBindOffsetPtr(reinterpret_cast<int*>(value));

                break;
            }

            default:
                return SQL_ERROR;
        }

        return SQL_SUCCESS;
    }

    SQLRETURN SQLPrimaryKeys(SQLHSTMT       stmt,
                             SQLCHAR*       catalogName,
                             SQLSMALLINT    catalogNameLen,
                             SQLCHAR*       schemaName,
                             SQLSMALLINT    schemaNameLen,
                             SQLCHAR*       tableName,
                             SQLSMALLINT    tableNameLen)
    {
        using odbc::Statement;
        using utility::SqlStringToString;

        LOG_MSG("SQLPrimaryKeys called\n");

        Statement *statement = reinterpret_cast<Statement*>(stmt);

        if (!statement)
            return SQL_INVALID_HANDLE;

        std::string catalog = SqlStringToString(catalogName, catalogNameLen);
        std::string schema = SqlStringToString(schemaName, schemaNameLen);
        std::string table = SqlStringToString(tableName, tableNameLen);

        LOG_MSG("catalog: %s\n", catalog.c_str());
        LOG_MSG("schema: %s\n", schema.c_str());
        LOG_MSG("table: %s\n", table.c_str());

        statement->ExecuteGetPrimaryKeysQuery(catalog, schema, table);

        return statement->GetDiagnosticRecords().GetReturnCode();
    }

    SQLRETURN SQLNumParams(SQLHSTMT stmt, SQLSMALLINT* paramCnt)
    {
        using odbc::Statement;

        LOG_MSG("SQLNumParams called\n");

        Statement *statement = reinterpret_cast<Statement*>(stmt);

        if (!statement)
            return SQL_INVALID_HANDLE;

        if (paramCnt)
            *paramCnt = static_cast<SQLSMALLINT>(statement->GetParametersNumber());

        return statement->GetDiagnosticRecords().GetReturnCode();
    }

    SQLRETURN SQLGetDiagField(SQLSMALLINT   handleType,
                              SQLHANDLE     handle,
                              SQLSMALLINT   recNum,
                              SQLSMALLINT   diagId,
                              SQLPOINTER    buffer,
                              SQLSMALLINT   bufferLen,
                              SQLSMALLINT*  resLen)
    {
        using namespace odbc;
        using namespace odbc::diagnostic;
        using namespace odbc::type_traits;

        using odbc::app::ApplicationDataBuffer;

        LOG_MSG("SQLGetDiagField called: %d\n", recNum);

        SqlLen outResLen;
        ApplicationDataBuffer outBuffer(IGNITE_ODBC_C_TYPE_DEFAULT, buffer, bufferLen, &outResLen);

        SqlResult result;

        DiagnosticField field = DiagnosticFieldToInternal(diagId);

        switch (handleType)
        {
            case SQL_HANDLE_ENV:
            case SQL_HANDLE_DBC:
            case SQL_HANDLE_STMT:
            {
                Diagnosable *diag = reinterpret_cast<Diagnosable*>(handle);

                result = diag->GetDiagnosticRecords().GetField(recNum, field, outBuffer);

                break;
            }

            default:
            {
                result = SQL_RESULT_NO_DATA;
                break;
            }
        }

        if (resLen && result == SQL_RESULT_SUCCESS)
            *resLen = static_cast<SQLSMALLINT>(outResLen);

        return SqlResultToReturnCode(result);
    }

    SQLRETURN SQLGetDiagRec(SQLSMALLINT     handleType,
                            SQLHANDLE       handle,
                            SQLSMALLINT     recNum,
                            SQLCHAR*        sqlState,
                            SQLINTEGER*     nativeError,
                            SQLCHAR*        msgBuffer,
                            SQLSMALLINT     msgBufferLen,
                            SQLSMALLINT*    msgLen)
    {
        using namespace utility;
        using namespace odbc;
        using namespace odbc::diagnostic;
        using namespace odbc::type_traits;

        using odbc::app::ApplicationDataBuffer;

        LOG_MSG("SQLGetDiagRec called\n");

        const DiagnosticRecordStorage* records = 0;

        switch (handleType)
        {
            case SQL_HANDLE_ENV:
            case SQL_HANDLE_DBC:
            case SQL_HANDLE_STMT:
            {
                Diagnosable *diag = reinterpret_cast<Diagnosable*>(handle);

                records = &diag->GetDiagnosticRecords();

                break;
            }

            default:
                break;
        }

        if (!records || recNum < 1 || recNum > records->GetStatusRecordsNumber())
            return SQL_NO_DATA;

        const DiagnosticRecord& record = records->GetStatusRecord(recNum);

        if (sqlState)
            CopyStringToBuffer(record.GetSqlState(), reinterpret_cast<char*>(sqlState), 6);

        if (nativeError)
            *nativeError = 0;

        SqlLen outResLen;
        ApplicationDataBuffer outBuffer(IGNITE_ODBC_C_TYPE_CHAR, msgBuffer, msgBufferLen, &outResLen);

        outBuffer.PutString(record.GetMessageText());

        if (msgLen)
            *msgLen = static_cast<SQLSMALLINT>(outResLen);

        return SQL_SUCCESS;
    }

    SQLRETURN SQLGetTypeInfo(SQLHSTMT stmt, SQLSMALLINT type)
    {
        using odbc::Statement;

        LOG_MSG("SQLGetTypeInfo called\n");

        Statement *statement = reinterpret_cast<Statement*>(stmt);

        if (!statement)
            return SQL_INVALID_HANDLE;

        statement->ExecuteGetTypeInfoQuery(static_cast<int16_t>(type));

        return statement->GetDiagnosticRecords().GetReturnCode();
    }

    SQLRETURN SQLEndTran(SQLSMALLINT handleType, SQLHANDLE handle, SQLSMALLINT completionType)
    {
        using namespace odbc;

        LOG_MSG("SQLEndTran called\n");

        SQLRETURN result;

        switch (handleType)
        {
            case SQL_HANDLE_ENV:
            {
                Environment *env = reinterpret_cast<Environment*>(handle);

                if (!env)
                    return SQL_INVALID_HANDLE;

                if (completionType == SQL_COMMIT)
                    env->TransactionCommit();
                else
                    env->TransactionRollback();

                result = env->GetDiagnosticRecords().GetReturnCode();

                break;
            }

            case SQL_HANDLE_DBC:
            {
                Connection *conn = reinterpret_cast<Connection*>(handle);

                if (!conn)
                    return SQL_INVALID_HANDLE;

                if (completionType == SQL_COMMIT)
                    conn->TransactionCommit();
                else
                    conn->TransactionRollback();

                result = conn->GetDiagnosticRecords().GetReturnCode();

                break;
            }

            default:
            {
                result = SQL_INVALID_HANDLE;

                break;
            }
        }

        return result;
    }

    SQLRETURN SQLGetData(SQLHSTMT       stmt,
                         SQLUSMALLINT   colNum,
                         SQLSMALLINT    targetType,
                         SQLPOINTER     targetValue,
                         SQLLEN         bufferLength,
                         SQLLEN*        strLengthOrIndicator)
    {
        using namespace odbc::type_traits;

        using odbc::Statement;
        using odbc::app::ApplicationDataBuffer;

        LOG_MSG("SQLGetData called\n");

        Statement *statement = reinterpret_cast<Statement*>(stmt);

        if (!statement)
            return SQL_INVALID_HANDLE;

        IgniteSqlType driverType = ToDriverType(targetType);

        ApplicationDataBuffer dataBuffer(driverType, targetValue, bufferLength, strLengthOrIndicator);

        statement->GetColumnData(colNum, dataBuffer);

        return statement->GetDiagnosticRecords().GetReturnCode();
    }

    SQLRETURN SQLSetEnvAttr(SQLHENV     env,
                            SQLINTEGER  attr,
                            SQLPOINTER  value,
                            SQLINTEGER  valueLen)
    {
        using odbc::Environment;

        LOG_MSG("SQLSetEnvAttr called\n");

        Environment *environment = reinterpret_cast<Environment*>(env);

        if (!environment)
            return SQL_INVALID_HANDLE;

        environment->SetAttribute(attr, value, valueLen);

        return environment->GetDiagnosticRecords().GetReturnCode();
    }

    SQLRETURN SQLGetEnvAttr(SQLHENV     env,
                            SQLINTEGER  attr,
                            SQLPOINTER  valueBuf,
                            SQLINTEGER  valueBufLen,
                            SQLINTEGER* valueResLen)
    {
        using namespace odbc;
        using namespace odbc::type_traits;

        using odbc::app::ApplicationDataBuffer;

        LOG_MSG("SQLGetEnvAttr called\n");

        Environment *environment = reinterpret_cast<Environment*>(env);

        if (!environment)
            return SQL_INVALID_HANDLE;

        SqlLen outResLen;
        ApplicationDataBuffer outBuffer(IGNITE_ODBC_C_TYPE_DEFAULT, valueBuf,
            static_cast<int32_t>(valueBufLen), &outResLen);

        environment->GetAttribute(attr, outBuffer);

        if (valueResLen)
            *valueResLen = static_cast<SQLSMALLINT>(outResLen);

        return environment->GetDiagnosticRecords().GetReturnCode();
    }

    SQLRETURN SQLSpecialColumns(SQLHSTMT    stmt,
                                SQLSMALLINT idType,
                                SQLCHAR*    catalogName,
                                SQLSMALLINT catalogNameLen,
                                SQLCHAR*    schemaName,
                                SQLSMALLINT schemaNameLen,
                                SQLCHAR*    tableName,
                                SQLSMALLINT tableNameLen,
                                SQLSMALLINT scope,
                                SQLSMALLINT nullable)
    {
        using namespace odbc;

        using utility::SqlStringToString;

        LOG_MSG("SQLSpecialColumns called\n");

        Statement *statement = reinterpret_cast<Statement*>(stmt);

        if (!statement)
            return SQL_INVALID_HANDLE;

        std::string catalog = SqlStringToString(catalogName, catalogNameLen);
        std::string schema = SqlStringToString(schemaName, schemaNameLen);
        std::string table = SqlStringToString(tableName, tableNameLen);

        LOG_MSG("catalog: %s\n", catalog.c_str());
        LOG_MSG("schema: %s\n", schema.c_str());
        LOG_MSG("table: %s\n", table.c_str());

        statement->ExecuteSpecialColumnsQuery(idType, catalog, schema, table, scope, nullable);

        return statement->GetDiagnosticRecords().GetReturnCode();
    }

    SQLRETURN SQLParamData(SQLHSTMT stmt, SQLPOINTER* value)
    {
        using namespace ignite::odbc;

        LOG_MSG("SQLParamData called\n");

        Statement *statement = reinterpret_cast<Statement*>(stmt);

        if (!statement)
            return SQL_INVALID_HANDLE;

        statement->SelectParam(value);

        return statement->GetDiagnosticRecords().GetReturnCode();
    }

    SQLRETURN SQLPutData(SQLHSTMT stmt, SQLPOINTER data, SQLLEN strLengthOrIndicator)
    {
        using namespace ignite::odbc;

        LOG_MSG("SQLPutData called\n");

        Statement *statement = reinterpret_cast<Statement*>(stmt);

        if (!statement)
            return SQL_INVALID_HANDLE;

        statement->PutData(data, strLengthOrIndicator);

        return statement->GetDiagnosticRecords().GetReturnCode();
    }

} // namespace ignite;<|MERGE_RESOLUTION|>--- conflicted
+++ resolved
@@ -633,12 +633,6 @@
         if (ioType != SQL_PARAM_INPUT)
             return SQL_ERROR;
 
-<<<<<<< HEAD
-=======
-        if (resLen && (*resLen == SQL_DATA_AT_EXEC || *resLen <= SQL_LEN_DATA_AT_EXEC_OFFSET))
-            return SQL_ERROR;
-
->>>>>>> 8032fc2c
         if (!IsSqlTypeSupported(paramSqlType))
             return SQL_ERROR;
 
@@ -709,11 +703,7 @@
 
             SQLRETURN res = SQLNumResultCols(stmt, &val);
 
-<<<<<<< HEAD
-            if (res == SQL_SUCCESS && numericAttr)
-=======
             if (numericAttr && res == SQL_SUCCESS)
->>>>>>> 8032fc2c
                 *numericAttr = val;
 
             return res;
@@ -763,9 +753,8 @@
         LOG_MSG("columnSizeRes: %lld\n", columnSizeRes);
         LOG_MSG("decimalDigitsRes: %lld\n", decimalDigitsRes);
         LOG_MSG("nullableRes: %lld\n", nullableRes);
-<<<<<<< HEAD
-        LOG_MSG("columnNameBuf: %s\n", columnNameBuf);
-        LOG_MSG("columnNameLen: %d\n", columnNameLen ? *columnNameLen : 0);
+        LOG_MSG("columnNameBuf: %s\n", columnNameBuf ? columnNameBuf : "<null>");
+        LOG_MSG("columnNameLen: %d\n", columnNameLen ? *columnNameLen : -1);
 
         if (dataType)
             *dataType = static_cast<SQLSMALLINT>(dataTypeRes);
@@ -773,17 +762,6 @@
         if (columnSize)
             *columnSize = static_cast<SQLULEN>(columnSizeRes);
 
-=======
-        LOG_MSG("columnNameBuf: %s\n", columnNameBuf ? columnNameBuf : "<null>");
-        LOG_MSG("columnNameLen: %d\n", columnNameLen ? *columnNameLen : -1);
-
-        if (dataType)
-            *dataType = static_cast<SQLSMALLINT>(dataTypeRes);
-
-        if (columnSize)
-            *columnSize = static_cast<SQLULEN>(columnSizeRes);
-
->>>>>>> 8032fc2c
         if (decimalDigits)
             *decimalDigits = static_cast<SQLSMALLINT>(decimalDigitsRes);
 
