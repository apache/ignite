--- conflicted
+++ resolved
@@ -96,25 +96,16 @@
                 {
                     app::ColumnBindingMap::iterator it = columnBindings.find(i);
 
-<<<<<<< HEAD
                     if (it == columnBindings.end())
                         continue;
 
                     SqlResult result = row->ReadColumnToBuffer(i, it->second);
 
                     if (result == SQL_RESULT_ERROR)
-=======
-                    if (it != columnBindings.end())
->>>>>>> d0862277
                     {
-                        SqlResult result = row->ReadColumnToBuffer(i, it->second);
-
-                        if (result == SQL_RESULT_ERROR)
-                        {
-                            diag.AddStatusRecord(SQL_STATE_01S01_ERROR_IN_ROW, "Can not retrieve row column.", 0, i);
-
-                            return SQL_RESULT_ERROR;
-                        }
+                        diag.AddStatusRecord(SQL_STATE_01S01_ERROR_IN_ROW, "Can not retrieve row column.", 0, i);
+
+                        return SQL_RESULT_ERROR;
                     }
                 }
 
