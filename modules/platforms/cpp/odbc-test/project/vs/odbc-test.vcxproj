﻿<?xml version="1.0" encoding="utf-8"?>
<Project DefaultTargets="Build" ToolsVersion="4.0" xmlns="http://schemas.microsoft.com/developer/msbuild/2003">
  <ItemGroup Label="ProjectConfigurations">
    <ProjectConfiguration Include="Debug|Win32">
      <Configuration>Debug</Configuration>
      <Platform>Win32</Platform>
    </ProjectConfiguration>
    <ProjectConfiguration Include="Release|Win32">
      <Configuration>Release</Configuration>
      <Platform>Win32</Platform>
    </ProjectConfiguration>
    <ProjectConfiguration Include="Debug|x64">
      <Configuration>Debug</Configuration>
      <Platform>x64</Platform>
    </ProjectConfiguration>
    <ProjectConfiguration Include="Release|x64">
      <Configuration>Release</Configuration>
      <Platform>x64</Platform>
    </ProjectConfiguration>
  </ItemGroup>
  <PropertyGroup Label="Globals">
    <ProjectGuid>{309BEA40-495D-463F-98D5-4657F03F6D8F}</ProjectGuid>
    <RootNamespace>odbctest</RootNamespace>
    <WindowsTargetPlatformVersion>8.1</WindowsTargetPlatformVersion>
  </PropertyGroup>
  <Import Project="$(VCTargetsPath)\Microsoft.Cpp.Default.props" />
  <PropertyGroup Condition="'$(Configuration)|$(Platform)'=='Debug|Win32'" Label="Configuration">
    <ConfigurationType>Application</ConfigurationType>
    <UseDebugLibraries>true</UseDebugLibraries>
    <PlatformToolset>v100</PlatformToolset>
    <CharacterSet>MultiByte</CharacterSet>
    <WholeProgramOptimization>true</WholeProgramOptimization>
  </PropertyGroup>
  <PropertyGroup Condition="'$(Configuration)|$(Platform)'=='Release|Win32'" Label="Configuration">
    <ConfigurationType>Application</ConfigurationType>
    <UseDebugLibraries>false</UseDebugLibraries>
    <PlatformToolset>v100</PlatformToolset>
    <CharacterSet>MultiByte</CharacterSet>
    <WholeProgramOptimization>true</WholeProgramOptimization>
  </PropertyGroup>
  <PropertyGroup Condition="'$(Configuration)|$(Platform)'=='Debug|x64'" Label="Configuration">
    <ConfigurationType>Application</ConfigurationType>
    <UseDebugLibraries>true</UseDebugLibraries>
    <PlatformToolset>v100</PlatformToolset>
    <CharacterSet>MultiByte</CharacterSet>
    <WholeProgramOptimization>true</WholeProgramOptimization>
  </PropertyGroup>
  <PropertyGroup Condition="'$(Configuration)|$(Platform)'=='Release|x64'" Label="Configuration">
    <ConfigurationType>Application</ConfigurationType>
    <UseDebugLibraries>false</UseDebugLibraries>
    <PlatformToolset>v100</PlatformToolset>
    <CharacterSet>MultiByte</CharacterSet>
    <WholeProgramOptimization>true</WholeProgramOptimization>
  </PropertyGroup>
  <Import Project="$(VCTargetsPath)\Microsoft.Cpp.props" />
  <ImportGroup Label="ExtensionSettings">
  </ImportGroup>
  <ImportGroup Label="Shared">
  </ImportGroup>
  <ImportGroup Label="PropertySheets" Condition="'$(Configuration)|$(Platform)'=='Debug|Win32'">
    <Import Project="$(UserRootDir)\Microsoft.Cpp.$(Platform).user.props" Condition="exists('$(UserRootDir)\Microsoft.Cpp.$(Platform).user.props')" Label="LocalAppDataPlatform" />
  </ImportGroup>
  <ImportGroup Label="PropertySheets" Condition="'$(Configuration)|$(Platform)'=='Release|Win32'">
    <Import Project="$(UserRootDir)\Microsoft.Cpp.$(Platform).user.props" Condition="exists('$(UserRootDir)\Microsoft.Cpp.$(Platform).user.props')" Label="LocalAppDataPlatform" />
  </ImportGroup>
  <ImportGroup Label="PropertySheets" Condition="'$(Configuration)|$(Platform)'=='Debug|x64'">
    <Import Project="$(UserRootDir)\Microsoft.Cpp.$(Platform).user.props" Condition="exists('$(UserRootDir)\Microsoft.Cpp.$(Platform).user.props')" Label="LocalAppDataPlatform" />
  </ImportGroup>
  <ImportGroup Label="PropertySheets" Condition="'$(Configuration)|$(Platform)'=='Release|x64'">
    <Import Project="$(UserRootDir)\Microsoft.Cpp.$(Platform).user.props" Condition="exists('$(UserRootDir)\Microsoft.Cpp.$(Platform).user.props')" Label="LocalAppDataPlatform" />
  </ImportGroup>
  <PropertyGroup Label="UserMacros" />
  <PropertyGroup Condition="'$(Configuration)|$(Platform)'=='Debug|x64'">
    <OutDir>$(SolutionDir)$(Platform)\$(Configuration)\</OutDir>
    <IntDir>$(Platform)\$(Configuration)\</IntDir>
  </PropertyGroup>
  <PropertyGroup Condition="'$(Configuration)|$(Platform)'=='Debug|Win32'">
    <OutDir>$(SolutionDir)$(Platform)\$(Configuration)\</OutDir>
    <IntDir>$(Platform)\$(Configuration)\</IntDir>
  </PropertyGroup>
  <PropertyGroup Condition="'$(Configuration)|$(Platform)'=='Release|x64'">
    <OutDir>$(SolutionDir)$(Platform)\$(Configuration)\</OutDir>
    <IntDir>$(Platform)\$(Configuration)\</IntDir>
  </PropertyGroup>
  <PropertyGroup Condition="'$(Configuration)|$(Platform)'=='Release|Win32'">
    <OutDir>$(SolutionDir)$(Platform)\$(Configuration)\</OutDir>
    <IntDir>$(Platform)\$(Configuration)\</IntDir>
  </PropertyGroup>
  <ItemDefinitionGroup Condition="'$(Configuration)|$(Platform)'=='Debug|Win32'">
    <ClCompile>
      <WarningLevel>Level3</WarningLevel>
      <Optimization>Disabled</Optimization>
      <SDLCheck>true</SDLCheck>
      <AdditionalIncludeDirectories>$(JAVA_HOME)\include;$(JAVA_HOME)\include\win32;$(ProjectDir)\..\..\..\common\include;$(ProjectDir)\..\..\..\common\os\win\include;$(ProjectDir)\..\..\..\jni\include;$(ProjectDir)\..\..\..\jni\os\win\include;$(ProjectDir)\..\..\..\binary\include;$(ProjectDir)\..\..\..\binary\os\win\include;$(ProjectDir)\..\..\..\core\include;$(ProjectDir)\..\..\..\odbc\include;$(ProjectDir)\..\..\include;$(ProjectDir)\..\..\os\win;$(ProjectDir)\..\..\src;$(BOOST_HOME)</AdditionalIncludeDirectories>
      <PreprocessorDefinitions>_CRT_SECURE_NO_WARNINGS;BOOST_DATE_TIME_NO_LIB;BOOST_REGEX_NO_LIB;IGNITE_IMPL;IGNITE_FRIEND;IGNITE_TESTS_32;%(PreprocessorDefinitions)</PreprocessorDefinitions>
      <ExceptionHandling>Async</ExceptionHandling>
    </ClCompile>
    <Link>
      <GenerateDebugInformation>true</GenerateDebugInformation>
      <AdditionalDependencies>$(JAVA_HOME)\lib\jvm.lib;$(BOOST_HOME)\lib64-msvc-10.0\libboost_unit_test_framework-vc100-mt-gd-1_58.lib;%(AdditionalDependencies)</AdditionalDependencies>
    </Link>
  </ItemDefinitionGroup>
  <ItemDefinitionGroup Condition="'$(Configuration)|$(Platform)'=='Debug|x64'">
    <ClCompile>
      <WarningLevel>Level3</WarningLevel>
      <Optimization>Disabled</Optimization>
      <SDLCheck>true</SDLCheck>
      <AdditionalIncludeDirectories>$(JAVA_HOME)\include;$(JAVA_HOME)\include\win32;$(ProjectDir)\..\..\..\common\include;$(ProjectDir)\..\..\..\common\os\win\include;$(ProjectDir)\..\..\..\jni\include;$(ProjectDir)\..\..\..\jni\os\win\include;$(ProjectDir)\..\..\..\binary\include;$(ProjectDir)\..\..\..\binary\os\win\include;$(ProjectDir)\..\..\..\core\include;$(ProjectDir)\..\..\..\odbc\include;$(ProjectDir)\..\..\include;$(ProjectDir)\..\..\os\win;$(ProjectDir)\..\..\src;$(BOOST_HOME)</AdditionalIncludeDirectories>
      <PreprocessorDefinitions>_CRT_SECURE_NO_WARNINGS;BOOST_DATE_TIME_NO_LIB;BOOST_REGEX_NO_LIB;IGNITE_IMPL;IGNITE_FRIEND;%(PreprocessorDefinitions)</PreprocessorDefinitions>
      <ExceptionHandling>Async</ExceptionHandling>
    </ClCompile>
    <Link>
      <GenerateDebugInformation>true</GenerateDebugInformation>
      <AdditionalDependencies>$(JAVA_HOME)\lib\jvm.lib;$(BOOST_HOME)\lib64-msvc-10.0\libboost_unit_test_framework-vc100-mt-gd-1_58.lib;%(AdditionalDependencies)</AdditionalDependencies>
      <SubSystem>Console</SubSystem>
    </Link>
  </ItemDefinitionGroup>
  <ItemDefinitionGroup Condition="'$(Configuration)|$(Platform)'=='Release|Win32'">
    <ClCompile>
      <WarningLevel>Level3</WarningLevel>
      <Optimization>MaxSpeed</Optimization>
      <FunctionLevelLinking>true</FunctionLevelLinking>
      <IntrinsicFunctions>true</IntrinsicFunctions>
      <SDLCheck>true</SDLCheck>
      <AdditionalIncludeDirectories>$(JAVA_HOME)\include;$(JAVA_HOME)\include\win32;$(ProjectDir)\..\..\..\common\include;$(ProjectDir)\..\..\..\common\os\win\include;$(ProjectDir)\..\..\..\jni\include;$(ProjectDir)\..\..\..\jni\os\win\include;$(ProjectDir)\..\..\..\binary\include;$(ProjectDir)\..\..\..\binary\os\win\include;$(ProjectDir)\..\..\..\core\include;$(ProjectDir)\..\..\..\odbc\include;$(ProjectDir)\..\..\include;$(ProjectDir)\..\..\os\win;$(ProjectDir)\..\..\src;$(BOOST_HOME)</AdditionalIncludeDirectories>
      <PreprocessorDefinitions>_CRT_SECURE_NO_WARNINGS;BOOST_DATE_TIME_NO_LIB;BOOST_REGEX_NO_LIB;IGNITE_IMPL;IGNITE_FRIEND;IGNITE_TESTS_32;%(PreprocessorDefinitions)</PreprocessorDefinitions>
      <ExceptionHandling>Async</ExceptionHandling>
    </ClCompile>
    <Link>
      <GenerateDebugInformation>true</GenerateDebugInformation>
      <EnableCOMDATFolding>true</EnableCOMDATFolding>
      <OptimizeReferences>true</OptimizeReferences>
      <AdditionalDependencies>$(JAVA_HOME)\lib\jvm.lib;$(BOOST_HOME)\lib64-msvc-10.0\libboost_unit_test_framework-vc100-mt-1_58.lib;%(AdditionalDependencies)</AdditionalDependencies>
    </Link>
  </ItemDefinitionGroup>
  <ItemDefinitionGroup Condition="'$(Configuration)|$(Platform)'=='Release|x64'">
    <ClCompile>
      <WarningLevel>Level3</WarningLevel>
      <Optimization>MaxSpeed</Optimization>
      <FunctionLevelLinking>true</FunctionLevelLinking>
      <IntrinsicFunctions>true</IntrinsicFunctions>
      <SDLCheck>true</SDLCheck>
      <AdditionalIncludeDirectories>$(JAVA_HOME)\include;$(JAVA_HOME)\include\win32;$(ProjectDir)\..\..\..\common\include;$(ProjectDir)\..\..\..\common\os\win\include;$(ProjectDir)\..\..\..\jni\include;$(ProjectDir)\..\..\..\jni\os\win\include;$(ProjectDir)\..\..\..\binary\include;$(ProjectDir)\..\..\..\binary\os\win\include;$(ProjectDir)\..\..\..\core\include;$(ProjectDir)\..\..\..\odbc\include;$(ProjectDir)\..\..\include;$(ProjectDir)\..\..\os\win;$(ProjectDir)\..\..\src;$(BOOST_HOME)</AdditionalIncludeDirectories>
      <PreprocessorDefinitions>_CRT_SECURE_NO_WARNINGS;BOOST_DATE_TIME_NO_LIB;BOOST_REGEX_NO_LIB;IGNITE_IMPL;IGNITE_FRIEND;%(PreprocessorDefinitions)</PreprocessorDefinitions>
      <ExceptionHandling>Async</ExceptionHandling>
    </ClCompile>
    <Link>
      <GenerateDebugInformation>true</GenerateDebugInformation>
      <EnableCOMDATFolding>true</EnableCOMDATFolding>
      <OptimizeReferences>true</OptimizeReferences>
      <AdditionalDependencies>$(JAVA_HOME)\lib\jvm.lib;$(BOOST_HOME)\lib64-msvc-10.0\libboost_unit_test_framework-vc100-mt-1_58.lib;%(AdditionalDependencies)</AdditionalDependencies>
    </Link>
  </ItemDefinitionGroup>
  <ItemGroup>
    <ClCompile Include="..\..\..\odbc\src\app\application_data_buffer.cpp" />
    <ClCompile Include="..\..\..\odbc\src\column.cpp" />
    <ClCompile Include="..\..\..\odbc\src\config\configuration.cpp" />
    <ClCompile Include="..\..\..\odbc\src\config\connection_info.cpp" />
    <ClCompile Include="..\..\..\odbc\src\cursor.cpp" />
    <ClCompile Include="..\..\..\odbc\src\result_page.cpp" />
    <ClCompile Include="..\..\..\odbc\src\row.cpp" />
    <ClCompile Include="..\..\..\odbc\src\utility.cpp" />
    <ClCompile Include="..\..\src\application_data_buffer_test.cpp" />
    <ClCompile Include="..\..\src\column_test.cpp" />
    <ClCompile Include="..\..\src\configuration_test.cpp" />
    <ClCompile Include="..\..\src\connection_info_test.cpp" />
    <ClCompile Include="..\..\src\cursor_test.cpp" />
    <ClCompile Include="..\..\src\queries_test.cpp" />
    <ClCompile Include="..\..\src\parser_test.cpp" />
    <ClCompile Include="..\..\src\row_test.cpp" />
    <ClCompile Include="..\..\src\sql_aggregate_functions_test.cpp" />
<<<<<<< HEAD
    <ClCompile Include="..\..\src\sql_date_time_functions_test.cpp" />
    <ClCompile Include="..\..\src\sql_function_test_suite_fixture.cpp" />
=======
    <ClCompile Include="..\..\src\sql_test_suite_fixture.cpp" />
>>>>>>> 0465874d
    <ClCompile Include="..\..\src\sql_numeric_functions_test.cpp" />
    <ClCompile Include="..\..\src\sql_operators_test.cpp" />
    <ClCompile Include="..\..\src\sql_string_functions_test.cpp" />
    <ClCompile Include="..\..\src\sql_system_functions_test.cpp" />
    <ClCompile Include="..\..\src\sql_types_test.cpp" />
    <ClCompile Include="..\..\src\sql_value_expressions_test.cpp" />
    <ClCompile Include="..\..\src\teamcity\teamcity_boost.cpp" />
    <ClCompile Include="..\..\src\teamcity\teamcity_messages.cpp" />
    <ClCompile Include="..\..\src\test_utils.cpp" />
    <ClCompile Include="..\..\src\utility_test.cpp" />
  </ItemGroup>
  <ItemGroup>
    <ClInclude Include="..\..\include\sql_test_suite_fixture.h" />
    <ClInclude Include="..\..\include\teamcity\teamcity_messages.h" />
    <ClInclude Include="..\..\include\test_type.h" />
    <ClInclude Include="..\..\include\test_utils.h" />
  </ItemGroup>
  <ItemGroup>
    <ProjectReference Include="..\..\..\binary\project\vs\binary.vcxproj">
      <Project>{4f15669b-92eb-49f0-b774-8f19bae0b960}</Project>
    </ProjectReference>
    <ProjectReference Include="..\..\..\common\project\vs\common.vcxproj">
      <Project>{b63f2e01-5157-4719-8491-0e1c7cd3b701}</Project>
    </ProjectReference>
    <ProjectReference Include="..\..\..\core\project\vs\core.vcxproj">
      <Project>{e2dea693-f2ea-43c2-a813-053378f6e4db}</Project>
    </ProjectReference>
    <ProjectReference Include="..\..\..\jni\project\vs\jni.vcxproj">
      <Project>{4f7e4917-4612-4b96-9838-025711ade391}</Project>
    </ProjectReference>
  </ItemGroup>
  <ItemGroup>
    <None Include="..\..\config\queries-test.xml" />
  </ItemGroup>
  <Import Project="$(VCTargetsPath)\Microsoft.Cpp.targets" />
  <ImportGroup Label="ExtensionTargets">
  </ImportGroup>
</Project><|MERGE_RESOLUTION|>--- conflicted
+++ resolved
@@ -169,12 +169,8 @@
     <ClCompile Include="..\..\src\parser_test.cpp" />
     <ClCompile Include="..\..\src\row_test.cpp" />
     <ClCompile Include="..\..\src\sql_aggregate_functions_test.cpp" />
-<<<<<<< HEAD
     <ClCompile Include="..\..\src\sql_date_time_functions_test.cpp" />
-    <ClCompile Include="..\..\src\sql_function_test_suite_fixture.cpp" />
-=======
     <ClCompile Include="..\..\src\sql_test_suite_fixture.cpp" />
->>>>>>> 0465874d
     <ClCompile Include="..\..\src\sql_numeric_functions_test.cpp" />
     <ClCompile Include="..\..\src\sql_operators_test.cpp" />
     <ClCompile Include="..\..\src\sql_string_functions_test.cpp" />
