﻿<?xml version="1.0" encoding="utf-8"?>
<Project ToolsVersion="4.0" xmlns="http://schemas.microsoft.com/developer/msbuild/2003">
  <ItemGroup>
    <Filter Include="Code">
      <UniqueIdentifier>{4FC737F1-C7A5-4376-A066-2A32D752A2FF}</UniqueIdentifier>
      <Extensions>cpp;c;cc;cxx;def;odl;idl;hpj;bat;asm;asmx;h;hh;hpp;hxx;hm;inl;inc;xsd</Extensions>
    </Filter>
    <Filter Include="Externals">
      <UniqueIdentifier>{cc75fc86-c08d-428a-8ae3-f9979e4588ab}</UniqueIdentifier>
    </Filter>
    <Filter Include="Code\CacheTypes">
      <UniqueIdentifier>{43a56b9a-0f5c-4c22-8836-1102252497a4}</UniqueIdentifier>
    </Filter>
    <Filter Include="Code\TeamCity">
      <UniqueIdentifier>{5438a56d-1009-412a-86e3-ceb1112af275}</UniqueIdentifier>
    </Filter>
    <Filter Include="Configs">
      <UniqueIdentifier>{fe8a65d3-4f84-4051-ac62-cf4e0f788b43}</UniqueIdentifier>
    </Filter>
  </ItemGroup>
  <ItemGroup>
    <ClCompile Include="..\..\src\configuration_test.cpp">
      <Filter>Code</Filter>
    </ClCompile>
    <ClCompile Include="..\..\src\connection_info_test.cpp">
      <Filter>Code</Filter>
    </ClCompile>
    <ClCompile Include="..\..\src\parser_test.cpp">
      <Filter>Code</Filter>
    </ClCompile>
    <ClCompile Include="..\..\src\application_data_buffer_test.cpp">
      <Filter>Code</Filter>
    </ClCompile>
    <ClCompile Include="..\..\src\row_test.cpp">
      <Filter>Code</Filter>
    </ClCompile>
    <ClCompile Include="..\..\src\cursor_test.cpp">
      <Filter>Code</Filter>
    </ClCompile>
    <ClCompile Include="..\..\src\utility_test.cpp">
      <Filter>Code</Filter>
    </ClCompile>
    <ClCompile Include="..\..\src\column_test.cpp">
      <Filter>Code</Filter>
    </ClCompile>
    <ClCompile Include="..\..\..\odbc\src\app\application_data_buffer.cpp">
      <Filter>Externals</Filter>
    </ClCompile>
    <ClCompile Include="..\..\..\odbc\src\column.cpp">
      <Filter>Externals</Filter>
    </ClCompile>
    <ClCompile Include="..\..\..\odbc\src\config\configuration.cpp">
      <Filter>Externals</Filter>
    </ClCompile>
    <ClCompile Include="..\..\..\odbc\src\config\connection_info.cpp">
      <Filter>Externals</Filter>
    </ClCompile>
    <ClCompile Include="..\..\..\odbc\src\cursor.cpp">
      <Filter>Externals</Filter>
    </ClCompile>
    <ClCompile Include="..\..\..\odbc\src\result_page.cpp">
      <Filter>Externals</Filter>
    </ClCompile>
    <ClCompile Include="..\..\..\odbc\src\row.cpp">
      <Filter>Externals</Filter>
    </ClCompile>
    <ClCompile Include="..\..\..\odbc\src\utility.cpp">
      <Filter>Externals</Filter>
    </ClCompile>
    <ClCompile Include="..\..\src\teamcity\teamcity_boost.cpp">
      <Filter>Code\TeamCity</Filter>
    </ClCompile>
    <ClCompile Include="..\..\src\teamcity\teamcity_messages.cpp">
      <Filter>Code\TeamCity</Filter>
    </ClCompile>
    <ClCompile Include="..\..\src\queries_test.cpp">
      <Filter>Code</Filter>
    </ClCompile>
    <ClCompile Include="..\..\src\sql_string_functions_test.cpp">
      <Filter>Code</Filter>
    </ClCompile>
    <ClCompile Include="..\..\src\test_utils.cpp">
      <Filter>Code</Filter>
    </ClCompile>
    <ClCompile Include="..\..\src\sql_numeric_functions_test.cpp">
      <Filter>Code</Filter>
    </ClCompile>
    <ClCompile Include="..\..\src\sql_function_test_suite_fixture.cpp">
      <Filter>Code</Filter>
    </ClCompile>
    <ClCompile Include="..\..\src\sql_aggregate_functions_test.cpp">
      <Filter>Code</Filter>
    </ClCompile>
<<<<<<< HEAD
    <ClCompile Include="..\..\src\sql_operators_test.cpp">
=======
    <ClCompile Include="..\..\src\sql_system_functions_test.cpp">
>>>>>>> 8aabd6ea
      <Filter>Code</Filter>
    </ClCompile>
  </ItemGroup>
  <ItemGroup>
    <ClInclude Include="..\..\include\test_type.h">
      <Filter>Code\CacheTypes</Filter>
    </ClInclude>
    <ClInclude Include="..\..\include\teamcity\teamcity_messages.h">
      <Filter>Code\TeamCity</Filter>
    </ClInclude>
    <ClInclude Include="..\..\include\test_utils.h">
      <Filter>Code</Filter>
    </ClInclude>
    <ClInclude Include="..\..\include\sql_function_test_suite_fixture.h">
      <Filter>Code</Filter>
    </ClInclude>
  </ItemGroup>
  <ItemGroup>
    <None Include="..\..\config\queries-test.xml">
      <Filter>Configs</Filter>
    </None>
  </ItemGroup>
</Project><|MERGE_RESOLUTION|>--- conflicted
+++ resolved
@@ -91,11 +91,10 @@
     <ClCompile Include="..\..\src\sql_aggregate_functions_test.cpp">
       <Filter>Code</Filter>
     </ClCompile>
-<<<<<<< HEAD
+    <ClCompile Include="..\..\src\sql_system_functions_test.cpp">
+      <Filter>Code</Filter>
+    </ClCompile>
     <ClCompile Include="..\..\src\sql_operators_test.cpp">
-=======
-    <ClCompile Include="..\..\src\sql_system_functions_test.cpp">
->>>>>>> 8aabd6ea
       <Filter>Code</Filter>
     </ClCompile>
   </ItemGroup>
