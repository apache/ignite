--- conflicted
+++ resolved
@@ -35,42 +35,6 @@
       <Filter>Code</Filter>
     </ClCompile>
     <ClCompile Include="..\..\src\cursor_test.cpp">
-<<<<<<< HEAD
-      <Filter>Code</Filter>
-    </ClCompile>
-    <ClCompile Include="..\..\src\utility_test.cpp">
-      <Filter>Code</Filter>
-    </ClCompile>
-    <ClCompile Include="..\..\src\column_test.cpp">
-      <Filter>Code</Filter>
-    </ClCompile>
-    <ClCompile Include="..\..\..\odbc\src\app\application_data_buffer.cpp">
-      <Filter>Externals</Filter>
-    </ClCompile>
-    <ClCompile Include="..\..\..\odbc\src\column.cpp">
-      <Filter>Externals</Filter>
-    </ClCompile>
-    <ClCompile Include="..\..\..\odbc\src\config\configuration.cpp">
-      <Filter>Externals</Filter>
-    </ClCompile>
-    <ClCompile Include="..\..\..\odbc\src\config\connection_info.cpp">
-      <Filter>Externals</Filter>
-    </ClCompile>
-    <ClCompile Include="..\..\..\odbc\src\cursor.cpp">
-      <Filter>Externals</Filter>
-    </ClCompile>
-    <ClCompile Include="..\..\..\odbc\src\decimal.cpp">
-      <Filter>Externals</Filter>
-    </ClCompile>
-    <ClCompile Include="..\..\..\odbc\src\result_page.cpp">
-      <Filter>Externals</Filter>
-    </ClCompile>
-    <ClCompile Include="..\..\..\odbc\src\row.cpp">
-      <Filter>Externals</Filter>
-    </ClCompile>
-    <ClCompile Include="..\..\..\odbc\src\utility.cpp">
-      <Filter>Externals</Filter>
-=======
       <Filter>Code</Filter>
     </ClCompile>
     <ClCompile Include="..\..\src\utility_test.cpp">
@@ -105,7 +69,6 @@
     </ClCompile>
     <ClCompile Include="..\..\..\odbc\src\utility.cpp">
       <Filter>External</Filter>
->>>>>>> 7229e511
     </ClCompile>
   </ItemGroup>
   <ItemGroup>
