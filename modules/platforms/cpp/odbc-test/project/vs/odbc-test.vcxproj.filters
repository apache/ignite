﻿<?xml version="1.0" encoding="utf-8"?>
<Project ToolsVersion="4.0" xmlns="http://schemas.microsoft.com/developer/msbuild/2003">
  <ItemGroup>
    <Filter Include="Code">
      <UniqueIdentifier>{4FC737F1-C7A5-4376-A066-2A32D752A2FF}</UniqueIdentifier>
      <Extensions>cpp;c;cc;cxx;def;odl;idl;hpj;bat;asm;asmx;h;hh;hpp;hxx;hm;inl;inc;xsd</Extensions>
    </Filter>
    <Filter Include="Externals">
      <UniqueIdentifier>{cc75fc86-c08d-428a-8ae3-f9979e4588ab}</UniqueIdentifier>
    </Filter>
    <Filter Include="Code\CacheTypes">
      <UniqueIdentifier>{43a56b9a-0f5c-4c22-8836-1102252497a4}</UniqueIdentifier>
    </Filter>
    <Filter Include="Code\TeamCity">
      <UniqueIdentifier>{5438a56d-1009-412a-86e3-ceb1112af275}</UniqueIdentifier>
    </Filter>
    <Filter Include="Configs">
      <UniqueIdentifier>{fe8a65d3-4f84-4051-ac62-cf4e0f788b43}</UniqueIdentifier>
    </Filter>
  </ItemGroup>
  <ItemGroup>
    <ClCompile Include="..\..\src\configuration_test.cpp">
      <Filter>Code</Filter>
    </ClCompile>
    <ClCompile Include="..\..\src\connection_info_test.cpp">
      <Filter>Code</Filter>
    </ClCompile>
    <ClCompile Include="..\..\src\parser_test.cpp">
      <Filter>Code</Filter>
    </ClCompile>
    <ClCompile Include="..\..\src\application_data_buffer_test.cpp">
      <Filter>Code</Filter>
    </ClCompile>
    <ClCompile Include="..\..\src\row_test.cpp">
      <Filter>Code</Filter>
    </ClCompile>
    <ClCompile Include="..\..\src\cursor_test.cpp">
      <Filter>Code</Filter>
    </ClCompile>
    <ClCompile Include="..\..\src\utility_test.cpp">
      <Filter>Code</Filter>
    </ClCompile>
    <ClCompile Include="..\..\src\column_test.cpp">
      <Filter>Code</Filter>
    </ClCompile>
    <ClCompile Include="..\..\..\odbc\src\app\application_data_buffer.cpp">
      <Filter>Externals</Filter>
    </ClCompile>
    <ClCompile Include="..\..\..\odbc\src\column.cpp">
      <Filter>Externals</Filter>
    </ClCompile>
    <ClCompile Include="..\..\..\odbc\src\config\configuration.cpp">
      <Filter>Externals</Filter>
    </ClCompile>
    <ClCompile Include="..\..\..\odbc\src\config\connection_info.cpp">
      <Filter>Externals</Filter>
    </ClCompile>
    <ClCompile Include="..\..\..\odbc\src\cursor.cpp">
      <Filter>Externals</Filter>
    </ClCompile>
    <ClCompile Include="..\..\..\odbc\src\result_page.cpp">
      <Filter>Externals</Filter>
    </ClCompile>
    <ClCompile Include="..\..\..\odbc\src\row.cpp">
      <Filter>Externals</Filter>
    </ClCompile>
    <ClCompile Include="..\..\..\odbc\src\utility.cpp">
      <Filter>Externals</Filter>
    </ClCompile>
    <ClCompile Include="..\..\src\teamcity\teamcity_boost.cpp">
      <Filter>Code\TeamCity</Filter>
    </ClCompile>
    <ClCompile Include="..\..\src\teamcity\teamcity_messages.cpp">
      <Filter>Code\TeamCity</Filter>
    </ClCompile>
    <ClCompile Include="..\..\src\queries_test.cpp">
      <Filter>Code</Filter>
    </ClCompile>
    <ClCompile Include="..\..\src\sql_string_functions_test.cpp">
      <Filter>Code</Filter>
    </ClCompile>
    <ClCompile Include="..\..\src\test_utils.cpp">
      <Filter>Code</Filter>
    </ClCompile>
    <ClCompile Include="..\..\src\sql_numeric_functions_test.cpp">
      <Filter>Code</Filter>
    </ClCompile>
    <ClCompile Include="..\..\src\sql_function_test_suite_fixture.cpp">
      <Filter>Code</Filter>
    </ClCompile>
<<<<<<< HEAD
    <ClCompile Include="..\..\src\sql_system_functions_test.cpp">
=======
    <ClCompile Include="..\..\src\sql_aggregate_functions_test.cpp">
>>>>>>> 0e3a6e2d
      <Filter>Code</Filter>
    </ClCompile>
  </ItemGroup>
  <ItemGroup>
    <ClInclude Include="..\..\include\test_type.h">
      <Filter>Code\CacheTypes</Filter>
    </ClInclude>
    <ClInclude Include="..\..\include\teamcity\teamcity_messages.h">
      <Filter>Code\TeamCity</Filter>
    </ClInclude>
    <ClInclude Include="..\..\include\test_utils.h">
      <Filter>Code</Filter>
    </ClInclude>
    <ClInclude Include="..\..\include\sql_function_test_suite_fixture.h">
      <Filter>Code</Filter>
    </ClInclude>
  </ItemGroup>
  <ItemGroup>
    <None Include="..\..\config\queries-test.xml">
      <Filter>Configs</Filter>
    </None>
  </ItemGroup>
</Project><|MERGE_RESOLUTION|>--- conflicted
+++ resolved
@@ -88,11 +88,10 @@
     <ClCompile Include="..\..\src\sql_function_test_suite_fixture.cpp">
       <Filter>Code</Filter>
     </ClCompile>
-<<<<<<< HEAD
+    <ClCompile Include="..\..\src\sql_aggregate_functions_test.cpp">
+      <Filter>Code</Filter>
+    </ClCompile>
     <ClCompile Include="..\..\src\sql_system_functions_test.cpp">
-=======
-    <ClCompile Include="..\..\src\sql_aggregate_functions_test.cpp">
->>>>>>> 0e3a6e2d
       <Filter>Code</Filter>
     </ClCompile>
   </ItemGroup>
