--- conflicted
+++ resolved
@@ -161,9 +161,9 @@
     void SqlFunctionTestSuiteFixture::CheckSingleResult<double>(const char* request, const double& expected);
 
     template<>
-<<<<<<< HEAD
     void SqlFunctionTestSuiteFixture::CheckSingleResult<bool>(const char* request, const bool& expected);
-=======
+
+    template<>
     void SqlFunctionTestSuiteFixture::CheckSingleResult<std::string>(const char* request);
 
     template<>
@@ -183,7 +183,6 @@
 
     template<>
     void SqlFunctionTestSuiteFixture::CheckSingleResult<double>(const char* request);
->>>>>>> 8aabd6ea
 }
 
 #endif //_IGNITE_ODBC_TEST_SQL_FUNCTION_TEST_FIXTURE