--- conflicted
+++ resolved
@@ -61,10 +61,7 @@
     src/row_test.cpp \
     src/utility_test.cpp \
     src/queries_test.cpp \
-<<<<<<< HEAD
-=======
     src/test_utils.cpp \
->>>>>>> 1cca0be5
     ../odbc/src/cursor.cpp \
     ../odbc/src/config/connection_info.cpp \
     ../odbc/src/app/application_data_buffer.cpp \
@@ -72,8 +69,8 @@
     ../odbc/src/row.cpp \
     ../odbc/src/column.cpp \
     ../odbc/src/decimal.cpp \
-    ../odbc/src/utility.cpp \
-    ../odbc/src/result_page.cpp
+    ../odbc/src/utility.cpp \
+                            ../odbc/src/result_page.cpp
 
 run-check: check
 	./ignite-odbc-tests -p
