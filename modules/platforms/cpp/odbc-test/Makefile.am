##
## Licensed to the Apache Software Foundation (ASF) under one or more
## contributor license agreements.  See the NOTICE file distributed with
## this work for additional information regarding copyright ownership.
## The ASF licenses this file to You under the Apache License, Version 2.0
## (the "License"); you may not use this file except in compliance with
## the License.  You may obtain a copy of the License at
##
##      http://www.apache.org/licenses/LICENSE-2.0
##
## Unless required by applicable law or agreed to in writing, software
## distributed under the License is distributed on an "AS IS" BASIS,
## WITHOUT WARRANTIES OR CONDITIONS OF ANY KIND, either express or implied.
## See the License for the specific language governing permissions and
## limitations under the License.
##

ACLOCAL_AMFLAGS =-I m4

noinst_PROGRAMS = ignite-odbc-tests

SUBDIRS = \
    include

AM_CPPFLAGS = \
    -I$(srcdir)/include \
    -I@top_srcdir@/common/include \
    -I@top_srcdir@/common/os/linux/include \
    -I@top_srcdir@/binary/include \
    -I@top_srcdir@/odbc/include \
    -I@top_srcdir@/jni/include \
    -I@top_srcdir@/jni/os/linux/include \
    -I@top_srcdir@/core/include \
    -I@top_srcdir@/core/os/linux/include \
    -I$(JAVA_HOME)/include \
    -I$(JAVA_HOME)/include/linux \
    -DIGNITE_IMPL

AM_CXXFLAGS = \
    -Wall \
    -std=c++0x

ignite_odbc_tests_LDADD = \
    @top_srcdir@/core/libignite.la \
    -ldl \
    -lodbc \
    -lpthread

ignite_odbc_tests_LDFLAGS = \
    -static-libtool-libs

ignite_odbc_tests_SOURCES = \
    src/teamcity/teamcity_boost.cpp \
    src/teamcity/teamcity_messages.cpp \
    src/parser_test.cpp \
    src/cursor_test.cpp \
    src/connection_info_test.cpp \
    src/application_data_buffer_test.cpp \
    src/column_test.cpp \
    src/configuration_test.cpp \
    src/row_test.cpp \
    src/utility_test.cpp \
    src/queries_test.cpp \
    src/test_utils.cpp \
    src/sql_function_test_suite_fixture.cpp \
    src/sql_string_functions_test.cpp \
    src/sql_numeric_functions_test.cpp \
<<<<<<< HEAD
    src/sql_system_functions_test.cpp \
=======
    src/sql_aggregate_functions_test.cpp \
>>>>>>> 0e3a6e2d
    ../odbc/src/cursor.cpp \
    ../odbc/src/config/connection_info.cpp \
    ../odbc/src/app/application_data_buffer.cpp \
    ../odbc/src/config/configuration.cpp \
    ../odbc/src/row.cpp \
    ../odbc/src/column.cpp \
    ../odbc/src/utility.cpp \
    ../odbc/src/result_page.cpp

run-check: check
	./ignite-odbc-tests -p

clean-local: clean-check
	$(RM) *.gcno *.gcda

clean-docs:
	$(RM) $(ignite_odbc_tests_OBJECTS)<|MERGE_RESOLUTION|>--- conflicted
+++ resolved
@@ -65,11 +65,8 @@
     src/sql_function_test_suite_fixture.cpp \
     src/sql_string_functions_test.cpp \
     src/sql_numeric_functions_test.cpp \
-<<<<<<< HEAD
+    src/sql_aggregate_functions_test.cpp \
     src/sql_system_functions_test.cpp \
-=======
-    src/sql_aggregate_functions_test.cpp \
->>>>>>> 0e3a6e2d
     ../odbc/src/cursor.cpp \
     ../odbc/src/config/connection_info.cpp \
     ../odbc/src/app/application_data_buffer.cpp \
