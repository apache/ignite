--- conflicted
+++ resolved
@@ -1,11 +1,6 @@
 # name: test/sql/aggregate/aggregates/test_aggr_string.test
 # description: Test aggregations on strings
 # group: [aggregates]
-<<<<<<< HEAD
-# Ignore: https://issues.apache.org/jira/browse/IGNITE-14545
-=======
-# Ignore: https://issues.apache.org/jira/browse/IGNITE-14544
->>>>>>> 5c7314c3
 
 query TTTTI
 SELECT NULL as a, NULL as b, NULL as c, NULL as d, 1 as id UNION SELECT 'Кирилл' as a, 'Müller' as b, '我是谁' as c, 'ASCII' as d, 2 as id ORDER BY 1 NULLS FIRST
@@ -57,27 +52,6 @@
 11	3	2	1
 12	2	2	1
 
-
-# string min/max with long strings
-statement ok
-CREATE TABLE test_strings(s VARCHAR);
-INSERT INTO test_strings VALUES ('aaaaaaaahello'), ('bbbbbbbbbbbbbbbbbbbbhello'), ('ccccccccccccccchello'), ('aaaaaaaaaaaaaaaaaaaaaaaahello')
-
-query II
-SELECT MIN(s), MAX(s) FROM test_strings;
-----
-aaaaaaaaaaaaaaaaaaaaaaaahello	ccccccccccccccchello
-
-# string min/max with long strings 2
-statement ok
-CREATE TABLE test_strings2(s VARCHAR);
-INSERT INTO test_strings2 VALUES ('a'), ('aa'), ('A'), ('AA'), ('D')
-
-query II
-SELECT MAX(s), MIN(s) FROM test_strings2;
-----
-aa	A
-
 # now with WHERE clause
 query IIII
 SELECT a, COUNT(*), COUNT(s), COUNT(DISTINCT s) FROM test WHERE s IS NOT NULL GROUP BY a ORDER BY a;
