/*
 * Licensed to the Apache Software Foundation (ASF) under one or more
 * contributor license agreements.  See the NOTICE file distributed with
 * this work for additional information regarding copyright ownership.
 * The ASF licenses this file to You under the Apache License, Version 2.0
 * (the "License"); you may not use this file except in compliance with
 * the License.  You may obtain a copy of the License at
 *
 *      http://www.apache.org/licenses/LICENSE-2.0
 *
 * Unless required by applicable law or agreed to in writing, software
 * distributed under the License is distributed on an "AS IS" BASIS,
 * WITHOUT WARRANTIES OR CONDITIONS OF ANY KIND, either express or implied.
 * See the License for the specific language governing permissions and
 * limitations under the License.
 */

package org.apache.ignite.internal.processors.query.calcite.integration;

import java.sql.Timestamp;
import java.time.Instant;
import java.time.LocalDate;
import java.time.LocalDateTime;
import java.time.LocalTime;
import java.time.Month;
import java.time.temporal.ChronoUnit;
import java.util.ArrayList;
import java.util.Arrays;
import java.util.Collection;
import java.util.Date;
import java.util.List;
import java.util.function.Function;
import org.apache.ignite.Ignite;
import org.apache.ignite.IgniteCache;
import org.apache.ignite.cache.QueryEntity;
import org.apache.ignite.configuration.IgniteConfiguration;
import org.apache.ignite.internal.IgniteEx;
import org.apache.ignite.internal.processors.cacheobject.IgniteCacheObjectProcessor;
import org.apache.ignite.internal.util.typedef.G;
import org.junit.Test;
import org.junit.runner.RunWith;
import org.junit.runners.Parameterized;

import static java.util.Collections.singletonList;
import static org.apache.ignite.internal.cache.query.index.sorted.inline.types.DateValueUtils.convertToSqlDate;
import static org.apache.ignite.internal.cache.query.index.sorted.inline.types.DateValueUtils.convertToSqlTime;
import static org.apache.ignite.internal.cache.query.index.sorted.inline.types.DateValueUtils.convertToTimestamp;

/** */
@RunWith(Parameterized.class)
public class LocalDateTimeSupportTest extends AbstractBasicIntegrationTransactionalTest {
    /** */
    @Parameterized.Parameter(1)
    public boolean isValidationEnabled;

    /** */
    @Parameterized.Parameter(2)
    public String sqlType;

    /** */
    @Parameterized.Parameter(3)
    public Class<?> colType;

    /** */
    @Parameterized.Parameter(4)
    public Class<?> objType;

    /** */
    @Parameterized.Parameter(5)
    public Function<Object, Object> sqlTypeConverter;

    /** */
    @Parameterized.Parameter(6)
    public boolean isOldDate;

    /** */
    @Parameterized.Parameters(
        name = "sqlTxMode={0}, isValidationEnabled={1}, sqlType={2}, columnCls={3}, testObjCls={4}, beforeGregorian={6}")
    public static Collection<Object[]> parameters() {
        Collection<Object[]> params = new ArrayList<>();

        for (SqlTransactionMode sqlTxmode : SqlTransactionMode.values()) {
            for (boolean isOldDate: Arrays.asList(true, false)) {
                for (boolean isV : Arrays.asList(true, false)) {
                    params.add(new Object[] {
                        sqlTxmode, isV, "TIMESTAMP", null, LocalDateTime.class, f(ts -> convertToTimestamp((LocalDateTime)ts)), isOldDate
                    });
                    params.add(new Object[] {
                        sqlTxmode, isV, "TIMESTAMP", null, Date.class, f(ts -> new Timestamp(((Date)ts).getTime())), isOldDate
                    });
                    params.add(new Object[] {
                        sqlTxmode, isV, "TIMESTAMP", null, java.sql.Date.class, f(ts -> new Timestamp(((Date)ts).getTime())), isOldDate
                    });

                    for (Class<?> testObjCls : Arrays.asList(Timestamp.class, LocalDateTime.class, Date.class, java.sql.Date.class)) {
                        params.add(new Object[] {
                            sqlTxmode, isV, null, Timestamp.class, testObjCls, f(ts -> {
                                if (ts instanceof LocalDateTime)
                                    return convertToTimestamp((LocalDateTime)ts);
                                return ts;
                            }),
                            isOldDate
                        });

                        params.add(new Object[] {
                            sqlTxmode, isV, null, Date.class, testObjCls, f(ts -> {
                                if (testObjCls == LocalDateTime.class)
                                    return new Date(convertToTimestamp((LocalDateTime)ts).getTime());
                                else if (testObjCls == Timestamp.class)
                                    return new Date(((Timestamp)ts).getTime());
                                return ts;
                            }),
                            isOldDate
                        });

                        params.add(new Object[] {
                            sqlTxmode, isV, null, LocalDateTime.class, testObjCls, f(ts -> {
                                if (testObjCls == Timestamp.class)
                                    return ((Timestamp)ts).toLocalDateTime();
                                else if (testObjCls == java.util.Date.class)
                                    return new Timestamp(((Date)ts).getTime()).toLocalDateTime();
                                else if (testObjCls == java.sql.Date.class)
                                    return ((java.sql.Date)ts).toLocalDate().atStartOfDay();
                                else
                                    return ts;
                            }),
                            isOldDate
                        });
                    }

                    params.add(new Object[] {
                        sqlTxmode, isV, "DATE", null, LocalDate.class, f(d -> convertToSqlDate((LocalDate)d)), isOldDate
                    });

                    for (Class<?> testObjCls : Arrays.asList(LocalDate.class, java.sql.Date.class)) {
                        params.add(new Object[] {
                            sqlTxmode, isV, null, java.sql.Date.class, testObjCls, f(ts -> {
                                if (testObjCls == LocalDate.class)
                                    return convertToSqlDate((LocalDate)ts);
                                return ts;
                            }),
                            isOldDate
                        });

                        params.add(new Object[] {
                            sqlTxmode, isV, null, LocalDate.class, testObjCls, f(ts -> {
                                if (testObjCls == java.sql.Date.class)
                                    return ((java.sql.Date)ts).toLocalDate();
                                return ts;
                            }),
                            isOldDate
                        });
                    }

                    params.add(new Object[] {
                        sqlTxmode, isV, "TIME", null, LocalTime.class, f(t -> convertToSqlTime((LocalTime)t)), isOldDate
                    });

                    for (Class<?> testObjCls : Arrays.asList(LocalTime.class, java.sql.Time.class)) {
                        params.add(new Object[] {
                            sqlTxmode, isV, null, java.sql.Time.class, testObjCls, f(ts -> {
                                if (testObjCls == LocalTime.class)
                                    return convertToSqlTime((LocalTime)ts);
                                return ts;
                            }),
                            isOldDate
                        });

                        params.add(new Object[] {
                            sqlTxmode, isV, null, LocalTime.class, testObjCls, f(ts -> {
                                if (testObjCls == java.sql.Time.class)
                                    return ((java.sql.Time)ts).toLocalTime();
                                return ts;
                            }),
                            isOldDate
                        });
                    }
                }
            }
        }

        return params;
    }

    /** {@inheritDoc} */
    @Override protected IgniteConfiguration getConfiguration(String igniteInstanceName) throws Exception {
        IgniteConfiguration cfg = super.getConfiguration(igniteInstanceName);

        cfg.getSqlConfiguration().setValidationEnabled(isValidationEnabled);

        return cfg;
    }

    /** {@inheritDoc} */
    @Override protected void afterTest() throws Exception {
        super.afterTest();

        for (Ignite ig: G.allGrids()) {
            IgniteCacheObjectProcessor objProc = ((IgniteEx)ig).context().cacheObjects();

            objProc.removeType(objProc.typeId(Data.class.getName()));
        }
    }

    /** */
    @Test
    public void testTemporalTypes() {
        createTable();

        executeSql("CREATE INDEX DATA_IDX ON DATA(data DESC);");

        Object testObj = generateTestObject(objType, isOldDate);

        executeSql("INSERT INTO DATA(_key, id, data) values(?, ?, ?)", 0, 0, testObj);

        IgniteCache<Object, Object> cache = client.cache(DEFAULT_CACHE_NAME);

        put(client, cache, 1, new Data(1, testObj));
        put(client, cache, 2, client.binary().toBinary(new Data(2, testObj)));

        List<List<?>> selectData = executeSql("SELECT data FROM DATA");

        Object sqlObj = sqlTypeConverter.apply(testObj);

        selectData.forEach(d -> assertEquals(sqlObj, d.get(0)));
    }

    /** */
    private void createTable() {
        if (sqlType != null) {
            executeSql("CREATE TABLE DATA (id INT PRIMARY KEY, data " + sqlType + ") WITH" +
                " \"KEY_TYPE=java.lang.Integer" +
                ", VALUE_TYPE=" + Data.class.getName() +
                ", CACHE_NAME=default" +
<<<<<<< HEAD
                ", atomicity=transactional\"");
=======
                ", " + atomicity() + "\"");
>>>>>>> 90f4aba7
        }
        else {
            QueryEntity projEntity = new QueryEntity();
            projEntity.setKeyType(Integer.class.getName());
            projEntity.setValueType(Data.class.getName());
            projEntity.addQueryField("id", Integer.class.getName(), null);
            projEntity.addQueryField("data", colType.getName(), null);

            projEntity.setTableName("DATA");

            client.createCache(cacheConfiguration()
                .setName(DEFAULT_CACHE_NAME)
                .setQueryEntities(singletonList(projEntity))
                .setSqlSchema("PUBLIC"));
        }
    }

    /** */
    private static Object generateTestObject(Class<?> cls, boolean isOldDate) {
        LocalDateTime oldDateTime = LocalDateTime.of(1042, Month.APRIL, 1, 12, 45, 0);
        LocalDate oldDate = LocalDate.of(1042, Month.APRIL, 1);
        if (cls == LocalDateTime.class)
            return isOldDate ? oldDateTime : LocalDateTime.now().truncatedTo(ChronoUnit.MILLIS);
        else if (cls == LocalTime.class)
            return LocalTime.now().truncatedTo(ChronoUnit.MILLIS);
        else if (cls == LocalDate.class)
            return isOldDate ? oldDate : LocalDate.now();
        else if (cls == Date.class)
            return isOldDate ? new Date(convertToTimestamp(oldDateTime).getTime()) : Date.from(Instant.now());
        else if (cls == java.sql.Date.class)
            return isOldDate ? java.sql.Date.valueOf(oldDate) : java.sql.Date.valueOf(LocalDate.now());
        else if (cls == java.sql.Time.class)
            return java.sql.Time.valueOf(LocalTime.now());
        else if (cls == java.sql.Timestamp.class) {
            return isOldDate ? convertToTimestamp(oldDateTime)
                : java.sql.Timestamp.valueOf(LocalDateTime.now().truncatedTo(ChronoUnit.MILLIS));
        }
        else
            throw new IllegalStateException();
    }

    /** */
    private static <T, R> Function<Object, Object> f(Function<T, R> f) {
        return (Function<Object, Object>)f;
    }

    /** */
    public static class Data {
        /** */
        public int id;

        /** */
        public Object data;

        /** */
        public Data(int id, Object data) {
            this.id = id;
            this.data = data;
        }
    }
}<|MERGE_RESOLUTION|>--- conflicted
+++ resolved
@@ -232,11 +232,7 @@
                 " \"KEY_TYPE=java.lang.Integer" +
                 ", VALUE_TYPE=" + Data.class.getName() +
                 ", CACHE_NAME=default" +
-<<<<<<< HEAD
-                ", atomicity=transactional\"");
-=======
                 ", " + atomicity() + "\"");
->>>>>>> 90f4aba7
         }
         else {
             QueryEntity projEntity = new QueryEntity();
