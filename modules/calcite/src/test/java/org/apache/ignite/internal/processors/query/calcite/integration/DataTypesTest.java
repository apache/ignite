--- conflicted
+++ resolved
@@ -42,18 +42,7 @@
 /**
  * Test SQL data types.
  */
-<<<<<<< HEAD
-public class DataTypesTest extends AbstractBasicIntegrationTest {
-    /** */
-    @Test
-    public void test0() {
-        assertQuery("select 1.5::DECIMAL(1)").returns(1).check();
-        assertQuery("select 1.5::BigInt").returns(1).check();
-    }
-
-=======
 public class DataTypesTest extends AbstractBasicIntegrationTransactionalTest {
->>>>>>> afe24bed
     /** Tests Other type. */
     @Test
     public void testOtherType() {
