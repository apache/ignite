--- conflicted
+++ resolved
@@ -42,11 +42,7 @@
     /** Tests Other type. */
     @Test
     public void testOtherType() {
-<<<<<<< HEAD
-        executeSql("CREATE TABLE t(id INT, oth OTHER) WITH atomicity=transactional");
-=======
         executeSql("CREATE TABLE t(id INT, oth OTHER) WITH " + atomicity());
->>>>>>> 00a0d404
 
         assertThrows("CREATE TABLE t2(id INT, oth OTHER DEFAULT 'str')", IgniteSQLException.class,
             "Type 'OTHER' doesn't support default value.");
@@ -116,11 +112,7 @@
 
     /** Tests UUID type. */
     private void testUuid(boolean indexed) {
-<<<<<<< HEAD
-        executeSql("CREATE TABLE t(id INT, name VARCHAR(255), uid UUID, primary key (id)) WITH atomicity=transactional");
-=======
         executeSql("CREATE TABLE t(id INT, name VARCHAR(255), uid UUID, primary key (id)) WITH " + atomicity());
->>>>>>> 00a0d404
 
         if (indexed)
             executeSql("CREATE INDEX uuid_idx ON t (uid);");
@@ -208,11 +200,7 @@
      */
     @Test
     public void testNumericRanges() {
-<<<<<<< HEAD
-        executeSql("CREATE TABLE tbl(tiny TINYINT, small SMALLINT, i INTEGER, big BIGINT) WITH atomicity=transactional");
-=======
         executeSql("CREATE TABLE tbl(tiny TINYINT, small SMALLINT, i INTEGER, big BIGINT) WITH " + atomicity());
->>>>>>> 00a0d404
 
         executeSql("INSERT INTO tbl VALUES (" + Byte.MAX_VALUE + ", " + Short.MAX_VALUE + ", " +
             Integer.MAX_VALUE + ", " + Long.MAX_VALUE + ')');
@@ -238,11 +226,7 @@
      */
     @Test
     public void testNumericConvertationOnEquals() {
-<<<<<<< HEAD
-        executeSql("CREATE TABLE tbl(tiny TINYINT, small SMALLINT, i INTEGER, big BIGINT) WITH atomicity=transactional");
-=======
         executeSql("CREATE TABLE tbl(tiny TINYINT, small SMALLINT, i INTEGER, big BIGINT) WITH " + atomicity());
->>>>>>> 00a0d404
 
         executeSql("INSERT INTO tbl VALUES (1, 2, 3, 4), (5, 5, 5, 5)");
 
@@ -312,11 +296,7 @@
     /** */
     @Test
     public void testBinarySql() {
-<<<<<<< HEAD
-        executeSql("CREATE TABLE tbl(b BINARY(3), v VARBINARY) WITH atomicity=transactional");
-=======
         executeSql("CREATE TABLE tbl(b BINARY(3), v VARBINARY) WITH " + atomicity());
->>>>>>> 00a0d404
 
         byte[] val = new byte[]{1, 2, 3};
 
@@ -382,11 +362,7 @@
     /** */
     @Test
     public void testBinaryAggregation() {
-<<<<<<< HEAD
-        executeSql("CREATE TABLE tbl(b varbinary) WITH atomicity=transactional");
-=======
         executeSql("CREATE TABLE tbl(b varbinary) WITH " + atomicity());
->>>>>>> 00a0d404
         executeSql("INSERT INTO tbl VALUES (NULL)");
         executeSql("INSERT INTO tbl VALUES (x'010203')");
         executeSql("INSERT INTO tbl VALUES (x'040506')");
@@ -401,11 +377,7 @@
     /** */
     @Test
     public void testBinaryConcat() {
-<<<<<<< HEAD
-        executeSql("CREATE TABLE tbl(b varbinary) WITH atomicity=transactional");
-=======
         executeSql("CREATE TABLE tbl(b varbinary) WITH " + atomicity());
->>>>>>> 00a0d404
         executeSql("INSERT INTO tbl VALUES (x'010203')");
         List<List<?>> res = executeSql("SELECT b || x'040506' FROM tbl");
 
@@ -417,11 +389,7 @@
     /** */
     @Test
     public void testDecimalScale() {
-<<<<<<< HEAD
-        sql("CREATE TABLE t (id INT PRIMARY KEY, val1 DECIMAL(5, 3), val2 DECIMAL(3), val3 DECIMAL) WITH atomicity=transactional");
-=======
         sql("CREATE TABLE t (id INT PRIMARY KEY, val1 DECIMAL(5, 3), val2 DECIMAL(3), val3 DECIMAL) WITH " + atomicity());
->>>>>>> 00a0d404
 
         // Check literals scale.
         sql("INSERT INTO t values (0, 0, 0, 0)");
@@ -456,11 +424,7 @@
     /** */
     @Test
     public void testNumericConversion() {
-<<<<<<< HEAD
-        sql("CREATE TABLE t (v1 TINYINT, v2 SMALLINT, v3 INT, v4 BIGINT, v5 DECIMAL, v6 FLOAT, v7 DOUBLE) WITH atomicity=transactional");
-=======
         sql("CREATE TABLE t (v1 TINYINT, v2 SMALLINT, v3 INT, v4 BIGINT, v5 DECIMAL, v6 FLOAT, v7 DOUBLE) WITH " + atomicity());
->>>>>>> 00a0d404
 
         List<Number> params = F.asList((byte)1, (short)2, 3, 4L, BigDecimal.valueOf(5), 6f, 7d);
 
@@ -481,11 +445,7 @@
     /** */
     @Test
     public void testFunctionArgsToNumericImplicitConversion() {
-<<<<<<< HEAD
-        assumeTrue(sqlTxMode == SqlTransactionMode.NONE);
-=======
         assumeTrue("Test use queries that doesn't touch any data. Skip for tx modes", sqlTxMode == SqlTransactionMode.NONE);
->>>>>>> 00a0d404
 
         assertQuery("select decode(?, 0, 0, 1, 1.0)").withParams(0).returns(new BigDecimal("0.0")).check();
         assertQuery("select decode(?, 0, 0, 1, 1.0)").withParams(1).returns(new BigDecimal("1.0")).check();
@@ -560,11 +520,7 @@
     /** */
     @Test
     public void testCastDecimalOverflows() {
-<<<<<<< HEAD
-        assumeTrue(sqlTxMode == SqlTransactionMode.NONE);
-=======
         assumeTrue("Test use queries that doesn't touch any data. Skip for tx modes", sqlTxMode == SqlTransactionMode.NONE);
->>>>>>> 00a0d404
 
         // BIGINT
         assertQuery("SELECT CAST(9223372036854775807.1 AS BIGINT)").returns(9223372036854775807L).check();
