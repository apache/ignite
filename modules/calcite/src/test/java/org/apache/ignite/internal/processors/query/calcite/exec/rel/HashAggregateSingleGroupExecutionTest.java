/*
 * Licensed to the Apache Software Foundation (ASF) under one or more
 * contributor license agreements.  See the NOTICE file distributed with
 * this work for additional information regarding copyright ownership.
 * The ASF licenses this file to You under the Apache License, Version 2.0
 * (the "License"); you may not use this file except in compliance with
 * the License.  You may obtain a copy of the License at
 *
 *      http://www.apache.org/licenses/LICENSE-2.0
 *
 * Unless required by applicable law or agreed to in writing, software
 * distributed under the License is distributed on an "AS IS" BASIS,
 * WITHOUT WARRANTIES OR CONDITIONS OF ANY KIND, either express or implied.
 * See the License for the specific language governing permissions and
 * limitations under the License.
 */

package org.apache.ignite.internal.processors.query.calcite.exec.rel;

import java.util.Arrays;
import java.util.List;
import java.util.UUID;
import java.util.function.Supplier;

import com.google.common.collect.ImmutableList;
import org.apache.calcite.rel.RelCollations;
import org.apache.calcite.rel.core.AggregateCall;
import org.apache.calcite.rel.type.RelDataType;
import org.apache.calcite.sql.fun.SqlStdOperatorTable;
import org.apache.calcite.util.ImmutableBitSet;
import org.apache.calcite.util.ImmutableIntList;
import org.apache.ignite.internal.processors.query.calcite.exec.ArrayRowHandler;
import org.apache.ignite.internal.processors.query.calcite.exec.ExecutionContext;
import org.apache.ignite.internal.processors.query.calcite.exec.RowHandler;
import org.apache.ignite.internal.processors.query.calcite.exec.exp.agg.AccumulatorWrapper;
import org.apache.ignite.internal.processors.query.calcite.exec.exp.agg.AggregateType;
import org.apache.ignite.internal.processors.query.calcite.rel.agg.IgniteMapHashAggregate;
import org.apache.ignite.internal.processors.query.calcite.type.IgniteTypeFactory;
import org.apache.ignite.internal.processors.query.calcite.util.TypeUtils;
import org.apache.ignite.internal.util.typedef.F;
import org.apache.ignite.testframework.junits.WithSystemProperty;
import org.junit.Before;
import org.junit.Test;

import static org.apache.ignite.internal.processors.query.calcite.exec.exp.agg.AggregateType.MAP;
import static org.apache.ignite.internal.processors.query.calcite.exec.exp.agg.AggregateType.REDUCE;
import static org.apache.ignite.internal.processors.query.calcite.exec.exp.agg.AggregateType.SINGLE;

/**
 *
 */
@SuppressWarnings("TypeMayBeWeakened")
@WithSystemProperty(key = "calcite.debug", value = "true")
public class HashAggregateSingleGroupExecutionTest extends AbstractExecutionTest {
    /**
     * @throws Exception If failed.
     */
    @Before
    @Override public void setup() throws Exception {
        nodesCnt = 1;
        super.setup();
    }

    /** */
    @Test
    public void mapReduceAvg() {
        ExecutionContext<Object[]> ctx = executionContext(F.first(nodes()), UUID.randomUUID(), 0);
        IgniteTypeFactory tf = ctx.getTypeFactory();
        RelDataType rowType = TypeUtils.createRowType(tf, String.class, int.class);
        ScanNode<Object[]> scan = new ScanNode<>(ctx, rowType, Arrays.asList(
            row("Igor", 200),
            row("Roman", 300),
            row("Ivan", 1400),
            row("Alexey", 1000)
        ));

        AggregateCall call = AggregateCall.create(
            SqlStdOperatorTable.AVG,
            false,
            false,
            false,
            ImmutableIntList.of(1),
            -1,
            RelCollations.EMPTY,
            tf.createJavaType(double.class),
            null);

        ImmutableList<ImmutableBitSet> grpSets = ImmutableList.of(ImmutableBitSet.of());

        RelDataType mapType = IgniteMapHashAggregate.rowType(tf, true);
        HashAggregateNode<Object[]> map = new HashAggregateNode<>(
            ctx,
            mapType,
            MAP,
            grpSets,
            accFactory(ctx, call, MAP, rowType),
            rowFactory()
        );

        map.register(scan);

        RelDataType reduceType = TypeUtils.createRowType(tf, double.class);
        HashAggregateNode<Object[]> reduce = new HashAggregateNode<>(
            ctx,
            reduceType,
            REDUCE,
            grpSets,
            accFactory(ctx, call, REDUCE, null),
            rowFactory()
        );

        reduce.register(map);

        RootNode<Object[]> root = new RootNode<>(ctx, reduceType);
        root.register(reduce);

        assertTrue(root.hasNext());
        assertEquals(725d, root.next()[0]);
        assertFalse(root.hasNext());
    }

    /** */
    @Test
    public void mapReduceSum() {
        ExecutionContext<Object[]> ctx = executionContext(F.first(nodes()), UUID.randomUUID(), 0);
        IgniteTypeFactory tf = ctx.getTypeFactory();
        RelDataType rowType = TypeUtils.createRowType(tf, String.class, int.class);
        ScanNode<Object[]> scan = new ScanNode<>(ctx, rowType, Arrays.asList(
            row("Igor", 200),
            row("Roman", 300),
            row("Ivan", 1400),
            row("Alexey", 1000)
        ));

        AggregateCall call = AggregateCall.create(
            SqlStdOperatorTable.SUM,
            false,
            false,
            false,
            ImmutableIntList.of(1),
            -1,
            RelCollations.EMPTY,
            tf.createJavaType(int.class),
            null);

        ImmutableList<ImmutableBitSet> grpSets = ImmutableList.of(ImmutableBitSet.of());

<<<<<<< HEAD
        RelDataType mapType = IgniteMapHashAggregate.rowType(tf, true);
        HashAggregateNode<Object[]> map = new HashAggregateNode<>(ctx, mapType, MAP, grpSets, accFactory(ctx, call, MAP, rowType), rowFactory());
=======
        RelDataType mapType = IgniteMapHashAggregate.rowType(tf);
        HashAggregateNode<Object[]> map = new HashAggregateNode<>(ctx, mapType, MAP, grpSets,
            accFactory(ctx, call, MAP, rowType), rowFactory());
>>>>>>> cb0cfa03
        map.register(scan);

        RelDataType reduceType = TypeUtils.createRowType(tf, int.class);
        HashAggregateNode<Object[]> reduce = new HashAggregateNode<>(ctx, reduceType, REDUCE, grpSets,
            accFactory(ctx, call, REDUCE, null), rowFactory());
        reduce.register(map);

        RootNode<Object[]> root = new RootNode<>(ctx, reduceType);
        root.register(reduce);

        assertTrue(root.hasNext());
        assertEquals(2900, root.next()[0]);
        assertFalse(root.hasNext());
    }

    /** */
    @Test
    public void mapReduceMin() {
        ExecutionContext<Object[]> ctx = executionContext(F.first(nodes()), UUID.randomUUID(), 0);
        IgniteTypeFactory tf = ctx.getTypeFactory();
        RelDataType rowType = TypeUtils.createRowType(tf, String.class, int.class);
        ScanNode<Object[]> scan = new ScanNode<>(ctx, rowType, Arrays.asList(
            row("Igor", 200),
            row("Roman", 300),
            row("Ivan", 1400),
            row("Alexey", 1000)
        ));

        AggregateCall call = AggregateCall.create(
            SqlStdOperatorTable.MIN,
            false,
            false,
            false,
            ImmutableIntList.of(1),
            -1,
            RelCollations.EMPTY,
            tf.createJavaType(int.class),
            null);

        ImmutableList<ImmutableBitSet> grpSets = ImmutableList.of(ImmutableBitSet.of());

<<<<<<< HEAD
        RelDataType mapType = IgniteMapHashAggregate.rowType(tf, true);
        HashAggregateNode<Object[]> map = new HashAggregateNode<>(ctx, mapType, MAP, grpSets, accFactory(ctx, call, MAP, rowType), rowFactory());
=======
        RelDataType mapType = IgniteMapHashAggregate.rowType(tf);
        HashAggregateNode<Object[]> map = new HashAggregateNode<>(ctx, mapType, MAP, grpSets,
            accFactory(ctx, call, MAP, rowType), rowFactory());
>>>>>>> cb0cfa03
        map.register(scan);

        RelDataType reduceType = TypeUtils.createRowType(tf, int.class);
        HashAggregateNode<Object[]> reduce = new HashAggregateNode<>(ctx, reduceType, REDUCE, grpSets,
            accFactory(ctx, call, REDUCE, null), rowFactory());
        reduce.register(map);

        RootNode<Object[]> root = new RootNode<>(ctx, reduceType);
        root.register(reduce);

        assertTrue(root.hasNext());
        assertEquals(200, root.next()[0]);
        assertFalse(root.hasNext());
    }

    /** */
    @Test
    public void mapReduceMax() {
        ExecutionContext<Object[]> ctx = executionContext(F.first(nodes()), UUID.randomUUID(), 0);
        IgniteTypeFactory tf = ctx.getTypeFactory();
        RelDataType rowType = TypeUtils.createRowType(tf, String.class, int.class);
        ScanNode<Object[]> scan = new ScanNode<>(ctx, rowType, Arrays.asList(
            row("Igor", 200),
            row("Roman", 300),
            row("Ivan", 1400),
            row("Alexey", 1000)
        ));

        AggregateCall call = AggregateCall.create(
            SqlStdOperatorTable.MAX,
            false,
            false,
            false,
            ImmutableIntList.of(1),
            -1,
            RelCollations.EMPTY,
            tf.createJavaType(int.class),
            null);

        ImmutableList<ImmutableBitSet> grpSets = ImmutableList.of(ImmutableBitSet.of());

<<<<<<< HEAD
        RelDataType mapType = IgniteMapHashAggregate.rowType(tf, true);
        HashAggregateNode<Object[]> map = new HashAggregateNode<>(ctx, mapType, MAP, grpSets, accFactory(ctx, call, MAP, rowType), rowFactory());
=======
        RelDataType mapType = IgniteMapHashAggregate.rowType(tf);
        HashAggregateNode<Object[]> map = new HashAggregateNode<>(ctx, mapType, MAP, grpSets,
            accFactory(ctx, call, MAP, rowType), rowFactory());
>>>>>>> cb0cfa03
        map.register(scan);

        RelDataType reduceType = TypeUtils.createRowType(tf, int.class);
        HashAggregateNode<Object[]> reduce = new HashAggregateNode<>(ctx, reduceType, REDUCE, grpSets,
            accFactory(ctx, call, REDUCE, null), rowFactory());
        reduce.register(map);

        RootNode<Object[]> root = new RootNode<>(ctx, reduceType);
        root.register(reduce);

        assertTrue(root.hasNext());
        assertEquals(1400, root.next()[0]);
        assertFalse(root.hasNext());
    }

    /** */
    @Test
    public void mapReduceCount() {
        ExecutionContext<Object[]> ctx = executionContext(F.first(nodes()), UUID.randomUUID(), 0);
        IgniteTypeFactory tf = ctx.getTypeFactory();
        RelDataType rowType = TypeUtils.createRowType(tf, String.class, int.class);
        ScanNode<Object[]> scan = new ScanNode<>(ctx, rowType, Arrays.asList(
            row("Igor", 200),
            row("Roman", 300),
            row("Ivan", 1400),
            row("Alexey", 1000)
        ));

        AggregateCall call = AggregateCall.create(
            SqlStdOperatorTable.COUNT,
            false,
            false,
            false,
            ImmutableIntList.of(),
            -1,
            RelCollations.EMPTY,
            tf.createJavaType(int.class),
            null);

        ImmutableList<ImmutableBitSet> grpSets = ImmutableList.of(ImmutableBitSet.of());

<<<<<<< HEAD
        RelDataType mapType = IgniteMapHashAggregate.rowType(tf, true);
        HashAggregateNode<Object[]> map = new HashAggregateNode<>(ctx, mapType, MAP, grpSets, accFactory(ctx, call, MAP, rowType), rowFactory());
=======
        RelDataType mapType = IgniteMapHashAggregate.rowType(tf);
        HashAggregateNode<Object[]> map = new HashAggregateNode<>(ctx, mapType, MAP, grpSets,
            accFactory(ctx, call, MAP, rowType), rowFactory());
>>>>>>> cb0cfa03
        map.register(scan);

        RelDataType reduceType = TypeUtils.createRowType(tf, int.class);
        HashAggregateNode<Object[]> reduce = new HashAggregateNode<>(ctx, reduceType, REDUCE, grpSets,
            accFactory(ctx, call, REDUCE, null), rowFactory());
        reduce.register(map);

        RootNode<Object[]> root = new RootNode<>(ctx, reduceType);
        root.register(reduce);

        assertTrue(root.hasNext());
        assertEquals(4, root.next()[0]);
        assertFalse(root.hasNext());
    }

    /** */
    @Test
    public void singleAvg() {
        ExecutionContext<Object[]> ctx = executionContext(F.first(nodes()), UUID.randomUUID(), 0);
        IgniteTypeFactory tf = ctx.getTypeFactory();
        RelDataType rowType = TypeUtils.createRowType(tf, String.class, int.class);
        ScanNode<Object[]> scan = new ScanNode<>(ctx, rowType, Arrays.asList(
            row("Igor", 200),
            row("Roman", 300),
            row("Ivan", 1400),
            row("Alexey", 1000)
        ));

        AggregateCall call = AggregateCall.create(
            SqlStdOperatorTable.AVG,
            false,
            false,
            false,
            ImmutableIntList.of(1),
            -1,
            RelCollations.EMPTY,
            tf.createJavaType(double.class),
            null);

        ImmutableList<ImmutableBitSet> grpSets = ImmutableList.of(ImmutableBitSet.of());

        RelDataType aggType = TypeUtils.createRowType(tf, int.class);
        HashAggregateNode<Object[]> agg = new HashAggregateNode<>(ctx, aggType, SINGLE, grpSets,
            accFactory(ctx, call, SINGLE, rowType), rowFactory());
        agg.register(scan);

        RootNode<Object[]> root = new RootNode<>(ctx, aggType);
        root.register(agg);

        assertTrue(root.hasNext());
        assertEquals(725d, root.next()[0]);
        assertFalse(root.hasNext());
    }

    /** */
    @Test
    public void singleSum() {
        ExecutionContext<Object[]> ctx = executionContext(F.first(nodes()), UUID.randomUUID(), 0);
        IgniteTypeFactory tf = ctx.getTypeFactory();
        RelDataType rowType = TypeUtils.createRowType(tf, String.class, int.class);
        ScanNode<Object[]> scan = new ScanNode<>(ctx, rowType, Arrays.asList(
            row("Igor", 200),
            row("Roman", 300),
            row("Ivan", 1400),
            row("Alexey", 1000)
        ));

        AggregateCall call = AggregateCall.create(
            SqlStdOperatorTable.SUM,
            false,
            false,
            false,
            ImmutableIntList.of(1),
            -1,
            RelCollations.EMPTY,
            tf.createJavaType(int.class),
            null);

        ImmutableList<ImmutableBitSet> grpSets = ImmutableList.of(ImmutableBitSet.of());

        RelDataType aggType = TypeUtils.createRowType(tf, int.class);
        HashAggregateNode<Object[]> agg = new HashAggregateNode<>(ctx, aggType, SINGLE, grpSets,
            accFactory(ctx, call, SINGLE, rowType), rowFactory());
        agg.register(scan);

        RootNode<Object[]> root = new RootNode<>(ctx, aggType);
        root.register(agg);

        assertTrue(root.hasNext());
        assertEquals(2900, root.next()[0]);
        assertFalse(root.hasNext());
    }

    /** */
    @Test
    public void singleMin() {
        ExecutionContext<Object[]> ctx = executionContext(F.first(nodes()), UUID.randomUUID(), 0);
        IgniteTypeFactory tf = ctx.getTypeFactory();
        RelDataType rowType = TypeUtils.createRowType(tf, String.class, int.class);
        ScanNode<Object[]> scan = new ScanNode<>(ctx, rowType, Arrays.asList(
            row("Igor", 200),
            row("Roman", 300),
            row("Ivan", 1400),
            row("Alexey", 1000)
        ));

        AggregateCall call = AggregateCall.create(
            SqlStdOperatorTable.MIN,
            false,
            false,
            false,
            ImmutableIntList.of(1),
            -1,
            RelCollations.EMPTY,
            tf.createJavaType(int.class),
            null);

        ImmutableList<ImmutableBitSet> grpSets = ImmutableList.of(ImmutableBitSet.of());

        RelDataType aggType = TypeUtils.createRowType(tf, int.class);
        HashAggregateNode<Object[]> agg = new HashAggregateNode<>(ctx, aggType, SINGLE, grpSets,
            accFactory(ctx, call, SINGLE, rowType), rowFactory());
        agg.register(scan);

        RootNode<Object[]> root = new RootNode<>(ctx, aggType);
        root.register(agg);

        assertTrue(root.hasNext());
        assertEquals(200, root.next()[0]);
        assertFalse(root.hasNext());
    }

    /** */
    @Test
    public void singleMax() {
        ExecutionContext<Object[]> ctx = executionContext(F.first(nodes()), UUID.randomUUID(), 0);
        IgniteTypeFactory tf = ctx.getTypeFactory();
        RelDataType rowType = TypeUtils.createRowType(tf, String.class, int.class);
        ScanNode<Object[]> scan = new ScanNode<>(ctx, rowType, Arrays.asList(
            row("Igor", 200),
            row("Roman", 300),
            row("Ivan", 1400),
            row("Alexey", 1000)
        ));

        AggregateCall call = AggregateCall.create(
            SqlStdOperatorTable.MAX,
            false,
            false,
            false,
            ImmutableIntList.of(1),
            -1,
            RelCollations.EMPTY,
            tf.createJavaType(int.class),
            null);

        ImmutableList<ImmutableBitSet> grpSets = ImmutableList.of(ImmutableBitSet.of());

        RelDataType aggType = TypeUtils.createRowType(tf, int.class);
        HashAggregateNode<Object[]> agg = new HashAggregateNode<>(ctx, aggType, SINGLE, grpSets,
            accFactory(ctx, call, SINGLE, rowType), rowFactory());
        agg.register(scan);

        RootNode<Object[]> root = new RootNode<>(ctx, aggType);
        root.register(agg);

        assertTrue(root.hasNext());
        assertEquals(1400, root.next()[0]);
        assertFalse(root.hasNext());
    }


    /** */
    @Test
    public void singleCount() {
        ExecutionContext<Object[]> ctx = executionContext(F.first(nodes()), UUID.randomUUID(), 0);
        IgniteTypeFactory tf = ctx.getTypeFactory();
        RelDataType rowType = TypeUtils.createRowType(tf, String.class, int.class);
        ScanNode<Object[]> scan = new ScanNode<>(ctx, rowType, Arrays.asList(
            row("Igor", 200),
            row("Roman", 300),
            row("Ivan", 1400),
            row("Alexey", 1000)
        ));

        AggregateCall call = AggregateCall.create(
            SqlStdOperatorTable.COUNT,
            false,
            false,
            false,
            ImmutableIntList.of(),
            -1,
            RelCollations.EMPTY,
            tf.createJavaType(int.class),
            null);

        ImmutableList<ImmutableBitSet> grpSets = ImmutableList.of(ImmutableBitSet.of());

        RelDataType aggType = TypeUtils.createRowType(tf, int.class);
        HashAggregateNode<Object[]> agg = new HashAggregateNode<>(
            ctx,
            aggType,
            SINGLE,
            grpSets,
            accFactory(ctx, call, SINGLE, rowType),
            rowFactory()
        );

        agg.register(scan);

        RootNode<Object[]> root = new RootNode<>(ctx, aggType);
        root.register(agg);

        assertTrue(root.hasNext());
        assertEquals(4, root.next()[0]);
        assertFalse(root.hasNext());
    }

    /** */
    protected Supplier<List<AccumulatorWrapper<Object[]>>> accFactory(
        ExecutionContext<Object[]> ctx,
        AggregateCall call,
        AggregateType type,
        RelDataType rowType
    ) {
        return ctx.expressionFactory().accumulatorsFactory(type, F.asList(call), rowType);
    }

    /** */
    protected RowHandler.RowFactory<Object[]> rowFactory() {
        return new RowHandler.RowFactory<Object[]>() {
            /** */
            @Override public RowHandler<Object[]> handler() {
                return ArrayRowHandler.INSTANCE;
            }

            /** */
            @Override public Object[] create() {
                throw new AssertionError();
            }

            /** */
            @Override public Object[] create(Object... fields) {
                return fields;
            }
        };
    }
}<|MERGE_RESOLUTION|>--- conflicted
+++ resolved
@@ -145,14 +145,9 @@
 
         ImmutableList<ImmutableBitSet> grpSets = ImmutableList.of(ImmutableBitSet.of());
 
-<<<<<<< HEAD
         RelDataType mapType = IgniteMapHashAggregate.rowType(tf, true);
-        HashAggregateNode<Object[]> map = new HashAggregateNode<>(ctx, mapType, MAP, grpSets, accFactory(ctx, call, MAP, rowType), rowFactory());
-=======
-        RelDataType mapType = IgniteMapHashAggregate.rowType(tf);
         HashAggregateNode<Object[]> map = new HashAggregateNode<>(ctx, mapType, MAP, grpSets,
             accFactory(ctx, call, MAP, rowType), rowFactory());
->>>>>>> cb0cfa03
         map.register(scan);
 
         RelDataType reduceType = TypeUtils.createRowType(tf, int.class);
@@ -194,14 +189,9 @@
 
         ImmutableList<ImmutableBitSet> grpSets = ImmutableList.of(ImmutableBitSet.of());
 
-<<<<<<< HEAD
         RelDataType mapType = IgniteMapHashAggregate.rowType(tf, true);
-        HashAggregateNode<Object[]> map = new HashAggregateNode<>(ctx, mapType, MAP, grpSets, accFactory(ctx, call, MAP, rowType), rowFactory());
-=======
-        RelDataType mapType = IgniteMapHashAggregate.rowType(tf);
         HashAggregateNode<Object[]> map = new HashAggregateNode<>(ctx, mapType, MAP, grpSets,
             accFactory(ctx, call, MAP, rowType), rowFactory());
->>>>>>> cb0cfa03
         map.register(scan);
 
         RelDataType reduceType = TypeUtils.createRowType(tf, int.class);
@@ -243,14 +233,9 @@
 
         ImmutableList<ImmutableBitSet> grpSets = ImmutableList.of(ImmutableBitSet.of());
 
-<<<<<<< HEAD
         RelDataType mapType = IgniteMapHashAggregate.rowType(tf, true);
-        HashAggregateNode<Object[]> map = new HashAggregateNode<>(ctx, mapType, MAP, grpSets, accFactory(ctx, call, MAP, rowType), rowFactory());
-=======
-        RelDataType mapType = IgniteMapHashAggregate.rowType(tf);
         HashAggregateNode<Object[]> map = new HashAggregateNode<>(ctx, mapType, MAP, grpSets,
             accFactory(ctx, call, MAP, rowType), rowFactory());
->>>>>>> cb0cfa03
         map.register(scan);
 
         RelDataType reduceType = TypeUtils.createRowType(tf, int.class);
@@ -292,14 +277,9 @@
 
         ImmutableList<ImmutableBitSet> grpSets = ImmutableList.of(ImmutableBitSet.of());
 
-<<<<<<< HEAD
         RelDataType mapType = IgniteMapHashAggregate.rowType(tf, true);
-        HashAggregateNode<Object[]> map = new HashAggregateNode<>(ctx, mapType, MAP, grpSets, accFactory(ctx, call, MAP, rowType), rowFactory());
-=======
-        RelDataType mapType = IgniteMapHashAggregate.rowType(tf);
         HashAggregateNode<Object[]> map = new HashAggregateNode<>(ctx, mapType, MAP, grpSets,
             accFactory(ctx, call, MAP, rowType), rowFactory());
->>>>>>> cb0cfa03
         map.register(scan);
 
         RelDataType reduceType = TypeUtils.createRowType(tf, int.class);
