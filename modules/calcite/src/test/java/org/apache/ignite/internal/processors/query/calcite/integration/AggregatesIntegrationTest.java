--- conflicted
+++ resolved
@@ -156,11 +156,7 @@
      */
     @Test
     public void testGroupingByAlias() {
-<<<<<<< HEAD
-        executeSql("CREATE TABLE t1(id INT, val_int INT, val_char VARCHAR, PRIMARY KEY(id))");
-=======
         executeSql("CREATE TABLE t1(id INT, val_int INT, val_char VARCHAR, PRIMARY KEY(id)) WITH " + atomicity());
->>>>>>> db4930e1
 
         for (int i = 0; i < 10; i++)
             executeSql("INSERT INTO t1 VALUES (?, ?, ?)", i, i % 3, "val" + i % 3);
