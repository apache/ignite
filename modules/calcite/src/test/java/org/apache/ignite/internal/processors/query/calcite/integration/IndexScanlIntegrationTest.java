/*
 * Licensed to the Apache Software Foundation (ASF) under one or more
 * contributor license agreements.  See the NOTICE file distributed with
 * this work for additional information regarding copyright ownership.
 * The ASF licenses this file to You under the Apache License, Version 2.0
 * (the "License"); you may not use this file except in compliance with
 * the License.  You may obtain a copy of the License at
 *
 *      http://www.apache.org/licenses/LICENSE-2.0
 *
 * Unless required by applicable law or agreed to in writing, software
 * distributed under the License is distributed on an "AS IS" BASIS,
 * WITHOUT WARRANTIES OR CONDITIONS OF ANY KIND, either express or implied.
 * See the License for the specific language governing permissions and
 * limitations under the License.
 */

package org.apache.ignite.internal.processors.query.calcite.integration;

import java.math.BigDecimal;
import java.sql.Date;
import java.sql.Time;
import java.sql.Timestamp;
import java.util.Iterator;
import java.util.UUID;
import java.util.concurrent.TimeUnit;
import java.util.concurrent.atomic.AtomicBoolean;
import java.util.concurrent.atomic.AtomicInteger;
import java.util.function.IntFunction;
import org.apache.calcite.util.ImmutableBitSet;
import org.apache.ignite.Ignite;
import org.apache.ignite.IgniteCache;
import org.apache.ignite.cache.QueryEntity;
import org.apache.ignite.configuration.CacheConfiguration;
import org.apache.ignite.internal.IgniteEx;
import org.apache.ignite.internal.processors.query.calcite.QueryChecker;
import org.apache.ignite.internal.processors.query.calcite.exec.ExecutionContext;
import org.apache.ignite.internal.processors.query.calcite.exec.IndexScan;
import org.apache.ignite.internal.processors.query.calcite.exec.exp.RangeIterable;
import org.apache.ignite.internal.processors.query.calcite.metadata.ColocationGroup;
import org.apache.ignite.internal.processors.query.calcite.schema.IgniteIndex;
import org.apache.ignite.internal.processors.query.calcite.schema.IgniteTable;
import org.apache.ignite.internal.processors.query.schema.management.SchemaManager;
import org.apache.ignite.internal.util.typedef.F;
import org.apache.ignite.internal.util.typedef.G;
import org.hamcrest.CoreMatchers;
import org.jetbrains.annotations.NotNull;
import org.jetbrains.annotations.Nullable;
import org.junit.Test;

/**
 * Index scan test.
 */
public class IndexScanlIntegrationTest extends AbstractBasicIntegrationTest {
    /** */
    private static final int ROWS_CNT = 100;

    /** {@inheritDoc} */
    @Override protected int nodeCount() {
        return 1;
    }

    /** */
    @Test
    public void testNullsInCNLJSearchRow() {
        executeSql("CREATE TABLE t(i1 INTEGER, i2 INTEGER) WITH TEMPLATE=REPLICATED ");
        executeSql("INSERT INTO t VALUES (0, null), (1, null), (2, 2), (3, null), (4, null), (null, 5)");
        executeSql("CREATE INDEX t_idx ON t(i1)");

        RowCountingIndex idx = injectRowCountingIndex(grid(0), "T", "T_IDX");

        String sql = "SELECT /*+ DISABLE_RULE('NestedLoopJoinConverter', 'MergeJoinConverter') */ t1.i1, t2.i1 " +
            "FROM t t1 " +
            "LEFT JOIN t t2 ON t1.i2 = t2.i1";

        assertQuery(sql)
            .matches(QueryChecker.containsSubPlan("IgniteCorrelatedNestedLoopJoin"))
            .matches(QueryChecker.containsIndexScan("PUBLIC", "T", "T_IDX"))
            .returns(0, null)
            .returns(1, null)
            .returns(2, 2)
            .returns(3, null)
            .returns(4, null)
            .returns(null, null)
            .check();

        // There shouldn't be full index scan in case of null values in search row, only one value must be found by
        // range scan and passed to predicate.
        assertEquals(1, idx.rowsProcessed());
    }

    /** */
    @Test
    public void testNullsInSearchRow() {
        executeSql("CREATE TABLE t(i1 INTEGER, i2 INTEGER) WITH TEMPLATE=REPLICATED ");
        executeSql("INSERT INTO t VALUES (null, 0), (1, null), (2, 2), (3, null)");
        executeSql("CREATE INDEX t_idx ON t(i1, i2)");

        RowCountingIndex idx = injectRowCountingIndex(grid(0), "T", "T_IDX");

        assertQuery("SELECT * FROM t WHERE i1 = ?")
            .withParams(new Object[] { null })
            .matches(QueryChecker.containsIndexScan("PUBLIC", "T", "T_IDX"))
            .check();

        assertEquals(0, idx.rowsProcessed());

        assertQuery("SELECT * FROM t WHERE i1 = 1 AND i2 = ?")
            .withParams(new Object[] { null })
            .matches(QueryChecker.containsIndexScan("PUBLIC", "T", "T_IDX"))
            .check();

        // Multi ranges.
        assertQuery("SELECT * FROM t WHERE i1 IN (1, 2, 3) AND i2 = ?")
            .withParams(new Object[] { null })
            .matches(QueryChecker.containsIndexScan("PUBLIC", "T", "T_IDX"))
            .check();

        assertEquals(0, idx.rowsProcessed());

        assertQuery("SELECT * FROM t WHERE i1 IN (1, 2) AND i2 IS NULL")
            .matches(QueryChecker.containsIndexScan("PUBLIC", "T", "T_IDX"))
            .returns(1, null)
            .check();

        assertEquals(1, idx.rowsProcessed());
    }

    /** */
    @Test
    public void testSegmentedIndexes() {
        IgniteCache<Integer, Employer> emp = client.getOrCreateCache(new CacheConfiguration<Integer, Employer>("emp")
            .setSqlSchema("PUBLIC")
            .setQueryEntities(F.asList(new QueryEntity(Integer.class, Employer.class).setTableName("emp")))
            .setQueryParallelism(10)
        );

        executeSql("CREATE INDEX idx1 ON emp(salary)");
        executeSql("CREATE INDEX idx2 ON emp(name DESC)");

        for (int i = 0; i < 100; i++)
            emp.put(i, new Employer("emp" + i, (double)i));

        assertQuery("SELECT name FROM emp WHERE salary BETWEEN 50 AND 55 ORDER BY salary")
            .matches(QueryChecker.containsIndexScan("PUBLIC", "EMP", "IDX1"))
            .ordered()
            .returns("emp50")
            .returns("emp51")
            .returns("emp52")
            .returns("emp53")
            .returns("emp54")
            .returns("emp55")
            .check();

        assertQuery("SELECT name FROM emp WHERE name BETWEEN 'emp60' AND 'emp65' ORDER BY name DESC")
            .matches(QueryChecker.containsIndexScan("PUBLIC", "EMP", "IDX2"))
            .ordered()
            .returns("emp65")
            .returns("emp64")
            .returns("emp63")
            .returns("emp62")
            .returns("emp61")
            .returns("emp60")
            .check();
    }

    /** */
    @Test
    public void testScanBooleanField() {
        executeSql("CREATE TABLE t(i INTEGER, b BOOLEAN)");
        executeSql("INSERT INTO t VALUES (0, TRUE), (1, TRUE), (2, FALSE), (3, FALSE), (4, null)");
        executeSql("CREATE INDEX t_idx ON t(b)");

        assertQuery("SELECT i FROM t WHERE b = TRUE")
            .matches(QueryChecker.containsIndexScan("PUBLIC", "T", "T_IDX"))
            .returns(0)
            .returns(1)
            .check();

        assertQuery("SELECT i FROM t WHERE b = FALSE")
            .matches(QueryChecker.containsIndexScan("PUBLIC", "T", "T_IDX"))
            .returns(2)
            .returns(3)
            .check();

        assertQuery("SELECT i FROM t WHERE b IS TRUE")
            .matches(QueryChecker.containsIndexScan("PUBLIC", "T", "T_IDX"))
            .returns(0)
            .returns(1)
            .check();

        assertQuery("SELECT i FROM t WHERE b IS FALSE")
            .matches(QueryChecker.containsIndexScan("PUBLIC", "T", "T_IDX"))
            .returns(2)
            .returns(3)
            .check();

        // Support index scans for IS TRUE, IS FALSE but not for IS NOT TRUE, IS NOT FALSE, since it requeres multi
        // bounds scan and may not be effective.
        assertQuery("SELECT i FROM t WHERE b IS NOT TRUE")
            .matches(QueryChecker.containsTableScan("PUBLIC", "T"))
            .returns(2)
            .returns(3)
            .returns(4)
            .check();

        assertQuery("SELECT i FROM t WHERE b IS NOT FALSE")
            .matches(QueryChecker.containsTableScan("PUBLIC", "T"))
            .returns(0)
            .returns(1)
            .returns(4)
            .check();

        assertQuery("SELECT i FROM t WHERE b IS NULL")
            .matches(QueryChecker.containsIndexScan("PUBLIC", "T", "T_IDX"))
            .returns(4)
            .check();
    }

    /** */
    @Test
    public void testIsNotDistinctFrom() {
        executeSql("CREATE TABLE t1(i1 INTEGER) WITH TEMPLATE=REPLICATED");
        executeSql("INSERT INTO t1 VALUES (1), (2), (null), (3)");

        executeSql("CREATE TABLE t2(i2 INTEGER, i3 INTEGER) WITH TEMPLATE=REPLICATED");
        executeSql("INSERT INTO t2 VALUES (1, 1), (2, 2), (null, 3), (4, null)");
        executeSql("CREATE INDEX t2_idx ON t2(i2)");

        String sql = "SELECT /*+ DISABLE_RULE('NestedLoopJoinConverter', 'MergeJoinConverter') */ i1, i3 " +
            "FROM t1 JOIN t2 ON i1 IS NOT DISTINCT FROM i2";

        assertQuery(sql)
            .matches(QueryChecker.containsIndexScan("PUBLIC", "T2", "T2_IDX"))
            .returns(1, 1)
            .returns(2, 2)
            .returns(null, 3)
            .check();

        // Collapse expanded IS_NOT_DISTINCT_FROM.
        sql = "SELECT /*+ DISABLE_RULE('NestedLoopJoinConverter', 'MergeJoinConverter') */ i1, i3 " +
            "FROM t1 JOIN t2 ON i1 = i2 OR (i1 IS NULL AND i2 IS NULL)";

        assertQuery(sql)
            .matches(QueryChecker.containsIndexScan("PUBLIC", "T2", "T2_IDX"))
            .returns(1, 1)
            .returns(2, 2)
            .returns(null, 3)
            .check();
    }

    /** */
    @Test
    public void testInlineScan() {
        // Single column scans.
        checkSingleColumnInlineScan(true, "INTEGER", i -> i);
        checkSingleColumnInlineScan(true, "DOUBLE", i -> (double)i);
        checkSingleColumnInlineScan(true, "UUID", i -> new UUID(0, i));
        checkSingleColumnInlineScan(true, "TIMESTAMP",
            i -> new Timestamp(Timestamp.valueOf("2022-01-01 00:00:00").getTime() + TimeUnit.SECONDS.toMillis(i)));
        checkSingleColumnInlineScan(true, "DATE",
            i -> new Date(Date.valueOf("2022-01-01").getTime() + TimeUnit.DAYS.toMillis(i)));
        checkSingleColumnInlineScan(true, "TIME",
            i -> new Time(Time.valueOf("00:00:00").getTime() + TimeUnit.SECONDS.toMillis(i)));
        checkSingleColumnInlineScan(false, "VARCHAR", i -> "str" + i);
        checkSingleColumnInlineScan(false, "DECIMAL", BigDecimal::valueOf);

        // Multi columns scans.
        executeSql("CREATE TABLE t(id INTEGER PRIMARY KEY, i1 INTEGER, i2 INTEGER, i3 INTEGER)");
        executeSql("CREATE INDEX t_idx ON t(i1, i3)");
        RowCountingIndex idx = injectRowCountingIndex(grid(0), "T", "T_IDX");

        for (int i = 0; i < ROWS_CNT; i++)
            executeSql("INSERT INTO t VALUES (?, ?, ?, ?)", i, i * 2, i * 3, i * 4);

        checkMultiColumnsInlineScan(true, "SELECT i1, i3 FROM t", idx, i -> new Object[] {i * 2, i * 4});
        checkMultiColumnsInlineScan(false, "SELECT i1, i2 FROM t", idx, i -> new Object[] {i * 2, i * 3});
        checkMultiColumnsInlineScan(true, "SELECT sum(i1), i3 FROM t GROUP BY i3", idx,
            i -> new Object[] {(long)i * 2, i * 4});
    }

    /** */
    public void checkSingleColumnInlineScan(boolean expInline, String dataType, IntFunction<Object> valFactory) {
        executeSql("CREATE TABLE t(id INTEGER PRIMARY KEY, val " + dataType + ')');

        try {
            executeSql("CREATE INDEX t_idx ON t(val)");
            RowCountingIndex idx = injectRowCountingIndex(grid(0), "T", "T_IDX");

            for (int i = 0; i < ROWS_CNT; i++)
                executeSql("INSERT INTO t VALUES (?, ?)", i, valFactory.apply(i));

            QueryChecker checker = assertQuery("SELECT val FROM t");

            for (int i = 0; i < ROWS_CNT; i++)
                checker.returns(valFactory.apply(i));

            if (expInline) {
                checker.matches(QueryChecker.containsIndexScan("PUBLIC", "T", "T_IDX")).check();

                assertEquals(ROWS_CNT, idx.rowsProcessed());
                assertTrue(idx.isInlineScan());
            }
            else {
                checker.check();

                assertFalse(idx.isInlineScan());
            }
        }
        finally {
            executeSql("DROP TABLE t");
        }
    }

    /** */
    public void checkMultiColumnsInlineScan(
        boolean expInline,
        String sql,
        RowCountingIndex idx,
        IntFunction<Object[]> rowFactory
    ) {
        QueryChecker checker = assertQuery(sql);

        for (int i = 0; i < ROWS_CNT; i++)
            checker.returns(rowFactory.apply(i));

        if (expInline) {
            checker.matches(QueryChecker.containsIndexScan("PUBLIC", "T", "T_IDX")).check();

            assertEquals(ROWS_CNT, idx.rowsProcessed());
            assertTrue(idx.isInlineScan());
        }
        else {
            checker.check();

            assertFalse(idx.isInlineScan());
        }
    }

    /** */
    @Test
    public void testNoIndexHint() {
        executeSql("CREATE TABLE t1(i1 INTEGER) WITH TEMPLATE=PARTITIONED");
        executeSql("INSERT INTO t1 VALUES (1), (2), (30), (40)");
        executeSql("CREATE INDEX t1_idx ON t1(i1)");

        executeSql("CREATE TABLE t2(i2 INTEGER, i3 INTEGER) WITH TEMPLATE=PARTITIONED");

        for (int i = 0; i < 100; ++i)
<<<<<<< HEAD
            executeSql(String.format("INSERT INTO t2 VALUES (%d, %d)", i, i));
=======
            executeSql("INSERT INTO t2 VALUES (?, ?)", i, i);
>>>>>>> 354e9491

        executeSql("CREATE INDEX t2_idx ON t2(i2)");

        assertQuery("SELECT /*+ NO_INDEX(T2_IDX) */ i3 FROM t2 where i2=2")
            .matches(CoreMatchers.not(QueryChecker.containsIndexScan("PUBLIC", "T2", "T2_IDX")))
            .returns(2)
            .check();

<<<<<<< HEAD
        assertQuery("SELECT /*+ NO_INDEX('T2_IDX') */ i3 FROM t2 where i2=2")
            .matches(CoreMatchers.not(QueryChecker.containsIndexScan("PUBLIC", "T2", "T2_IDX")))
            .returns(2)
            .check();

=======
>>>>>>> 354e9491
        assertQuery("SELECT /*+ NO_INDEX(T1_IDX,T2_IDX) */ i1, i3 FROM t1, t2 where i2=i1")
            .matches(CoreMatchers.not(QueryChecker.containsIndexScan("PUBLIC", "T1", "T1_IDX")))
            .matches(CoreMatchers.not(QueryChecker.containsIndexScan("PUBLIC", "T2", "T2_IDX")))
            .returns(1, 1)
            .returns(2, 2)
            .returns(30, 30)
            .returns(40, 40)
            .check();

<<<<<<< HEAD
        assertQuery("SELECT /*+ NO_INDEX(T2_IDX) */ i1, i3 FROM t1, t2 where i2=i1")
            .matches(CoreMatchers.not(QueryChecker.containsIndexScan("PUBLIC", "T2", "T2_IDX")))
            .returns(1, 1)
            .returns(2, 2)
            .returns(30, 30)
            .returns(40, 40)
            .check();

        assertQuery("SELECT /*+ NO_INDEX(T1_IDX) */ i1, i3 FROM t1 JOIN t2 on i2=i1")
            .matches(CoreMatchers.not(QueryChecker.containsIndexScan("PUBLIC", "T1", "T1_IDX")))
            .returns(1, 1)
            .returns(2, 2)
            .returns(30, 30)
            .returns(40, 40)
            .check();

=======
>>>>>>> 354e9491
        assertQuery("SELECT * FROM t1 WHERE i1 = (SELECT /*+ NO_INDEX(T2_IDX) */ i3 from t2 where i2=40)")
            .matches(CoreMatchers.not(QueryChecker.containsIndexScan("PUBLIC", "T2", "T2_IDX")))
            .returns(40)
            .check();
    }

    /** */
    @Test
    public void testForcedIndexHint() {
        executeSql("CREATE TABLE t1(i1 INTEGER, i2 INTEGER, i3 INTEGER) WITH TEMPLATE=PARTITIONED");

<<<<<<< HEAD
        executeSql("INSERT INTO t1 VALUES (1, 2, 3)");

=======
>>>>>>> 354e9491
        executeSql("CREATE INDEX t1_idx1 ON t1(i1)");
        executeSql("CREATE INDEX t1_idx2 ON t1(i2)");
        executeSql("CREATE INDEX t1_idx3 ON t1(i3)");

<<<<<<< HEAD
        assertQuery("SELECT i1 FROM t1 where i1=1 and i2=2 and i3=3")
            .matches(QueryChecker.containsTableScan("PUBLIC", "T1"))
            .matches(CoreMatchers.not(QueryChecker.containsIndexScan("PUBLIC", "T1", "T1_IDX1")))
            .matches(CoreMatchers.not(QueryChecker.containsIndexScan("PUBLIC", "T1", "T1_IDX2")))
            .matches(CoreMatchers.not(QueryChecker.containsIndexScan("PUBLIC", "T1", "T2_IDX3")))
            .check();

        testIdxUsedOnTable1();

        for (int i = 1; i < 100; ++i)
            executeSql(String.format("INSERT INTO t1 VALUES (%d, %d, %d)", i + 1, i + 2, i + 3));

        assertQuery("SELECT i1 FROM t1 where i1=1 and i2=2 and i3=3")
            .matches(QueryChecker.containsTableScan("PUBLIC", "T1"))
            .matches(CoreMatchers.not(QueryChecker.containsIndexScan("PUBLIC", "T1", "T1_IDX1")))
            .matches(CoreMatchers.not(QueryChecker.containsIndexScan("PUBLIC", "T1", "T1_IDX2")))
            .matches(CoreMatchers.not(QueryChecker.containsIndexScan("PUBLIC", "T1", "T2_IDX3")))
            .check();

        assertQuery("SELECT i1 FROM t1 where i1=1 and i2=2")
            .matches(CoreMatchers.not(QueryChecker.containsTableScan("PUBLIC", "T1")))
            .matches(CoreMatchers.anyOf(
                QueryChecker.containsIndexScan("PUBLIC", "T1", "T1_IDX1"),
                QueryChecker.containsIndexScan("PUBLIC", "T1", "T1_IDX2")))
            .check();

        testIdxUsedOnTable1();
=======
        executeSql("INSERT INTO t1 VALUES (1, 2, 3)");

        assertQuery("SELECT /*+ FORCE_INDEX(T1_IDX1) */ i1 FROM t1 where i1=1 and i2=2 and i3=3")
            .matches(QueryChecker.containsIndexScan("PUBLIC", "T1", "T1_IDX1"))
            .returns(1)
            .check();

        assertQuery("SELECT /*+ FORCE_INDEX(T1_IDX2) */ i1 FROM t1 where i1=1 and i2=2 and i3=3")
            .matches(QueryChecker.containsIndexScan("PUBLIC", "T1", "T1_IDX2"))
            .returns(1)
            .check();

        assertQuery("SELECT /*+ FORCE_INDEX(T1_IDX3) */ i1 FROM t1 where i1=1 and i2=2 and i3=3")
            .matches(QueryChecker.containsIndexScan("PUBLIC", "T1", "T1_IDX3"))
            .returns(1)
            .check();
>>>>>>> 354e9491

        executeSql("CREATE TABLE t2(i21 INTEGER, i22 INTEGER, i23 INTEGER) WITH TEMPLATE=PARTITIONED");

        for (int i = 99; i < 300; ++i)
<<<<<<< HEAD
            executeSql(String.format("INSERT INTO t2 VALUES (%d, %d, %d)", i + 1, i + 1, i + 1));
=======
            executeSql("INSERT INTO t2 VALUES (?, ?, ?)", i + 1, i + 1, i + 1);
>>>>>>> 354e9491

        executeSql("CREATE INDEX t2_idx1 ON t2(i21)");
        executeSql("CREATE INDEX t2_idx2 ON t2(i22)");
        executeSql("CREATE INDEX t2_idx3 ON t2(i23)");

<<<<<<< HEAD
        assertQuery("SELECT i1, i22 FROM t1, t2 where i2=i22 and i3=i23 + 1")
            .matches(QueryChecker.containsTableScan("PUBLIC", "T1"))
            .matches(QueryChecker.containsTableScan("PUBLIC", "T2"))
            .matches(CoreMatchers.not(QueryChecker.containsIndexScan("PUBLIC", "T1", "T1_IDX2")))
            .matches(CoreMatchers.not(QueryChecker.containsIndexScan("PUBLIC", "T2", "T2_IDX2")))
            .check();

        assertQuery("SELECT /*+ FORCE_INDEX(T1_IDX2) */ i1, i22 FROM t1, t2 where i2=i22 and i3=i23 + 1")
            .matches(CoreMatchers.not(QueryChecker.containsTableScan("PUBLIC", "T1")))
            .matches(QueryChecker.containsTableScan("PUBLIC", "T2"))
            .matches(QueryChecker.containsIndexScan("PUBLIC", "T1", "T1_IDX2"))
            .matches(CoreMatchers.not(QueryChecker.containsIndexScan("PUBLIC", "T2", "T2_IDX2")))
            .check();

        assertQuery("SELECT /*+ FORCE_INDEX(T1_IDX2), FORCE_INDEX(T2_IDX2) */ i1, i22 FROM t1, t2 where i2=i22 " +
            "and i3=i23 + 1")
            .matches(CoreMatchers.not(QueryChecker.containsTableScan("PUBLIC", "T1")))
            .matches(CoreMatchers.not(QueryChecker.containsTableScan("PUBLIC", "T2")))
            .matches(QueryChecker.containsIndexScan("PUBLIC", "T1", "T1_IDX2"))
            .matches(QueryChecker.containsIndexScan("PUBLIC", "T2", "T2_IDX2"))
            .check();

        assertQuery("SELECT /*+ FORCE_INDEX(T1_IDX2) */ i1, i22 FROM t1 LEFT JOIN t2 on " +
            "i2=i22 and i3=i23 + 1")
            .matches(CoreMatchers.not(QueryChecker.containsTableScan("PUBLIC", "T1")))
            .matches(QueryChecker.containsTableScan("PUBLIC", "T2"))
            .matches(QueryChecker.containsIndexScan("PUBLIC", "T1", "T1_IDX2"))
            .matches(CoreMatchers.not(QueryChecker.containsIndexScan("PUBLIC", "T2", "T2_IDX2")))
            .check();

        assertQuery("SELECT /*+ FORCE_INDEX(T2_IDX2) */ i1, i22 FROM t1 INNER JOIN t2 on " +
            "i2=i22 and i3=i23 + 1")
            .matches(QueryChecker.containsTableScan("PUBLIC", "T1"))
            .matches(CoreMatchers.not(QueryChecker.containsTableScan("PUBLIC", "T2")))
            .matches(QueryChecker.containsIndexScan("PUBLIC", "T2", "T2_IDX2"))
            .matches(CoreMatchers.not(QueryChecker.containsIndexScan("PUBLIC", "T1", "T1_IDX2")))
            .check();
    }

    /** */
    private void testIdxUsedOnTable1() {
        assertQuery("SELECT /*+ FORCE_INDEX(T1_IDX1) */ i1 FROM t1 where i1=1 and i2=2 and i3=3")
            .matches(QueryChecker.containsIndexScan("PUBLIC", "T1", "T1_IDX1"))
            .returns(1)
            .check();

        assertQuery("SELECT /*+ FORCE_INDEX(T1_IDX2) */ i1 FROM t1 where i1=1 and i2=2 and i3=3")
            .matches(QueryChecker.containsIndexScan("PUBLIC", "T1", "T1_IDX2"))
            .returns(1)
            .check();

        assertQuery("SELECT /*+ FORCE_INDEX(T1_IDX3) */ i1 FROM t1 where i1=1 and i2=2 and i3=3")
            .matches(QueryChecker.containsIndexScan("PUBLIC", "T1", "T1_IDX3"))
            .returns(1)
=======
        assertQuery("SELECT /*+ FORCE_INDEX(T1_IDX2), FORCE_INDEX(T2_IDX2) */ i1, i22 FROM t1, t2 where i2=i22 " +
            "and i3=i23 + 1")
            .matches(QueryChecker.containsIndexScan("PUBLIC", "T1", "T1_IDX2"))
            .matches(QueryChecker.containsIndexScan("PUBLIC", "T2", "T2_IDX2"))
            .resultSize(0)
>>>>>>> 354e9491
            .check();
    }

    /** */
    private RowCountingIndex injectRowCountingIndex(IgniteEx node, String tableName, String idxName) {
        RowCountingIndex idx = null;

        for (Ignite ignite : G.allGrids()) {
            IgniteTable tbl = (IgniteTable)queryProcessor((IgniteEx)ignite).schemaHolder().schema("PUBLIC").getTable(tableName);

            if (ignite == node) {
                idx = new RowCountingIndex(tbl.getIndex(idxName));

                tbl.addIndex(idx);
            }

            tbl.removeIndex(SchemaManager.generateProxyIdxName(idxName));
        }

        return idx;
    }

    /** */
    private static class RowCountingIndex extends DelegatingIgniteIndex {
        /** */
        private final AtomicInteger filteredRows = new AtomicInteger();

        /** */
        private final AtomicBoolean isInlineScan = new AtomicBoolean();

        /** */
        public RowCountingIndex(IgniteIndex delegate) {
            super(delegate);
        }

        /** {@inheritDoc} */
        @Override public <Row> Iterable<Row> scan(
            ExecutionContext<Row> execCtx,
            ColocationGroup grp,
            RangeIterable<Row> ranges,
            @Nullable ImmutableBitSet requiredColumns
        ) {
            IndexScan<Row> scan = (IndexScan<Row>)delegate.scan(execCtx, grp, ranges, requiredColumns);

            isInlineScan.set(scan.isInlineScan());

            return new Iterable<Row>() {
                @NotNull @Override public Iterator<Row> iterator() {
                    return F.iterator(scan.iterator(), r -> {
                        filteredRows.incrementAndGet();

                        return r;
                    }, true);
                }
            };
        }

        /** */
        public int rowsProcessed() {
            return filteredRows.getAndSet(0);
        }

        /** */
        public boolean isInlineScan() {
            return isInlineScan.getAndSet(false);
        }
    }
}<|MERGE_RESOLUTION|>--- conflicted
+++ resolved
@@ -347,11 +347,7 @@
         executeSql("CREATE TABLE t2(i2 INTEGER, i3 INTEGER) WITH TEMPLATE=PARTITIONED");
 
         for (int i = 0; i < 100; ++i)
-<<<<<<< HEAD
-            executeSql(String.format("INSERT INTO t2 VALUES (%d, %d)", i, i));
-=======
             executeSql("INSERT INTO t2 VALUES (?, ?)", i, i);
->>>>>>> 354e9491
 
         executeSql("CREATE INDEX t2_idx ON t2(i2)");
 
@@ -360,14 +356,6 @@
             .returns(2)
             .check();
 
-<<<<<<< HEAD
-        assertQuery("SELECT /*+ NO_INDEX('T2_IDX') */ i3 FROM t2 where i2=2")
-            .matches(CoreMatchers.not(QueryChecker.containsIndexScan("PUBLIC", "T2", "T2_IDX")))
-            .returns(2)
-            .check();
-
-=======
->>>>>>> 354e9491
         assertQuery("SELECT /*+ NO_INDEX(T1_IDX,T2_IDX) */ i1, i3 FROM t1, t2 where i2=i1")
             .matches(CoreMatchers.not(QueryChecker.containsIndexScan("PUBLIC", "T1", "T1_IDX")))
             .matches(CoreMatchers.not(QueryChecker.containsIndexScan("PUBLIC", "T2", "T2_IDX")))
@@ -377,25 +365,6 @@
             .returns(40, 40)
             .check();
 
-<<<<<<< HEAD
-        assertQuery("SELECT /*+ NO_INDEX(T2_IDX) */ i1, i3 FROM t1, t2 where i2=i1")
-            .matches(CoreMatchers.not(QueryChecker.containsIndexScan("PUBLIC", "T2", "T2_IDX")))
-            .returns(1, 1)
-            .returns(2, 2)
-            .returns(30, 30)
-            .returns(40, 40)
-            .check();
-
-        assertQuery("SELECT /*+ NO_INDEX(T1_IDX) */ i1, i3 FROM t1 JOIN t2 on i2=i1")
-            .matches(CoreMatchers.not(QueryChecker.containsIndexScan("PUBLIC", "T1", "T1_IDX")))
-            .returns(1, 1)
-            .returns(2, 2)
-            .returns(30, 30)
-            .returns(40, 40)
-            .check();
-
-=======
->>>>>>> 354e9491
         assertQuery("SELECT * FROM t1 WHERE i1 = (SELECT /*+ NO_INDEX(T2_IDX) */ i3 from t2 where i2=40)")
             .matches(CoreMatchers.not(QueryChecker.containsIndexScan("PUBLIC", "T2", "T2_IDX")))
             .returns(40)
@@ -407,44 +376,10 @@
     public void testForcedIndexHint() {
         executeSql("CREATE TABLE t1(i1 INTEGER, i2 INTEGER, i3 INTEGER) WITH TEMPLATE=PARTITIONED");
 
-<<<<<<< HEAD
-        executeSql("INSERT INTO t1 VALUES (1, 2, 3)");
-
-=======
->>>>>>> 354e9491
         executeSql("CREATE INDEX t1_idx1 ON t1(i1)");
         executeSql("CREATE INDEX t1_idx2 ON t1(i2)");
         executeSql("CREATE INDEX t1_idx3 ON t1(i3)");
 
-<<<<<<< HEAD
-        assertQuery("SELECT i1 FROM t1 where i1=1 and i2=2 and i3=3")
-            .matches(QueryChecker.containsTableScan("PUBLIC", "T1"))
-            .matches(CoreMatchers.not(QueryChecker.containsIndexScan("PUBLIC", "T1", "T1_IDX1")))
-            .matches(CoreMatchers.not(QueryChecker.containsIndexScan("PUBLIC", "T1", "T1_IDX2")))
-            .matches(CoreMatchers.not(QueryChecker.containsIndexScan("PUBLIC", "T1", "T2_IDX3")))
-            .check();
-
-        testIdxUsedOnTable1();
-
-        for (int i = 1; i < 100; ++i)
-            executeSql(String.format("INSERT INTO t1 VALUES (%d, %d, %d)", i + 1, i + 2, i + 3));
-
-        assertQuery("SELECT i1 FROM t1 where i1=1 and i2=2 and i3=3")
-            .matches(QueryChecker.containsTableScan("PUBLIC", "T1"))
-            .matches(CoreMatchers.not(QueryChecker.containsIndexScan("PUBLIC", "T1", "T1_IDX1")))
-            .matches(CoreMatchers.not(QueryChecker.containsIndexScan("PUBLIC", "T1", "T1_IDX2")))
-            .matches(CoreMatchers.not(QueryChecker.containsIndexScan("PUBLIC", "T1", "T2_IDX3")))
-            .check();
-
-        assertQuery("SELECT i1 FROM t1 where i1=1 and i2=2")
-            .matches(CoreMatchers.not(QueryChecker.containsTableScan("PUBLIC", "T1")))
-            .matches(CoreMatchers.anyOf(
-                QueryChecker.containsIndexScan("PUBLIC", "T1", "T1_IDX1"),
-                QueryChecker.containsIndexScan("PUBLIC", "T1", "T1_IDX2")))
-            .check();
-
-        testIdxUsedOnTable1();
-=======
         executeSql("INSERT INTO t1 VALUES (1, 2, 3)");
 
         assertQuery("SELECT /*+ FORCE_INDEX(T1_IDX1) */ i1 FROM t1 where i1=1 and i2=2 and i3=3")
@@ -461,83 +396,21 @@
             .matches(QueryChecker.containsIndexScan("PUBLIC", "T1", "T1_IDX3"))
             .returns(1)
             .check();
->>>>>>> 354e9491
 
         executeSql("CREATE TABLE t2(i21 INTEGER, i22 INTEGER, i23 INTEGER) WITH TEMPLATE=PARTITIONED");
 
         for (int i = 99; i < 300; ++i)
-<<<<<<< HEAD
-            executeSql(String.format("INSERT INTO t2 VALUES (%d, %d, %d)", i + 1, i + 1, i + 1));
-=======
             executeSql("INSERT INTO t2 VALUES (?, ?, ?)", i + 1, i + 1, i + 1);
->>>>>>> 354e9491
 
         executeSql("CREATE INDEX t2_idx1 ON t2(i21)");
         executeSql("CREATE INDEX t2_idx2 ON t2(i22)");
         executeSql("CREATE INDEX t2_idx3 ON t2(i23)");
 
-<<<<<<< HEAD
-        assertQuery("SELECT i1, i22 FROM t1, t2 where i2=i22 and i3=i23 + 1")
-            .matches(QueryChecker.containsTableScan("PUBLIC", "T1"))
-            .matches(QueryChecker.containsTableScan("PUBLIC", "T2"))
-            .matches(CoreMatchers.not(QueryChecker.containsIndexScan("PUBLIC", "T1", "T1_IDX2")))
-            .matches(CoreMatchers.not(QueryChecker.containsIndexScan("PUBLIC", "T2", "T2_IDX2")))
-            .check();
-
-        assertQuery("SELECT /*+ FORCE_INDEX(T1_IDX2) */ i1, i22 FROM t1, t2 where i2=i22 and i3=i23 + 1")
-            .matches(CoreMatchers.not(QueryChecker.containsTableScan("PUBLIC", "T1")))
-            .matches(QueryChecker.containsTableScan("PUBLIC", "T2"))
-            .matches(QueryChecker.containsIndexScan("PUBLIC", "T1", "T1_IDX2"))
-            .matches(CoreMatchers.not(QueryChecker.containsIndexScan("PUBLIC", "T2", "T2_IDX2")))
-            .check();
-
-        assertQuery("SELECT /*+ FORCE_INDEX(T1_IDX2), FORCE_INDEX(T2_IDX2) */ i1, i22 FROM t1, t2 where i2=i22 " +
-            "and i3=i23 + 1")
-            .matches(CoreMatchers.not(QueryChecker.containsTableScan("PUBLIC", "T1")))
-            .matches(CoreMatchers.not(QueryChecker.containsTableScan("PUBLIC", "T2")))
-            .matches(QueryChecker.containsIndexScan("PUBLIC", "T1", "T1_IDX2"))
-            .matches(QueryChecker.containsIndexScan("PUBLIC", "T2", "T2_IDX2"))
-            .check();
-
-        assertQuery("SELECT /*+ FORCE_INDEX(T1_IDX2) */ i1, i22 FROM t1 LEFT JOIN t2 on " +
-            "i2=i22 and i3=i23 + 1")
-            .matches(CoreMatchers.not(QueryChecker.containsTableScan("PUBLIC", "T1")))
-            .matches(QueryChecker.containsTableScan("PUBLIC", "T2"))
-            .matches(QueryChecker.containsIndexScan("PUBLIC", "T1", "T1_IDX2"))
-            .matches(CoreMatchers.not(QueryChecker.containsIndexScan("PUBLIC", "T2", "T2_IDX2")))
-            .check();
-
-        assertQuery("SELECT /*+ FORCE_INDEX(T2_IDX2) */ i1, i22 FROM t1 INNER JOIN t2 on " +
-            "i2=i22 and i3=i23 + 1")
-            .matches(QueryChecker.containsTableScan("PUBLIC", "T1"))
-            .matches(CoreMatchers.not(QueryChecker.containsTableScan("PUBLIC", "T2")))
-            .matches(QueryChecker.containsIndexScan("PUBLIC", "T2", "T2_IDX2"))
-            .matches(CoreMatchers.not(QueryChecker.containsIndexScan("PUBLIC", "T1", "T1_IDX2")))
-            .check();
-    }
-
-    /** */
-    private void testIdxUsedOnTable1() {
-        assertQuery("SELECT /*+ FORCE_INDEX(T1_IDX1) */ i1 FROM t1 where i1=1 and i2=2 and i3=3")
-            .matches(QueryChecker.containsIndexScan("PUBLIC", "T1", "T1_IDX1"))
-            .returns(1)
-            .check();
-
-        assertQuery("SELECT /*+ FORCE_INDEX(T1_IDX2) */ i1 FROM t1 where i1=1 and i2=2 and i3=3")
-            .matches(QueryChecker.containsIndexScan("PUBLIC", "T1", "T1_IDX2"))
-            .returns(1)
-            .check();
-
-        assertQuery("SELECT /*+ FORCE_INDEX(T1_IDX3) */ i1 FROM t1 where i1=1 and i2=2 and i3=3")
-            .matches(QueryChecker.containsIndexScan("PUBLIC", "T1", "T1_IDX3"))
-            .returns(1)
-=======
         assertQuery("SELECT /*+ FORCE_INDEX(T1_IDX2), FORCE_INDEX(T2_IDX2) */ i1, i22 FROM t1, t2 where i2=i22 " +
             "and i3=i23 + 1")
             .matches(QueryChecker.containsIndexScan("PUBLIC", "T1", "T1_IDX2"))
             .matches(QueryChecker.containsIndexScan("PUBLIC", "T2", "T2_IDX2"))
             .resultSize(0)
->>>>>>> 354e9491
             .check();
     }
 
