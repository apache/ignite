--- conflicted
+++ resolved
@@ -62,11 +62,7 @@
     /** */
     @Test
     public void testNullsInCNLJSearchRow() {
-<<<<<<< HEAD
-        executeSql("CREATE TABLE t(i1 INTEGER, i2 INTEGER) WITH TEMPLATE=REPLICATED,atomicity=transactional");
-=======
         executeSql("CREATE TABLE t(i1 INTEGER, i2 INTEGER) WITH TEMPLATE=REPLICATED," + atomicity());
->>>>>>> 90f4aba7
         executeSql("INSERT INTO t VALUES (0, null), (1, null), (2, 2), (3, null), (4, null), (null, 5)");
         executeSql("CREATE INDEX t_idx ON t(i1)");
 
@@ -93,11 +89,7 @@
     /** */
     @Test
     public void testNullsInSearchRow() {
-<<<<<<< HEAD
-        executeSql("CREATE TABLE t(i1 INTEGER, i2 INTEGER) WITH TEMPLATE=REPLICATED,atomicity=transactional");
-=======
         executeSql("CREATE TABLE t(i1 INTEGER, i2 INTEGER) WITH TEMPLATE=REPLICATED," + atomicity());
->>>>>>> 90f4aba7
         executeSql("INSERT INTO t VALUES (null, 0), (1, null), (2, 2), (3, null)");
         executeSql("CREATE INDEX t_idx ON t(i1, i2)");
 
@@ -173,11 +165,7 @@
     /** */
     @Test
     public void testScanBooleanField() {
-<<<<<<< HEAD
-        executeSql("CREATE TABLE t(i INTEGER, b BOOLEAN) WITH atomicity=transactional");
-=======
         executeSql("CREATE TABLE t(i INTEGER, b BOOLEAN) WITH " + atomicity());
->>>>>>> 90f4aba7
         executeSql("INSERT INTO t VALUES (0, TRUE), (1, TRUE), (2, FALSE), (3, FALSE), (4, null)");
         executeSql("CREATE INDEX t_idx ON t(b)");
 
@@ -230,13 +218,8 @@
     /** */
     @Test
     public void testIsNotDistinctFrom() {
-<<<<<<< HEAD
-        executeSql("CREATE TABLE t1(i1 INTEGER) WITH TEMPLATE=REPLICATED,atomicity=transactional");
-        executeSql("CREATE TABLE t2(i2 INTEGER, i3 INTEGER) WITH TEMPLATE=REPLICATED,atomicity=transactional");
-=======
         executeSql("CREATE TABLE t1(i1 INTEGER) WITH TEMPLATE=REPLICATED," + atomicity());
         executeSql("CREATE TABLE t2(i2 INTEGER, i3 INTEGER) WITH TEMPLATE=REPLICATED," + atomicity());
->>>>>>> 90f4aba7
 
         executeSql("INSERT INTO t1 VALUES (1), (2), (null), (3)");
         executeSql("INSERT INTO t2 VALUES (1, 1), (2, 2), (null, 3), (4, null)");
@@ -280,11 +263,7 @@
         checkSingleColumnInlineScan(false, "DECIMAL", BigDecimal::valueOf);
 
         // Multi columns scans.
-<<<<<<< HEAD
-        executeSql("CREATE TABLE t(id INTEGER PRIMARY KEY, i1 INTEGER, i2 INTEGER, i3 INTEGER) WITH atomicity=transactional");
-=======
         executeSql("CREATE TABLE t(id INTEGER PRIMARY KEY, i1 INTEGER, i2 INTEGER, i3 INTEGER) WITH " + atomicity());
->>>>>>> 90f4aba7
         executeSql("CREATE INDEX t_idx ON t(i1, i3)");
         RowCountingIndex idx = injectRowCountingIndex(grid(0), "T", "T_IDX");
 
@@ -299,11 +278,7 @@
 
     /** */
     public void checkSingleColumnInlineScan(boolean expInline, String dataType, IntFunction<Object> valFactory) {
-<<<<<<< HEAD
-        executeSql("CREATE TABLE t(id INTEGER PRIMARY KEY, val " + dataType + ") WITH atomicity=transactional");
-=======
         executeSql("CREATE TABLE t(id INTEGER PRIMARY KEY, val " + dataType + ") WITH " + atomicity());
->>>>>>> 90f4aba7
 
         try {
             executeSql("CREATE INDEX t_idx ON t(val)");
@@ -324,13 +299,10 @@
                     assertEquals(ROWS_CNT, idx.rowsProcessed());
                     assertTrue(idx.isInlineScan());
                 }
-<<<<<<< HEAD
-=======
                 else if (sqlTxMode == SqlTransactionMode.ALL) {
                     assertEquals(0, idx.rowsProcessed());
                     assertFalse(idx.isInlineScan());
                 }
->>>>>>> 90f4aba7
             }
             else {
                 checker.check();
@@ -374,17 +346,10 @@
     /** */
     @Test
     public void testNoIndexHint() {
-<<<<<<< HEAD
-        executeSql("CREATE TABLE t1(i1 INTEGER) WITH TEMPLATE=PARTITIONED,atomicity=transactional");
-        executeSql("CREATE INDEX t1_idx ON t1(i1)");
-
-        executeSql("CREATE TABLE t2(i2 INTEGER, i3 INTEGER) WITH TEMPLATE=PARTITIONED,atomicity=transactional");
-=======
         executeSql("CREATE TABLE t1(i1 INTEGER) WITH TEMPLATE=PARTITIONED," + atomicity());
         executeSql("CREATE INDEX t1_idx ON t1(i1)");
 
         executeSql("CREATE TABLE t2(i2 INTEGER, i3 INTEGER) WITH TEMPLATE=PARTITIONED," + atomicity());
->>>>>>> 90f4aba7
 
         executeSql("INSERT INTO t1 VALUES (1), (2), (30), (40)");
 
@@ -416,21 +381,13 @@
     /** */
     @Test
     public void testForcedIndexHint() {
-<<<<<<< HEAD
-        executeSql("CREATE TABLE t1(i1 INTEGER, i2 INTEGER, i3 INTEGER) WITH TEMPLATE=PARTITIONED,atomicity=transactional");
-=======
         executeSql("CREATE TABLE t1(i1 INTEGER, i2 INTEGER, i3 INTEGER) WITH TEMPLATE=PARTITIONED," + atomicity());
->>>>>>> 90f4aba7
 
         executeSql("CREATE INDEX t1_idx1 ON t1(i1)");
         executeSql("CREATE INDEX t1_idx2 ON t1(i2)");
         executeSql("CREATE INDEX t1_idx3 ON t1(i3)");
 
-<<<<<<< HEAD
-        executeSql("CREATE TABLE t2(i21 INTEGER, i22 INTEGER, i23 INTEGER) WITH TEMPLATE=PARTITIONED,atomicity=transactional");
-=======
         executeSql("CREATE TABLE t2(i21 INTEGER, i22 INTEGER, i23 INTEGER) WITH TEMPLATE=PARTITIONED," + atomicity());
->>>>>>> 90f4aba7
 
         executeSql("CREATE INDEX t2_idx1 ON t2(i21)");
         executeSql("CREATE INDEX t2_idx2 ON t2(i22)");
