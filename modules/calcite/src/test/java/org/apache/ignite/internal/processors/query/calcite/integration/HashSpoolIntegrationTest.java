/*
 * Licensed to the Apache Software Foundation (ASF) under one or more
 * contributor license agreements.  See the NOTICE file distributed with
 * this work for additional information regarding copyright ownership.
 * The ASF licenses this file to You under the Apache License, Version 2.0
 * (the "License"); you may not use this file except in compliance with
 * the License.  You may obtain a copy of the License at
 *
 *      http://www.apache.org/licenses/LICENSE-2.0
 *
 * Unless required by applicable law or agreed to in writing, software
 * distributed under the License is distributed on an "AS IS" BASIS,
 * WITHOUT WARRANTIES OR CONDITIONS OF ANY KIND, either express or implied.
 * See the License for the specific language governing permissions and
 * limitations under the License.
 */

package org.apache.ignite.internal.processors.query.calcite.integration;

import org.apache.ignite.internal.processors.query.calcite.QueryChecker;
import org.junit.Test;

/**
 * Hash spool test.
 */
public class HashSpoolIntegrationTest extends AbstractBasicIntegrationTransactionalTest {
    /** */
    @Test
    public void testNullsInSearchRow() {
<<<<<<< HEAD
        executeSql("CREATE TABLE t(i1 INTEGER, i2 INTEGER) WITH atomicity=transactional");
=======
        executeSql("CREATE TABLE t(i1 INTEGER, i2 INTEGER) WITH " + atomicity());
>>>>>>> 00a0d404
        executeSql("INSERT INTO t VALUES (null, 0), (1, 1), (2, 2), (3, null)");

        assertQuery("SELECT i1, (SELECT i2 FROM t WHERE i1=t1.i1) FROM t t1")
            .matches(QueryChecker.containsSubPlan("IgniteHashIndexSpool"))
            .returns(null, null)
            .returns(1, 1)
            .returns(2, 2)
            .returns(3, null)
            .check();

        assertQuery("SELECT (SELECT i1 FROM t WHERE i2=t1.i2), i2 FROM t t1")
            .matches(QueryChecker.containsSubPlan("IgniteHashIndexSpool"))
            .returns(null, 0)
            .returns(1, 1)
            .returns(2, 2)
            .returns(null, null)
            .check();
    }

    /** */
    @Test
    public void testNullsInSearchRowMultipleColumns() {
<<<<<<< HEAD
        executeSql("CREATE TABLE t0(i1 INTEGER, i2 INTEGER) WITH atomicity=transactional");
        executeSql("CREATE TABLE t1(i1 INTEGER, i2 INTEGER) WITH atomicity=transactional");
=======
        executeSql("CREATE TABLE t0(i1 INTEGER, i2 INTEGER) WITH " + atomicity());
        executeSql("CREATE TABLE t1(i1 INTEGER, i2 INTEGER) WITH " + atomicity());
>>>>>>> 00a0d404
        executeSql("INSERT INTO t0 VALUES (null, 0), (1, null), (null, 2), (3, null), (1, 1)");
        executeSql("INSERT INTO t1 VALUES (null, 0), (null, 1), (2, null), (3, null), (1, 1)");

        String sql = "SELECT /*+ CNL_JOIN, DISABLE_RULE('FilterSpoolMergeToSortedIndexSpoolRule') */ * " +
            "FROM t0 JOIN t1 ON t0.i1=t1.i1 AND t0.i2=t1.i2";

        assertQuery(sql)
            .matches(QueryChecker.containsSubPlan("IgniteHashIndexSpool"))
            .returns(1, 1, 1, 1)
            .check();
    }

    /** */
    @Test
    public void testHashSpoolCondition() {
<<<<<<< HEAD
        executeSql("CREATE TABLE t(i INTEGER) WITH atomicity=transactional");
=======
        executeSql("CREATE TABLE t(i INTEGER) WITH " + atomicity());
>>>>>>> 00a0d404
        executeSql("INSERT INTO t VALUES (0), (1), (2)");

        String sql = "SELECT i, (SELECT i FROM t WHERE i=t1.i AND i-1=0) FROM t AS t1";

        assertQuery(sql)
            .matches(QueryChecker.containsSubPlan("IgniteHashIndexSpool"))
            .returns(0, null)
            .returns(1, 1)
            .returns(2, null)
            .check();
    }

    /** */
    @Test
    public void testIsNotDistinctFrom() {
<<<<<<< HEAD
        executeSql("CREATE TABLE t1(i1 INTEGER, i2 INTEGER) WITH atomicity=transactional");
        executeSql("CREATE TABLE t2(i3 INTEGER, i4 INTEGER) WITH atomicity=transactional");
=======
        executeSql("CREATE TABLE t1(i1 INTEGER, i2 INTEGER) WITH " + atomicity());
        executeSql("CREATE TABLE t2(i3 INTEGER, i4 INTEGER) WITH " + atomicity());
>>>>>>> 00a0d404

        executeSql("INSERT INTO t1 VALUES (1, null), (2, 2), (null, 3), (3, null)");
        executeSql("INSERT INTO t2 VALUES (1, 1), (2, 2), (null, 3), (4, null)");

        String sql = "SELECT /*+ CNL_JOIN */ i1, i4 FROM t1 JOIN t2 ON i1 IS NOT DISTINCT FROM i3";

        assertQuery(sql)
            .matches(QueryChecker.containsSubPlan("IgniteHashIndexSpool"))
            .returns(1, 1)
            .returns(2, 2)
            .returns(null, 3)
            .check();

        sql = "SELECT /*+ CNL_JOIN */ i1, i4 FROM t1 JOIN t2 ON i1 IS NOT DISTINCT FROM i3 AND i2 = i4";

        assertQuery(sql)
            .matches(QueryChecker.containsSubPlan("IgniteHashIndexSpool"))
            .returns(2, 2)
            .returns(null, 3)
            .check();
    }
}<|MERGE_RESOLUTION|>--- conflicted
+++ resolved
@@ -27,11 +27,7 @@
     /** */
     @Test
     public void testNullsInSearchRow() {
-<<<<<<< HEAD
-        executeSql("CREATE TABLE t(i1 INTEGER, i2 INTEGER) WITH atomicity=transactional");
-=======
         executeSql("CREATE TABLE t(i1 INTEGER, i2 INTEGER) WITH " + atomicity());
->>>>>>> 00a0d404
         executeSql("INSERT INTO t VALUES (null, 0), (1, 1), (2, 2), (3, null)");
 
         assertQuery("SELECT i1, (SELECT i2 FROM t WHERE i1=t1.i1) FROM t t1")
@@ -54,13 +50,8 @@
     /** */
     @Test
     public void testNullsInSearchRowMultipleColumns() {
-<<<<<<< HEAD
-        executeSql("CREATE TABLE t0(i1 INTEGER, i2 INTEGER) WITH atomicity=transactional");
-        executeSql("CREATE TABLE t1(i1 INTEGER, i2 INTEGER) WITH atomicity=transactional");
-=======
         executeSql("CREATE TABLE t0(i1 INTEGER, i2 INTEGER) WITH " + atomicity());
         executeSql("CREATE TABLE t1(i1 INTEGER, i2 INTEGER) WITH " + atomicity());
->>>>>>> 00a0d404
         executeSql("INSERT INTO t0 VALUES (null, 0), (1, null), (null, 2), (3, null), (1, 1)");
         executeSql("INSERT INTO t1 VALUES (null, 0), (null, 1), (2, null), (3, null), (1, 1)");
 
@@ -76,11 +67,7 @@
     /** */
     @Test
     public void testHashSpoolCondition() {
-<<<<<<< HEAD
-        executeSql("CREATE TABLE t(i INTEGER) WITH atomicity=transactional");
-=======
         executeSql("CREATE TABLE t(i INTEGER) WITH " + atomicity());
->>>>>>> 00a0d404
         executeSql("INSERT INTO t VALUES (0), (1), (2)");
 
         String sql = "SELECT i, (SELECT i FROM t WHERE i=t1.i AND i-1=0) FROM t AS t1";
@@ -96,13 +83,8 @@
     /** */
     @Test
     public void testIsNotDistinctFrom() {
-<<<<<<< HEAD
-        executeSql("CREATE TABLE t1(i1 INTEGER, i2 INTEGER) WITH atomicity=transactional");
-        executeSql("CREATE TABLE t2(i3 INTEGER, i4 INTEGER) WITH atomicity=transactional");
-=======
         executeSql("CREATE TABLE t1(i1 INTEGER, i2 INTEGER) WITH " + atomicity());
         executeSql("CREATE TABLE t2(i3 INTEGER, i4 INTEGER) WITH " + atomicity());
->>>>>>> 00a0d404
 
         executeSql("INSERT INTO t1 VALUES (1, null), (2, 2), (null, 3), (3, null)");
         executeSql("INSERT INTO t2 VALUES (1, 1), (2, 2), (null, 3), (4, null)");
