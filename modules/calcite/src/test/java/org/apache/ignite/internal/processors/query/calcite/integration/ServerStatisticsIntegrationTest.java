/*
 * Licensed to the Apache Software Foundation (ASF) under one or more
 * contributor license agreements.  See the NOTICE file distributed with
 * this work for additional information regarding copyright ownership.
 * The ASF licenses this file to You under the Apache License, Version 2.0
 * (the "License"); you may not use this file except in compliance with
 * the License.  You may obtain a copy of the License at
 *
 *      http://www.apache.org/licenses/LICENSE-2.0
 *
 * Unless required by applicable law or agreed to in writing, software
 * distributed under the License is distributed on an "AS IS" BASIS,
 * WITHOUT WARRANTIES OR CONDITIONS OF ANY KIND, either express or implied.
 * See the License for the specific language governing permissions and
 * limitations under the License.
 *
 */

package org.apache.ignite.internal.processors.query.calcite.integration;

import java.math.BigInteger;
import java.sql.Date;
import java.sql.Time;
import java.sql.Timestamp;
import java.util.Arrays;
import java.util.HashSet;
import java.util.Set;
import org.apache.ignite.IgniteCache;
import org.apache.ignite.IgniteCheckedException;
import org.apache.ignite.cache.CacheMode;
import org.apache.ignite.cache.QueryEntity;
import org.apache.ignite.cache.query.annotations.QuerySqlField;
import org.apache.ignite.internal.IgniteEx;
import org.apache.ignite.internal.processors.query.QueryEngine;
import org.apache.ignite.internal.processors.query.calcite.CalciteQueryProcessor;
import org.apache.ignite.internal.processors.query.calcite.QueryChecker;
import org.apache.ignite.internal.processors.query.calcite.util.Commons;
import org.apache.ignite.internal.processors.query.stat.StatisticsKey;
import org.apache.ignite.internal.util.typedef.F;
import org.apache.ignite.internal.util.typedef.internal.CU;
import org.apache.ignite.testframework.GridTestUtils;
import org.junit.Test;

/**
 * Tests for server side statistics usage.
 */
public class ServerStatisticsIntegrationTest extends AbstractBasicIntegrationTransactionalTest {
    /** Server instance. */
    private IgniteEx srv;

    /** All types table row count. */
    private static final int ROW_COUNT = 100;

    /** All types table nullable fields. */
    private static final String[] NULLABLE_FIELDS = {
        "string_field",
        "boolean_obj_field",
        "short_obj_field",
        "integer_field",
        "long_obj_field",
        "float_obj_field",
        "double_obj_field",
    };

    /** All types table non nullable fields. */
    private static final String[] NON_NULLABLE_FIELDS = {
        "short_field",
        "int_field",
        "long_field",
        "float_field",
        "double_field"
    };

    /** All types table numeric fields. */
    private static final String[] NUMERIC_FIELDS = {
        "short_obj_field",
        "integer_field",
        "long_obj_field",
        "float_obj_field",
        "double_obj_field",
        "short_field",
        "int_field",
        "long_field",
        "float_field",
        "double_field"
    };

    /** {@inheritDoc} */
    @Override protected void init() throws Exception {
        super.init();

        createAllTypesTable();

        createAndPopulateTable(grid(0), 2, CacheMode.PARTITIONED);

        populateAllTypesTable(0, ROW_COUNT);

    }

    /** {@inheritDoc} */
    @Override protected int nodeCount() {
        return 1;
    }

    /** {@inheritDoc} */
    @Override protected void afterTest() {
        cleanQueryPlanCache();
    }

    /**
     * Run select and check that result rows take statisitcs in account:
     * 1) without statistics - by row count and heuristic;
     * 2) with statistics - by statistics;
     * 3) after deleting statistics - by row count and heuristics again.
     */
    @Test
    public void testQueryCostWithStatistics() throws IgniteCheckedException {
        String sql = "select name from person where salary is not null";

        StatisticsKey key = new StatisticsKey("PUBLIC", "PERSON");
        srv = ignite(0);

        assertQuerySrv(sql).matches(QueryChecker.containsResultRowCount(4.5)).check();

        clearQryCache(srv);

        collectStatistics(key);

        assertQuerySrv(sql).matches(QueryChecker.containsResultRowCount(5)).check();

        dropStatistics(key);
        clearQryCache(srv);

        assertQuerySrv(sql).matches(QueryChecker.containsResultRowCount(4.5)).check();
    }

    /**
     * Check is null/is not null conditions for nullable and non nullable fields.
     */
    @Test
    public void testNullConditions() throws IgniteCheckedException {
        StatisticsKey key = new StatisticsKey("PUBLIC", "ALL_TYPES");
        srv = ignite(0);

        collectStatistics(key);

        String sql = "select * from all_types ";

        for (String nullableField : NULLABLE_FIELDS) {
            assertQuerySrv(sql + "where " + nullableField + " is null")
                .matches(QueryChecker.containsResultRowCount(25.)).check();

            assertQuerySrv(sql + "where " + nullableField + " is not null")
                .matches(QueryChecker.containsResultRowCount(75.)).check();
        }

        for (String nonNullableField : NON_NULLABLE_FIELDS) {
            assertQuerySrv(sql + "where " + nonNullableField + " is null")
                .matches(QueryChecker.containsResultRowCount(1.)).check();

            assertQuerySrv(sql + "where " + nonNullableField + " is not null")
                .matches(QueryChecker.containsResultRowCount(ROW_COUNT)).check();
        }
    }

    /**
     * Test multiple condition for the same query.
     *
     * @throws IgniteCheckedException In case of errors.
     */
    @Test
    public void testMultipleConditionQuery() throws IgniteCheckedException {
        StatisticsKey key = new StatisticsKey("PUBLIC", "ALL_TYPES");
        srv = ignite(0);

        collectStatistics(key);

        Set<String> nonNullableFields = new HashSet<>(Arrays.asList(NON_NULLABLE_FIELDS));

        for (String numericField : NUMERIC_FIELDS) {
            double allRowCnt = (nonNullableFields.contains(numericField)) ? (double)ROW_COUNT : 0.75 * ROW_COUNT;

            String fieldSql = String.format("select * from all_types where %s > -100 and %s > 0", numericField,
                numericField);

            assertQuerySrv(fieldSql).matches(QueryChecker.containsResultRowCount(allRowCnt)).check();

            fieldSql = String.format("select * from all_types where %s < 1000 and %s < 101", numericField,
                numericField);

            assertQuerySrv(fieldSql).matches(QueryChecker.containsResultRowCount(allRowCnt)).check();

            fieldSql = String.format("select * from all_types where %s > -100 and %s < 1000", numericField,
                numericField);

            assertQuerySrv(fieldSql).matches(QueryChecker.containsResultRowCount(allRowCnt)).check();
        }
    }

    /**
     * Check range condition with not null conditions.
     *
     * @throws IgniteCheckedException In case of error.
     */
    @Test
    public void testNonNullMultipleConditionQuery() throws IgniteCheckedException {
        StatisticsKey key = new StatisticsKey("PUBLIC", "ALL_TYPES");
        srv = ignite(0);

        collectStatistics(key);

        Set<String> nonNullableFields = new HashSet<>(Arrays.asList(NON_NULLABLE_FIELDS));

        // time
        String timeSql = "select * from all_types where time_field is not null";

        assertQuerySrv(timeSql).matches(QueryChecker.containsResultRowCount(ROW_COUNT * 0.75)).check();

        timeSql += " and time_field > '00:00:00'";

        assertQuerySrv(timeSql).matches(QueryChecker.containsResultRowCount(ROW_COUNT * 0.75)).check();

        // date
        String dateSql = "select * from all_types where date_field is not null";

        assertQuerySrv(dateSql).matches(QueryChecker.containsResultRowCount(ROW_COUNT * 0.75)).check();

        dateSql += " and date_field > '1000-01-01'";

        assertQuerySrv(dateSql).matches(QueryChecker.containsResultRowCount(ROW_COUNT * 0.75)).check();

        // timestamp
        String timestampSql = "select * from all_types where timestamp_field is not null ";

        assertQuerySrv(timestampSql).matches(QueryChecker.containsResultRowCount(ROW_COUNT * 0.75)).check();

        timestampSql += " and timestamp_field > '1000-01-10 11:59:59'";

        assertQuerySrv(timestampSql).matches(QueryChecker.containsResultRowCount(ROW_COUNT * 0.75)).check();

        // numeric fields
        for (String numericField : NUMERIC_FIELDS) {
            double allRowCnt = (nonNullableFields.contains(numericField)) ? (double)ROW_COUNT : 0.75 * ROW_COUNT;

            String fieldSql = String.format("select * from all_types where %s is not null", numericField);

            assertQuerySrv(fieldSql).matches(QueryChecker.containsResultRowCount(allRowCnt)).check();

            fieldSql = String.format("select * from all_types where %s is not null and %s > 0", numericField,
                numericField);

            assertQuerySrv(fieldSql).matches(QueryChecker.containsResultRowCount(allRowCnt)).check();
        }
    }

    /**
     * Check condition with projections:
     *
     * 1) Condition on the one of fields in select list.
     * 2) Confition on the field not from select list.
     *
     * @throws IgniteCheckedException In case of errors.
     */
    @Test
    public void testProjections() throws IgniteCheckedException {
        StatisticsKey key = new StatisticsKey("PUBLIC", "ALL_TYPES");
        srv = ignite(0);

        collectStatistics(key);

        String sql = "select %s, %s from all_types where %s < " + ROW_COUNT;

        String sql2 = "select %s from all_types where %s >= " + (-ROW_COUNT);

        Set<String> nonNullableFields = new HashSet<>(Arrays.asList(NON_NULLABLE_FIELDS));

        for (int firstFieldIdx = 0; firstFieldIdx < NUMERIC_FIELDS.length - 1; firstFieldIdx++) {
            String firstField = NUMERIC_FIELDS[firstFieldIdx];
            double firstAllRowCnt = (nonNullableFields.contains(firstField)) ? (double)ROW_COUNT : 0.75 * ROW_COUNT;

            for (int secFieldIdx = firstFieldIdx + 1; secFieldIdx < NUMERIC_FIELDS.length; secFieldIdx++) {
                String secField = NUMERIC_FIELDS[secFieldIdx];

                double secAllRowCnt = (nonNullableFields.contains(secField)) ? (double)ROW_COUNT : 0.75 * ROW_COUNT;

                String qry = String.format(sql, secField, firstField, secField);

                assertQuerySrv(qry).matches(QueryChecker.containsResultRowCount(secAllRowCnt)).check();

                qry = String.format(sql, firstField, secField, firstField);

                assertQuerySrv(qry).matches(QueryChecker.containsResultRowCount(firstAllRowCnt)).check();

                qry = String.format(sql2, firstField, secField);

                assertQuerySrv(qry).matches(QueryChecker.containsResultRowCount(secAllRowCnt)).check();

                qry = String.format(sql2, secField, firstField);

                assertQuerySrv(qry).matches(QueryChecker.containsResultRowCount(firstAllRowCnt)).check();
            }
        }
    }

    /**
     * Test not null counting with two range conjuncted condition on one and two columns.
     *
     * @throws IgniteCheckedException In case of errors.
     */
    @Test
    public void testNotNullCountingSelectivity() throws IgniteCheckedException {
        StatisticsKey key = new StatisticsKey("PUBLIC", "ALL_TYPES");
        srv = ignite(0);

        collectStatistics(key);

        Set<String> nonNullableFields = new HashSet<>(Arrays.asList(NON_NULLABLE_FIELDS));

        for (String numericField : NUMERIC_FIELDS) {
            double allRowCnt = (nonNullableFields.contains(numericField)) ? (double)ROW_COUNT : 0.75 * ROW_COUNT;

            assertQuerySrv(String.format("select * from all_types where " +
                "%s > %d and %s < %d", numericField, -1, numericField, 101))
                .matches(QueryChecker.containsResultRowCount(allRowCnt)).check();

            assertQuerySrv(String.format("select /*+ DISABLE_RULE('ScanLogicalOrToUnionRule') */ * from all_types where " +
                "(%s > %d and %s < %d) or " +
                "(int_field > -1 and int_field < 101)",
                numericField, -1, numericField, 101))
                .matches(QueryChecker.containsResultRowCount(ROW_COUNT)).check();
        }
    }

    /**
     * Test disjunctions selectivity for each column:
     * 1) with select all conditions
     * 2) with select none conditions
     * 3) with is null or select all conditions
     * 4) with is null or select none conditions
     *
     * @throws IgniteCheckedException In case of errors.
     */
    @Test
    public void testDisjunctionSelectivity() throws IgniteCheckedException {
        StatisticsKey key = new StatisticsKey("PUBLIC", "ALL_TYPES");
        srv = ignite(0);

        collectStatistics(key);

        Set<String> nonNullableFields = new HashSet<>(Arrays.asList(NON_NULLABLE_FIELDS));

        for (String numericField : NUMERIC_FIELDS) {
            double allRowIsNullCnt = (nonNullableFields.contains(numericField)) ? (double)ROW_COUNT : 0.8125 * ROW_COUNT;
            double allRowRangeCnt = (nonNullableFields.contains(numericField)) ? (double)ROW_COUNT : 0.75 * ROW_COUNT;

            assertQuerySrv(String.format("select * from all_types where " +
                "%s > %d or %s < %d", numericField, -1, numericField, 101))
                .matches(QueryChecker.containsResultRowCount(allRowRangeCnt)).check();

            assertQuerySrv(String.format("select * from all_types where " +
                "%s > %d or %s < %d", numericField, 101, numericField, -1))
                .matches(QueryChecker.containsResultRowCount(1.)).check();

            assertQuerySrv(String.format("select * from all_types where " +
                "%s > %d or %s is null", numericField, -1, numericField))
                .matches(QueryChecker.containsResultRowCount(allRowIsNullCnt)).check();

            assertQuerySrv(String.format("select * from all_types where " +
                "%s > %d or %s is null", numericField, 101, numericField))
                .matches(QueryChecker.containsResultRowCount(
                    nonNullableFields.contains(numericField) ? 1. : (double)ROW_COUNT * 0.25)).check();
        }
    }

    /**
     * Check randge with min/max borders.
     */
    @Test
    public void testBorders() throws IgniteCheckedException {
        StatisticsKey key = new StatisticsKey("PUBLIC", "ALL_TYPES");
        srv = ignite(0);

        collectStatistics(key);

        // time
        String timeSql = "select * from all_types where time_field > '00:00:00'";

        assertQuerySrv(timeSql).matches(QueryChecker.containsResultRowCount(ROW_COUNT * 0.75)).check();

        // date
        String dateSql = "select * from all_types where date_field > '1000-01-10'";

        assertQuerySrv(dateSql).matches(QueryChecker.containsResultRowCount(ROW_COUNT * 0.75)).check();

        // timestamp
        String timestampSql = "select * from all_types where timestamp_field > '1000-01-10 11:59:59'";

        assertQuerySrv(timestampSql).matches(QueryChecker.containsResultRowCount(ROW_COUNT * 0.75)).check();

        String sql = "select * from all_types ";

        Set<String> nonNullableFields = new HashSet<>(Arrays.asList(NON_NULLABLE_FIELDS));
        for (String numericField : NUMERIC_FIELDS) {
            double allRowCnt = (nonNullableFields.contains(numericField)) ? (double)ROW_COUNT : 0.75 * ROW_COUNT;

            String fieldSql = sql + "where " + numericField;

            assertQuerySrv(fieldSql + " <  -1").matches(QueryChecker.containsResultRowCount(1.)).check();
            assertQuerySrv(fieldSql + " <  0").matches(QueryChecker.containsResultRowCount(1.)).check();
            assertQuerySrv(fieldSql + " <=  0").matches(QueryChecker.containsResultRowCount(1.)).check();
            assertQuerySrv(fieldSql + " >=  0").matches(QueryChecker.containsResultRowCount(allRowCnt)).check();
            assertQuerySrv(fieldSql + " > 0").matches(QueryChecker.containsResultRowCount(allRowCnt)).check();

            assertQuerySrv(fieldSql + " > 101").matches(QueryChecker.containsResultRowCount(1.)).check();
            assertQuerySrv(fieldSql + " > 100").matches(QueryChecker.containsResultRowCount(1.)).check();
            assertQuerySrv(fieldSql + " >= 100").matches(QueryChecker.containsResultRowCount(1.)).check();
            assertQuerySrv(fieldSql + " <= 100").matches(QueryChecker.containsResultRowCount(allRowCnt)).check();
            assertQuerySrv(fieldSql + " < 100").matches(QueryChecker.containsResultRowCount(allRowCnt)).check();
        }
    }

    /**
     * Check planning with large table size.
     */
    @Test
    public void testSizeIntOverflow() {
        F.first(grid(0).context().cache().cache(TABLE_NAME).context().offheap().cacheDataStores())
            .updateSize(CU.cacheId(TABLE_NAME), 1L + Integer.MAX_VALUE);

        assertQuery(grid(0), "select * from person")
            .matches(QueryChecker.containsTableScan("PUBLIC", "PERSON")).check();
    }

    /**
     * Clear query cache in specified node.
     *
     * @param ign Ignite node to clear calcite query cache on.
     */
    protected void clearQryCache(IgniteEx ign) {
        CalciteQueryProcessor qryProc = (CalciteQueryProcessor)Commons.lookupComponent(
            (ign).context(), QueryEngine.class);

        qryProc.queryPlanCache().clear();
    }

    /**
     * Collect statistics by speicifed key on specified node.
     *
     * @param key Statistics key to collect statistics by.
     * @throws IgniteCheckedException In case of errors.
     */
    protected void collectStatistics(StatisticsKey key) throws IgniteCheckedException {
        executeSql(grid(0), String.format("ANALYZE %s.%s", key.schema(), key.obj()));

        assertTrue(
            GridTestUtils.waitForCondition(
                () -> !F.isEmpty(sql(srv, "select * from sys.statistics_local_data where name = ?", key.obj())),
                1000
            )
        );
    }

    /**
     * Drop statistics for specified key.
     *
     * @param key Statistics key to collect statistics for.
     */
    protected void dropStatistics(StatisticsKey key) {
        executeSql(grid(0), String.format("DROP STATISTICS %s.%s", key.schema(), key.obj()));
    }

    /** */
    protected QueryChecker assertQuerySrv(String qry) {
        return new QueryChecker(qry, tx, sqlTxMode) {
            @Override protected QueryEngine getEngine() {
                return Commons.lookupComponent(srv.context(), QueryEngine.class);
            }
        };
    }

    /**
     * Create (if not exists) and populate cache with all types.
     *
     * @param start First key idx.
     * @param count Rows count.
     * @return Populated cache.
     */
    protected IgniteCache<Integer, AllTypes> populateAllTypesTable(int start, int count) {
        IgniteCache<Integer, AllTypes> all_types = grid(0).cache("all_types");

        for (int i = start; i < start + count; i++) {
            boolean null_values = (i & 3) == 1;

            put(grid(0), all_types, i, new AllTypes(i, null_values));
        }

        return all_types;
    }

    /** */
    private void createAllTypesTable() {
        grid(0).getOrCreateCache(this.<Integer, AllTypes>cacheConfiguration()
            .setName("all_types")
            .setSqlSchema("PUBLIC")
            .setQueryEntities(F.asList(new QueryEntity(Integer.class, AllTypes.class).setTableName("all_types")))
            .setBackups(2)
        );
<<<<<<< HEAD

=======
>>>>>>> 00a0d404
    }

    /**
     * Test class with fields of all types.
     */
    public static class AllTypes {
        /** */
        @QuerySqlField(name = "string_field")
        public String stringField;

        /** */
        @QuerySqlField(name = "byte_arr_field")
        public byte[] byteArrField;

        /** */
        @QuerySqlField(name = "boolean_field")
        public boolean booleanField;

        /** */
        @QuerySqlField(name = "boolean_obj_field")
        public Boolean booleanObjField;

        /** */
        @QuerySqlField(name = "short_field")
        public short shortField;

        /** */
        @QuerySqlField(name = "short_obj_field")
        public Short shortObjField;

        /** */
        @QuerySqlField(name = "int_field")
        public int intField;

        /** */
        @QuerySqlField(name = "integer_field")
        public Integer integerField;

        /** */
        @QuerySqlField(name = "long_field")
        public long longField;

        /** */
        @QuerySqlField(name = "long_obj_field")
        public Long longObjField;

        /** */
        @QuerySqlField(name = "float_field")
        public float floatField;

        /** */
        @QuerySqlField(name = "float_obj_field")
        public Float floatObjField;

        /** */
        @QuerySqlField(name = "double_field")
        public double doubleField;

        /** */
        @QuerySqlField(name = "double_obj_field")
        public Double doubleObjField;

        /** */
        @QuerySqlField(name = "date_field")
        public Date dateField;

        /** */
        @QuerySqlField(name = "time_field")
        public Time timeField;

        /** */
        @QuerySqlField(name = "timestamp_field")
        public Timestamp timestampField;

        /**
         * Constructor.
         *
         * @param i idx to generate all fields values by.
         * @param null_val Should object fields be equal to {@code null}.
         */
        public AllTypes(int i, boolean null_val) {
            stringField = (null_val) ? null : "string_field_value" + i;
            byteArrField = (null_val) ? null : BigInteger.valueOf(i).toByteArray();
            booleanField = (i & 1) == 0;
            booleanObjField = (null_val) ? null : (i & 1) == 0;
            shortField = (short)i;
            shortObjField = (null_val) ? null : shortField;
            intField = i;
            integerField = (null_val) ? null : i;
            longField = i;
            longObjField = (null_val) ? null : longField;
            floatField = i;
            floatObjField = (null_val) ? null : floatField;
            doubleField = i;
            doubleObjField = (null_val) ? null : doubleField;
            dateField = (null_val) ? null : Date.valueOf(String.format("%04d-04-09", 1000 + i));
            timeField = (null_val) ? null : new Time(i * 1000);
            timestampField = (null_val) ? null : Timestamp.valueOf(String.format("%04d-04-09 12:00:00", 1000 + i));
        }

        /** {@inheritDoc} */
        @Override public String toString() {
            return "AllTypes{" +
                "stringField='" + stringField + '\'' +
                ", byteArrField=" + byteArrField +
                ", booleanField=" + booleanField +
                ", boolean_obj_field=" + booleanObjField +
                ", short_field=" + shortField +
                ", short_obj_field=" + shortObjField +
                ", int_field=" + intField +
                ", Integer_field=" + integerField +
                ", long_field=" + longField +
                ", long_obj_field=" + longObjField +
                ", float_field=" + floatField +
                ", float_obj_field=" + floatObjField +
                ", double_field=" + doubleField +
                ", double_obj_field=" + doubleObjField +
                ", date_field=" + dateField +
                ", time_field=" + timeField +
                ", timestamp_field=" + timestampField +
                '}';
        }
    }
}<|MERGE_RESOLUTION|>--- conflicted
+++ resolved
@@ -505,10 +505,6 @@
             .setQueryEntities(F.asList(new QueryEntity(Integer.class, AllTypes.class).setTableName("all_types")))
             .setBackups(2)
         );
-<<<<<<< HEAD
-
-=======
->>>>>>> 00a0d404
     }
 
     /**
