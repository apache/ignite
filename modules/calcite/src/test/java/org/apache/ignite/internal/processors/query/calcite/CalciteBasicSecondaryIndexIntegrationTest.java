--- conflicted
+++ resolved
@@ -118,7 +118,7 @@
     public void testIndexLoopJoin() {
         assertQuery("" +
             "SELECT d1.name, d2.name FROM Developer d1, Developer d2 WHERE d1.depId = d2.depId")
-            .containsScan("PUBLIC", "DEVELOPER", PK)
+            .and(containsScan("PUBLIC", "DEVELOPER", PK))
             .containsScan("PUBLIC", "DEVELOPER", DEPID_IDX)
             .containsSubPlan("IgniteCorrelatedNestedLoopJoin")
             .returns("Bach", "Bach")
@@ -441,11 +441,7 @@
     @Test
     public void testComplexIndexCondition9() {
         assertQuery("SELECT * FROM Developer WHERE name>='Mozart' AND depId>=2 AND city>='Vienna'")
-<<<<<<< HEAD
-            .containsAnyScan("PUBLIC", "DEVELOPER", NAME_CITY_IDX, NAME_DEPID_CITY_IDX, DEPID_IDX)
-=======
-            .and(containsAnyScan("PUBLIC", "DEVELOPER", NAME_CITY_IDX, NAME_DEPID_CITY_IDX))
->>>>>>> 951f1347
+            .and(containsAnyScan("PUBLIC", "DEVELOPER", NAME_CITY_IDX, NAME_DEPID_CITY_IDX, DEPID_IDX))
             .returns(1, "Mozart", 3, "Vienna", 33)
             .check();
     }
@@ -656,126 +652,9 @@
 
     /** */
     private QueryChecker assertQuery(String qry) {
-<<<<<<< HEAD
-        return new QueryChecker(qry);
-    }
-
-    /** */
-    private class QueryChecker {
-        /** */
-        private String qry;
-
-        /** */
-        private List<String> subPlans = new ArrayList<>();
-
-        /** */
-        private List<String[]> variativeSubPlans = new ArrayList<>();
-
-        /** */
-        private List<String> excludedSubPlans = new ArrayList<>();
-
-        /** */
-        private boolean ordered;
-
-        /** */
-        private List<List<?>> expectedResult = new ArrayList<>();
-
-        /** */
-        private Object[] params = X.EMPTY_OBJECT_ARRAY;
-
-        /** */
-        private String exactPlan;
-
-        /** */
-        public QueryChecker(String qry) {
-            this.qry = qry;
-        }
-
-        /** */
-        public QueryChecker containsSubPlan(String subPlan) {
-            subPlans.add(subPlan);
-
-            return this;
-        }
-
-        /** */
-        public QueryChecker containsAnySubPlan(String... subPlans) {
-            variativeSubPlans.add(subPlans);
-
-            return this;
-        }
-
-        /** */
-        public QueryChecker doesNotContainSubPlan(String subPlan) {
-            excludedSubPlans.add(subPlan);
-
-            return this;
-        }
-
-        /** */
-        public QueryChecker ordered() {
-            ordered = true;
-
-            return this;
-        }
-
-        /** */
-        public QueryChecker withParams(Object... params) {
-            this.params = params;
-
-            return this;
-        }
-
-        /** */
-        public QueryChecker returns(Object... res) {
-            expectedResult.add(Arrays.asList(res));
-
-            return this;
-        }
-
-        /** */
-        public QueryChecker containsScan(String schema, String tblName, String idxName) {
-            String idxScanName = "IgniteIndexScan(table=[[" + schema + ", " + tblName + "]], index=[" + idxName + ']';
-
-            return containsSubPlan(idxScanName);
-        }
-
-        /** */
-        public QueryChecker containsAnyScan(String schema, String tblName, String... idxNames) {
-            String[] idxScanNames = new String[idxNames.length];
-            for (int i = 0; i < idxNames.length; i++)
-                idxScanNames[i] = "IgniteIndexScan(table=[[" + schema + ", " + tblName + "]], index=[" + idxNames[i] + ']';
-
-            return containsAnySubPlan(idxScanNames);
-        }
-
-        /** */
-        public QueryChecker planEquals(String plan) {
-            exactPlan = plan;
-
-            return this;
-        }
-
-        /** */
-        public void check() {
-            // Check plan.
-            QueryEngine engine = Commons.lookupComponent(grid(0).context(), QueryEngine.class);
-
-            List<FieldsQueryCursor<List<?>>> explainCursors =
-                engine.query(null, "PUBLIC", "EXPLAIN PLAN FOR " + qry);
-
-            FieldsQueryCursor<List<?>> explainCursor = explainCursors.get(0);
-            List<List<?>> explainRes = explainCursor.getAll();
-            String actualPlan = (String)explainRes.get(0).get(0);
-
-            for (String subPlan : subPlans) {
-                assertTrue("\nExpected subPlan:\n" + subPlan + "\nactual plan:\n" + actualPlan,
-                    actualPlan.contains(subPlan));
-=======
         return new QueryChecker(qry) {
             @Override protected QueryEngine getEngine() {
                 return Commons.lookupComponent(grid(0).context(), QueryEngine.class);
->>>>>>> 951f1347
             }
         };
     }
