--- conflicted
+++ resolved
@@ -145,24 +145,14 @@
         };
     }
 
-<<<<<<< HEAD
-    /**
-     * @deprecated Use {@link #sql(String, Object...)} instead.
-     */
-=======
     /** @deprecated Use {@link #sql(String, Object...)} instead. */
->>>>>>> db4930e1
     @Deprecated
     protected List<List<?>> executeSql(String sql, Object... args) {
         return executeSql(client, sql, args);
     }
 
-<<<<<<< HEAD
-    /** */
-=======
     /** @deprecated Use {@link #sql(String, Object...)} instead. */
     @Deprecated
->>>>>>> db4930e1
     protected List<List<?>> executeSql(IgniteEx ignite, String sql, Object... args) {
         CalciteQueryProcessor qryProc = Commons.lookupComponent(ignite.context(), CalciteQueryProcessor.class);
 
