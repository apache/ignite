/*
 * Licensed to the Apache Software Foundation (ASF) under one or more
 * contributor license agreements.  See the NOTICE file distributed with
 * this work for additional information regarding copyright ownership.
 * The ASF licenses this file to You under the Apache License, Version 2.0
 * (the "License"); you may not use this file except in compliance with
 * the License.  You may obtain a copy of the License at
 *
 *      http://www.apache.org/licenses/LICENSE-2.0
 *
 * Unless required by applicable law or agreed to in writing, software
 * distributed under the License is distributed on an "AS IS" BASIS,
 * WITHOUT WARRANTIES OR CONDITIONS OF ANY KIND, either express or implied.
 * See the License for the specific language governing permissions and
 * limitations under the License.
 */

package org.apache.ignite.testsuites;

import org.apache.ignite.internal.processors.query.calcite.CalciteBasicSecondaryIndexIntegrationTest;
import org.apache.ignite.internal.processors.query.calcite.CalciteQueryProcessorTest;
import org.apache.ignite.internal.processors.query.calcite.CancelTest;
import org.apache.ignite.internal.processors.query.calcite.DateTimeTest;
import org.apache.ignite.internal.processors.query.calcite.PlannerTest;
import org.apache.ignite.internal.processors.query.calcite.QueryCheckerTest;
import org.apache.ignite.internal.processors.query.calcite.TableSpoolTest;
import org.apache.ignite.internal.processors.query.calcite.exec.ClosableIteratorsHolderTest;
import org.apache.ignite.internal.processors.query.calcite.exec.rel.ContinuousExecutionTest;
import org.apache.ignite.internal.processors.query.calcite.exec.rel.ExecutionTest;
import org.apache.ignite.internal.processors.query.calcite.jdbc.JdbcQueryTest;
import org.apache.ignite.internal.processors.query.calcite.rules.OrToUnionRuleTest;
import org.apache.ignite.internal.processors.query.calcite.rules.ProjectScanMergeRuleTest;
import org.junit.runner.RunWith;
import org.junit.runners.Suite;

/**
 * Calcite tests.
 */
@RunWith(Suite.class)
@Suite.SuiteClasses({
    PlannerTest.class,
    OrToUnionRuleTest.class,
    ProjectScanMergeRuleTest.class,
    ExecutionTest.class,
    ClosableIteratorsHolderTest.class,
    ContinuousExecutionTest.class,
    CalciteQueryProcessorTest.class,
    JdbcQueryTest.class,
    CalciteBasicSecondaryIndexIntegrationTest.class,
    CancelTest.class,
    QueryCheckerTest.class,
<<<<<<< HEAD
    TableSpoolTest.class,
=======
    DateTimeTest.class
>>>>>>> c90e6436
})
public class IgniteCalciteTestSuite {
}<|MERGE_RESOLUTION|>--- conflicted
+++ resolved
@@ -49,11 +49,8 @@
     CalciteBasicSecondaryIndexIntegrationTest.class,
     CancelTest.class,
     QueryCheckerTest.class,
-<<<<<<< HEAD
+    DateTimeTest.class,
     TableSpoolTest.class,
-=======
-    DateTimeTest.class
->>>>>>> c90e6436
 })
 public class IgniteCalciteTestSuite {
 }