/*
 * Licensed to the Apache Software Foundation (ASF) under one or more
 * contributor license agreements.  See the NOTICE file distributed with
 * this work for additional information regarding copyright ownership.
 * The ASF licenses this file to You under the Apache License, Version 2.0
 * (the "License"); you may not use this file except in compliance with
 * the License.  You may obtain a copy of the License at
 *
 *      http://www.apache.org/licenses/LICENSE-2.0
 *
 * Unless required by applicable law or agreed to in writing, software
 * distributed under the License is distributed on an "AS IS" BASIS,
 * WITHOUT WARRANTIES OR CONDITIONS OF ANY KIND, either express or implied.
 * See the License for the specific language governing permissions and
 * limitations under the License.
 */

package org.apache.ignite.testsuites;

import org.apache.ignite.internal.processors.query.calcite.AggregatesIntegrationTest;
import org.apache.ignite.internal.processors.query.calcite.CalciteBasicSecondaryIndexIntegrationTest;
import org.apache.ignite.internal.processors.query.calcite.CalciteErrorHandlilngIntegrationTest;
import org.apache.ignite.internal.processors.query.calcite.CalciteQueryProcessorTest;
import org.apache.ignite.internal.processors.query.calcite.CancelTest;
import org.apache.ignite.internal.processors.query.calcite.MetadataIntegrationTest;
import org.apache.ignite.internal.processors.query.calcite.DateTimeTest;
import org.apache.ignite.internal.processors.query.calcite.LimitOffsetTest;
import org.apache.ignite.internal.processors.query.calcite.QueryCheckerTest;
import org.apache.ignite.internal.processors.query.calcite.SqlFieldsQueryUsageTest;
import org.apache.ignite.internal.processors.query.calcite.SortAggregateIntegrationTest;
import org.apache.ignite.internal.processors.query.calcite.exec.ClosableIteratorsHolderTest;
import org.apache.ignite.internal.processors.query.calcite.exec.rel.ContinuousExecutionTest;
import org.apache.ignite.internal.processors.query.calcite.jdbc.JdbcQueryTest;
import org.apache.ignite.internal.processors.query.calcite.rules.OrToUnionRuleTest;
import org.apache.ignite.internal.processors.query.calcite.rules.ProjectScanMergeRuleTest;
import org.junit.runner.RunWith;
import org.junit.runners.Suite;

/**
 * Calcite tests.
 */
@RunWith(Suite.class)
@Suite.SuiteClasses({
    PlannerTestSuite.class,
    ExecutionTestSuite.class,
    OrToUnionRuleTest.class,
    ProjectScanMergeRuleTest.class,
    ClosableIteratorsHolderTest.class,
    ContinuousExecutionTest.class,
    CalciteQueryProcessorTest.class,
    CalciteErrorHandlilngIntegrationTest.class,
    JdbcQueryTest.class,
    CalciteBasicSecondaryIndexIntegrationTest.class,
    CancelTest.class,
    QueryCheckerTest.class,
    DateTimeTest.class,
    LimitOffsetTest.class,
    SqlFieldsQueryUsageTest.class,
    AggregatesIntegrationTest.class,
<<<<<<< HEAD
    SortAggregateIntegrationTest.class,
=======
    MetadataIntegrationTest.class
>>>>>>> 5b3e8c03
})
public class IgniteCalciteTestSuite {
}<|MERGE_RESOLUTION|>--- conflicted
+++ resolved
@@ -57,11 +57,8 @@
     LimitOffsetTest.class,
     SqlFieldsQueryUsageTest.class,
     AggregatesIntegrationTest.class,
-<<<<<<< HEAD
+    MetadataIntegrationTest.class,
     SortAggregateIntegrationTest.class,
-=======
-    MetadataIntegrationTest.class
->>>>>>> 5b3e8c03
 })
 public class IgniteCalciteTestSuite {
 }