--- conflicted
+++ resolved
@@ -52,13 +52,11 @@
     ScriptTestSuite.class,
     CalciteCommunicationMessageSerializationTest.class,
 
-<<<<<<< HEAD
+    NumericTypesPrecisionsTest.class,
+
     KeyFilteringCursorTest.class,
     SqlTransactionsIsolationTest.class,
     SqlTransactionsUnsupportedModesTest.class
-=======
-    NumericTypesPrecisionsTest.class,
->>>>>>> 03bbc2dc
 })
 public class IgniteCalciteTestSuite {
 }