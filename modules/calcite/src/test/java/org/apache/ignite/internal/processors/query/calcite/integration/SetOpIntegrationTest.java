/*
 * Licensed to the Apache Software Foundation (ASF) under one or more
 * contributor license agreements.  See the NOTICE file distributed with
 * this work for additional information regarding copyright ownership.
 * The ASF licenses this file to You under the Apache License, Version 2.0
 * (the "License"); you may not use this file except in compliance with
 * the License.  You may obtain a copy of the License at
 *
 *      http://www.apache.org/licenses/LICENSE-2.0
 *
 * Unless required by applicable law or agreed to in writing, software
 * distributed under the License is distributed on an "AS IS" BASIS,
 * WITHOUT WARRANTIES OR CONDITIONS OF ANY KIND, either express or implied.
 * See the License for the specific language governing permissions and
 * limitations under the License.
 */

package org.apache.ignite.internal.processors.query.calcite.integration;

import java.util.List;
import org.apache.ignite.IgniteCache;
import org.apache.ignite.IgniteDataStreamer;
import org.apache.ignite.cache.CacheMode;
import org.apache.ignite.cache.QueryEntity;
import org.apache.ignite.configuration.CacheConfiguration;
import org.apache.ignite.internal.processors.query.calcite.QueryChecker;
import org.apache.ignite.internal.util.typedef.F;
import org.junit.Test;

/**
 * Integration test for set op (EXCEPT, INTERSECT).
 */
public class SetOpIntegrationTest extends AbstractBasicIntegrationTransactionalTest {
    /** */
    private void createTables() {
        client.getOrCreateCache(this.<Integer, Employer>cacheConfiguration()
            .setName("emp1")
            .setSqlSchema("PUBLIC")
            .setQueryEntities(F.asList(new QueryEntity(Integer.class, Employer.class).setTableName("emp1")))
            .setBackups(2)
        );

        client.getOrCreateCache(this.<Integer, Employer>cacheConfiguration()
            .setName("emp2")
            .setSqlSchema("PUBLIC")
            .setQueryEntities(F.asList(new QueryEntity(Integer.class, Employer.class).setTableName("emp2")))
            .setBackups(1)
        );
    }

    /** */
    private void populateEmp1(IgniteCache<Integer, Employer> emp1) {
        put(client, emp1, 1, new Employer("Igor", 10d));
        put(client, emp1, 2, new Employer("Igor", 11d));
        put(client, emp1, 3, new Employer("Igor", 12d));
        put(client, emp1, 4, new Employer("Igor1", 13d));
        put(client, emp1, 5, new Employer("Igor1", 13d));
        put(client, emp1, 6, new Employer("Igor1", 13d));
        put(client, emp1, 7, new Employer("Roman", 14d));
    }

    /** */
    private void populateEmp2(IgniteCache<Integer, Employer> emp2) {
        put(client, emp2, 1, new Employer("Roman", 10d));
        put(client, emp2, 2, new Employer("Roman", 11d));
        put(client, emp2, 3, new Employer("Roman", 12d));
        put(client, emp2, 4, new Employer("Roman", 13d));
        put(client, emp2, 5, new Employer("Igor1", 13d));
        put(client, emp2, 6, new Employer("Igor1", 13d));
    }

    /** */
    private void createCacheCopyAsReplicated(String cacheName) throws InterruptedException {
        IgniteCache<Object, Object> cache = client.cache(cacheName);

        CacheConfiguration<Object, Object> ccfg = new CacheConfiguration<Object, Object>(
            cache.getConfiguration(CacheConfiguration.class));

        ccfg.setName(cacheName + "Replicated");
        ccfg.setCacheMode(CacheMode.REPLICATED);
        ccfg.getQueryEntities().forEach(qe -> qe.setTableName(qe.getTableName() + "_repl"));

        client.getOrCreateCache(ccfg);

        awaitPartitionMapExchange(true, true, null);
    }

    /** */
    @Test
    public void testExcept() throws Exception {
        createTables();
        populateEmp1(client.cache("emp1"));
        populateEmp2(client.cache("emp2"));

        List<List<?>> rows = executeSql("SELECT name FROM emp1 EXCEPT SELECT name FROM emp2");

        assertEquals(1, rows.size());
        assertEquals("Igor", rows.get(0).get(0));
    }

    /** */
    @Test
    public void testExceptFromEmpty() throws Exception {
        createTables();
        createCacheCopyAsReplicated("emp1");
        createCacheCopyAsReplicated("emp2");

        populateEmp1(client.cache("emp1"));
        populateEmp2(client.cache("emp2"));
        populateEmp1(client.cache("emp1Replicated"));
        populateEmp2(client.cache("emp2Replicated"));

        List<List<?>> rows = executeSql("SELECT name FROM emp1 WHERE salary < 0 EXCEPT SELECT name FROM emp2");

        assertEquals(0, rows.size());

        rows = executeSql("SELECT name FROM emp1_repl WHERE salary < 0 EXCEPT SELECT name FROM emp2_repl");

        assertEquals(0, rows.size());
    }

    /** */
    @Test
    public void testExceptSeveralColumns() throws Exception {
        createTables();
        populateEmp1(client.cache("emp1"));
        populateEmp2(client.cache("emp2"));

        List<List<?>> rows = executeSql("SELECT name, salary FROM emp1 EXCEPT SELECT name, salary FROM emp2");

        assertEquals(4, rows.size());
        assertEquals(3, F.size(rows, r -> r.get(0).equals("Igor")));
        assertEquals(1, F.size(rows, r -> r.get(0).equals("Roman")));
    }

    /** */
    @Test
    public void testExceptAll() throws Exception {
        createTables();
        populateEmp1(client.cache("emp1"));
        populateEmp2(client.cache("emp2"));

        List<List<?>> rows = executeSql("SELECT name FROM emp1 EXCEPT ALL SELECT name FROM emp2");

        assertEquals(4, rows.size());
        assertEquals(3, F.size(rows, r -> r.get(0).equals("Igor")));
        assertEquals(1, F.size(rows, r -> r.get(0).equals("Igor1")));
    }

    /** */
    @Test
    public void testExceptNested() throws Exception {
        createTables();
        populateEmp1(client.cache("emp1"));
        populateEmp2(client.cache("emp2"));

        List<List<?>> rows =
            executeSql("SELECT name FROM emp1 EXCEPT (SELECT name FROM emp1 EXCEPT SELECT name FROM emp2)");

        assertEquals(2, rows.size());
        assertEquals(1, F.size(rows, r -> r.get(0).equals("Roman")));
        assertEquals(1, F.size(rows, r -> r.get(0).equals("Igor1")));
    }

    /** */
    @Test
    public void testExceptReplicatedWithPartitioned() throws Exception {
        createTables();
        createCacheCopyAsReplicated("emp1");

        populateEmp1(client.cache("emp1"));
        populateEmp2(client.cache("emp2"));
        populateEmp1(client.cache("emp1Replicated"));

        List<List<?>> rows = executeSql("SELECT name FROM emp1_repl EXCEPT ALL SELECT name FROM emp2");

        assertEquals(4, rows.size());
        assertEquals(3, F.size(rows, r -> r.get(0).equals("Igor")));
        assertEquals(1, F.size(rows, r -> r.get(0).equals("Igor1")));
    }

    /** */
    @Test
    public void testExceptReplicated() throws Exception {
        createTables();
        createCacheCopyAsReplicated("emp1");
        createCacheCopyAsReplicated("emp2");

        populateEmp1(client.cache("emp1"));
        populateEmp2(client.cache("emp2"));
        populateEmp1(client.cache("emp1Replicated"));
        populateEmp2(client.cache("emp2Replicated"));

        List<List<?>> rows = executeSql("SELECT name FROM emp1_repl EXCEPT ALL SELECT name FROM emp2_repl");

        assertEquals(4, rows.size());
        assertEquals(3, F.size(rows, r -> r.get(0).equals("Igor")));
        assertEquals(1, F.size(rows, r -> r.get(0).equals("Igor1")));
    }

    /** */
    @Test
    public void testExceptMerge() throws Exception {
        createTables();
        createCacheCopyAsReplicated("emp1");

        populateEmp1(client.cache("emp1"));
        populateEmp2(client.cache("emp2"));
        populateEmp1(client.cache("emp1Replicated"));

        List<List<?>> rows = executeSql("SELECT name FROM emp1_repl EXCEPT ALL SELECT name FROM emp2 EXCEPT ALL " +
            "SELECT name FROM emp1 WHERE salary < 11");

        assertEquals(3, rows.size());
        assertEquals(2, F.size(rows, r -> r.get(0).equals("Igor")));
        assertEquals(1, F.size(rows, r -> r.get(0).equals("Igor1")));
    }

    /** */
    @Test
    public void testSetOpBigBatch() throws Exception {
        client.getOrCreateCache(this.<Integer, Integer>cacheConfiguration()
            .setName("cache1")
            .setQueryEntities(F.asList(new QueryEntity(Integer.class, Integer.class).setTableName("table1")))
            .setBackups(2)
        );

        client.getOrCreateCache(this.<Integer, Integer>cacheConfiguration()
            .setName("cache2")
            .setQueryEntities(F.asList(new QueryEntity(Integer.class, Integer.class).setTableName("table2")))
            .setBackups(1)
        );

        createCacheCopyAsReplicated("cache1");
        createCacheCopyAsReplicated("cache2");

        try (IgniteDataStreamer<Integer, Integer> ds1 = client.dataStreamer("cache1");
             IgniteDataStreamer<Integer, Integer> ds2 = client.dataStreamer("cache2");
             IgniteDataStreamer<Integer, Integer> ds3 = client.dataStreamer("cache1Replicated");
             IgniteDataStreamer<Integer, Integer> ds4 = client.dataStreamer("cache2Replicated")
        ) {
            int key = 0;

            for (int i = 0; i < 5; i++) {
                for (int j = 0; j < ((i == 0) ? 1 : (1 << (i * 4 - 1))); j++) {
                    // Cache1 keys count: 1 of "0", 8 of "1", 128 of "2", 2048 of "3", 32768 of "4".
                    ds1.addData(key++, i);
                    ds3.addData(key++, i);

                    // Cache2 keys count: 1 of "5", 128 of "3", 32768 of "1".
                    if ((i & 1) == 0) {
                        ds2.addData(key++, 5 - i);
                        ds4.addData(key++, 5 - i);
                    }
                }
            }
        }

        awaitPartitionMapExchange(true, true, null);

        List<List<?>> rows;

        // Check 2 partitioned caches.
        rows = executeSql("SELECT _val FROM \"cache1\".table1 EXCEPT SELECT _val FROM \"cache2\".table2");

        assertEquals(3, rows.size());
        assertEquals(1, F.size(rows, r -> r.get(0).equals(0)));
        assertEquals(1, F.size(rows, r -> r.get(0).equals(2)));
        assertEquals(1, F.size(rows, r -> r.get(0).equals(4)));

        rows = executeSql("SELECT _val FROM \"cache1\".table1 EXCEPT ALL SELECT _val FROM \"cache2\".table2");

        assertEquals(34817, rows.size());
        assertEquals(1, F.size(rows, r -> r.get(0).equals(0)));
        assertEquals(128, F.size(rows, r -> r.get(0).equals(2)));
        assertEquals(1920, F.size(rows, r -> r.get(0).equals(3)));
        assertEquals(32768, F.size(rows, r -> r.get(0).equals(4)));

        rows = executeSql("SELECT _val FROM \"cache1\".table1 INTERSECT SELECT _val FROM \"cache2\".table2");

        assertEquals(2, rows.size());
        assertEquals(1, F.size(rows, r -> r.get(0).equals(1)));
        assertEquals(1, F.size(rows, r -> r.get(0).equals(3)));

        rows = executeSql("SELECT _val FROM \"cache1\".table1 INTERSECT ALL SELECT _val FROM \"cache2\".table2");

        assertEquals(136, rows.size());
        assertEquals(8, F.size(rows, r -> r.get(0).equals(1)));
        assertEquals(128, F.size(rows, r -> r.get(0).equals(3)));

        // Check 1 replicated and 1 partitioned caches.
        rows = executeSql("SELECT _val FROM \"cache1Replicated\".table1_repl EXCEPT SELECT _val " +
            "FROM \"cache2\".table2");

        assertEquals(3, rows.size());
        assertEquals(1, F.size(rows, r -> r.get(0).equals(0)));
        assertEquals(1, F.size(rows, r -> r.get(0).equals(2)));
        assertEquals(1, F.size(rows, r -> r.get(0).equals(4)));

        rows = executeSql("SELECT _val FROM \"cache1Replicated\".table1_repl EXCEPT ALL SELECT _val " +
            "FROM \"cache2\".table2");

        assertEquals(34817, rows.size());
        assertEquals(1, F.size(rows, r -> r.get(0).equals(0)));
        assertEquals(128, F.size(rows, r -> r.get(0).equals(2)));
        assertEquals(1920, F.size(rows, r -> r.get(0).equals(3)));
        assertEquals(32768, F.size(rows, r -> r.get(0).equals(4)));

        rows = executeSql("SELECT _val FROM \"cache1Replicated\".table1_repl INTERSECT SELECT _val " +
            "FROM \"cache2\".table2");

        assertEquals(2, rows.size());
        assertEquals(1, F.size(rows, r -> r.get(0).equals(1)));
        assertEquals(1, F.size(rows, r -> r.get(0).equals(3)));

        rows = executeSql("SELECT _val FROM \"cache1Replicated\".table1_repl INTERSECT ALL SELECT _val " +
            "FROM \"cache2\".table2");

        assertEquals(136, rows.size());
        assertEquals(8, F.size(rows, r -> r.get(0).equals(1)));
        assertEquals(128, F.size(rows, r -> r.get(0).equals(3)));

        // Check 2 replicated caches.
        rows = executeSql("SELECT _val FROM \"cache1Replicated\".table1_repl EXCEPT SELECT _val " +
            "FROM \"cache2Replicated\".table2_repl");

        assertEquals(3, rows.size());
        assertEquals(1, F.size(rows, r -> r.get(0).equals(0)));
        assertEquals(1, F.size(rows, r -> r.get(0).equals(2)));
        assertEquals(1, F.size(rows, r -> r.get(0).equals(4)));

        rows = executeSql("SELECT _val FROM \"cache1Replicated\".table1_repl EXCEPT ALL SELECT _val " +
            "FROM \"cache2Replicated\".table2_repl");

        assertEquals(34817, rows.size());
        assertEquals(1, F.size(rows, r -> r.get(0).equals(0)));
        assertEquals(128, F.size(rows, r -> r.get(0).equals(2)));
        assertEquals(1920, F.size(rows, r -> r.get(0).equals(3)));
        assertEquals(32768, F.size(rows, r -> r.get(0).equals(4)));

        rows = executeSql("SELECT _val FROM \"cache1Replicated\".table1_repl INTERSECT SELECT _val " +
            "FROM \"cache2Replicated\".table2_repl");

        assertEquals(2, rows.size());
        assertEquals(1, F.size(rows, r -> r.get(0).equals(1)));
        assertEquals(1, F.size(rows, r -> r.get(0).equals(3)));

        rows = executeSql("SELECT _val FROM \"cache1Replicated\".table1_repl INTERSECT ALL SELECT _val " +
            "FROM \"cache2Replicated\".table2_repl");

        assertEquals(136, rows.size());
        assertEquals(8, F.size(rows, r -> r.get(0).equals(1)));
        assertEquals(128, F.size(rows, r -> r.get(0).equals(3)));
    }

    /** */
    @Test
    public void testIntersect() throws Exception {
        createTables();
        populateEmp1(client.cache("emp1"));
        populateEmp2(client.cache("emp2"));

        List<List<?>> rows = executeSql("SELECT name FROM emp1 INTERSECT SELECT name FROM emp2");

        assertEquals(2, rows.size());
        assertEquals(1, F.size(rows, r -> r.get(0).equals("Igor1")));
        assertEquals(1, F.size(rows, r -> r.get(0).equals("Roman")));
    }

    /** */
    @Test
    public void testInstersectAll() throws Exception {
        createTables();
        populateEmp1(client.cache("emp1"));
        populateEmp2(client.cache("emp2"));

        List<List<?>> rows = executeSql("SELECT name FROM emp1 INTERSECT ALL SELECT name FROM emp2");

        assertEquals(3, rows.size());
        assertEquals(2, F.size(rows, r -> r.get(0).equals("Igor1")));
        assertEquals(1, F.size(rows, r -> r.get(0).equals("Roman")));
    }

    /** */
    @Test
    public void testIntersectEmpty() throws Exception {
        createTables();
        createCacheCopyAsReplicated("emp1");
        createCacheCopyAsReplicated("emp2");

        populateEmp1(client.cache("emp1"));
        populateEmp2(client.cache("emp2"));

        populateEmp1(client.cache("emp1Replicated"));
        populateEmp2(client.cache("emp2Replicated"));

        List<List<?>> rows = executeSql("SELECT name FROM emp1 WHERE salary < 0 INTERSECT SELECT name FROM emp2");

        assertEquals(0, rows.size());

        rows = executeSql("SELECT name FROM emp1_repl WHERE salary < 0 INTERSECT SELECT name FROM emp2_repl");

        assertEquals(0, rows.size());
    }

    /** */
    @Test
    public void testIntersectMerge() throws Exception {
        createTables();
        createCacheCopyAsReplicated("emp1");

        populateEmp1(client.cache("emp1"));
        populateEmp2(client.cache("emp2"));
        populateEmp1(client.cache("emp1Replicated"));

        List<List<?>> rows = executeSql("SELECT name FROM emp1_repl INTERSECT ALL SELECT name FROM emp2 INTERSECT ALL " +
            "SELECT name FROM emp1 WHERE salary < 14");

        assertEquals(2, rows.size());
        assertEquals(2, F.size(rows, r -> r.get(0).equals("Igor1")));
    }

    /** */
    @Test
    public void testIntersectReplicated() throws Exception {
        createTables();
        createCacheCopyAsReplicated("emp1");
        createCacheCopyAsReplicated("emp2");

        populateEmp1(client.cache("emp1"));
        populateEmp2(client.cache("emp2"));
        populateEmp1(client.cache("emp1Replicated"));
        populateEmp2(client.cache("emp2Replicated"));

        List<List<?>> rows = executeSql("SELECT name FROM emp1_repl INTERSECT ALL SELECT name FROM emp2_repl");

        assertEquals(3, rows.size());
        assertEquals(2, F.size(rows, r -> r.get(0).equals("Igor1")));
        assertEquals(1, F.size(rows, r -> r.get(0).equals("Roman")));
    }

    /** */
    @Test
    public void testIntersectReplicatedWithPartitioned() throws Exception {
        createTables();
        createCacheCopyAsReplicated("emp1");

        populateEmp1(client.cache("emp1"));
        populateEmp2(client.cache("emp2"));
        populateEmp1(client.cache("emp1Replicated"));

        List<List<?>> rows = executeSql("SELECT name FROM emp1_repl INTERSECT ALL SELECT name FROM emp2");

        assertEquals(3, rows.size());
        assertEquals(2, F.size(rows, r -> r.get(0).equals("Igor1")));
        assertEquals(1, F.size(rows, r -> r.get(0).equals("Roman")));
    }

    /** */
    @Test
    public void testIntersectSeveralColumns() throws Exception {
        createTables();
        populateEmp1(client.cache("emp1"));
        populateEmp2(client.cache("emp2"));

        List<List<?>> rows = executeSql("SELECT name, salary FROM emp1 INTERSECT ALL SELECT name, salary FROM emp2");

        assertEquals(2, rows.size());
        assertEquals(2, F.size(rows, r -> r.get(0).equals("Igor1")));
    }

    /** */
    @Test
    public void testSetOpColocated() {
        executeSql("CREATE TABLE emp(empid INTEGER, deptid INTEGER, name VARCHAR, PRIMARY KEY(empid, deptid)) " +
<<<<<<< HEAD
            "WITH AFFINITY_KEY=deptid,atomicity=transactional");
        executeSql("CREATE TABLE dept(deptid INTEGER, name VARCHAR, PRIMARY KEY(deptid)) WITH atomicity=transactional");
=======
            "WITH AFFINITY_KEY=deptid," + atomicity());
        executeSql("CREATE TABLE dept(deptid INTEGER, name VARCHAR, PRIMARY KEY(deptid)) WITH " + atomicity());
>>>>>>> 00a0d404

        executeSql("INSERT INTO emp VALUES (0, 0, 'test0'), (1, 0, 'test1'), (2, 1, 'test2')");
        executeSql("INSERT INTO dept VALUES (0, 'test0'), (1, 'test1'), (2, 'test2')");

        assertQuery("SELECT deptid, name FROM emp EXCEPT SELECT deptid, name FROM dept")
            .matches(QueryChecker.matches(".*IgniteExchange.*IgniteColocatedMinus.*"))
            .returns(0, "test1")
            .returns(1, "test2")
            .check();

        assertQuery("SELECT deptid, name FROM dept EXCEPT SELECT deptid, name FROM emp")
            .matches(QueryChecker.matches(".*IgniteExchange.*IgniteColocatedMinus.*"))
            .returns(1, "test1")
            .returns(2, "test2")
            .check();

        assertQuery("SELECT deptid FROM dept EXCEPT SELECT deptid FROM emp")
            .matches(QueryChecker.matches(".*IgniteExchange.*IgniteColocatedMinus.*"))
            .returns(2)
            .check();

        assertQuery("SELECT deptid FROM dept INTERSECT SELECT deptid FROM emp")
            .matches(QueryChecker.matches(".*IgniteExchange.*IgniteColocatedIntersect.*"))
            .returns(0)
            .returns(1)
            .check();
    }

    /**
     * Test that set op node can be rewinded.
     */
    @Test
    public void testSetOpRewindability() {
<<<<<<< HEAD
        executeSql("CREATE TABLE test(i INTEGER) WITH atomicity=transactional");
=======
        executeSql("CREATE TABLE test(i INTEGER) WITH " + atomicity());
>>>>>>> 00a0d404
        executeSql("INSERT INTO test VALUES (1), (2)");

        assertQuery("SELECT (SELECT i FROM test EXCEPT SELECT test.i) FROM test")
            .returns(1)
            .returns(2)
            .check();
    }
}<|MERGE_RESOLUTION|>--- conflicted
+++ resolved
@@ -473,13 +473,8 @@
     @Test
     public void testSetOpColocated() {
         executeSql("CREATE TABLE emp(empid INTEGER, deptid INTEGER, name VARCHAR, PRIMARY KEY(empid, deptid)) " +
-<<<<<<< HEAD
-            "WITH AFFINITY_KEY=deptid,atomicity=transactional");
-        executeSql("CREATE TABLE dept(deptid INTEGER, name VARCHAR, PRIMARY KEY(deptid)) WITH atomicity=transactional");
-=======
             "WITH AFFINITY_KEY=deptid," + atomicity());
         executeSql("CREATE TABLE dept(deptid INTEGER, name VARCHAR, PRIMARY KEY(deptid)) WITH " + atomicity());
->>>>>>> 00a0d404
 
         executeSql("INSERT INTO emp VALUES (0, 0, 'test0'), (1, 0, 'test1'), (2, 1, 'test2')");
         executeSql("INSERT INTO dept VALUES (0, 'test0'), (1, 'test1'), (2, 'test2')");
@@ -513,11 +508,7 @@
      */
     @Test
     public void testSetOpRewindability() {
-<<<<<<< HEAD
-        executeSql("CREATE TABLE test(i INTEGER) WITH atomicity=transactional");
-=======
         executeSql("CREATE TABLE test(i INTEGER) WITH " + atomicity());
->>>>>>> 00a0d404
         executeSql("INSERT INTO test VALUES (1), (2)");
 
         assertQuery("SELECT (SELECT i FROM test EXCEPT SELECT test.i) FROM test")
