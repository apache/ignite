/*
 * Licensed to the Apache Software Foundation (ASF) under one or more
 * contributor license agreements.  See the NOTICE file distributed with
 * this work for additional information regarding copyright ownership.
 * The ASF licenses this file to You under the Apache License, Version 2.0
 * (the "License"); you may not use this file except in compliance with
 * the License.  You may obtain a copy of the License at
 *
 *      http://www.apache.org/licenses/LICENSE-2.0
 *
 * Unless required by applicable law or agreed to in writing, software
 * distributed under the License is distributed on an "AS IS" BASIS,
 * WITHOUT WARRANTIES OR CONDITIONS OF ANY KIND, either express or implied.
 * See the License for the specific language governing permissions and
 * limitations under the License.
 */
package org.apache.ignite.internal.processors.query.calcite.integration;

import java.util.ArrayList;
import java.util.Arrays;
import java.util.Collection;
import java.util.List;
import org.apache.ignite.internal.processors.query.calcite.QueryChecker;
import org.apache.ignite.internal.util.typedef.F;
import org.hamcrest.CoreMatchers;
import org.junit.Test;
import org.junit.runner.RunWith;
import org.junit.runners.Parameterized;

/**
 * Tests index multi-range scans (with SEARCH/SARG operator or with dynamic parameters).
 */
@RunWith(Parameterized.class)
public class IndexMultiRangeScanIntegrationTest extends AbstractBasicIntegrationTransactionalTest {
    /** */
    @Parameterized.Parameter(1)
    public boolean dynamicParams;

    /** @return Test parameters. */
    @Parameterized.Parameters(name = "sqlTxMode={0},dynamicParams={1}")
    public static Collection<?> parameters() {
        List<Object[]> params = new ArrayList<>();

        for (boolean dynamicParams : new boolean[]{true, false}) {
            for (SqlTransactionMode sqlTxMode : SqlTransactionMode.values()) {
                params.add(new Object[]{sqlTxMode, dynamicParams});
            }
        }

        return params;
    }

    /** {@inheritDoc} */
    @Override protected void init() throws Exception {
        super.init();

<<<<<<< HEAD
        sql("CREATE TABLE test (c1 INTEGER, c2 VARCHAR, c3 INTEGER) WITH atomicity=transactional");
        sql("CREATE INDEX c1c2c3 ON test(c1, c2, c3)");
        sql("CREATE TABLE test_desc (c1 INTEGER, c2 VARCHAR, c3 INTEGER) WITH atomicity=transactional");
        sql("CREATE INDEX c1c2c3_desc ON test_desc(c1 DESC, c2 DESC, c3 DESC)");
        sql("CREATE TABLE test_pk (c1 INTEGER, c2 VARCHAR, c3 INTEGER, PRIMARY KEY(c1, c2, c3)) WITH atomicity=transactional");
=======
        sql("CREATE TABLE test (c1 INTEGER, c2 VARCHAR, c3 INTEGER) WITH " + atomicity());
        sql("CREATE INDEX c1c2c3 ON test(c1, c2, c3)");
        sql("CREATE TABLE test_desc (c1 INTEGER, c2 VARCHAR, c3 INTEGER) WITH " + atomicity());
        sql("CREATE INDEX c1c2c3_desc ON test_desc(c1 DESC, c2 DESC, c3 DESC)");
        sql("CREATE TABLE test_pk (c1 INTEGER, c2 VARCHAR, c3 INTEGER, PRIMARY KEY(c1, c2, c3)) WITH " + atomicity());
>>>>>>> 00a0d404

        for (String tbl : F.asList("test", "test_desc", "test_pk")) {
            sql("INSERT INTO " + tbl + "(c1, c2, c3) VALUES (0, null, 0)");

            for (int i = 0; i <= 5; i++) {
                for (int j = 1; j <= 5; j++)
                    sql("INSERT INTO " + tbl + "(c1, c2, c3) VALUES (?, ?, ?)", i == 0 ? null : i, Integer.toString(j), i * j);
            }
        }
    }

    /** {@inheritDoc} */
    @Override protected void afterTest() {
        // Skip super method to keep caches after each test.
    }

    /** */
    @Test
    public void testIn() {
        for (String tbl : F.asList("test", "test_desc", "test_pk")) {
            log.info("Processing table: " + tbl);

            assertQuery("SELECT * FROM " + tbl + " WHERE c1 IN (%s, %s) AND c2 IN (%s, %s) AND c3 IN (%s, %s)",
                2, 3, "2", "3", 6, 9)
                .returns(2, "3", 6)
                .returns(3, "2", 6)
                .returns(3, "3", 9)
                .check();

            assertQuery("SELECT * FROM " + tbl + " WHERE (c1 = %s OR c1 IS NULL) AND c2 IN (%s, %s) AND c3 IN (%s, %s)",
                2, "2", "3", 0, 6)
                .returns(null, "2", 0)
                .returns(null, "3", 0)
                .returns(2, "3", 6)
                .check();
        }
    }

    /** */
    @Test
    public void testRange() {
        for (String tbl : F.asList("test", "test_desc", "test_pk")) {
            log.info("Processing table: " + tbl);

            assertQuery("SELECT * FROM " + tbl +
                    " WHERE ((c1 > %s AND c1 < %s) OR (c1 > %s AND c1 < %s)) AND c2 > %s AND c2 < %s",
                1, 3, 3, 5, "2", "5")
                .returns(2, "3", 6)
                .returns(2, "4", 8)
                .returns(4, "3", 12)
                .returns(4, "4", 16)
                .check();

            assertQuery("SELECT * FROM " + tbl +
                    " WHERE c1 IN (%s, %s) AND ((c2 >= %s AND c2 < %s) OR (c2 > %s AND c1 <= %s))",
                1, 2, "2", "3", "4", 5)
                .returns(1, "2", 2)
                .returns(1, "5", 5)
                .returns(2, "2", 4)
                .returns(2, "5", 10)
                .check();

            assertQuery("SELECT * FROM " + tbl +
                    " WHERE c1 IN (%s, %s) AND (c2 < %s OR (c2 >= %s AND c2 < %s) OR (c2 > %s AND c2 < %s) OR c2 > %s)",
                1, 2, "1", "2", "3", "2", "4", "5")
                .returns(1, "2", 2)
                .returns(1, "3", 3)
                .returns(2, "2", 4)
                .returns(2, "3", 6)
                .check();

            assertQuery("SELECT * FROM " + tbl +
                    " WHERE c1 = %s AND c2 > %s AND c3 IN (%s, %s)", 4, "3", 16, 20)
                .returns(4, "4", 16)
                .returns(4, "5", 20)
                .check();

            assertQuery("SELECT * FROM " + tbl + " WHERE (c1 < %s OR c1 >= %s) AND c2 = c1", 2, 4)
                .returns(1, "1", 1)
                .returns(4, "4", 16)
                .returns(5, "5", 25)
                .check();
        }
    }

    /** */
    @Test
    public void testNulls() {
        for (String tbl : F.asList("test", "test_desc", "test_pk")) {
            log.info("Processing table: " + tbl);

            assertQuery("SELECT * FROM " + tbl + " WHERE c1 IS NULL AND c2 <= %s", "1")
                .returns(null, "1", 0)
                .check();

            assertQuery("SELECT * FROM " + tbl + " WHERE (c1 IS NULL OR c1 = %s) AND c2 = %s AND c3 in (%s, %s)",
                3, "1", 0, 3)
                .returns(null, "1", 0)
                .returns(3, "1", 3)
                .check();

            assertQuery("SELECT * FROM " + tbl + " WHERE (c1 IS NULL OR c1 < %s) AND c2 = %s AND c3 in (%s, %s)",
                3, "1", 0, 1)
                .returns(null, "1", 0)
                .returns(1, "1", 1)
                .check();

            assertQuery("SELECT * FROM " + tbl + " WHERE (c1 IS NULL OR c1 > %s) AND c2 = %s AND c3 in (%s, %s)",
                3, "5", 0, 25)
                .returns(null, "5", 0)
                .returns(5, "5", 25)
                .check();

            assertQuery("SELECT * FROM " + tbl + " WHERE c1 IS NOT NULL AND c2 IS NULL")
                .returns(0, null, 0)
                .check();

            assertQuery("SELECT * FROM " + tbl + " WHERE c1 IN(NULL, %s) AND c2 = %s", 1, "1")
                .returns(1, "1", 1)
                .check();
        }
    }

    /** Tests not supported range index scan conditions. */
    @Test
    public void testNot() {
        assertQuery("SELECT * FROM test WHERE c1 <> %s AND c3 = %s", 1, 6)
            .matches(QueryChecker.containsTableScan("PUBLIC", "TEST")) // Can't use index scan.
            .returns(2, "3", 6)
            .returns(3, "2", 6)
            .check();

        assertQuery("SELECT * FROM test WHERE c1 NOT IN (%s, %s, %s) AND c2 NOT IN (%s, %s, %s)",
            1, 2, 5, 1, 2, 5)
            .matches(QueryChecker.containsTableScan("PUBLIC", "TEST")) // Can't use index scan.
            .returns(3, "3", 9)
            .returns(3, "4", 12)
            .returns(4, "3", 12)
            .returns(4, "4", 16)
            .check();
    }

    /** Test correct index ordering without additional sorting. */
    @Test
    public void testOrdering() {
        assertQuery("SELECT * FROM test WHERE c1 IN (%s, %s) AND c2 IN (%s, %s) ORDER BY c1, c2, c3",
            3, 2, "3", "2")
            .matches(CoreMatchers.not(QueryChecker.containsSubPlan("IgniteSort"))) // Don't require additional sorting.
            .ordered()
            .returns(2, "2", 4)
            .returns(2, "3", 6)
            .returns(3, "2", 6)
            .returns(3, "3", 9)
            .check();

        assertQuery("SELECT * FROM test WHERE c1 IN (%s, %s) AND c2 < %s ORDER BY c1, c2, c3", 2, 3, "3")
            .matches(CoreMatchers.not(QueryChecker.containsSubPlan("IgniteSort"))) // Don't require additional sorting.
            .ordered()
            .returns(2, "1", 2)
            .returns(2, "2", 4)
            .returns(3, "1", 3)
            .returns(3, "2", 6)
            .check();

        assertQuery("SELECT * FROM test WHERE c1 IN (%s, %s) AND c2 IN (%s, %s) AND c3 BETWEEN %s AND %s " +
            "ORDER BY c1, c2, c3", 2, 3, "2", "3", 5, 7)
            .matches(CoreMatchers.not(QueryChecker.containsSubPlan("IgniteSort"))) // Don't require additional sorting.
            .ordered()
            .returns(2, "3", 6)
            .returns(3, "2", 6)
            .check();

        // Check order for table with DESC ordering.
        assertQuery("SELECT * FROM test_desc " +
                "WHERE c1 IN (%s, %s) AND c2 IN (%s, %s) ORDER BY c1 DESC, c2 DESC, c3 DESC",
            3, 2, "3", "2")
            .matches(CoreMatchers.not(QueryChecker.containsSubPlan("IgniteSort"))) // Don't require additional sorting.
            .ordered()
            .returns(3, "3", 9)
            .returns(3, "2", 6)
            .returns(2, "3", 6)
            .returns(2, "2", 4)
            .check();

        assertQuery("SELECT * FROM test_desc " +
            "WHERE c1 IN (%s, %s) AND c2 < %s ORDER BY c1 DESC, c2 DESC, c3 DESC", 2, 3, "3")
            .matches(CoreMatchers.not(QueryChecker.containsSubPlan("IgniteSort"))) // Don't require additional sorting.
            .ordered()
            .returns(3, "2", 6)
            .returns(3, "1", 3)
            .returns(2, "2", 4)
            .returns(2, "1", 2)
            .check();

        assertQuery("SELECT * FROM test_desc WHERE c1 IN (%s, %s) AND c2 IN (%s, %s) AND c3 BETWEEN %s AND %s " +
            "ORDER BY c1 DESC, c2 DESC, c3 DESC", 2, 3, "2", "3", 5, 7)
            .matches(CoreMatchers.not(QueryChecker.containsSubPlan("IgniteSort"))) // Don't require additional sorting.
            .ordered()
            .returns(3, "2", 6)
            .returns(2, "3", 6)
            .check();
    }

    /** */
    @Test
    public void testRangeIntersection() {
        for (String tbl : F.asList("test", "test_desc", "test_pk")) {
            log.info("Processing table: " + tbl);

            assertQuery("SELECT * FROM " + tbl + " WHERE c1 IN (%s, %s, %s, %s) and c3 in (%s, %s, %s, %s)",
                3, 4, 4, 3, 12, 9, 16, 12)
                .returns(3, "3", 9)
                .returns(3, "4", 12)
                .returns(4, "3", 12)
                .returns(4, "4", 16)
                .check();

            assertQuery("SELECT * FROM " + tbl + " WHERE c1 IN (%s, %s) " +
                    "AND ((c2 > %s AND c2 < %s) OR (c2 > %s AND c2 < %s))",
                3, 4, "1", "4", "3", "5")
                .returns(3, "2", 6)
                .returns(3, "3", 9)
                .returns(3, "4", 12)
                .returns(4, "2", 8)
                .returns(4, "3", 12)
                .returns(4, "4", 16)
                .check();

            // Different combinations of LESS_THAN and LESS_THAN_OR_EQUAL.
            assertQuery("SELECT * FROM " + tbl + " WHERE c1 IN (%s, %s) AND (c2 < %s OR c2 < %s)",
                3, 4, "1", "2")
                .returns(3, "1", 3)
                .returns(4, "1", 4)
                .check();

            assertQuery("SELECT * FROM " + tbl + " WHERE c1 IN (%s, %s) AND (c2 <= %s OR c2 < %s)",
                3, 4, "1", "2")
                .returns(3, "1", 3)
                .returns(4, "1", 4)
                .check();

            assertQuery("SELECT * FROM " + tbl + " WHERE c1 IN (%s, %s) AND (c2 <= %s OR c2 <= %s)",
                3, 4, "1", "2")
                .returns(3, "1", 3)
                .returns(3, "2", 6)
                .returns(4, "1", 4)
                .returns(4, "2", 8)
                .check();

            // Different combinations of LESS_THAN, LESS_THAN_OR_EQUAL, GREATER_THAN, GREATER_THAN_OR_EQUAL.
            assertQuery("SELECT * FROM " + tbl + " WHERE c1 IN (%s, %s) " +
                    "AND ((c2 > %s AND c2 <= %s) OR (c2 > %s AND c2 <= %s) OR (c2 >= %s AND c2 < %s))",
                1, 2, "1", "2", "2", "3", "3", "4")
                .returns(1, "2", 2)
                .returns(1, "3", 3)
                .returns(2, "2", 4)
                .returns(2, "3", 6)
                .check();

            assertQuery("SELECT * FROM " + tbl + " WHERE c1 IN (%s, %s) AND c2 BETWEEN %s AND %s",
                3, 3, "2", "4")
                .returns(3, "2", 6)
                .returns(3, "3", 9)
                .returns(3, "4", 12)
                .check();
        }
    }

    /** */
    @Test
    public void testInvalidRange() {
        for (String tbl : F.asList("test", "test_desc", "test_pk")) {
            log.info("Processing table: " + tbl);

            assertQuery("SELECT * FROM " + tbl + " WHERE c1 BETWEEN %s AND %s", 4, 3)
                .resultSize(0)
                .check();

            assertQuery("SELECT * FROM " + tbl + " WHERE c1 = %s AND c2 > %s AND c2 < %s", 1, "2", "2")
                .resultSize(0)
                .check();

            assertQuery("SELECT * FROM " + tbl + " WHERE c1 = %s OR c1 BETWEEN %s AND %s", 1, 3, 2)
                .returns(1, "1", 1)
                .returns(1, "2", 2)
                .returns(1, "3", 3)
                .returns(1, "4", 4)
                .returns(1, "5", 5)
                .check();
        }
    }

    /** */
    private QueryChecker assertQuery(String pattern, Object... params) {
        Object[] args = new Object[params.length];

        if (dynamicParams) {
            Arrays.fill(args, "?");

            return assertQuery(String.format(pattern, args)).withParams(params);
        }
        else {
            for (int i = 0; i < params.length; i++)
                args[i] = params[i] instanceof String ? '\'' + params[i].toString() + '\'' : params[i].toString();

            return assertQuery(String.format(pattern, args));
        }
    }
}<|MERGE_RESOLUTION|>--- conflicted
+++ resolved
@@ -54,19 +54,11 @@
     @Override protected void init() throws Exception {
         super.init();
 
-<<<<<<< HEAD
-        sql("CREATE TABLE test (c1 INTEGER, c2 VARCHAR, c3 INTEGER) WITH atomicity=transactional");
-        sql("CREATE INDEX c1c2c3 ON test(c1, c2, c3)");
-        sql("CREATE TABLE test_desc (c1 INTEGER, c2 VARCHAR, c3 INTEGER) WITH atomicity=transactional");
-        sql("CREATE INDEX c1c2c3_desc ON test_desc(c1 DESC, c2 DESC, c3 DESC)");
-        sql("CREATE TABLE test_pk (c1 INTEGER, c2 VARCHAR, c3 INTEGER, PRIMARY KEY(c1, c2, c3)) WITH atomicity=transactional");
-=======
         sql("CREATE TABLE test (c1 INTEGER, c2 VARCHAR, c3 INTEGER) WITH " + atomicity());
         sql("CREATE INDEX c1c2c3 ON test(c1, c2, c3)");
         sql("CREATE TABLE test_desc (c1 INTEGER, c2 VARCHAR, c3 INTEGER) WITH " + atomicity());
         sql("CREATE INDEX c1c2c3_desc ON test_desc(c1 DESC, c2 DESC, c3 DESC)");
         sql("CREATE TABLE test_pk (c1 INTEGER, c2 VARCHAR, c3 INTEGER, PRIMARY KEY(c1, c2, c3)) WITH " + atomicity());
->>>>>>> 00a0d404
 
         for (String tbl : F.asList("test", "test_desc", "test_pk")) {
             sql("INSERT INTO " + tbl + "(c1, c2, c3) VALUES (0, null, 0)");
