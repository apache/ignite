/*
 * Licensed to the Apache Software Foundation (ASF) under one or more
 * contributor license agreements.  See the NOTICE file distributed with
 * this work for additional information regarding copyright ownership.
 * The ASF licenses this file to You under the Apache License, Version 2.0
 * (the "License"); you may not use this file except in compliance with
 * the License.  You may obtain a copy of the License at
 *
 *      http://www.apache.org/licenses/LICENSE-2.0
 *
 * Unless required by applicable law or agreed to in writing, software
 * distributed under the License is distributed on an "AS IS" BASIS,
 * WITHOUT WARRANTIES OR CONDITIONS OF ANY KIND, either express or implied.
 * See the License for the specific language governing permissions and
 * limitations under the License.
 */

package org.apache.ignite.internal.processors.query.calcite.planner;

import java.util.ArrayList;
import java.util.Arrays;
import java.util.List;
import java.util.UUID;
import java.util.concurrent.ThreadLocalRandom;
import java.util.concurrent.atomic.AtomicBoolean;
import java.util.concurrent.atomic.AtomicInteger;
import java.util.function.Function;
import java.util.function.Predicate;
import java.util.function.Supplier;

import com.google.common.collect.ImmutableSet;
import org.apache.calcite.linq4j.Linq4j;
import org.apache.calcite.plan.Contexts;
import org.apache.calcite.plan.ConventionTraitDef;
import org.apache.calcite.plan.RelOptUtil;
import org.apache.calcite.plan.RelTraitDef;
import org.apache.calcite.plan.RelTraitSet;
import org.apache.calcite.rel.RelCollationTraitDef;
import org.apache.calcite.rel.RelCollations;
import org.apache.calcite.rel.RelNode;
import org.apache.calcite.rel.RelRoot;
import org.apache.calcite.rel.RelVisitor;
import org.apache.calcite.rel.type.RelDataTypeFactory;
import org.apache.calcite.schema.SchemaPlus;
import org.apache.calcite.sql.SqlNode;
import org.apache.calcite.util.ImmutableBitSet;
import org.apache.calcite.util.ImmutableIntList;
import org.apache.ignite.internal.processors.affinity.AffinityTopologyVersion;
import org.apache.ignite.internal.processors.query.calcite.exec.ArrayRowHandler;
import org.apache.ignite.internal.processors.query.calcite.exec.ExchangeServiceImpl;
import org.apache.ignite.internal.processors.query.calcite.exec.ExecutionContext;
import org.apache.ignite.internal.processors.query.calcite.exec.LogicalRelImplementor;
import org.apache.ignite.internal.processors.query.calcite.exec.MailboxRegistryImpl;
import org.apache.ignite.internal.processors.query.calcite.exec.QueryTaskExecutorImpl;
import org.apache.ignite.internal.processors.query.calcite.exec.rel.Node;
import org.apache.ignite.internal.processors.query.calcite.exec.rel.Outbox;
import org.apache.ignite.internal.processors.query.calcite.exec.rel.RootNode;
import org.apache.ignite.internal.processors.query.calcite.externalize.RelJsonReader;
import org.apache.ignite.internal.processors.query.calcite.message.MessageServiceImpl;
import org.apache.ignite.internal.processors.query.calcite.message.TestIoManager;
import org.apache.ignite.internal.processors.query.calcite.metadata.CollocationGroup;
import org.apache.ignite.internal.processors.query.calcite.metadata.FragmentDescription;
import org.apache.ignite.internal.processors.query.calcite.metadata.cost.IgniteCostFactory;
import org.apache.ignite.internal.processors.query.calcite.prepare.Fragment;
import org.apache.ignite.internal.processors.query.calcite.prepare.IgnitePlanner;
import org.apache.ignite.internal.processors.query.calcite.prepare.MultiStepPlan;
import org.apache.ignite.internal.processors.query.calcite.prepare.MultiStepQueryPlan;
import org.apache.ignite.internal.processors.query.calcite.prepare.PlannerPhase;
import org.apache.ignite.internal.processors.query.calcite.prepare.PlanningContext;
import org.apache.ignite.internal.processors.query.calcite.prepare.QueryTemplate;
import org.apache.ignite.internal.processors.query.calcite.prepare.Splitter;
import org.apache.ignite.internal.processors.query.calcite.rel.IgniteConvention;
import org.apache.ignite.internal.processors.query.calcite.rel.IgniteFilter;
import org.apache.ignite.internal.processors.query.calcite.rel.IgniteLimit;
import org.apache.ignite.internal.processors.query.calcite.rel.IgniteRel;
import org.apache.ignite.internal.processors.query.calcite.rel.IgniteSort;
import org.apache.ignite.internal.processors.query.calcite.schema.IgniteIndex;
import org.apache.ignite.internal.processors.query.calcite.schema.IgniteSchema;
import org.apache.ignite.internal.processors.query.calcite.trait.CorrelationTrait;
import org.apache.ignite.internal.processors.query.calcite.trait.CorrelationTraitDef;
import org.apache.ignite.internal.processors.query.calcite.trait.DistributionTraitDef;
import org.apache.ignite.internal.processors.query.calcite.trait.IgniteDistribution;
import org.apache.ignite.internal.processors.query.calcite.trait.IgniteDistributions;
import org.apache.ignite.internal.processors.query.calcite.trait.RewindabilityTrait;
import org.apache.ignite.internal.processors.query.calcite.trait.RewindabilityTraitDef;
import org.apache.ignite.internal.processors.query.calcite.type.IgniteTypeFactory;
import org.apache.ignite.internal.processors.query.calcite.type.IgniteTypeSystem;
import org.apache.ignite.internal.processors.query.calcite.util.Commons;
import org.apache.ignite.internal.util.typedef.F;
import org.apache.ignite.testframework.junits.GridTestKernalContext;
import org.apache.ignite.thread.IgniteStripedThreadPoolExecutor;
import org.jetbrains.annotations.Nullable;
import org.junit.Assert;
import org.junit.Test;

import static org.apache.calcite.tools.Frameworks.createRootSchema;
import static org.apache.calcite.tools.Frameworks.newConfigBuilder;
import static org.apache.ignite.configuration.IgniteConfiguration.DFLT_THREAD_KEEP_ALIVE_TIME;
import static org.apache.ignite.internal.processors.query.calcite.CalciteQueryProcessor.FRAMEWORK_CONFIG;
import static org.apache.ignite.internal.processors.query.calcite.externalize.RelJsonWriter.toJson;

/**
 *
 */
//@WithSystemProperty(key = "calcite.debug", value = "true")
@SuppressWarnings({"TooBroadScope", "FieldCanBeLocal", "TypeMayBeWeakened"})
public class PlannerTest extends AbstractPlannerTest {
    /**
     * @throws Exception If failed.
     */
    @Test
    public void testLogicalPlan() throws Exception {
        IgniteTypeFactory f = new IgniteTypeFactory(IgniteTypeSystem.INSTANCE);

        TestTable developer = new TestTable(
            new RelDataTypeFactory.Builder(f)
                .add("ID", f.createJavaType(Integer.class))
                .add("NAME", f.createJavaType(String.class))
                .add("PROJECTID", f.createJavaType(Integer.class))
                .build()) {
        };

        TestTable project = new TestTable(
            new RelDataTypeFactory.Builder(f)
                .add("ID", f.createJavaType(Integer.class))
                .add("NAME", f.createJavaType(String.class))
                .add("VER", f.createJavaType(Integer.class))
                .build()) {
        };

        IgniteSchema publicSchema = new IgniteSchema("PUBLIC");

        publicSchema.addTable("DEVELOPER", developer);
        publicSchema.addTable("PROJECT", project);

        SchemaPlus schema = createRootSchema(false)
            .add("PUBLIC", publicSchema);

        String sql = "SELECT d.id, d.name, d.projectId, p.id0, p.ver0 " +
            "FROM PUBLIC.Developer d JOIN (" +
            "SELECT pp.id as id0, pp.ver as ver0 FROM PUBLIC.Project pp" +
            ") p " +
            "ON d.projectId = p.id0 + 1" +
            "WHERE (d.projectId + 1) > ?";

        RelTraitDef<?>[] traitDefs = {
            ConventionTraitDef.INSTANCE
        };

        PlanningContext ctx = PlanningContext.builder()
            .localNodeId(F.first(nodes))
            .originatingNodeId(F.first(nodes))
            .parentContext(Contexts.empty())
            .frameworkConfig(newConfigBuilder(FRAMEWORK_CONFIG)
                .defaultSchema(schema)
                .traitDefs(traitDefs)
                .build())
            .logger(log)
            .query(sql)
            .parameters(2)
            .topologyVersion(AffinityTopologyVersion.NONE)
            .build();

        RelRoot relRoot;

        try (IgnitePlanner planner = ctx.planner()) {
            assertNotNull(planner);

            String qry = ctx.query();

            assertNotNull(qry);

            // Parse
            SqlNode sqlNode = planner.parse(qry);

            // Validate
            sqlNode = planner.validate(sqlNode);

            // Convert to Relational operators graph
            relRoot = planner.rel(sqlNode);
        }

        assertNotNull(relRoot.rel);
    }

    /**
     * @throws Exception If failed.
     */
    @Test
    public void testLogicalPlanDefaultSchema() throws Exception {
        IgniteTypeFactory f = new IgniteTypeFactory(IgniteTypeSystem.INSTANCE);

        TestTable developer = new TestTable(
            new RelDataTypeFactory.Builder(f)
                .add("ID", f.createJavaType(Integer.class))
                .add("NAME", f.createJavaType(String.class))
                .add("PROJECTID", f.createJavaType(Integer.class))
                .build()) {
        };

        TestTable project = new TestTable(
            new RelDataTypeFactory.Builder(f)
                .add("ID", f.createJavaType(Integer.class))
                .add("NAME", f.createJavaType(String.class))
                .add("VER", f.createJavaType(Integer.class))
                .build()) {
        };

        IgniteSchema publicSchema = new IgniteSchema("PUBLIC");

        publicSchema.addTable("DEVELOPER", developer);
        publicSchema.addTable("PROJECT", project);

        SchemaPlus schema = createRootSchema(false)
            .add("PUBLIC", publicSchema);

        String sql = "SELECT d.id, d.name, d.projectId, p.id0, p.ver0 " +
            "FROM Developer d JOIN (" +
            "SELECT pp.id as id0, pp.ver as ver0 FROM Project pp" +
            ") p " +
            "ON d.projectId = p.id0 " +
            "WHERE (d.projectId + 1) > ?";

        RelTraitDef<?>[] traitDefs = {
            ConventionTraitDef.INSTANCE
        };

        PlanningContext ctx = PlanningContext.builder()
            .localNodeId(F.first(nodes))
            .originatingNodeId(F.first(nodes))
            .parentContext(Contexts.empty())
            .frameworkConfig(newConfigBuilder(FRAMEWORK_CONFIG)
                .defaultSchema(schema)
                .traitDefs(traitDefs)
                .build())
            .logger(log)
            .query(sql)
            .parameters(2)
            .topologyVersion(AffinityTopologyVersion.NONE)
            .build();

        RelRoot relRoot;

        try (IgnitePlanner planner = ctx.planner()) {
            assertNotNull(planner);

            String qry = ctx.query();

            assertNotNull(qry);

            // Parse
            SqlNode sqlNode = planner.parse(qry);

            // Validate
            sqlNode = planner.validate(sqlNode);

            // Convert to Relational operators graph
            relRoot = planner.rel(sqlNode);
        }

        assertNotNull(relRoot.rel);
    }

    /**
     * @throws Exception If failed.
     */
    @Test
    public void testCorrelatedQuery() throws Exception {
        IgniteTypeFactory f = new IgniteTypeFactory(IgniteTypeSystem.INSTANCE);

        TestTable developer = new TestTable(
            new RelDataTypeFactory.Builder(f)
                .add("ID", f.createJavaType(Integer.class))
                .add("NAME", f.createJavaType(String.class))
                .add("PROJECTID", f.createJavaType(Integer.class))
                .build()) {
        };

        TestTable project = new TestTable(
            new RelDataTypeFactory.Builder(f)
                .add("ID", f.createJavaType(Integer.class))
                .add("NAME", f.createJavaType(String.class))
                .add("VER", f.createJavaType(Integer.class))
                .build()) {
        };

        IgniteSchema publicSchema = new IgniteSchema("PUBLIC");

        publicSchema.addTable("DEVELOPER", developer);
        publicSchema.addTable("PROJECT", project);

        SchemaPlus schema = createRootSchema(false)
            .add("PUBLIC", publicSchema);

        String sql = "SELECT d.id, (SELECT p.name FROM Project p WHERE p.id = d.id) name, d.projectId " +
            "FROM Developer d";

        RelTraitDef<?>[] traitDefs = {
            ConventionTraitDef.INSTANCE
        };

        PlanningContext ctx = PlanningContext.builder()
            .localNodeId(F.first(nodes))
            .originatingNodeId(F.first(nodes))
            .parentContext(Contexts.empty())
            .frameworkConfig(newConfigBuilder(FRAMEWORK_CONFIG)
                .defaultSchema(schema)
                .traitDefs(traitDefs)
                .build())
            .logger(log)
            .query(sql)
            .parameters(2)
            .topologyVersion(AffinityTopologyVersion.NONE)
            .build();

        RelRoot relRoot;

        try (IgnitePlanner planner = ctx.planner()) {
            assertNotNull(planner);

            String qry = ctx.query();

            assertNotNull(qry);

            // Parse
            SqlNode sqlNode = planner.parse(qry);

            // Validate
            sqlNode = planner.validate(sqlNode);

            // Convert to Relational operators graph
            relRoot = planner.rel(sqlNode);
        }

        assertNotNull(relRoot.rel);
    }

    /**
     * @throws Exception If failed.
     */
    @Test
    public void testUnion() throws Exception {
        IgniteTypeFactory f = new IgniteTypeFactory(IgniteTypeSystem.INSTANCE);

        TestTable tbl1 = new TestTable(
            new RelDataTypeFactory.Builder(f)
                .add("ID", f.createJavaType(Integer.class))
                .add("NAME", f.createJavaType(String.class))
                .add("SALARY", f.createJavaType(Double.class))
                .build()) {

            @Override public CollocationGroup colocationGroup(PlanningContext ctx) {
                return CollocationGroup.forAssignments(Arrays.asList(
                    select(nodes, 0, 1),
                    select(nodes, 1, 2),
                    select(nodes, 2, 0),
                    select(nodes, 0, 1),
                    select(nodes, 1, 2)
                ));
            }

            @Override public IgniteDistribution distribution() {
                return IgniteDistributions.affinity(0, "Table1", "hash");
            }
        };

        TestTable tbl2 = new TestTable(
            new RelDataTypeFactory.Builder(f)
                .add("ID", f.createJavaType(Integer.class))
                .add("NAME", f.createJavaType(String.class))
                .add("SALARY", f.createJavaType(Double.class))
                .build()) {

            @Override public CollocationGroup colocationGroup(PlanningContext ctx) {
                return CollocationGroup.forAssignments(Arrays.asList(
                    select(nodes, 0, 1),
                    select(nodes, 1, 2),
                    select(nodes, 2, 0),
                    select(nodes, 0, 1),
                    select(nodes, 1, 2)
                ));
            }

            @Override public IgniteDistribution distribution() {
                return IgniteDistributions.affinity(0, "Table2", "hash");
            }
        };

        TestTable tbl3 = new TestTable(
            new RelDataTypeFactory.Builder(f)
                .add("ID", f.createJavaType(Integer.class))
                .add("NAME", f.createJavaType(String.class))
                .add("SALARY", f.createJavaType(Double.class))
                .build()) {

            @Override public CollocationGroup colocationGroup(PlanningContext ctx) {
                return CollocationGroup.forAssignments(Arrays.asList(
                    select(nodes, 0, 1),
                    select(nodes, 1, 2),
                    select(nodes, 2, 0),
                    select(nodes, 0, 1),
                    select(nodes, 1, 2)
                ));
            }

            @Override public IgniteDistribution distribution() {
                return IgniteDistributions.affinity(0, "Table3", "hash");
            }
        };

        IgniteSchema publicSchema = new IgniteSchema("PUBLIC");

        publicSchema.addTable("TABLE1", tbl1);
        publicSchema.addTable("TABLE2", tbl2);
        publicSchema.addTable("TABLE3", tbl3);

        SchemaPlus schema = createRootSchema(false)
            .add("PUBLIC", publicSchema);

        String sql = "" +
            "SELECT * FROM table1 " +
            "UNION " +
            "SELECT * FROM table2 " +
            "UNION " +
            "SELECT * FROM table3 ";

        RelTraitDef<?>[] traitDefs = {
            DistributionTraitDef.INSTANCE,
            ConventionTraitDef.INSTANCE,
            RelCollationTraitDef.INSTANCE,
            RewindabilityTraitDef.INSTANCE,
            CorrelationTraitDef.INSTANCE
        };

        PlanningContext ctx = PlanningContext.builder()
            .localNodeId(F.first(nodes))
            .originatingNodeId(F.first(nodes))
            .parentContext(Contexts.empty())
            .frameworkConfig(newConfigBuilder(FRAMEWORK_CONFIG)
                .defaultSchema(schema)
                .traitDefs(traitDefs)
                .build())
            .logger(log)
            .query(sql)
            .parameters(2)
            .topologyVersion(AffinityTopologyVersion.NONE)
            .build();

        RelNode root;

        try (IgnitePlanner planner = ctx.planner()) {
            assertNotNull(planner);

            String qry = ctx.query();

            assertNotNull(qry);

            // Parse
            SqlNode sqlNode = planner.parse(qry);

            // Validate
            sqlNode = planner.validate(sqlNode);

            // Convert to Relational operators graph
            root = planner.convert(sqlNode);

            // Transformation chain
            root = planner.transform(PlannerPhase.HEURISTIC_OPTIMIZATION, root.getTraitSet(), root);

            // Transformation chain
            RelTraitSet desired = root.getCluster().traitSet()
                .replace(IgniteConvention.INSTANCE)
                .replace(IgniteDistributions.single())
                .simplify();

            root = planner.transform(PlannerPhase.OPTIMIZATION, desired, root);
        }

        assertNotNull(root);
    }

    /**
     * @throws Exception If failed.
     */
    @Test
    public void testUnionAll() throws Exception {
        IgniteTypeFactory f = new IgniteTypeFactory(IgniteTypeSystem.INSTANCE);

        TestTable tbl1 = new TestTable(
            new RelDataTypeFactory.Builder(f)
                .add("ID", f.createJavaType(Integer.class))
                .add("NAME", f.createJavaType(String.class))
                .add("SALARY", f.createJavaType(Double.class))
                .build()) {

            @Override public CollocationGroup colocationGroup(PlanningContext ctx) {
                return CollocationGroup.forAssignments(Arrays.asList(
                    select(nodes, 0, 1),
                    select(nodes, 1, 2),
                    select(nodes, 2, 0),
                    select(nodes, 0, 1),
                    select(nodes, 1, 2)
                ));
            }

            @Override public IgniteDistribution distribution() {
                return IgniteDistributions.affinity(0, "Table1", "hash");
            }
        };

        TestTable tbl2 = new TestTable(
            new RelDataTypeFactory.Builder(f)
                .add("ID", f.createJavaType(Integer.class))
                .add("NAME", f.createJavaType(String.class))
                .add("SALARY", f.createJavaType(Double.class))
                .build()) {

            @Override public CollocationGroup colocationGroup(PlanningContext ctx) {
                return CollocationGroup.forAssignments(Arrays.asList(
                    select(nodes, 0, 1),
                    select(nodes, 1, 2),
                    select(nodes, 2, 0),
                    select(nodes, 0, 1),
                    select(nodes, 1, 2)
                ));
            }

            @Override public IgniteDistribution distribution() {
                return IgniteDistributions.affinity(0, "Table2", "hash");
            }
        };

        TestTable tbl3 = new TestTable(
            new RelDataTypeFactory.Builder(f)
                .add("ID", f.createJavaType(Integer.class))
                .add("NAME", f.createJavaType(String.class))
                .add("SALARY", f.createJavaType(Double.class))
                .build()) {

            @Override public CollocationGroup colocationGroup(PlanningContext ctx) {
                return CollocationGroup.forAssignments(Arrays.asList(
                    select(nodes, 0, 1),
                    select(nodes, 1, 2),
                    select(nodes, 2, 0),
                    select(nodes, 0, 1),
                    select(nodes, 1, 2)
                ));
            }

            @Override public IgniteDistribution distribution() {
                return IgniteDistributions.affinity(0, "Table3", "hash");
            }
        };

        IgniteSchema publicSchema = new IgniteSchema("PUBLIC");

        publicSchema.addTable("TABLE1", tbl1);
        publicSchema.addTable("TABLE2", tbl2);
        publicSchema.addTable("TABLE3", tbl3);

        SchemaPlus schema = createRootSchema(false)
            .add("PUBLIC", publicSchema);

        String sql = "" +
            "SELECT * FROM table1 " +
            "UNION ALL " +
            "SELECT * FROM table2 " +
            "UNION ALL " +
            "SELECT * FROM table3 ";

        RelTraitDef<?>[] traitDefs = {
            DistributionTraitDef.INSTANCE,
            ConventionTraitDef.INSTANCE,
            RelCollationTraitDef.INSTANCE,
            RewindabilityTraitDef.INSTANCE,
            CorrelationTraitDef.INSTANCE
        };

        PlanningContext ctx = PlanningContext.builder()
            .localNodeId(F.first(nodes))
            .originatingNodeId(F.first(nodes))
            .parentContext(Contexts.empty())
            .frameworkConfig(newConfigBuilder(FRAMEWORK_CONFIG)
                .defaultSchema(schema)
                .traitDefs(traitDefs)
                .build())
            .logger(log)
            .query(sql)
            .parameters(2)
            .topologyVersion(AffinityTopologyVersion.NONE)
            .build();

        RelNode root;

        try (IgnitePlanner planner = ctx.planner()) {
            assertNotNull(planner);

            String qry = ctx.query();

            assertNotNull(qry);

            // Parse
            SqlNode sqlNode = planner.parse(qry);

            // Validate
            sqlNode = planner.validate(sqlNode);

            // Convert to Relational operators graph
            root = planner.convert(sqlNode);

            // Transformation chain
            root = planner.transform(PlannerPhase.HEURISTIC_OPTIMIZATION, root.getTraitSet(), root);

            // Transformation chain
            RelTraitSet desired = root.getCluster().traitSet()
                .replace(IgniteConvention.INSTANCE)
                .replace(IgniteDistributions.single())
                .simplify();

            root = planner.transform(PlannerPhase.OPTIMIZATION, desired, root);
        }

        assertNotNull(root);
    }

    /**
     * @throws Exception If failed.
     */
    @Test
<<<<<<< HEAD
=======
    public void testAggregate() throws Exception {
        IgniteTypeFactory f = new IgniteTypeFactory(IgniteTypeSystem.INSTANCE);

        TestTable employer = new TestTable(
            new RelDataTypeFactory.Builder(f)
                .add("ID", f.createJavaType(Integer.class))
                .add("NAME", f.createJavaType(String.class))
                .add("SALARY", f.createJavaType(Double.class))
                .build()) {

            @Override public CollocationGroup colocationGroup(PlanningContext ctx) {
                return CollocationGroup.forAssignments(Arrays.asList(
                    select(nodes, 0, 1),
                    select(nodes, 1, 2),
                    select(nodes, 2, 0),
                    select(nodes, 0, 1),
                    select(nodes, 1, 2)
                ));
            }

            @Override public IgniteDistribution distribution() {
                return IgniteDistributions.affinity(0, "Employers", "hash");
            }
        };

        IgniteSchema publicSchema = new IgniteSchema("PUBLIC");

        publicSchema.addTable("EMPS", employer);

        SchemaPlus schema = createRootSchema(false)
            .add("PUBLIC", publicSchema);

        String sql = "SELECT * FROM emps WHERE emps.salary = (SELECT AVG(emps.salary) FROM emps)";

        RelTraitDef<?>[] traitDefs = {
            DistributionTraitDef.INSTANCE,
            ConventionTraitDef.INSTANCE,
            RelCollationTraitDef.INSTANCE,
            RewindabilityTraitDef.INSTANCE,
            CorrelationTraitDef.INSTANCE
        };

        PlanningContext ctx = PlanningContext.builder()
            .localNodeId(F.first(nodes))
            .originatingNodeId(F.first(nodes))
            .parentContext(Contexts.empty())
            .frameworkConfig(newConfigBuilder(FRAMEWORK_CONFIG)
                .defaultSchema(schema)
                .traitDefs(traitDefs)
                .build())
            .logger(log)
            .query(sql)
            .parameters(2)
            .topologyVersion(AffinityTopologyVersion.NONE)
            .build();

        RelNode root;

        try (IgnitePlanner planner = ctx.planner()) {
            assertNotNull(planner);

            String qry = ctx.query();

            assertNotNull(qry);

            // Parse
            SqlNode sqlNode = planner.parse(qry);

            // Validate
            sqlNode = planner.validate(sqlNode);

            // Convert to Relational operators graph
            root = planner.convert(sqlNode);

            // Transformation chain
            root = planner.transform(PlannerPhase.HEURISTIC_OPTIMIZATION, root.getTraitSet(), root);

            // Transformation chain
            RelTraitSet desired = root.getCluster().traitSet()
                .replace(IgniteConvention.INSTANCE)
                .replace(IgniteDistributions.single())
                .simplify();

            root = planner.transform(PlannerPhase.OPTIMIZATION, desired, root);
        }

        assertNotNull(root);
    }

    /**
     * @throws Exception If failed.
     */
    @Test
>>>>>>> c571b1ec
    public void testHepPlaner() throws Exception {
        IgniteTypeFactory f = new IgniteTypeFactory(IgniteTypeSystem.INSTANCE);

        TestTable developer = new TestTable(
            new RelDataTypeFactory.Builder(f)
                .add("ID", f.createJavaType(Integer.class))
                .add("NAME", f.createJavaType(String.class))
                .add("PROJECTID", f.createJavaType(Integer.class))
                .build()) {
            @Override public IgniteIndex getIndex(String idxName) {
                return new IgniteIndex(null, null, null, null) {
                    @Override public <Row> Iterable<Row> scan(
                        ExecutionContext<Row> execCtx,
                        CollocationGroup group,
                        Predicate<Row> filters,
                        Supplier<Row> lowerIdxConditions,
                        Supplier<Row> upperIdxConditions,
                        Function<Row, Row> rowTransformer,
                        @Nullable ImmutableBitSet requiredColumns
                    ) {
                        return Linq4j.asEnumerable(Arrays.asList(
                            row(execCtx, requiredColumns, 0, "Igor", 0),
                            row(execCtx, requiredColumns, 1, "Roman", 0)
                        ));
                    }
                };
            }

            @Override public CollocationGroup colocationGroup(PlanningContext ctx) {
                return CollocationGroup.forAssignments(Arrays.asList(
                    select(nodes, 0, 1),
                    select(nodes, 1, 2),
                    select(nodes, 2, 0),
                    select(nodes, 0, 1),
                    select(nodes, 1, 2)
                ));
            }

            @Override public IgniteDistribution distribution() {
                return IgniteDistributions.affinity(0, "Developer", "hash");
            }
        };

        TestTable project = new TestTable(
            new RelDataTypeFactory.Builder(f)
                .add("ID", f.createJavaType(Integer.class))
                .add("NAME", f.createJavaType(String.class))
                .add("VER", f.createJavaType(Integer.class))
                .build()) {
            @Override public IgniteIndex getIndex(String idxName) {
                return new IgniteIndex(null, null, null, null) {
                    @Override public <Row> Iterable<Row> scan(
                        ExecutionContext<Row> execCtx,
                        CollocationGroup group,
                        Predicate<Row> filters,
                        Supplier<Row> lowerIdxConditions,
                        Supplier<Row> upperIdxConditions,
                        Function<Row, Row> rowTransformer,
                        @Nullable ImmutableBitSet requiredColumns
                    ) {
                        return Linq4j.asEnumerable(Arrays.asList(
                            row(execCtx, requiredColumns, 0, "Calcite", 1),
                            row(execCtx, requiredColumns, 1, "Ignite", 1)
                        ));
                    }
                };
            }

            @Override public CollocationGroup colocationGroup(PlanningContext ctx) {
                return CollocationGroup.forAssignments(Arrays.asList(
                    select(nodes, 0, 1),
                    select(nodes, 1, 2),
                    select(nodes, 2, 0),
                    select(nodes, 0, 1),
                    select(nodes, 1, 2)
                ));
            }

            @Override public IgniteDistribution distribution() {
                return IgniteDistributions.affinity(0, "Project", "hash");
            }
        };

        IgniteSchema publicSchema = new IgniteSchema("PUBLIC");

        publicSchema.addTable("DEVELOPER", developer);
        publicSchema.addTable("PROJECT", project);

        SchemaPlus schema = createRootSchema(false)
            .add("PUBLIC", publicSchema);

        String sql = "SELECT d.id, d.name, d.projectId, p.id0, p.ver0 " +
            "FROM PUBLIC.Developer d JOIN (" +
            "SELECT pp.id as id0, pp.ver as ver0 FROM PUBLIC.Project pp" +
            ") p " +
            "ON d.projectId = p.id0 " +
            "WHERE (d.projectId + 1) > ?";

        RelTraitDef<?>[] traitDefs = {
            ConventionTraitDef.INSTANCE
        };

        PlanningContext ctx = PlanningContext.builder()
            .localNodeId(F.first(nodes))
            .originatingNodeId(F.first(nodes))
            .parentContext(Contexts.empty())
            .frameworkConfig(newConfigBuilder(FRAMEWORK_CONFIG)
                .defaultSchema(schema)
                .traitDefs(traitDefs)
                .build())
            .logger(log)
            .query(sql)
            .parameters(2)
            .topologyVersion(AffinityTopologyVersion.NONE)
            .build();

        RelRoot relRoot;

        try (IgnitePlanner planner = ctx.planner()) {
            assertNotNull(planner);

            String qry = ctx.query();

            assertNotNull(qry);

            // Parse
            SqlNode sqlNode = planner.parse(qry);

            // Validate
            sqlNode = planner.validate(sqlNode);

            // Convert to Relational operators graph
            relRoot = planner.rel(sqlNode);

            RelNode rel = relRoot.rel;

            // Transformation chain
            rel = planner.transform(PlannerPhase.HEURISTIC_OPTIMIZATION, rel.getTraitSet(), rel);

            relRoot = relRoot.withRel(rel).withKind(sqlNode.getKind());
        }

        assertNotNull(relRoot.rel);
    }

    /**
     * @throws Exception If failed.
     */
    @Test
    public void testVolcanoPlanerDistributed() throws Exception {
        IgniteTypeFactory f = new IgniteTypeFactory(IgniteTypeSystem.INSTANCE);

        TestTable developer = new TestTable(
            new RelDataTypeFactory.Builder(f)
                .add("ID", f.createJavaType(Integer.class))
                .add("NAME", f.createJavaType(String.class))
                .add("PROJECTID", f.createJavaType(Integer.class))
                .build()) {
            @Override public IgniteDistribution distribution() {
                return IgniteDistributions.affinity(0, "Developer", "hash");
            }
        };

        TestTable project = new TestTable(
            new RelDataTypeFactory.Builder(f)
                .add("ID", f.createJavaType(Integer.class))
                .add("NAME", f.createJavaType(String.class))
                .add("VER", f.createJavaType(Integer.class))
                .build()) {
            @Override public IgniteDistribution distribution() {
                return IgniteDistributions.affinity(0, "Project", "hash");
            }
        };

        IgniteSchema publicSchema = new IgniteSchema("PUBLIC");

        publicSchema.addTable("DEVELOPER", developer);
        publicSchema.addTable("PROJECT", project);

        SchemaPlus schema = createRootSchema(false)
            .add("PUBLIC", publicSchema);

        String sql = "SELECT d.id, d.name, d.projectId, p.id0, p.ver0 " +
            "FROM PUBLIC.Developer d " +
            "JOIN (" +
            "   SELECT pp.id as id0, pp.ver as ver0 " +
            "   FROM PUBLIC.Project pp" +
            ") p ON d.projectId = p.id0 " +
            "WHERE (d.projectId + 1) > ?";

        RelTraitDef<?>[] traitDefs = {
            DistributionTraitDef.INSTANCE,
            ConventionTraitDef.INSTANCE,
            RelCollationTraitDef.INSTANCE,
            RewindabilityTraitDef.INSTANCE,
            CorrelationTraitDef.INSTANCE
        };

        PlanningContext ctx = PlanningContext.builder()
            .localNodeId(F.first(nodes))
            .originatingNodeId(F.first(nodes))
            .parentContext(Contexts.empty())
            .frameworkConfig(newConfigBuilder(FRAMEWORK_CONFIG)
                .defaultSchema(schema)
                .traitDefs(traitDefs)
                .build())
            .logger(log)
            .query(sql)
            .parameters(2)
            .topologyVersion(AffinityTopologyVersion.NONE)
            .build();

        RelRoot relRoot;

        try (IgnitePlanner planner = ctx.planner()) {
            assertNotNull(planner);

            String qry = ctx.query();

            assertNotNull(qry);

            // Parse
            SqlNode sqlNode = planner.parse(qry);

            // Validate
            sqlNode = planner.validate(sqlNode);

            // Convert to Relational operators graph
            relRoot = planner.rel(sqlNode);

            RelNode rel = relRoot.rel;

            rel = planner.transform(PlannerPhase.HEURISTIC_OPTIMIZATION, rel.getTraitSet(), rel);

            // Transformation chain
            RelTraitSet desired = rel.getCluster().traitSet()
                .replace(IgniteConvention.INSTANCE)
                .replace(IgniteDistributions.single())
                .simplify();

            rel = planner.transform(PlannerPhase.OPTIMIZATION, desired, rel);

            relRoot = relRoot.withRel(rel).withKind(sqlNode.getKind());
        }

        assertNotNull(relRoot.rel);
    }

    /**
     * @throws Exception If failed.
     */
    @Test
    public void testSplitterCollocatedPartitionedPartitioned() throws Exception {
        IgniteTypeFactory f = new IgniteTypeFactory(IgniteTypeSystem.INSTANCE);

        TestTable developer = new TestTable(
            new RelDataTypeFactory.Builder(f)
                .add("ID", f.createJavaType(Integer.class))
                .add("NAME", f.createJavaType(String.class))
                .add("PROJECTID", f.createJavaType(Integer.class))
                .build()) {
            @Override public CollocationGroup colocationGroup(PlanningContext ctx) {
                return CollocationGroup.forAssignments(Arrays.asList(
                    select(nodes, 0, 1),
                    select(nodes, 1, 2),
                    select(nodes, 2, 0),
                    select(nodes, 0, 1),
                    select(nodes, 1, 2)
                ));
            }

            @Override public IgniteDistribution distribution() {
                return IgniteDistributions.affinity(0, "Developer", "hash");
            }
        };

        TestTable project = new TestTable(
            new RelDataTypeFactory.Builder(f)
                .add("ID", f.createJavaType(Integer.class))
                .add("NAME", f.createJavaType(String.class))
                .add("VER", f.createJavaType(Integer.class))
                .build()) {
            @Override public CollocationGroup colocationGroup(PlanningContext ctx) {
                return CollocationGroup.forAssignments(Arrays.asList(
                    select(nodes, 0, 1),
                    select(nodes, 1, 2),
                    select(nodes, 2, 0),
                    select(nodes, 0, 1),
                    select(nodes, 1, 2)));
            }

            @Override public IgniteDistribution distribution() {
                return IgniteDistributions.affinity(0, "Project", "hash");
            }
        };

        IgniteSchema publicSchema = new IgniteSchema("PUBLIC");

        publicSchema.addTable("DEVELOPER", developer);
        publicSchema.addTable("PROJECT", project);

        SchemaPlus schema = createRootSchema(false)
            .add("PUBLIC", publicSchema);

        String sql = "SELECT d.id, d.name, d.projectId, p.id0, p.ver0 " +
            "FROM PUBLIC.Developer d JOIN (" +
            "SELECT pp.id as id0, pp.ver as ver0 FROM PUBLIC.Project pp" +
            ") p " +
            "ON d.id = p.id0";

        RelTraitDef<?>[] traitDefs = {
            ConventionTraitDef.INSTANCE,
            DistributionTraitDef.INSTANCE,
            RelCollationTraitDef.INSTANCE,
            RewindabilityTraitDef.INSTANCE,
            CorrelationTraitDef.INSTANCE
        };

        PlanningContext ctx = PlanningContext.builder()
            .localNodeId(F.first(nodes))
            .originatingNodeId(F.first(nodes))
            .parentContext(Contexts.empty())
            .frameworkConfig(newConfigBuilder(FRAMEWORK_CONFIG)
                .defaultSchema(schema)
                .traitDefs(traitDefs)
                .build())
            .logger(log)
            .query(sql)
            .parameters(2)
            .topologyVersion(AffinityTopologyVersion.NONE)
            .build();

        assertNotNull(ctx);

        RelRoot relRoot;

        try (IgnitePlanner planner = ctx.planner()) {
            assertNotNull(planner);

            String qry = ctx.query();

            assertNotNull(planner);

            // Parse
            SqlNode sqlNode = planner.parse(qry);

            // Validate
            sqlNode = planner.validate(sqlNode);

            // Convert to Relational operators graph
            relRoot = planner.rel(sqlNode);

            RelNode rel = relRoot.rel;

            // Transformation chain
            rel = planner.transform(PlannerPhase.HEURISTIC_OPTIMIZATION, rel.getTraitSet(), rel);

            RelTraitSet desired = rel.getCluster().traitSet()
                .replace(IgniteConvention.INSTANCE)
                .replace(IgniteDistributions.single())
                .simplify();

            rel = planner.transform(PlannerPhase.OPTIMIZATION, desired, rel);

            relRoot = relRoot.withRel(rel).withKind(sqlNode.getKind());
        }

        assertNotNull(relRoot);

        MultiStepPlan plan = new MultiStepQueryPlan(new QueryTemplate(this::intermediateMapping, new Splitter().go((IgniteRel) relRoot.rel)), null);

        assertNotNull(plan);

        plan.init(ctx);

        assertNotNull(plan);

        assertEquals(2, plan.fragments().size());
    }

    /**
     * @throws Exception If failed.
     */
    @Test
    public void testPhysicalPlan() throws Exception {
        executors = new ArrayList<>();

        IgniteTypeFactory f = new IgniteTypeFactory(IgniteTypeSystem.INSTANCE);

        TestTable developer = new TestTable(
            new RelDataTypeFactory.Builder(f)
                .add("ID", f.createJavaType(Integer.class))
                .add("NAME", f.createJavaType(String.class))
                .add("PROJECTID", f.createJavaType(Integer.class))
                .build()) {
            @Override public <Row> Iterable<Row> scan(
                ExecutionContext<Row> execCtx,
                CollocationGroup group,
                Predicate<Row> filter,
                Function<Row, Row> transformer,
                ImmutableBitSet requiredColunms
            ) {
                return Arrays.asList(
                    row(execCtx, requiredColunms, 0, "Igor", 0),
                    row(execCtx, requiredColunms, 1, "Roman", 0)
                );
            }

            @Override public CollocationGroup colocationGroup(PlanningContext ctx) {
                return CollocationGroup.forNodes(select(nodes, 1));
            }

            @Override public IgniteDistribution distribution() {
                return IgniteDistributions.broadcast();
            }
        };

        TestTable project = new TestTable(
            new RelDataTypeFactory.Builder(f)
                .add("ID", f.createJavaType(Integer.class))
                .add("NAME", f.createJavaType(String.class))
                .add("VER", f.createJavaType(Integer.class))
                .build()) {
            @Override public <Row> Iterable<Row> scan(
                ExecutionContext<Row> execCtx,
                CollocationGroup group,
                Predicate<Row> filter,
                Function<Row, Row> transformer,
                ImmutableBitSet requiredColunms
            ) {
                return Arrays.asList(
                    row(execCtx, requiredColunms, 0, "Calcite", 1),
                    row(execCtx, requiredColunms, 1, "Ignite", 1)
                );
            }

            @Override public CollocationGroup colocationGroup(PlanningContext ctx) {
                return CollocationGroup.forNodes(select(nodes, 1));
            }

            @Override public IgniteDistribution distribution() {
                return IgniteDistributions.broadcast();
            }
        };

        IgniteSchema publicSchema = new IgniteSchema("PUBLIC");

        publicSchema.addTable("DEVELOPER", developer);
        publicSchema.addTable("PROJECT", project);

        SchemaPlus schema = createRootSchema(false)
            .add("PUBLIC", publicSchema);

        String sql = "SELECT d.id, d.name, d.projectId, p.name0, p.ver0 " +
            "FROM PUBLIC.Developer d JOIN (" +
            "SELECT pp.id as id0, pp.name as name0, pp.ver as ver0 FROM PUBLIC.Project pp" +
            ") p " +
            "ON d.projectId = p.id0 " +
            "WHERE (d.projectId + 1) > ?";

        RelTraitDef<?>[] traitDefs = {
            DistributionTraitDef.INSTANCE,
            ConventionTraitDef.INSTANCE,
            RelCollationTraitDef.INSTANCE,
            RewindabilityTraitDef.INSTANCE,
            CorrelationTraitDef.INSTANCE
        };

        PlanningContext ctx = PlanningContext.builder()
            .localNodeId(F.first(nodes))
            .originatingNodeId(F.first(nodes))
            .parentContext(Contexts.empty())
            .frameworkConfig(newConfigBuilder(FRAMEWORK_CONFIG)
                .defaultSchema(schema)
                .traitDefs(traitDefs)
                .build())
            .logger(log)
            .query(sql)
            .parameters(-10)
            .topologyVersion(AffinityTopologyVersion.NONE)
            .build();

        try (IgnitePlanner planner = ctx.planner()) {
            assertNotNull(planner);

            String qry = ctx.query();

            assertNotNull(planner);

            // Parse
            SqlNode sqlNode = planner.parse(qry);

            // Validate
            sqlNode = planner.validate(sqlNode);

            // Convert to Relational operators graph
            RelRoot relRoot = planner.rel(sqlNode);

            RelNode rel = relRoot.rel;

            // Transformation chain
            rel = planner.transform(PlannerPhase.HEURISTIC_OPTIMIZATION, rel.getTraitSet(), rel);

            RelTraitSet desired = rel.getCluster()
                .traitSetOf(IgniteConvention.INSTANCE)
                .replace(IgniteDistributions.single());

            RelNode phys = planner.transform(PlannerPhase.OPTIMIZATION, desired, rel);

            assertNotNull(phys);

            MultiStepPlan plan = new MultiStepQueryPlan(new QueryTemplate(this::intermediateMapping, new Splitter().go((IgniteRel) phys)), null);

            assertNotNull(plan);

            plan.init(ctx);

            List<Fragment> fragments = plan.fragments();
            assertEquals(2, fragments.size());

            UUID qryId = UUID.randomUUID();

            TestIoManager mgr = new TestIoManager();
            GridTestKernalContext kernal;
            QueryTaskExecutorImpl taskExecutor;
            MessageServiceImpl msgSvc;
            MailboxRegistryImpl mailboxRegistry;
            ExchangeServiceImpl exchangeSvc;
            ExecutionContext<Object[]> ectx;
            Node<Object[]> exec;

            //// Local part

            Fragment fragment = fragments.get(0);
            assert fragment.rootFragment();

            kernal = newContext();

            taskExecutor = new QueryTaskExecutorImpl(kernal);
            taskExecutor.stripedThreadPoolExecutor(new IgniteStripedThreadPoolExecutor(
                kernal.config().getQueryThreadPoolSize(),
                kernal.igniteInstanceName(),
                "calciteQry",
                (t,ex) -> {
                    log().error(ex.getMessage(), ex);
                    lastE = ex;
                },
                true,
                DFLT_THREAD_KEEP_ALIVE_TIME
            ));
            executors.add(taskExecutor);

            msgSvc = new TestMessageServiceImpl(kernal, mgr);

            msgSvc.localNodeId(nodes.get(0));
            msgSvc.taskExecutor(taskExecutor);
            mgr.register(msgSvc);

            mailboxRegistry = new MailboxRegistryImpl(kernal);

            exchangeSvc = new ExchangeServiceImpl(kernal);
            exchangeSvc.taskExecutor(taskExecutor);
            exchangeSvc.messageService(msgSvc);
            exchangeSvc.mailboxRegistry(mailboxRegistry);
            exchangeSvc.init();

            ectx = new ExecutionContext<>(taskExecutor,
                ctx,
                qryId,
                new FragmentDescription(
                    fragment.fragmentId(),
                    fragment.mapping(),
                    plan.target(fragment),
                    plan.remotes(fragment)),
                ArrayRowHandler.INSTANCE,
                Commons.parametersMap(ctx.parameters()));

            exec = new LogicalRelImplementor<>(ectx, c1 -> r1 -> 0, mailboxRegistry, exchangeSvc,
                new TestFailureProcessor(kernal)).go(fragment.root());

            RootNode<Object[]> consumer = new RootNode<>(ectx, exec.rowType());
            consumer.register(exec);

            //// Remote part

            fragment = fragments.get(1);

            assert !fragment.rootFragment();

            kernal = newContext();

            taskExecutor = new QueryTaskExecutorImpl(kernal);
            taskExecutor.stripedThreadPoolExecutor(new IgniteStripedThreadPoolExecutor(
                kernal.config().getQueryThreadPoolSize(),
                kernal.igniteInstanceName(),
                "calciteQry",
                (t,ex) -> {
                    log().error(ex.getMessage(), ex);
                    lastE = ex;
                },
                true,
                DFLT_THREAD_KEEP_ALIVE_TIME
            ));
            executors.add(taskExecutor);

            msgSvc = new TestMessageServiceImpl(kernal, mgr);
            msgSvc.localNodeId(nodes.get(1));
            msgSvc.taskExecutor(taskExecutor);
            mgr.register(msgSvc);

            mailboxRegistry = new MailboxRegistryImpl(kernal);

            exchangeSvc = new ExchangeServiceImpl(kernal);
            exchangeSvc.taskExecutor(taskExecutor);
            exchangeSvc.messageService(msgSvc);
            exchangeSvc.mailboxRegistry(mailboxRegistry);
            exchangeSvc.init();

            ectx = new ExecutionContext<>(
                taskExecutor,
                PlanningContext.builder()
                    .localNodeId(nodes.get(1))
                    .originatingNodeId(nodes.get(0))
                    .parentContext(Contexts.empty())
                    .frameworkConfig(newConfigBuilder(FRAMEWORK_CONFIG)
                        .defaultSchema(schema)
                        .traitDefs(traitDefs)
                        .build())
                    .logger(log)
                    .build(),
                qryId,
                new FragmentDescription(
                    fragment.fragmentId(),
                    fragment.mapping(),
                    plan.target(fragment),
                    plan.remotes(fragment)),
                ArrayRowHandler.INSTANCE,
                Commons.parametersMap(ctx.parameters()));

            exec = new LogicalRelImplementor<>(ectx, c -> r -> 0, mailboxRegistry, exchangeSvc,
                new TestFailureProcessor(kernal)).go(fragment.root());

            //// Start execution

            assert exec instanceof Outbox;

            exec.context().execute(((Outbox<Object[]>) exec)::init);

            ArrayList<Object[]> res = new ArrayList<>();

            while (consumer.hasNext())
                res.add(consumer.next());

            assertFalse(res.isEmpty());

            Assert.assertArrayEquals(new Object[]{0, "Igor", 0, "Calcite", 1}, res.get(0));
            Assert.assertArrayEquals(new Object[]{1, "Roman", 0, "Calcite", 1}, res.get(1));
        }
    }

    /**
     * @throws Exception If failed.
     */
    @Test
    public void testPhysicalPlan2() throws Exception {
        executors = new ArrayList<>();

        IgniteTypeFactory f = new IgniteTypeFactory(IgniteTypeSystem.INSTANCE);

        ThreadLocal<List<?>> checkRes = new ThreadLocal<>();

        TestTable testTbl = new TestTable(
            new RelDataTypeFactory.Builder(f)
                .add("ID0", f.createJavaType(Integer.class))
                .add("ID1", f.createJavaType(Integer.class))
                .build()) {
            @Override public <Row> Iterable<Row> scan(
                ExecutionContext<Row> execCtx,
                CollocationGroup group,
                Predicate<Row> filter,
                Function<Row, Row> rowTransformer,
                ImmutableBitSet requiredColunms
            ) {
                List<Row> checkRes0 = new ArrayList<>();

                for (int i = 0; i < 10; ++i) {
                    int col = ThreadLocalRandom.current().nextInt(1_000);

                    Row r = row(execCtx, requiredColunms, col, col);

                    if (rowTransformer != null)
                        r = rowTransformer.apply(r);

                    checkRes0.add(r);
                }

                checkRes.set(checkRes0);

                return checkRes0;
            }

            @Override public CollocationGroup colocationGroup(PlanningContext ctx) {
                return CollocationGroup.forNodes(select(nodes, 1));
            }

            @Override public IgniteDistribution distribution() {
                return IgniteDistributions.broadcast();
            }
        };

        IgniteSchema publicSchema = new IgniteSchema("PUBLIC");

        publicSchema.addTable("TEST_TABLE", testTbl);

        SchemaPlus schema = createRootSchema(false)
            .add("PUBLIC", publicSchema);

        String sql = "SELECT (ID0 + ID1) AS RES FROM PUBLIC.TEST_TABLE";

        RelTraitDef<?>[] traitDefs = {
            DistributionTraitDef.INSTANCE,
            ConventionTraitDef.INSTANCE,
            RelCollationTraitDef.INSTANCE,
            RewindabilityTraitDef.INSTANCE,
            CorrelationTraitDef.INSTANCE
        };

        PlanningContext ctx = PlanningContext.builder()
            .localNodeId(F.first(nodes))
            .originatingNodeId(F.first(nodes))
            .parentContext(Contexts.empty())
            .frameworkConfig(newConfigBuilder(FRAMEWORK_CONFIG)
                .defaultSchema(schema)
                .traitDefs(traitDefs)
                .build())
            .logger(log)
            .query(sql)
            .parameters(-10)
            .topologyVersion(AffinityTopologyVersion.NONE)
            .build();

        try (IgnitePlanner planner = ctx.planner()) {
            assertNotNull(planner);

            String qry = ctx.query();

            assertNotNull(planner);

            // Parse
            SqlNode sqlNode = planner.parse(qry);

            // Validate
            sqlNode = planner.validate(sqlNode);

            // Convert to Relational operators graph
            RelRoot relRoot = planner.rel(sqlNode);

            RelNode rel = relRoot.rel;

            // Transformation chain
            rel = planner.transform(PlannerPhase.HEURISTIC_OPTIMIZATION, rel.getTraitSet(), rel);

            RelTraitSet desired = rel.getCluster()
                .traitSetOf(IgniteConvention.INSTANCE)
                .replace(IgniteDistributions.single());

            RelNode phys = planner.transform(PlannerPhase.OPTIMIZATION, desired, rel);

            assertNotNull(phys);

            MultiStepPlan plan = new MultiStepQueryPlan(new QueryTemplate(this::intermediateMapping, new Splitter().go((IgniteRel) phys)), null);

            assertNotNull(plan);

            plan.init(ctx);

            List<Fragment> fragments = plan.fragments();
            assertEquals(2, fragments.size());

            UUID qryId = UUID.randomUUID();

            TestIoManager mgr = new TestIoManager();
            GridTestKernalContext kernal;
            QueryTaskExecutorImpl taskExecutor;
            MessageServiceImpl msgSvc;
            MailboxRegistryImpl mailboxRegistry;
            ExchangeServiceImpl exchangeSvc;
            ExecutionContext<Object[]> ectx;
            Node<Object[]> exec;

            //// Local part

            Fragment fragment = fragments.get(0);
            assert fragment.rootFragment();

            kernal = newContext();

            taskExecutor = new QueryTaskExecutorImpl(kernal);
            taskExecutor.stripedThreadPoolExecutor(new IgniteStripedThreadPoolExecutor(
                kernal.config().getQueryThreadPoolSize(),
                kernal.igniteInstanceName(),
                "calciteQry",
                (t,ex) -> {
                    log().error(ex.getMessage(), ex);
                    lastE = ex;
                },
                true,
                DFLT_THREAD_KEEP_ALIVE_TIME
            ));
            executors.add(taskExecutor);

            msgSvc = new TestMessageServiceImpl(kernal, mgr);

            msgSvc.localNodeId(nodes.get(0));
            msgSvc.taskExecutor(taskExecutor);
            mgr.register(msgSvc);

            mailboxRegistry = new MailboxRegistryImpl(kernal);

            exchangeSvc = new ExchangeServiceImpl(kernal);
            exchangeSvc.taskExecutor(taskExecutor);
            exchangeSvc.messageService(msgSvc);
            exchangeSvc.mailboxRegistry(mailboxRegistry);
            exchangeSvc.init();

            ectx = new ExecutionContext<>(taskExecutor,
                ctx,
                qryId,
                new FragmentDescription(
                    fragment.fragmentId(),
                    fragment.mapping(),
                    plan.target(fragment),
                    plan.remotes(fragment)),
                ArrayRowHandler.INSTANCE,
                Commons.parametersMap(ctx.parameters()));

            exec = new LogicalRelImplementor<>(ectx, c1 -> r1 -> 0, mailboxRegistry, exchangeSvc,
                new TestFailureProcessor(kernal)).go(fragment.root());

            RootNode<Object[]> consumer = new RootNode<>(ectx,exec.rowType());
            consumer.register(exec);

            //// Remote part

            fragment = fragments.get(1);

            assert !fragment.rootFragment();

            kernal = newContext();

            taskExecutor = new QueryTaskExecutorImpl(kernal);
            taskExecutor.stripedThreadPoolExecutor(new IgniteStripedThreadPoolExecutor(
                kernal.config().getQueryThreadPoolSize(),
                kernal.igniteInstanceName(),
                "calciteQry",
                (t,ex) -> {
                    log().error(ex.getMessage(), ex);
                    lastE = ex;
                },
                true,
                DFLT_THREAD_KEEP_ALIVE_TIME
            ));
            executors.add(taskExecutor);

            msgSvc = new TestMessageServiceImpl(kernal, mgr);
            msgSvc.localNodeId(nodes.get(1));
            msgSvc.taskExecutor(taskExecutor);
            mgr.register(msgSvc);

            mailboxRegistry = new MailboxRegistryImpl(kernal);

            exchangeSvc = new ExchangeServiceImpl(kernal);
            exchangeSvc.taskExecutor(taskExecutor);
            exchangeSvc.messageService(msgSvc);
            exchangeSvc.mailboxRegistry(mailboxRegistry);
            exchangeSvc.init();

            ectx = new ExecutionContext<>(
                taskExecutor,
                PlanningContext.builder()
                    .localNodeId(nodes.get(1))
                    .originatingNodeId(nodes.get(0))
                    .parentContext(Contexts.empty())
                    .frameworkConfig(newConfigBuilder(FRAMEWORK_CONFIG)
                        .defaultSchema(schema)
                        .traitDefs(traitDefs)
                        .build())
                    .logger(log)
                    .build(),
                qryId,
                new FragmentDescription(
                    fragment.fragmentId(),
                    fragment.mapping(),
                    plan.target(fragment),
                    plan.remotes(fragment)),
                ArrayRowHandler.INSTANCE,
                Commons.parametersMap(ctx.parameters()));

            exec = new LogicalRelImplementor<>(ectx, c -> r -> 0, mailboxRegistry, exchangeSvc,
                new TestFailureProcessor(kernal)).go(fragment.root());

            //// Start execution

            assert exec instanceof Outbox;

            exec.context().execute(((Outbox<Object[]>) exec)::init);

            ArrayList<Object[]> res = new ArrayList<>();

            while (consumer.hasNext())
                res.add(consumer.next());

            assertFalse(res.isEmpty());

            int pos = 0;

            for (Object obj : checkRes.get())
                Assert.assertArrayEquals((Object[]) obj, res.get(pos++));
        }
    }

    /**
     * @throws Exception If failed.
     */
    @Test
    public void testSplitterCollocatedReplicatedReplicated() throws Exception {
        IgniteTypeFactory f = new IgniteTypeFactory(IgniteTypeSystem.INSTANCE);

        TestTable developer = new TestTable(
            new RelDataTypeFactory.Builder(f)
                .add("ID", f.createJavaType(Integer.class))
                .add("NAME", f.createJavaType(String.class))
                .add("PROJECTID", f.createJavaType(Integer.class))
                .build()) {
            @Override public CollocationGroup colocationGroup(PlanningContext ctx) {
                return CollocationGroup.forNodes(select(nodes, 0,1,2,3));
            }

            @Override public IgniteDistribution distribution() {
                return IgniteDistributions.broadcast();
            }
        };

        TestTable project = new TestTable(
            new RelDataTypeFactory.Builder(f)
                .add("ID", f.createJavaType(Integer.class))
                .add("NAME", f.createJavaType(String.class))
                .add("VER", f.createJavaType(Integer.class))
                .build()) {
            @Override public CollocationGroup colocationGroup(PlanningContext ctx) {
                return CollocationGroup.forNodes(select(nodes, 0,1,2,3));
            }

            @Override public IgniteDistribution distribution() {
                return IgniteDistributions.broadcast();
            }
        };

        IgniteSchema publicSchema = new IgniteSchema("PUBLIC");

        publicSchema.addTable("DEVELOPER", developer);
        publicSchema.addTable("PROJECT", project);

        SchemaPlus schema = createRootSchema(false)
            .add("PUBLIC", publicSchema);

        String sql = "SELECT d.id, (d.id + 1) as id2, d.name, d.projectId, p.id0, p.ver0 " +
            "FROM PUBLIC.Developer d JOIN (" +
            "SELECT pp.id as id0, pp.ver as ver0 FROM PUBLIC.Project pp" +
            ") p " +
            "ON d.id = p.id0 " +
            "WHERE (d.projectId + 1) > ?";

        RelTraitDef<?>[] traitDefs = {
            DistributionTraitDef.INSTANCE,
            ConventionTraitDef.INSTANCE,
            RelCollationTraitDef.INSTANCE,
            RewindabilityTraitDef.INSTANCE,
            CorrelationTraitDef.INSTANCE
        };

        PlanningContext ctx = PlanningContext.builder()
            .localNodeId(F.first(nodes))
            .originatingNodeId(F.first(nodes))
            .parentContext(Contexts.empty())
            .frameworkConfig(newConfigBuilder(FRAMEWORK_CONFIG)
                .defaultSchema(schema)
                .traitDefs(traitDefs)
                .build())
            .logger(log)
            .query(sql)
            .parameters(2)
            .topologyVersion(AffinityTopologyVersion.NONE)
            .build();

        RelRoot relRoot;

        try (IgnitePlanner planner = ctx.planner()) {
            assertNotNull(planner);

            String qry = ctx.query();

            assertNotNull(planner);

            // Parse
            SqlNode sqlNode = planner.parse(qry);

            // Validate
            sqlNode = planner.validate(sqlNode);

            // Convert to Relational operators graph
            relRoot = planner.rel(sqlNode);

            RelNode rel = relRoot.rel;

            // Transformation chain
            rel = planner.transform(PlannerPhase.HEURISTIC_OPTIMIZATION, rel.getTraitSet(), rel);

            RelTraitSet desired = rel.getCluster().traitSet()
                .replace(IgniteConvention.INSTANCE)
                .replace(IgniteDistributions.single())
                .simplify();

            rel = planner.transform(PlannerPhase.OPTIMIZATION, desired, rel);

            relRoot = relRoot.withRel(rel).withKind(sqlNode.getKind());
        }

        assertNotNull(relRoot);

        MultiStepPlan plan = new MultiStepQueryPlan(new QueryTemplate(this::intermediateMapping, new Splitter().go((IgniteRel) relRoot.rel)), null);

        assertNotNull(plan);

        plan.init(ctx);

        assertNotNull(plan);

        assertEquals(1, plan.fragments().size());
    }

    /**
     * @throws Exception If failed.
     */
    @Test
    public void testSplitterPartiallyCollocatedReplicatedAndPartitioned() throws Exception {
        IgniteTypeFactory f = new IgniteTypeFactory(IgniteTypeSystem.INSTANCE);

        TestTable developer = new TestTable(
            new RelDataTypeFactory.Builder(f)
                .add("ID", f.createJavaType(Integer.class))
                .add("NAME", f.createJavaType(String.class))
                .add("PROJECTID", f.createJavaType(Integer.class))
                .build()) {
            @Override public CollocationGroup colocationGroup(PlanningContext ctx) {
                return CollocationGroup.forNodes(select(nodes, 0));
            }

            @Override public IgniteDistribution distribution() {
                return IgniteDistributions.broadcast();
            }
        };

        TestTable project = new TestTable(
            new RelDataTypeFactory.Builder(f)
                .add("ID", f.createJavaType(Integer.class))
                .add("NAME", f.createJavaType(String.class))
                .add("VER", f.createJavaType(Integer.class))
                .build()) {
            @Override public CollocationGroup colocationGroup(PlanningContext ctx) {
                return CollocationGroup.forAssignments(Arrays.asList(
                    select(nodes, 1,2),
                    select(nodes, 2,3),
                    select(nodes, 3,0),
                    select(nodes, 0,1)
                ));
            }

            @Override public IgniteDistribution distribution() {
                return IgniteDistributions.affinity(0, "Project", "hash");
            }
        };

        IgniteSchema publicSchema = new IgniteSchema("PUBLIC");

        publicSchema.addTable("DEVELOPER", developer);
        publicSchema.addTable("PROJECT", project);

        SchemaPlus schema = createRootSchema(false)
            .add("PUBLIC", publicSchema);

        String sql = "SELECT d.id, d.name, d.projectId, p.id0, p.ver0 " +
            "FROM PUBLIC.Developer d JOIN (" +
            "SELECT pp.id as id0, pp.ver as ver0 FROM PUBLIC.Project pp" +
            ") p " +
            "ON d.id = p.id0 " +
            "WHERE (d.projectId + 1) > ?";

        RelTraitDef<?>[] traitDefs = {
            DistributionTraitDef.INSTANCE,
            ConventionTraitDef.INSTANCE,
            RelCollationTraitDef.INSTANCE,
            RewindabilityTraitDef.INSTANCE,
            CorrelationTraitDef.INSTANCE
        };

        PlanningContext ctx = PlanningContext.builder()
            .localNodeId(F.first(nodes))
            .originatingNodeId(F.first(nodes))
            .parentContext(Contexts.empty())
            .frameworkConfig(newConfigBuilder(FRAMEWORK_CONFIG)
                .defaultSchema(schema)
                .traitDefs(traitDefs)
                .build())
            .logger(log)
            .query(sql)
            .parameters(2)
            .topologyVersion(AffinityTopologyVersion.NONE)
            .build();

        RelRoot relRoot;

        try (IgnitePlanner planner = ctx.planner()) {
            assertNotNull(planner);

            String qry = ctx.query();

            assertNotNull(planner);

            // Parse
            SqlNode sqlNode = planner.parse(qry);

            // Validate
            sqlNode = planner.validate(sqlNode);

            // Convert to Relational operators graph
            relRoot = planner.rel(sqlNode);

            RelNode rel = relRoot.rel;

            // Transformation chain
            rel = planner.transform(PlannerPhase.HEURISTIC_OPTIMIZATION, rel.getTraitSet(), rel);

            RelTraitSet desired = rel.getCluster().traitSet()
                .replace(IgniteConvention.INSTANCE)
                .replace(IgniteDistributions.single())
                .simplify();

            rel = planner.transform(PlannerPhase.OPTIMIZATION, desired, rel);

            relRoot = relRoot.withRel(rel).withKind(sqlNode.getKind());
        }

        assertNotNull(relRoot);

        MultiStepPlan plan = new MultiStepQueryPlan(new QueryTemplate(this::intermediateMapping, new Splitter().go((IgniteRel) relRoot.rel)), null);

        assertNotNull(plan);

        plan.init(ctx);

        assertEquals(3, plan.fragments().size());
    }

    /**
     * @throws Exception If failed.
     */
    @Test
    public void testSplitterPartiallyCollocated1() throws Exception {
        IgniteTypeFactory f = new IgniteTypeFactory(IgniteTypeSystem.INSTANCE);

        TestTable developer = new TestTable(
            new RelDataTypeFactory.Builder(f)
                .add("ID", f.createJavaType(Integer.class))
                .add("NAME", f.createJavaType(String.class))
                .add("PROJECTID", f.createJavaType(Integer.class))
                .build()) {
            @Override public CollocationGroup colocationGroup(PlanningContext ctx) {
                return CollocationGroup.forNodes(select(nodes, 1,2,3));
            }

            @Override public IgniteDistribution distribution() {
                return IgniteDistributions.broadcast();
            }
        };

        TestTable project = new TestTable(
            new RelDataTypeFactory.Builder(f)
                .add("ID", f.createJavaType(Integer.class))
                .add("NAME", f.createJavaType(String.class))
                .add("VER", f.createJavaType(Integer.class))
                .build()) {
            @Override public CollocationGroup colocationGroup(PlanningContext ctx) {
                return CollocationGroup.forAssignments(Arrays.asList(
                    select(nodes, 0),
                    select(nodes, 1),
                    select(nodes, 2)
                ));
            }

            @Override public IgniteDistribution distribution() {
                return IgniteDistributions.affinity(0, "Project", "hash");
            }
        };

        IgniteSchema publicSchema = new IgniteSchema("PUBLIC");

        publicSchema.addTable("DEVELOPER", developer);
        publicSchema.addTable("PROJECT", project);

        SchemaPlus schema = createRootSchema(false)
            .add("PUBLIC", publicSchema);

        String sql = "SELECT d.id, d.name, d.projectId, p.id0, p.ver0 " +
            "FROM PUBLIC.Developer d JOIN (" +
            "SELECT pp.id as id0, pp.ver as ver0 FROM PUBLIC.Project pp" +
            ") p " +
            "ON d.projectId = p.id0 " +
            "WHERE (d.projectId + 1) > ?";

        RelTraitDef<?>[] traitDefs = {
            DistributionTraitDef.INSTANCE,
            ConventionTraitDef.INSTANCE,
            RelCollationTraitDef.INSTANCE,
            RewindabilityTraitDef.INSTANCE,
            CorrelationTraitDef.INSTANCE
        };

        PlanningContext ctx = PlanningContext.builder()
            .localNodeId(F.first(nodes))
            .originatingNodeId(F.first(nodes))
            .parentContext(Contexts.empty())
            .frameworkConfig(newConfigBuilder(FRAMEWORK_CONFIG)
                .defaultSchema(schema)
                .traitDefs(traitDefs)
                .build())
            .logger(log)
            .query(sql)
            .parameters(2)
            .topologyVersion(AffinityTopologyVersion.NONE)
            .build();

        RelRoot relRoot;

        try (IgnitePlanner planner = ctx.planner()) {
            assertNotNull(planner);

            String qry = ctx.query();

            assertNotNull(planner);

            // Parse
            SqlNode sqlNode = planner.parse(qry);

            // Validate
            sqlNode = planner.validate(sqlNode);

            // Convert to Relational operators graph
            relRoot = planner.rel(sqlNode);

            RelNode rel = relRoot.rel;

            // Transformation chain
            rel = planner.transform(PlannerPhase.HEURISTIC_OPTIMIZATION, rel.getTraitSet(), rel);

            RelTraitSet desired = rel.getCluster().traitSet()
                .replace(IgniteConvention.INSTANCE)
                .replace(IgniteDistributions.single())
                .simplify();

            rel = planner.transform(PlannerPhase.OPTIMIZATION, desired, rel);

            relRoot = relRoot.withRel(rel).withKind(sqlNode.getKind());
        }

        assertNotNull(relRoot);

        MultiStepPlan plan = new MultiStepQueryPlan(new QueryTemplate(this::intermediateMapping, new Splitter().go((IgniteRel) relRoot.rel)), null);

        assertNotNull(plan);

        plan.init(ctx);

        assertNotNull(plan);

        assertEquals(3, plan.fragments().size());
    }

    /**
     * @throws Exception If failed.
     */
    @Test
    public void testSplitterPartiallyCollocated2() throws Exception {
        IgniteTypeFactory f = new IgniteTypeFactory(IgniteTypeSystem.INSTANCE);

        TestTable developer = new TestTable(
            new RelDataTypeFactory.Builder(f)
                .add("ID", f.createJavaType(Integer.class))
                .add("NAME", f.createJavaType(String.class))
                .add("PROJECTID", f.createJavaType(Integer.class))
                .build()) {
            @Override public CollocationGroup colocationGroup(PlanningContext ctx) {
                return CollocationGroup.forNodes(select(nodes, 0));
            }

            @Override public IgniteDistribution distribution() {
                return IgniteDistributions.broadcast();
            }
        };

        TestTable project = new TestTable(
            new RelDataTypeFactory.Builder(f)
                .add("ID", f.createJavaType(Integer.class))
                .add("NAME", f.createJavaType(String.class))
                .add("VER", f.createJavaType(Integer.class))
                .build()) {
            @Override public CollocationGroup colocationGroup(PlanningContext ctx) {
                return CollocationGroup.forAssignments(Arrays.asList(
                    select(nodes, 1),
                    select(nodes, 2),
                    select(nodes, 3)
                ));
            }

            @Override public IgniteDistribution distribution() {
                return IgniteDistributions.affinity(0, "Project", "hash");
            }
        };

        IgniteSchema publicSchema = new IgniteSchema("PUBLIC");

        publicSchema.addTable("DEVELOPER", developer);
        publicSchema.addTable("PROJECT", project);

        SchemaPlus schema = createRootSchema(false)
            .add("PUBLIC", publicSchema);

        String sql = "SELECT d.id, d.name, d.projectId, p.id0, p.ver0 " +
            "FROM PUBLIC.Developer d JOIN (" +
            "SELECT pp.id as id0, pp.ver as ver0 FROM PUBLIC.Project pp" +
            ") p " +
            "ON d.projectId = p.id0 " +
            "WHERE (d.projectId + 1) > ?";

        RelTraitDef<?>[] traitDefs = {
            DistributionTraitDef.INSTANCE,
            ConventionTraitDef.INSTANCE,
            RelCollationTraitDef.INSTANCE,
            RewindabilityTraitDef.INSTANCE,
            CorrelationTraitDef.INSTANCE
        };

        PlanningContext ctx = PlanningContext.builder()
            .localNodeId(F.first(nodes))
            .originatingNodeId(F.first(nodes))
            .parentContext(Contexts.empty())
            .frameworkConfig(newConfigBuilder(FRAMEWORK_CONFIG)
                .defaultSchema(schema)
                .traitDefs(traitDefs)
                .build())
            .logger(log)
            .query(sql)
            .parameters(2)
            .topologyVersion(AffinityTopologyVersion.NONE)
            .build();

        RelRoot relRoot;

        try (IgnitePlanner planner = ctx.planner()) {
            assertNotNull(planner);

            String qry = ctx.query();

            assertNotNull(planner);

            // Parse
            SqlNode sqlNode = planner.parse(qry);

            // Validate
            sqlNode = planner.validate(sqlNode);

            // Convert to Relational operators graph
            relRoot = planner.rel(sqlNode);

            RelNode rel = relRoot.rel;

            // Transformation chain
            rel = planner.transform(PlannerPhase.HEURISTIC_OPTIMIZATION, rel.getTraitSet(), rel);

            RelTraitSet desired = rel.getCluster().traitSet()
                .replace(IgniteConvention.INSTANCE)
                .replace(IgniteDistributions.single())
                .simplify();

            rel = planner.transform(PlannerPhase.OPTIMIZATION, desired, rel);

            relRoot = relRoot.withRel(rel).withKind(sqlNode.getKind());
        }

        assertNotNull(relRoot);

        MultiStepPlan plan = new MultiStepQueryPlan(new QueryTemplate(this::intermediateMapping, new Splitter().go((IgniteRel) relRoot.rel)), null);

        assertNotNull(plan);

        plan.init(ctx);

        assertEquals(3, plan.fragments().size());
    }

    /**
     * @throws Exception If failed.
     */
    @Test
    public void testSplitterNonCollocated() throws Exception {
        IgniteTypeFactory f = new IgniteTypeFactory(IgniteTypeSystem.INSTANCE);

        TestTable developer = new TestTable(
            new RelDataTypeFactory.Builder(f)
                .add("ID", f.createJavaType(Integer.class))
                .add("NAME", f.createJavaType(String.class))
                .add("PROJECTID", f.createJavaType(Integer.class))
                .build()) {
            @Override public CollocationGroup colocationGroup(PlanningContext ctx) {
                return CollocationGroup.forNodes(select(nodes, 2));
            }

            @Override public IgniteDistribution distribution() {
                return IgniteDistributions.broadcast();
            }
        };

        TestTable project = new TestTable(
            new RelDataTypeFactory.Builder(f)
                .add("ID", f.createJavaType(Integer.class))
                .add("NAME", f.createJavaType(String.class))
                .add("VER", f.createJavaType(Integer.class))
                .build()) {
            @Override public CollocationGroup colocationGroup(PlanningContext ctx) {
                return CollocationGroup.forNodes(select(nodes, 0,1));
            }

            @Override public IgniteDistribution distribution() {
                return IgniteDistributions.broadcast();
            }
        };

        IgniteSchema publicSchema = new IgniteSchema("PUBLIC");

        publicSchema.addTable("DEVELOPER", developer);
        publicSchema.addTable("PROJECT", project);

        SchemaPlus schema = createRootSchema(false)
            .add("PUBLIC", publicSchema);

        String sql = "SELECT d.id, d.name, d.projectId, p.id0, p.ver0 " +
            "FROM PUBLIC.Developer d JOIN (" +
            "SELECT pp.id as id0, pp.ver as ver0 FROM PUBLIC.Project pp" +
            ") p " +
            "ON d.projectId = p.ver0 " +
            "WHERE (d.projectId + 1) > ?";

        RelTraitDef<?>[] traitDefs = {
            DistributionTraitDef.INSTANCE,
            ConventionTraitDef.INSTANCE,
            RelCollationTraitDef.INSTANCE,
            RewindabilityTraitDef.INSTANCE,
            CorrelationTraitDef.INSTANCE
        };

        PlanningContext ctx = PlanningContext.builder()
            .localNodeId(F.first(nodes))
            .originatingNodeId(F.first(nodes))
            .parentContext(Contexts.empty())
            .frameworkConfig(newConfigBuilder(FRAMEWORK_CONFIG)
                .defaultSchema(schema)
                .traitDefs(traitDefs)
                .build())
            .logger(log)
            .query(sql)
            .parameters(2)
            .topologyVersion(AffinityTopologyVersion.NONE)
            .build();

        RelRoot relRoot;

        try (IgnitePlanner planner = ctx.planner()) {
            planner.setDisabledRules(ImmutableSet.of("CorrelatedNestedLoopJoin"));

            assertNotNull(planner);

            String qry = ctx.query();

            assertNotNull(planner);

            // Parse
            SqlNode sqlNode = planner.parse(qry);

            // Validate
            sqlNode = planner.validate(sqlNode);

            // Convert to Relational operators graph
            relRoot = planner.rel(sqlNode);

            RelNode rel = relRoot.rel;

            // Transformation chain
            rel = planner.transform(PlannerPhase.HEURISTIC_OPTIMIZATION, rel.getTraitSet(), rel);

            RelTraitSet desired = rel.getCluster().traitSet()
                .replace(IgniteConvention.INSTANCE)
                .replace(IgniteDistributions.single())
                .simplify();

            rel = planner.transform(PlannerPhase.OPTIMIZATION, desired, rel);

            relRoot = relRoot.withRel(rel).withKind(sqlNode.getKind());
        }

        assertNotNull(relRoot);

        MultiStepPlan plan = new MultiStepQueryPlan(new QueryTemplate(this::intermediateMapping, new Splitter().go((IgniteRel) relRoot.rel)), null);

        assertNotNull(plan);

        plan.init(ctx);

        assertNotNull(plan);

        assertEquals(2, plan.fragments().size());
    }

    /** */
    @Test
    public void testSerializationDeserialization() throws Exception {
        IgniteTypeFactory f = new IgniteTypeFactory(IgniteTypeSystem.INSTANCE);

        TestTable developer = new TestTable(
            new RelDataTypeFactory.Builder(f)
                .add("ID", f.createJavaType(Integer.class))
                .add("NAME", f.createJavaType(String.class))
                .add("PROJECTID", f.createJavaType(Integer.class))
                .build()) {
            @Override public IgniteDistribution distribution() {
                return IgniteDistributions.affinity(0, "Developer", "hash");
            }
        };

        TestTable project = new TestTable(
            new RelDataTypeFactory.Builder(f)
                .add("ID", f.createJavaType(Integer.class))
                .add("NAME", f.createJavaType(String.class))
                .add("VER", f.createJavaType(Integer.class))
                .build()) {
            @Override public IgniteDistribution distribution() {
                return IgniteDistributions.affinity(0, "Project", "hash");
            }
        };

        IgniteSchema publicSchema = new IgniteSchema("PUBLIC");

        publicSchema.addTable("DEVELOPER", developer);
        publicSchema.addTable("PROJECT", project);

        SchemaPlus schema = createRootSchema(false)
            .add("PUBLIC", publicSchema);

        String sql = "SELECT d.id, d.name, d.projectId, p.id0, p.ver0 " +
            "FROM PUBLIC.Developer d JOIN (" +
            "SELECT pp.id as id0, pp.ver as ver0 FROM PUBLIC.Project pp" +
            ") p " +
            "ON d.projectId = p.id0 " +
            "WHERE (d.projectId + 1) > ?";

        RelTraitDef<?>[] traitDefs = {
            DistributionTraitDef.INSTANCE,
            ConventionTraitDef.INSTANCE,
            RelCollationTraitDef.INSTANCE,
            RewindabilityTraitDef.INSTANCE,
            CorrelationTraitDef.INSTANCE
        };

        PlanningContext ctx = PlanningContext.builder()
            .localNodeId(F.first(nodes))
            .originatingNodeId(F.first(nodes))
            .parentContext(Contexts.empty())
            .frameworkConfig(newConfigBuilder(FRAMEWORK_CONFIG)
                .defaultSchema(schema)
                .traitDefs(traitDefs)
                .build())
            .logger(log)
            .query(sql)
            .parameters(2)
            .topologyVersion(AffinityTopologyVersion.NONE)
            .build();

        RelNode rel;

        try (IgnitePlanner planner = ctx.planner()) {
            assertNotNull(planner);

            String qry = ctx.query();

            assertNotNull(qry);

            // Parse
            SqlNode sqlNode = planner.parse(qry);

            // Validate
            sqlNode = planner.validate(sqlNode);

            // Convert to Relational operators graph
            rel = planner.convert(sqlNode);

            rel = planner.transform(PlannerPhase.HEURISTIC_OPTIMIZATION, rel.getTraitSet(), rel);

            // Transformation chain
            RelTraitSet desired = rel.getCluster().traitSet()
                .replace(IgniteConvention.INSTANCE)
                .replace(IgniteDistributions.single())
                .simplify();

            rel = planner.transform(PlannerPhase.OPTIMIZATION, desired, rel);
        }

        assertNotNull(rel);

        List<Fragment> fragments = new Splitter().go((IgniteRel)rel);
        List<String> serialized = new ArrayList<>(fragments.size());

        for (Fragment fragment : fragments)
            serialized.add(toJson(fragment.root()));

        assertNotNull(serialized);

        ctx = PlanningContext.builder()
            .localNodeId(F.first(nodes))
            .originatingNodeId(F.first(nodes))
            .parentContext(Contexts.empty())
            .frameworkConfig(newConfigBuilder(FRAMEWORK_CONFIG)
                .defaultSchema(schema)
                .traitDefs(traitDefs)
                .build())
            .logger(log)
            .query(sql)
            .parameters(2)
            .topologyVersion(AffinityTopologyVersion.NONE)
            .build();

        List<RelNode> nodes = new ArrayList<>();

        try (IgnitePlanner ignored = ctx.planner()) {
            for (String s : serialized) {
                RelJsonReader reader = new RelJsonReader(ctx.cluster(), ctx.catalogReader());
                nodes.add(reader.read(s));
            }
        }

        assertNotNull(nodes);
    }

    /**
     * @throws Exception If failed.
     */
    @Test
    public void testMergeFilters() throws Exception {
        IgniteTypeFactory f = new IgniteTypeFactory(IgniteTypeSystem.INSTANCE);

        TestTable testTbl = new TestTable(
            new RelDataTypeFactory.Builder(f)
                .add("ID", f.createJavaType(Integer.class))
                .add("VAL", f.createJavaType(String.class))
                .build()) {
            @Override public IgniteDistribution distribution() {
                return IgniteDistributions.single();
            }
        };

        IgniteSchema publicSchema = new IgniteSchema("PUBLIC");

        publicSchema.addTable("TEST", testTbl);

        SchemaPlus schema = createRootSchema(false)
            .add("PUBLIC", publicSchema);

        String sql = "" +
            "SELECT val from (\n" +
            "   SELECT * \n" +
            "   FROM TEST \n" +
            "   WHERE VAL = 10) \n" +
            "WHERE VAL = 10";

        RelTraitDef<?>[] traitDefs = {
            ConventionTraitDef.INSTANCE,
            DistributionTraitDef.INSTANCE,
            RelCollationTraitDef.INSTANCE,
            RewindabilityTraitDef.INSTANCE,
            CorrelationTraitDef.INSTANCE
        };

        PlanningContext ctx = PlanningContext.builder()
            .localNodeId(F.first(nodes))
            .originatingNodeId(F.first(nodes))
            .parentContext(Contexts.empty())
            .frameworkConfig(newConfigBuilder(FRAMEWORK_CONFIG)
                .defaultSchema(schema)
                .traitDefs(traitDefs)
                .build())
            .logger(log)
            .query(sql)
            .parameters(2)
            .topologyVersion(AffinityTopologyVersion.NONE)
            .build();

        RelRoot relRoot;

        try (IgnitePlanner planner = ctx.planner()) {
            assertNotNull(planner);

            String qry = ctx.query();

            assertNotNull(qry);

            // Parse
            SqlNode sqlNode = planner.parse(qry);

            // Validate
            sqlNode = planner.validate(sqlNode);

            // Convert to Relational operators graph
            relRoot = planner.rel(sqlNode);

            RelNode rel = relRoot.rel;

            // Transformation chain
            rel = planner.transform(PlannerPhase.HEURISTIC_OPTIMIZATION, rel.getTraitSet(), rel);

            RelTraitSet desired = rel.getCluster()
                .traitSetOf(IgniteConvention.INSTANCE)
                .replace(IgniteDistributions.single());

            RelNode phys = planner.transform(PlannerPhase.OPTIMIZATION, desired, rel);

            assertNotNull(phys);

            AtomicInteger filterCnt = new AtomicInteger();

            // Counts filters af the plan.
            phys.childrenAccept(
                new RelVisitor() {
                    @Override public void visit(RelNode node, int ordinal, RelNode parent) {
                        if (node instanceof IgniteFilter)
                            filterCnt.incrementAndGet();

                        super.visit(node, ordinal, parent);
                    }
                }
            );

            // Checks that two filter merged into one filter.
            // Expected plan:
            // IgniteProject(VAL=[$1])
            //  IgniteProject(ID=[$0], VAL=[$1])
            //    IgniteFilter(condition=[=(CAST($1):INTEGER, 10)])
            //      IgniteTableScan(table=[[PUBLIC, TEST]])
            assertEquals(0, filterCnt.get());
        }
    }

    /**
     * @throws Exception If failed.
     */
    @Test
    public void testJoinPushExpressionRule() throws Exception {
        IgniteTypeFactory f = new IgniteTypeFactory(IgniteTypeSystem.INSTANCE);

        TestTable emp = new TestTable(
            new RelDataTypeFactory.Builder(f)
                .add("ID", f.createJavaType(Integer.class))
                .add("NAME", f.createJavaType(String.class))
                .add("DEPTNO", f.createJavaType(Integer.class))
                .build()) {

            @Override public IgniteDistribution distribution() {
                return IgniteDistributions.broadcast();
            }
        };

        TestTable dept = new TestTable(
            new RelDataTypeFactory.Builder(f)
                .add("DEPTNO", f.createJavaType(Integer.class))
                .add("NAME", f.createJavaType(String.class))
                .build()) {

            @Override public IgniteDistribution distribution() {
                return IgniteDistributions.broadcast();
            }
        };

        IgniteSchema publicSchema = new IgniteSchema("PUBLIC");

        publicSchema.addTable("EMP", emp);
        publicSchema.addTable("DEPT", dept);

        SchemaPlus schema = createRootSchema(false)
            .add("PUBLIC", publicSchema);

        String sql = "select d.deptno, e.deptno " +
            "from dept d, emp e " +
            "where d.deptno + e.deptno = 2";

        RelTraitDef<?>[] traitDefs = {
            DistributionTraitDef.INSTANCE,
            ConventionTraitDef.INSTANCE,
            RelCollationTraitDef.INSTANCE,
            RewindabilityTraitDef.INSTANCE,
            CorrelationTraitDef.INSTANCE
        };

        PlanningContext ctx = PlanningContext.builder()
            .localNodeId(F.first(nodes))
            .originatingNodeId(F.first(nodes))
            .parentContext(Contexts.empty())
            .frameworkConfig(newConfigBuilder(FRAMEWORK_CONFIG)
                .defaultSchema(schema)
                .traitDefs(traitDefs)
                .costFactory(new IgniteCostFactory(1, 100, 1, 1))
                .build())
            .logger(log)
            .query(sql)
            .topologyVersion(AffinityTopologyVersion.NONE)
            .build();

        RelRoot relRoot;

        try (IgnitePlanner planner = ctx.planner()) {
            assertNotNull(planner);

            String qry = ctx.query();

            assertNotNull(qry);

            // Parse
            SqlNode sqlNode = planner.parse(qry);

            // Validate
            sqlNode = planner.validate(sqlNode);

            // Convert to Relational operators graph
            relRoot = planner.rel(sqlNode);

            RelNode rel = relRoot.rel;

            assertNotNull(rel);
            assertEquals("" +
                    "LogicalFilter(condition=[=(CAST(+($0, $1)):INTEGER, 2)])\n" +
                    "  LogicalJoin(condition=[true], joinType=[inner])\n" +
                    "    LogicalProject(DEPTNO=[$0])\n" +
                    "      IgniteLogicalTableScan(table=[[PUBLIC, DEPT]])\n" +
                    "    LogicalProject(DEPTNO=[$2])\n" +
                    "      IgniteLogicalTableScan(table=[[PUBLIC, EMP]])\n",
                RelOptUtil.toString(rel));

            // Transformation chain
            RelTraitSet desired = rel.getCluster().traitSet()
                .replace(IgniteConvention.INSTANCE)
                .replace(IgniteDistributions.single())
                .replace(CorrelationTrait.UNCORRELATED)
                .simplify();

            IgniteRel phys = planner.transform(PlannerPhase.OPTIMIZATION, desired, rel);

            assertNotNull(phys);
            assertEquals(
                "Invalid plan:\n" + RelOptUtil.toString(phys),
                "IgniteCorrelatedNestedLoopJoin(condition=[=(CAST(+($0, $1)):INTEGER, 2)], joinType=[inner], correlationVariables=[[$cor1]])\n" +
                    "  IgniteTableScan(table=[[PUBLIC, DEPT]], requiredColumns=[{0}])\n" +
                    "  IgniteTableScan(table=[[PUBLIC, EMP]], filters=[=(CAST(+($cor1.DEPTNO, $t0)):INTEGER, 2)], requiredColumns=[{2}])\n",
                RelOptUtil.toString(phys));

            checkSplitAndSerialization(phys, publicSchema);
        }
    }

    /** */
    @Test
    public void testMergeJoin() throws Exception {
        IgniteTypeFactory f = new IgniteTypeFactory(IgniteTypeSystem.INSTANCE);

        TestTable emp = new TestTable(
            new RelDataTypeFactory.Builder(f)
                .add("ID", f.createJavaType(Integer.class))
                .add("NAME", f.createJavaType(String.class))
                .add("DEPTNO", f.createJavaType(Integer.class))
                .build()) {

            @Override public IgniteDistribution distribution() {
                return IgniteDistributions.broadcast();
            }
        };

        emp.addIndex(new IgniteIndex(RelCollations.of(ImmutableIntList.of(1, 2)), "emp_idx", null, emp));

        TestTable dept = new TestTable(
            new RelDataTypeFactory.Builder(f)
                .add("DEPTNO", f.createJavaType(Integer.class))
                .add("NAME", f.createJavaType(String.class))
                .build()) {

            @Override public IgniteDistribution distribution() {
                return IgniteDistributions.broadcast();
            }
        };

        dept.addIndex(new IgniteIndex(RelCollations.of(ImmutableIntList.of(1, 0)), "dep_idx", null, dept));

        IgniteSchema publicSchema = new IgniteSchema("PUBLIC");

        publicSchema.addTable("EMP", emp);
        publicSchema.addTable("DEPT", dept);

        SchemaPlus schema = createRootSchema(false)
            .add("PUBLIC", publicSchema);

        String sql = "select * from dept d join emp e on d.deptno = e.deptno and e.name = d.name order by e.name, d.deptno";

        IgniteRel phys = physicalPlan(sql, publicSchema);

        assertNotNull(phys);
        assertEquals("" +
                "IgniteMergeJoin(condition=[AND(=($0, $4), =($3, $1))], joinType=[inner])\n" +
                "  IgniteIndexScan(table=[[PUBLIC, DEPT]], index=[dep_idx])\n" +
                "  IgniteIndexScan(table=[[PUBLIC, EMP]], index=[emp_idx])\n",
            RelOptUtil.toString(phys));

        checkSplitAndSerialization(phys, publicSchema);
    }

    /** */
    @Test
    public void testMergeJoinIsNotAppliedForNonEquiJoin() throws Exception {
        IgniteTypeFactory f = new IgniteTypeFactory(IgniteTypeSystem.INSTANCE);

        TestTable emp = new TestTable(
            new RelDataTypeFactory.Builder(f)
                .add("ID", f.createJavaType(Integer.class))
                .add("NAME", f.createJavaType(String.class))
                .add("DEPTNO", f.createJavaType(Integer.class))
                .build(), RewindabilityTrait.REWINDABLE, 1000) {

            @Override public IgniteDistribution distribution() {
                return IgniteDistributions.broadcast();
            }
        };

        emp.addIndex(new IgniteIndex(RelCollations.of(ImmutableIntList.of(1, 2)), "emp_idx", null, emp));

        TestTable dept = new TestTable(
            new RelDataTypeFactory.Builder(f)
                .add("DEPTNO", f.createJavaType(Integer.class))
                .add("NAME", f.createJavaType(String.class))
                .build(), RewindabilityTrait.REWINDABLE, 100) {

            @Override public IgniteDistribution distribution() {
                return IgniteDistributions.broadcast();
            }
        };

        dept.addIndex(new IgniteIndex(RelCollations.of(ImmutableIntList.of(1, 0)), "dep_idx", null, dept));

        IgniteSchema publicSchema = new IgniteSchema("PUBLIC");

        publicSchema.addTable("EMP", emp);
        publicSchema.addTable("DEPT", dept);

        String sql = "select * from dept d join emp e on d.deptno = e.deptno and e.name >= d.name order by e.name, d.deptno";

        RelNode phys = physicalPlan(sql, publicSchema, "CorrelatedNestedLoopJoin");

        assertNotNull(phys);
        assertEquals("" +
                "IgniteProject(DEPTNO=[$3], NAME=[$4], ID=[$0], NAME0=[$1], DEPTNO0=[$2])\n" +
                "  IgniteSort(sort0=[$1], sort1=[$3], dir0=[ASC], dir1=[ASC])\n" +
                "    IgniteNestedLoopJoin(condition=[AND(=($3, $2), >=($1, $4))], joinType=[inner])\n" +
                "      IgniteIndexScan(table=[[PUBLIC, EMP]], index=[emp_idx])\n" +
                "      IgniteIndexScan(table=[[PUBLIC, DEPT]], index=[dep_idx])\n",
            RelOptUtil.toString(phys));
    }

    /**
     * @throws Exception If failed.
     */
    @Test
    public void testLimit() throws Exception {
        IgniteTypeFactory f = new IgniteTypeFactory(IgniteTypeSystem.INSTANCE);

        TestTable testTbl = new TestTable(
            new RelDataTypeFactory.Builder(f)
                .add("ID", f.createJavaType(Integer.class))
                .add("VAL", f.createJavaType(String.class))
                .build()) {
            @Override public IgniteDistribution distribution() {
                return IgniteDistributions.broadcast();
            }
        };

        IgniteSchema publicSchema = new IgniteSchema("PUBLIC");

        publicSchema.addTable("TEST", testTbl);

        String sql = "SELECT * FROM TEST OFFSET 10 ROWS FETCH FIRST 10 ROWS ONLY";

        {
            IgniteRel phys = physicalPlan(sql, publicSchema);

            assertNotNull(phys);

            AtomicInteger limit = new AtomicInteger();
            AtomicBoolean sort = new AtomicBoolean();

            relTreeVisit(phys, (node, ordinal, parent) -> {
                    if (node instanceof IgniteLimit)
                        limit.incrementAndGet();

                    if (node instanceof IgniteSort)
                        sort.set(true);
                }
            );

            assertEquals("Invalid plan: \n" + RelOptUtil.toString(phys), 1, limit.get());
            assertFalse("Invalid plan: \n" + RelOptUtil.toString(phys), sort.get());

            checkSplitAndSerialization(phys, publicSchema);
        }

        sql = "SELECT * FROM TEST ORDER BY ID OFFSET 10 ROWS FETCH FIRST 10 ROWS ONLY";

        {
            IgniteRel phys = physicalPlan(sql, publicSchema);

            assertNotNull(phys);

            AtomicInteger limit = new AtomicInteger();
            AtomicBoolean sort = new AtomicBoolean();

            relTreeVisit(phys, (node, ordinal, parent) -> {
                    if (node instanceof IgniteLimit)
                        limit.incrementAndGet();

                    if (node instanceof IgniteSort)
                        sort.set(true);
                }
            );

            assertEquals("Invalid plan: \n" + RelOptUtil.toString(phys), 1, limit.get());
            assertTrue("Invalid plan: \n" + RelOptUtil.toString(phys), sort.get());

            checkSplitAndSerialization(phys, publicSchema);
        }
    }
}<|MERGE_RESOLUTION|>--- conflicted
+++ resolved
@@ -627,102 +627,6 @@
      * @throws Exception If failed.
      */
     @Test
-<<<<<<< HEAD
-=======
-    public void testAggregate() throws Exception {
-        IgniteTypeFactory f = new IgniteTypeFactory(IgniteTypeSystem.INSTANCE);
-
-        TestTable employer = new TestTable(
-            new RelDataTypeFactory.Builder(f)
-                .add("ID", f.createJavaType(Integer.class))
-                .add("NAME", f.createJavaType(String.class))
-                .add("SALARY", f.createJavaType(Double.class))
-                .build()) {
-
-            @Override public CollocationGroup colocationGroup(PlanningContext ctx) {
-                return CollocationGroup.forAssignments(Arrays.asList(
-                    select(nodes, 0, 1),
-                    select(nodes, 1, 2),
-                    select(nodes, 2, 0),
-                    select(nodes, 0, 1),
-                    select(nodes, 1, 2)
-                ));
-            }
-
-            @Override public IgniteDistribution distribution() {
-                return IgniteDistributions.affinity(0, "Employers", "hash");
-            }
-        };
-
-        IgniteSchema publicSchema = new IgniteSchema("PUBLIC");
-
-        publicSchema.addTable("EMPS", employer);
-
-        SchemaPlus schema = createRootSchema(false)
-            .add("PUBLIC", publicSchema);
-
-        String sql = "SELECT * FROM emps WHERE emps.salary = (SELECT AVG(emps.salary) FROM emps)";
-
-        RelTraitDef<?>[] traitDefs = {
-            DistributionTraitDef.INSTANCE,
-            ConventionTraitDef.INSTANCE,
-            RelCollationTraitDef.INSTANCE,
-            RewindabilityTraitDef.INSTANCE,
-            CorrelationTraitDef.INSTANCE
-        };
-
-        PlanningContext ctx = PlanningContext.builder()
-            .localNodeId(F.first(nodes))
-            .originatingNodeId(F.first(nodes))
-            .parentContext(Contexts.empty())
-            .frameworkConfig(newConfigBuilder(FRAMEWORK_CONFIG)
-                .defaultSchema(schema)
-                .traitDefs(traitDefs)
-                .build())
-            .logger(log)
-            .query(sql)
-            .parameters(2)
-            .topologyVersion(AffinityTopologyVersion.NONE)
-            .build();
-
-        RelNode root;
-
-        try (IgnitePlanner planner = ctx.planner()) {
-            assertNotNull(planner);
-
-            String qry = ctx.query();
-
-            assertNotNull(qry);
-
-            // Parse
-            SqlNode sqlNode = planner.parse(qry);
-
-            // Validate
-            sqlNode = planner.validate(sqlNode);
-
-            // Convert to Relational operators graph
-            root = planner.convert(sqlNode);
-
-            // Transformation chain
-            root = planner.transform(PlannerPhase.HEURISTIC_OPTIMIZATION, root.getTraitSet(), root);
-
-            // Transformation chain
-            RelTraitSet desired = root.getCluster().traitSet()
-                .replace(IgniteConvention.INSTANCE)
-                .replace(IgniteDistributions.single())
-                .simplify();
-
-            root = planner.transform(PlannerPhase.OPTIMIZATION, desired, root);
-        }
-
-        assertNotNull(root);
-    }
-
-    /**
-     * @throws Exception If failed.
-     */
-    @Test
->>>>>>> c571b1ec
     public void testHepPlaner() throws Exception {
         IgniteTypeFactory f = new IgniteTypeFactory(IgniteTypeSystem.INSTANCE);
 
