--- conflicted
+++ resolved
@@ -1276,11 +1276,7 @@
 
         assertNotNull(phys);
         assertEquals("" +
-<<<<<<< HEAD
-                "IgniteSort(sort0=[$3], sort1=[$0], dir0=[ASC], dir1=[ASC])\n" +
-=======
                 "IgniteSort(sort0=[$3], sort1=[$0], dir0=[ASC-nulls-first], dir1=[ASC-nulls-first])\n" +
->>>>>>> 6383bd50
                 "  IgniteProject(DEPTNO=[$3], NAME=[$4], ID=[$0], NAME0=[$1])\n" +
                 "    IgniteNestedLoopJoin(condition=[AND(=($3, $2), >=($1, $4))], joinType=[inner])\n" +
                 "      IgniteTableScan(table=[[PUBLIC, EMP]])\n" +
