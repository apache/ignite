--- conflicted
+++ resolved
@@ -38,11 +38,7 @@
 import org.apache.ignite.internal.processors.cache.version.GridCacheVersion;
 import org.apache.ignite.internal.processors.query.QueryContext;
 import org.apache.ignite.internal.processors.query.QueryEngine;
-<<<<<<< HEAD
-import org.apache.ignite.internal.processors.query.calcite.rules.AbstractTransactionalSqlTest.SqlTransactionMode;
-=======
 import org.apache.ignite.internal.processors.query.calcite.integration.AbstractBasicIntegrationTransactionalTest.SqlTransactionMode;
->>>>>>> 00a0d404
 import org.apache.ignite.internal.processors.query.schema.management.SchemaManager;
 import org.apache.ignite.internal.util.typedef.F;
 import org.apache.ignite.internal.util.typedef.G;
@@ -410,15 +406,6 @@
         List<FieldsQueryCursor<List<?>>> explainCursors =
             engine.query(ctx, "PUBLIC", "EXPLAIN PLAN FOR " + qry, params);
 
-        for (FieldsQueryCursor<List<?>> cur : explainCursors) {
-            List<List<?>> plan = cur.getAll();
-
-            for (List<?> row : plan) {
-                System.out.println(row);
-            }
-        }
-
-/*
         FieldsQueryCursor<List<?>> explainCursor = explainCursors.get(0);
         List<List<?>> explainRes = explainCursor.getAll();
         String actualPlan = (String)explainRes.get(0).get(0);
@@ -430,7 +417,6 @@
 
         if (exactPlan != null)
             assertEquals(exactPlan, actualPlan);
-*/
 
         // Check result.
         List<FieldsQueryCursor<List<?>>> cursors =
