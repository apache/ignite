/*
 * Licensed to the Apache Software Foundation (ASF) under one or more
 * contributor license agreements.  See the NOTICE file distributed with
 * this work for additional information regarding copyright ownership.
 * The ASF licenses this file to You under the Apache License, Version 2.0
 * (the "License"); you may not use this file except in compliance with
 * the License.  You may obtain a copy of the License at
 *
 *      http://www.apache.org/licenses/LICENSE-2.0
 *
 * Unless required by applicable law or agreed to in writing, software
 * distributed under the License is distributed on an "AS IS" BASIS,
 * WITHOUT WARRANTIES OR CONDITIONS OF ANY KIND, either express or implied.
 * See the License for the specific language governing permissions and
 * limitations under the License.
 */

package org.apache.ignite.internal.processors.query.calcite;

import java.util.ArrayList;
import java.util.Arrays;
import java.util.Collection;
import java.util.Collections;
import java.util.Comparator;
import java.util.Iterator;
import java.util.List;
import java.util.regex.Pattern;
import java.util.stream.Collectors;
import org.apache.ignite.cache.query.FieldsQueryCursor;
import org.apache.ignite.internal.processors.query.QueryEngine;
import org.apache.ignite.internal.util.typedef.F;
import org.apache.ignite.internal.util.typedef.X;
import org.hamcrest.CoreMatchers;
import org.hamcrest.Matcher;
import org.hamcrest.core.SubstringMatcher;

import static org.junit.Assert.assertEquals;
import static org.junit.Assert.assertThat;
import static org.junit.Assert.fail;

/**
 *  Query checker.
 */
public abstract class QueryChecker {
    /**
     * Ignite table scan matcher.
     *
     * @param schema  Schema name.
     * @param tblName Table name.
     * @return Matcher.
     */
    public static Matcher<String> containsScan(String schema, String tblName) {
        return containsSubPlan("IgniteTableScan(table=[[" + schema + ", " + tblName + "]]");
    }

    /**
     * Ignite table scan with projects matcher.
     *
     * @param schema  Schema name.
     * @param tblName Table name.
     * @return Matcher.
     */
    public static Matcher<String> containsAnyProject(String schema, String tblName) {
        return containsSubPlan("IgniteTableScan(table=[[" + schema + ", " + tblName + "]], " + "requiredColunms=");
    }

    /**
     * Ignite table scan with projects unmatcher.
     *
     * @param schema  Schema name.
     * @param tblName Table name.
     * @return Matcher.
     */
    public static Matcher<String> notContainsProject(String schema, String tblName) {
        return CoreMatchers.not(containsSubPlan("IgniteTableScan(table=[[" + schema + ", " +
            tblName + "]], " + "requiredColunms="));
    }

    /**
     * Ignite table scan with projects unmatcher.
     *
     * @param schema  Schema name.
     * @param tblName Table name.
     * @return Matcher.
     */
    public static Matcher<String> containsProject(String schema, String tblName, int... requiredColunms) {
<<<<<<< HEAD
        return matchesString(".*IgniteTableScan\\(table=\\[\\[" + schema + ", " +
            tblName + "\\]\\], " + "requiredColunms=\\[\\{" +
=======
        return matches(".*IgniteTableScan\\(table=\\[\\[" + schema + ", " +
            tblName + "\\]\\], " + "projects=\\[.+\\], requiredColunms=\\[\\{" +
            Arrays.toString(requiredColunms)
                .replaceAll("\\[", "")
                .replaceAll("]", "") + "\\}\\]\\).*");
    }

    /**
     * Ignite table scan with projects unmatcher.
     *
     * @param schema  Schema name.
     * @param tblName Table name.
     * @return Matcher.
     */
    public static Matcher<String> containsOneProject(String schema, String tblName, int... requiredColunms) {
        return matchesOnce(".*IgniteTableScan\\(table=\\[\\[" + schema + ", " +
            tblName + "\\]\\], " + "projects=\\[.+\\], requiredColunms=\\[\\{" +
>>>>>>> 61c665e6
            Arrays.toString(requiredColunms)
                .replaceAll("\\[", "")
                .replaceAll("]", "") + "\\}\\]\\).*");
    }

    /**
     * Ignite index scan matcher.
     *
     * @param schema  Schema name.
     * @param tblName Table name.
     * @param idxName Index name.
     * @return Matcher.
     */
    public static Matcher<String> containsScan(String schema, String tblName, String idxName) {
        return containsSubPlan("IgniteIndexScan(table=[[" + schema + ", " + tblName + "]], index=[" + idxName + ']');
    }

    /**
     * Sub plan matcher.
     *
     * @param subPlan  Subplan.
     * @return Matcher.
     */
    public static Matcher<String> containsSubPlan(String subPlan) {
        return CoreMatchers.containsString(subPlan);
    }

    /** */
    public static Matcher<String> matches(final String substring) {
        return new SubstringMatcher(substring) {
            /** {@inheritDoc} */
            @Override protected boolean evalSubstringOf(String sIn) {
                sIn = sIn.replaceAll("\n", "");

                return sIn.matches(substring);
            }

            /** {@inheritDoc} */
            @Override protected String relationship() {
                return null;
            }
        };
    }

    /** */
    public static Matcher<String> matchesOnce(final String substring) {
        return new SubstringMatcher(substring) {
            /** {@inheritDoc} */
            @Override protected boolean evalSubstringOf(String sIn) {
                sIn = sIn.replaceAll("\n", "");

                return containsOnce(sIn, substring);
            }

            /** {@inheritDoc} */
            @Override protected String relationship() {
                return null;
            }
        };
    }

    /** Check only single matching. */
    public static boolean containsOnce(final String s, final CharSequence substring) {
        Pattern pattern = Pattern.compile(substring.toString());
        java.util.regex.Matcher matcher = pattern.matcher(s);

        if (matcher.find())
            return !matcher.find();

        return false;
    }

    /**
     * Ignite any index can matcher.
     *
     * @param schema  Schema name.
     * @param tblName Table name.
     * @param idxNames Index names.
     * @return Matcher.
     */
    public static Matcher<String> containsAnyScan(final String schema, final String tblName, String... idxNames) {
        return CoreMatchers.anyOf(
            Arrays.stream(idxNames).map(idx -> containsScan(schema, tblName, idx)).collect(Collectors.toList()));
    }

    /** */
    private final String qry;

    /** */
    private final ArrayList<Matcher<String>> planMatchers = new ArrayList<>();

    /** */
    private List<List<?>> expectedResult;

    /** */
    private boolean ordered;

    /** */
    private Object[] params = X.EMPTY_OBJECT_ARRAY;

    /** */
    private String exactPlan;

    /** */
    public QueryChecker(String qry) {
        this.qry = qry;
    }

    /** */
    public QueryChecker ordered() {
        ordered = true;

        return this;
    }

    /** */
    public QueryChecker withParams(Object... params) {
        this.params = params;

        return this;
    }

    /** */
    public QueryChecker returns(Object... res) {
        if (expectedResult == null)
            expectedResult = new ArrayList<>();

        expectedResult.add(Arrays.asList(res));

        return this;
    }

    /** */
    public static Matcher<String> containsUnion(boolean all) {
        return CoreMatchers.containsString("IgniteUnionAll(all=[" + all + "])");
    }

    /** */
    public QueryChecker matches(Matcher<String>... planMatcher) {
        Collections.addAll(planMatchers, planMatcher);
        return this;
    }

    /** */
    public QueryChecker planEquals(String plan) {
        exactPlan = plan;

        return this;
    }

    /** */
    public void check() {
        // Check plan.
        QueryEngine engine = getEngine();

        List<FieldsQueryCursor<List<?>>> explainCursors =
            engine.query(null, "PUBLIC", "EXPLAIN PLAN FOR " + qry);

        FieldsQueryCursor<List<?>> explainCursor = explainCursors.get(0);
        List<List<?>> explainRes = explainCursor.getAll();
        String actualPlan = (String)explainRes.get(0).get(0);

        if (!F.isEmpty(planMatchers)) {
            for (Matcher<String> matcher : planMatchers)
                assertThat(actualPlan, matcher);
        }

        if (exactPlan != null)
            assertEquals(exactPlan, actualPlan);

        // Check result.
        List<FieldsQueryCursor<List<?>>> cursors =
            engine.query(null, "PUBLIC", qry, params);

        FieldsQueryCursor<List<?>> cur = cursors.get(0);

        List<List<?>> res = cur.getAll();

        if (expectedResult != null) {
            if (!ordered) {
                // Avoid arbitrary order.
                res.sort(new ListComparator());
                expectedResult.sort(new ListComparator());
            }

            assertEqualsCollections(expectedResult, res);
        }
    }

    protected abstract QueryEngine getEngine();

    /**
     * Check collections equals (ordered).
     * @param exp Expected collection.
     * @param act Actual collection.
     */
    private void assertEqualsCollections(Collection<?> exp, Collection<?> act) {
        assertEquals("Collections sizes are not equal:", exp.size(), act.size());

        Iterator<?> it1 = exp.iterator();
        Iterator<?> it2 = act.iterator();

        int idx = 0;

        while (it1.hasNext()) {
            Object item1 = it1.next();
            Object item2 = it2.next();

            if (!F.eq(item1, item2))
            fail("Collections are not equal (position " + idx + "):\nExpected: " + exp + "\nActual:   " + act);

            idx++;
        }
    }

    /**
     *
     */
    private class ListComparator implements Comparator<List<?>> {
        /**
         * {@inheritDoc}
         */
        @SuppressWarnings({"rawtypes", "unchecked"})
        @Override public int compare(List<?> o1, List<?> o2) {
            if (o1.size() != o2.size())
                fail("Collections are not equal:\nExpected:\t" + o1 + "\nActual:\t" + o2);

            Iterator<?> it1 = o1.iterator();
            Iterator<?> it2 = o2.iterator();

            while (it1.hasNext()) {
                Object item1 = it1.next();
                Object item2 = it2.next();

                if (F.eq(item1, item2))
                    continue;

                if (item1 == null)
                    return 1;

                if (item2 == null)
                    return -1;

                if (!(item1 instanceof Comparable) && !(item2 instanceof Comparable))
                    continue;

                Comparable c1 = (Comparable)item1;
                Comparable c2 = (Comparable)item2;

                int c = c1.compareTo(c2);

                if (c != 0)
                    return c;
            }

            return 0;
        }
    }
}<|MERGE_RESOLUTION|>--- conflicted
+++ resolved
@@ -84,12 +84,8 @@
      * @return Matcher.
      */
     public static Matcher<String> containsProject(String schema, String tblName, int... requiredColunms) {
-<<<<<<< HEAD
-        return matchesString(".*IgniteTableScan\\(table=\\[\\[" + schema + ", " +
+        return matches(".*IgniteTableScan\\(table=\\[\\[" + schema + ", " +
             tblName + "\\]\\], " + "requiredColunms=\\[\\{" +
-=======
-        return matches(".*IgniteTableScan\\(table=\\[\\[" + schema + ", " +
-            tblName + "\\]\\], " + "projects=\\[.+\\], requiredColunms=\\[\\{" +
             Arrays.toString(requiredColunms)
                 .replaceAll("\\[", "")
                 .replaceAll("]", "") + "\\}\\]\\).*");
@@ -104,8 +100,7 @@
      */
     public static Matcher<String> containsOneProject(String schema, String tblName, int... requiredColunms) {
         return matchesOnce(".*IgniteTableScan\\(table=\\[\\[" + schema + ", " +
-            tblName + "\\]\\], " + "projects=\\[.+\\], requiredColunms=\\[\\{" +
->>>>>>> 61c665e6
+            tblName + "\\]\\], " + "requiredColunms=\\[\\{" +
             Arrays.toString(requiredColunms)
                 .replaceAll("\\[", "")
                 .replaceAll("]", "") + "\\}\\]\\).*");
