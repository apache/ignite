--- conflicted
+++ resolved
@@ -410,10 +410,7 @@
         List<List<?>> explainRes = explainCursor.getAll();
         String actualPlan = (String)explainRes.get(0).get(0);
 
-<<<<<<< HEAD
-=======
         // Will not check plan in transaction, because, statistic not refreshed inside transaction, so plan differs from expected.
->>>>>>> 87a22b17
         if (!F.isEmpty(planMatchers) && tx == null) {
             for (Matcher<String> matcher : planMatchers)
                 assertThat("Invalid plan:\n" + actualPlan + "\n for query: " + qry, actualPlan, matcher);
