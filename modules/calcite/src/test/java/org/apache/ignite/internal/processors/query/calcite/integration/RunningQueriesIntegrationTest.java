--- conflicted
+++ resolved
@@ -118,16 +118,10 @@
             sql("CREATE TABLE test_tbl" + i + " (id int, val varchar)");
 
         String bigJoin = IntStream.range(0, cnt).mapToObj((i) -> "test_tbl" + i + " p" + i).collect(joining(", "));
-
-        // Disable the optimized joins reordering to keep the query quite long.
-        String sql = "SELECT /*+ DISABLE_RULE('JoinToMultiJoinRule', 'IgniteMultiJoinOptimizeRule') */ * FROM " + bigJoin;
+        String sql = "SELECT * FROM " + bigJoin;
 
         CountDownLatch latch = new CountDownLatch(1);
 
-<<<<<<< HEAD
-        assertTrue(GridTestUtils.waitForCondition(
-            () -> !engine.runningQueries().isEmpty(), TIMEOUT_IN_MS));
-=======
         IgniteConvertletTable convTbl = new IgniteConvertletTable() {
             @Override public SqlRexConvertlet get(SqlCall call) {
                 if (latch.getCount() > 0) {
@@ -148,7 +142,6 @@
         IgniteInternalFuture<List<List<?>>> fut = GridTestUtils.runAsync(() -> assertQuery(sql).withFrameworkConfig(fCfg).check());
 
         assertTrue(GridTestUtils.waitForCondition(() -> !engine.runningQueries().isEmpty(), TIMEOUT_IN_MS));
->>>>>>> 76a2dcc6
 
         Collection<? extends Query<?>> running = engine.runningQueries();
 
