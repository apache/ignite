--- conflicted
+++ resolved
@@ -150,11 +150,7 @@
             );
 
         executeSql("CREATE TABLE PUBLIC.UNWRAP_PK" + " (F1 VARCHAR, F2 BIGINT, F3 BIGINT, F4 BIGINT, " +
-<<<<<<< HEAD
-            "CONSTRAINT PK PRIMARY KEY (F2, F1)) WITH \"backups=0, affinity_key=F1,atomicity=transactional\"");
-=======
             "CONSTRAINT PK PRIMARY KEY (F2, F1)) WITH \"backups=0, affinity_key=F1," + atomicity() + "\"");
->>>>>>> 00a0d404
 
         put(client, devCache, 1, new Developer("Mozart", 3, "Vienna", 33));
         put(client, devCache, 2, new Developer("Beethoven", 2, "Vienna", 44));
