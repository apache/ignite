/*
 * Licensed to the Apache Software Foundation (ASF) under one or more
 * contributor license agreements.  See the NOTICE file distributed with
 * this work for additional information regarding copyright ownership.
 * The ASF licenses this file to You under the Apache License, Version 2.0
 * (the "License"); you may not use this file except in compliance with
 * the License.  You may obtain a copy of the License at
 *
 *      http://www.apache.org/licenses/LICENSE-2.0
 *
 * Unless required by applicable law or agreed to in writing, software
 * distributed under the License is distributed on an "AS IS" BASIS,
 * WITHOUT WARRANTIES OR CONDITIONS OF ANY KIND, either express or implied.
 * See the License for the specific language governing permissions and
 * limitations under the License.
 */

package org.apache.ignite.internal.processors.query.calcite.planner.hints;

<<<<<<< HEAD
=======
import java.lang.reflect.Field;
import java.util.concurrent.atomic.AtomicReference;
import org.apache.ignite.IgniteException;
import org.apache.ignite.IgniteLogger;
>>>>>>> 1132e427
import org.apache.ignite.internal.processors.query.QueryUtils;
import org.apache.ignite.internal.processors.query.calcite.CalciteQueryProcessor;
import org.apache.ignite.internal.processors.query.calcite.planner.AbstractPlannerTest;
import org.apache.ignite.internal.processors.query.calcite.planner.TestTable;
import org.apache.ignite.internal.processors.query.calcite.rel.IgniteIndexScan;
import org.apache.ignite.internal.processors.query.calcite.schema.IgniteSchema;
import org.apache.ignite.internal.processors.query.calcite.trait.IgniteDistributions;
import org.apache.ignite.internal.util.typedef.internal.U;
import org.apache.ignite.testframework.LogListener;
import org.junit.Test;

/**
 * Common test for SQL hints.
 */
public class CommonHintsPlannerTest extends AbstractPlannerTest {
    /** */
    private IgniteSchema schema;

    /** */
    private TestTable tbl;

    /** {@inheritDoc} */
    @Override public void setup() {
        super.setup();

        // Sets CalciteQueryEngines's logger for the hints warnings.
        try {
            Field f = U.findField(CalciteQueryProcessor.class, "HINTS_LOG_SUPPLIER");

            f.setAccessible(true);

            ((AtomicReference<IgniteLogger>)f.get(null)).set(lsnrLog);
        }
        catch (IllegalAccessException e) {
            throw new IgniteException("Unble to setup test.", e);
        }

        tbl = createTable("TBL", 100, IgniteDistributions.random(), "ID", Integer.class, "VAL",
            Integer.class).addIndex(QueryUtils.PRIMARY_KEY_INDEX, 0).addIndex("IDX", 1);

        schema = createSchema(tbl);
    }

    /**
     * Tests hint 'DISABLE_RULE' works for whole query despite it is not set for the root node.
     */
    @Test
    public void testDisableRuleInHeader() throws Exception {
        assertPlan("SELECT /*+ DISABLE_RULE('ExposeIndexRule') */ VAL FROM TBL UNION ALL " +
            "SELECT VAL FROM TBL", schema, nodeOrAnyChild(isInstanceOf(IgniteIndexScan.class)).negate());

        assertPlan("SELECT VAL FROM TBL where val=1 UNION ALL " +
                "SELECT /*+ DISABLE_RULE('ExposeIndexRule') */ VAL FROM TBL", schema,
            nodeOrAnyChild(isInstanceOf(IgniteIndexScan.class)).negate());
    }
<<<<<<< HEAD
=======

    /** */
    @Test
    public void testWrongParamsDisableRule() throws Exception {
        LogListener lsnr = LogListener.matches("Hint 'DISABLE_RULE' must have at least one option").build();

        lsnrLog.registerListener(lsnr);

        physicalPlan("SELECT /*+ DISABLE_RULE */ VAL FROM TBL", schema);

        assertTrue(lsnr.check());

        lsnrLog.registerListener(lsnr);

        lsnrLog.clearListeners();

        lsnr = LogListener.matches("Hint 'DISABLE_RULE' can't have any key-value option").build();

        lsnrLog.registerListener(lsnr);

        physicalPlan("SELECT /*+ DISABLE_RULE(a='b') */ VAL FROM TBL", schema);

        assertTrue(lsnr.check());
    }

    /** */
    @Test
    public void testWrongParamsExpandDistinct() throws Exception {
        LogListener lsnr = LogListener.matches("Hint 'EXPAND_DISTINCT_AGG' can't have any option").build();

        lsnrLog.registerListener(lsnr);

        physicalPlan("SELECT /*+ EXPAND_DISTINCT_AGG(OPTION) */ VAL FROM TBL", schema);

        assertTrue(lsnr.check());

        lsnrLog.registerListener(lsnr);

        lsnrLog.clearListeners();

        lsnr = LogListener.matches("Hint 'EXPAND_DISTINCT_AGG' can't have any option").build();

        lsnrLog.registerListener(lsnr);

        physicalPlan("SELECT /*+ EXPAND_DISTINCT_AGG(a='b') */ VAL FROM TBL", schema);

        assertTrue(lsnr.check());
    }

    /** */
    @Test
    public void testWrongHint() throws Exception {
        LogListener lsnr =
            LogListener.matches("Hint: UNEXISTING_HINT should be registered in the HintStrategyTable").build();

        lsnrLog.registerListener(lsnr);

        physicalPlan("SELECT /*+ UNEXISTING_HINT */ VAL FROM TBL", schema);

        assertTrue(lsnr.check());
    }
>>>>>>> 1132e427
}<|MERGE_RESOLUTION|>--- conflicted
+++ resolved
@@ -17,13 +17,10 @@
 
 package org.apache.ignite.internal.processors.query.calcite.planner.hints;
 
-<<<<<<< HEAD
-=======
 import java.lang.reflect.Field;
 import java.util.concurrent.atomic.AtomicReference;
 import org.apache.ignite.IgniteException;
 import org.apache.ignite.IgniteLogger;
->>>>>>> 1132e427
 import org.apache.ignite.internal.processors.query.QueryUtils;
 import org.apache.ignite.internal.processors.query.calcite.CalciteQueryProcessor;
 import org.apache.ignite.internal.processors.query.calcite.planner.AbstractPlannerTest;
@@ -34,6 +31,8 @@
 import org.apache.ignite.internal.util.typedef.internal.U;
 import org.apache.ignite.testframework.LogListener;
 import org.junit.Test;
+
+import static org.apache.ignite.testframework.GridTestUtils.assertThrows;
 
 /**
  * Common test for SQL hints.
@@ -79,8 +78,6 @@
                 "SELECT /*+ DISABLE_RULE('ExposeIndexRule') */ VAL FROM TBL", schema,
             nodeOrAnyChild(isInstanceOf(IgniteIndexScan.class)).negate());
     }
-<<<<<<< HEAD
-=======
 
     /** */
     @Test
@@ -142,5 +139,4 @@
 
         assertTrue(lsnr.check());
     }
->>>>>>> 1132e427
 }