/*
 * Licensed to the Apache Software Foundation (ASF) under one or more
 * contributor license agreements.  See the NOTICE file distributed with
 * this work for additional information regarding copyright ownership.
 * The ASF licenses this file to You under the Apache License, Version 2.0
 * (the "License"); you may not use this file except in compliance with
 * the License.  You may obtain a copy of the License at
 *
 *      http://www.apache.org/licenses/LICENSE-2.0
 *
 * Unless required by applicable law or agreed to in writing, software
 * distributed under the License is distributed on an "AS IS" BASIS,
 * WITHOUT WARRANTIES OR CONDITIONS OF ANY KIND, either express or implied.
 * See the License for the specific language governing permissions and
 * limitations under the License.
 */

package org.apache.ignite.internal.processors.query.calcite.exec.rel;

import java.util.ArrayList;
import java.util.Arrays;
import java.util.List;
import java.util.Set;
import java.util.UUID;
import java.util.function.Supplier;
import java.util.stream.Collectors;
import java.util.stream.IntStream;
import java.util.stream.Stream;

import com.google.common.collect.ImmutableList;
import org.apache.calcite.rel.RelCollations;
import org.apache.calcite.rel.core.AggregateCall;
import org.apache.calcite.rel.type.RelDataType;
import org.apache.calcite.sql.fun.SqlStdOperatorTable;
import org.apache.calcite.util.ImmutableBitSet;
import org.apache.calcite.util.ImmutableIntList;
import org.apache.ignite.IgniteCheckedException;
import org.apache.ignite.internal.processors.query.calcite.exec.ArrayRowHandler;
import org.apache.ignite.internal.processors.query.calcite.exec.ExecutionContext;
import org.apache.ignite.internal.processors.query.calcite.exec.RowHandler;
import org.apache.ignite.internal.processors.query.calcite.exec.exp.agg.AccumulatorWrapper;
import org.apache.ignite.internal.processors.query.calcite.exec.exp.agg.Accumulators;
import org.apache.ignite.internal.processors.query.calcite.exec.exp.agg.AggregateType;
import org.apache.ignite.internal.processors.query.calcite.type.IgniteTypeFactory;
import org.apache.ignite.internal.processors.query.calcite.util.TypeUtils;
import org.apache.ignite.internal.util.typedef.F;
import org.apache.ignite.internal.util.typedef.internal.U;
import org.apache.ignite.testframework.GridTestUtils;
import org.apache.ignite.testframework.junits.WithSystemProperty;
import org.junit.Assert;
import org.junit.Before;
import org.junit.Test;
import org.junit.runners.Parameterized;

/**
 *
 */
@SuppressWarnings("TypeMayBeWeakened")
@WithSystemProperty(key = "calcite.debug", value = "true")
public abstract class BaseAggregateTest extends AbstractExecutionTest {
    /** Last parameter number. */
    protected static final int TEST_AGG_PARAM_NUM = LAST_PARAM_NUM + 1;

    /** */
    @Parameterized.Parameter(TEST_AGG_PARAM_NUM)
    public TestAggregateType testAgg;

    /** */
    @Parameterized.Parameters(name = PARAMS_STRING + ", type={" + TEST_AGG_PARAM_NUM + "}")
    public static List<Object[]> data() {
        List<Object[]> extraParams = new ArrayList<>();

        ImmutableList<Object[]> newParams = ImmutableList.of(
            new Object[] {TestAggregateType.SINGLE},
            new Object[] {TestAggregateType.MAP_REDUCE}
        );

        for (Object[] newParam : newParams) {
            for (Object[] inheritedParam : AbstractExecutionTest.parameters()) {
                Object[] both = Stream.concat(Arrays.stream(inheritedParam), Arrays.stream(newParam))
                    .toArray(Object[]::new);

                extraParams.add(both);
            }
        }

        return extraParams;
    }

    /**
     * @throws Exception If failed.
     */
    @Before
    @Override public void setup() throws Exception {
        nodesCnt = 1;
        super.setup();
    }

    /** */
    @Test
    public void count() {
        ExecutionContext<Object[]> ctx = executionContext(F.first(nodes()), UUID.randomUUID(), 0);
        IgniteTypeFactory tf = ctx.getTypeFactory();
        RelDataType rowType = TypeUtils.createRowType(tf, int.class, int.class);
        ScanNode<Object[]> scan = new ScanNode<>(ctx, rowType, Arrays.asList(
            row(0, 200),
            row(1, 300),
            row(1, 1400),
            row(0, 1000)
        ));

        AggregateCall call = AggregateCall.create(
            SqlStdOperatorTable.COUNT,
            false,
            false,
            false,
            ImmutableIntList.of(),
            -1,
            RelCollations.EMPTY,
            tf.createJavaType(int.class),
            null);

        ImmutableList<ImmutableBitSet> grpSets = ImmutableList.of(ImmutableBitSet.of(0));

        RelDataType aggRowType = TypeUtils.createRowType(tf, int.class);

        SingleNode<Object[]> aggChain = createAggregateNodesChain(
            ctx,
            grpSets,
            call,
            rowType,
            aggRowType,
            rowFactory(),
            scan
        );

        RootNode<Object[]> root = new RootNode<>(ctx, aggRowType);
        root.register(aggChain);

        assertTrue(root.hasNext());

        Assert.assertArrayEquals(row(0, 2), root.next());
        Assert.assertArrayEquals(row(1, 2), root.next());

        assertFalse(root.hasNext());
    }

    /** */
    @Test
    public void min() {
        ExecutionContext<Object[]> ctx = executionContext(F.first(nodes()), UUID.randomUUID(), 0);
        IgniteTypeFactory tf = ctx.getTypeFactory();
        RelDataType rowType = TypeUtils.createRowType(tf, int.class, int.class);
        ScanNode<Object[]> scan = new ScanNode<>(ctx, rowType, Arrays.asList(
            row(0, 200),
            row(1, 300),
            row(1, 1400),
            row(0, 1000)
        ));

        AggregateCall call = AggregateCall.create(
            SqlStdOperatorTable.MIN,
            false,
            false,
            false,
            ImmutableIntList.of(1),
            -1,
            RelCollations.EMPTY,
            tf.createJavaType(int.class),
            null);

        ImmutableList<ImmutableBitSet> grpSets = ImmutableList.of(ImmutableBitSet.of(0));

        RelDataType aggRowType = TypeUtils.createRowType(tf, int.class);

        SingleNode<Object[]> aggChain = createAggregateNodesChain(
            ctx,
            grpSets,
            call,
            rowType,
            aggRowType,
            rowFactory(),
            scan
        );

        RootNode<Object[]> root = new RootNode<>(ctx, aggRowType);
        root.register(aggChain);

        assertTrue(root.hasNext());

        Assert.assertArrayEquals(row(0, 200), root.next());
        Assert.assertArrayEquals(row(1, 300), root.next());

        assertFalse(root.hasNext());
    }

    /** */
    @Test
    public void max() {
        ExecutionContext<Object[]> ctx = executionContext(F.first(nodes()), UUID.randomUUID(), 0);
        IgniteTypeFactory tf = ctx.getTypeFactory();
        RelDataType rowType = TypeUtils.createRowType(tf, int.class, int.class);
        ScanNode<Object[]> scan = new ScanNode<>(ctx, rowType, Arrays.asList(
            row(0, 200),
            row(1, 300),
            row(1, 1400),
            row(0, 1000)
        ));

        AggregateCall call = AggregateCall.create(
            SqlStdOperatorTable.MAX,
            false,
            false,
            false,
            ImmutableIntList.of(1),
            -1,
            RelCollations.EMPTY,
            tf.createJavaType(int.class),
            null);

        ImmutableList<ImmutableBitSet> grpSets = ImmutableList.of(ImmutableBitSet.of(0));

        RelDataType aggRowType = TypeUtils.createRowType(tf, int.class);

        SingleNode<Object[]> aggChain = createAggregateNodesChain(
            ctx,
            grpSets,
            call,
            rowType,
            aggRowType,
            rowFactory(),
            scan
        );

        RootNode<Object[]> root = new RootNode<>(ctx, aggRowType);
        root.register(aggChain);

        assertTrue(root.hasNext());

        Assert.assertArrayEquals(row(0, 1000), root.next());
        Assert.assertArrayEquals(row(1, 1400), root.next());

        assertFalse(root.hasNext());
    }

    /** */
    @Test
    public void avg() {
        ExecutionContext<Object[]> ctx = executionContext(F.first(nodes()), UUID.randomUUID(), 0);
        IgniteTypeFactory tf = ctx.getTypeFactory();
        RelDataType rowType = TypeUtils.createRowType(tf, int.class, int.class);
        ScanNode<Object[]> scan = new ScanNode<>(ctx, rowType, Arrays.asList(
            row(0, 200),
            row(1, 300),
            row(1, 1300),
            row(0, 1000)
        ));

        AggregateCall call = AggregateCall.create(
            SqlStdOperatorTable.AVG,
            false,
            false,
            false,
            ImmutableIntList.of(1),
            -1,
            RelCollations.EMPTY,
            tf.createJavaType(int.class),
            null);

        ImmutableList<ImmutableBitSet> grpSets = ImmutableList.of(ImmutableBitSet.of(0));

        RelDataType aggRowType = TypeUtils.createRowType(tf, int.class);

        SingleNode<Object[]> aggChain = createAggregateNodesChain(
            ctx,
            grpSets,
            call,
            rowType,
            aggRowType,
            rowFactory(),
            scan
        );

        RootNode<Object[]> root = new RootNode<>(ctx, aggRowType);
        root.register(aggChain);

        assertTrue(root.hasNext());

        Assert.assertArrayEquals(row(0, 600), root.next());
        Assert.assertArrayEquals(row(1, 800), root.next());

        assertFalse(root.hasNext());
    }

    /** */
    @Test
<<<<<<< HEAD
    public void distinctSum() {
        ExecutionContext<Object[]> ctx = executionContext(F.first(nodes()), UUID.randomUUID(), 0);
        IgniteTypeFactory tf = ctx.getTypeFactory();
        RelDataType rowType = TypeUtils.createRowType(tf, int.class, int.class);
        ScanNode<Object[]> scan = new ScanNode<>(ctx, rowType, Arrays.asList(
            row(0, 200),
            row(1, 200),
            row(1, 300),
            row(1, 300),
            row(0, 1000),
            row(0, 1000),
            row(0, 1000),
            row(0, 1000),
            row(0, 200)
        ));

        AggregateCall call = AggregateCall.create(
            SqlStdOperatorTable.SUM,
            true,
=======
    public void single() {
        Object[] res = {null, null};

        List<Object[]> arr = Arrays.asList(
            row(0, res[0]),
            row(1, res[1])
        );

        singleAggr(arr, res, false);

        res = new Object[]{1, 2};

        arr = Arrays.asList(
            row(0, res[0]),
            row(1, res[1])
        );

        singleAggr(arr, res, false);

        arr = Arrays.asList(
            row(0, res[0]),
            row(1, res[1]),
            row(0, res[0]),
            row(1, res[1])
            );

        singleAggr(arr, res, true);

        arr = Arrays.asList(
            row(0, null),
            row(1, null),
            row(0, null),
            row(1, null)
        );

        singleAggr(arr, res, true);
    }

    /**
     * Checks single aggregate and appropriate {@link Accumulators.SingleVal} implementation.
     *
     * @param scanInput Input data.
     * @param output Expectation result.
     * @param mustFail {@code true} If expression must throw exception.
     **/
    public void singleAggr(List<Object[]> scanInput, Object[] output, boolean mustFail) {
        ExecutionContext<Object[]> ctx = executionContext(F.first(nodes()), UUID.randomUUID(), 0);
        IgniteTypeFactory tf = ctx.getTypeFactory();
        RelDataType rowType = TypeUtils.createRowType(tf, int.class, int.class);
        ScanNode<Object[]> scan = new ScanNode<>(ctx, rowType, scanInput);

        AggregateCall call = AggregateCall.create(
            SqlStdOperatorTable.SINGLE_VALUE,
            false,
>>>>>>> c814ed22
            false,
            false,
            ImmutableIntList.of(1),
            -1,
            RelCollations.EMPTY,
<<<<<<< HEAD
            tf.createJavaType(int.class),
=======
            tf.createJavaType(Integer.class),
>>>>>>> c814ed22
            null);

        ImmutableList<ImmutableBitSet> grpSets = ImmutableList.of(ImmutableBitSet.of(0));

        RelDataType aggRowType = TypeUtils.createRowType(tf, int.class);

        SingleNode<Object[]> aggChain = createAggregateNodesChain(
            ctx,
            grpSets,
            call,
            rowType,
            aggRowType,
            rowFactory(),
            scan
        );

        RootNode<Object[]> root = new RootNode<>(ctx, aggRowType);
        root.register(aggChain);

<<<<<<< HEAD
        assertTrue(root.hasNext());

        Assert.assertArrayEquals(row(0, 1200), root.next());
        Assert.assertArrayEquals(row(1, 500), root.next());

        assertFalse(root.hasNext());
=======
        Runnable r = () -> {
            assertTrue(root.hasNext());

            Assert.assertArrayEquals(row(0, output[0]), root.next());
            Assert.assertArrayEquals(row(1, output[1]), root.next());

            assertFalse(root.hasNext());
        };

        if (mustFail)
            GridTestUtils.assertThrowsWithCause(r, IllegalArgumentException.class);
        else
            r.run();
>>>>>>> c814ed22
    }

    /** */
    @Test
    public void sumOnDifferentRowsCount() throws IgniteCheckedException {
        int bufSize = U.field(AbstractNode.class, "IN_BUFFER_SIZE");

        int[] grpsCount = {1, bufSize / 2, bufSize, bufSize + 1, bufSize * 4};
        int[] rowsInGroups = {1, 5, bufSize};

        for (int grps : grpsCount) {
            for (int rowsInGroup : rowsInGroups) {
                log.info("Check: [grps=" + grps + ", rowsInGroup=" + rowsInGroup + ']');

                ExecutionContext<Object[]> ctx = executionContext(F.first(nodes()), UUID.randomUUID(), 0);
                IgniteTypeFactory tf = ctx.getTypeFactory();
                RelDataType rowType = TypeUtils.createRowType(tf, int.class, int.class);

                ScanNode<Object[]> scan = new ScanNode<>(
                    ctx,
                    rowType,
                    new TestTable(
                        grps * rowsInGroup,
                        rowType,
                        (r) -> r / rowsInGroup,
                        (r) -> r % rowsInGroup
                    )
                );

                AggregateCall call = AggregateCall.create(
                    SqlStdOperatorTable.SUM,
                    false,
                    false,
                    false,
                    ImmutableIntList.of(1),
                    -1,
                    RelCollations.EMPTY,
                    tf.createJavaType(int.class),
                    null);

                ImmutableList<ImmutableBitSet> grpSets = ImmutableList.of(ImmutableBitSet.of(0));

                RelDataType aggRowType = TypeUtils.createRowType(tf, int.class);

                SingleNode<Object[]> aggChain = createAggregateNodesChain(
                    ctx,
                    grpSets,
                    call,
                    rowType,
                    aggRowType,
                    rowFactory(),
                    scan
                );

                RootNode<Object[]> root = new RootNode<>(ctx, aggRowType);
                root.register(aggChain);

                Set<Integer> grpId = IntStream.range(0, grps).boxed().collect(Collectors.toSet());

                while (root.hasNext()) {
                    Object[] row = root.next();

                    grpId.remove(row[0]);

                    assertEquals((rowsInGroup - 1) * rowsInGroup / 2, row[1]);
                }

                assertTrue(grpId.isEmpty());
            }
        }
    }

    /** */
    private SingleNode<Object[]> createAggregateNodesChain(
        ExecutionContext<Object[]> ctx,
        ImmutableList<ImmutableBitSet> grpSets,
        AggregateCall aggCall,
        RelDataType inRowType,
        RelDataType aggRowType,
        RowHandler.RowFactory<Object[]> rowFactory,
        ScanNode<Object[]> scan
    ) {
        switch (testAgg) {
            case SINGLE:
                return createSingleAggregateNodesChain(ctx, grpSets, aggCall, inRowType, aggRowType, rowFactory, scan);

            case MAP_REDUCE:
                return createMapReduceAggregateNodesChain(ctx, grpSets, aggCall, inRowType, aggRowType, rowFactory, scan);

            default:
                assert false;

                return null;
        }
    }

    /** */
    protected abstract SingleNode<Object[]> createSingleAggregateNodesChain(
        ExecutionContext<Object[]> ctx,
        ImmutableList<ImmutableBitSet> grpSets,
        AggregateCall aggCall,
        RelDataType inRowType,
        RelDataType aggRowType,
        RowHandler.RowFactory<Object[]> rowFactory,
        ScanNode<Object[]> scan
    );

    /** */
    protected abstract SingleNode<Object[]> createMapReduceAggregateNodesChain(
        ExecutionContext<Object[]> ctx,
        ImmutableList<ImmutableBitSet> grpSets,
        AggregateCall call,
        RelDataType inRowType,
        RelDataType aggRowType,
        RowHandler.RowFactory<Object[]> rowFactory,
        ScanNode<Object[]> scan
    );

    /** */
    protected Supplier<List<AccumulatorWrapper<Object[]>>> accFactory(
        ExecutionContext<Object[]> ctx,
        AggregateCall call,
        AggregateType type,
        RelDataType rowType
    ) {
        return ctx.expressionFactory().accumulatorsFactory(type, F.asList(call), rowType);
    }

    /** */
    protected RowHandler.RowFactory<Object[]> rowFactory() {
        return new RowHandler.RowFactory<Object[]>() {
            /** */
            @Override public RowHandler<Object[]> handler() {
                return ArrayRowHandler.INSTANCE;
            }

            /** */
            @Override public Object[] create() {
                throw new AssertionError();
            }

            /** */
            @Override public Object[] create(Object... fields) {
                return fields;
            }
        };
    }

    /** */
    enum TestAggregateType {
        /** */
        SINGLE,

        /** */
        MAP_REDUCE
    }
}<|MERGE_RESOLUTION|>--- conflicted
+++ resolved
@@ -294,7 +294,102 @@
 
     /** */
     @Test
-<<<<<<< HEAD
+    public void single() {
+        Object[] res = {null, null};
+
+        List<Object[]> arr = Arrays.asList(
+            row(0, res[0]),
+            row(1, res[1])
+        );
+
+        singleAggr(arr, res, false);
+
+        res = new Object[]{1, 2};
+
+        arr = Arrays.asList(
+            row(0, res[0]),
+            row(1, res[1])
+        );
+
+        singleAggr(arr, res, false);
+
+        arr = Arrays.asList(
+            row(0, res[0]),
+            row(1, res[1]),
+            row(0, res[0]),
+            row(1, res[1])
+            );
+
+        singleAggr(arr, res, true);
+
+        arr = Arrays.asList(
+            row(0, null),
+            row(1, null),
+            row(0, null),
+            row(1, null)
+        );
+
+        singleAggr(arr, res, true);
+    }
+
+    /**
+     * Checks single aggregate and appropriate {@link Accumulators.SingleVal} implementation.
+     *
+     * @param scanInput Input data.
+     * @param output Expectation result.
+     * @param mustFail {@code true} If expression must throw exception.
+     **/
+    public void singleAggr(List<Object[]> scanInput, Object[] output, boolean mustFail) {
+        ExecutionContext<Object[]> ctx = executionContext(F.first(nodes()), UUID.randomUUID(), 0);
+        IgniteTypeFactory tf = ctx.getTypeFactory();
+        RelDataType rowType = TypeUtils.createRowType(tf, int.class, int.class);
+        ScanNode<Object[]> scan = new ScanNode<>(ctx, rowType, scanInput);
+
+        AggregateCall call = AggregateCall.create(
+            SqlStdOperatorTable.SINGLE_VALUE,
+            false,
+            false,
+            false,
+            ImmutableIntList.of(1),
+            -1,
+            RelCollations.EMPTY,
+            tf.createJavaType(Integer.class),
+            null);
+
+        ImmutableList<ImmutableBitSet> grpSets = ImmutableList.of(ImmutableBitSet.of(0));
+
+        RelDataType aggRowType = TypeUtils.createRowType(tf, int.class);
+
+        SingleNode<Object[]> aggChain = createAggregateNodesChain(
+            ctx,
+            grpSets,
+            call,
+            rowType,
+            aggRowType,
+            rowFactory(),
+            scan
+        );
+
+        RootNode<Object[]> root = new RootNode<>(ctx, aggRowType);
+        root.register(aggChain);
+
+        Runnable r = () -> {
+            assertTrue(root.hasNext());
+
+            Assert.assertArrayEquals(row(0, output[0]), root.next());
+            Assert.assertArrayEquals(row(1, output[1]), root.next());
+
+            assertFalse(root.hasNext());
+        };
+
+        if (mustFail)
+            GridTestUtils.assertThrowsWithCause(r, IllegalArgumentException.class);
+        else
+            r.run();
+    }
+
+    /** */
+    @Test
     public void distinctSum() {
         ExecutionContext<Object[]> ctx = executionContext(F.first(nodes()), UUID.randomUUID(), 0);
         IgniteTypeFactory tf = ctx.getTypeFactory();
@@ -314,72 +409,12 @@
         AggregateCall call = AggregateCall.create(
             SqlStdOperatorTable.SUM,
             true,
-=======
-    public void single() {
-        Object[] res = {null, null};
-
-        List<Object[]> arr = Arrays.asList(
-            row(0, res[0]),
-            row(1, res[1])
-        );
-
-        singleAggr(arr, res, false);
-
-        res = new Object[]{1, 2};
-
-        arr = Arrays.asList(
-            row(0, res[0]),
-            row(1, res[1])
-        );
-
-        singleAggr(arr, res, false);
-
-        arr = Arrays.asList(
-            row(0, res[0]),
-            row(1, res[1]),
-            row(0, res[0]),
-            row(1, res[1])
-            );
-
-        singleAggr(arr, res, true);
-
-        arr = Arrays.asList(
-            row(0, null),
-            row(1, null),
-            row(0, null),
-            row(1, null)
-        );
-
-        singleAggr(arr, res, true);
-    }
-
-    /**
-     * Checks single aggregate and appropriate {@link Accumulators.SingleVal} implementation.
-     *
-     * @param scanInput Input data.
-     * @param output Expectation result.
-     * @param mustFail {@code true} If expression must throw exception.
-     **/
-    public void singleAggr(List<Object[]> scanInput, Object[] output, boolean mustFail) {
-        ExecutionContext<Object[]> ctx = executionContext(F.first(nodes()), UUID.randomUUID(), 0);
-        IgniteTypeFactory tf = ctx.getTypeFactory();
-        RelDataType rowType = TypeUtils.createRowType(tf, int.class, int.class);
-        ScanNode<Object[]> scan = new ScanNode<>(ctx, rowType, scanInput);
-
-        AggregateCall call = AggregateCall.create(
-            SqlStdOperatorTable.SINGLE_VALUE,
-            false,
->>>>>>> c814ed22
             false,
             false,
             ImmutableIntList.of(1),
             -1,
             RelCollations.EMPTY,
-<<<<<<< HEAD
             tf.createJavaType(int.class),
-=======
-            tf.createJavaType(Integer.class),
->>>>>>> c814ed22
             null);
 
         ImmutableList<ImmutableBitSet> grpSets = ImmutableList.of(ImmutableBitSet.of(0));
@@ -399,28 +434,12 @@
         RootNode<Object[]> root = new RootNode<>(ctx, aggRowType);
         root.register(aggChain);
 
-<<<<<<< HEAD
         assertTrue(root.hasNext());
 
         Assert.assertArrayEquals(row(0, 1200), root.next());
         Assert.assertArrayEquals(row(1, 500), root.next());
 
         assertFalse(root.hasNext());
-=======
-        Runnable r = () -> {
-            assertTrue(root.hasNext());
-
-            Assert.assertArrayEquals(row(0, output[0]), root.next());
-            Assert.assertArrayEquals(row(1, output[1]), root.next());
-
-            assertFalse(root.hasNext());
-        };
-
-        if (mustFail)
-            GridTestUtils.assertThrowsWithCause(r, IllegalArgumentException.class);
-        else
-            r.run();
->>>>>>> c814ed22
     }
 
     /** */
