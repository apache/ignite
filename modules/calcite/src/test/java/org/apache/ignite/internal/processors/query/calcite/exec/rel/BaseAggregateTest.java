--- conflicted
+++ resolved
@@ -514,7 +514,6 @@
     }
 
     /** */
-<<<<<<< HEAD
     @Test
     public void sumIntegerOverflow() {
         ExecutionContext<Object[]> ctx = executionContext(F.first(nodes()), UUID.randomUUID(), 0);
@@ -607,10 +606,7 @@
     }
 
     /** */
-    private SingleNode<Object[]> createAggregateNodesChain(
-=======
     protected SingleNode<Object[]> createAggregateNodesChain(
->>>>>>> b8c30031
         ExecutionContext<Object[]> ctx,
         ImmutableList<ImmutableBitSet> grpSets,
         AggregateCall aggCall,
