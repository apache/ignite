/*
 * Licensed to the Apache Software Foundation (ASF) under one or more
 * contributor license agreements.  See the NOTICE file distributed with
 * this work for additional information regarding copyright ownership.
 * The ASF licenses this file to You under the Apache License, Version 2.0
 * (the "License"); you may not use this file except in compliance with
 * the License.  You may obtain a copy of the License at
 *
 *      http://www.apache.org/licenses/LICENSE-2.0
 *
 * Unless required by applicable law or agreed to in writing, software
 * distributed under the License is distributed on an "AS IS" BASIS,
 * WITHOUT WARRANTIES OR CONDITIONS OF ANY KIND, either express or implied.
 * See the License for the specific language governing permissions and
 * limitations under the License.
 */

package org.apache.ignite.internal.processors.query.calcite.planner.hints;

import org.apache.ignite.internal.processors.query.QueryUtils;
import org.apache.ignite.internal.processors.query.calcite.planner.AbstractPlannerTest;
import org.apache.ignite.internal.processors.query.calcite.planner.TestTable;
import org.apache.ignite.internal.processors.query.calcite.rel.IgniteIndexScan;
import org.apache.ignite.internal.processors.query.calcite.schema.IgniteSchema;
import org.apache.ignite.internal.processors.query.calcite.trait.IgniteDistributions;
<<<<<<< HEAD
import org.apache.ignite.testframework.ListeningTestLogger;
=======
>>>>>>> 1132e427
import org.apache.ignite.testframework.LogListener;
import org.junit.Test;

/**
 * Planner test for index hints.
 */
public class NoIndexHintPlannerTest extends AbstractPlannerTest {
    /** */
    private IgniteSchema schema;

    /** */
    private TestTable tbl1;

    /** */
    private TestTable tbl2;

    /** */
    private ListeningTestLogger lsnrLog = new ListeningTestLogger(log);

    /** {@inheritDoc} */
    @Override public void setup() {
        super.setup();

        tbl1 = createTable("TBL1", 100, IgniteDistributions.single(), "ID", Integer.class,
            "VAL1", String.class, "VAL2", String.class, "VAL3", String.class)
            .addIndex(QueryUtils.PRIMARY_KEY_INDEX, 0)
            .addIndex("IDX1_1", 1)
            .addIndex("IDX1_23", 2, 3)
            .addIndex("IDX1_3", 3);

        tbl2 = createTable("TBL2", 100_000, IgniteDistributions.single(), "ID", Integer.class,
            "VAL1", String.class, "VAL2", String.class, "VAL3", String.class)
            .addIndex(QueryUtils.PRIMARY_KEY_INDEX, 0)
            .addIndex("IDX2_1", 1)
            .addIndex("IDX2_2", 2)
            .addIndex("IDX2_3", 3);

        schema = createSchema(tbl1, tbl2);
    }

    /** */
    @Test
    public void testWrongParams() throws Exception {
        LogListener lsnr = LogListener.matches("Hint 'NO_INDEX' was skipped. Reason: Has already been " +
            "excluded by other hint options or hints before").times(1).build();

        lsnrLog.registerListener(lsnr);

        physicalPlan("SELECT /*+ NO_INDEX(IDX2_1,IDX2_1) */ * FROM TBL2 WHERE val2='v'", schema);

        assertTrue(lsnr.check());

<<<<<<< HEAD
    /** */
    @Test
    public void testWrongParams() throws Exception {
        assertCertainIndex("SELECT /*+ NO_INDEX */ * FROM TBL2 WHERE val2='v'", "TBL2", "IDX2_2");

        LogListener lsnr = LogListener.matches("Hint 'NO_INDEX' skipped for 'IgniteLogicalTableScan'. " +
            "Reason: Table 'TBL2' has no index 'UNEXISTING'").times(1).build();

        lsnrLog.registerListener(lsnr);

        assertCertainIndex("SELECT /*+ NO_INDEX(TBL2='UNEXISTING') */ * FROM TBL2 WHERE val2='v'", "TBL2", "IDX2_2");

        lsnr.check();

        lsnr = LogListener.matches("Hint 'NO_INDEX' skipped for 'IgniteLogicalTableScan'. " +
            "Reason: Table 'TBL2' has no index 'UNEXISTING'").times(1).build();

        lsnrLog.clearListeners();
        lsnrLog.registerListener(lsnr);

        assertCertainIndex("SELECT /*+ NO_INDEX(UNEXISTING) */ * FROM TBL2 WHERE val2='v'", "TBL2", "IDX2_2");

        lsnr.check();
=======
        lsnrLog.clearListeners();

        lsnr = LogListener.matches("Hint 'NO_INDEX' was skipped. Reason: Has already been " +
            "excluded by other hint options or hints before").times(1).build();

        lsnrLog.registerListener(lsnr);

        physicalPlan("SELECT /*+ NO_INDEX, NO_INDEX(IDX2_1) */ * FROM TBL2 WHERE val2='v'", schema);

        assertTrue(lsnr.check());
>>>>>>> 1132e427
    }

    /** */
    @Test
    public void testCertainIndex() throws Exception {
        assertNoAnyIndex("SELECT /*+ NO_INDEX */ * FROM TBL2 WHERE val2='v'");

        // Checks lower-case idx name.
        assertCertainIndex("SELECT /*+ NO_INDEX('idx1_1') */ * FROM TBL1 WHERE val1='v'", "TBL1", "IDX1_1");

        // Without quotes, Calcite's parser makes lower-case upper.
        assertNoCertainIndex("SELECT /*+ NO_INDEX(idx1_1) */ * FROM TBL1 WHERE val1='v'", "TBL1", "IDX1_1");

        assertCertainIndex("SELECT /*+ NO_INDEX(" + QueryUtils.PRIMARY_KEY_INDEX +
            ") */ * FROM TBL1 WHERE id = 0", "TBL1", QueryUtils.PRIMARY_KEY_INDEX);
        assertNoAnyIndex("SELECT /*+ NO_INDEX('" + QueryUtils.PRIMARY_KEY_INDEX + "') */ * FROM TBL1 WHERE id = 0");

<<<<<<< HEAD
        assertNoAnyIndex("SELECT /*+ NO_INDEX('idx1','IDX1','IDX2_3','IDX3') */ * FROM TBL1 WHERE val1='v' and " +
            "val2='v' and val3='v'");

        // Wrong names should be just skipped.
        assertNoAnyIndex("SELECT " +
            "/*+ NO_INDEX('UNEXISTING','idx1','UNEXISTING2','IDX1','UNEXISTING3','IDX2_3','IDX3') */ * " +
            "FROM TBL1 WHERE val1='v' and val2='v' and val3='v'");

        // Mixed with no-tbl-name hint.
        assertNoAnyIndex("SELECT /*+ NO_INDEX('idx1'), NO_INDEX(IDX1,IDX2_3,IDX3) */ * FROM TBL1 WHERE val1='v' " +
            "and val2='v' and val3='v'");

        // Dedicated hint for each index.
        assertNoAnyIndex("SELECT /*+ NO_INDEX('idx1'), NO_INDEX(IDX1), NO_INDEX(IDX2_3), NO_INDEX(IDX3) */ * " +
            "FROM TBL1 WHERE val1='v' and val2='v' and val3='v'");

        // Dedicated hint for each index with table name.
        assertNoAnyIndex("SELECT /*+ NO_INDEX(TBL1='idx1'), NO_INDEX(TBL1='IDX1'), NO_INDEX(TBL1='IDX2_3'), " +
            "NO_INDEX(TBL1='IDX3') */ * FROM TBL1 WHERE val1='v' and val2='v' and val3='v'");

        // HintOption recognizes dot-separated values.
        assertNoAnyIndex("SELECT /*+ NO_INDEX('idx1,IDX1,IDX2_3,IDX3') */ * FROM TBL1 WHERE val1='v' and " +
            "val2='v' and val3='v'");
        assertNoAnyIndex("SELECT /*+ NO_INDEX(TBL1='idx1,IDX1,IDX2_3,IDX3') */ * FROM TBL1 WHERE val1='v' and " +
            "val2='v' and val3='v'");
        assertNoAnyIndex("SELECT /*+ NO_INDEX(TBL1='UNEXISTING,idx1,UNEXISTING2,IDX1,IDX2_3,IDX3') */ * FROM TBL1 " +
            "WHERE val1='v'and val2='v' and val3='v'");
        assertNoAnyIndex("SELECT /*+ NO_INDEX(TBL1='idx1,IDX1'), NO_INDEX('IDX2_3,IDX3') */ * FROM TBL1 WHERE " +
=======
        assertNoAnyIndex("SELECT /*+ NO_INDEX('idx1_1','IDX1_1','IDX1_23','IDX1_3') */ * FROM TBL1 WHERE val1='v' " +
            "and val2='v' and val3='v'");

        // Wrong names should be just skipped.
        assertNoAnyIndex("SELECT " +
            "/*+ NO_INDEX('UNEXISTING','idx1_1','UNEXISTING2','IDX1_1','UNEXISTING3','IDX1_23','IDX1_3') */ * " +
            "FROM TBL1 WHERE val1='v' and val2='v' and val3='v'");

        // Mixed with no-tbl-name hint.
        assertNoAnyIndex("SELECT /*+ NO_INDEX('idx1_1'), NO_INDEX(IDX1_1,IDX1_23,IDX1_3) */ * FROM TBL1 WHERE " +
>>>>>>> 1132e427
            "val1='v' and val2='v' and val3='v'");

        // Dedicated hint for each index.
        assertNoAnyIndex("SELECT /*+ NO_INDEX('idx1_1'), NO_INDEX(IDX1_1), NO_INDEX(IDX1_23), NO_INDEX(IDX1_3) */ * " +
            "FROM TBL1 WHERE val1='v' and val2='v' and val3='v'");

        // Index of the second table.
        assertPlan("SELECT /*+ NO_INDEX(IDX2_3) */ t1.val3, t2.val3 FROM TBL1 t1, TBL2 t2 WHERE " +
                "t1.val3='v' and t2.val3='v'", schema,
            nodeOrAnyChild(isIndexScan("TBL2", "IDX2_3")).negate());
    }

    /** */
    @Test
    public void testSecondQuery() throws Exception {
        assertPlan("SELECT /*+ NO_INDEX(IDX1_23) */ * FROM TBL1 t1, (select * FROM TBL2 WHERE " +
                "val2='v') t2 WHERE t1.val2='v'", schema,
            nodeOrAnyChild(isIndexScan("TBL1", "IDX1_23")).negate()
                .and(nodeOrAnyChild(isIndexScan("TBL2", "IDX2_2"))));

        // Propagated, pushed-down hint.
        assertPlan("SELECT /*+ NO_INDEX(IDX2_3) */ * FROM TBL1 t1, (select * FROM TBL2 WHERE " +
            "val3='v') t2 WHERE t1.val2='v'", schema, nodeOrAnyChild(isIndexScan("TBL1", "IDX1_23"))
            .and(nodeOrAnyChild(isIndexScan("TBL2", "IDX2_3")).negate()));

        // Not-root hint.
        assertPlan("SELECT * FROM TBL1 t1, (select /*+ NO_INDEX(IDX2_3) */ * FROM TBL2 WHERE " +
            "val3='v') t2 WHERE t1.val2='v'", schema, nodeOrAnyChild(isIndexScan("TBL1", "IDX1_23"))
            .and(nodeOrAnyChild(isIndexScan("TBL2", "IDX2_3")).negate()));

        // Wrong idx name for the table.
        assertPlan("SELECT * FROM TBL1 t1, (select /*+ NO_INDEX(IDX1_23) */ * FROM TBL2 WHERE " +
                "val2='v') t2 WHERE t1.val2='v'", schema,
            nodeOrAnyChild(isIndexScan("TBL1", "IDX1_23"))
                .and(nodeOrAnyChild(isIndexScan("TBL2", "IDX2_2"))));
    }

    /** */
    @Test
    public void testCorrelatedSubquery() throws Exception {
        doTestDisabledInTable2Val3("t1.val3");
    }

    /** */
    @Test
    public void testSubquery() throws Exception {
        doTestDisabledInTable2Val3("'v'");
    }

    /** */
    @Test
    public void testOrderBy() throws Exception {
        assertCertainIndex("SELECT * FROM TBL1 order by val3", "TBL1", "IDX1_3");

        assertCertainIndex("SELECT * FROM TBL1 order by val2, val3", "TBL1", "IDX1_23");
        assertNoCertainIndex("SELECT /*+ NO_INDEX(IDX1_23) */ val3 FROM TBL1 order by val2, val3", "TBL1", "IDX1_23");
    }

    /** */
    @Test
    public void testAggregates() throws Exception {
        doTestAggregate("sum");
        doTestAggregate("avg");
        doTestAggregate("min");
        doTestAggregate("max");
    }

    /** */
    private void doTestAggregate(String op) throws Exception {
<<<<<<< HEAD
        assertCertainIndex("SELECT " + op + "(val1) FROM TBL2 group by val3", "TBL2", "IDX3");
        assertNoAnyIndex("SELECT /*+ NO_INDEX(IDX3) */ " + op + "(val1) FROM TBL2 group by val3");
        assertNoAnyIndex("SELECT /*+ NO_INDEX(TBL2='IDX3') */ " + op + "(val1) FROM TBL2 group by val3");

        assertCertainIndex("SELECT " + op + "(val1) FROM TBL1 group by val2, val3", "TBL1", "IDX2_3");
        assertNoAnyIndex("SELECT /*+ NO_INDEX(IDX2_3) */ " + op + "(val1) FROM TBL1 group by val2, val3");
        assertNoAnyIndex("SELECT /*+ NO_INDEX(TBL1='IDX2_3') */ " + op + "(val1) FROM TBL1 group by val2, val3");
    }

    /** */
    @Test
    public void testJoins() throws Exception {
        assertNoAnyIndex("SELECT /*+ NO_INDEX(IDX3) */ t1.val1, t2.val2 FROM TBL1 t1, TBL2 t2 where " +
            "t2.val3=t1.val3");
=======
        assertCertainIndex("SELECT " + op + "(val1) FROM TBL2 group by val3", "TBL2", "IDX2_3");
>>>>>>> 1132e427

        assertNoAnyIndex("SELECT /*+ NO_INDEX(IDX2_3) */ " + op + "(val1) FROM TBL2 group by val3");

        assertNoAnyIndex("SELECT /*+ NO_INDEX */ " + op + "(val1) FROM TBL2 group by val3");

        assertCertainIndex("SELECT /*+ NO_INDEX(IDX1_1) */" + op + "(val1) FROM TBL2 group by val3", "TBL2", "IDX2_3");
    }

    /** */
    @Test
<<<<<<< HEAD
    public void testJoinsWithOtherFilters() throws Exception {
        assertNoAnyIndex("SELECT /*+ NO_INDEX(IDX3) */ t1.val1, t2.val2 FROM TBL1 t1, TBL2 t2 where t1.val3='v' " +
            "and t2.val3=t1.val3 and t2.val3='v'");

        assertPlan("SELECT /*+ NO_INDEX(IDX2_2) */ t1.val1, t2.val2 FROM TBL1 t1, TBL2 t2 where t1.val2='v' " +
            "and t2.val2=t1.val2", schema, nodeOrAnyChild(isIndexScan("TBL2", "IDX2_2")).negate()
            .and(nodeOrAnyChild(isIndexScan("TBL1", "IDX2_3"))));

        assertPlan("SELECT /*+ NO_INDEX(IDX2_3) */ t1.val1, t2.val2 FROM TBL1 t1 LEFT JOIN TBL2 t2 on " +
            "t1.val2=t2.val3", schema, nodeOrAnyChild(isIndexScan("TBL2", "IDX3"))
            .and(nodeOrAnyChild(isIndexScan("TBL1", "IDX2_3")).negate()));

        assertPlan("SELECT /*+ NO_INDEX(IDX3) */ t1.val1, t2.val2 FROM TBL1 t1 RIGHT JOIN TBL2 t2 on " +
            "t1.val2=t2.val3", schema, nodeOrAnyChild(isIndexScan("TBL2", "IDX3")).negate()
            .and(nodeOrAnyChild(isIndexScan("TBL1", "IDX2_3"))));
=======
    public void testJoins() throws Exception {
        assertNoAnyIndex("SELECT /*+ NO_INDEX */ t1.val1, t2.val2 FROM TBL1 t1, TBL2 t2 where " +
            "t2.val3=t1.val3");
>>>>>>> 1132e427

        assertNoAnyIndex("SELECT /*+ NO_INDEX(IDX1_3,IDX2_3) */ t1.val1, t2.val2 FROM TBL1 t1, TBL2 t2 where " +
            "t2.val3=t1.val3");

        assertPlan("SELECT /*+ NO_INDEX(IDX1_3) */ t1.val1, t2.val2 FROM TBL1 t1 JOIN TBL2 t2 on " +
            "t1.val3=t2.val3", schema, nodeOrAnyChild(isIndexScan("TBL1", "IDX1_3")).negate()
            .and(nodeOrAnyChild(isIndexScan("TBL2", "IDX2_3"))));

        assertPlan("SELECT /*+ NO_INDEX(IDX2_3) */ t1.val1, t2.val2 FROM TBL1 t1 JOIN TBL2 t2 on " +
            "t1.val3=t2.val3", schema, nodeOrAnyChild(isIndexScan("TBL1", "IDX1_3"))
            .and(nodeOrAnyChild(isIndexScan("TBL2", "IDX2_3")).negate()));

        // With a filter
        assertPlan("SELECT /*+ NO_INDEX(IDX2_2) */ t1.val1, t2.val2 FROM TBL1 t1, TBL2 t2 where t1.val2='v' " +
            "and t2.val2=t1.val2", schema, nodeOrAnyChild(isIndexScan("TBL2", "IDX2_2")).negate()
            .and(nodeOrAnyChild(isIndexScan("TBL1", "IDX1_23"))));
    }

    /** */
    @Test
    public void testUnion() throws Exception {
        doTestUnions("UNION");
    }

    /** */
    @Test
    public void testIntersect() throws Exception {
        doTestUnions("INTERSECT");
    }

    /** */
    private void doTestUnions(String operation) throws Exception {
        assertPlan(String.format("SELECT t1.* FROM TBL1 t1 where t1.val2='v' %s " +
                "SELECT t2.* FROM TBL2 t2 where t2.val3='v'", operation), schema,
            nodeOrAnyChild(isIndexScan("TBL2", "IDX2_3"))
                .and(nodeOrAnyChild(isIndexScan("TBL1", "IDX1_23"))));

        assertPlan(String.format("SELECT /*+ NO_INDEX(IDX2_3) */ t1.* FROM TBL1 t1 where t1.val2='v' %s " +
                "SELECT t2.* FROM TBL2 t2 where t2.val3='v'", operation), schema,
            nodeOrAnyChild(isIndexScan("TBL2", "IDX2_3"))
                .and(nodeOrAnyChild(isIndexScan("TBL1", "IDX1_23"))));

        assertPlan(String.format("SELECT /*+ NO_INDEX(IDX1_23) */ t1.* FROM TBL1 t1 where t1.val2='v' %s " +
                "SELECT t2.* FROM TBL2 t2 where t2.val3='v'", operation), schema,
            nodeOrAnyChild(isIndexScan("TBL2", "IDX2_3"))
                .and(nodeOrAnyChild(isIndexScan("TBL1", "IDX1_23")).negate()));

        assertPlan(String.format("SELECT /*+ NO_INDEX */ t1.* FROM TBL1 t1 where t1.val2='v' %s " +
                "SELECT t2.* FROM TBL2 t2 where t2.val3='v'", operation), schema,
            nodeOrAnyChild(isIndexScan("TBL2", "IDX2_3"))
                .and(nodeOrAnyChild(isIndexScan("TBL1", "IDX1_23")).negate()));

        assertPlan(String.format("SELECT t1.* FROM TBL1 t1 where t1.val2='v' %s " +
                "SELECT /*+ NO_INDEX(IDX2_3) */ t2.* FROM TBL2 t2 where t2.val3='v'", operation), schema,
            nodeOrAnyChild(isIndexScan("TBL2", "IDX2_3")).negate()
                .and(nodeOrAnyChild(isIndexScan("TBL1", "IDX1_23"))));

        assertPlan(String.format("SELECT t1.* FROM TBL1 t1 where t1.val2='v' %s " +
                "SELECT /*+ NO_INDEX */ t2.* FROM TBL2 t2 where t2.val3='v'", operation), schema,
            nodeOrAnyChild(isIndexScan("TBL2", "IDX2_3")).negate()
                .and(nodeOrAnyChild(isIndexScan("TBL1", "IDX1_23"))));

        assertNoAnyIndex(String.format("SELECT /*+ NO_INDEX(IDX1_23) */ t1.* FROM TBL1 t1 where t1.val2='v' %s " +
            "SELECT /*+ NO_INDEX(IDX2_3) */ t2.* FROM TBL2 t2 where t2.val3='v'", operation));
    }

    /**
     * Tests whether index 'IDX3' of table 'TBL2' in subquery of query to 'TBL1' is disabled.
     *
     * @param valueOfT2Val3 Value to use in 'WHERE TBL2.val2=' in the subquery. Can refer to 'TBL1'.
     */
    private void doTestDisabledInTable2Val3(String valueOfT2Val3) throws Exception {
        assertCertainIndex("SELECT * FROM TBL1 t1 WHERE t1.val2 = (SELECT val2 from TBL2 WHERE val3=" +
            valueOfT2Val3 + ')', "TBL2", "IDX2_3");

        assertNoCertainIndex("SELECT /*+ NO_INDEX(IDX1_23) */ * FROM TBL1 t1 WHERE t1.val2 = " +
            "(SELECT val2 from TBL2 WHERE val3=" + valueOfT2Val3 + ')', "TBL1", "IDX1_23");

        assertNoCertainIndex("SELECT /*+ NO_INDEX(IDX2_3) */ * FROM TBL1 t1 WHERE t1.val2 = " +
            "(SELECT val2 from TBL2 WHERE val3=" + valueOfT2Val3 + ')', "TBL2", "IDX2_3");

        assertNoCertainIndex("SELECT * FROM TBL1 t1 WHERE t1.val2 = " +
            "(SELECT /*+ NO_INDEX(IDX2_3) */ val2 from TBL2 WHERE val3=" + valueOfT2Val3 + ')', "TBL2", "IDX2_3");

        assertCertainIndex("SELECT t2.val3 FROM TBL2 t2 WHERE t2.val2 = " +
            "(SELECT /*+ NO_INDEX(IDX2_2) */ t1.val2 from TBL1 t1 WHERE t1.val3=" + valueOfT2Val3 + ')', "TBL2", "IDX2_2");

        assertNoAnyIndex("SELECT /*+ NO_INDEX(IDX1_3), NO_INDEX(IDX2_3) */ * FROM TBL1 t1 WHERE t1.val3 = " +
            "(SELECT val2 from TBL2 WHERE val3=" + valueOfT2Val3 + ')');
        assertNoAnyIndex("SELECT /*+ NO_INDEX(IDX1_3, IDX2_3) */ * FROM TBL1 t1 WHERE t1.val3 = " +
            "(SELECT val2 from TBL2 WHERE val3=" + valueOfT2Val3 + ')');
        assertNoAnyIndex("SELECT /*+ NO_INDEX */ * FROM TBL1 t1 WHERE t1.val3 = " +
            "(SELECT val2 from TBL2 WHERE val3=" + valueOfT2Val3 + ')');
        assertNoAnyIndex("SELECT /*+ NO_INDEX(IDX1_3) */ * FROM TBL1 t1 WHERE t1.val3 = " +
            "(SELECT /*+ NO_INDEX(IDX2_3) */ val2 from TBL2 WHERE val3=" + valueOfT2Val3 + ')');
    }

    /** */
    private void assertNoAnyIndex(String sql) throws Exception {
        assertPlan(sql, schema, nodeOrAnyChild(isInstanceOf(IgniteIndexScan.class)).negate());
    }

    /** */
    private void assertNoCertainIndex(String sql, String tblName, String idxName) throws Exception {
        assertPlan(sql, schema, nodeOrAnyChild(isIndexScan(tblName, idxName)).negate());
    }

    /** */
    private void assertCertainIndex(String sql, String tblName, String idxName) throws Exception {
        assertPlan(sql, schema, nodeOrAnyChild(isIndexScan(tblName, idxName)));
    }
}<|MERGE_RESOLUTION|>--- conflicted
+++ resolved
@@ -23,10 +23,6 @@
 import org.apache.ignite.internal.processors.query.calcite.rel.IgniteIndexScan;
 import org.apache.ignite.internal.processors.query.calcite.schema.IgniteSchema;
 import org.apache.ignite.internal.processors.query.calcite.trait.IgniteDistributions;
-<<<<<<< HEAD
-import org.apache.ignite.testframework.ListeningTestLogger;
-=======
->>>>>>> 1132e427
 import org.apache.ignite.testframework.LogListener;
 import org.junit.Test;
 
@@ -42,9 +38,6 @@
 
     /** */
     private TestTable tbl2;
-
-    /** */
-    private ListeningTestLogger lsnrLog = new ListeningTestLogger(log);
 
     /** {@inheritDoc} */
     @Override public void setup() {
@@ -79,31 +72,6 @@
 
         assertTrue(lsnr.check());
 
-<<<<<<< HEAD
-    /** */
-    @Test
-    public void testWrongParams() throws Exception {
-        assertCertainIndex("SELECT /*+ NO_INDEX */ * FROM TBL2 WHERE val2='v'", "TBL2", "IDX2_2");
-
-        LogListener lsnr = LogListener.matches("Hint 'NO_INDEX' skipped for 'IgniteLogicalTableScan'. " +
-            "Reason: Table 'TBL2' has no index 'UNEXISTING'").times(1).build();
-
-        lsnrLog.registerListener(lsnr);
-
-        assertCertainIndex("SELECT /*+ NO_INDEX(TBL2='UNEXISTING') */ * FROM TBL2 WHERE val2='v'", "TBL2", "IDX2_2");
-
-        lsnr.check();
-
-        lsnr = LogListener.matches("Hint 'NO_INDEX' skipped for 'IgniteLogicalTableScan'. " +
-            "Reason: Table 'TBL2' has no index 'UNEXISTING'").times(1).build();
-
-        lsnrLog.clearListeners();
-        lsnrLog.registerListener(lsnr);
-
-        assertCertainIndex("SELECT /*+ NO_INDEX(UNEXISTING) */ * FROM TBL2 WHERE val2='v'", "TBL2", "IDX2_2");
-
-        lsnr.check();
-=======
         lsnrLog.clearListeners();
 
         lsnr = LogListener.matches("Hint 'NO_INDEX' was skipped. Reason: Has already been " +
@@ -114,7 +82,6 @@
         physicalPlan("SELECT /*+ NO_INDEX, NO_INDEX(IDX2_1) */ * FROM TBL2 WHERE val2='v'", schema);
 
         assertTrue(lsnr.check());
->>>>>>> 1132e427
     }
 
     /** */
@@ -132,36 +99,6 @@
             ") */ * FROM TBL1 WHERE id = 0", "TBL1", QueryUtils.PRIMARY_KEY_INDEX);
         assertNoAnyIndex("SELECT /*+ NO_INDEX('" + QueryUtils.PRIMARY_KEY_INDEX + "') */ * FROM TBL1 WHERE id = 0");
 
-<<<<<<< HEAD
-        assertNoAnyIndex("SELECT /*+ NO_INDEX('idx1','IDX1','IDX2_3','IDX3') */ * FROM TBL1 WHERE val1='v' and " +
-            "val2='v' and val3='v'");
-
-        // Wrong names should be just skipped.
-        assertNoAnyIndex("SELECT " +
-            "/*+ NO_INDEX('UNEXISTING','idx1','UNEXISTING2','IDX1','UNEXISTING3','IDX2_3','IDX3') */ * " +
-            "FROM TBL1 WHERE val1='v' and val2='v' and val3='v'");
-
-        // Mixed with no-tbl-name hint.
-        assertNoAnyIndex("SELECT /*+ NO_INDEX('idx1'), NO_INDEX(IDX1,IDX2_3,IDX3) */ * FROM TBL1 WHERE val1='v' " +
-            "and val2='v' and val3='v'");
-
-        // Dedicated hint for each index.
-        assertNoAnyIndex("SELECT /*+ NO_INDEX('idx1'), NO_INDEX(IDX1), NO_INDEX(IDX2_3), NO_INDEX(IDX3) */ * " +
-            "FROM TBL1 WHERE val1='v' and val2='v' and val3='v'");
-
-        // Dedicated hint for each index with table name.
-        assertNoAnyIndex("SELECT /*+ NO_INDEX(TBL1='idx1'), NO_INDEX(TBL1='IDX1'), NO_INDEX(TBL1='IDX2_3'), " +
-            "NO_INDEX(TBL1='IDX3') */ * FROM TBL1 WHERE val1='v' and val2='v' and val3='v'");
-
-        // HintOption recognizes dot-separated values.
-        assertNoAnyIndex("SELECT /*+ NO_INDEX('idx1,IDX1,IDX2_3,IDX3') */ * FROM TBL1 WHERE val1='v' and " +
-            "val2='v' and val3='v'");
-        assertNoAnyIndex("SELECT /*+ NO_INDEX(TBL1='idx1,IDX1,IDX2_3,IDX3') */ * FROM TBL1 WHERE val1='v' and " +
-            "val2='v' and val3='v'");
-        assertNoAnyIndex("SELECT /*+ NO_INDEX(TBL1='UNEXISTING,idx1,UNEXISTING2,IDX1,IDX2_3,IDX3') */ * FROM TBL1 " +
-            "WHERE val1='v'and val2='v' and val3='v'");
-        assertNoAnyIndex("SELECT /*+ NO_INDEX(TBL1='idx1,IDX1'), NO_INDEX('IDX2_3,IDX3') */ * FROM TBL1 WHERE " +
-=======
         assertNoAnyIndex("SELECT /*+ NO_INDEX('idx1_1','IDX1_1','IDX1_23','IDX1_3') */ * FROM TBL1 WHERE val1='v' " +
             "and val2='v' and val3='v'");
 
@@ -172,7 +109,6 @@
 
         // Mixed with no-tbl-name hint.
         assertNoAnyIndex("SELECT /*+ NO_INDEX('idx1_1'), NO_INDEX(IDX1_1,IDX1_23,IDX1_3) */ * FROM TBL1 WHERE " +
->>>>>>> 1132e427
             "val1='v' and val2='v' and val3='v'");
 
         // Dedicated hint for each index.
@@ -242,24 +178,7 @@
 
     /** */
     private void doTestAggregate(String op) throws Exception {
-<<<<<<< HEAD
-        assertCertainIndex("SELECT " + op + "(val1) FROM TBL2 group by val3", "TBL2", "IDX3");
-        assertNoAnyIndex("SELECT /*+ NO_INDEX(IDX3) */ " + op + "(val1) FROM TBL2 group by val3");
-        assertNoAnyIndex("SELECT /*+ NO_INDEX(TBL2='IDX3') */ " + op + "(val1) FROM TBL2 group by val3");
-
-        assertCertainIndex("SELECT " + op + "(val1) FROM TBL1 group by val2, val3", "TBL1", "IDX2_3");
-        assertNoAnyIndex("SELECT /*+ NO_INDEX(IDX2_3) */ " + op + "(val1) FROM TBL1 group by val2, val3");
-        assertNoAnyIndex("SELECT /*+ NO_INDEX(TBL1='IDX2_3') */ " + op + "(val1) FROM TBL1 group by val2, val3");
-    }
-
-    /** */
-    @Test
-    public void testJoins() throws Exception {
-        assertNoAnyIndex("SELECT /*+ NO_INDEX(IDX3) */ t1.val1, t2.val2 FROM TBL1 t1, TBL2 t2 where " +
-            "t2.val3=t1.val3");
-=======
         assertCertainIndex("SELECT " + op + "(val1) FROM TBL2 group by val3", "TBL2", "IDX2_3");
->>>>>>> 1132e427
 
         assertNoAnyIndex("SELECT /*+ NO_INDEX(IDX2_3) */ " + op + "(val1) FROM TBL2 group by val3");
 
@@ -270,27 +189,9 @@
 
     /** */
     @Test
-<<<<<<< HEAD
-    public void testJoinsWithOtherFilters() throws Exception {
-        assertNoAnyIndex("SELECT /*+ NO_INDEX(IDX3) */ t1.val1, t2.val2 FROM TBL1 t1, TBL2 t2 where t1.val3='v' " +
-            "and t2.val3=t1.val3 and t2.val3='v'");
-
-        assertPlan("SELECT /*+ NO_INDEX(IDX2_2) */ t1.val1, t2.val2 FROM TBL1 t1, TBL2 t2 where t1.val2='v' " +
-            "and t2.val2=t1.val2", schema, nodeOrAnyChild(isIndexScan("TBL2", "IDX2_2")).negate()
-            .and(nodeOrAnyChild(isIndexScan("TBL1", "IDX2_3"))));
-
-        assertPlan("SELECT /*+ NO_INDEX(IDX2_3) */ t1.val1, t2.val2 FROM TBL1 t1 LEFT JOIN TBL2 t2 on " +
-            "t1.val2=t2.val3", schema, nodeOrAnyChild(isIndexScan("TBL2", "IDX3"))
-            .and(nodeOrAnyChild(isIndexScan("TBL1", "IDX2_3")).negate()));
-
-        assertPlan("SELECT /*+ NO_INDEX(IDX3) */ t1.val1, t2.val2 FROM TBL1 t1 RIGHT JOIN TBL2 t2 on " +
-            "t1.val2=t2.val3", schema, nodeOrAnyChild(isIndexScan("TBL2", "IDX3")).negate()
-            .and(nodeOrAnyChild(isIndexScan("TBL1", "IDX2_3"))));
-=======
     public void testJoins() throws Exception {
         assertNoAnyIndex("SELECT /*+ NO_INDEX */ t1.val1, t2.val2 FROM TBL1 t1, TBL2 t2 where " +
             "t2.val3=t1.val3");
->>>>>>> 1132e427
 
         assertNoAnyIndex("SELECT /*+ NO_INDEX(IDX1_3,IDX2_3) */ t1.val1, t2.val2 FROM TBL1 t1, TBL2 t2 where " +
             "t2.val3=t1.val3");
