--- conflicted
+++ resolved
@@ -2784,54 +2784,6 @@
      * @throws Exception If failed.
      */
     @Test
-<<<<<<< HEAD
-    public void indexSpool() throws Exception {
-        IgniteTypeFactory f = new IgniteTypeFactory(IgniteTypeSystem.INSTANCE);
-
-        TestTable t0 = new TestTable(
-            new RelDataTypeFactory.Builder(f)
-                .add("ID", f.createJavaType(Integer.class))
-                .add("JID", f.createJavaType(Integer.class))
-                .add("VAL", f.createJavaType(String.class))
-                .build()) {
-
-            @Override public IgniteDistribution distribution() {
-                return IgniteDistributions.affinity(0, "T0", "hash");
-            }
-        }
-        .addIndex(RelCollations.of(ImmutableIntList.of(1, 0)), "t0_jid_idx");
-
-        TestTable t1 = new TestTable(
-            new RelDataTypeFactory.Builder(f)
-                .add("ID", f.createJavaType(Integer.class))
-                .add("JID", f.createJavaType(Integer.class))
-                .add("VAL", f.createJavaType(String.class))
-                .build()) {
-
-            @Override public IgniteDistribution distribution() {
-                return IgniteDistributions.affinity(0, "T1", "hash");
-            }
-        }
-        .addIndex(RelCollations.of(ImmutableIntList.of(1, 0)), "t1_jid_idx");
-
-        IgniteSchema publicSchema = new IgniteSchema("PUBLIC");
-
-        publicSchema.addTable("T0", t0);
-        publicSchema.addTable("T1", t1);
-
-        SchemaPlus schema = createRootSchema(false)
-            .add("PUBLIC", publicSchema);
-
-        String sql = "select * " +
-            "from t0 " +
-            "join t1 on t0.jid = t1.jid";
-
-        RelNode phys = physicalPlan(sql, publicSchema, "NestedLoopJoinConverter");
-
-        assertNotNull(phys);
-
-        System.out.println("+++" + RelOptUtil.toString(phys));
-=======
     public void testLimit() throws Exception {
         IgniteTypeFactory f = new IgniteTypeFactory(IgniteTypeSystem.INSTANCE);
 
@@ -2896,6 +2848,58 @@
         }
     }
 
+    /**
+     * @throws Exception If failed.
+     */
+    @Test
+    public void indexSpool() throws Exception {
+        IgniteTypeFactory f = new IgniteTypeFactory(IgniteTypeSystem.INSTANCE);
+
+        TestTable t0 = new TestTable(
+            new RelDataTypeFactory.Builder(f)
+                .add("ID", f.createJavaType(Integer.class))
+                .add("JID", f.createJavaType(Integer.class))
+                .add("VAL", f.createJavaType(String.class))
+                .build()) {
+
+            @Override public IgniteDistribution distribution() {
+                return IgniteDistributions.affinity(0, "T0", "hash");
+            }
+        }
+            .addIndex(RelCollations.of(ImmutableIntList.of(1, 0)), "t0_jid_idx");
+
+        TestTable t1 = new TestTable(
+            new RelDataTypeFactory.Builder(f)
+                .add("ID", f.createJavaType(Integer.class))
+                .add("JID", f.createJavaType(Integer.class))
+                .add("VAL", f.createJavaType(String.class))
+                .build()) {
+
+            @Override public IgniteDistribution distribution() {
+                return IgniteDistributions.affinity(0, "T1", "hash");
+            }
+        }
+            .addIndex(RelCollations.of(ImmutableIntList.of(1, 0)), "t1_jid_idx");
+
+        IgniteSchema publicSchema = new IgniteSchema("PUBLIC");
+
+        publicSchema.addTable("T0", t0);
+        publicSchema.addTable("T1", t1);
+
+        SchemaPlus schema = createRootSchema(false)
+            .add("PUBLIC", publicSchema);
+
+        String sql = "select * " +
+            "from t0 " +
+            "join t1 on t0.jid = t1.jid";
+
+        RelNode phys = physicalPlan(sql, publicSchema, "NestedLoopJoinConverter");
+
+        assertNotNull(phys);
+
+        System.out.println("+++" + RelOptUtil.toString(phys));
+    }
+
     /** */
     interface TestVisitor {
         public void visit(RelNode node, int ordinal, RelNode parent);
@@ -2924,7 +2928,6 @@
         v.visit(n, -1, null);
 
         n.childrenAccept(new TestRelVisitor(v));
->>>>>>> 88807bc4
     }
 
     /** */
