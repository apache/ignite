--- conflicted
+++ resolved
@@ -90,7 +90,6 @@
 import org.apache.ignite.internal.processors.query.calcite.prepare.Splitter;
 import org.apache.ignite.internal.processors.query.calcite.rel.IgniteConvention;
 import org.apache.ignite.internal.processors.query.calcite.rel.IgniteFilter;
-import org.apache.ignite.internal.processors.query.calcite.rel.IgniteMergeJoin;
 import org.apache.ignite.internal.processors.query.calcite.rel.IgniteRel;
 import org.apache.ignite.internal.processors.query.calcite.rel.IgniteTableSpool;
 import org.apache.ignite.internal.processors.query.calcite.rel.logical.IgniteLogicalIndexScan;
@@ -2763,33 +2762,6 @@
         }
     }
 
-<<<<<<< HEAD
-    @Test
-    public void testMergeJoin() throws Exception {
-        IgniteTypeFactory f = new IgniteTypeFactory(IgniteTypeSystem.INSTANCE);
-
-        TestTable emp = new TestTable(
-            new RelDataTypeFactory.Builder(f)
-                .add("ID", f.createJavaType(Integer.class))
-                .add("NAME", f.createJavaType(String.class))
-                .add("DEPTNO", f.createJavaType(Integer.class))
-                .build()) {
-
-            @Override public IgniteDistribution distribution() {
-                return IgniteDistributions.broadcast();
-            }
-        };
-
-        emp.addIndex(new IgniteIndex(RelCollations.of(ImmutableIntList.of(1, 2)), "emp_idx", null, emp));
-
-        TestTable dept = new TestTable(
-            new RelDataTypeFactory.Builder(f)
-                .add("DEPTNO", f.createJavaType(Integer.class))
-                .add("NAME", f.createJavaType(String.class))
-                .build()) {
-
-            @Override public IgniteDistribution distribution() {
-=======
     /**
      * @throws Exception If failed.
      */
@@ -2869,19 +2841,10 @@
             RewindabilityTrait.ONE_WAY) {
 
             @Override public IgniteDistribution distribution() {
->>>>>>> 22d01ddd
                 return IgniteDistributions.broadcast();
             }
         };
 
-<<<<<<< HEAD
-        dept.addIndex(new IgniteIndex(RelCollations.of(ImmutableIntList.of(1, 0)), "dep_idx", null, dept));
-
-        IgniteSchema publicSchema = new IgniteSchema("PUBLIC");
-
-        publicSchema.addTable("EMP", emp);
-        publicSchema.addTable("DEPT", dept);
-=======
         TestTable t1 = new TestTable(
             new RelDataTypeFactory.Builder(f)
                 .add("ID", f.createJavaType(Integer.class))
@@ -2899,14 +2862,10 @@
 
         publicSchema.addTable("T0", t0);
         publicSchema.addTable("T1", t1);
->>>>>>> 22d01ddd
 
         SchemaPlus schema = createRootSchema(false)
             .add("PUBLIC", publicSchema);
 
-<<<<<<< HEAD
-        String sql = "select * from dept d join emp e on d.deptno = e.deptno and e.name = d.name order by e.name, d.deptno";
-=======
         String sql = "select * " +
             "from t0 " +
             "join t1 on t0.jid = t1.jid";
@@ -2935,18 +2894,13 @@
     private IgniteRel physicalPlan(String sql, IgniteSchema publicSchema, String... disabledRules) throws Exception {
         SchemaPlus schema = createRootSchema(false)
             .add("PUBLIC", publicSchema);
->>>>>>> 22d01ddd
 
         RelTraitDef<?>[] traitDefs = {
             DistributionTraitDef.INSTANCE,
             ConventionTraitDef.INSTANCE,
             RelCollationTraitDef.INSTANCE,
-<<<<<<< HEAD
-            RewindabilityTraitDef.INSTANCE
-=======
             RewindabilityTraitDef.INSTANCE,
             CorrelationTraitDef.INSTANCE
->>>>>>> 22d01ddd
         };
 
         PlanningContext ctx = PlanningContext.builder()
@@ -2962,11 +2916,8 @@
             .topologyVersion(AffinityTopologyVersion.NONE)
             .build();
 
-<<<<<<< HEAD
-=======
         RelRoot relRoot;
 
->>>>>>> 22d01ddd
         try (IgnitePlanner planner = ctx.planner()) {
             assertNotNull(planner);
 
@@ -2981,25 +2932,11 @@
             sqlNode = planner.validate(sqlNode);
 
             // Convert to Relational operators graph
-<<<<<<< HEAD
-            RelRoot relRoot = planner.rel(sqlNode);
-=======
             relRoot = planner.rel(sqlNode);
->>>>>>> 22d01ddd
 
             RelNode rel = relRoot.rel;
 
             assertNotNull(rel);
-<<<<<<< HEAD
-            assertEquals("" +
-                    "LogicalSort(sort0=[$3], sort1=[$0], dir0=[ASC], dir1=[ASC])\n" +
-                    "  LogicalProject(DEPTNO=[$0], NAME=[$1], ID=[$2], NAME0=[$3], DEPTNO0=[$4])\n" +
-                    "    LogicalJoin(condition=[AND(=($0, $4), =($3, $1))], joinType=[inner])\n" +
-                    "      IgniteLogicalTableScan(table=[[PUBLIC, DEPT]])\n" +
-                    "      IgniteLogicalTableScan(table=[[PUBLIC, EMP]])\n",
-                RelOptUtil.toString(rel));
-=======
->>>>>>> 22d01ddd
 
             // Transformation chain
             RelTraitSet desired = rel.getTraitSet()
@@ -3007,20 +2944,9 @@
                 .replace(IgniteDistributions.single())
                 .simplify();
 
-<<<<<<< HEAD
-            RelNode phys = planner.transform(PlannerPhase.OPTIMIZATION, desired, rel);
-
-            assertNotNull(phys);
-            assertEquals("" +
-                    "IgniteMergeJoin(condition=[AND(=($0, $4), =($3, $1))], joinType=[inner])\n" +
-                    "  IgniteIndexScan(table=[[PUBLIC, DEPT]], index=[dep_idx])\n" +
-                    "  IgniteIndexScan(table=[[PUBLIC, EMP]], index=[emp_idx])\n",
-                RelOptUtil.toString(phys));
-=======
             planner.setDisabledRules(ImmutableSet.copyOf(disabledRules));
 
             return planner.transform(PlannerPhase.OPTIMIZATION, desired, rel);
->>>>>>> 22d01ddd
         }
     }
 
@@ -3084,13 +3010,10 @@
         /** */
         private TestTable(RelDataType type, RewindabilityTrait rewindable, double rowCnt) {
             protoType = RelDataTypeImpl.proto(type);
-<<<<<<< HEAD
-=======
             this.rewindable = rewindable;
             this.rowCnt = rowCnt;
 
             addIndex(new IgniteIndex(RelCollations.of(), "PK", null, this));
->>>>>>> 22d01ddd
         }
 
         /** {@inheritDoc} */
@@ -3106,11 +3029,7 @@
         @Override public IgniteLogicalIndexScan toRel(RelOptCluster cluster, RelOptTable relOptTbl, String idxName) {
             RelTraitSet traitSet = cluster.traitSetOf(Convention.NONE)
                 .replaceIf(DistributionTraitDef.INSTANCE, this::distribution)
-<<<<<<< HEAD
-                .replaceIf(RewindabilityTraitDef.INSTANCE, () -> RewindabilityTrait.REWINDABLE)
-=======
                 .replaceIf(RewindabilityTraitDef.INSTANCE, () -> rewindable)
->>>>>>> 22d01ddd
                 .replaceIf(RelCollationTraitDef.INSTANCE, getIndex(idxName)::collation);
 
             return IgniteLogicalIndexScan.create(cluster, traitSet, relOptTbl, idxName, null, null, null);
