--- conflicted
+++ resolved
@@ -2657,7 +2657,6 @@
         }
     }
 
-<<<<<<< HEAD
     @Test
     public void testMergeJoin() throws Exception {
         IgniteTypeFactory f = new IgniteTypeFactory(IgniteTypeSystem.INSTANCE);
@@ -2683,164 +2682,27 @@
                 .build()) {
 
             @Override public IgniteDistribution distribution() {
-=======
-    /**
-     * @throws Exception If failed.
-     */
-    @Test
-    public void tableSpoolDistributed() throws Exception {
-        IgniteTypeFactory f = new IgniteTypeFactory(IgniteTypeSystem.INSTANCE);
-
-        TestTable t0 = new TestTable(
-            new RelDataTypeFactory.Builder(f)
-                .add("ID", f.createJavaType(Integer.class))
-                .add("JID", f.createJavaType(Integer.class))
-                .add("VAL", f.createJavaType(String.class))
-                .build()) {
-
-            @Override public IgniteDistribution distribution() {
-                return IgniteDistributions.affinity(0, "T0", "hash");
-            }
-        };
-
-        TestTable t1 = new TestTable(
-            new RelDataTypeFactory.Builder(f)
-                .add("ID", f.createJavaType(Integer.class))
-                .add("JID", f.createJavaType(Integer.class))
-                .add("VAL", f.createJavaType(String.class))
-                .build()) {
-
-            @Override public IgniteDistribution distribution() {
-                return IgniteDistributions.affinity(0, "T1", "hash");
-            }
-        };
+                return IgniteDistributions.broadcast();
+            }
+        };
+
+        dept.addIndex(new IgniteIndex(RelCollations.of(ImmutableIntList.of(1, 0)), "dep_idx", null, dept));
 
         IgniteSchema publicSchema = new IgniteSchema("PUBLIC");
 
-        publicSchema.addTable("T0", t0);
-        publicSchema.addTable("T1", t1);
+        publicSchema.addTable("EMP", emp);
+        publicSchema.addTable("DEPT", dept);
 
         SchemaPlus schema = createRootSchema(false)
             .add("PUBLIC", publicSchema);
 
-        String sql = "select * " +
-            "from t0 " +
-            "join t1 on t0.jid = t1.jid";
-
-        RelNode phys = physicalPlan(sql, publicSchema, "NestedLoopJoinConverter");
-
-        assertNotNull(phys);
-
-        AtomicInteger spoolCnt = new AtomicInteger();
-
-        phys.childrenAccept(
-            new RelVisitor() {
-                @Override public void visit(RelNode node, int ordinal, RelNode parent) {
-                    if (node instanceof IgniteTableSpool)
-                        spoolCnt.incrementAndGet();
-
-                    super.visit(node, ordinal, parent);
-                }
-            }
-        );
-
-        assertEquals(1, spoolCnt.get());
-    }
-
-    /**
-     * @throws Exception If failed.
-     */
-    @Test
-    public void tableSpoolBroadcastNotRewindable() throws Exception {
-        IgniteTypeFactory f = new IgniteTypeFactory(IgniteTypeSystem.INSTANCE);
-
-        TestTable t0 = new TestTable(
-            new RelDataTypeFactory.Builder(f)
-                .add("ID", f.createJavaType(Integer.class))
-                .add("JID", f.createJavaType(Integer.class))
-                .add("VAL", f.createJavaType(String.class))
-                .build(),
-            RewindabilityTrait.ONE_WAY) {
-
-            @Override public IgniteDistribution distribution() {
->>>>>>> c84c3cf3
-                return IgniteDistributions.broadcast();
-            }
-        };
-
-<<<<<<< HEAD
-        dept.addIndex(new IgniteIndex(RelCollations.of(ImmutableIntList.of(1, 0)), "dep_idx", null, dept));
-
-        IgniteSchema publicSchema = new IgniteSchema("PUBLIC");
-
-        publicSchema.addTable("EMP", emp);
-        publicSchema.addTable("DEPT", dept);
-=======
-        TestTable t1 = new TestTable(
-            new RelDataTypeFactory.Builder(f)
-                .add("ID", f.createJavaType(Integer.class))
-                .add("JID", f.createJavaType(Integer.class))
-                .add("VAL", f.createJavaType(String.class))
-                .build(),
-            RewindabilityTrait.ONE_WAY) {
-
-            @Override public IgniteDistribution distribution() {
-                return IgniteDistributions.broadcast();
-            }
-        };
-
-        IgniteSchema publicSchema = new IgniteSchema("PUBLIC");
-
-        publicSchema.addTable("T0", t0);
-        publicSchema.addTable("T1", t1);
->>>>>>> c84c3cf3
-
-        SchemaPlus schema = createRootSchema(false)
-            .add("PUBLIC", publicSchema);
-
-<<<<<<< HEAD
         String sql = "select * from dept d join emp e on d.deptno = e.deptno and e.name = d.name order by e.name, d.deptno";
-=======
-        String sql = "select * " +
-            "from t0 " +
-            "join t1 on t0.jid = t1.jid";
-
-        RelNode phys = physicalPlan(sql, publicSchema, "NestedLoopJoinConverter");
-
-        assertNotNull(phys);
-
-        AtomicInteger spoolCnt = new AtomicInteger();
-
-        phys.childrenAccept(
-            new RelVisitor() {
-                @Override public void visit(RelNode node, int ordinal, RelNode parent) {
-                    if (node instanceof IgniteTableSpool)
-                        spoolCnt.incrementAndGet();
-
-                    super.visit(node, ordinal, parent);
-                }
-            }
-        );
-
-        assertEquals(1, spoolCnt.get());
-    }
-
-    /** */
-    private IgniteRel physicalPlan(String sql, IgniteSchema publicSchema, String... disabledRules) throws Exception {
-        SchemaPlus schema = createRootSchema(false)
-            .add("PUBLIC", publicSchema);
->>>>>>> c84c3cf3
 
         RelTraitDef<?>[] traitDefs = {
             DistributionTraitDef.INSTANCE,
             ConventionTraitDef.INSTANCE,
             RelCollationTraitDef.INSTANCE,
-<<<<<<< HEAD
             RewindabilityTraitDef.INSTANCE
-=======
-            RewindabilityTraitDef.INSTANCE,
-            CorrelationTraitDef.INSTANCE
->>>>>>> c84c3cf3
         };
 
         PlanningContext ctx = PlanningContext.builder()
@@ -2856,11 +2718,6 @@
             .topologyVersion(AffinityTopologyVersion.NONE)
             .build();
 
-<<<<<<< HEAD
-=======
-        RelRoot relRoot;
-
->>>>>>> c84c3cf3
         try (IgnitePlanner planner = ctx.planner()) {
             assertNotNull(planner);
 
@@ -2875,16 +2732,11 @@
             sqlNode = planner.validate(sqlNode);
 
             // Convert to Relational operators graph
-<<<<<<< HEAD
             RelRoot relRoot = planner.rel(sqlNode);
-=======
-            relRoot = planner.rel(sqlNode);
->>>>>>> c84c3cf3
 
             RelNode rel = relRoot.rel;
 
             assertNotNull(rel);
-<<<<<<< HEAD
             assertEquals("" +
                     "LogicalSort(sort0=[$3], sort1=[$0], dir0=[ASC], dir1=[ASC])\n" +
                     "  LogicalProject(DEPTNO=[$0], NAME=[$1], ID=[$2], NAME0=[$3], DEPTNO0=[$4])\n" +
@@ -2895,16 +2747,10 @@
 
             // Transformation chain
             RelTraitSet desired = rel.getTraitSet()
-=======
-
-            // Transformation chain
-            RelTraitSet desired = rel.getCluster().traitSet()
->>>>>>> c84c3cf3
                 .replace(IgniteConvention.INSTANCE)
                 .replace(IgniteDistributions.single())
                 .simplify();
 
-<<<<<<< HEAD
             RelNode phys = planner.transform(PlannerPhase.OPTIMIZATION, desired, rel);
 
             assertNotNull(phys);
@@ -2913,11 +2759,194 @@
                     "  IgniteIndexScan(table=[[PUBLIC, DEPT]], index=[dep_idx])\n" +
                     "  IgniteIndexScan(table=[[PUBLIC, EMP]], index=[emp_idx])\n",
                 RelOptUtil.toString(phys));
-=======
+        }
+    }
+
+    /**
+     * @throws Exception If failed.
+     */
+    @Test
+    public void tableSpoolDistributed() throws Exception {
+        IgniteTypeFactory f = new IgniteTypeFactory(IgniteTypeSystem.INSTANCE);
+
+        TestTable t0 = new TestTable(
+            new RelDataTypeFactory.Builder(f)
+                .add("ID", f.createJavaType(Integer.class))
+                .add("JID", f.createJavaType(Integer.class))
+                .add("VAL", f.createJavaType(String.class))
+                .build()) {
+
+            @Override public IgniteDistribution distribution() {
+                return IgniteDistributions.affinity(0, "T0", "hash");
+            }
+        };
+
+        TestTable t1 = new TestTable(
+            new RelDataTypeFactory.Builder(f)
+                .add("ID", f.createJavaType(Integer.class))
+                .add("JID", f.createJavaType(Integer.class))
+                .add("VAL", f.createJavaType(String.class))
+                .build()) {
+
+            @Override public IgniteDistribution distribution() {
+                return IgniteDistributions.affinity(0, "T1", "hash");
+            }
+        };
+
+        IgniteSchema publicSchema = new IgniteSchema("PUBLIC");
+
+        publicSchema.addTable("T0", t0);
+        publicSchema.addTable("T1", t1);
+
+        SchemaPlus schema = createRootSchema(false)
+            .add("PUBLIC", publicSchema);
+
+        String sql = "select * " +
+            "from t0 " +
+            "join t1 on t0.jid = t1.jid";
+
+        RelNode phys = physicalPlan(sql, publicSchema, "NestedLoopJoinConverter");
+
+        assertNotNull(phys);
+
+        AtomicInteger spoolCnt = new AtomicInteger();
+
+        phys.childrenAccept(
+            new RelVisitor() {
+                @Override public void visit(RelNode node, int ordinal, RelNode parent) {
+                    if (node instanceof IgniteTableSpool)
+                        spoolCnt.incrementAndGet();
+
+                    super.visit(node, ordinal, parent);
+                }
+            }
+        );
+
+        assertEquals(1, spoolCnt.get());
+    }
+
+    /**
+     * @throws Exception If failed.
+     */
+    @Test
+    public void tableSpoolBroadcastNotRewindable() throws Exception {
+        IgniteTypeFactory f = new IgniteTypeFactory(IgniteTypeSystem.INSTANCE);
+
+        TestTable t0 = new TestTable(
+            new RelDataTypeFactory.Builder(f)
+                .add("ID", f.createJavaType(Integer.class))
+                .add("JID", f.createJavaType(Integer.class))
+                .add("VAL", f.createJavaType(String.class))
+                .build(),
+            RewindabilityTrait.ONE_WAY) {
+
+            @Override public IgniteDistribution distribution() {
+                return IgniteDistributions.broadcast();
+            }
+        };
+
+        TestTable t1 = new TestTable(
+            new RelDataTypeFactory.Builder(f)
+                .add("ID", f.createJavaType(Integer.class))
+                .add("JID", f.createJavaType(Integer.class))
+                .add("VAL", f.createJavaType(String.class))
+                .build(),
+            RewindabilityTrait.ONE_WAY) {
+
+            @Override public IgniteDistribution distribution() {
+                return IgniteDistributions.broadcast();
+            }
+        };
+
+        IgniteSchema publicSchema = new IgniteSchema("PUBLIC");
+
+        publicSchema.addTable("T0", t0);
+        publicSchema.addTable("T1", t1);
+
+        SchemaPlus schema = createRootSchema(false)
+            .add("PUBLIC", publicSchema);
+
+        String sql = "select * " +
+            "from t0 " +
+            "join t1 on t0.jid = t1.jid";
+
+        RelNode phys = physicalPlan(sql, publicSchema, "NestedLoopJoinConverter");
+
+        assertNotNull(phys);
+
+        AtomicInteger spoolCnt = new AtomicInteger();
+
+        phys.childrenAccept(
+            new RelVisitor() {
+                @Override public void visit(RelNode node, int ordinal, RelNode parent) {
+                    if (node instanceof IgniteTableSpool)
+                        spoolCnt.incrementAndGet();
+
+                    super.visit(node, ordinal, parent);
+                }
+            }
+        );
+
+        assertEquals(1, spoolCnt.get());
+    }
+
+    /** */
+    private IgniteRel physicalPlan(String sql, IgniteSchema publicSchema, String... disabledRules) throws Exception {
+        SchemaPlus schema = createRootSchema(false)
+            .add("PUBLIC", publicSchema);
+
+        RelTraitDef<?>[] traitDefs = {
+            DistributionTraitDef.INSTANCE,
+            ConventionTraitDef.INSTANCE,
+            RelCollationTraitDef.INSTANCE,
+            RewindabilityTraitDef.INSTANCE,
+            CorrelationTraitDef.INSTANCE
+        };
+
+        PlanningContext ctx = PlanningContext.builder()
+            .localNodeId(F.first(nodes))
+            .originatingNodeId(F.first(nodes))
+            .parentContext(Contexts.empty())
+            .frameworkConfig(newConfigBuilder(FRAMEWORK_CONFIG)
+                .defaultSchema(schema)
+                .traitDefs(traitDefs)
+                .build())
+            .logger(log)
+            .query(sql)
+            .topologyVersion(AffinityTopologyVersion.NONE)
+            .build();
+
+        RelRoot relRoot;
+
+        try (IgnitePlanner planner = ctx.planner()) {
+            assertNotNull(planner);
+
+            String qry = ctx.query();
+
+            assertNotNull(qry);
+
+            // Parse
+            SqlNode sqlNode = planner.parse(qry);
+
+            // Validate
+            sqlNode = planner.validate(sqlNode);
+
+            // Convert to Relational operators graph
+            relRoot = planner.rel(sqlNode);
+
+            RelNode rel = relRoot.rel;
+
+            assertNotNull(rel);
+
+            // Transformation chain
+            RelTraitSet desired = rel.getCluster().traitSet()
+                .replace(IgniteConvention.INSTANCE)
+                .replace(IgniteDistributions.single())
+                .simplify();
+
             planner.setDisabledRules(ImmutableSet.copyOf(disabledRules));
 
             return planner.transform(PlannerPhase.OPTIMIZATION, desired, rel);
->>>>>>> c84c3cf3
         }
     }
 
@@ -2982,13 +3011,10 @@
         /** */
         private TestTable(RelDataType type, RewindabilityTrait rewindable, double rowCnt) {
             protoType = RelDataTypeImpl.proto(type);
-<<<<<<< HEAD
-=======
             this.rewindable = rewindable;
             this.rowCnt = rowCnt;
 
             addIndex(new IgniteIndex(null, "PK", null, this));
->>>>>>> c84c3cf3
         }
 
         /** {@inheritDoc} */
@@ -3004,7 +3030,7 @@
         @Override public IgniteLogicalIndexScan toRel(RelOptCluster cluster, RelOptTable relOptTbl, String idxName) {
             RelTraitSet traitSet = cluster.traitSetOf(Convention.NONE)
                 .replaceIf(DistributionTraitDef.INSTANCE, this::distribution)
-                .replaceIf(RewindabilityTraitDef.INSTANCE, () -> RewindabilityTrait.REWINDABLE)
+                .replaceIf(RewindabilityTraitDef.INSTANCE, () -> rewindable)
                 .replaceIf(RelCollationTraitDef.INSTANCE, getIndex(idxName)::collation);
 
             return IgniteLogicalIndexScan.create(cluster, traitSet, relOptTbl, idxName, null, null, null);
