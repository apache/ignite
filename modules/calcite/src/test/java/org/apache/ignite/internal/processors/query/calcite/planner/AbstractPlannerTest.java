--- conflicted
+++ resolved
@@ -666,7 +666,6 @@
     }
 
     /** */
-<<<<<<< HEAD
     public static class TestTable implements IgniteCacheTable {
         /** */
         private final String name;
@@ -851,8 +850,6 @@
     }
 
     /** */
-=======
->>>>>>> c896db0b
     static class TestTableDescriptor implements CacheTableDescriptor {
         /** */
         private final Supplier<IgniteDistribution> distributionSupp;
