/*
 * Licensed to the Apache Software Foundation (ASF) under one or more
 * contributor license agreements.  See the NOTICE file distributed with
 * this work for additional information regarding copyright ownership.
 * The ASF licenses this file to You under the Apache License, Version 2.0
 * (the "License"); you may not use this file except in compliance with
 * the License.  You may obtain a copy of the License at
 *
 *      http://www.apache.org/licenses/LICENSE-2.0
 *
 * Unless required by applicable law or agreed to in writing, software
 * distributed under the License is distributed on an "AS IS" BASIS,
 * WITHOUT WARRANTIES OR CONDITIONS OF ANY KIND, either express or implied.
 * See the License for the specific language governing permissions and
 * limitations under the License.
 */

package org.apache.ignite.internal.processors.query.calcite.planner;

import java.lang.reflect.Type;
import java.util.ArrayList;
import java.util.Collections;
import java.util.HashMap;
import java.util.List;
import java.util.Map;
import java.util.UUID;
import java.util.function.BiFunction;
import java.util.function.Function;
import java.util.function.Predicate;
import java.util.function.Supplier;
import java.util.stream.Collectors;

import com.google.common.collect.ImmutableSet;
import org.apache.calcite.config.CalciteConnectionConfig;
import org.apache.calcite.plan.Contexts;
import org.apache.calcite.plan.ConventionTraitDef;
import org.apache.calcite.plan.RelOptCluster;
import org.apache.calcite.plan.RelOptTable;
import org.apache.calcite.plan.RelOptUtil;
import org.apache.calcite.plan.RelTraitDef;
import org.apache.calcite.plan.RelTraitSet;
import org.apache.calcite.rel.AbstractRelNode;
import org.apache.calcite.rel.RelCollation;
import org.apache.calcite.rel.RelCollationTraitDef;
import org.apache.calcite.rel.RelDistribution;
import org.apache.calcite.rel.RelNode;
import org.apache.calcite.rel.RelReferentialConstraint;
import org.apache.calcite.rel.RelRoot;
import org.apache.calcite.rel.RelVisitor;
import org.apache.calcite.rel.core.TableModify;
import org.apache.calcite.rel.type.RelDataType;
import org.apache.calcite.rel.type.RelDataTypeFactory;
import org.apache.calcite.rel.type.RelDataTypeField;
import org.apache.calcite.rel.type.RelDataTypeImpl;
import org.apache.calcite.rel.type.RelProtoDataType;
import org.apache.calcite.rex.RexNode;
import org.apache.calcite.schema.ColumnStrategy;
import org.apache.calcite.schema.Schema;
import org.apache.calcite.schema.SchemaPlus;
import org.apache.calcite.schema.Statistic;
import org.apache.calcite.sql.SqlCall;
import org.apache.calcite.sql.SqlExplainLevel;
import org.apache.calcite.sql.SqlFunction;
import org.apache.calcite.sql.SqlNode;
import org.apache.calcite.sql2rel.InitializerContext;
import org.apache.calcite.util.ImmutableBitSet;
import org.apache.calcite.util.Util;
import org.apache.ignite.IgniteCheckedException;
import org.apache.ignite.cluster.ClusterNode;
import org.apache.ignite.failure.FailureContext;
import org.apache.ignite.internal.cache.query.index.Index;
import org.apache.ignite.internal.processors.affinity.AffinityTopologyVersion;
import org.apache.ignite.internal.processors.cache.GridCacheContext;
import org.apache.ignite.internal.processors.cache.GridCacheContextInfo;
import org.apache.ignite.internal.processors.cache.persistence.CacheDataRow;
import org.apache.ignite.internal.processors.failure.FailureProcessor;
import org.apache.ignite.internal.processors.query.GridQueryTypeDescriptor;
import org.apache.ignite.internal.processors.query.calcite.exec.ExecutionContext;
import org.apache.ignite.internal.processors.query.calcite.exec.PlannerHelper;
import org.apache.ignite.internal.processors.query.calcite.exec.QueryTaskExecutorImpl;
import org.apache.ignite.internal.processors.query.calcite.exec.RowHandler;
import org.apache.ignite.internal.processors.query.calcite.externalize.RelJsonReader;
import org.apache.ignite.internal.processors.query.calcite.message.CalciteMessage;
import org.apache.ignite.internal.processors.query.calcite.message.MessageServiceImpl;
import org.apache.ignite.internal.processors.query.calcite.message.TestIoManager;
import org.apache.ignite.internal.processors.query.calcite.metadata.ColocationGroup;
import org.apache.ignite.internal.processors.query.calcite.prepare.Cloner;
import org.apache.ignite.internal.processors.query.calcite.prepare.Fragment;
import org.apache.ignite.internal.processors.query.calcite.prepare.IgnitePlanner;
import org.apache.ignite.internal.processors.query.calcite.prepare.PlanningContext;
import org.apache.ignite.internal.processors.query.calcite.prepare.Splitter;
import org.apache.ignite.internal.processors.query.calcite.rel.IgniteRel;
import org.apache.ignite.internal.processors.query.calcite.rel.IgniteTableScan;
import org.apache.ignite.internal.processors.query.calcite.rel.logical.IgniteLogicalIndexScan;
import org.apache.ignite.internal.processors.query.calcite.rel.logical.IgniteLogicalTableScan;
import org.apache.ignite.internal.processors.query.calcite.schema.ColumnDescriptor;
import org.apache.ignite.internal.processors.query.calcite.schema.IgniteIndex;
import org.apache.ignite.internal.processors.query.calcite.schema.IgniteSchema;
import org.apache.ignite.internal.processors.query.calcite.schema.IgniteStatisticsImpl;
import org.apache.ignite.internal.processors.query.calcite.schema.IgniteTable;
import org.apache.ignite.internal.processors.query.calcite.schema.TableDescriptor;
import org.apache.ignite.internal.processors.query.calcite.trait.CorrelationTraitDef;
import org.apache.ignite.internal.processors.query.calcite.trait.DistributionTraitDef;
import org.apache.ignite.internal.processors.query.calcite.trait.IgniteDistribution;
import org.apache.ignite.internal.processors.query.calcite.trait.RewindabilityTraitDef;
import org.apache.ignite.internal.processors.query.calcite.type.IgniteTypeFactory;
import org.apache.ignite.internal.processors.query.calcite.type.IgniteTypeSystem;
import org.apache.ignite.internal.processors.query.stat.ObjectStatisticsImpl;
import org.apache.ignite.internal.util.typedef.F;
import org.apache.ignite.lang.IgniteBiTuple;
import org.apache.ignite.plugin.extensions.communication.Message;
import org.apache.ignite.testframework.GridTestUtils;
import org.apache.ignite.testframework.junits.GridTestKernalContext;
import org.apache.ignite.testframework.junits.common.GridCommonAbstractTest;
import org.jetbrains.annotations.NotNull;
import org.jetbrains.annotations.Nullable;
import org.junit.After;
import org.junit.Before;

import static org.apache.calcite.tools.Frameworks.createRootSchema;
import static org.apache.calcite.tools.Frameworks.newConfigBuilder;
import static org.apache.ignite.internal.processors.query.calcite.CalciteQueryProcessor.FRAMEWORK_CONFIG;
import static org.apache.ignite.internal.processors.query.calcite.externalize.RelJsonWriter.toJson;

/**
 *
 */
//@WithSystemProperty(key = "calcite.debug", value = "true")
@SuppressWarnings({"TooBroadScope", "FieldCanBeLocal", "TypeMayBeWeakened"})
public abstract class AbstractPlannerTest extends GridCommonAbstractTest {
    /** */
    protected static final IgniteTypeFactory TYPE_FACTORY = new IgniteTypeFactory(IgniteTypeSystem.INSTANCE);

    /** */
    protected static final int DEFAULT_TBL_SIZE = 500_000;

    /** */
    protected List<UUID> nodes;

    /** */
    protected List<QueryTaskExecutorImpl> executors;

    /** */
    protected volatile Throwable lastE;

    /** Last error message. */
    private String lastErrorMsg;

    /** */
    @Before
    public void setup() {
        nodes = new ArrayList<>(4);

        for (int i = 0; i < 4; i++)
            nodes.add(UUID.randomUUID());
    }

    /** */
    @After
    public void tearDown() throws Throwable {
        if (!F.isEmpty(executors))
            executors.forEach(QueryTaskExecutorImpl::tearDown);

        if (lastE != null)
            throw lastE;
    }

    /** */
    interface TestVisitor {
        /** */
        public void visit(RelNode node, int ordinal, RelNode parent);
    }

    /** */
    public static class TestRelVisitor extends RelVisitor {
        /** */
        final TestVisitor v;

        /** */
        TestRelVisitor(TestVisitor v) {
            this.v = v;
        }

        /** {@inheritDoc} */
        @Override public void visit(RelNode node, int ordinal, RelNode parent) {
            v.visit(node, ordinal, parent);

            super.visit(node, ordinal, parent);
        }
    }

    /** */
    protected static void relTreeVisit(RelNode n, TestVisitor v) {
        v.visit(n, -1, null);

        n.childrenAccept(new TestRelVisitor(v));
    }

    /** */
    public static <T extends RelNode> T findFirstNode(RelNode plan, Predicate<RelNode> pred) {
        return F.first(findNodes(plan, pred));
    }

    /** */
    public static <T extends RelNode> List<T> findNodes(RelNode plan, Predicate<RelNode> pred) {
        List<T> ret = new ArrayList<>();

        if (pred.test(plan))
            ret.add((T)plan);

        plan.childrenAccept(
            new RelVisitor() {
                @Override public void visit(RelNode node, int ordinal, RelNode parent) {
                    if (pred.test(node))
                        ret.add((T)node);

                    super.visit(node, ordinal, parent);
                }
            }
        );

        return ret;
    }

    /** */
    public static <T extends RelNode> Predicate<RelNode> byClass(Class<T> cls) {
        return cls::isInstance;
    }

    /** */
    public static <T extends RelNode> Predicate<RelNode> byClass(Class<T> cls, Predicate<RelNode> pred) {
        return node -> cls.isInstance(node) && pred.test(node);
    }

    /** */
    protected PlanningContext plannerCtx(String sql, IgniteSchema publicSchema, String... disabledRules) {
        SchemaPlus schema = createRootSchema(false)
            .add("PUBLIC", publicSchema);

        RelTraitDef<?>[] traitDefs = {
            DistributionTraitDef.INSTANCE,
            ConventionTraitDef.INSTANCE,
            RelCollationTraitDef.INSTANCE,
            RewindabilityTraitDef.INSTANCE,
            CorrelationTraitDef.INSTANCE
        };

        PlanningContext ctx = PlanningContext.builder()
            .localNodeId(F.first(nodes))
            .originatingNodeId(F.first(nodes))
            .parentContext(Contexts.empty())
            .frameworkConfig(newConfigBuilder(FRAMEWORK_CONFIG)
                .defaultSchema(schema)
                .traitDefs(traitDefs)
                .build())
            .logger(log)
            .query(sql)
            .topologyVersion(AffinityTopologyVersion.NONE)
            .build();

        IgnitePlanner planner = ctx.planner();

        assertNotNull(planner);

        planner.setDisabledRules(ImmutableSet.copyOf(disabledRules));

        return ctx;
    }

    /** */
    protected IgniteRel physicalPlan(String sql, IgniteSchema publicSchema, String... disabledRules) throws Exception {
        return physicalPlan(sql, plannerCtx(sql, publicSchema, disabledRules));
    }

    protected IgniteRel physicalPlan(String sql, PlanningContext ctx) throws Exception {
        try (IgnitePlanner planner = ctx.planner()) {
            assertNotNull(planner);

            String qry = ctx.query();

            assertNotNull(qry);

            // Parse
            SqlNode sqlNode = planner.parse(qry);

            // Validate
            sqlNode = planner.validate(sqlNode);

            try {
                IgniteRel rel = PlannerHelper.optimize(sqlNode, planner, log);

//                System.out.println(RelOptUtil.toString(rel));

                return rel;
            }
            catch (Throwable ex) {
                System.err.println(planner.dump());

                throw ex;
            }
        }
    }

    /** */
    protected RelNode originalLogicalTree(String sql, IgniteSchema publicSchema, String... disabledRules) throws Exception {
        SchemaPlus schema = createRootSchema(false)
            .add("PUBLIC", publicSchema);

        RelTraitDef<?>[] traitDefs = {
            DistributionTraitDef.INSTANCE,
            ConventionTraitDef.INSTANCE,
            RelCollationTraitDef.INSTANCE,
            RewindabilityTraitDef.INSTANCE,
            CorrelationTraitDef.INSTANCE
        };

        PlanningContext ctx = PlanningContext.builder()
            .localNodeId(F.first(nodes))
            .originatingNodeId(F.first(nodes))
            .parentContext(Contexts.empty())
            .frameworkConfig(newConfigBuilder(FRAMEWORK_CONFIG)
                .defaultSchema(schema)
                .traitDefs(traitDefs)
                .build())
            .logger(log)
            .query(sql)
            .topologyVersion(AffinityTopologyVersion.NONE)
            .build();

        RelRoot relRoot;

        try (IgnitePlanner planner = ctx.planner()) {
            assertNotNull(planner);

            String qry = ctx.query();

            assertNotNull(qry);

            // Parse
            SqlNode sqlNode = planner.parse(qry);

            // Validate
            sqlNode = planner.validate(sqlNode);

            // Convert to Relational operators graph
            relRoot = planner.rel(sqlNode);

            RelNode rel = relRoot.rel;

            assertNotNull(rel);

            return rel;
        }
    }

    /** */
    protected void checkSplitAndSerialization(IgniteRel rel, IgniteSchema publicSchema) {
        assertNotNull(rel);

        rel = Cloner.clone(rel);

        SchemaPlus schema = createRootSchema(false)
            .add("PUBLIC", publicSchema);

        List<Fragment> fragments = new Splitter().go(rel);
        List<String> serialized = new ArrayList<>(fragments.size());

        for (Fragment fragment : fragments)
            serialized.add(toJson(fragment.root()));

        assertNotNull(serialized);

        RelTraitDef<?>[] traitDefs = {
            DistributionTraitDef.INSTANCE,
            ConventionTraitDef.INSTANCE,
            RelCollationTraitDef.INSTANCE,
            RewindabilityTraitDef.INSTANCE,
            CorrelationTraitDef.INSTANCE
        };

        PlanningContext ctx = PlanningContext.builder()
            .localNodeId(F.first(nodes))
            .originatingNodeId(F.first(nodes))
            .parentContext(Contexts.empty())
            .frameworkConfig(newConfigBuilder(FRAMEWORK_CONFIG)
                .defaultSchema(schema)
                .traitDefs(traitDefs)
                .build())
            .logger(log)
            .topologyVersion(AffinityTopologyVersion.NONE)
            .build();

        List<RelNode> deserializedNodes = new ArrayList<>();

        try (IgnitePlanner ignored = ctx.planner()) {
            for (String s : serialized) {
                RelJsonReader reader = new RelJsonReader(ctx.cluster(), ctx.catalogReader());
                deserializedNodes.add(reader.read(s));
            }
        }

        List<RelNode> expectedRels = fragments.stream()
            .map(Fragment::root)
            .collect(Collectors.toList());

        assertEquals("Invalid deserialization fragments count", expectedRels.size(), deserializedNodes.size());

        for (int i = 0; i < expectedRels.size(); ++i) {
            RelNode expected = expectedRels.get(i);
            RelNode deserialized = deserializedNodes.get(i);

            clearTraits(expected);
            clearTraits(deserialized);

            if (!expected.deepEquals(deserialized))
            assertTrue(
                "Invalid serialization / deserialization.\n" +
                    "Expected:\n" + RelOptUtil.toString(expected) +
                    "Deserialized:\n" + RelOptUtil.toString(deserialized),
                expected.deepEquals(deserialized)
            );
        }
    }

    /** */
    protected void clearTraits(RelNode rel) {
        GridTestUtils.setFieldValue(rel, AbstractRelNode.class, "traitSet", RelTraitSet.createEmpty());
        rel.getInputs().forEach(this::clearTraits);
    }

    /** */
    protected List<UUID> intermediateMapping(@NotNull AffinityTopologyVersion topVer, boolean single,
        @Nullable Predicate<ClusterNode> filter) {
        return single ? select(nodes, 0) : select(nodes, 0, 1, 2, 3);
    }

    /** */
    public static <T> List<T> select(List<T> src, int... idxs) {
        ArrayList<T> res = new ArrayList<>(idxs.length);

        for (int idx : idxs)
            res.add(src.get(idx));

        return res;
    }

    /** */
    protected <Row> Row row(ExecutionContext<Row> ctx, ImmutableBitSet requiredColumns, Object... fields) {
        Type[] types = new Type[fields.length];
        for (int i = 0; i < fields.length; i++)
            types[i] = fields[i] == null ? Object.class : fields[i].getClass();

        if (requiredColumns == null) {
            for (int i = 0; i < fields.length; i++)
                types[i] = fields[i] == null ? Object.class : fields[i].getClass();
        }
        else {
            for (int i = 0, j = requiredColumns.nextSetBit(0); j != -1; j = requiredColumns.nextSetBit(j + 1), i++)
                types[i] = fields[i] == null ? Object.class : fields[i].getClass();
        }

        return ctx.rowHandler().factory(types).create(fields);
    }

    /** */
    protected static void createTable(IgniteSchema schema, String name, RelDataType type, IgniteDistribution distr,
        List<List<UUID>> assignment) {
        TestTable table = new TestTable(type) {
            @Override public ColocationGroup colocationGroup(PlanningContext ctx) {
                if (F.isEmpty(assignment))
                    return super.colocationGroup(ctx);
                else
                    return ColocationGroup.forAssignments(assignment);
            }

            @Override public IgniteDistribution distribution() {
                return distr;
            }

            @Override public String name() {
                return name;
            }
        };

        schema.addTable(name, table);
    }

    /** */
    protected <T extends RelNode> void assertPlan(String sql, IgniteSchema schema, Predicate<T> predicate,
        String... disabledRules) throws Exception {
        IgniteRel plan = physicalPlan(sql, schema, disabledRules);

        checkSplitAndSerialization(plan, schema);

        if (!predicate.test((T)plan)) {
            String invalidPlanMsg = "Invalid plan (" + lastErrorMsg + "):\n" +
                RelOptUtil.toString(plan, SqlExplainLevel.ALL_ATTRIBUTES);

            fail(invalidPlanMsg);
        }
    }

    /**
     * Predicate builder for "Instance of class" condition.
     */
    protected <T extends RelNode> Predicate<T> isInstanceOf(Class<T> cls) {
        return node -> {
            if (cls.isInstance(node))
                return true;

            lastErrorMsg = "Unexpected node class [node=" + node + ", cls=" + cls.getSimpleName() + ']';

            return false;
        };
    }

    /**
     * Predicate builder for "Table scan with given name" condition.
     */
    protected <T extends RelNode> Predicate<IgniteTableScan> isTableScan(String tableName) {
        return isInstanceOf(IgniteTableScan.class).and(
            n -> {
                String scanTableName = Util.last(n.getTable().getQualifiedName());

                if (tableName.equalsIgnoreCase(scanTableName))
                    return true;

                lastErrorMsg = "Unexpected table name [exp=" + tableName + ", act=" + scanTableName + ']';

                return false;
            });
    }

    /**
     * Predicate builder for "Any child satisfy predicate" condition.
     */
    protected <T extends RelNode> Predicate<RelNode> hasChildThat(Predicate<T> predicate) {
        return new Predicate<RelNode>() {
            public boolean checkRecursively(RelNode node) {
                if (predicate.test((T)node))
                    return true;

                for (RelNode input : node.getInputs()) {
                    if (checkRecursively(input))
                        return true;
                }

                return false;
            }

            @Override public boolean test(RelNode node) {
                for (RelNode input : node.getInputs()) {
                    if (checkRecursively(input))
                        return true;
                }

                lastErrorMsg = "Not found child for defined condition [node=" + node + ']';

                return false;
            }
        };
    }

    /**
     * Predicate builder for "Current node or any child satisfy predicate" condition.
     */
    protected Predicate<RelNode> nodeOrAnyChild(Predicate<? extends RelNode> predicate) {
        return (Predicate<RelNode>)predicate.or(hasChildThat(predicate));
    }

    /**
     * Predicate builder for "Input with given index satisfy predicate" condition.
     */
    protected <T extends RelNode> Predicate<RelNode> input(int idx, Predicate<T> predicate) {
        return node -> {
            if (F.size(node.getInputs()) <= idx) {
                lastErrorMsg = "No input for node [idx=" + idx + ", node=" + node + ']';

                return false;
            }

            return predicate.test((T)node.getInput(idx));
        };
    }

    /**
     * Creates test table with given params.
     *
     * @param name Name of the table.
     * @param distr Distribution of the table.
     * @param fields List of the required fields. Every odd item should be a string
     *               representing a column name, every even item should be a class representing column's type.
     *               E.g. {@code createTable("MY_TABLE", distribution, "ID", Integer.class, "VAL", String.class)}.
     * @return Instance of the {@link TestTable}.
     */
    protected static TestTable createTable(String name, IgniteDistribution distr, Object... fields) {
        return createTable(name, DEFAULT_TBL_SIZE, distr, fields);
    }

    /**
     * Creates test table with given params.
     *
     * @param name Name of the table.
     * @param size Required size of the table.
     * @param distr Distribution of the table.
     * @param fields List of the required fields. Every odd item should be a string
     *               representing a column name, every even item should be a class representing column's type.
     *               E.g. {@code createTable("MY_TABLE", 500, distribution, "ID", Integer.class, "VAL", String.class)}.
     * @return Instance of the {@link TestTable}.
     */
    protected static TestTable createTable(String name, int size, IgniteDistribution distr, Object... fields) {
        if (F.isEmpty(fields) || fields.length % 2 != 0)
            throw new IllegalArgumentException("'fields' should be non-null array with even number of elements");

        RelDataTypeFactory.Builder b = new RelDataTypeFactory.Builder(TYPE_FACTORY);

        for (int i = 0; i < fields.length; i += 2)
            b.add((String)fields[i], TYPE_FACTORY.createJavaType((Class<?>)fields[i + 1]));

        return new TestTable(name, b.build(), size) {
            @Override public IgniteDistribution distribution() {
                return distr;
            }
        };
    }

    /**
     * Creates public schema from provided tables.
     *
     * @param tbls Tables to create schema for.
     * @return Public schema.
     */
    protected static IgniteSchema createSchema(TestTable... tbls) {
        IgniteSchema schema = new IgniteSchema("PUBLIC");

        for (TestTable tbl : tbls)
            schema.addTable(tbl.name(), tbl);

        return schema;
    }

    /** */
    protected static class TestTable implements IgniteTable {
        /** */
        private final String name;

        /** */
        private final RelProtoDataType protoType;

        /** */
        private final Map<String, IgniteIndex> indexes = new HashMap<>();

        /** */
<<<<<<< HEAD
        private final RewindabilityTrait rewindable;

        /** */
        private IgniteStatisticsImpl statistics;
=======
        private final double rowCnt;
>>>>>>> b56eaed8

        /** */
        private final TableDescriptor desc;

        /** */
        private ColocationGroup colocationGroup;

        /** */
        private IgniteDistribution distribution;

        /** */
        TestTable(RelDataType type) {
            this(type, 100.0);
        }

        /** */
        TestTable(RelDataType type, double rowCnt) {
            this(UUID.randomUUID().toString(), type, rowCnt);
        }

        /** */
        TestTable(String name, RelDataType type, double rowCnt) {
            protoType = RelDataTypeImpl.proto(type);
<<<<<<< HEAD
            this.rewindable = rewindable;
            this.statistics = new IgniteStatisticsImpl(new ObjectStatisticsImpl((long)rowCnt, Collections.emptyMap()));
=======
            this.rowCnt = rowCnt;
>>>>>>> b56eaed8
            this.name = name;

            desc = new TestTableDescriptor(this::distribution, type);
        }

        /**
         * Set table statistics;
         *
         * @param statistics Statistics to set.
         * @return TestTable for chaining.
         */
        public TestTable setStatistics(IgniteStatisticsImpl statistics) {
            this.statistics = statistics;

            return this;
        }

        /**
         * Set tables colocation group.
         *
         * @param colocationGroup Colocation group to set.
         * @return TestTable for chaining.
         */
        public TestTable setColocationGroup(ColocationGroup colocationGroup) {
            this.colocationGroup = colocationGroup;

            return this;
        }

        /**
         * Set table distribution.
         *
         * @param distribution Table distribution to set.
         * @return TestTable for chaining.
         */
        public TestTable setDistribution(IgniteDistribution distribution) {
            this.distribution = distribution;

            return this;
        }

        /** {@inheritDoc} */
        @Override public IgniteLogicalTableScan toRel(
            RelOptCluster cluster,
            RelOptTable relOptTbl,
            @Nullable List<RexNode> proj,
            @Nullable RexNode cond,
            @Nullable ImmutableBitSet requiredColumns
        ) {
            return IgniteLogicalTableScan.create(cluster, cluster.traitSet(), relOptTbl, proj, cond, requiredColumns);
        }

        /** {@inheritDoc} */
        @Override public IgniteLogicalIndexScan toRel(
            RelOptCluster cluster,
            RelOptTable relOptTbl,
            String idxName,
            @Nullable List<RexNode> proj,
            @Nullable RexNode cond,
            @Nullable ImmutableBitSet requiredColumns
        ) {
            return IgniteLogicalIndexScan.create(cluster, cluster.traitSet(), relOptTbl, idxName, proj, cond, requiredColumns);
        }

        /** {@inheritDoc} */
        @Override public RelDataType getRowType(RelDataTypeFactory typeFactory, ImmutableBitSet bitSet) {
            RelDataType rowType = protoType.apply(typeFactory);

            if (bitSet != null) {
                RelDataTypeFactory.Builder b = new RelDataTypeFactory.Builder(typeFactory);
                for (int i = bitSet.nextSetBit(0); i != -1; i = bitSet.nextSetBit(i + 1))
                    b.add(rowType.getFieldList().get(i));
                rowType = b.build();
            }

            return rowType;
        }

        /** {@inheritDoc} */
        @Override public Statistic getStatistic() {
            return statistics;
        }

        /** {@inheritDoc} */
        @Override public <Row> Iterable<Row> scan(
            ExecutionContext<Row> execCtx,
            ColocationGroup group, Predicate<Row> filter,
            Function<Row, Row> transformer,
            ImmutableBitSet bitSet
        ) {
            throw new AssertionError();
        }

        /** {@inheritDoc} */
        @Override public Schema.TableType getJdbcTableType() {
            throw new AssertionError();
        }

        /** {@inheritDoc} */
        @Override public boolean isRolledUp(String col) {
            return false;
        }

        /** {@inheritDoc} */
        @Override public boolean rolledUpColumnValidInsideAgg(
            String column,
            SqlCall call,
            SqlNode parent,
            CalciteConnectionConfig config
        ) {
            throw new AssertionError();
        }

        /** {@inheritDoc} */
        @Override public ColocationGroup colocationGroup(PlanningContext ctx) {
            if (colocationGroup != null)
                return colocationGroup;

            throw new AssertionError();
        }

        /** {@inheritDoc} */
        @Override public IgniteDistribution distribution() {
            if (distribution != null)
                return distribution;

            throw new AssertionError();
        }

        /** {@inheritDoc} */
        @Override public TableDescriptor descriptor() {
            return desc;
        }

        /** {@inheritDoc} */
        @Override public Map<String, IgniteIndex> indexes() {
            return Collections.unmodifiableMap(indexes);
        }

        /** {@inheritDoc} */
        @Override public void addIndex(IgniteIndex idxTbl) {
            indexes.put(idxTbl.name(), idxTbl);
        }

        /** */
        public TestTable addIndex(RelCollation collation, String name) {
            indexes.put(name, new IgniteIndex(collation, name, null, this));

            return this;
        }

        /** {@inheritDoc} */
        @Override public IgniteIndex getIndex(String idxName) {
            return indexes.get(idxName);
        }

        /** {@inheritDoc} */
        @Override public void removeIndex(String idxName) {
            throw new AssertionError();
        }

        /** */
        public String name() {
            return name;
        }
    }

    public static class TestIndex extends IgniteIndex {

        /**
         *
         *
         * @param collation
         * @param name
         * @param idx
         * @param tbl
         */
        public TestIndex(RelCollation collation, String name, Index idx,
            IgniteTable tbl) {
            super(collation, name, idx, tbl);
        }
    }

    /** */
    static class TestTableDescriptor implements TableDescriptor {
        /** */
        private final Supplier<IgniteDistribution> distributionSupp;

        /** */
        private final RelDataType rowType;

        /** */
        public TestTableDescriptor(Supplier<IgniteDistribution> distribution, RelDataType rowType) {
            this.distributionSupp = distribution;
            this.rowType = rowType;
        }

        /** {@inheritDoc} */
        @Override public GridCacheContextInfo cacheInfo() {
            throw new AssertionError();
        }

        /** {@inheritDoc} */
        @Override public GridCacheContext cacheContext() {
            throw new AssertionError();
        }

        /** {@inheritDoc} */
        @Override public IgniteDistribution distribution() {
            return distributionSupp.get();
        }

        /** {@inheritDoc} */
        @Override public ColocationGroup colocationGroup(PlanningContext ctx) {
            throw new AssertionError();
        }

        /** {@inheritDoc} */
        @Override public RelDataType rowType(IgniteTypeFactory factory, ImmutableBitSet usedColumns) {
            return rowType;
        }

        /** {@inheritDoc} */
        @Override public boolean isUpdateAllowed(RelOptTable tbl, int colIdx) {
            return true;
        }

        /** {@inheritDoc} */
        @Override public boolean match(CacheDataRow row) {
            throw new AssertionError();
        }

        /** {@inheritDoc} */
        @Override public <Row> Row toRow(ExecutionContext<Row> ectx, CacheDataRow row, RowHandler.RowFactory<Row> factory,
            @Nullable ImmutableBitSet requiredColunms) throws IgniteCheckedException {
            throw new AssertionError();
        }

        /** {@inheritDoc} */
        @Override public <Row> IgniteBiTuple toTuple(ExecutionContext<Row> ectx, Row row, TableModify.Operation op,
            @Nullable Object arg) throws IgniteCheckedException {
            throw new AssertionError();
        }

        /** {@inheritDoc} */
        @Override public ColumnDescriptor columnDescriptor(String fieldName) {
            RelDataTypeField field = rowType.getField(fieldName, false, false);
            return new TestColumnDescriptor(field.getIndex(), fieldName);
        }

        /** {@inheritDoc} */
        @Override public GridQueryTypeDescriptor typeDescription() {
            throw new AssertionError();
        }

        /** {@inheritDoc} */
        @Override public boolean isGeneratedAlways(RelOptTable table, int iColumn) {
            throw new AssertionError();
        }

        /** {@inheritDoc} */
        @Override public ColumnStrategy generationStrategy(RelOptTable table, int iColumn) {
            throw new AssertionError();
        }

        /** {@inheritDoc} */
        @Override public RexNode newColumnDefaultValue(RelOptTable table, int iColumn, InitializerContext context) {
            throw new AssertionError();
        }

        /** {@inheritDoc} */
        @Override public BiFunction<InitializerContext, RelNode, RelNode> postExpressionConversionHook() {
            throw new AssertionError();
        }

        /** {@inheritDoc} */
        @Override public RexNode newAttributeInitializer(RelDataType type, SqlFunction constructor, int iAttribute,
            List<RexNode> constructorArgs, InitializerContext context) {
            throw new AssertionError();
        }
    }

    /** */
    static class TestColumnDescriptor implements ColumnDescriptor {
        /** */
        private final int idx;

        /** */
        private final String name;

        /** */
        public TestColumnDescriptor(int idx, String name) {
            this.idx = idx;
            this.name = name;
        }

        /** {@inheritDoc} */
        @Override public boolean field() {
            return true;
        }

        /** {@inheritDoc} */
        @Override public boolean key() {
            return false;
        }

        /** {@inheritDoc} */
        @Override public boolean hasDefaultValue() {
            return false;
        }

        /** {@inheritDoc} */
        @Override public String name() {
            return name;
        }

        /** {@inheritDoc} */
        @Override public int fieldIndex() {
            return idx;
        }

        /** {@inheritDoc} */
        @Override public RelDataType logicalType(IgniteTypeFactory f) {
            throw new AssertionError();
        }

        /** {@inheritDoc} */
        @Override public Class<?> storageType() {
            throw new AssertionError();
        }

        /** {@inheritDoc} */
        @Override public Object value(ExecutionContext<?> ectx, GridCacheContext<?, ?> cctx,
            CacheDataRow src) throws IgniteCheckedException {
            throw new AssertionError();
        }

        /** {@inheritDoc} */
        @Override public Object defaultValue() {
            throw new AssertionError();
        }

        /** {@inheritDoc} */
        @Override public void set(Object dst, Object val) throws IgniteCheckedException {
            throw new AssertionError();
        }
    }

    /** */
    static class TestMessageServiceImpl extends MessageServiceImpl {
        /** */
        private final TestIoManager mgr;

        /** */
        TestMessageServiceImpl(GridTestKernalContext kernal, TestIoManager mgr) {
            super(kernal);
            this.mgr = mgr;
        }

        /** {@inheritDoc} */
        @Override public void send(UUID nodeId, CalciteMessage msg) {
            mgr.send(localNodeId(), nodeId, msg);
        }

        /** {@inheritDoc} */
        @Override public boolean alive(UUID nodeId) {
            return true;
        }

        /** {@inheritDoc} */
        @Override protected void prepareMarshal(Message msg) {
            // No-op;
        }

        /** {@inheritDoc} */
        @Override protected void prepareUnmarshal(Message msg) {
            // No-op;
        }
    }

    /** */
    class TestFailureProcessor extends FailureProcessor {
        /** */
        TestFailureProcessor(GridTestKernalContext kernal) {
            super(kernal);
        }

        /** {@inheritDoc} */
        @Override public boolean process(FailureContext failureCtx) {
            Throwable ex = failureContext().error();
            log().error(ex.getMessage(), ex);

            lastE = ex;

            return true;
        }
    }
}<|MERGE_RESOLUTION|>--- conflicted
+++ resolved
@@ -651,14 +651,7 @@
         private final Map<String, IgniteIndex> indexes = new HashMap<>();
 
         /** */
-<<<<<<< HEAD
-        private final RewindabilityTrait rewindable;
-
-        /** */
         private IgniteStatisticsImpl statistics;
-=======
-        private final double rowCnt;
->>>>>>> b56eaed8
 
         /** */
         private final TableDescriptor desc;
@@ -682,12 +675,7 @@
         /** */
         TestTable(String name, RelDataType type, double rowCnt) {
             protoType = RelDataTypeImpl.proto(type);
-<<<<<<< HEAD
-            this.rewindable = rewindable;
             this.statistics = new IgniteStatisticsImpl(new ObjectStatisticsImpl((long)rowCnt, Collections.emptyMap()));
-=======
-            this.rowCnt = rowCnt;
->>>>>>> b56eaed8
             this.name = name;
 
             desc = new TestTableDescriptor(this::distribution, type);
