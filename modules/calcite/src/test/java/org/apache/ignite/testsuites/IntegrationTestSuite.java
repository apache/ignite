/*
 * Licensed to the Apache Software Foundation (ASF) under one or more
 * contributor license agreements.  See the NOTICE file distributed with
 * this work for additional information regarding copyright ownership.
 * The ASF licenses this file to You under the Apache License, Version 2.0
 * (the "License"); you may not use this file except in compliance with
 * the License.  You may obtain a copy of the License at
 *
 *      http://www.apache.org/licenses/LICENSE-2.0
 *
 * Unless required by applicable law or agreed to in writing, software
 * distributed under the License is distributed on an "AS IS" BASIS,
 * WITHOUT WARRANTIES OR CONDITIONS OF ANY KIND, either express or implied.
 * See the License for the specific language governing permissions and
 * limitations under the License.
 */

package org.apache.ignite.testsuites;

import org.apache.ignite.internal.processors.cache.DdlTransactionCalciteSelfTest;
import org.apache.ignite.internal.processors.cache.SessionContextSqlFunctionTest;
import org.apache.ignite.internal.processors.query.calcite.CalciteQueryProcessorTest;
import org.apache.ignite.internal.processors.query.calcite.CancelTest;
import org.apache.ignite.internal.processors.query.calcite.IndexWithSameNameCalciteTest;
import org.apache.ignite.internal.processors.query.calcite.SqlFieldsQueryUsageTest;
import org.apache.ignite.internal.processors.query.calcite.integration.AggregatesIntegrationTest;
import org.apache.ignite.internal.processors.query.calcite.integration.AuthorizationIntegrationTest;
import org.apache.ignite.internal.processors.query.calcite.integration.CalciteBasicSecondaryIndexIntegrationTest;
import org.apache.ignite.internal.processors.query.calcite.integration.CalciteErrorHandlilngIntegrationTest;
import org.apache.ignite.internal.processors.query.calcite.integration.CorrelatesIntegrationTest;
import org.apache.ignite.internal.processors.query.calcite.integration.DataTypesTest;
import org.apache.ignite.internal.processors.query.calcite.integration.DateTimeTest;
import org.apache.ignite.internal.processors.query.calcite.integration.DynamicParametersIntegrationTest;
import org.apache.ignite.internal.processors.query.calcite.integration.ExpiredEntriesIntegrationTest;
import org.apache.ignite.internal.processors.query.calcite.integration.FunctionsTest;
import org.apache.ignite.internal.processors.query.calcite.integration.HashSpoolIntegrationTest;
import org.apache.ignite.internal.processors.query.calcite.integration.IndexDdlIntegrationTest;
import org.apache.ignite.internal.processors.query.calcite.integration.IndexMultiRangeScanIntegrationTest;
import org.apache.ignite.internal.processors.query.calcite.integration.IndexRebuildIntegrationTest;
import org.apache.ignite.internal.processors.query.calcite.integration.IndexScanMultiNodeIntegrationTest;
import org.apache.ignite.internal.processors.query.calcite.integration.IndexScanlIntegrationTest;
import org.apache.ignite.internal.processors.query.calcite.integration.IndexSpoolIntegrationTest;
import org.apache.ignite.internal.processors.query.calcite.integration.IntervalTest;
import org.apache.ignite.internal.processors.query.calcite.integration.JoinIntegrationTest;
import org.apache.ignite.internal.processors.query.calcite.integration.JoinRehashIntegrationTest;
import org.apache.ignite.internal.processors.query.calcite.integration.KeepBinaryIntegrationTest;
import org.apache.ignite.internal.processors.query.calcite.integration.KillCommandDdlIntegrationTest;
import org.apache.ignite.internal.processors.query.calcite.integration.KillQueryCommandDdlIntegrationTest;
import org.apache.ignite.internal.processors.query.calcite.integration.LimitOffsetIntegrationTest;
import org.apache.ignite.internal.processors.query.calcite.integration.LocalDateTimeSupportTest;
import org.apache.ignite.internal.processors.query.calcite.integration.LocalQueryIntegrationTest;
import org.apache.ignite.internal.processors.query.calcite.integration.MemoryQuotasIntegrationTest;
import org.apache.ignite.internal.processors.query.calcite.integration.MetadataIntegrationTest;
import org.apache.ignite.internal.processors.query.calcite.integration.OperatorsExtensionIntegrationTest;
import org.apache.ignite.internal.processors.query.calcite.integration.PartitionPruneTest;
import org.apache.ignite.internal.processors.query.calcite.integration.PartitionsReservationIntegrationTest;
import org.apache.ignite.internal.processors.query.calcite.integration.QueryBlockingTaskExecutorIntegrationTest;
import org.apache.ignite.internal.processors.query.calcite.integration.QueryEngineConfigurationIntegrationTest;
import org.apache.ignite.internal.processors.query.calcite.integration.QueryMetadataIntegrationTest;
import org.apache.ignite.internal.processors.query.calcite.integration.QueryWithPartitionsIntegrationTest;
import org.apache.ignite.internal.processors.query.calcite.integration.RunningQueriesIntegrationTest;
import org.apache.ignite.internal.processors.query.calcite.integration.ScalarInIntegrationTest;
import org.apache.ignite.internal.processors.query.calcite.integration.ServerStatisticsIntegrationTest;
import org.apache.ignite.internal.processors.query.calcite.integration.SetOpIntegrationTest;
import org.apache.ignite.internal.processors.query.calcite.integration.SortAggregateIntegrationTest;
import org.apache.ignite.internal.processors.query.calcite.integration.SqlDiagnosticIntegrationTest;
import org.apache.ignite.internal.processors.query.calcite.integration.SqlPlanHistoryIntegrationTest;
import org.apache.ignite.internal.processors.query.calcite.integration.StatisticsCommandDdlIntegrationTest;
import org.apache.ignite.internal.processors.query.calcite.integration.StdSqlOperatorsTest;
import org.apache.ignite.internal.processors.query.calcite.integration.SystemViewsIntegrationTest;
import org.apache.ignite.internal.processors.query.calcite.integration.TableDdlIntegrationTest;
import org.apache.ignite.internal.processors.query.calcite.integration.TableDmlIntegrationTest;
import org.apache.ignite.internal.processors.query.calcite.integration.TimeoutIntegrationTest;
import org.apache.ignite.internal.processors.query.calcite.integration.UnstableTopologyIntegrationTest;
import org.apache.ignite.internal.processors.query.calcite.integration.UserDdlIntegrationTest;
import org.apache.ignite.internal.processors.query.calcite.integration.UserDefinedFunctionsIntegrationTest;
import org.apache.ignite.internal.processors.query.calcite.integration.UserDefinedFunctionsIntegrationTransactionalTest;
import org.apache.ignite.internal.processors.query.calcite.integration.ViewsIntegrationTest;
import org.apache.ignite.internal.processors.query.calcite.integration.tpch.TpchQ20Test;
import org.apache.ignite.internal.processors.query.calcite.jdbc.JdbcCrossEngineTest;
import org.apache.ignite.internal.processors.query.calcite.jdbc.JdbcQueryTest;
import org.apache.ignite.internal.processors.query.calcite.rules.JoinCommuteRulesTest;
import org.apache.ignite.internal.processors.query.calcite.rules.OrToUnionRuleTest;
import org.apache.ignite.internal.processors.query.calcite.rules.ProjectScanMergeRuleTest;
import org.apache.ignite.internal.processors.query.calcite.thin.MultiLineQueryTest;
import org.junit.runner.RunWith;
import org.junit.runners.Suite;

/**
 * Calcite tests.
 */
@RunWith(Suite.class)
@Suite.SuiteClasses({
    OrToUnionRuleTest.class,
    ProjectScanMergeRuleTest.class,
    CalciteQueryProcessorTest.class,
    CalciteErrorHandlilngIntegrationTest.class,
    JdbcQueryTest.class,
    JdbcCrossEngineTest.class,
    CalciteBasicSecondaryIndexIntegrationTest.class,
    CancelTest.class,
    DateTimeTest.class,
    LimitOffsetIntegrationTest.class,
    SqlFieldsQueryUsageTest.class,
    AggregatesIntegrationTest.class,
    MetadataIntegrationTest.class,
    RunningQueriesIntegrationTest.class,
    SqlDiagnosticIntegrationTest.class,
    SortAggregateIntegrationTest.class,
    TableDdlIntegrationTest.class,
    IndexDdlIntegrationTest.class,
    UserDdlIntegrationTest.class,
    KillCommandDdlIntegrationTest.class,
    KillQueryCommandDdlIntegrationTest.class,
    StatisticsCommandDdlIntegrationTest.class,
    FunctionsTest.class,
    StdSqlOperatorsTest.class,
    TableDmlIntegrationTest.class,
    DataTypesTest.class,
    IndexSpoolIntegrationTest.class,
    HashSpoolIntegrationTest.class,
    IndexScanlIntegrationTest.class,
    IndexScanMultiNodeIntegrationTest.class,
    SetOpIntegrationTest.class,
    UnstableTopologyIntegrationTest.class,
    PartitionsReservationIntegrationTest.class,
    JoinCommuteRulesTest.class,
    ServerStatisticsIntegrationTest.class,
    JoinIntegrationTest.class,
    IntervalTest.class,
    UserDefinedFunctionsIntegrationTest.class,
    UserDefinedFunctionsIntegrationTransactionalTest.class,
    CorrelatesIntegrationTest.class,
    SystemViewsIntegrationTest.class,
    IndexRebuildIntegrationTest.class,
    QueryEngineConfigurationIntegrationTest.class,
    IndexMultiRangeScanIntegrationTest.class,
    KeepBinaryIntegrationTest.class,
    LocalQueryIntegrationTest.class,
    QueryWithPartitionsIntegrationTest.class,
    QueryMetadataIntegrationTest.class,
    MemoryQuotasIntegrationTest.class,
    LocalDateTimeSupportTest.class,
    DynamicParametersIntegrationTest.class,
    ExpiredEntriesIntegrationTest.class,
    TimeoutIntegrationTest.class,
    PartitionPruneTest.class,
    JoinRehashIntegrationTest.class,
    IndexWithSameNameCalciteTest.class,
    AuthorizationIntegrationTest.class,
    DdlTransactionCalciteSelfTest.class,
    MultiLineQueryTest.class,
    ViewsIntegrationTest.class,
    OperatorsExtensionIntegrationTest.class,
    SessionContextSqlFunctionTest.class,
    SqlPlanHistoryIntegrationTest.class,
    QueryBlockingTaskExecutorIntegrationTest.class,
<<<<<<< HEAD
    TpchQ20Test.class,
=======
    ScalarInIntegrationTest.class,
>>>>>>> 801acdf6
})
public class IntegrationTestSuite {
}<|MERGE_RESOLUTION|>--- conflicted
+++ resolved
@@ -155,11 +155,8 @@
     SessionContextSqlFunctionTest.class,
     SqlPlanHistoryIntegrationTest.class,
     QueryBlockingTaskExecutorIntegrationTest.class,
-<<<<<<< HEAD
+    ScalarInIntegrationTest.class,
     TpchQ20Test.class,
-=======
-    ScalarInIntegrationTest.class,
->>>>>>> 801acdf6
 })
 public class IntegrationTestSuite {
 }