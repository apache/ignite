--- conflicted
+++ resolved
@@ -149,11 +149,8 @@
     MultiLineQueryTest.class,
     ViewsIntegrationTest.class,
     OperatorsExtensionIntegrationTest.class,
-<<<<<<< HEAD
+    SessionContextSqlFunctionTest.class,
     SqlPlanHistoryIntegrationTest.class,
-=======
-    SessionContextSqlFunctionTest.class,
->>>>>>> 96b4a680
 })
 public class IntegrationTestSuite {
 }