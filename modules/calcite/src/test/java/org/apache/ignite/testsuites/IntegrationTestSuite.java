--- conflicted
+++ resolved
@@ -162,16 +162,11 @@
     SqlPlanHistoryIntegrationTest.class,
     QueryBlockingTaskExecutorIntegrationTest.class,
     ScalarInIntegrationTest.class,
-<<<<<<< HEAD
     TpchScale001Test.class,
     TpchScale010Test.class,
     TpchScale100Test.class,
-    UnnestIntegrationTest.class
-=======
-    TpchTest.class,
     UnnestIntegrationTest.class,
     CalcitePlanningDumpTest.class,
->>>>>>> 5acdfe51
 })
 public class IntegrationTestSuite {
 }