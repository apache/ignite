--- conflicted
+++ resolved
@@ -72,10 +72,7 @@
     UnstableTopologyTest.class,
     JoinCommuteRulesTest.class,
     ServerStatisticsIntegrationTest.class,
-<<<<<<< HEAD
-=======
     JoinIntegrationTest.class,
->>>>>>> 65c9d571
 })
 public class IntegrationTestSuite {
 }