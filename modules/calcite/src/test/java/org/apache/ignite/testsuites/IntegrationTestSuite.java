/*
 * Licensed to the Apache Software Foundation (ASF) under one or more
 * contributor license agreements.  See the NOTICE file distributed with
 * this work for additional information regarding copyright ownership.
 * The ASF licenses this file to You under the Apache License, Version 2.0
 * (the "License"); you may not use this file except in compliance with
 * the License.  You may obtain a copy of the License at
 *
 *      http://www.apache.org/licenses/LICENSE-2.0
 *
 * Unless required by applicable law or agreed to in writing, software
 * distributed under the License is distributed on an "AS IS" BASIS,
 * WITHOUT WARRANTIES OR CONDITIONS OF ANY KIND, either express or implied.
 * See the License for the specific language governing permissions and
 * limitations under the License.
 */

package org.apache.ignite.testsuites;

import org.apache.ignite.internal.processors.cache.DdlTransactionCalciteSelfTest;
import org.apache.ignite.internal.processors.cache.SessionContextSqlFunctionTest;
import org.apache.ignite.internal.processors.query.calcite.CalciteQueryProcessorTest;
import org.apache.ignite.internal.processors.query.calcite.CancelTest;
import org.apache.ignite.internal.processors.query.calcite.IndexWithSameNameCalciteTest;
import org.apache.ignite.internal.processors.query.calcite.SqlFieldsQueryUsageTest;
import org.apache.ignite.internal.processors.query.calcite.integration.AggregatesIntegrationTest;
import org.apache.ignite.internal.processors.query.calcite.integration.AuthorizationIntegrationTest;
import org.apache.ignite.internal.processors.query.calcite.integration.CalciteBasicSecondaryIndexIntegrationTest;
import org.apache.ignite.internal.processors.query.calcite.integration.CalciteErrorHandlilngIntegrationTest;
import org.apache.ignite.internal.processors.query.calcite.integration.CorrelatesIntegrationTest;
import org.apache.ignite.internal.processors.query.calcite.integration.DataTypesTest;
import org.apache.ignite.internal.processors.query.calcite.integration.DateTimeTest;
import org.apache.ignite.internal.processors.query.calcite.integration.DistributedJoinIntegrationTest;
import org.apache.ignite.internal.processors.query.calcite.integration.DynamicParametersIntegrationTest;
import org.apache.ignite.internal.processors.query.calcite.integration.ExpiredEntriesIntegrationTest;
import org.apache.ignite.internal.processors.query.calcite.integration.FunctionsTest;
import org.apache.ignite.internal.processors.query.calcite.integration.HashSpoolIntegrationTest;
import org.apache.ignite.internal.processors.query.calcite.integration.IndexDdlIntegrationTest;
import org.apache.ignite.internal.processors.query.calcite.integration.IndexMultiRangeScanIntegrationTest;
import org.apache.ignite.internal.processors.query.calcite.integration.IndexRebuildIntegrationTest;
import org.apache.ignite.internal.processors.query.calcite.integration.IndexScanMultiNodeIntegrationTest;
import org.apache.ignite.internal.processors.query.calcite.integration.IndexScanlIntegrationTest;
import org.apache.ignite.internal.processors.query.calcite.integration.IndexSpoolIntegrationTest;
import org.apache.ignite.internal.processors.query.calcite.integration.IntervalTest;
import org.apache.ignite.internal.processors.query.calcite.integration.JoinIntegrationTest;
import org.apache.ignite.internal.processors.query.calcite.integration.KeepBinaryIntegrationTest;
import org.apache.ignite.internal.processors.query.calcite.integration.KillCommandDdlIntegrationTest;
import org.apache.ignite.internal.processors.query.calcite.integration.KillQueryCommandDdlIntegrationTest;
import org.apache.ignite.internal.processors.query.calcite.integration.LimitOffsetIntegrationTest;
import org.apache.ignite.internal.processors.query.calcite.integration.LocalDateTimeSupportTest;
import org.apache.ignite.internal.processors.query.calcite.integration.LocalQueryIntegrationTest;
import org.apache.ignite.internal.processors.query.calcite.integration.MemoryQuotasIntegrationTest;
import org.apache.ignite.internal.processors.query.calcite.integration.MetadataIntegrationTest;
import org.apache.ignite.internal.processors.query.calcite.integration.OperatorsExtensionIntegrationTest;
import org.apache.ignite.internal.processors.query.calcite.integration.PartitionPruneTest;
import org.apache.ignite.internal.processors.query.calcite.integration.PartitionsReservationIntegrationTest;
import org.apache.ignite.internal.processors.query.calcite.integration.QueryBlockingTaskExecutorIntegrationTest;
import org.apache.ignite.internal.processors.query.calcite.integration.QueryEngineConfigurationIntegrationTest;
import org.apache.ignite.internal.processors.query.calcite.integration.QueryMetadataIntegrationTest;
import org.apache.ignite.internal.processors.query.calcite.integration.QueryWithPartitionsIntegrationTest;
import org.apache.ignite.internal.processors.query.calcite.integration.RunningQueriesIntegrationTest;
import org.apache.ignite.internal.processors.query.calcite.integration.ScalarInIntegrationTest;
import org.apache.ignite.internal.processors.query.calcite.integration.ServerStatisticsIntegrationTest;
import org.apache.ignite.internal.processors.query.calcite.integration.SetOpIntegrationTest;
import org.apache.ignite.internal.processors.query.calcite.integration.SortAggregateIntegrationTest;
import org.apache.ignite.internal.processors.query.calcite.integration.SqlDiagnosticIntegrationTest;
import org.apache.ignite.internal.processors.query.calcite.integration.SqlPlanHistoryIntegrationTest;
import org.apache.ignite.internal.processors.query.calcite.integration.StatisticsCommandDdlIntegrationTest;
import org.apache.ignite.internal.processors.query.calcite.integration.StdSqlOperatorsTest;
import org.apache.ignite.internal.processors.query.calcite.integration.SystemViewsIntegrationTest;
import org.apache.ignite.internal.processors.query.calcite.integration.TableDdlIntegrationTest;
import org.apache.ignite.internal.processors.query.calcite.integration.TableDmlIntegrationTest;
import org.apache.ignite.internal.processors.query.calcite.integration.TimeoutIntegrationTest;
import org.apache.ignite.internal.processors.query.calcite.integration.UnnestIntegrationTest;
import org.apache.ignite.internal.processors.query.calcite.integration.UnstableTopologyIntegrationTest;
import org.apache.ignite.internal.processors.query.calcite.integration.UserDdlIntegrationTest;
import org.apache.ignite.internal.processors.query.calcite.integration.UserDefinedFunctionsIntegrationTest;
import org.apache.ignite.internal.processors.query.calcite.integration.UserDefinedFunctionsIntegrationTransactionalTest;
import org.apache.ignite.internal.processors.query.calcite.integration.ViewsIntegrationTest;
import org.apache.ignite.internal.processors.query.calcite.integration.tpch.TpchScale001Test;
import org.apache.ignite.internal.processors.query.calcite.integration.tpch.TpchScale010Test;
import org.apache.ignite.internal.processors.query.calcite.integration.tpch.TpchScale100Test;
import org.apache.ignite.internal.processors.query.calcite.jdbc.JdbcCrossEngineTest;
import org.apache.ignite.internal.processors.query.calcite.jdbc.JdbcQueryTest;
import org.apache.ignite.internal.processors.query.calcite.rules.JoinCommuteRulesTest;
import org.apache.ignite.internal.processors.query.calcite.rules.JoinOrderOptimizationTest;
import org.apache.ignite.internal.processors.query.calcite.rules.OrToUnionRuleTest;
import org.apache.ignite.internal.processors.query.calcite.rules.ProjectScanMergeRuleTest;
import org.apache.ignite.internal.processors.query.calcite.thin.MultiLineQueryTest;
import org.junit.runner.RunWith;
import org.junit.runners.Suite;

/**
 * Calcite tests.
 */
@RunWith(Suite.class)
@Suite.SuiteClasses({
    OrToUnionRuleTest.class,
    ProjectScanMergeRuleTest.class,
    CalciteQueryProcessorTest.class,
    CalciteErrorHandlilngIntegrationTest.class,
    JdbcQueryTest.class,
    JdbcCrossEngineTest.class,
    CalciteBasicSecondaryIndexIntegrationTest.class,
    CancelTest.class,
    DateTimeTest.class,
    LimitOffsetIntegrationTest.class,
    SqlFieldsQueryUsageTest.class,
    AggregatesIntegrationTest.class,
    MetadataIntegrationTest.class,
    RunningQueriesIntegrationTest.class,
    SqlDiagnosticIntegrationTest.class,
    SortAggregateIntegrationTest.class,
    TableDdlIntegrationTest.class,
    IndexDdlIntegrationTest.class,
    UserDdlIntegrationTest.class,
    KillCommandDdlIntegrationTest.class,
    KillQueryCommandDdlIntegrationTest.class,
    StatisticsCommandDdlIntegrationTest.class,
    FunctionsTest.class,
    StdSqlOperatorsTest.class,
    TableDmlIntegrationTest.class,
    DataTypesTest.class,
    IndexSpoolIntegrationTest.class,
    HashSpoolIntegrationTest.class,
    IndexScanlIntegrationTest.class,
    IndexScanMultiNodeIntegrationTest.class,
    SetOpIntegrationTest.class,
    UnstableTopologyIntegrationTest.class,
    PartitionsReservationIntegrationTest.class,
    JoinCommuteRulesTest.class,
    JoinOrderOptimizationTest.class,
    ServerStatisticsIntegrationTest.class,
    JoinIntegrationTest.class,
    IntervalTest.class,
    UserDefinedFunctionsIntegrationTest.class,
    UserDefinedFunctionsIntegrationTransactionalTest.class,
    CorrelatesIntegrationTest.class,
    SystemViewsIntegrationTest.class,
    IndexRebuildIntegrationTest.class,
    QueryEngineConfigurationIntegrationTest.class,
    IndexMultiRangeScanIntegrationTest.class,
    KeepBinaryIntegrationTest.class,
    LocalQueryIntegrationTest.class,
    QueryWithPartitionsIntegrationTest.class,
    QueryMetadataIntegrationTest.class,
    MemoryQuotasIntegrationTest.class,
    LocalDateTimeSupportTest.class,
    DynamicParametersIntegrationTest.class,
    ExpiredEntriesIntegrationTest.class,
    TimeoutIntegrationTest.class,
    PartitionPruneTest.class,
    DistributedJoinIntegrationTest.class,
    IndexWithSameNameCalciteTest.class,
    AuthorizationIntegrationTest.class,
    DdlTransactionCalciteSelfTest.class,
    MultiLineQueryTest.class,
    ViewsIntegrationTest.class,
    OperatorsExtensionIntegrationTest.class,
    SessionContextSqlFunctionTest.class,
    SqlPlanHistoryIntegrationTest.class,
    QueryBlockingTaskExecutorIntegrationTest.class,
    ScalarInIntegrationTest.class,
<<<<<<< HEAD
    TpchScale001Test.class,
    TpchScale010Test.class,
    TpchScale100Test.class,
=======
    TpchTest.class,
    UnnestIntegrationTest.class,
>>>>>>> 38d5f4f3
})
public class IntegrationTestSuite {
}<|MERGE_RESOLUTION|>--- conflicted
+++ resolved
@@ -161,14 +161,10 @@
     SqlPlanHistoryIntegrationTest.class,
     QueryBlockingTaskExecutorIntegrationTest.class,
     ScalarInIntegrationTest.class,
-<<<<<<< HEAD
     TpchScale001Test.class,
     TpchScale010Test.class,
     TpchScale100Test.class,
-=======
-    TpchTest.class,
-    UnnestIntegrationTest.class,
->>>>>>> 38d5f4f3
+    UnnestIntegrationTest.class
 })
 public class IntegrationTestSuite {
 }