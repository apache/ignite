/*
 * Licensed to the Apache Software Foundation (ASF) under one or more
 * contributor license agreements.  See the NOTICE file distributed with
 * this work for additional information regarding copyright ownership.
 * The ASF licenses this file to You under the Apache License, Version 2.0
 * (the "License"); you may not use this file except in compliance with
 * the License.  You may obtain a copy of the License at
 *
 *      http://www.apache.org/licenses/LICENSE-2.0
 *
 * Unless required by applicable law or agreed to in writing, software
 * distributed under the License is distributed on an "AS IS" BASIS,
 * WITHOUT WARRANTIES OR CONDITIONS OF ANY KIND, either express or implied.
 * See the License for the specific language governing permissions and
 * limitations under the License.
 */

package org.apache.ignite.testsuites;

import org.apache.ignite.internal.processors.cache.DdlTransactionCalciteSelfTest;
import org.apache.ignite.internal.processors.query.calcite.CalciteQueryProcessorTest;
import org.apache.ignite.internal.processors.query.calcite.CancelTest;
import org.apache.ignite.internal.processors.query.calcite.IndexWithSameNameCalciteTest;
import org.apache.ignite.internal.processors.query.calcite.SqlFieldsQueryUsageTest;
import org.apache.ignite.internal.processors.query.calcite.integration.AggregatesIntegrationTest;
import org.apache.ignite.internal.processors.query.calcite.integration.AuthorizationIntegrationTest;
import org.apache.ignite.internal.processors.query.calcite.integration.CalciteBasicSecondaryIndexIntegrationTest;
import org.apache.ignite.internal.processors.query.calcite.integration.CalciteErrorHandlilngIntegrationTest;
import org.apache.ignite.internal.processors.query.calcite.integration.CorrelatesIntegrationTest;
import org.apache.ignite.internal.processors.query.calcite.integration.DataTypesTest;
import org.apache.ignite.internal.processors.query.calcite.integration.DateTimeTest;
import org.apache.ignite.internal.processors.query.calcite.integration.DynamicParametersIntegrationTest;
import org.apache.ignite.internal.processors.query.calcite.integration.ExpiredEntriesIntegrationTest;
import org.apache.ignite.internal.processors.query.calcite.integration.FunctionsTest;
import org.apache.ignite.internal.processors.query.calcite.integration.HashSpoolIntegrationTest;
import org.apache.ignite.internal.processors.query.calcite.integration.IndexDdlIntegrationTest;
import org.apache.ignite.internal.processors.query.calcite.integration.IndexMultiRangeScanIntegrationTest;
import org.apache.ignite.internal.processors.query.calcite.integration.IndexRebuildIntegrationTest;
import org.apache.ignite.internal.processors.query.calcite.integration.IndexScanMultiNodeIntegrationTest;
import org.apache.ignite.internal.processors.query.calcite.integration.IndexScanlIntegrationTest;
import org.apache.ignite.internal.processors.query.calcite.integration.IndexSpoolIntegrationTest;
import org.apache.ignite.internal.processors.query.calcite.integration.IntervalTest;
import org.apache.ignite.internal.processors.query.calcite.integration.JoinIntegrationTest;
import org.apache.ignite.internal.processors.query.calcite.integration.JoinRehashIntegrationTest;
import org.apache.ignite.internal.processors.query.calcite.integration.KeepBinaryIntegrationTest;
import org.apache.ignite.internal.processors.query.calcite.integration.KillCommandDdlIntegrationTest;
import org.apache.ignite.internal.processors.query.calcite.integration.KillQueryCommandDdlIntegrationTest;
import org.apache.ignite.internal.processors.query.calcite.integration.LimitOffsetIntegrationTest;
import org.apache.ignite.internal.processors.query.calcite.integration.LocalDateTimeSupportTest;
import org.apache.ignite.internal.processors.query.calcite.integration.LocalQueryIntegrationTest;
import org.apache.ignite.internal.processors.query.calcite.integration.MemoryQuotasIntegrationTest;
import org.apache.ignite.internal.processors.query.calcite.integration.MetadataIntegrationTest;
import org.apache.ignite.internal.processors.query.calcite.integration.OperatorsExtensionIntegrationTest;
import org.apache.ignite.internal.processors.query.calcite.integration.PartitionPruneTest;
import org.apache.ignite.internal.processors.query.calcite.integration.PartitionsReservationIntegrationTest;
import org.apache.ignite.internal.processors.query.calcite.integration.QueryEngineConfigurationIntegrationTest;
import org.apache.ignite.internal.processors.query.calcite.integration.QueryMetadataIntegrationTest;
import org.apache.ignite.internal.processors.query.calcite.integration.QueryWithPartitionsIntegrationTest;
import org.apache.ignite.internal.processors.query.calcite.integration.RunningQueriesIntegrationTest;
import org.apache.ignite.internal.processors.query.calcite.integration.ServerStatisticsIntegrationTest;
import org.apache.ignite.internal.processors.query.calcite.integration.SetOpIntegrationTest;
import org.apache.ignite.internal.processors.query.calcite.integration.SortAggregateIntegrationTest;
import org.apache.ignite.internal.processors.query.calcite.integration.SqlDiagnosticIntegrationTest;
import org.apache.ignite.internal.processors.query.calcite.integration.SqlPlanHistoryIntegrationTest;
import org.apache.ignite.internal.processors.query.calcite.integration.StatisticsCommandDdlIntegrationTest;
import org.apache.ignite.internal.processors.query.calcite.integration.StdSqlOperatorsTest;
import org.apache.ignite.internal.processors.query.calcite.integration.SystemViewsIntegrationTest;
import org.apache.ignite.internal.processors.query.calcite.integration.TableDdlIntegrationTest;
import org.apache.ignite.internal.processors.query.calcite.integration.TableDmlIntegrationTest;
import org.apache.ignite.internal.processors.query.calcite.integration.TimeoutIntegrationTest;
import org.apache.ignite.internal.processors.query.calcite.integration.UnstableTopologyIntegrationTest;
import org.apache.ignite.internal.processors.query.calcite.integration.UserDdlIntegrationTest;
import org.apache.ignite.internal.processors.query.calcite.integration.UserDefinedFunctionsIntegrationTest;
import org.apache.ignite.internal.processors.query.calcite.integration.UserDefinedFunctionsIntegrationTransactionalTest;
import org.apache.ignite.internal.processors.query.calcite.integration.ViewsIntegrationTest;
import org.apache.ignite.internal.processors.query.calcite.jdbc.JdbcCrossEngineTest;
import org.apache.ignite.internal.processors.query.calcite.jdbc.JdbcQueryTest;
import org.apache.ignite.internal.processors.query.calcite.rules.JoinCommuteRulesTest;
import org.apache.ignite.internal.processors.query.calcite.rules.OrToUnionRuleTest;
import org.apache.ignite.internal.processors.query.calcite.rules.ProjectScanMergeRuleTest;
import org.apache.ignite.internal.processors.query.calcite.thin.MultiLineQueryTest;
import org.junit.runner.RunWith;
import org.junit.runners.Suite;

/**
 * Calcite tests.
 */
@RunWith(Suite.class)
@Suite.SuiteClasses({
    OrToUnionRuleTest.class,
    ProjectScanMergeRuleTest.class,
    CalciteQueryProcessorTest.class,
    CalciteErrorHandlilngIntegrationTest.class,
    JdbcQueryTest.class,
    JdbcCrossEngineTest.class,
    CalciteBasicSecondaryIndexIntegrationTest.class,
    CancelTest.class,
    DateTimeTest.class,
    LimitOffsetIntegrationTest.class,
    SqlFieldsQueryUsageTest.class,
    AggregatesIntegrationTest.class,
    MetadataIntegrationTest.class,
    RunningQueriesIntegrationTest.class,
    SqlDiagnosticIntegrationTest.class,
    SortAggregateIntegrationTest.class,
    TableDdlIntegrationTest.class,
    IndexDdlIntegrationTest.class,
    UserDdlIntegrationTest.class,
    KillCommandDdlIntegrationTest.class,
    KillQueryCommandDdlIntegrationTest.class,
    StatisticsCommandDdlIntegrationTest.class,
    FunctionsTest.class,
    StdSqlOperatorsTest.class,
    TableDmlIntegrationTest.class,
    DataTypesTest.class,
    IndexSpoolIntegrationTest.class,
    HashSpoolIntegrationTest.class,
    IndexScanlIntegrationTest.class,
    IndexScanMultiNodeIntegrationTest.class,
    SetOpIntegrationTest.class,
    UnstableTopologyIntegrationTest.class,
    PartitionsReservationIntegrationTest.class,
    JoinCommuteRulesTest.class,
    ServerStatisticsIntegrationTest.class,
    JoinIntegrationTest.class,
    IntervalTest.class,
    UserDefinedFunctionsIntegrationTest.class,
    UserDefinedFunctionsIntegrationTransactionalTest.class,
    CorrelatesIntegrationTest.class,
    SystemViewsIntegrationTest.class,
    IndexRebuildIntegrationTest.class,
    QueryEngineConfigurationIntegrationTest.class,
    IndexMultiRangeScanIntegrationTest.class,
    KeepBinaryIntegrationTest.class,
    LocalQueryIntegrationTest.class,
    QueryWithPartitionsIntegrationTest.class,
    QueryMetadataIntegrationTest.class,
    MemoryQuotasIntegrationTest.class,
    LocalDateTimeSupportTest.class,
    DynamicParametersIntegrationTest.class,
    ExpiredEntriesIntegrationTest.class,
    TimeoutIntegrationTest.class,
    PartitionPruneTest.class,
    JoinRehashIntegrationTest.class,
    IndexWithSameNameCalciteTest.class,
    AuthorizationIntegrationTest.class,
    DdlTransactionCalciteSelfTest.class,
    MultiLineQueryTest.class,
    ViewsIntegrationTest.class,
<<<<<<< HEAD
    SqlPlanHistoryIntegrationTest.class,
=======
    OperatorsExtensionIntegrationTest.class,
>>>>>>> c244c5d7
})
public class IntegrationTestSuite {
}<|MERGE_RESOLUTION|>--- conflicted
+++ resolved
@@ -147,11 +147,8 @@
     DdlTransactionCalciteSelfTest.class,
     MultiLineQueryTest.class,
     ViewsIntegrationTest.class,
-<<<<<<< HEAD
+    OperatorsExtensionIntegrationTest.class,
     SqlPlanHistoryIntegrationTest.class,
-=======
-    OperatorsExtensionIntegrationTest.class,
->>>>>>> c244c5d7
 })
 public class IntegrationTestSuite {
 }