/*
 * Licensed to the Apache Software Foundation (ASF) under one or more
 * contributor license agreements.  See the NOTICE file distributed with
 * this work for additional information regarding copyright ownership.
 * The ASF licenses this file to You under the Apache License, Version 2.0
 * (the "License"); you may not use this file except in compliance with
 * the License.  You may obtain a copy of the License at
 *
 *      http://www.apache.org/licenses/LICENSE-2.0
 *
 * Unless required by applicable law or agreed to in writing, software
 * distributed under the License is distributed on an "AS IS" BASIS,
 * WITHOUT WARRANTIES OR CONDITIONS OF ANY KIND, either express or implied.
 * See the License for the specific language governing permissions and
 * limitations under the License.
 */
package org.apache.ignite.internal.processors.query.calcite.integration;

import org.apache.ignite.cluster.ClusterState;
import org.apache.ignite.configuration.DataRegionConfiguration;
import org.apache.ignite.configuration.DataStorageConfiguration;
import org.apache.ignite.configuration.IgniteConfiguration;
import org.apache.ignite.configuration.SqlConfiguration;
import org.apache.ignite.internal.IgniteEx;
import org.junit.After;
import org.junit.Before;

/** */
public class AbstractDdlIntegrationTest extends AbstractBasicIntegrationTest {
    /** */
    protected static final String DATA_REGION_NAME = "test_data_region";

    /** */
    protected static final String PERSISTENT_DATA_REGION = "pds_data_region";

    /** {@inheritDoc} */
    @Override protected int nodeCount() {
        return 1;
    }

    /** {@inheritDoc} */
    @Override protected void beforeTestsStarted() throws Exception {
<<<<<<< HEAD
        super.beforeTestsStarted();
=======
        startGrids(2);

        client = startClientGrid(CLIENT_NODE_NAME);
>>>>>>> ee4b8eaf

        client.cluster().state(ClusterState.ACTIVE);
    }

    /** {@inheritDoc} */
    @Override protected void afterTestsStopped() throws Exception {
        super.afterTestsStopped();

        stopAllGrids();

        cleanPersistenceDir();
    }

    /** {@inheritDoc} */
    @Override protected IgniteConfiguration getConfiguration(String igniteInstanceName) throws Exception {
        return super.getConfiguration(igniteInstanceName)
            .setSqlConfiguration(
                new SqlConfiguration().setSqlSchemas("MY_SCHEMA")
            )
            .setDataStorageConfiguration(
                new DataStorageConfiguration()
                    .setDataRegionConfigurations(new DataRegionConfiguration().setName(DATA_REGION_NAME),
                        new DataRegionConfiguration().setName(PERSISTENT_DATA_REGION).setPersistenceEnabled(true))
            );
    }

    /** */
    @After
    public void cleanUp() {
        client.destroyCaches(client.cacheNames());
    }
<<<<<<< HEAD
=======

    /** */
    protected List<List<?>> executeSql(String sql, Object... params) {
        return executeSql(client, sql, params);
    }

    /** */
    protected List<List<?>> executeSql(IgniteEx ignite, String sql, Object... params) {
        List<FieldsQueryCursor<List<?>>> cur = queryProcessor(ignite).query(null, "PUBLIC", sql, params);

        try (QueryCursor<List<?>> srvCursor = cur.get(0)) {
            return srvCursor.getAll();
        }
    }

    /** */
    private CalciteQueryProcessor queryProcessor(IgniteEx ignite) {
        return Commons.lookupComponent(ignite.context(), CalciteQueryProcessor.class);
    }
>>>>>>> ee4b8eaf
}<|MERGE_RESOLUTION|>--- conflicted
+++ resolved
@@ -40,13 +40,7 @@
 
     /** {@inheritDoc} */
     @Override protected void beforeTestsStarted() throws Exception {
-<<<<<<< HEAD
         super.beforeTestsStarted();
-=======
-        startGrids(2);
-
-        client = startClientGrid(CLIENT_NODE_NAME);
->>>>>>> ee4b8eaf
 
         client.cluster().state(ClusterState.ACTIVE);
     }
@@ -78,26 +72,4 @@
     public void cleanUp() {
         client.destroyCaches(client.cacheNames());
     }
-<<<<<<< HEAD
-=======
-
-    /** */
-    protected List<List<?>> executeSql(String sql, Object... params) {
-        return executeSql(client, sql, params);
-    }
-
-    /** */
-    protected List<List<?>> executeSql(IgniteEx ignite, String sql, Object... params) {
-        List<FieldsQueryCursor<List<?>>> cur = queryProcessor(ignite).query(null, "PUBLIC", sql, params);
-
-        try (QueryCursor<List<?>> srvCursor = cur.get(0)) {
-            return srvCursor.getAll();
-        }
-    }
-
-    /** */
-    private CalciteQueryProcessor queryProcessor(IgniteEx ignite) {
-        return Commons.lookupComponent(ignite.context(), CalciteQueryProcessor.class);
-    }
->>>>>>> ee4b8eaf
 }