--- conflicted
+++ resolved
@@ -62,26 +62,7 @@
         requested = rowsCnt;
 
         if (!inLoop)
-            context().execute(this::push);
-    }
-
-    /** */
-    private void push() {
-        try {
-            pushInternal();
-        }
-        catch (Exception e) {
-            onError(e);
-        }
-    }
-
-    /** */
-    private void onError(Exception e) {
-        checkThread();
-
-        assert downstream != null;
-
-        downstream.onError(e);
+            context().execute(this::pushInternal);
     }
 
     /** {@inheritDoc} */
@@ -108,19 +89,7 @@
         throw new UnsupportedOperationException();
     }
 
-    /** {@inheritDoc} */
-    @Override protected void resetInternal() {
-        requested = 0;
-        Commons.closeQuiet(it);
-        it = null;
-    }
-
     /** */
-<<<<<<< HEAD
-    private void pushInternal() throws Exception {
-        if (it == null)
-            it = src.iterator();
-=======
     private void pushInternal() {
         if (isClosed())
             return;
@@ -129,14 +98,11 @@
         try {
             if (it == null)
                 it = src.iterator();
->>>>>>> 209956ba
 
-        int processed = 0;
+            int processed = 0;
 
-        Thread thread = Thread.currentThread();
+            Thread thread = Thread.currentThread();
 
-        inLoop = true;
-        try {
             while (requested > 0 && it.hasNext()) {
                 if (isClosed())
                     return;
@@ -149,13 +115,11 @@
 
                 if (++processed == IN_BUFFER_SIZE && requested > 0) {
                     // allow others to do their job
-                    context().execute(this::push);
+                    context().execute(this::pushInternal);
 
                     return;
                 }
             }
-<<<<<<< HEAD
-=======
 
             if (requested > 0 && !it.hasNext()) {
                 downstream.end();
@@ -168,17 +132,9 @@
         }
         catch (Throwable e) {
             onError(e);
->>>>>>> 209956ba
         }
         finally {
             inLoop = false;
-        }
-
-        if (requested > 0 && !it.hasNext()) {
-            requested = 0;
-            downstream.end();
-
-            close();
         }
     }
 
