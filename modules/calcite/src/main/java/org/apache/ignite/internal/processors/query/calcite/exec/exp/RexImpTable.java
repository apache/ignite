/*
 * Licensed to the Apache Software Foundation (ASF) under one or more
 * contributor license agreements.  See the NOTICE file distributed with
 * this work for additional information regarding copyright ownership.
 * The ASF licenses this file to you under the Apache License, Version 2.0
 * (the "License"); you may not use this file except in compliance with
 * the License.  You may obtain a copy of the License at
 *
 * http://www.apache.org/licenses/LICENSE-2.0
 *
 * Unless required by applicable law or agreed to in writing, software
 * distributed under the License is distributed on an "AS IS" BASIS,
 * WITHOUT WARRANTIES OR CONDITIONS OF ANY KIND, either express or implied.
 * See the License for the specific language governing permissions and
 * limitations under the License.
 */
package org.apache.ignite.internal.processors.query.calcite.exec.exp;

import java.lang.reflect.Constructor;
import java.lang.reflect.InvocationTargetException;
import java.lang.reflect.Method;
import java.lang.reflect.Modifier;
import java.lang.reflect.Type;
import java.math.BigDecimal;
import java.math.RoundingMode;
import java.util.ArrayList;
import java.util.HashMap;
import java.util.LinkedHashMap;
import java.util.List;
import java.util.Map;
import java.util.function.Supplier;
import java.util.stream.Collectors;
import com.google.common.collect.ImmutableList;
import org.apache.calcite.adapter.enumerable.EnumUtils;
import org.apache.calcite.adapter.enumerable.NullPolicy;
import org.apache.calcite.adapter.java.JavaTypeFactory;
import org.apache.calcite.avatica.util.DateTimeUtils;
import org.apache.calcite.avatica.util.TimeUnit;
import org.apache.calcite.avatica.util.TimeUnitRange;
import org.apache.calcite.linq4j.tree.BlockBuilder;
import org.apache.calcite.linq4j.tree.ConstantExpression;
import org.apache.calcite.linq4j.tree.Expression;
import org.apache.calcite.linq4j.tree.ExpressionType;
import org.apache.calcite.linq4j.tree.Expressions;
import org.apache.calcite.linq4j.tree.MemberExpression;
import org.apache.calcite.linq4j.tree.MethodCallExpression;
import org.apache.calcite.linq4j.tree.OptimizeShuttle;
import org.apache.calcite.linq4j.tree.ParameterExpression;
import org.apache.calcite.linq4j.tree.Primitive;
import org.apache.calcite.rel.type.RelDataType;
import org.apache.calcite.rel.type.RelDataTypeFactory;
import org.apache.calcite.rel.type.RelDataTypeFactoryImpl;
import org.apache.calcite.rex.RexCall;
import org.apache.calcite.rex.RexLiteral;
import org.apache.calcite.rex.RexNode;
import org.apache.calcite.runtime.SqlFunctions;
import org.apache.calcite.schema.QueryableTable;
import org.apache.calcite.schema.SchemaPlus;
import org.apache.calcite.sql.SqlBinaryOperator;
import org.apache.calcite.sql.SqlJsonEmptyOrError;
import org.apache.calcite.sql.SqlJsonValueEmptyOrErrorBehavior;
import org.apache.calcite.sql.SqlKind;
import org.apache.calcite.sql.SqlOperator;
import org.apache.calcite.sql.SqlTableFunction;
import org.apache.calcite.sql.SqlTypeConstructorFunction;
import org.apache.calcite.sql.fun.SqlStdOperatorTable;
import org.apache.calcite.sql.fun.SqlTrimFunction;
import org.apache.calcite.sql.type.SqlTypeName;
import org.apache.calcite.sql.type.SqlTypeUtil;
import org.apache.calcite.sql.validate.SqlUserDefinedFunction;
import org.apache.calcite.sql.validate.SqlUserDefinedTableFunction;
import org.apache.calcite.sql.validate.SqlUserDefinedTableMacro;
import org.apache.calcite.util.BuiltInMethod;
import org.apache.calcite.util.Util;
import org.apache.ignite.calcite.CalciteQueryEngineConfiguration;
import org.apache.ignite.internal.processors.query.calcite.util.IgniteMethod;
import org.apache.ignite.internal.util.typedef.F;

import static org.apache.calcite.adapter.enumerable.EnumUtils.generateCollatorExpression;
import static org.apache.calcite.linq4j.tree.ExpressionType.Add;
import static org.apache.calcite.linq4j.tree.ExpressionType.Divide;
import static org.apache.calcite.linq4j.tree.ExpressionType.Equal;
import static org.apache.calcite.linq4j.tree.ExpressionType.GreaterThan;
import static org.apache.calcite.linq4j.tree.ExpressionType.GreaterThanOrEqual;
import static org.apache.calcite.linq4j.tree.ExpressionType.LessThan;
import static org.apache.calcite.linq4j.tree.ExpressionType.LessThanOrEqual;
import static org.apache.calcite.linq4j.tree.ExpressionType.Multiply;
import static org.apache.calcite.linq4j.tree.ExpressionType.Negate;
import static org.apache.calcite.linq4j.tree.ExpressionType.NotEqual;
import static org.apache.calcite.linq4j.tree.ExpressionType.Subtract;
import static org.apache.calcite.linq4j.tree.ExpressionType.UnaryPlus;
import static org.apache.calcite.sql.fun.SqlLibraryOperators.CHR;
import static org.apache.calcite.sql.fun.SqlLibraryOperators.COMPRESS;
import static org.apache.calcite.sql.fun.SqlLibraryOperators.CONCAT_FUNCTION;
import static org.apache.calcite.sql.fun.SqlLibraryOperators.COSH;
import static org.apache.calcite.sql.fun.SqlLibraryOperators.DATE;
import static org.apache.calcite.sql.fun.SqlLibraryOperators.DATETIME;
import static org.apache.calcite.sql.fun.SqlLibraryOperators.DATE_FROM_UNIX_DATE;
import static org.apache.calcite.sql.fun.SqlLibraryOperators.DAYNAME;
import static org.apache.calcite.sql.fun.SqlLibraryOperators.DIFFERENCE;
import static org.apache.calcite.sql.fun.SqlLibraryOperators.EXISTS_NODE;
import static org.apache.calcite.sql.fun.SqlLibraryOperators.EXTRACT_VALUE;
import static org.apache.calcite.sql.fun.SqlLibraryOperators.EXTRACT_XML;
import static org.apache.calcite.sql.fun.SqlLibraryOperators.FROM_BASE64;
import static org.apache.calcite.sql.fun.SqlLibraryOperators.JSON_DEPTH;
import static org.apache.calcite.sql.fun.SqlLibraryOperators.JSON_KEYS;
import static org.apache.calcite.sql.fun.SqlLibraryOperators.JSON_LENGTH;
import static org.apache.calcite.sql.fun.SqlLibraryOperators.JSON_PRETTY;
import static org.apache.calcite.sql.fun.SqlLibraryOperators.JSON_REMOVE;
import static org.apache.calcite.sql.fun.SqlLibraryOperators.JSON_STORAGE_SIZE;
import static org.apache.calcite.sql.fun.SqlLibraryOperators.JSON_TYPE;
import static org.apache.calcite.sql.fun.SqlLibraryOperators.LEFT;
import static org.apache.calcite.sql.fun.SqlLibraryOperators.MD5;
import static org.apache.calcite.sql.fun.SqlLibraryOperators.MONTHNAME;
import static org.apache.calcite.sql.fun.SqlLibraryOperators.REGEXP_REPLACE;
import static org.apache.calcite.sql.fun.SqlLibraryOperators.REPEAT;
import static org.apache.calcite.sql.fun.SqlLibraryOperators.REVERSE;
import static org.apache.calcite.sql.fun.SqlLibraryOperators.RIGHT;
import static org.apache.calcite.sql.fun.SqlLibraryOperators.SHA1;
import static org.apache.calcite.sql.fun.SqlLibraryOperators.SINH;
import static org.apache.calcite.sql.fun.SqlLibraryOperators.SOUNDEX;
import static org.apache.calcite.sql.fun.SqlLibraryOperators.SPACE;
import static org.apache.calcite.sql.fun.SqlLibraryOperators.STRCMP;
import static org.apache.calcite.sql.fun.SqlLibraryOperators.TANH;
import static org.apache.calcite.sql.fun.SqlLibraryOperators.TIME;
import static org.apache.calcite.sql.fun.SqlLibraryOperators.TIMESTAMP_MICROS;
import static org.apache.calcite.sql.fun.SqlLibraryOperators.TIMESTAMP_MILLIS;
import static org.apache.calcite.sql.fun.SqlLibraryOperators.TIMESTAMP_SECONDS;
import static org.apache.calcite.sql.fun.SqlLibraryOperators.TO_BASE64;
import static org.apache.calcite.sql.fun.SqlLibraryOperators.TRANSLATE3;
import static org.apache.calcite.sql.fun.SqlLibraryOperators.UNIX_DATE;
import static org.apache.calcite.sql.fun.SqlLibraryOperators.UNIX_MICROS;
import static org.apache.calcite.sql.fun.SqlLibraryOperators.UNIX_MILLIS;
import static org.apache.calcite.sql.fun.SqlLibraryOperators.UNIX_SECONDS;
import static org.apache.calcite.sql.fun.SqlLibraryOperators.XML_TRANSFORM;
import static org.apache.calcite.sql.fun.SqlStdOperatorTable.ABS;
import static org.apache.calcite.sql.fun.SqlStdOperatorTable.ACOS;
import static org.apache.calcite.sql.fun.SqlStdOperatorTable.AND;
import static org.apache.calcite.sql.fun.SqlStdOperatorTable.ARRAY_VALUE_CONSTRUCTOR;
import static org.apache.calcite.sql.fun.SqlStdOperatorTable.ASCII;
import static org.apache.calcite.sql.fun.SqlStdOperatorTable.ASIN;
import static org.apache.calcite.sql.fun.SqlStdOperatorTable.ATAN;
import static org.apache.calcite.sql.fun.SqlStdOperatorTable.ATAN2;
import static org.apache.calcite.sql.fun.SqlStdOperatorTable.CARDINALITY;
import static org.apache.calcite.sql.fun.SqlStdOperatorTable.CAST;
import static org.apache.calcite.sql.fun.SqlStdOperatorTable.CBRT;
import static org.apache.calcite.sql.fun.SqlStdOperatorTable.CEIL;
import static org.apache.calcite.sql.fun.SqlStdOperatorTable.CHAR_LENGTH;
import static org.apache.calcite.sql.fun.SqlStdOperatorTable.COALESCE;
import static org.apache.calcite.sql.fun.SqlStdOperatorTable.CONCAT;
import static org.apache.calcite.sql.fun.SqlStdOperatorTable.COS;
import static org.apache.calcite.sql.fun.SqlStdOperatorTable.COT;
import static org.apache.calcite.sql.fun.SqlStdOperatorTable.CURRENT_DATE;
import static org.apache.calcite.sql.fun.SqlStdOperatorTable.CURRENT_TIME;
import static org.apache.calcite.sql.fun.SqlStdOperatorTable.CURRENT_TIMESTAMP;
import static org.apache.calcite.sql.fun.SqlStdOperatorTable.DATETIME_PLUS;
import static org.apache.calcite.sql.fun.SqlStdOperatorTable.DEFAULT;
import static org.apache.calcite.sql.fun.SqlStdOperatorTable.DEGREES;
import static org.apache.calcite.sql.fun.SqlStdOperatorTable.DIVIDE;
import static org.apache.calcite.sql.fun.SqlStdOperatorTable.DIVIDE_INTEGER;
import static org.apache.calcite.sql.fun.SqlStdOperatorTable.EQUALS;
import static org.apache.calcite.sql.fun.SqlStdOperatorTable.EXP;
import static org.apache.calcite.sql.fun.SqlStdOperatorTable.EXTRACT;
import static org.apache.calcite.sql.fun.SqlStdOperatorTable.FLOOR;
import static org.apache.calcite.sql.fun.SqlStdOperatorTable.GREATER_THAN;
import static org.apache.calcite.sql.fun.SqlStdOperatorTable.GREATER_THAN_OR_EQUAL;
import static org.apache.calcite.sql.fun.SqlStdOperatorTable.INITCAP;
import static org.apache.calcite.sql.fun.SqlStdOperatorTable.IS_EMPTY;
import static org.apache.calcite.sql.fun.SqlStdOperatorTable.IS_FALSE;
import static org.apache.calcite.sql.fun.SqlStdOperatorTable.IS_JSON_ARRAY;
import static org.apache.calcite.sql.fun.SqlStdOperatorTable.IS_JSON_OBJECT;
import static org.apache.calcite.sql.fun.SqlStdOperatorTable.IS_JSON_SCALAR;
import static org.apache.calcite.sql.fun.SqlStdOperatorTable.IS_JSON_VALUE;
import static org.apache.calcite.sql.fun.SqlStdOperatorTable.IS_NOT_DISTINCT_FROM;
import static org.apache.calcite.sql.fun.SqlStdOperatorTable.IS_NOT_EMPTY;
import static org.apache.calcite.sql.fun.SqlStdOperatorTable.IS_NOT_FALSE;
import static org.apache.calcite.sql.fun.SqlStdOperatorTable.IS_NOT_JSON_ARRAY;
import static org.apache.calcite.sql.fun.SqlStdOperatorTable.IS_NOT_JSON_OBJECT;
import static org.apache.calcite.sql.fun.SqlStdOperatorTable.IS_NOT_JSON_SCALAR;
import static org.apache.calcite.sql.fun.SqlStdOperatorTable.IS_NOT_JSON_VALUE;
import static org.apache.calcite.sql.fun.SqlStdOperatorTable.IS_NOT_NULL;
import static org.apache.calcite.sql.fun.SqlStdOperatorTable.IS_NOT_TRUE;
import static org.apache.calcite.sql.fun.SqlStdOperatorTable.IS_NULL;
import static org.apache.calcite.sql.fun.SqlStdOperatorTable.IS_TRUE;
import static org.apache.calcite.sql.fun.SqlStdOperatorTable.ITEM;
import static org.apache.calcite.sql.fun.SqlStdOperatorTable.JSON_ARRAY;
import static org.apache.calcite.sql.fun.SqlStdOperatorTable.JSON_EXISTS;
import static org.apache.calcite.sql.fun.SqlStdOperatorTable.JSON_OBJECT;
import static org.apache.calcite.sql.fun.SqlStdOperatorTable.JSON_QUERY;
import static org.apache.calcite.sql.fun.SqlStdOperatorTable.JSON_VALUE;
import static org.apache.calcite.sql.fun.SqlStdOperatorTable.JSON_VALUE_EXPRESSION;
import static org.apache.calcite.sql.fun.SqlStdOperatorTable.LAST_DAY;
import static org.apache.calcite.sql.fun.SqlStdOperatorTable.LESS_THAN;
import static org.apache.calcite.sql.fun.SqlStdOperatorTable.LESS_THAN_OR_EQUAL;
import static org.apache.calcite.sql.fun.SqlStdOperatorTable.LIKE;
import static org.apache.calcite.sql.fun.SqlStdOperatorTable.LN;
import static org.apache.calcite.sql.fun.SqlStdOperatorTable.LOCALTIME;
import static org.apache.calcite.sql.fun.SqlStdOperatorTable.LOCALTIMESTAMP;
import static org.apache.calcite.sql.fun.SqlStdOperatorTable.LOG10;
import static org.apache.calcite.sql.fun.SqlStdOperatorTable.LOWER;
import static org.apache.calcite.sql.fun.SqlStdOperatorTable.MAP_VALUE_CONSTRUCTOR;
import static org.apache.calcite.sql.fun.SqlStdOperatorTable.MINUS;
import static org.apache.calcite.sql.fun.SqlStdOperatorTable.MINUS_DATE;
import static org.apache.calcite.sql.fun.SqlStdOperatorTable.MOD;
import static org.apache.calcite.sql.fun.SqlStdOperatorTable.MULTIPLY;
import static org.apache.calcite.sql.fun.SqlStdOperatorTable.NOT;
import static org.apache.calcite.sql.fun.SqlStdOperatorTable.NOT_EQUALS;
import static org.apache.calcite.sql.fun.SqlStdOperatorTable.NOT_LIKE;
import static org.apache.calcite.sql.fun.SqlStdOperatorTable.NOT_SIMILAR_TO;
import static org.apache.calcite.sql.fun.SqlStdOperatorTable.OCTET_LENGTH;
import static org.apache.calcite.sql.fun.SqlStdOperatorTable.OR;
import static org.apache.calcite.sql.fun.SqlStdOperatorTable.OVERLAY;
import static org.apache.calcite.sql.fun.SqlStdOperatorTable.PI;
import static org.apache.calcite.sql.fun.SqlStdOperatorTable.PLUS;
import static org.apache.calcite.sql.fun.SqlStdOperatorTable.POSITION;
import static org.apache.calcite.sql.fun.SqlStdOperatorTable.POWER;
import static org.apache.calcite.sql.fun.SqlStdOperatorTable.RADIANS;
import static org.apache.calcite.sql.fun.SqlStdOperatorTable.RAND;
import static org.apache.calcite.sql.fun.SqlStdOperatorTable.RAND_INTEGER;
import static org.apache.calcite.sql.fun.SqlStdOperatorTable.REINTERPRET;
import static org.apache.calcite.sql.fun.SqlStdOperatorTable.REPLACE;
import static org.apache.calcite.sql.fun.SqlStdOperatorTable.ROUND;
import static org.apache.calcite.sql.fun.SqlStdOperatorTable.ROW;
import static org.apache.calcite.sql.fun.SqlStdOperatorTable.SIGN;
import static org.apache.calcite.sql.fun.SqlStdOperatorTable.SIMILAR_TO;
import static org.apache.calcite.sql.fun.SqlStdOperatorTable.SIN;
import static org.apache.calcite.sql.fun.SqlStdOperatorTable.SUBSTRING;
import static org.apache.calcite.sql.fun.SqlStdOperatorTable.TAN;
import static org.apache.calcite.sql.fun.SqlStdOperatorTable.TRIM;
import static org.apache.calcite.sql.fun.SqlStdOperatorTable.TRUNCATE;
import static org.apache.calcite.sql.fun.SqlStdOperatorTable.UNARY_MINUS;
import static org.apache.calcite.sql.fun.SqlStdOperatorTable.UNARY_PLUS;
import static org.apache.calcite.sql.fun.SqlStdOperatorTable.UPPER;
import static org.apache.ignite.internal.processors.query.calcite.sql.fun.IgniteOwnSqlOperatorTable.GREATEST2;
import static org.apache.ignite.internal.processors.query.calcite.sql.fun.IgniteOwnSqlOperatorTable.LEAST2;
import static org.apache.ignite.internal.processors.query.calcite.sql.fun.IgniteOwnSqlOperatorTable.NULL_BOUND;
import static org.apache.ignite.internal.processors.query.calcite.sql.fun.IgniteOwnSqlOperatorTable.QUERY_ENGINE;
import static org.apache.ignite.internal.processors.query.calcite.sql.fun.IgniteOwnSqlOperatorTable.SYSTEM_RANGE;
import static org.apache.ignite.internal.processors.query.calcite.sql.fun.IgniteOwnSqlOperatorTable.TYPEOF;

/**
 * Contains implementations of Rex operators as Java code.
 */
public class RexImpTable {
    /** */
    public static final RexImpTable INSTANCE = new RexImpTable();

    /** */
    public static final ConstantExpression NULL_EXPR = Expressions.constant(null);

    /** */
    public static final ConstantExpression FALSE_EXPR = Expressions.constant(false);

    /** */
    public static final ConstantExpression TRUE_EXPR = Expressions.constant(true);

    /** */
    public static final MemberExpression BOXED_FALSE_EXPR = Expressions.field(null, Boolean.class, "FALSE");

    /** */
    public static final MemberExpression BOXED_TRUE_EXPR = Expressions.field(null, Boolean.class, "TRUE");

    /** */
    private final Map<SqlOperator, RexCallImplementor> map = new HashMap<>();

    /** */
    RexImpTable() {
        defineMethod(ROW, BuiltInMethod.ARRAY.method, NullPolicy.NONE);
        defineMethod(UPPER, BuiltInMethod.UPPER.method, NullPolicy.STRICT);
        defineMethod(LOWER, BuiltInMethod.LOWER.method, NullPolicy.STRICT);
        defineMethod(INITCAP, BuiltInMethod.INITCAP.method, NullPolicy.STRICT);
        defineMethod(TO_BASE64, BuiltInMethod.TO_BASE64.method, NullPolicy.STRICT);
        defineMethod(FROM_BASE64, BuiltInMethod.FROM_BASE64.method, NullPolicy.STRICT);
        defineMethod(MD5, BuiltInMethod.MD5.method, NullPolicy.STRICT);
        defineMethod(SHA1, BuiltInMethod.SHA1.method, NullPolicy.STRICT);
        defineMethod(SUBSTRING, BuiltInMethod.SUBSTRING.method, NullPolicy.STRICT);
        defineMethod(LEFT, BuiltInMethod.LEFT.method, NullPolicy.ANY);
        defineMethod(RIGHT, BuiltInMethod.RIGHT.method, NullPolicy.ANY);
        defineMethod(REPLACE, BuiltInMethod.REPLACE.method, NullPolicy.STRICT);
        defineMethod(TRANSLATE3, BuiltInMethod.TRANSLATE3.method, NullPolicy.STRICT);
        defineMethod(CHR, BuiltInMethod.CHAR_FROM_UTF8.method, NullPolicy.STRICT);
        defineMethod(CHAR_LENGTH, BuiltInMethod.CHAR_LENGTH.method, NullPolicy.STRICT);
        defineMethod(OCTET_LENGTH, BuiltInMethod.OCTET_LENGTH.method, NullPolicy.STRICT);
        defineMethod(CONCAT, BuiltInMethod.STRING_CONCAT.method, NullPolicy.STRICT);
        defineMethod(CONCAT_FUNCTION, BuiltInMethod.MULTI_STRING_CONCAT.method, NullPolicy.STRICT);
        defineMethod(OVERLAY, BuiltInMethod.OVERLAY.method, NullPolicy.STRICT);
        defineMethod(POSITION, BuiltInMethod.POSITION.method, NullPolicy.STRICT);
        defineMethod(ASCII, BuiltInMethod.ASCII.method, NullPolicy.STRICT);
        defineMethod(REPEAT, BuiltInMethod.REPEAT.method, NullPolicy.STRICT);
        defineMethod(SPACE, BuiltInMethod.SPACE.method, NullPolicy.STRICT);
        defineMethod(STRCMP, BuiltInMethod.STRCMP.method, NullPolicy.STRICT);
        defineMethod(SOUNDEX, BuiltInMethod.SOUNDEX.method, NullPolicy.STRICT);
        defineMethod(DIFFERENCE, BuiltInMethod.DIFFERENCE.method, NullPolicy.STRICT);
        defineMethod(REVERSE, BuiltInMethod.REVERSE.method, NullPolicy.STRICT);

        map.put(TRIM, new TrimImplementor());

        // logical
        map.put(AND, new LogicalAndImplementor());
        map.put(OR, new LogicalOrImplementor());
        map.put(NOT, new LogicalNotImplementor());

        // comparisons
        defineBinary(LESS_THAN, LessThan, NullPolicy.STRICT, "lt");
        defineBinary(LESS_THAN_OR_EQUAL, LessThanOrEqual, NullPolicy.STRICT, "le");
        defineBinary(GREATER_THAN, GreaterThan, NullPolicy.STRICT, "gt");
        defineBinary(GREATER_THAN_OR_EQUAL, GreaterThanOrEqual, NullPolicy.STRICT,
            "ge");
        defineBinary(EQUALS, Equal, NullPolicy.STRICT, "eq");
        defineBinary(NOT_EQUALS, NotEqual, NullPolicy.STRICT, "ne");

        // arithmetic
        defineBinary(PLUS, Add, NullPolicy.STRICT, "plus");
        defineBinary(MINUS, Subtract, NullPolicy.STRICT, "minus");
        defineBinary(MULTIPLY, Multiply, NullPolicy.STRICT, "multiply");
        defineBinary(DIVIDE, Divide, NullPolicy.STRICT, "divide");
        defineBinary(DIVIDE_INTEGER, Divide, NullPolicy.STRICT, "divide");
        defineUnary(UNARY_MINUS, Negate, NullPolicy.STRICT,
            BuiltInMethod.BIG_DECIMAL_NEGATE.getMethodName());
        defineUnary(UNARY_PLUS, UnaryPlus, NullPolicy.STRICT, null);

        defineMethod(MOD, "mod", NullPolicy.STRICT);
        defineMethod(EXP, "exp", NullPolicy.STRICT);
        defineMethod(POWER, "power", NullPolicy.STRICT);
        defineMethod(LN, "ln", NullPolicy.STRICT);
        defineMethod(LOG10, "log10", NullPolicy.STRICT);
        defineMethod(ABS, "abs", NullPolicy.STRICT);

        map.put(RAND, new RandImplementor());
        map.put(RAND_INTEGER, new RandIntegerImplementor());

        defineMethod(ACOS, "acos", NullPolicy.STRICT);
        defineMethod(ASIN, "asin", NullPolicy.STRICT);
        defineMethod(ATAN, "atan", NullPolicy.STRICT);
        defineMethod(ATAN2, "atan2", NullPolicy.STRICT);
        defineMethod(CBRT, "cbrt", NullPolicy.STRICT);
        defineMethod(COS, "cos", NullPolicy.STRICT);
        defineMethod(COSH, "cosh", NullPolicy.STRICT);
        defineMethod(COT, "cot", NullPolicy.STRICT);
        defineMethod(DEGREES, "degrees", NullPolicy.STRICT);
        defineMethod(RADIANS, "radians", NullPolicy.STRICT);
        defineMethod(ROUND, "sround", NullPolicy.STRICT);
        defineMethod(SIGN, "sign", NullPolicy.STRICT);
        defineMethod(SIN, "sin", NullPolicy.STRICT);
        defineMethod(SINH, "sinh", NullPolicy.STRICT);
        defineMethod(TAN, "tan", NullPolicy.STRICT);
        defineMethod(TANH, "tanh", NullPolicy.STRICT);
        defineMethod(TRUNCATE, "struncate", NullPolicy.STRICT);

        map.put(PI, new PiImplementor());

        // datetime
        map.put(DATETIME_PLUS, new DatetimeArithmeticImplementor());
        map.put(MINUS_DATE, new DatetimeArithmeticImplementor());
        map.put(EXTRACT, new ExtractImplementor());
        map.put(FLOOR,
            new FloorImplementor(BuiltInMethod.FLOOR.method.getName(),
                BuiltInMethod.UNIX_TIMESTAMP_FLOOR.method,
                BuiltInMethod.UNIX_DATE_FLOOR.method));
        map.put(CEIL,
            new FloorImplementor(BuiltInMethod.CEIL.method.getName(),
                BuiltInMethod.UNIX_TIMESTAMP_CEIL.method,
                BuiltInMethod.UNIX_DATE_CEIL.method));

        map.put(LAST_DAY,
                new LastDayImplementor("lastDay", BuiltInMethod.LAST_DAY));
        map.put(DAYNAME,
            new PeriodNameImplementor("dayName",
                BuiltInMethod.DAYNAME_WITH_TIMESTAMP,
                BuiltInMethod.DAYNAME_WITH_DATE));
        map.put(MONTHNAME,
            new PeriodNameImplementor("monthName",
                BuiltInMethod.MONTHNAME_WITH_TIMESTAMP,
                BuiltInMethod.MONTHNAME_WITH_DATE));
        defineMethod(TIMESTAMP_SECONDS, "timestampSeconds", NullPolicy.STRICT);
        defineMethod(TIMESTAMP_MILLIS, "timestampMillis", NullPolicy.STRICT);
        defineMethod(TIMESTAMP_MICROS, "timestampMicros", NullPolicy.STRICT);
        defineMethod(UNIX_SECONDS, "unixSeconds", NullPolicy.STRICT);
        defineMethod(UNIX_MILLIS, "unixMillis", NullPolicy.STRICT);
        defineMethod(UNIX_MICROS, "unixMicros", NullPolicy.STRICT);
        defineMethod(DATE_FROM_UNIX_DATE, "dateFromUnixDate", NullPolicy.STRICT);
        defineMethod(UNIX_DATE, "unixDate", NullPolicy.STRICT);
        defineMethod(DATE, "date", NullPolicy.STRICT);
        defineMethod(DATETIME, "datetime", NullPolicy.STRICT);
        defineMethod(TIME, "time", NullPolicy.STRICT);

        map.put(IS_NULL, new IsNullImplementor());
        map.put(IS_NOT_NULL, new IsNotNullImplementor());
        map.put(IS_TRUE, new IsTrueImplementor());
        map.put(IS_NOT_TRUE, new IsNotTrueImplementor());
        map.put(IS_FALSE, new IsFalseImplementor());
        map.put(IS_NOT_FALSE, new IsNotFalseImplementor());

        // LIKE and SIMILAR
        final MethodImplementor likeImplementor =
            new MethodImplementor(BuiltInMethod.LIKE.method, NullPolicy.STRICT,
                false);
        map.put(LIKE, likeImplementor);
        map.put(NOT_LIKE, likeImplementor);
        final MethodImplementor similarImplementor =
            new MethodImplementor(BuiltInMethod.SIMILAR.method, NullPolicy.STRICT,
                false);
        map.put(SIMILAR_TO, similarImplementor);
        map.put(NOT_SIMILAR_TO, NotImplementor.of(similarImplementor));

        // POSIX REGEX
        final MethodImplementor posixRegexImplementorCaseSensitive =
            new PosixRegexMethodImplementor(true);
        final MethodImplementor posixRegexImplementorCaseInsensitive =
            new PosixRegexMethodImplementor(false);
        map.put(SqlStdOperatorTable.POSIX_REGEX_CASE_INSENSITIVE,
            posixRegexImplementorCaseInsensitive);
        map.put(SqlStdOperatorTable.POSIX_REGEX_CASE_SENSITIVE,
            posixRegexImplementorCaseSensitive);
        map.put(SqlStdOperatorTable.NEGATED_POSIX_REGEX_CASE_INSENSITIVE,
            NotImplementor.of(posixRegexImplementorCaseInsensitive));
        map.put(SqlStdOperatorTable.NEGATED_POSIX_REGEX_CASE_SENSITIVE,
            NotImplementor.of(posixRegexImplementorCaseSensitive));
        map.put(REGEXP_REPLACE, new RegexpReplaceImplementor());

        // Multisets & arrays
        defineMethod(CARDINALITY, BuiltInMethod.COLLECTION_SIZE.method,
            NullPolicy.STRICT);
        final MethodImplementor isEmptyImplementor =
            new MethodImplementor(BuiltInMethod.IS_EMPTY.method, NullPolicy.NONE,
                false);
        map.put(IS_EMPTY, isEmptyImplementor);
        map.put(IS_NOT_EMPTY, NotImplementor.of(isEmptyImplementor));

        // TODO https://issues.apache.org/jira/browse/IGNITE-15551
/*
        defineMethod(SLICE, BuiltInMethod.SLICE.method, NullPolicy.NONE);
        defineMethod(ELEMENT, BuiltInMethod.ELEMENT.method, NullPolicy.STRICT);
        defineMethod(STRUCT_ACCESS, BuiltInMethod.STRUCT_ACCESS.method, NullPolicy.ANY);
        defineMethod(MEMBER_OF, BuiltInMethod.MEMBER_OF.method, NullPolicy.NONE);
        final MethodImplementor isASetImplementor =
            new MethodImplementor(BuiltInMethod.IS_A_SET.method, NullPolicy.NONE,
                false);
        map.put(IS_A_SET, isASetImplementor);
        map.put(IS_NOT_A_SET, NotImplementor.of(isASetImplementor));
        defineMethod(MULTISET_INTERSECT_DISTINCT,
            BuiltInMethod.MULTISET_INTERSECT_DISTINCT.method, NullPolicy.NONE);
        defineMethod(MULTISET_INTERSECT,
            BuiltInMethod.MULTISET_INTERSECT_ALL.method, NullPolicy.NONE);
        defineMethod(MULTISET_EXCEPT_DISTINCT,
            BuiltInMethod.MULTISET_EXCEPT_DISTINCT.method, NullPolicy.NONE);
        defineMethod(MULTISET_EXCEPT, BuiltInMethod.MULTISET_EXCEPT_ALL.method, NullPolicy.NONE);
        defineMethod(MULTISET_UNION_DISTINCT,
            BuiltInMethod.MULTISET_UNION_DISTINCT.method, NullPolicy.NONE);
        defineMethod(MULTISET_UNION, BuiltInMethod.MULTISET_UNION_ALL.method, NullPolicy.NONE);
        final MethodImplementor subMultisetImplementor =
            new MethodImplementor(BuiltInMethod.SUBMULTISET_OF.method, NullPolicy.NONE, false);
        map.put(SUBMULTISET_OF, subMultisetImplementor);
        map.put(NOT_SUBMULTISET_OF, NotImplementor.of(subMultisetImplementor));
*/

        map.put(COALESCE, new CoalesceImplementor());
        map.put(CAST, new CastImplementor());

        map.put(REINTERPRET, new ReinterpretImplementor());

        final RexCallImplementor val = new ValueConstructorImplementor();
        map.put(MAP_VALUE_CONSTRUCTOR, val);
        map.put(ARRAY_VALUE_CONSTRUCTOR, val);
        map.put(ITEM, new ItemImplementor());

        map.put(DEFAULT, new DefaultImplementor());

        // Compression Operators
        defineMethod(COMPRESS, BuiltInMethod.COMPRESS.method, NullPolicy.ARG0);

        // Xml Operators
        defineMethod(EXTRACT_VALUE, BuiltInMethod.EXTRACT_VALUE.method, NullPolicy.ARG0);
        defineMethod(XML_TRANSFORM, BuiltInMethod.XML_TRANSFORM.method, NullPolicy.ARG0);
        defineMethod(EXTRACT_XML, BuiltInMethod.EXTRACT_XML.method, NullPolicy.ARG0);
        defineMethod(EXISTS_NODE, BuiltInMethod.EXISTS_NODE.method, NullPolicy.ARG0);

        // Json Operators
        defineMethod(JSON_VALUE_EXPRESSION,
            BuiltInMethod.JSON_VALUE_EXPRESSION.method, NullPolicy.STRICT);
        defineMethod(JSON_EXISTS, BuiltInMethod.JSON_EXISTS.method, NullPolicy.ARG0);
        map.put(JSON_VALUE,
            new JsonValueImplementor(BuiltInMethod.JSON_VALUE.method));
        defineMethod(JSON_QUERY, BuiltInMethod.JSON_QUERY.method, NullPolicy.ARG0);
        defineMethod(JSON_TYPE, BuiltInMethod.JSON_TYPE.method, NullPolicy.ARG0);
        defineMethod(JSON_DEPTH, BuiltInMethod.JSON_DEPTH.method, NullPolicy.ARG0);
        defineMethod(JSON_KEYS, BuiltInMethod.JSON_KEYS.method, NullPolicy.ARG0);
        defineMethod(JSON_PRETTY, BuiltInMethod.JSON_PRETTY.method, NullPolicy.ARG0);
        defineMethod(JSON_LENGTH, BuiltInMethod.JSON_LENGTH.method, NullPolicy.ARG0);
        defineMethod(JSON_REMOVE, BuiltInMethod.JSON_REMOVE.method, NullPolicy.ARG0);
        defineMethod(JSON_STORAGE_SIZE, BuiltInMethod.JSON_STORAGE_SIZE.method, NullPolicy.ARG0);
        defineMethod(JSON_OBJECT, BuiltInMethod.JSON_OBJECT.method, NullPolicy.NONE);
        defineMethod(JSON_ARRAY, BuiltInMethod.JSON_ARRAY.method, NullPolicy.NONE);
        map.put(IS_JSON_VALUE,
            new MethodImplementor(BuiltInMethod.IS_JSON_VALUE.method,
                NullPolicy.NONE, false));
        map.put(IS_JSON_OBJECT,
            new MethodImplementor(BuiltInMethod.IS_JSON_OBJECT.method,
                NullPolicy.NONE, false));
        map.put(IS_JSON_ARRAY,
            new MethodImplementor(BuiltInMethod.IS_JSON_ARRAY.method,
                NullPolicy.NONE, false));
        map.put(IS_JSON_SCALAR,
            new MethodImplementor(BuiltInMethod.IS_JSON_SCALAR.method,
                NullPolicy.NONE, false));
        map.put(IS_NOT_JSON_VALUE,
            NotImplementor.of(
                new MethodImplementor(BuiltInMethod.IS_JSON_VALUE.method,
                    NullPolicy.NONE, false)));
        map.put(IS_NOT_JSON_OBJECT,
            NotImplementor.of(
                new MethodImplementor(BuiltInMethod.IS_JSON_OBJECT.method,
                    NullPolicy.NONE, false)));
        map.put(IS_NOT_JSON_ARRAY,
            NotImplementor.of(
                new MethodImplementor(BuiltInMethod.IS_JSON_ARRAY.method,
                    NullPolicy.NONE, false)));
        map.put(IS_NOT_JSON_SCALAR,
            NotImplementor.of(
                new MethodImplementor(BuiltInMethod.IS_JSON_SCALAR.method,
                    NullPolicy.NONE, false)));

        // System functions.
        final SystemFunctionImplementor sysFunctionImplementor = new SystemFunctionImplementor();
        map.put(SYSTEM_RANGE, sysFunctionImplementor);

        // Current time functions.
        map.put(CURRENT_TIME, sysFunctionImplementor);
        map.put(CURRENT_TIMESTAMP, sysFunctionImplementor);
        map.put(CURRENT_DATE, sysFunctionImplementor);
        map.put(LOCALTIME, sysFunctionImplementor);
        map.put(LOCALTIMESTAMP, sysFunctionImplementor);

        map.put(TYPEOF, sysFunctionImplementor);
        map.put(QUERY_ENGINE, sysFunctionImplementor);
        map.put(NULL_BOUND, sysFunctionImplementor);

        defineMethod(LEAST2, IgniteMethod.LEAST2.method(), NullPolicy.ALL);
        defineMethod(GREATEST2, IgniteMethod.GREATEST2.method(), NullPolicy.ALL);

        // Operator IS_NOT_DISTINCT_FROM is removed by RexSimplify, but still possible in join conditions, so
        // implementation required.
        defineMethod(IS_NOT_DISTINCT_FROM, IgniteMethod.IS_NOT_DISTINCT_FROM.method(), NullPolicy.NONE);
    }

    /** */
    private <T> Supplier<T> constructorSupplier(Class<T> klass) {
        final Constructor<T> constructor;
        try {
            constructor = klass.getDeclaredConstructor();
        }
        catch (NoSuchMethodException e) {
            throw new IllegalArgumentException(
                klass + " should implement zero arguments constructor");
        }
        return () -> {
            try {
                return constructor.newInstance();
            }
            catch (InstantiationException | IllegalAccessException
                | InvocationTargetException e) {
                throw new IllegalStateException(
                    "Error while creating aggregate implementor " + constructor, e);
            }
        };
    }

    /** */
    private void defineMethod(SqlOperator operator, String functionName, NullPolicy nullPlc) {
        map.put(operator, new MethodNameImplementor(functionName, nullPlc, false));
    }

    /** */
    private void defineMethod(SqlOperator operator, Method method, NullPolicy nullPlc) {
        map.put(operator, new MethodImplementor(method, nullPlc, false));
    }

    /** */
    private void defineUnary(SqlOperator operator, ExpressionType expressionType,
        NullPolicy nullPlc, String backupMethodName) {
        map.put(operator, new UnaryImplementor(expressionType, nullPlc, backupMethodName));
    }

    /** */
    private void defineBinary(SqlOperator operator, ExpressionType expressionType,
        NullPolicy nullPlc, String backupMethodName) {
        map.put(operator,
            new BinaryImplementor(nullPlc, true, expressionType,
                backupMethodName));
    }

    /** */
    private static RexCallImplementor wrapAsRexCallImplementor(
        final CallImplementor implementor) {
        return new AbstractRexCallImplementor("udf", NullPolicy.NONE, false) {
            @Override Expression implementSafe(RexToLixTranslator translator,
                RexCall call, List<Expression> argValList) {
                return implementor.implement(translator, call, RexImpTable.NullAs.NULL);
            }
        };
    }

    /** */
    public RexCallImplementor get(final SqlOperator operator) {
        if (operator instanceof SqlUserDefinedFunction) {
            org.apache.calcite.schema.Function udf =
                ((SqlUserDefinedFunction)operator).getFunction();
            if (!(udf instanceof ImplementableFunction)) {
                throw new IllegalStateException("User defined function " + operator
                    + " must implement ImplementableFunction");
            }
            CallImplementor implementor = ((ImplementableFunction)udf).getImplementor();
            return wrapAsRexCallImplementor(implementor);
        }
        else if (operator instanceof SqlTypeConstructorFunction)
            return map.get(SqlStdOperatorTable.ROW);

        return map.get(operator);
    }

    /** */
    static Expression optimize(Expression expression) {
        return expression.accept(new OptimizeShuttle());
    }

    /** */
    static Expression optimize2(Expression operand, Expression expression) {
        if (Primitive.is(operand.getType())) {
            // Primitive values cannot be null
            return optimize(expression);
        }

        return optimize(
            Expressions.condition(
                Expressions.equal(operand, NULL_EXPR),
                NULL_EXPR,
                expression));
    }

    /** */
    private static RelDataType toSql(RelDataTypeFactory typeFactory,
        RelDataType type) {
        if (type instanceof RelDataTypeFactoryImpl.JavaType) {
            final SqlTypeName typeName = type.getSqlTypeName();
            if (typeName != null && typeName != SqlTypeName.OTHER) {
                return typeFactory.createTypeWithNullability(
                    typeFactory.createSqlType(typeName),
                    type.isNullable());
            }
        }
        return type;
    }

    /** */
    private static <E> boolean allSame(List<E> list) {
        E prev = null;
        for (E e : list) {
            if (prev != null && !prev.equals(e))
                return false;

            prev = e;
        }
        return true;
    }

    /**
     * Strategy what an operator should return if one of its arguments is null.
     */
    public enum NullAs {
        /**
         * The most common policy among the SQL built-in operators. If one of the arguments is null, returns null.
         */
        NULL,

        /**
         * If one of the arguments is null, the function returns false. Example: {@code IS NOT NULL}.
         */
        FALSE,

        /**
         * If one of the arguments is null, the function returns true. Example: {@code IS NULL}.
         */
        TRUE,

        /**
         * It is not possible for any of the arguments to be null.  If the argument type is nullable, the enclosing code
         * will already have performed a not-null check. This may allow the operator implementor to generate a more
         * efficient implementation, for example, by avoiding boxing or unboxing.
         */
        NOT_POSSIBLE,

        /** Return false if result is not null, true if result is null. */
        IS_NULL,

        /** Return true if result is not null, false if result is null. */
        IS_NOT_NULL;

        /** */
        public static NullAs of(boolean nullable) {
            return nullable ? NULL : NOT_POSSIBLE;
        }

        /**
         * Adapts an expression with "normal" result to one that adheres to this particular policy.
         */
        public Expression handle(Expression x) {
            switch (Primitive.flavor(x.getType())) {
                case PRIMITIVE:
                    // Expression cannot be null. We can skip any runtime checks.
                    switch (this) {
                        case NULL:
                        case NOT_POSSIBLE:
                        case FALSE:
                        case TRUE:
                            return x;
                        case IS_NULL:
                            return FALSE_EXPR;
                        case IS_NOT_NULL:
                            return TRUE_EXPR;
                        default:
                            throw new AssertionError();
                    }
                case BOX:
                    switch (this) {
                        case NOT_POSSIBLE:
                            return ConverterUtils.convert(x,
                                Primitive.ofBox(x.getType()).primitiveClass);
                    }
                    // fall through
            }
            switch (this) {
                case NULL:
                case NOT_POSSIBLE:
                    return x;
                case FALSE:
                    return Expressions.call(BuiltInMethod.IS_TRUE.method, x);
                case TRUE:
                    return Expressions.call(BuiltInMethod.IS_NOT_FALSE.method, x);
                case IS_NULL:
                    return Expressions.equal(x, NULL_EXPR);
                case IS_NOT_NULL:
                    return Expressions.notEqual(x, NULL_EXPR);
                default:
                    throw new AssertionError();
            }
        }
    }

    /** */
    static Expression getDefaultValue(Type type) {
        if (Primitive.is(type)) {
            Primitive p = Primitive.of(type);
            return Expressions.constant(p.defaultValue, type);
        }
        return Expressions.constant(null, type);
    }

    /**
     * Multiplies an expression by a constant and divides by another constant, optimizing appropriately.
     *
     * <p>For example, {@code multiplyDivide(e, 10, 1000)} returns
     * {@code e / 100}.
     */
    public static Expression multiplyDivide(Expression e, BigDecimal multiplier,
        BigDecimal divider) {
        if (multiplier.equals(BigDecimal.ONE)) {
            if (divider.equals(BigDecimal.ONE))
                return e;

            return Expressions.divide(e,
                Expressions.constant(divider.intValueExact()));
        }
        final BigDecimal x =
            multiplier.divide(divider, RoundingMode.UNNECESSARY);
        switch (x.compareTo(BigDecimal.ONE)) {
            case 0:
                return e;
            case 1:
                return Expressions.multiply(e, Expressions.constant(x.intValueExact()));
            case -1:
                return multiplyDivide(e, BigDecimal.ONE, x);
            default:
                throw new AssertionError();
        }
    }

    /** Implementor for the {@code LAST_DAY} function. */
    private static class LastDayImplementor extends MethodNameImplementor {
        /** */
        private final BuiltInMethod dateMethod;

        /** */
        LastDayImplementor(String methodName, BuiltInMethod dateMethod) {
            super(methodName, methodName, NullPolicy.STRICT, false);
            this.dateMethod = dateMethod;
        }

        /** {@inheritDoc} */
        @Override String getVariableName() {
            return "lastDay";
        }

        /** {@inheritDoc} */
        @Override Expression implementSafe(RexToLixTranslator translator,
                                 RexCall call, List<Expression> argValList) {
            Expression operand = argValList.get(0);
            final RelDataType type = call.operands.get(0).getType();
            switch (type.getSqlTypeName()) {
                case TIMESTAMP:
                    operand =
                            Expressions.call(BuiltInMethod.TIMESTAMP_TO_DATE.method, operand);
                    // fall through
                case DATE:
                    return Expressions.call(dateMethod.method.getDeclaringClass(),
                            dateMethod.method.getName(), operand);
                default:
                    throw new AssertionError("unknown type " + type);
            }
        }
    }

    /** Implementor for the {@code TRIM} function. */
    private static class TrimImplementor extends AbstractRexCallImplementor {
        /** */
        TrimImplementor() {
            super("trim", NullPolicy.STRICT, false);
        }

        /** {@inheritDoc} */
        @Override Expression implementSafe(final RexToLixTranslator translator,
            final RexCall call, final List<Expression> argValList) {
            final boolean strict = !translator.conformance.allowExtendedTrim();
            final Object val = translator.getLiteralValue(argValList.get(0));
            SqlTrimFunction.Flag flag = (SqlTrimFunction.Flag)val;
            return Expressions.call(
                BuiltInMethod.TRIM.method,
                Expressions.constant(
                    flag == SqlTrimFunction.Flag.BOTH
                        || flag == SqlTrimFunction.Flag.LEADING),
                Expressions.constant(
                    flag == SqlTrimFunction.Flag.BOTH
                        || flag == SqlTrimFunction.Flag.TRAILING),
                argValList.get(1),
                argValList.get(2),
                Expressions.constant(strict));
        }
    }

    /**
     * Implementor for the {@code MONTHNAME} and {@code DAYNAME} functions. Each takes a {@link java.util.Locale}
     * argument.
     */
    private static class PeriodNameImplementor extends MethodNameImplementor {
        /** */
        private final BuiltInMethod timestampMethod;

        /** */
        private final BuiltInMethod dateMethod;

        /** */
        PeriodNameImplementor(String methodName, BuiltInMethod timestampMethod,
            BuiltInMethod dateMethod) {
            super(methodName, NullPolicy.STRICT, false);
            this.timestampMethod = timestampMethod;
            this.dateMethod = dateMethod;
        }

        /** {@inheritDoc} */
        @Override String getVariableName() {
            return "periodName";
        }

        /** {@inheritDoc} */
        @Override Expression implementSafe(final RexToLixTranslator translator,
            final RexCall call, final List<Expression> argValList) {
            Expression operand = argValList.get(0);
            final RelDataType type = call.operands.get(0).getType();
            switch (type.getSqlTypeName()) {
                case TIMESTAMP:
                    return getExpression(translator, operand, timestampMethod);
                case DATE:
                    return getExpression(translator, operand, dateMethod);
                default:
                    throw new AssertionError("unknown type " + type);
            }
        }

        /** */
        protected Expression getExpression(RexToLixTranslator translator,
            Expression operand, BuiltInMethod builtInMethod) {
            final MethodCallExpression locale =
                Expressions.call(BuiltInMethod.LOCALE.method, translator.getRoot());
            return Expressions.call(builtInMethod.method.getDeclaringClass(),
                builtInMethod.method.getName(), operand, locale);
        }
    }

    /** Implementor for the {@code FLOOR} and {@code CEIL} functions. */
    private static class FloorImplementor extends MethodNameImplementor {
        /** */
        final Method timestampMethod;

        /** */
        final Method dateMethod;

        /** */
        FloorImplementor(String methodName, Method timestampMethod, Method dateMethod) {
            super(methodName, NullPolicy.STRICT, false);
            this.timestampMethod = timestampMethod;
            this.dateMethod = dateMethod;
        }

        /** {@inheritDoc} */
        @Override String getVariableName() {
            return "floor";
        }

        /** {@inheritDoc} */
        @Override Expression implementSafe(final RexToLixTranslator translator,
            final RexCall call, final List<Expression> argValList) {
            switch (call.getOperands().size()) {
                case 1:
                    switch (call.getType().getSqlTypeName()) {
                        case BIGINT:
                        case INTEGER:
                        case SMALLINT:
                        case TINYINT:
                            return argValList.get(0);
                        default:
                            return super.implementSafe(translator, call, argValList);
                    }

                case 2:
                    final Type type;
                    final Method floorMethod;
                    final boolean preFloor;
                    Expression operand = argValList.get(0);
                    switch (call.getType().getSqlTypeName()) {
                        case TIMESTAMP_WITH_LOCAL_TIME_ZONE:
                            operand = Expressions.call(
                                BuiltInMethod.TIMESTAMP_WITH_LOCAL_TIME_ZONE_TO_TIMESTAMP.method,
                                operand,
                                Expressions.call(BuiltInMethod.TIME_ZONE.method, translator.getRoot()));
                            // fall through
                        case TIMESTAMP:
                            type = long.class;
                            floorMethod = timestampMethod;
                            preFloor = true;
                            break;
                        default:
                            type = int.class;
                            floorMethod = dateMethod;
                            preFloor = false;
                    }
                    final TimeUnitRange timeUnitRange =
                        (TimeUnitRange)translator.getLiteralValue(argValList.get(1));
                    switch (timeUnitRange) {
                        case YEAR:
                        case QUARTER:
                        case MONTH:
                        case WEEK:
                        case DAY:
                            final Expression operand1 =
                                preFloor ? call(operand, type, TimeUnit.DAY) : operand;
                            return Expressions.call(floorMethod,
                                translator.getLiteral(argValList.get(1)), operand1);
                        case NANOSECOND:
                        default:
                            return call(operand, type, timeUnitRange.startUnit);
                    }

                default:
                    throw new AssertionError();
            }
        }

        /** */
        private Expression call(Expression operand, Type type,
            TimeUnit timeUnit) {
            return Expressions.call(SqlFunctions.class, methodName,
                ConverterUtils.convert(operand, type),
                ConverterUtils.convert(
                    Expressions.constant(timeUnit.multiplier), type));
        }
    }

    /** Implementor for a function that generates calls to a given method. */
    private static class MethodImplementor extends AbstractRexCallImplementor {
        /** */
        protected final Method method;

        /** */
        MethodImplementor(Method method, NullPolicy nullPlc, boolean harmonize) {
            super("method_call", nullPlc, harmonize);
            this.method = method;
        }

        /** {@inheritDoc} */
        @Override Expression implementSafe(RexToLixTranslator translator,
            RexCall call, List<Expression> argValList) {
            final Expression expression;
            Class<?> clazz = method.getDeclaringClass();
            if (Modifier.isStatic(method.getModifiers()))
                expression = EnumUtils.call(null, clazz, method.getName(), argValList);
            else {
                expression = EnumUtils.call(argValList.get(0), clazz, method.getName(),
                    Util.skip(argValList, 1));
            }
            return expression;
        }
    }

    /**
     * Implementor for {@link org.apache.calcite.sql.fun.SqlPosixRegexOperator}s.
     */
    private static class PosixRegexMethodImplementor extends MethodImplementor {
        /** */
        protected final boolean caseSensitive;

        /** Constructor. */
        PosixRegexMethodImplementor(boolean caseSensitive) {
            super(BuiltInMethod.POSIX_REGEX.method, NullPolicy.STRICT, false);
            this.caseSensitive = caseSensitive;
        }

        /** {@inheritDoc} */
        @Override Expression implementSafe(RexToLixTranslator translator,
            RexCall call, List<Expression> argValList) {
            assert argValList.size() == 2;
            // Add extra parameter (caseSensitive boolean flag), required by SqlFunctions#posixRegex.
            final List<Expression> newOperands = new ArrayList<>(argValList);
            newOperands.add(Expressions.constant(caseSensitive));
            return super.implementSafe(translator, call, newOperands);
        }
    }

    /**
     * Implementor for JSON_VALUE function, convert to solid format "JSON_VALUE(json_doc, path, empty_behavior,
     * empty_default, error_behavior, error default)" in order to simplify the runtime implementation.
     *
     * <p>We should avoid this when we support
     * variable arguments function.
     */
    private static class JsonValueImplementor extends MethodImplementor {
        /** */
        JsonValueImplementor(Method method) {
            super(method, NullPolicy.ARG0, false);
        }

        /** {@inheritDoc} */
        @Override Expression implementSafe(RexToLixTranslator translator,
            RexCall call, List<Expression> argValList) {
            final Expression expression;
            final List<Expression> newOperands = new ArrayList<>();
            newOperands.add(argValList.get(0));
            newOperands.add(argValList.get(1));
            List<Expression> leftExprs = Util.skip(argValList, 2);
            // Default value for JSON_VALUE behaviors.
            Expression emptyBehavior = Expressions.constant(SqlJsonValueEmptyOrErrorBehavior.NULL);
            Expression dfltValOnEmpty = Expressions.constant(null);
            Expression errorBehavior = Expressions.constant(SqlJsonValueEmptyOrErrorBehavior.NULL);
            Expression dfltValOnError = Expressions.constant(null);
            // Patched up with user defines.
            if (!leftExprs.isEmpty()) {
                for (int i = 0; i < leftExprs.size(); i++) {
                    Expression expr = leftExprs.get(i);
                    final Object exprVal = translator.getLiteralValue(expr);
                    if (exprVal != null) {
                        int dfltSymbolIdx = i - 2;
                        if (exprVal == SqlJsonEmptyOrError.EMPTY) {
                            if (dfltSymbolIdx >= 0
                                && translator.getLiteralValue(leftExprs.get(dfltSymbolIdx))
                                == SqlJsonValueEmptyOrErrorBehavior.DEFAULT) {
                                dfltValOnEmpty = leftExprs.get(i - 1);
                                emptyBehavior = leftExprs.get(dfltSymbolIdx);
                            }
                            else
                                emptyBehavior = leftExprs.get(i - 1);
                        }
                        else if (exprVal == SqlJsonEmptyOrError.ERROR) {
                            if (dfltSymbolIdx >= 0
                                && translator.getLiteralValue(leftExprs.get(dfltSymbolIdx))
                                == SqlJsonValueEmptyOrErrorBehavior.DEFAULT) {
                                dfltValOnError = leftExprs.get(i - 1);
                                errorBehavior = leftExprs.get(dfltSymbolIdx);
                            }
                            else
                                errorBehavior = leftExprs.get(i - 1);
                        }
                    }
                }
            }
            newOperands.add(emptyBehavior);
            newOperands.add(dfltValOnEmpty);
            newOperands.add(errorBehavior);
            newOperands.add(dfltValOnError);
            Class clazz = method.getDeclaringClass();
            expression = EnumUtils.call(null, clazz, method.getName(), newOperands);

            final Type returnType =
                translator.typeFactory.getJavaClass(call.getType());
            return EnumUtils.convert(expression, returnType);
        }
    }

    /**
     * Implementor for SQL functions that generates calls to a given method name.
     *
     * <p>Use this, as opposed to {@link MethodImplementor}, if the SQL function
     * is overloaded; then you can use one implementor for several overloads.
     */
    private static class MethodNameImplementor extends AbstractRexCallImplementor {
        /** */
        protected final String methodName;

        /** */
        MethodNameImplementor(String methodName, NullPolicy nullPlc, boolean harmonize) {
            this("method_name_call", methodName, nullPlc, harmonize);
        }

        /** */
        MethodNameImplementor(
            String variableName,
            String methodName,
            NullPolicy nullPlc,
            boolean harmonize
        ) {
            super(variableName, nullPlc, harmonize);
            this.methodName = methodName;
        }

        /** {@inheritDoc} */
        @Override String getVariableName() {
            return "method_name_call";
        }

        /** {@inheritDoc} */
        @Override Expression implementSafe(RexToLixTranslator translator,
            RexCall call, List<Expression> argValList) {
            return EnumUtils.call(
                null,
                SqlFunctions.class,
                methodName,
                argValList);
        }
    }

    /** Implementor for binary operators. */
    private static class BinaryImplementor extends AbstractRexCallImplementor {
        /**
         * Types that can be arguments to comparison operators such as {@code <}.
         */
        private static final List<Primitive> COMP_OP_TYPES =
            ImmutableList.of(
                Primitive.BYTE,
                Primitive.CHAR,
                Primitive.SHORT,
                Primitive.INT,
                Primitive.LONG,
                Primitive.FLOAT,
                Primitive.DOUBLE);

        /** */
        private static final List<SqlBinaryOperator> COMPARISON_OPERATORS =
            ImmutableList.of(
                SqlStdOperatorTable.LESS_THAN,
                SqlStdOperatorTable.LESS_THAN_OR_EQUAL,
                SqlStdOperatorTable.GREATER_THAN,
                SqlStdOperatorTable.GREATER_THAN_OR_EQUAL);

        /** */
        private static final List<SqlBinaryOperator> EQUALS_OPERATORS =
            ImmutableList.of(
                SqlStdOperatorTable.EQUALS,
                SqlStdOperatorTable.NOT_EQUALS);

        /** */
        public static final String METHOD_POSTFIX_FOR_ANY_TYPE = "Any";

        /** */
        private final ExpressionType expressionType;

        /** */
        private final String backupMethodName;

        /** */
        BinaryImplementor(
            NullPolicy nullPlc,
            boolean harmonize,
            ExpressionType expressionType,
            String backupMethodName
        ) {
            super("binary_call", nullPlc, harmonize);
            this.expressionType = expressionType;
            this.backupMethodName = backupMethodName;
        }

        /** {@inheritDoc} */
        @Override Expression implementSafe(
            final RexToLixTranslator translator,
            final RexCall call,
            final List<Expression> argValList
        ) {
            // neither nullable:
            //   return x OP y
            // x nullable
            //   null_returns_null
            //     return x == null ? null : x OP y
            //   ignore_null
            //     return x == null ? null : y
            // x, y both nullable
            //   null_returns_null
            //     return x == null || y == null ? null : x OP y
            //   ignore_null
            //     return x == null ? y : y == null ? x : x OP y
            if (backupMethodName != null) {
                // If one or both operands have ANY type, use the late-binding backup
                // method.
                if (anyAnyOperands(call))
                    return callBackupMethodAnyType(translator, call, argValList);

                final Type type0 = argValList.get(0).getType();
                final Type type1 = argValList.get(1).getType();
                final SqlBinaryOperator op = (SqlBinaryOperator)call.getOperator();
                final RelDataType relDataType0 = call.getOperands().get(0).getType();
                final Expression fieldComparator = generateCollatorExpression(relDataType0.getCollation());
                if (fieldComparator != null)
                    argValList.add(fieldComparator);

                final Primitive primitive = Primitive.ofBoxOr(type0);
                if (primitive == null
                    || type1 == BigDecimal.class
                    || COMPARISON_OPERATORS.contains(op)
                    && !COMP_OP_TYPES.contains(primitive)) {
                    return Expressions.call(SqlFunctions.class, backupMethodName,
                        argValList);
                }
                // When checking equals or not equals on two primitive boxing classes
                // (i.e. Long x, Long y), we should fall back to call `SqlFunctions.eq(x, y)`
                // or `SqlFunctions.ne(x, y)`, rather than `x == y`
                final Primitive boxPrimitive0 = Primitive.ofBox(type0);
                final Primitive boxPrimitive1 = Primitive.ofBox(type1);
                if (EQUALS_OPERATORS.contains(op)
                    && boxPrimitive0 != null && boxPrimitive1 != null) {
                    return Expressions.call(SqlFunctions.class, backupMethodName,
                        argValList);
                }
            }
<<<<<<< HEAD
            return Expressions.makeBinary(expressionType,
                argValList.get(0), argValList.get(1));
=======
            return IgniteExpressions.makeBinary(expressionType,
                argValueList.get(0), argValueList.get(1));
>>>>>>> 6864b43c
        }

        /** Returns whether any of a call's operands have ANY type. */
        private boolean anyAnyOperands(RexCall call) {
            for (RexNode operand : call.operands) {
                if (operand.getType().getSqlTypeName() == SqlTypeName.ANY)
                    return true;
            }
            return false;
        }

        /** */
        private Expression callBackupMethodAnyType(RexToLixTranslator translator,
            RexCall call, List<Expression> expressions) {
            final String backupMethodNameForAnyType =
                backupMethodName + METHOD_POSTFIX_FOR_ANY_TYPE;

            // one or both of parameter(s) is(are) ANY type
            final Expression expression0 = maybeBox(expressions.get(0));
            final Expression expression1 = maybeBox(expressions.get(1));
            return Expressions.call(SqlFunctions.class, backupMethodNameForAnyType,
                expression0, expression1);
        }

        /** */
        private Expression maybeBox(Expression expression) {
            final Primitive primitive = Primitive.of(expression.getType());
            if (primitive != null)
                expression = Expressions.box(expression, primitive);

            return expression;
        }
    }

    /** Implementor for unary operators. */
    private static class UnaryImplementor extends AbstractRexCallImplementor {
        /** */
        private final ExpressionType expressionType;

        /** */
        private final String backupMethodName;

        /** */
        UnaryImplementor(
            ExpressionType expressionType,
            NullPolicy nullPlc,
            String backupMethodName
        ) {
            super("unary_call", nullPlc, false);
            this.expressionType = expressionType;
            this.backupMethodName = backupMethodName;
        }

        /** {@inheritDoc} */
        @Override Expression implementSafe(RexToLixTranslator translator,
            RexCall call, List<Expression> argValList) {
            final Expression argVal = argValList.get(0);

            final Expression e;
            //Special case for implementing unary minus with BigDecimal type
            //for other data type(except BigDecimal) '-' operator is OK, but for
            //BigDecimal, we should call negate method of BigDecimal
            if (expressionType == ExpressionType.Negate && argVal.type == BigDecimal.class
                && null != backupMethodName)
                e = Expressions.call(argVal, backupMethodName);
            else
                e = IgniteExpressions.makeUnary(expressionType, argVal);

            if (e.type.equals(argVal.type))
                return e;
            // Certain unary operators do not preserve type. For example, the "-"
            // operator applied to a "byte" expression returns an "int".
            return Expressions.convert_(e, argVal.type);
        }
    }

    /** Implementor for the {@code EXTRACT(unit FROM datetime)} function. */
    private static class ExtractImplementor extends AbstractRexCallImplementor {
        /** */
        ExtractImplementor() {
            super("extract", NullPolicy.STRICT, false);
        }

        /** {@inheritDoc} */
        @Override Expression implementSafe(final RexToLixTranslator translator,
            final RexCall call, final List<Expression> argValList) {
            final TimeUnitRange timeUnitRange =
                (TimeUnitRange)translator.getLiteralValue(argValList.get(0));
            final TimeUnit unit = timeUnitRange.startUnit;
            Expression operand = argValList.get(1);
            final SqlTypeName sqlTypeName =
                call.operands.get(1).getType().getSqlTypeName();
            final boolean isIntervalType = SqlTypeUtil.isInterval(call.operands.get(1).getType());

            switch (unit) {
                case MILLENNIUM:
                case CENTURY:
                case YEAR:
                case QUARTER:
                case MONTH:
                case DAY:
                case DOW:
                case DECADE:
                case DOY:
                case ISODOW:
                case ISOYEAR:
                case WEEK:
                    switch (sqlTypeName) {
                        case INTERVAL_YEAR:
                        case INTERVAL_YEAR_MONTH:
                        case INTERVAL_MONTH:
                        case INTERVAL_DAY:
                        case INTERVAL_DAY_HOUR:
                        case INTERVAL_DAY_MINUTE:
                        case INTERVAL_DAY_SECOND:
                        case INTERVAL_HOUR:
                        case INTERVAL_HOUR_MINUTE:
                        case INTERVAL_HOUR_SECOND:
                        case INTERVAL_MINUTE:
                        case INTERVAL_MINUTE_SECOND:
                        case INTERVAL_SECOND:
                            break;
                        case TIMESTAMP_WITH_LOCAL_TIME_ZONE:
                            operand = Expressions.call(
                                BuiltInMethod.TIMESTAMP_WITH_LOCAL_TIME_ZONE_TO_TIMESTAMP.method,
                                operand,
                                Expressions.call(BuiltInMethod.TIME_ZONE.method, translator.getRoot()));
                            // fall through
                        case TIMESTAMP:
                            operand = Expressions.call(BuiltInMethod.FLOOR_DIV.method,
                                operand, Expressions.constant(TimeUnit.DAY.multiplier.longValue()));
                            // fall through
                        case DATE:
                            return Expressions.call(BuiltInMethod.UNIX_DATE_EXTRACT.method,
                                argValList.get(0), operand);
                        default:
                            throw new AssertionError("unexpected " + sqlTypeName);
                    }
                    break;
                case MILLISECOND:
                case MICROSECOND:
                case NANOSECOND:
                    if (sqlTypeName == SqlTypeName.DATE)
                        return Expressions.constant(0L);

                    operand = mod(operand, TimeUnit.MINUTE.multiplier.longValue(), !isIntervalType);
                    return Expressions.multiply(
                        operand, Expressions.constant((long)(1 / unit.multiplier.doubleValue())));
                case EPOCH:
                    switch (sqlTypeName) {
                        case DATE:
                            // convert to milliseconds
                            operand = Expressions.multiply(operand,
                                Expressions.constant(TimeUnit.DAY.multiplier.longValue()));
                            // fall through
                        case TIMESTAMP:
                            // convert to seconds
                            return Expressions.divide(operand,
                                Expressions.constant(TimeUnit.SECOND.multiplier.longValue()));
                        case TIMESTAMP_WITH_LOCAL_TIME_ZONE:
                            operand = Expressions.call(
                                BuiltInMethod.TIMESTAMP_WITH_LOCAL_TIME_ZONE_TO_TIMESTAMP.method,
                                operand,
                                Expressions.call(BuiltInMethod.TIME_ZONE.method, translator.getRoot()));
                            return Expressions.divide(operand,
                                Expressions.constant(TimeUnit.SECOND.multiplier.longValue()));
                        case INTERVAL_YEAR:
                        case INTERVAL_YEAR_MONTH:
                        case INTERVAL_MONTH:
                        case INTERVAL_DAY:
                        case INTERVAL_DAY_HOUR:
                        case INTERVAL_DAY_MINUTE:
                        case INTERVAL_DAY_SECOND:
                        case INTERVAL_HOUR:
                        case INTERVAL_HOUR_MINUTE:
                        case INTERVAL_HOUR_SECOND:
                        case INTERVAL_MINUTE:
                        case INTERVAL_MINUTE_SECOND:
                        case INTERVAL_SECOND:
                            // no convertlet conversion, pass it as extract
                            throw new AssertionError("unexpected " + sqlTypeName);
                    }
                    break;
                case HOUR:
                case MINUTE:
                case SECOND:
                    switch (sqlTypeName) {
                        case DATE:
                            return Expressions.multiply(operand, Expressions.constant(0L));
                    }
                    break;
            }

            // According to SQL standard result for interval data types should have the same sign as the source,
            // but QUARTER is not covered by standard and negative values for QUARTER make no sense.
            operand = mod(operand, getFactor(unit), unit == TimeUnit.QUARTER || !isIntervalType );

            if (unit == TimeUnit.QUARTER)
                operand = Expressions.subtract(operand, Expressions.constant(1L));

            operand = Expressions.divide(operand,
                Expressions.constant(unit.multiplier.longValue()));

            if (unit == TimeUnit.QUARTER)
                operand = Expressions.add(operand, Expressions.constant(1L));

            return operand;
        }
    }

    /** */
    private static Expression mod(Expression operand, long factor, boolean floorMod) {
        if (factor == 1L)
            return operand;
        else {
            return floorMod ? Expressions.call(BuiltInMethod.FLOOR_MOD.method, operand, Expressions.constant(factor)) :
                Expressions.modulo(operand, Expressions.constant(factor));
        }
    }

    /** */
    private static long getFactor(TimeUnit unit) {
        switch (unit) {
            case DAY:
                return 1L;
            case HOUR:
                return TimeUnit.DAY.multiplier.longValue();
            case MINUTE:
                return TimeUnit.HOUR.multiplier.longValue();
            case SECOND:
                return TimeUnit.MINUTE.multiplier.longValue();
            case MILLISECOND:
                return TimeUnit.SECOND.multiplier.longValue();
            case MONTH:
                return TimeUnit.YEAR.multiplier.longValue();
            case QUARTER:
                return TimeUnit.YEAR.multiplier.longValue();
            case YEAR:
            case DECADE:
            case CENTURY:
            case MILLENNIUM:
                return 1L;
            default:
                throw Util.unexpected(unit);
        }
    }

    /** Implementor for the SQL {@code COALESCE} operator. */
    private static class CoalesceImplementor extends AbstractRexCallImplementor {
        /** */
        CoalesceImplementor() {
            super("coalesce", NullPolicy.NONE, false);
        }

        /** {@inheritDoc} */
        @Override Expression implementSafe(final RexToLixTranslator translator,
            final RexCall call, final List<Expression> argValList) {
            return implementRecurse(translator, argValList);
        }

        /** */
        private Expression implementRecurse(RexToLixTranslator translator,
            final List<Expression> argValList) {
            if (argValList.size() == 1)
                return argValList.get(0);
            else {
                return Expressions.condition(
                    translator.checkNotNull(argValList.get(0)),
                    argValList.get(0),
                    implementRecurse(translator, Util.skip(argValList)));
            }
        }
    }

    /** Implementor for the SQL {@code CAST} operator. */
    private static class CastImplementor extends AbstractRexCallImplementor {
        /** */
        CastImplementor() {
            super("cast", NullPolicy.STRICT, false);
        }

        /** {@inheritDoc} */
        @Override Expression implementSafe(final RexToLixTranslator translator,
            final RexCall call, final List<Expression> argValList) {
            assert call.getOperands().size() == 1;
            final RelDataType srcType = call.getOperands().get(0).getType();

            // Short-circuit if no cast is required
            RexNode arg = call.getOperands().get(0);
            if (call.getType().equals(srcType)) {
                // No cast required, omit cast
                return argValList.get(0);
            }
            if (SqlTypeUtil.equalSansNullability(translator.typeFactory,
                call.getType(), arg.getType())
                && translator.deref(arg) instanceof RexLiteral) {
                return RexToLixTranslator.translateLiteral(
                    (RexLiteral)translator.deref(arg), call.getType(),
                    translator.typeFactory, NullAs.NULL);
            }
            final RelDataType targetType =
                nullifyType(translator.typeFactory, call.getType(), false);
            return translator.translateCast(srcType,
                targetType, argValList.get(0));
        }

        /** */
        private RelDataType nullifyType(JavaTypeFactory typeFactory,
            final RelDataType type, final boolean nullable) {
            if (type instanceof RelDataTypeFactoryImpl.JavaType) {
                final Primitive primitive = Primitive.ofBox(
                    ((RelDataTypeFactoryImpl.JavaType)type).getJavaClass());
                if (primitive != null)
                    return typeFactory.createJavaType(primitive.primitiveClass);
            }
            return typeFactory.createTypeWithNullability(type, nullable);
        }
    }

    /** Implementor for the {@code REINTERPRET} internal SQL operator. */
    private static class ReinterpretImplementor extends AbstractRexCallImplementor {
        /** */
        ReinterpretImplementor() {
            super("reInterpret", NullPolicy.STRICT, false);
        }

        /** {@inheritDoc} */
        @Override Expression implementSafe(final RexToLixTranslator translator,
            final RexCall call, final List<Expression> argValList) {
            assert call.getOperands().size() == 1;
            return argValList.get(0);
        }
    }

    /** Implementor for a value-constructor. */
    private static class ValueConstructorImplementor
        extends AbstractRexCallImplementor {

        /** */
        ValueConstructorImplementor() {
            super("value_constructor", NullPolicy.NONE, false);
        }

        /** {@inheritDoc} */
        @Override Expression implementSafe(RexToLixTranslator translator,
            final RexCall call, final List<Expression> argValList) {
            SqlKind kind = call.getOperator().getKind();
            final BlockBuilder blockBuilder = translator.getBlockBuilder();
            switch (kind) {
                case MAP_VALUE_CONSTRUCTOR:
                    Expression map =
                        blockBuilder.append("map", Expressions.new_(LinkedHashMap.class),
                            false);
                    for (int i = 0; i < argValList.size(); i++) {
                        Expression key = argValList.get(i++);
                        Expression val = argValList.get(i);
                        blockBuilder.add(
                            Expressions.statement(
                                Expressions.call(map, BuiltInMethod.MAP_PUT.method,
                                    Expressions.box(key), Expressions.box(val))));
                    }
                    return map;
                case ARRAY_VALUE_CONSTRUCTOR:
                    Expression lyst =
                        blockBuilder.append("list", Expressions.new_(ArrayList.class),
                            false);
                    for (Expression val : argValList) {
                        blockBuilder.add(
                            Expressions.statement(
                                Expressions.call(lyst, BuiltInMethod.COLLECTION_ADD.method,
                                    Expressions.box(val))));
                    }
                    return lyst;
                default:
                    throw new AssertionError("unexpected: " + kind);
            }
        }
    }

    /** Implementor for the {@code ITEM} SQL operator. */
    private static class ItemImplementor extends AbstractRexCallImplementor {
        /** */
        ItemImplementor() {
            super("item", NullPolicy.STRICT, false);
        }

        // Since we follow PostgreSQL's semantics that an out-of-bound reference
        // returns NULL, x[y] can return null even if x and y are both NOT NULL.
        // (In SQL standard semantics, an out-of-bound reference to an array
        // throws an exception.)
        /** {@inheritDoc} */
        @Override Expression implementSafe(final RexToLixTranslator translator,
            final RexCall call, final List<Expression> argValList) {
            final MethodImplementor implementor =
                getImplementor(call.getOperands().get(0).getType().getSqlTypeName());
            return implementor.implementSafe(translator, call, argValList);
        }

        /** */
        private MethodImplementor getImplementor(SqlTypeName sqlTypeName) {
            switch (sqlTypeName) {
                case ARRAY:
                    return new MethodImplementor(BuiltInMethod.ARRAY_ITEM.method, nullPlc, false);
                case MAP:
                    return new MethodImplementor(BuiltInMethod.MAP_ITEM.method, nullPlc, false);
                default:
                    return new MethodImplementor(BuiltInMethod.ANY_ITEM.method, nullPlc, false);
            }
        }
    }

    /**
     * Implementor for SQL system functions.
     *
     * <p>Several of these are represented internally as constant values, set
     * per execution.
     */
    private static class SystemFunctionImplementor
        extends AbstractRexCallImplementor {
        /** */
        SystemFunctionImplementor() {
            super("system_func", NullPolicy.NONE, false);
        }

        /** {@inheritDoc} */
        @Override Expression implementSafe(final RexToLixTranslator translator,
            final RexCall call, final List<Expression> argValList) {
            final SqlOperator op = call.getOperator();
            final Expression root = translator.getRoot();
            if (op == CURRENT_TIMESTAMP)
                return Expressions.call(BuiltInMethod.CURRENT_TIMESTAMP.method, root);
            else if (op == CURRENT_TIME)
                return Expressions.call(BuiltInMethod.CURRENT_TIME.method, root);
            else if (op == CURRENT_DATE)
                return Expressions.call(BuiltInMethod.CURRENT_DATE.method, root);
            else if (op == LOCALTIMESTAMP)
                return Expressions.call(BuiltInMethod.LOCAL_TIMESTAMP.method, root);
            else if (op == LOCALTIME)
                return Expressions.call(BuiltInMethod.LOCAL_TIME.method, root);
            else if (op == SYSTEM_RANGE) {
                if (call.getOperands().size() == 2)
                    return createTableFunctionImplementor(IgniteMethod.SYSTEM_RANGE2.method())
                        .implement(translator, call, NullAs.NULL);

                if (call.getOperands().size() == 3)
                    return createTableFunctionImplementor(IgniteMethod.SYSTEM_RANGE3.method())
                        .implement(translator, call, NullAs.NULL);
            }
            else if (op == TYPEOF) {
                assert call.getOperands().size() == 1 : call.getOperands();

                return Expressions.constant(call.getOperands().get(0).getType().toString());
            }
            else if (op == QUERY_ENGINE)
                return Expressions.constant(CalciteQueryEngineConfiguration.ENGINE_NAME);
            else if (op == NULL_BOUND)
                return Expressions.call(root, IgniteMethod.CONTEXT_NULL_BOUND.method());

            throw new AssertionError("unknown function " + op);
        }
    }

    /** Implementor for the {@code NOT} operator. */
    private static class NotImplementor extends AbstractRexCallImplementor {
        /** */
        private final AbstractRexCallImplementor implementor;

        /** */
        private NotImplementor(NullPolicy nullPlc, AbstractRexCallImplementor implementor) {
            super("not", nullPlc, false);
            this.implementor = implementor;
        }

        /** */
        static AbstractRexCallImplementor of(AbstractRexCallImplementor implementor) {
            return new NotImplementor(implementor.nullPlc, implementor);
        }

        /** {@inheritDoc} */
        @Override Expression implementSafe(final RexToLixTranslator translator,
            final RexCall call, final List<Expression> argValList) {
            final Expression expression =
                implementor.implementSafe(translator, call, argValList);
            return Expressions.not(expression);
        }
    }

    /** Implementor for various datetime arithmetic. */
    private static class DatetimeArithmeticImplementor
        extends AbstractRexCallImplementor {
        /** */
        DatetimeArithmeticImplementor() {
            super("dateTime_arithmetic", NullPolicy.STRICT, false);
        }

        /** {@inheritDoc} */
        @Override Expression implementSafe(final RexToLixTranslator translator,
            final RexCall call, final List<Expression> argValList) {
            final RexNode operand0 = call.getOperands().get(0);
            Expression trop0 = argValList.get(0);
            final SqlTypeName typeName1 =
                call.getOperands().get(1).getType().getSqlTypeName();
            Expression trop1 = argValList.get(1);
            final SqlTypeName typeName = call.getType().getSqlTypeName();
            switch (operand0.getType().getSqlTypeName()) {
                case DATE:
                    switch (typeName) {
                        case TIMESTAMP:
                            trop0 = Expressions.convert_(
                                Expressions.multiply(trop0,
                                    Expressions.constant(DateTimeUtils.MILLIS_PER_DAY)),
                                long.class);
                            break;
                        default:
                            switch (typeName1) {
                                case INTERVAL_DAY:
                                case INTERVAL_DAY_HOUR:
                                case INTERVAL_DAY_MINUTE:
                                case INTERVAL_DAY_SECOND:
                                case INTERVAL_HOUR:
                                case INTERVAL_HOUR_MINUTE:
                                case INTERVAL_HOUR_SECOND:
                                case INTERVAL_MINUTE:
                                case INTERVAL_MINUTE_SECOND:
                                case INTERVAL_SECOND:
                                    trop1 = IgniteExpressions.convertChecked(
                                        Expressions.divide(trop1,
                                            Expressions.constant(DateTimeUtils.MILLIS_PER_DAY)),
                                        Primitive.of(long.class), Primitive.of(int.class));
                            }
                    }
                    break;
                case TIME:
                    trop1 = Expressions.convert_(trop1, int.class);
                    break;
            }
            switch (typeName1) {
                case INTERVAL_YEAR:
                case INTERVAL_YEAR_MONTH:
                case INTERVAL_MONTH:
                    switch (call.getKind()) {
                        case MINUS:
                            trop1 = Expressions.negate(trop1);
                    }
                    switch (typeName) {
                        case TIME:
                            return Expressions.convert_(trop0, long.class);
                        default:
                            final BuiltInMethod method =
                                operand0.getType().getSqlTypeName() == SqlTypeName.TIMESTAMP
                                    ? BuiltInMethod.ADD_MONTHS
                                    : BuiltInMethod.ADD_MONTHS_INT;
                            return Expressions.call(method.method, trop0, trop1);
                    }

                case INTERVAL_DAY:
                case INTERVAL_DAY_HOUR:
                case INTERVAL_DAY_MINUTE:
                case INTERVAL_DAY_SECOND:
                case INTERVAL_HOUR:
                case INTERVAL_HOUR_MINUTE:
                case INTERVAL_HOUR_SECOND:
                case INTERVAL_MINUTE:
                case INTERVAL_MINUTE_SECOND:
                case INTERVAL_SECOND:
                    switch (call.getKind()) {
                        case MINUS:
                            return normalize(typeName, IgniteExpressions.subtractExact(trop0, trop1));
                        default:
                            return normalize(typeName, IgniteExpressions.addExact(trop0, trop1));
                    }

                default:
                    switch (call.getKind()) {
                        case MINUS:
                            switch (typeName) {
                                case INTERVAL_YEAR:
                                case INTERVAL_YEAR_MONTH:
                                case INTERVAL_MONTH:
                                    return Expressions.call(BuiltInMethod.SUBTRACT_MONTHS.method,
                                        trop0, trop1);
                            }
                            TimeUnit fromUnit =
                                typeName1 == SqlTypeName.DATE ? TimeUnit.DAY : TimeUnit.MILLISECOND;
                            TimeUnit toUnit = TimeUnit.MILLISECOND;
                            return multiplyDivide(
                                Expressions.convert_(Expressions.subtract(trop0, trop1),
                                    long.class),
                                fromUnit.multiplier, toUnit.multiplier);
                        default:
                            throw new AssertionError(call);
                    }
            }
        }

        /** Normalizes a TIME value into 00:00:00..23:59:39. */
        private Expression normalize(SqlTypeName typeName, Expression e) {
            switch (typeName) {
                case TIME:
                    return Expressions.call(BuiltInMethod.FLOOR_MOD.method, e,
                        Expressions.constant(DateTimeUtils.MILLIS_PER_DAY));
                default:
                    return e;
            }
        }
    }

    /** Null-safe implementor of {@code RexCall}s. */
    public interface RexCallImplementor {
        /** */
        RexToLixTranslator.Result implement(
            RexToLixTranslator translator,
            RexCall call,
            List<RexToLixTranslator.Result> arguments);
    }

    /**
     * Abstract implementation of the {@link RexCallImplementor} interface.
     *
     * <p>It is not always safe to execute the {@link RexCall} directly due to
     * the special null arguments. Therefore, the generated code logic is conditional correspondingly.
     *
     * <p>For example, {@code a + b} will generate two declaration statements:
     *
     * <blockquote>
     * <code>
     * final Integer xxx_value = (a_isNull || b_isNull) ? null : plus(a, b);<br> final boolean xxx_isNull = xxx_value ==
     * null;
     * </code>
     * </blockquote>
     */
    private abstract static class AbstractRexCallImplementor
        implements RexCallImplementor {
        /** */
        final NullPolicy nullPlc;
        F

        /** */
        final String variableName;

        /** */
        private final boolean harmonize;

        /** */
        AbstractRexCallImplementor(String variableName, NullPolicy nullPlc, boolean harmonize) {
            this.variableName = variableName;
            this.nullPlc = nullPlc;
            this.harmonize = harmonize;
        }

        /** {@inheritDoc} */
        @Override public RexToLixTranslator.Result implement(
            final RexToLixTranslator translator,
            final RexCall call,
            final List<RexToLixTranslator.Result> arguments) {
            final List<Expression> argIsNullList = new ArrayList<>();
            final List<Expression> argValList = new ArrayList<>();
            for (RexToLixTranslator.Result result : arguments) {
                argIsNullList.add(result.isNullVariable);
                argValList.add(result.valueVariable);
            }
            final Expression condition = getCondition(argIsNullList);
            final ParameterExpression valVariable =
                genValueStatement(translator, call, argValList, condition);
            final ParameterExpression isNullVariable =
                genIsNullStatement(translator, valVariable);
            return new RexToLixTranslator.Result(isNullVariable, valVariable);
        }

        /** */
        // Variable name facilitates reasoning about issues when necessary
        String getVariableName() {
            return variableName;
        }

        /** Figures out conditional expression according to NullPolicy. */
        Expression getCondition(final List<Expression> argIsNullList) {
            if (argIsNullList.isEmpty()
                || nullPlc == null
                || nullPlc == NullPolicy.NONE)
                return FALSE_EXPR;

            if (nullPlc == NullPolicy.ARG0)
                return argIsNullList.get(0);

            return Expressions.foldOr(argIsNullList);
        }

        /** */
        // E.g., "final Integer xxx_value = (a_isNull || b_isNull) ? null : plus(a, b)"
        private ParameterExpression genValueStatement(
            final RexToLixTranslator translator,
            final RexCall call, final List<Expression> argValList,
            final Expression condition) {
            List<Expression> optimizedArgValList = argValList;
            if (harmonize) {
                optimizedArgValList =
                    harmonize(optimizedArgValList, translator, call);
            }
            optimizedArgValList = unboxIfNecessary(optimizedArgValList);

            final Expression callVal =
                implementSafe(translator, call, optimizedArgValList);

            // In general, RexCall's type is correct for code generation
            // and thus we should ensure the consistency.
            // However, for some special cases (e.g., TableFunction),
            // the implementation's type is correct, we can't convert it.
            final SqlOperator op = call.getOperator();
            final Type returnType = translator.typeFactory.getJavaClass(call.getType());
            final boolean noConvert = (returnType == null)
                || (returnType == callVal.getType())
                || (op instanceof SqlTableFunction)
                || (op instanceof SqlUserDefinedTableMacro)
                || (op instanceof SqlUserDefinedTableFunction);
            final Expression convertedCallVal =
                noConvert
                    ? callVal
                    : ConverterUtils.convert(callVal, call.getType());

            final Expression valExpression =
                Expressions.condition(condition,
                    getIfTrue(convertedCallVal.getType(), argValList),
                    convertedCallVal);
            final ParameterExpression val =
                Expressions.parameter(convertedCallVal.getType(),
                    translator.getBlockBuilder().newName(getVariableName() + "_value"));
            translator.getBlockBuilder().add(
                Expressions.declare(Modifier.FINAL, val, valExpression));
            return val;
        }

        /** */
        Expression getIfTrue(Type type, final List<Expression> argValList) {
            return getDefaultValue(type);
        }

        /** */
        // E.g., "final boolean xxx_isNull = xxx_value == null"
        private ParameterExpression genIsNullStatement(
            final RexToLixTranslator translator, final ParameterExpression val) {
            final ParameterExpression isNullVariable =
                Expressions.parameter(Boolean.TYPE,
                    translator.getBlockBuilder().newName(getVariableName() + "_isNull"));
            final Expression isNullExpression = translator.checkNull(val);
            translator.getBlockBuilder().add(
                Expressions.declare(Modifier.FINAL, isNullVariable, isNullExpression));
            return isNullVariable;
        }

        /** Ensures that operands have identical type. */
        private List<Expression> harmonize(final List<Expression> argValList,
            final RexToLixTranslator translator, final RexCall call) {
            int nullCnt = 0;
            final List<RelDataType> types = new ArrayList<>();
            final RelDataTypeFactory typeFactory =
                translator.builder.getTypeFactory();
            for (RexNode operand : call.getOperands()) {
                RelDataType type = operand.getType();
                type = toSql(typeFactory, type);
                if (translator.isNullable(operand))
                    ++nullCnt;
                else
                    type = typeFactory.createTypeWithNullability(type, false);

                types.add(type);
            }
            if (allSame(types)) {
                // Operands have the same nullability and type. Return them
                // unchanged.
                return argValList;
            }
            final RelDataType type = typeFactory.leastRestrictive(types);
            if (type == null) {
                // There is no common type. Presumably this is a binary operator with
                // asymmetric arguments (e.g. interval / integer) which is not intended
                // to be harmonized.
                return argValList;
            }
            assert (nullCnt > 0) == type.isNullable();
            final Type javaCls =
                translator.typeFactory.getJavaClass(type);
            final List<Expression> harmonizedArgValues = new ArrayList<>();
            for (Expression argVal : argValList) {
                harmonizedArgValues.add(
                    EnumUtils.convert(argVal, javaCls));
            }
            return harmonizedArgValues;
        }

        /**
         * Under null check, it is safe to unbox the operands before entering the implementor.
         */
        private List<Expression> unboxIfNecessary(final List<Expression> argValList) {
            List<Expression> unboxValList = argValList;
            if (nullPlc == NullPolicy.STRICT || nullPlc == NullPolicy.ANY
                || nullPlc == NullPolicy.SEMI_STRICT) {
                unboxValList = argValList.stream()
                    .map(this::unboxExpression)
                    .collect(Collectors.toList());
            }
            if (nullPlc == NullPolicy.ARG0 && !argValList.isEmpty()) {
                final Expression unboxArg0 = unboxExpression(unboxValList.get(0));
                unboxValList.set(0, unboxArg0);
            }
            return unboxValList;
        }

        /** */
        private Expression unboxExpression(final Expression argVal) {
            Primitive fromBox = Primitive.ofBox(argVal.getType());
            if (fromBox == null || fromBox == Primitive.VOID)
                return argVal;

            // Optimization: for "long x";
            // "Long.valueOf(x)" generates "x"
            if (argVal instanceof MethodCallExpression) {
                MethodCallExpression mce = (MethodCallExpression)argVal;
                if (mce.method.getName().equals("valueOf") && mce.expressions.size() == 1) {
                    Expression originArg = mce.expressions.get(0);
                    if (Primitive.of(originArg.type) == fromBox)
                        return originArg;
                }
            }
            return NullAs.NOT_POSSIBLE.handle(argVal);
        }

        /** */
        abstract Expression implementSafe(RexToLixTranslator translator,
            RexCall call, List<Expression> argValList);
    }

    /**
     * Implementor for the {@code AND} operator.
     *
     * <p>If any of the arguments are false, result is false;
     * else if any arguments are null, result is null; else true.
     */
    private static class LogicalAndImplementor extends AbstractRexCallImplementor {
        /** */
        LogicalAndImplementor() {
            super("logical_and", NullPolicy.NONE, true);
        }

        /** {@inheritDoc} */
        @Override public RexToLixTranslator.Result implement(final RexToLixTranslator translator,
            final RexCall call, final List<RexToLixTranslator.Result> arguments) {
            final List<Expression> argIsNullList = new ArrayList<>();
            for (RexToLixTranslator.Result result : arguments)
                argIsNullList.add(result.isNullVariable);

            final List<Expression> nullAsTrue =
                arguments.stream()
                    .map(result ->
                        Expressions.condition(result.isNullVariable, TRUE_EXPR,
                            result.valueVariable))
                    .collect(Collectors.toList());
            final Expression hasFalse =
                Expressions.not(Expressions.foldAnd(nullAsTrue));
            final Expression hasNull = Expressions.foldOr(argIsNullList);
            final Expression callExpression =
                Expressions.condition(hasFalse, BOXED_FALSE_EXPR,
                    Expressions.condition(hasNull, NULL_EXPR, BOXED_TRUE_EXPR));
            final RexImpTable.NullAs nullAs = translator.isNullable(call)
                ? RexImpTable.NullAs.NULL : RexImpTable.NullAs.NOT_POSSIBLE;
            final Expression valExpression = nullAs.handle(callExpression);
            final ParameterExpression valVariable =
                Expressions.parameter(valExpression.getType(),
                    translator.getBlockBuilder().newName(getVariableName() + "_value"));
            final Expression isNullExpression = translator.checkNull(valVariable);
            final ParameterExpression isNullVariable =
                Expressions.parameter(Boolean.TYPE,
                    translator.getBlockBuilder().newName(getVariableName() + "_isNull"));
            translator.getBlockBuilder().add(
                Expressions.declare(Modifier.FINAL, valVariable, valExpression));
            translator.getBlockBuilder().add(
                Expressions.declare(Modifier.FINAL, isNullVariable, isNullExpression));
            return new RexToLixTranslator.Result(isNullVariable, valVariable);
        }

        /** {@inheritDoc} */
        @Override Expression implementSafe(final RexToLixTranslator translator,
            final RexCall call, final List<Expression> argValList) {
            return null;
        }
    }

    /**
     * Implementor for the {@code OR} operator.
     *
     * <p>If any of the arguments are true, result is true;
     * else if any arguments are null, result is null; else false.
     */
    private static class LogicalOrImplementor extends AbstractRexCallImplementor {
        /** */
        LogicalOrImplementor() {
            super("logical_or", NullPolicy.NONE, true);
        }

        /** {@inheritDoc} */
        @Override public RexToLixTranslator.Result implement(final RexToLixTranslator translator,
            final RexCall call, final List<RexToLixTranslator.Result> arguments) {
            final List<Expression> argIsNullList = new ArrayList<>();
            for (RexToLixTranslator.Result result : arguments)
                argIsNullList.add(result.isNullVariable);

            final List<Expression> nullAsFalse =
                arguments.stream()
                    .map(result ->
                        Expressions.condition(result.isNullVariable, FALSE_EXPR,
                            result.valueVariable))
                    .collect(Collectors.toList());
            final Expression hasTrue = Expressions.foldOr(nullAsFalse);
            final Expression hasNull = Expressions.foldOr(argIsNullList);
            final Expression callExpression =
                Expressions.condition(hasTrue, BOXED_TRUE_EXPR,
                    Expressions.condition(hasNull, NULL_EXPR, BOXED_FALSE_EXPR));
            final RexImpTable.NullAs nullAs = translator.isNullable(call)
                ? RexImpTable.NullAs.NULL : RexImpTable.NullAs.NOT_POSSIBLE;
            final Expression valExpression = nullAs.handle(callExpression);
            final ParameterExpression valVariable =
                Expressions.parameter(valExpression.getType(),
                    translator.getBlockBuilder().newName(getVariableName() + "_value"));
            final Expression isNullExpression = translator.checkNull(valExpression);
            final ParameterExpression isNullVariable =
                Expressions.parameter(Boolean.TYPE,
                    translator.getBlockBuilder().newName(getVariableName() + "_isNull"));
            translator.getBlockBuilder().add(
                Expressions.declare(Modifier.FINAL, valVariable, valExpression));
            translator.getBlockBuilder().add(
                Expressions.declare(Modifier.FINAL, isNullVariable, isNullExpression));
            return new RexToLixTranslator.Result(isNullVariable, valVariable);
        }

        /** {@inheritDoc} */
        @Override Expression implementSafe(final RexToLixTranslator translator,
            final RexCall call, final List<Expression> argValList) {
            return null;
        }
    }

    /**
     * Implementor for the {@code NOT} operator.
     *
     * <p>If any of the arguments are false, result is true;
     * else if any arguments are null, result is null; else false.
     */
    private static class LogicalNotImplementor extends AbstractRexCallImplementor {
        /** */
        LogicalNotImplementor() {
            super("logical_not", NullPolicy.NONE, true);
        }

        /** {@inheritDoc} */
        @Override Expression implementSafe(final RexToLixTranslator translator,
            final RexCall call, final List<Expression> argValList) {
            return Expressions.call(BuiltInMethod.NOT.method, argValList);
        }
    }

    /**
     * Implementation that calls a given {@link Method}.
     *
     * <p>When method is not static, a new instance of the required class is
     * created.
     */
    private static class ReflectiveImplementor extends AbstractRexCallImplementor {
        /** */
        protected final Method method;

        /** */
        ReflectiveImplementor(Method method, NullPolicy nullPlc) {
            super("reflective_" + method.getName(), nullPlc, false);
            this.method = method;
        }

        /** {@inheritDoc} */
        @Override Expression implementSafe(RexToLixTranslator translator,
            RexCall call, List<Expression> argValList) {
            List<Expression> argValList0 = ConverterUtils.fromInternal(method.getParameterTypes(), argValList);
            if ((method.getModifiers() & Modifier.STATIC) != 0)
                return Expressions.call(method, argValList0);

            // The UDF class must have a public zero-args constructor.
            // Assume that the validator checked already.
            final Expression target = Expressions.new_(method.getDeclaringClass());
            return Expressions.call(target, method, argValList0);
        }
    }

    /** Implementor for the {@code RAND} function. */
    private static class RandImplementor extends AbstractRexCallImplementor {
        /** */
        private final AbstractRexCallImplementor[] implementors = {
            new ReflectiveImplementor(BuiltInMethod.RAND.method, nullPlc),
            new ReflectiveImplementor(BuiltInMethod.RAND_SEED.method, nullPlc)
        };

        /** */
        RandImplementor() {
            super("rand", NullPolicy.STRICT, false);
        }

        /** {@inheritDoc} */
        @Override Expression implementSafe(final RexToLixTranslator translator,
            final RexCall call, final List<Expression> argValList) {
            return implementors[call.getOperands().size()]
                .implementSafe(translator, call, argValList);
        }
    }

    /** Implementor for the {@code RAND_INTEGER} function. */
    private static class RandIntegerImplementor extends AbstractRexCallImplementor {
        /** */
        private final AbstractRexCallImplementor[] implementors = {
            null,
            new ReflectiveImplementor(BuiltInMethod.RAND_INTEGER.method, nullPlc),
            new ReflectiveImplementor(BuiltInMethod.RAND_INTEGER_SEED.method, nullPlc)
        };

        /** */
        RandIntegerImplementor() {
            super("rand_integer", NullPolicy.STRICT, false);
        }

        /** {@inheritDoc} */
        @Override Expression implementSafe(final RexToLixTranslator translator,
            final RexCall call, final List<Expression> argValList) {
            return implementors[call.getOperands().size()]
                .implementSafe(translator, call, argValList);
        }
    }

    /** Implementor for the {@code PI} operator. */
    private static class PiImplementor extends AbstractRexCallImplementor {
        /** */
        PiImplementor() {
            super("pi", NullPolicy.NONE, false);
        }

        /** {@inheritDoc} */
        @Override Expression implementSafe(final RexToLixTranslator translator,
            final RexCall call, final List<Expression> argValList) {
            return Expressions.constant(Math.PI);
        }
    }

    /** Implementor for the {@code IS FALSE} SQL operator. */
    private static class IsFalseImplementor extends AbstractRexCallImplementor {
        /** */
        IsFalseImplementor() {
            super("is_false", NullPolicy.STRICT, false);
        }

        /** {@inheritDoc} */
        @Override Expression getIfTrue(Type type, final List<Expression> argValList) {
            return Expressions.constant(false, type);
        }

        /** {@inheritDoc} */
        @Override Expression implementSafe(final RexToLixTranslator translator,
            final RexCall call, final List<Expression> argValList) {
            return Expressions.equal(argValList.get(0), FALSE_EXPR);
        }
    }

    /** Implementor for the {@code IS NOT FALSE} SQL operator. */
    private static class IsNotFalseImplementor extends AbstractRexCallImplementor {
        /** */
        IsNotFalseImplementor() {
            super("is_not_false", NullPolicy.STRICT, false);
        }

        /** {@inheritDoc} */
        @Override Expression getIfTrue(Type type, final List<Expression> argValList) {
            return Expressions.constant(true, type);
        }

        /** {@inheritDoc} */
        @Override Expression implementSafe(final RexToLixTranslator translator,
            final RexCall call, final List<Expression> argValList) {
            return Expressions.notEqual(argValList.get(0), FALSE_EXPR);
        }
    }

    /** Implementor for the {@code IS NOT NULL} SQL operator. */
    private static class IsNotNullImplementor extends AbstractRexCallImplementor {
        /** */
        IsNotNullImplementor() {
            super("is_not_null", NullPolicy.STRICT, false);
        }

        /** {@inheritDoc} */
        @Override Expression getIfTrue(Type type, final List<Expression> argValList) {
            return Expressions.constant(false, type);
        }

        /** {@inheritDoc} */
        @Override Expression implementSafe(final RexToLixTranslator translator,
            final RexCall call, final List<Expression> argValList) {
            return Expressions.notEqual(argValList.get(0), NULL_EXPR);
        }
    }

    /** Implementor for the {@code IS NOT TRUE} SQL operator. */
    private static class IsNotTrueImplementor extends AbstractRexCallImplementor {
        /** */
        IsNotTrueImplementor() {
            super("is_not_true", NullPolicy.STRICT, false);
        }

        /** {@inheritDoc} */
        @Override Expression getIfTrue(Type type, final List<Expression> argValList) {
            return Expressions.constant(true, type);
        }

        /** {@inheritDoc} */
        @Override Expression implementSafe(final RexToLixTranslator translator,
            final RexCall call, final List<Expression> argValList) {
            return Expressions.notEqual(argValList.get(0), TRUE_EXPR);
        }
    }

    /** Implementor for the {@code IS NULL} SQL operator. */
    private static class IsNullImplementor extends AbstractRexCallImplementor {
        /** */
        IsNullImplementor() {
            super("is_null", NullPolicy.STRICT, false);
        }

        /** {@inheritDoc} */
        @Override Expression getIfTrue(Type type, final List<Expression> argValList) {
            return Expressions.constant(true, type);
        }

        /** {@inheritDoc} */
        @Override Expression implementSafe(final RexToLixTranslator translator,
            final RexCall call, final List<Expression> argValList) {
            return Expressions.equal(argValList.get(0), NULL_EXPR);
        }
    }

    /** Implementor for the {@code IS TRUE} SQL operator. */
    private static class IsTrueImplementor extends AbstractRexCallImplementor {
        /** */
        IsTrueImplementor() {
            super("is_true", NullPolicy.STRICT, false);
        }

        /** {@inheritDoc} */
        @Override Expression getIfTrue(Type type, final List<Expression> argValList) {
            return Expressions.constant(false, type);
        }

        /** {@inheritDoc} */
        @Override Expression implementSafe(final RexToLixTranslator translator,
            final RexCall call, final List<Expression> argValList) {
            return Expressions.equal(argValList.get(0), TRUE_EXPR);
        }
    }

    /** Implementor for the {@code REGEXP_REPLACE} function. */
    private static class RegexpReplaceImplementor extends AbstractRexCallImplementor {
        /** Implementors. */
        private final AbstractRexCallImplementor[] implementors = {
            new ReflectiveImplementor(BuiltInMethod.REGEXP_REPLACE3.method, nullPlc),
            new ReflectiveImplementor(BuiltInMethod.REGEXP_REPLACE4.method, nullPlc),
            new ReflectiveImplementor(BuiltInMethod.REGEXP_REPLACE5.method, nullPlc),
            new ReflectiveImplementor(BuiltInMethod.REGEXP_REPLACE6.method, nullPlc),
        };

        /** */
        RegexpReplaceImplementor() {
            super("regexp_replace", NullPolicy.STRICT, false);
        }

        /** {@inheritDoc} */
        @Override Expression implementSafe(RexToLixTranslator translator,
            RexCall call, List<Expression> argValList) {
            return implementors[call.getOperands().size() - 3]
                .implementSafe(translator, call, argValList);
        }
    }

    /** Implementor for the {@code DEFAULT} function. */
    private static class DefaultImplementor extends AbstractRexCallImplementor {
        /** */
        DefaultImplementor() {
            super("default", NullPolicy.NONE, true);
        }

        /** {@inheritDoc} */
        @Override Expression implementSafe(final RexToLixTranslator translator,
            final RexCall call, final List<Expression> argValList) {
            return Expressions.constant(null);
        }
    }

    /** */
    private static CallImplementor createTableFunctionImplementor(final Method method) {
        return createImplementor(
            new ReflectiveCallNotNullImplementor(method) {
                @Override public Expression implement(RexToLixTranslator translator,
                    RexCall call, List<Expression> translatedOperands) {
                    Expression expr = super.implement(translator, call,
                        translatedOperands);
                    final Class<?> returnType = method.getReturnType();
                    if (QueryableTable.class.isAssignableFrom(returnType)) {
                        Expression queryable = Expressions.call(
                            Expressions.convert_(expr, QueryableTable.class),
                            BuiltInMethod.QUERYABLE_TABLE_AS_QUERYABLE.method,
                            Expressions.call(translator.getRoot(),
                                BuiltInMethod.DATA_CONTEXT_GET_QUERY_PROVIDER.method),
                            Expressions.constant(null, SchemaPlus.class),
                            Expressions.constant(call.getOperator().getName(), String.class));
                        expr = Expressions.call(queryable,
                            BuiltInMethod.QUERYABLE_AS_ENUMERABLE.method);
                    }
                    else {
                        expr = Expressions.call(expr,
                            BuiltInMethod.SCANNABLE_TABLE_SCAN.method,
                            translator.getRoot());
                    }
                    return expr;
                }
            }, NullPolicy.NONE, false);
    }

    /** */
    public static CallImplementor createImplementor(
        final NotNullImplementor implementor,
        final NullPolicy nullPlc,
        final boolean harmonize) {
        return (translator, call, nullAs) -> {
            final RexImpTable.RexCallImplementor rexCallImplementor
                = createRexCallImplementor(implementor, nullPlc, harmonize);
            final List<RexToLixTranslator.Result> args = translator.getCallOperandResult(call);
            assert args != null;
            final RexToLixTranslator.Result result = rexCallImplementor.implement(translator, call, args);
            return nullAs.handle(result.valueVariable);
        };
    }

    /** */
    private static RexCallImplementor createRexCallImplementor(
        final NotNullImplementor implementor,
        final NullPolicy nullPlc,
        final boolean harmonize
    ) {
        return new AbstractRexCallImplementor("not_null_udf", nullPlc, harmonize) {
            @Override Expression implementSafe(RexToLixTranslator translator,
                RexCall call, List<Expression> argValList) {
                return implementor.implement(translator, call, argValList);
            }
        };
    }
}<|MERGE_RESOLUTION|>--- conflicted
+++ resolved
@@ -1246,13 +1246,8 @@
                         argValList);
                 }
             }
-<<<<<<< HEAD
-            return Expressions.makeBinary(expressionType,
+            return IgniteExpressions.makeBinary(expressionType,
                 argValList.get(0), argValList.get(1));
-=======
-            return IgniteExpressions.makeBinary(expressionType,
-                argValueList.get(0), argValueList.get(1));
->>>>>>> 6864b43c
         }
 
         /** Returns whether any of a call's operands have ANY type. */
@@ -1888,7 +1883,6 @@
         implements RexCallImplementor {
         /** */
         final NullPolicy nullPlc;
-        F
 
         /** */
         final String variableName;
