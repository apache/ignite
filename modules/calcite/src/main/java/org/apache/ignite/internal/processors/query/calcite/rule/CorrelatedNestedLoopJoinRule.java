--- conflicted
+++ resolved
@@ -126,17 +126,10 @@
             conditionList.add(condition2);
         }
 
-<<<<<<< HEAD
         RelTraitSet filterInTraits = logicalJoin.getRight().getTraitSet().replace(RewindabilityTrait.REWINDABLE);
 
         // Push a filter with batchSize disjunctions
-        relBuilder.push(logicalJoin.getRight().copy(filterInTraits, logicalJoin.getRight().getInputs())).filter(relBuilder.or(conditionList));
-=======
-        RelTraitSet filterInTraits = rel.getRight().getTraitSet().replace(RewindabilityTrait.REWINDABLE);
-
-        // Push a filter with batchSize disjunctions
-        relBuilder.push(rel.getRight().copy(filterInTraits, rel.getRight().getInputs())).filter(relBuilder.or(conditionList));
->>>>>>> 8e5e2baa
+        relBuilder.push(logicalJoin.getRight().copy(filterInTraits, rel.getRight().getInputs())).filter(relBuilder.or(conditionList));
         RelNode right = relBuilder.build();
 
         CorrelationTrait corrTrait = CorrelationTrait.correlations(correlationIds);
