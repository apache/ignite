/*
 * Licensed to the Apache Software Foundation (ASF) under one or more
 * contributor license agreements.  See the NOTICE file distributed with
 * this work for additional information regarding copyright ownership.
 * The ASF licenses this file to You under the Apache License, Version 2.0
 * (the "License"); you may not use this file except in compliance with
 * the License.  You may obtain a copy of the License at
 *
 *      http://www.apache.org/licenses/LICENSE-2.0
 *
 * Unless required by applicable law or agreed to in writing, software
 * distributed under the License is distributed on an "AS IS" BASIS,
 * WITHOUT WARRANTIES OR CONDITIONS OF ANY KIND, either express or implied.
 * See the License for the specific language governing permissions and
 * limitations under the License.
 */

package org.apache.ignite.internal.processors.query.calcite.type;

import java.io.Serializable;
import java.math.BigDecimal;
import org.apache.calcite.rel.type.RelDataType;
import org.apache.calcite.rel.type.RelDataTypeFactory;
import org.apache.calcite.rel.type.RelDataTypeSystem;
import org.apache.calcite.rel.type.RelDataTypeSystemImpl;
import org.apache.calcite.sql.type.BasicSqlType;
import org.apache.calcite.sql.type.SqlTypeName;

/**
 * Ignite type system.
 */
public class IgniteTypeSystem extends RelDataTypeSystemImpl implements Serializable {
    /** Singleton instance. */
    public static final RelDataTypeSystem INSTANCE = new IgniteTypeSystem();

    /** {@inheritDoc} */
    @Override public int getMaxNumericScale() {
        return Short.MAX_VALUE;
    }

    /** {@inheritDoc} */
    @Override public int getMaxNumericPrecision() {
        return Short.MAX_VALUE;
    }

    /** {@inheritDoc} */
<<<<<<< HEAD
    @Override public RelDataType deriveSumType(RelDataTypeFactory typeFactory, RelDataType argType) {
=======
    @Override public int getDefaultPrecision(SqlTypeName typeName) {
        // Timestamps internally stored as millis, precision more than 3 is redundant. At the same time,
        // default Calcite precision 0 causes truncation when converting to TIMESTAMP without specifying precision.
        if (typeName == SqlTypeName.TIMESTAMP || typeName == SqlTypeName.TIME_WITH_LOCAL_TIME_ZONE)
            return 3;

        return super.getDefaultPrecision(typeName);
    }

    /** {@inheritDoc} */
    @Override public RelDataType deriveSumType(RelDataTypeFactory typeFactory, RelDataType argumentType) {
>>>>>>> 6864b43c
        RelDataType sumType;
        if (argType instanceof BasicSqlType) {
            switch (argType.getSqlTypeName()) {
                case INTEGER:
                case TINYINT:
                case SMALLINT:
                    sumType = typeFactory.createSqlType(SqlTypeName.BIGINT);

                    break;

                case BIGINT:
                case DECIMAL:
                    sumType = typeFactory.createSqlType(SqlTypeName.DECIMAL);

                    break;

                case REAL:
                case FLOAT:
                case DOUBLE:
                    sumType = typeFactory.createSqlType(SqlTypeName.DOUBLE);

                    break;

                default:
                    return super.deriveSumType(typeFactory, argType);
            }
        }
        else {
            switch (argType.getSqlTypeName()) {
                case INTEGER:
                case TINYINT:
                case SMALLINT:
                    sumType = typeFactory.createJavaType(Long.class);

                    break;

                case BIGINT:
                case DECIMAL:
                    sumType = typeFactory.createJavaType(BigDecimal.class);

                    break;

                case REAL:
                case FLOAT:
                case DOUBLE:
                    sumType = typeFactory.createJavaType(Double.class);

                    break;

                default:
                    return super.deriveSumType(typeFactory, argType);
            }
        }

        return typeFactory.createTypeWithNullability(sumType, argType.isNullable());
    }
}<|MERGE_RESOLUTION|>--- conflicted
+++ resolved
@@ -44,9 +44,6 @@
     }
 
     /** {@inheritDoc} */
-<<<<<<< HEAD
-    @Override public RelDataType deriveSumType(RelDataTypeFactory typeFactory, RelDataType argType) {
-=======
     @Override public int getDefaultPrecision(SqlTypeName typeName) {
         // Timestamps internally stored as millis, precision more than 3 is redundant. At the same time,
         // default Calcite precision 0 causes truncation when converting to TIMESTAMP without specifying precision.
@@ -57,8 +54,7 @@
     }
 
     /** {@inheritDoc} */
-    @Override public RelDataType deriveSumType(RelDataTypeFactory typeFactory, RelDataType argumentType) {
->>>>>>> 6864b43c
+    @Override public RelDataType deriveSumType(RelDataTypeFactory typeFactory, RelDataType argType) {
         RelDataType sumType;
         if (argType instanceof BasicSqlType) {
             switch (argType.getSqlTypeName()) {
