--- conflicted
+++ resolved
@@ -61,10 +61,6 @@
 import org.apache.calcite.sql.type.SqlTypeFamily;
 import org.apache.calcite.sql.type.SqlTypeName;
 import org.apache.calcite.sql.type.SqlTypeUtil;
-<<<<<<< HEAD
-import org.apache.calcite.sql.util.SqlShuttle;
-=======
->>>>>>> dccfb55f
 import org.apache.calcite.sql.validate.SelectScope;
 import org.apache.calcite.sql.validate.SqlQualified;
 import org.apache.calcite.sql.validate.SqlValidator;
@@ -382,38 +378,38 @@
         return valHolder.val;
     }
 
-    /** {@inheritDoc} */
-    @Override public RelDataType getParameterRowType(SqlNode sqlQry) {
-        // We do not use calcite' version since it is contains a bug,
-        // alreadyVisited visited uses object identity, but rewrites of NULLIF, COALESCE
-        // into dynamic parameters may place the same parameter into multiple positions
-        // in SQL tree.
-        List<RelDataType> types = new ArrayList<>();
-
-        Set<Integer> alreadyVisited = new HashSet<>(F.isEmpty(dynParams) ? 1 : dynParams.size());
-
-        sqlQry.accept(
-            new SqlShuttle() {
-                @Override public SqlNode visit(SqlDynamicParam param) {
-                    if (alreadyVisited.add(param.getIndex()))
-                        types.add(getValidatedNodeType(param));
-
-                    return param;
-                }
-            });
-
-        return typeFactory.createStructType(
-            types,
-            new AbstractList<>() {
-                @Override public String get(int idx) {
-                    return "?" + idx;
-                }
-
-                @Override public int size() {
-                    return types.size();
-                }
-            });
-    }
+//    /** {@inheritDoc} */
+//    @Override public RelDataType getParameterRowType(SqlNode sqlQry) {
+//        // We do not use calcite' version since it is contains a bug,
+//        // alreadyVisited visited uses object identity, but rewrites of NULLIF, COALESCE
+//        // into dynamic parameters may place the same parameter into multiple positions
+//        // in SQL tree.
+//        List<RelDataType> types = new ArrayList<>();
+//
+//        Set<Integer> alreadyVisited = new HashSet<>(F.isEmpty(dynParams) ? 1 : dynParams.size());
+//
+//        sqlQry.accept(
+//            new SqlShuttle() {
+//                @Override public SqlNode visit(SqlDynamicParam param) {
+//                    if (alreadyVisited.add(param.getIndex()))
+//                        types.add(getValidatedNodeType(param));
+//
+//                    return param;
+//                }
+//            });
+//
+//        return typeFactory.createStructType(
+//            types,
+//            new AbstractList<>() {
+//                @Override public String get(int idx) {
+//                    return "?" + idx;
+//                }
+//
+//                @Override public int size() {
+//                    return types.size();
+//                }
+//            });
+//    }
 
     /** {@inheritDoc} */
     @Override public void validateCall(SqlCall call, SqlValidatorScope scope) {
@@ -728,16 +724,9 @@
 
     /** {@inheritDoc} */
     @Override protected void inferUnknownTypes(RelDataType inferredType, SqlValidatorScope scope, SqlNode node) {
-<<<<<<< HEAD
         if (node instanceof SqlDynamicParam)
             inferDynamicParamType(inferredType, (SqlDynamicParam)node);
         else if (node instanceof SqlCall) {
-=======
-        if (inferDynamicParamType(inferredType, node))
-            return;
-
-        if (node instanceof SqlCall) {
->>>>>>> dccfb55f
             final SqlValidatorScope newScope = scopes.get(node);
 
             if (newScope != null)
@@ -781,17 +770,6 @@
             super.inferUnknownTypes(inferredType, scope, node);
     }
 
-<<<<<<< HEAD
-    /** */
-    private void inferDynamicParamType(RelDataType inferredType, SqlDynamicParam node) {
-        DynamicParameterHolder pHolder = deriveDynamicParamType(node);
-
-        // Exit if the type is determined or is unknown.
-        if (inferredType.equals(unknownType) || SqlTypeUtil.equalSansNullability(typeFactory, inferredType, pHolder.type))
-            return;
-
-        dynamicParameterType(pHolder, node, typeFactory.createTypeWithNullability(inferredType, true));
-=======
     /**
      * Tries to set actual type of dynamic parameter if {@code node} is a {@link SqlDynamicParam} and if its index
      * is actual to {@link #parameters}.
@@ -835,7 +813,6 @@
         setValidatedNodeType(node, valType);
 
         return true;
->>>>>>> dccfb55f
     }
 
     /** {@inheritDoc} */
