--- conflicted
+++ resolved
@@ -58,10 +58,7 @@
         this.sourceId = sourceId;
     }
 
-<<<<<<< HEAD
-=======
     /** */
->>>>>>> 88807bc4
     public IgniteTrimExchange(RelInput input) {
         super(changeTraits(input, IgniteConvention.INSTANCE));
         sourceId = ((Number)input.get("sourceId")).longValue();
