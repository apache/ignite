--- conflicted
+++ resolved
@@ -53,17 +53,4 @@
      * Requests next bunch of rows.
      */
     void request(int rowsCnt);
-<<<<<<< HEAD
-
-    /**
-     * Cancels execution.
-     */
-    void cancel();
-
-    /**
-     * Resets execution subtree. A reset execution subtree may be consummed once again.
-     */
-    void reset();
-=======
->>>>>>> 209956ba
 }