/*
 * Licensed to the Apache Software Foundation (ASF) under one or more
 * contributor license agreements.  See the NOTICE file distributed with
 * this work for additional information regarding copyright ownership.
 * The ASF licenses this file to You under the Apache License, Version 2.0
 * (the "License"); you may not use this file except in compliance with
 * the License.  You may obtain a copy of the License at
 *
 *      http://www.apache.org/licenses/LICENSE-2.0
 *
 * Unless required by applicable law or agreed to in writing, software
 * distributed under the License is distributed on an "AS IS" BASIS,
 * WITHOUT WARRANTIES OR CONDITIONS OF ANY KIND, either express or implied.
 * See the License for the specific language governing permissions and
 * limitations under the License.
 */
package org.apache.ignite.internal.processors.query.calcite.rule.logical;

import java.util.ArrayList;
import java.util.List;
import java.util.Set;
import org.apache.calcite.plan.RelOptCluster;
import org.apache.calcite.plan.RelOptRule;
import org.apache.calcite.plan.RelOptRuleCall;
import org.apache.calcite.plan.RelOptUtil;
import org.apache.calcite.plan.RelTraitSet;
import org.apache.calcite.rel.RelNode;
import org.apache.calcite.rel.core.CorrelationId;
import org.apache.calcite.rel.core.RelFactories;
import org.apache.calcite.rel.logical.LogicalFilter;
import org.apache.calcite.rel.type.RelDataType;
import org.apache.calcite.rex.RexBuilder;
import org.apache.calcite.rex.RexInputRef;
import org.apache.calcite.rex.RexNode;
import org.apache.calcite.rex.RexShuttle;
import org.apache.calcite.rex.RexUtil;
import org.apache.calcite.util.ControlFlowException;
import org.apache.calcite.util.mapping.Mappings;
import org.apache.ignite.internal.processors.query.calcite.rel.ProjectableFilterableTableScan;
import org.apache.ignite.internal.processors.query.calcite.rel.logical.IgniteLogicalIndexScan;
import org.apache.ignite.internal.processors.query.calcite.rel.logical.IgniteLogicalTableScan;
import org.apache.ignite.internal.processors.query.calcite.schema.IgniteTable;
import org.apache.ignite.internal.processors.query.calcite.trait.CorrelationTrait;
import org.apache.ignite.internal.processors.query.calcite.trait.TraitUtils;
import org.apache.ignite.internal.processors.query.calcite.type.IgniteTypeFactory;
import org.apache.ignite.internal.processors.query.calcite.util.Commons;
import org.apache.ignite.internal.processors.query.calcite.util.RexUtils;
import org.apache.ignite.internal.util.typedef.F;

/**
 * Rule that pushes filter into the scan. This might be useful for index range scans.
 */
public abstract class FilterScanMergeRule<T extends ProjectableFilterableTableScan> extends RelOptRule {
    /** Instance. */
    public static final FilterScanMergeRule<IgniteLogicalIndexScan> INDEX_SCAN =
        new FilterScanMergeRule<IgniteLogicalIndexScan>(LogicalFilter.class, IgniteLogicalIndexScan.class, "FilterIndexScanMergeRule") {
            /** {@inheritDoc} */
            @Override protected IgniteLogicalIndexScan createNode(
                RelOptCluster cluster,
                IgniteLogicalIndexScan scan,
                RelTraitSet traits,
                RexNode cond) {
<<<<<<< HEAD
=======
                Set<CorrelationId> corrIds = RexUtils.extractCorrelationIds(cond);

                if (!F.isEmpty(corrIds))
                    traits = traits.replace(CorrelationTrait.correlations(corrIds));

>>>>>>> 9e78e1ef
                return IgniteLogicalIndexScan.create(cluster, traits, scan.getTable(), scan.indexName(),
                    scan.projects(), cond, scan.requiredColumns());
            }
        };

    /** Instance. */
    public static final FilterScanMergeRule<IgniteLogicalTableScan> TABLE_SCAN =
        new FilterScanMergeRule<IgniteLogicalTableScan>(LogicalFilter.class, IgniteLogicalTableScan.class, "FilterTableScanMergeRule") {
            /** {@inheritDoc} */
            @Override protected IgniteLogicalTableScan createNode(
                RelOptCluster cluster,
                IgniteLogicalTableScan scan,
                RelTraitSet traits,
                RexNode cond) {
<<<<<<< HEAD
=======
                Set<CorrelationId> corrIds = RexUtils.extractCorrelationIds(cond);

                if (!F.isEmpty(corrIds))
                    traits = traits.replace(CorrelationTrait.correlations(corrIds));

>>>>>>> 9e78e1ef
                return IgniteLogicalTableScan.create(cluster, traits, scan.getTable(), scan.projects(),
                    cond, scan.requiredColumns());
            }
        };

    /**
     * Constructor.
     *
     * @param clazz Class of relational expression to match.
     * @param desc Description, or null to guess description.
     */
    private FilterScanMergeRule(Class<? extends RelNode> clazz, Class<T> tableClass, String desc) {
        super(operand(clazz,
            operand(tableClass, none())),
            RelFactories.LOGICAL_BUILDER,
            desc);
    }

    /** {@inheritDoc} */
    @Override public boolean matches(RelOptRuleCall call) {
        T rel = call.rel(1);
        return rel.condition() == null;
    }

    /** {@inheritDoc} */
    @Override public void onMatch(RelOptRuleCall call) {
        LogicalFilter filter = call.rel(0);
        T scan = call.rel(1);

        RelOptCluster cluster = scan.getCluster();
        RexBuilder builder = RexUtils.builder(cluster);

        RexNode condition = filter.getCondition();
        RexNode remaining = null;

        if (scan.projects() != null) {
            IgniteTypeFactory typeFactory = Commons.typeFactory(scan);

            IgniteTable tbl = scan.getTable().unwrap(IgniteTable.class);

            RelDataType cols = tbl.getRowType(typeFactory, scan.requiredColumns());

            Mappings.TargetMapping permutation = RexUtils.permutation(scan.projects(), cols, true);

            List<RexNode> conjunctions = RelOptUtil.conjunctions(condition);

            List<RexNode> condition0 = new ArrayList<>(conjunctions.size());
            List<RexNode> remaining0 = new ArrayList<>(conjunctions.size());

            RexShuttle shuttle = new RexShuttle() {
                @Override public RexNode visitInputRef(RexInputRef ref) {
                    int targetRef = permutation.getTargetOpt(ref.getIndex());
                    if (targetRef == -1)
                        throw new ControlFlowException();
                    return new RexInputRef(targetRef, ref.getType());
                }
            };

            for (RexNode cond0 : conjunctions) {
                try {
                    condition0.add(shuttle.apply(cond0));
                }
                catch (ControlFlowException e) {
                    remaining0.add(cond0);
                }
            }

            condition = RexUtil.composeConjunction(builder, condition0, false);
            remaining = RexUtil.composeConjunction(builder, remaining0, true);
        }

        // We need to replace RexInputRef with RexLocalRef because TableScan doesn't have inputs.
        // TODO SEARCH support
        condition = RexUtils.replaceInputRefs(RexUtil.expandSearch(builder, null, condition));

        RelTraitSet trait = scan.getTraitSet();
        CorrelationTrait filterCorr = TraitUtils.correlation(filter);

        if (filterCorr.correlated())
            trait = trait.replace(filterCorr);

        RelNode res = createNode(cluster, scan, trait, condition);

        if (remaining != null) {
            res = relBuilderFactory.create(cluster, null)
                .push(res)
                .filter(remaining)
                .build();
        }

        call.transformTo(res);
    }

    /** */
    protected abstract T createNode(RelOptCluster cluster, T scan, RelTraitSet traits, RexNode cond);
}<|MERGE_RESOLUTION|>--- conflicted
+++ resolved
@@ -60,14 +60,11 @@
                 IgniteLogicalIndexScan scan,
                 RelTraitSet traits,
                 RexNode cond) {
-<<<<<<< HEAD
-=======
                 Set<CorrelationId> corrIds = RexUtils.extractCorrelationIds(cond);
 
                 if (!F.isEmpty(corrIds))
                     traits = traits.replace(CorrelationTrait.correlations(corrIds));
 
->>>>>>> 9e78e1ef
                 return IgniteLogicalIndexScan.create(cluster, traits, scan.getTable(), scan.indexName(),
                     scan.projects(), cond, scan.requiredColumns());
             }
@@ -82,14 +79,11 @@
                 IgniteLogicalTableScan scan,
                 RelTraitSet traits,
                 RexNode cond) {
-<<<<<<< HEAD
-=======
                 Set<CorrelationId> corrIds = RexUtils.extractCorrelationIds(cond);
 
                 if (!F.isEmpty(corrIds))
                     traits = traits.replace(CorrelationTrait.correlations(corrIds));
 
->>>>>>> 9e78e1ef
                 return IgniteLogicalTableScan.create(cluster, traits, scan.getTable(), scan.projects(),
                     cond, scan.requiredColumns());
             }
