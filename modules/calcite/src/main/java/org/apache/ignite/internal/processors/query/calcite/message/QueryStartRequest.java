/*
 * Licensed to the Apache Software Foundation (ASF) under one or more
 * contributor license agreements.  See the NOTICE file distributed with
 * this work for additional information regarding copyright ownership.
 * The ASF licenses this file to You under the Apache License, Version 2.0
 * (the "License"); you may not use this file except in compliance with
 * the License.  You may obtain a copy of the License at
 *
 *      http://www.apache.org/licenses/LICENSE-2.0
 *
 * Unless required by applicable law or agreed to in writing, software
 * distributed under the License is distributed on an "AS IS" BASIS,
 * WITHOUT WARRANTIES OR CONDITIONS OF ANY KIND, either express or implied.
 * See the License for the specific language governing permissions and
 * limitations under the License.
 */

package org.apache.ignite.internal.processors.query.calcite.message;

import java.nio.ByteBuffer;
import java.util.Collection;
import java.util.UUID;
import org.apache.ignite.ClientContext;
import org.apache.ignite.IgniteCheckedException;
import org.apache.ignite.internal.GridDirectCollection;
import org.apache.ignite.internal.GridDirectTransient;
import org.apache.ignite.internal.processors.affinity.AffinityTopologyVersion;
import org.apache.ignite.internal.processors.cache.GridCacheSharedContext;
import org.apache.ignite.internal.processors.query.calcite.metadata.FragmentDescription;
import org.apache.ignite.internal.util.typedef.internal.U;
import org.apache.ignite.plugin.extensions.communication.MessageCollectionItemType;
import org.apache.ignite.plugin.extensions.communication.MessageReader;
import org.apache.ignite.plugin.extensions.communication.MessageWriter;
import org.jetbrains.annotations.Nullable;

/**
 *
 */
public class QueryStartRequest implements MarshalableMessage, ExecutionContextAware {
    /** */
    private String schema;

    /** */
    private UUID qryId;

    /** */
    private long originatingQryId;

    /** */
    private AffinityTopologyVersion ver;

    /** */
    private FragmentDescription fragmentDesc;

    /** */
    private String root;

    /** Total count of fragments in query for this node. */
    private int totalFragmentsCnt;

    /** */
    @GridDirectTransient
    private Object[] params;

    /** */
    private byte[] paramsBytes;

    /** */
    @GridDirectTransient
    private ClientContext clnCtx;

    /** */
    private byte[] clnCtxBytes;

    /** */
    private long timeout;

    /** */
    @GridDirectCollection(QueryTxEntry.class)
    private @Nullable Collection<QueryTxEntry> qryTxEntries;

    /** */
    @SuppressWarnings("AssignmentOrReturnOfFieldWithMutableType")
    public QueryStartRequest(
        UUID qryId,
        long originatingQryId,
        String schema,
        String root,
        AffinityTopologyVersion ver,
        FragmentDescription fragmentDesc,
        int totalFragmentsCnt,
        Object[] params,
        @Nullable byte[] paramsBytes,
        long timeout,
<<<<<<< HEAD
        @Nullable ClientContext clnCtx
=======
        Collection<QueryTxEntry> qryTxEntries
>>>>>>> 6878806b
    ) {
        this.qryId = qryId;
        this.originatingQryId = originatingQryId;
        this.schema = schema;
        this.root = root;
        this.ver = ver;
        this.fragmentDesc = fragmentDesc;
        this.totalFragmentsCnt = totalFragmentsCnt;
        this.params = params;
        this.paramsBytes = paramsBytes; // If we already have marshalled params, use it.
        this.timeout = timeout;
<<<<<<< HEAD
        this.clnCtx = clnCtx;
=======
        this.qryTxEntries = qryTxEntries;
>>>>>>> 6878806b
    }

    /** */
    QueryStartRequest() {}

    /**
     * @return Schema name.
     */
    public String schema() {
        return schema;
    }

    /** {@inheritDoc} */
    @Override public UUID queryId() {
        return qryId;
    }

    /**
     * @return Registered local query ID on originating node.
     */
    public long originatingQryId() {
        return originatingQryId;
    }

    /** {@inheritDoc} */
    @Override public long fragmentId() {
        return fragmentDesc.fragmentId();
    }

    /**
     * @return Fragment description.
     */
    public FragmentDescription fragmentDescription() {
        return fragmentDesc;
    }

    /**
     * @return Topology version.
     */
    public AffinityTopologyVersion topologyVersion() {
        return ver;
    }

    /**
     * @return Fragment plan.
     */
    public String root() {
        return root;
    }

    /**
     * @return Total count of fragments in query for this node.
     */
    public int totalFragmentsCount() {
        return totalFragmentsCnt;
    }

    /**
     * @return Query parameters.
     */
    @SuppressWarnings("AssignmentOrReturnOfFieldWithMutableType")
    public Object[] parameters() {
        return params;
    }

    /**
     * @return Query parameters marshalled.
     */
    @SuppressWarnings("AssignmentOrReturnOfFieldWithMutableType")
    public byte[] parametersMarshalled() {
        return paramsBytes;
    }

    /** */
    @Override public @Nullable ClientContext clientContext() {
        return clnCtx;
    }

    /**
     * @return Query timeout.
     */
    public long timeout() {
        return timeout;
    }

    /**
     * @return Transaction entries to mixin on query processing.
     */
    public @Nullable Collection<QueryTxEntry> queryTransactionEntries() {
        return qryTxEntries;
    }

    /** {@inheritDoc} */
    @Override public void prepareMarshal(GridCacheSharedContext<?, ?> ctx) throws IgniteCheckedException {
        if (paramsBytes == null && params != null)
            paramsBytes = U.marshal(ctx, params);

        fragmentDesc.prepareMarshal(ctx);

<<<<<<< HEAD
        if (clnCtxBytes == null && clnCtx != null)
            clnCtxBytes = ctx.marshal(clnCtx.getAttributes());
=======
        if (qryTxEntries != null) {
            for (QueryTxEntry e : qryTxEntries)
                e.prepareMarshal(ctx);
        }
>>>>>>> 6878806b
    }

    /** {@inheritDoc} */
    @Override public void prepareUnmarshal(GridCacheSharedContext<?, ?> ctx) throws IgniteCheckedException {
        ClassLoader ldr = U.resolveClassLoader(ctx.gridConfig());

        if (params == null && paramsBytes != null)
            params = U.unmarshal(ctx, paramsBytes, ldr);

        fragmentDesc.prepareUnmarshal(ctx);

<<<<<<< HEAD
        if (clnCtx == null && clnCtxBytes != null)
            clnCtx = new ClientContext(ctx.unmarshal(clnCtxBytes));

        if (clnCtx == null)
            System.out.println();
=======
        if (qryTxEntries != null) {
            for (QueryTxEntry e : qryTxEntries)
                e.prepareUnmarshal(ctx, ldr);
        }
>>>>>>> 6878806b
    }

    /** {@inheritDoc} */
    @Override public boolean writeTo(ByteBuffer buf, MessageWriter writer) {
        writer.setBuffer(buf);

        if (!writer.isHeaderWritten()) {
            if (!writer.writeHeader(directType(), fieldsCount()))
                return false;

            writer.onHeaderWritten();
        }

        switch (writer.state()) {
            case 0:
                if (!writer.writeMessage("fragmentDesc", fragmentDesc))
                    return false;

                writer.incrementState();

            case 1:
                if (!writer.writeLong("originatingQryId", originatingQryId))
                    return false;

                writer.incrementState();

            case 2:
                if (!writer.writeByteArray("paramsBytes", paramsBytes))
                    return false;

                writer.incrementState();

            case 3:
                if (!writer.writeUuid("qryId", qryId))
                    return false;

                writer.incrementState();

            case 4:
                if (!writer.writeString("root", root))
                    return false;

                writer.incrementState();

            case 5:
                if (!writer.writeString("schema", schema))
                    return false;

                writer.incrementState();

            case 6:
                if (!writer.writeLong("timeout", timeout))
                    return false;

                writer.incrementState();

            case 7:
                if (!writer.writeInt("totalFragmentsCnt", totalFragmentsCnt))
                    return false;

                writer.incrementState();

            case 8:
                if (!writer.writeCollection("qryTxEntries", qryTxEntries, MessageCollectionItemType.MSG))
                    return false;

                writer.incrementState();

            case 9:
                if (!writer.writeAffinityTopologyVersion("ver", ver))
                    return false;

                writer.incrementState();

            case 9:
                if (!writer.writeByteArray("clnCtxBytes", clnCtxBytes))
                    return false;

                writer.incrementState();
        }

        return true;
    }

    /** {@inheritDoc} */
    @Override public boolean readFrom(ByteBuffer buf, MessageReader reader) {
        reader.setBuffer(buf);

        if (!reader.beforeMessageRead())
            return false;

        switch (reader.state()) {
            case 0:
                fragmentDesc = reader.readMessage("fragmentDesc");

                if (!reader.isLastRead())
                    return false;

                reader.incrementState();

            case 1:
                originatingQryId = reader.readLong("originatingQryId");

                if (!reader.isLastRead())
                    return false;

                reader.incrementState();

            case 2:
                paramsBytes = reader.readByteArray("paramsBytes");

                if (!reader.isLastRead())
                    return false;

                reader.incrementState();

            case 3:
                qryId = reader.readUuid("qryId");

                if (!reader.isLastRead())
                    return false;

                reader.incrementState();

            case 4:
                root = reader.readString("root");

                if (!reader.isLastRead())
                    return false;

                reader.incrementState();

            case 5:
                schema = reader.readString("schema");

                if (!reader.isLastRead())
                    return false;

                reader.incrementState();

            case 6:
                timeout = reader.readLong("timeout");

                if (!reader.isLastRead())
                    return false;

                reader.incrementState();

            case 7:
                totalFragmentsCnt = reader.readInt("totalFragmentsCnt");

                if (!reader.isLastRead())
                    return false;

                reader.incrementState();

            case 8:
                qryTxEntries = reader.readCollection("qryTxEntries", MessageCollectionItemType.MSG);

                if (!reader.isLastRead())
                    return false;

                reader.incrementState();

            case 9:
                ver = reader.readAffinityTopologyVersion("ver");

                if (!reader.isLastRead())
                    return false;

                reader.incrementState();

            case 9:
                clnCtxBytes = reader.readByteArray("clnCtxBytes");

                if (!reader.isLastRead())
                    return false;

                reader.incrementState();
        }

        return reader.afterMessageRead(QueryStartRequest.class);
    }

    /** {@inheritDoc} */
    @Override public MessageType type() {
        return MessageType.QUERY_START_REQUEST;
    }

    /** {@inheritDoc} */
    @Override public byte fieldsCount() {
        return 10;
    }
}<|MERGE_RESOLUTION|>--- conflicted
+++ resolved
@@ -20,7 +20,6 @@
 import java.nio.ByteBuffer;
 import java.util.Collection;
 import java.util.UUID;
-import org.apache.ignite.ClientContext;
 import org.apache.ignite.IgniteCheckedException;
 import org.apache.ignite.internal.GridDirectCollection;
 import org.apache.ignite.internal.GridDirectTransient;
@@ -64,13 +63,6 @@
 
     /** */
     private byte[] paramsBytes;
-
-    /** */
-    @GridDirectTransient
-    private ClientContext clnCtx;
-
-    /** */
-    private byte[] clnCtxBytes;
 
     /** */
     private long timeout;
@@ -92,11 +84,7 @@
         Object[] params,
         @Nullable byte[] paramsBytes,
         long timeout,
-<<<<<<< HEAD
-        @Nullable ClientContext clnCtx
-=======
         Collection<QueryTxEntry> qryTxEntries
->>>>>>> 6878806b
     ) {
         this.qryId = qryId;
         this.originatingQryId = originatingQryId;
@@ -108,11 +96,7 @@
         this.params = params;
         this.paramsBytes = paramsBytes; // If we already have marshalled params, use it.
         this.timeout = timeout;
-<<<<<<< HEAD
-        this.clnCtx = clnCtx;
-=======
         this.qryTxEntries = qryTxEntries;
->>>>>>> 6878806b
     }
 
     /** */
@@ -186,11 +170,6 @@
         return paramsBytes;
     }
 
-    /** */
-    @Override public @Nullable ClientContext clientContext() {
-        return clnCtx;
-    }
-
     /**
      * @return Query timeout.
      */
@@ -212,15 +191,10 @@
 
         fragmentDesc.prepareMarshal(ctx);
 
-<<<<<<< HEAD
-        if (clnCtxBytes == null && clnCtx != null)
-            clnCtxBytes = ctx.marshal(clnCtx.getAttributes());
-=======
         if (qryTxEntries != null) {
             for (QueryTxEntry e : qryTxEntries)
                 e.prepareMarshal(ctx);
         }
->>>>>>> 6878806b
     }
 
     /** {@inheritDoc} */
@@ -232,18 +206,10 @@
 
         fragmentDesc.prepareUnmarshal(ctx);
 
-<<<<<<< HEAD
-        if (clnCtx == null && clnCtxBytes != null)
-            clnCtx = new ClientContext(ctx.unmarshal(clnCtxBytes));
-
-        if (clnCtx == null)
-            System.out.println();
-=======
         if (qryTxEntries != null) {
             for (QueryTxEntry e : qryTxEntries)
                 e.prepareUnmarshal(ctx, ldr);
         }
->>>>>>> 6878806b
     }
 
     /** {@inheritDoc} */
@@ -318,11 +284,6 @@
 
                 writer.incrementState();
 
-            case 9:
-                if (!writer.writeByteArray("clnCtxBytes", clnCtxBytes))
-                    return false;
-
-                writer.incrementState();
         }
 
         return true;
@@ -416,13 +377,6 @@
 
                 reader.incrementState();
 
-            case 9:
-                clnCtxBytes = reader.readByteArray("clnCtxBytes");
-
-                if (!reader.isLastRead())
-                    return false;
-
-                reader.incrementState();
         }
 
         return reader.afterMessageRead(QueryStartRequest.class);
