/*
 * Licensed to the Apache Software Foundation (ASF) under one or more
 * contributor license agreements.  See the NOTICE file distributed with
 * this work for additional information regarding copyright ownership.
 * The ASF licenses this file to You under the Apache License, Version 2.0
 * (the "License"); you may not use this file except in compliance with
 * the License.  You may obtain a copy of the License at
 *
 *      http://www.apache.org/licenses/LICENSE-2.0
 *
 * Unless required by applicable law or agreed to in writing, software
 * distributed under the License is distributed on an "AS IS" BASIS,
 * WITHOUT WARRANTIES OR CONDITIONS OF ANY KIND, either express or implied.
 * See the License for the specific language governing permissions and
 * limitations under the License.
 */

package org.apache.ignite.internal.processors.query.calcite.exec.rel;

import java.util.ArrayDeque;
import java.util.ArrayList;
import java.util.Collection;
import java.util.Deque;
import java.util.HashMap;
import java.util.List;
import java.util.Map;
import java.util.UUID;

import org.apache.ignite.IgniteCheckedException;
import org.apache.ignite.internal.processors.query.calcite.exec.ExchangeService;
import org.apache.ignite.internal.processors.query.calcite.exec.ExecutionContext;
import org.apache.ignite.internal.processors.query.calcite.exec.MailboxRegistry;
import org.apache.ignite.internal.processors.query.calcite.trait.Destination;
import org.apache.ignite.internal.util.typedef.F;
import org.apache.ignite.internal.util.typedef.X;
import org.apache.ignite.internal.util.typedef.internal.U;

/**
 * A part of exchange.
 */
public class Outbox<Row> extends AbstractNode<Row> implements Mailbox<Row>, SingleNode<Row>, Downstream<Row> {
    /** */
    private final ExchangeService exchange;

    /** */
    private final MailboxRegistry registry;

    /** */
    private final long exchangeId;

    /** */
    private final long targetFragmentId;

    /** */
    private final Destination<Row> dest;

    /** */
    private final Deque<Row> inBuf = new ArrayDeque<>(IN_BUFFER_SIZE);

    /** */
    private final Map<UUID, Buffer> nodeBuffers = new HashMap<>();

    /** */
    private int waiting;

    /**
     * @param ctx Execution context.
     * @param exchange Exchange service.
     * @param registry Mailbox registry.
     * @param exchangeId Exchange ID.
     * @param targetFragmentId Target fragment ID.
     * @param dest Destination.
     */
    public Outbox(
        ExecutionContext<Row> ctx,
        ExchangeService exchange,
        MailboxRegistry registry,
        long exchangeId,
        long targetFragmentId,
<<<<<<< HEAD
        Destination<Row> dest) {
=======
        Destination dest
    ) {
>>>>>>> 209956ba
        super(ctx);
        this.exchange = exchange;
        this.registry = registry;
        this.targetFragmentId = targetFragmentId;
        this.exchangeId = exchangeId;
        this.dest = dest;
    }

    /** {@inheritDoc} */
    @Override public long exchangeId() {
        return exchangeId;
    }

    /**
     * callback method.
     *
     * @param nodeId Target ID.
     * @param batchId Batch ID.
     */
    public void onAcknowledge(UUID nodeId, int batchId) {
        Buffer buffer = nodeBuffers.get(nodeId);

        assert buffer != null;

        buffer.onAcknowledge(batchId);
    }

    /** */
    public void init() {
        send();
    }

    /** */
    private void send() {
        checkThread();

        try {
            sendInternal();
        }
        catch (Exception e) {
            onError(e);
        }
    }

    /** {@inheritDoc} */
    @Override public void push(Row row) {
        checkThread();

        if (isClosed())
            return;

        assert waiting > 0;

        waiting--;

        try {
            inBuf.add(row);

            sendInternal();
        }
        catch (Exception e) {
            onError(e);
        }
    }

    /** {@inheritDoc} */
    @Override public void end() {
        checkThread();

        if (isClosed())
            return;

        assert waiting > 0;

        waiting = -1;

        try {
            for (UUID node : dest.targets())
                getOrCreateBuffer(node).end();
        }
        catch (Exception e) {
            onError(e);
        }
    }

    /** {@inheritDoc} */
    @Override public void onError(Throwable e) {
        U.error(context().planningContext().logger(),
            "Error occurred during execution: " + X.getFullStackTrace(e));

<<<<<<< HEAD
        cancel(); // TODO send cause to originator.
    }

    /** {@inheritDoc} */
    @Override public void cancel() {
        try {
            checkThread();
            context().markCancelled();

            nodeBuffers.values().forEach(Buffer::cancel);
            super.cancel();
        }
        finally {
            close();
        }
=======
        try {
            sendError(e);
        }
        catch (IgniteCheckedException ex) {
            U.error(context().planningContext().logger(),
                "Error occurred during send error message: " + X.getFullStackTrace(e));
        }

        close();
>>>>>>> 209956ba
    }

    /** {@inheritDoc} */
    @Override public void close() {
        if (isClosed())
            return;

        registry.unregister(this);

        // Send cancel message for the Inbox to close Inboxes created by batch message race.
        for (UUID node : dest.targets())
            getOrCreateBuffer(node).close();

        super.close();
    }

    /** {@inheritDoc} */
    @Override public void request(int rowCnt) {
        throw new UnsupportedOperationException();
    }

    /** {@inheritDoc} */
    @Override public void reset() {
        throw new UnsupportedOperationException();
    }

    /** {@inheritDoc} */
    @Override public void onRegister(Downstream<Row> downstream) {
        throw new UnsupportedOperationException();
    }

    /** {@inheritDoc} */
    @Override protected Downstream<Row> requestDownstream(int idx) {
        if (idx != 0)
            throw new IndexOutOfBoundsException();

        return this;
    }

    /** */
    private void sendBatch(UUID nodeId, int batchId, boolean last, List<Row> rows) throws IgniteCheckedException {
        exchange.sendBatch(nodeId, queryId(), targetFragmentId, exchangeId, batchId, last, rows);
    }

    /** */
    private void sendError(Throwable err) throws IgniteCheckedException {
        exchange.sendError(ctx.originatingNodeId(), queryId(), fragmentId(), err);
    }

    /** */
    private void sendInboxClose(UUID nodeId) {
        try {
            exchange.closeInbox(nodeId, queryId(), targetFragmentId, exchangeId);
        }
        catch (IgniteCheckedException e) {
            U.warn(context().planningContext().logger(), "Failed to send cancel message.", e);
        }
    }

    /** */
    private Buffer getOrCreateBuffer(UUID nodeId) {
        return nodeBuffers.computeIfAbsent(nodeId, this::createBuffer);
    }

    /** */
    private Buffer createBuffer(UUID nodeId) {
        return new Buffer(nodeId);
    }

    /** */
    private void sendInternal() throws IgniteCheckedException {
        while (!inBuf.isEmpty()) {
            List<UUID> nodes = dest.targets(inBuf.peek());

            assert !F.isEmpty(nodes);

            Collection<Buffer> buffers = new ArrayList<>(nodes.size());

            for (UUID node : nodes) {
                Buffer dest = getOrCreateBuffer(node);

                if (!dest.ready())
                    return;

                buffers.add(dest);
            }

            Row row = inBuf.remove();

            for (Buffer dest : buffers)
                dest.add(row);
        }

        if (waiting == 0)
            F.first(sources).request(waiting = IN_BUFFER_SIZE);
    }

    /** */
    public void onNodeLeft(UUID nodeId) {
        if (nodeId.equals(ctx.originatingNodeId()))
            ctx.execute(this::close);
    }

    /** */
    private final class Buffer {
        /** */
        private final UUID nodeId;

        /** */
        private int hwm = -1;

        /** */
        private int lwm = -1;

        /** */
        private List<Row> curr;

        /** */
        private Buffer(UUID nodeId) {
            this.nodeId = nodeId;

            curr = new ArrayList<>(IO_BATCH_SIZE); // extra space for end marker;
        }

        /**
         * Adds a row to current batch.
         *
         * @param row Row.
         */
        public void add(Row row) throws IgniteCheckedException {
            assert ready();

            if (curr.size() == IO_BATCH_SIZE) {
                sendBatch(nodeId, ++hwm, false, curr);

                curr = new ArrayList<>(IO_BATCH_SIZE); // extra space for end marker;
            }

            curr.add(row);
        }

        /**
         * Signals data is over.
         */
        public void end() throws IgniteCheckedException {
            if (hwm == Integer.MAX_VALUE)
                return;

            int batchId = hwm + 1;
            hwm = Integer.MAX_VALUE;

            List<Row> tmp = curr;
            curr = null;

            sendBatch(nodeId, batchId, true, tmp);
        }

        /** */
        public void close() {
            int currBatchId = hwm;

            if (hwm == Integer.MAX_VALUE)
                return;

            hwm = Integer.MAX_VALUE;

            curr = null;

            if (currBatchId >= 0)
                sendInboxClose(nodeId);
        }

        /**
         * Checks whether there is a place for a new row.
         *
         * @return {@code True} is it possible to add a row to a batch.
         */
        private boolean ready() {
            if (hwm == Integer.MAX_VALUE)
                return false;

            return curr.size() < IO_BATCH_SIZE || hwm - lwm < IO_BATCH_CNT;
        }

        /**
         * Callback method.
         *
         * @param id batch ID.
         */
        private void onAcknowledge(int id) {
            if (lwm > id)
                return;

            boolean readyBefore = ready();

            lwm = id;

            if (!readyBefore && ready())
                send();
        }
    }
}<|MERGE_RESOLUTION|>--- conflicted
+++ resolved
@@ -52,7 +52,7 @@
     private final long targetFragmentId;
 
     /** */
-    private final Destination<Row> dest;
+    private final Destination dest;
 
     /** */
     private final Deque<Row> inBuf = new ArrayDeque<>(IN_BUFFER_SIZE);
@@ -77,12 +77,8 @@
         MailboxRegistry registry,
         long exchangeId,
         long targetFragmentId,
-<<<<<<< HEAD
-        Destination<Row> dest) {
-=======
         Destination dest
     ) {
->>>>>>> 209956ba
         super(ctx);
         this.exchange = exchange;
         this.registry = registry;
@@ -112,19 +108,9 @@
 
     /** */
     public void init() {
-        send();
-    }
-
-    /** */
-    private void send() {
         checkThread();
 
-        try {
-            sendInternal();
-        }
-        catch (Exception e) {
-            onError(e);
-        }
+        flushFromBuffer();
     }
 
     /** {@inheritDoc} */
@@ -138,14 +124,9 @@
 
         waiting--;
 
-        try {
-            inBuf.add(row);
-
-            sendInternal();
-        }
-        catch (Exception e) {
-            onError(e);
-        }
+        inBuf.add(row);
+
+        flushFromBuffer();
     }
 
     /** {@inheritDoc} */
@@ -173,23 +154,6 @@
         U.error(context().planningContext().logger(),
             "Error occurred during execution: " + X.getFullStackTrace(e));
 
-<<<<<<< HEAD
-        cancel(); // TODO send cause to originator.
-    }
-
-    /** {@inheritDoc} */
-    @Override public void cancel() {
-        try {
-            checkThread();
-            context().markCancelled();
-
-            nodeBuffers.values().forEach(Buffer::cancel);
-            super.cancel();
-        }
-        finally {
-            close();
-        }
-=======
         try {
             sendError(e);
         }
@@ -199,7 +163,6 @@
         }
 
         close();
->>>>>>> 209956ba
     }
 
     /** {@inheritDoc} */
@@ -222,11 +185,6 @@
     }
 
     /** {@inheritDoc} */
-    @Override public void reset() {
-        throw new UnsupportedOperationException();
-    }
-
-    /** {@inheritDoc} */
     @Override public void onRegister(Downstream<Row> downstream) {
         throw new UnsupportedOperationException();
     }
@@ -270,31 +228,39 @@
     }
 
     /** */
-    private void sendInternal() throws IgniteCheckedException {
-        while (!inBuf.isEmpty()) {
-            List<UUID> nodes = dest.targets(inBuf.peek());
-
-            assert !F.isEmpty(nodes);
-
-            Collection<Buffer> buffers = new ArrayList<>(nodes.size());
-
-            for (UUID node : nodes) {
-                Buffer dest = getOrCreateBuffer(node);
-
-                if (!dest.ready())
-                    return;
-
-                buffers.add(dest);
+    private void flushFromBuffer() {
+        try {
+            while (!inBuf.isEmpty()) {
+                Row row = inBuf.remove();
+
+                List<UUID> nodes = dest.targets(row);
+
+                assert !F.isEmpty(nodes);
+
+                Collection<Buffer> buffers = new ArrayList<>(nodes.size());
+
+                for (UUID node : nodes) {
+                    Buffer dest = getOrCreateBuffer(node);
+
+                    if (dest.ready())
+                        buffers.add(dest);
+                    else {
+                        inBuf.addFirst(row);
+
+                        return;
+                    }
+                }
+
+                for (Buffer dest : buffers)
+                    dest.add(row);
             }
 
-            Row row = inBuf.remove();
-
-            for (Buffer dest : buffers)
-                dest.add(row);
-        }
-
-        if (waiting == 0)
-            F.first(sources).request(waiting = IN_BUFFER_SIZE);
+            if (waiting == 0)
+                F.first(sources).request(waiting = IN_BUFFER_SIZE);
+        }
+        catch (Exception e) {
+            onError(e);
+        }
     }
 
     /** */
@@ -398,7 +364,7 @@
             lwm = id;
 
             if (!readyBefore && ready())
-                send();
+                flushFromBuffer();
         }
     }
 }