--- conflicted
+++ resolved
@@ -66,32 +66,6 @@
     }
 
     /**
-<<<<<<< HEAD
-     * @return Options of {@code hint}.
-     */
-    public static HintOptions options(RelHint hint) {
-        return HintOptions.collect(Collections.singletonList(hint));
-    }
-
-    /**
-     * @return Combined options of all {@code hints} with natural order.
-     */
-    public static HintOptions options(Collection<RelHint> hints) {
-        return HintOptions.collect(hints);
-    }
-
-    /**
-     * @return Combined options of all {@code hints} filtered with {@code hintDef} with natural order.
-     * {@code Null} if no hint found by {@code hintDef}.
-     * @see #filterHints(Collection, Collection)
-     */
-    public static @Nullable HintOptions options(Collection<RelHint> hints, HintDefinition hintDef) {
-        return options(filterHints(hints, Collections.singletonList(hintDef)));
-    }
-
-    /**
-=======
->>>>>>> 1132e427
      * @return Hints of {@code rel} if it is a {@code Hintable}. If is not or has no hints, empty collection.
      * @see Hintable#getHints()
      */
