/*
 * Licensed to the Apache Software Foundation (ASF) under one or more
 * contributor license agreements.  See the NOTICE file distributed with
 * this work for additional information regarding copyright ownership.
 * The ASF licenses this file to You under the Apache License, Version 2.0
 * (the "License"); you may not use this file except in compliance with
 * the License.  You may obtain a copy of the License at
 *
 *      http://www.apache.org/licenses/LICENSE-2.0
 *
 * Unless required by applicable law or agreed to in writing, software
 * distributed under the License is distributed on an "AS IS" BASIS,
 * WITHOUT WARRANTIES OR CONDITIONS OF ANY KIND, either express or implied.
 * See the License for the specific language governing permissions and
 * limitations under the License.
 */
package org.apache.ignite.internal.processors.query.calcite.rule;

import com.google.common.collect.ImmutableList;
import org.apache.calcite.plan.RelOptRule;
import org.apache.calcite.plan.RelOptRuleCall;
import org.apache.calcite.rel.RelNode;
import org.apache.calcite.rel.core.Filter;
import org.apache.calcite.rel.core.RelFactories;
import org.apache.calcite.rex.RexBuilder;
import org.apache.calcite.rex.RexInputRef;
import org.apache.calcite.rex.RexLocalRef;
import org.apache.calcite.rex.RexNode;
import org.apache.calcite.rex.RexShuttle;
import org.apache.calcite.rex.RexUtil;
import org.apache.calcite.rex.RexVisitor;
import org.apache.ignite.internal.processors.query.calcite.rel.IgniteIndexScan;
import org.apache.ignite.internal.util.typedef.F;

/**
 * Rule that pushes filter into the scan. This might be useful for index range scans.
 */
public class PushFilterIntoScanRule extends RelOptRule {
    /** Instance. */
    public static final PushFilterIntoScanRule FILTER_INTO_SCAN =
        new PushFilterIntoScanRule(Filter.class, "IgniteFilterIntoScanRule");

    /**
     * Constructor.
     *
     * @param clazz Class of relational expression to match.
     * @param desc Description, or null to guess description
     */
    private PushFilterIntoScanRule(Class<? extends RelNode> clazz, String desc) {
        super(operand(clazz,
            operand(IgniteIndexScan.class, none())),
            RelFactories.LOGICAL_BUILDER,
            desc);
    }

    /** {@inheritDoc} */
    @Override public void onMatch(RelOptRuleCall call) {
<<<<<<< HEAD
        LogicalFilter filter = call.rel(0);
        IgniteIndexScan scan = call.rel(1);
=======
        Filter filter = call.rel(0);
        IgniteTableScan scan = call.rel(1);
>>>>>>> 951f1347

        RexNode cond = filter.getCondition();

        // We need to replace RexInputRef with RexLocalRef because TableScan doesn't have inputs.
        RexVisitor<RexNode> inputRefReplacer = new InputRefReplacer();
        cond = cond.accept(inputRefReplacer);

        RexNode cond0 = scan.condition();

        if (cond0 != null) {
            ImmutableList<RexNode> nodes = RexUtil.flattenAnd(ImmutableList.of(cond0));
            if (nodes.contains(cond))
                return;

            RexBuilder rexBuilder = filter.getCluster().getRexBuilder();
            cond = RexUtil.composeConjunction(rexBuilder, F.concat(true, cond, nodes));
        }

        call.transformTo(
            new IgniteIndexScan(scan.getCluster(), scan.getTraitSet(), scan.getTable(), scan.indexName(), cond));
    }

    /** Visitor for replacing input refs to local refs. We need it for proper plan serialization. */
    private static class InputRefReplacer extends RexShuttle {
        @Override public RexNode visitInputRef(RexInputRef inputRef) {
            int idx = inputRef.getIndex();
            return new RexLocalRef(idx, inputRef.getType());
        }
    }
}<|MERGE_RESOLUTION|>--- conflicted
+++ resolved
@@ -22,6 +22,7 @@
 import org.apache.calcite.rel.RelNode;
 import org.apache.calcite.rel.core.Filter;
 import org.apache.calcite.rel.core.RelFactories;
+import org.apache.calcite.rel.logical.LogicalFilter;
 import org.apache.calcite.rex.RexBuilder;
 import org.apache.calcite.rex.RexInputRef;
 import org.apache.calcite.rex.RexLocalRef;
@@ -38,7 +39,7 @@
 public class PushFilterIntoScanRule extends RelOptRule {
     /** Instance. */
     public static final PushFilterIntoScanRule FILTER_INTO_SCAN =
-        new PushFilterIntoScanRule(Filter.class, "IgniteFilterIntoScanRule");
+        new PushFilterIntoScanRule(LogicalFilter.class, "IgniteFilterIntoScanRule");
 
     /**
      * Constructor.
@@ -55,13 +56,8 @@
 
     /** {@inheritDoc} */
     @Override public void onMatch(RelOptRuleCall call) {
-<<<<<<< HEAD
         LogicalFilter filter = call.rel(0);
         IgniteIndexScan scan = call.rel(1);
-=======
-        Filter filter = call.rel(0);
-        IgniteTableScan scan = call.rel(1);
->>>>>>> 951f1347
 
         RexNode cond = filter.getCondition();
 
