--- conflicted
+++ resolved
@@ -31,7 +31,6 @@
 import org.apache.calcite.rel.core.TableModify;
 import org.apache.calcite.sql.SqlInsert;
 import org.apache.calcite.sql.SqlKind;
-import org.apache.ignite.ClientContext;
 import org.apache.ignite.IgniteCheckedException;
 import org.apache.ignite.IgniteException;
 import org.apache.ignite.cache.query.FieldsQueryCursor;
@@ -478,12 +477,11 @@
     }
 
     /** */
-    private BaseQueryContext createQueryContext(Context parent, @Nullable String schema, @Nullable ClientContext clnCtx) {
+    private BaseQueryContext createQueryContext(Context parent, @Nullable String schema) {
         return BaseQueryContext.builder()
             .parentContext(parent)
             .defaultSchema(schemaHolder().schema(schema))
             .logger(log)
-            .clientContext(clnCtx)
             .build();
     }
 
@@ -666,11 +664,7 @@
                             qry.parameters(),
                             parametersMarshalled,
                             timeout,
-<<<<<<< HEAD
-                            qry.context().clientContext()
-=======
                             ectx.getQryTxEntries()
->>>>>>> 6878806b
                         );
 
                         messageService().send(nodeId, req);
@@ -857,7 +851,7 @@
                 )
             );
 
-            final BaseQueryContext qctx = createQueryContext(Contexts.empty(), msg.schema(), msg.clientContext());
+            final BaseQueryContext qctx = createQueryContext(Contexts.empty(), msg.schema());
 
             QueryPlan qryPlan = queryPlanCache().queryPlan(
                 new CacheKey(msg.schema(), msg.root()),
