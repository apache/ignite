--- conflicted
+++ resolved
@@ -872,11 +872,7 @@
             );
 
             final BaseQueryContext qctx = createQueryContext(
-<<<<<<< HEAD
-                Contexts.of(ctx.resource(), msg.appAttrs() == null ? null : new SessionContextImpl(msg.appAttrs())),
-=======
                 msg.appAttrs() == null ? Contexts.empty() : Contexts.of(new SessionContextImpl(msg.appAttrs())),
->>>>>>> 1bcd39bc
                 msg.schema());
 
             QueryPlan qryPlan = queryPlanCache().queryPlan(
