/*
 * Licensed to the Apache Software Foundation (ASF) under one or more
 * contributor license agreements.  See the NOTICE file distributed with
 * this work for additional information regarding copyright ownership.
 * The ASF licenses this file to You under the Apache License, Version 2.0
 * (the "License"); you may not use this file except in compliance with
 * the License.  You may obtain a copy of the License at
 *
 *      http://www.apache.org/licenses/LICENSE-2.0
 *
 * Unless required by applicable law or agreed to in writing, software
 * distributed under the License is distributed on an "AS IS" BASIS,
 * WITHOUT WARRANTIES OR CONDITIONS OF ANY KIND, either express or implied.
 * See the License for the specific language governing permissions and
 * limitations under the License.
 */

package org.apache.ignite.internal.processors.query.calcite.exec;

import java.util.List;
import java.util.Objects;
import java.util.UUID;
<<<<<<< HEAD
=======
import java.util.concurrent.ConcurrentHashMap;
>>>>>>> ee4b8eaf
import org.apache.calcite.plan.Context;
import org.apache.calcite.plan.Contexts;
import org.apache.calcite.rel.type.RelDataType;
<<<<<<< HEAD
=======
import org.apache.calcite.runtime.CalciteContextException;
import org.apache.calcite.schema.SchemaPlus;
import org.apache.calcite.sql.SqlDdl;
import org.apache.calcite.sql.SqlExplain;
import org.apache.calcite.sql.SqlExplainLevel;
import org.apache.calcite.sql.SqlInsert;
import org.apache.calcite.sql.SqlKind;
import org.apache.calcite.sql.SqlNode;
import org.apache.calcite.sql.SqlNodeList;
import org.apache.calcite.sql.type.SqlTypeName;
>>>>>>> ee4b8eaf
import org.apache.calcite.tools.Frameworks;
import org.apache.ignite.IgniteCheckedException;
import org.apache.ignite.IgniteException;
import org.apache.ignite.cache.query.FieldsQueryCursor;
import org.apache.ignite.events.EventType;
import org.apache.ignite.internal.GridKernalContext;
import org.apache.ignite.internal.managers.eventstorage.DiscoveryEventListener;
import org.apache.ignite.internal.managers.eventstorage.GridEventStorageManager;
import org.apache.ignite.internal.processors.affinity.AffinityTopologyVersion;
import org.apache.ignite.internal.processors.cache.GridCachePartitionExchangeManager;
import org.apache.ignite.internal.processors.cache.QueryCursorImpl;
import org.apache.ignite.internal.processors.failure.FailureProcessor;
import org.apache.ignite.internal.processors.query.IgniteSQLException;
import org.apache.ignite.internal.processors.query.calcite.CalciteQueryProcessor;
import org.apache.ignite.internal.processors.query.calcite.Query;
import org.apache.ignite.internal.processors.query.calcite.QueryRegistry;
import org.apache.ignite.internal.processors.query.calcite.RootQuery;
import org.apache.ignite.internal.processors.query.calcite.RunningFragment;
import org.apache.ignite.internal.processors.query.calcite.exec.ddl.DdlCommandHandler;
import org.apache.ignite.internal.processors.query.calcite.exec.rel.Inbox;
import org.apache.ignite.internal.processors.query.calcite.exec.rel.Node;
import org.apache.ignite.internal.processors.query.calcite.exec.rel.Outbox;
import org.apache.ignite.internal.processors.query.calcite.message.ErrorMessage;
import org.apache.ignite.internal.processors.query.calcite.message.MessageService;
import org.apache.ignite.internal.processors.query.calcite.message.MessageType;
import org.apache.ignite.internal.processors.query.calcite.message.QueryStartRequest;
import org.apache.ignite.internal.processors.query.calcite.message.QueryStartResponse;
import org.apache.ignite.internal.processors.query.calcite.metadata.AffinityService;
import org.apache.ignite.internal.processors.query.calcite.metadata.FragmentDescription;
import org.apache.ignite.internal.processors.query.calcite.metadata.FragmentMapping;
import org.apache.ignite.internal.processors.query.calcite.metadata.MappingService;
import org.apache.ignite.internal.processors.query.calcite.metadata.RemoteException;
import org.apache.ignite.internal.processors.query.calcite.prepare.BaseQueryContext;
import org.apache.ignite.internal.processors.query.calcite.prepare.CacheKey;
import org.apache.ignite.internal.processors.query.calcite.prepare.DdlPlan;
import org.apache.ignite.internal.processors.query.calcite.prepare.ExplainPlan;
import org.apache.ignite.internal.processors.query.calcite.prepare.FieldsMetadata;
import org.apache.ignite.internal.processors.query.calcite.prepare.FieldsMetadataImpl;
import org.apache.ignite.internal.processors.query.calcite.prepare.Fragment;
import org.apache.ignite.internal.processors.query.calcite.prepare.FragmentPlan;
import org.apache.ignite.internal.processors.query.calcite.prepare.MappingQueryContext;
import org.apache.ignite.internal.processors.query.calcite.prepare.MultiStepPlan;
import org.apache.ignite.internal.processors.query.calcite.prepare.PlanningContext;
import org.apache.ignite.internal.processors.query.calcite.prepare.QueryPlan;
import org.apache.ignite.internal.processors.query.calcite.prepare.QueryPlanCache;
<<<<<<< HEAD
=======
import org.apache.ignite.internal.processors.query.calcite.prepare.QueryTemplate;
import org.apache.ignite.internal.processors.query.calcite.prepare.Splitter;
import org.apache.ignite.internal.processors.query.calcite.prepare.ValidationResult;
import org.apache.ignite.internal.processors.query.calcite.prepare.ddl.CreateTableCommand;
import org.apache.ignite.internal.processors.query.calcite.prepare.ddl.DdlSqlToCommandConverter;
import org.apache.ignite.internal.processors.query.calcite.rel.IgniteRel;
>>>>>>> ee4b8eaf
import org.apache.ignite.internal.processors.query.calcite.schema.SchemaHolder;
import org.apache.ignite.internal.processors.query.calcite.util.AbstractService;
import org.apache.ignite.internal.processors.query.calcite.util.Commons;
import org.apache.ignite.internal.processors.query.calcite.util.ListFieldsQueryCursor;
import org.apache.ignite.internal.processors.query.calcite.util.TypeUtils;
import org.apache.ignite.internal.processors.query.h2.H2Utils;
import org.apache.ignite.internal.util.typedef.F;
import org.apache.ignite.internal.util.typedef.X;
import org.apache.ignite.internal.util.typedef.internal.U;
import org.jetbrains.annotations.Nullable;

import static java.util.Collections.singletonList;
import static org.apache.ignite.internal.processors.query.calcite.CalciteQueryProcessor.FRAMEWORK_CONFIG;
import static org.apache.ignite.internal.processors.query.calcite.externalize.RelJsonReader.fromJson;

/**
 *
 */
@SuppressWarnings("TypeMayBeWeakened")
public class ExecutionServiceImpl<Row> extends AbstractService implements ExecutionService<Row> {
    /** */
    private final DiscoveryEventListener discoLsnr;

    /** */
    private UUID locNodeId;

    /** */
    private GridEventStorageManager evtMgr;

    /** */
    private GridCachePartitionExchangeManager<?, ?> exchangeMgr;

    /** */
    private QueryPlanCache qryPlanCache;

    /** */
    private SchemaHolder schemaHolder;

    /** */
    private QueryTaskExecutor taskExecutor;

    /** */
    private FailureProcessor failureProcessor;

    /** */
    private AffinityService partSvc;

    /** */
    private MailboxRegistry mailboxRegistry;

    /** */
    private MappingService mappingSvc;

    /** */
    private MessageService msgSvc;

    /** */
    private ExchangeService exchangeSvc;

    /** */
    private ClosableIteratorsHolder iteratorsHolder;

    /** */
    private QueryRegistry qryReg;

    /** */
//    private final Map<UUID, QueryInfo> running;

    /** */
    private final RowHandler<Row> handler;

    /** */
    private final DdlCommandHandler ddlCmdHnd;

    /**
     * @param ctx Kernal.
     */
    public ExecutionServiceImpl(GridKernalContext ctx, RowHandler<Row> handler) {
        super(ctx);
        this.handler = handler;

        discoLsnr = (e, c) -> onNodeLeft(e.eventNode().id());
        //running = new ConcurrentHashMap<>();

        ddlCmdHnd = new DdlCommandHandler(
            ctx::query, ctx.cache(), ctx.security(), () -> schemaHolder().schema()
        );
    }

    /**
     * @param locNodeId Local node ID.
     */
    public void localNodeId(UUID locNodeId) {
        this.locNodeId = locNodeId;
    }

    /**
     * @return Local node ID.
     */
    public UUID localNodeId() {
        return locNodeId;
    }

    /**
     * @param qryPlanCache Query cache.
     */
    public void queryPlanCache(QueryPlanCache qryPlanCache) {
        this.qryPlanCache = qryPlanCache;
    }

    /**
     * @return Query cache.
     */
    public QueryPlanCache queryPlanCache() {
        return qryPlanCache;
    }

    /**
     * @param schemaHolder Schema holder.
     */
    public void schemaHolder(SchemaHolder schemaHolder) {
        this.schemaHolder = schemaHolder;
    }

    /**
     * @return Schema holder.
     */
    public SchemaHolder schemaHolder() {
        return schemaHolder;
    }

    /**
     * @param taskExecutor Task executor.
     */
    public void taskExecutor(QueryTaskExecutor taskExecutor) {
        this.taskExecutor = taskExecutor;
    }

    /**
     * @return Task executor.
     */
    public QueryTaskExecutor taskExecutor() {
        return taskExecutor;
    }

    /**
     * @param failureProcessor Failure processor.
     */
    public void failureProcessor(FailureProcessor failureProcessor) {
        this.failureProcessor = failureProcessor;
    }

    /**
     * @return Failure processor.
     */
    public FailureProcessor failureProcessor() {
        return failureProcessor;
    }

    /**
     * @param partSvc Partition service.
     */
    public void partitionService(AffinityService partSvc) {
        this.partSvc = partSvc;
    }

    /**
     * @return Partition service.
     */
    public AffinityService partitionService() {
        return partSvc;
    }

    /**
     * @param mailboxRegistry Mailbox registry.
     */
    public void mailboxRegistry(MailboxRegistry mailboxRegistry) {
        this.mailboxRegistry = mailboxRegistry;
    }

    /**
     * @return Mailbox registry.
     */
    public MailboxRegistry mailboxRegistry() {
        return mailboxRegistry;
    }

    /**
     * @param mappingSvc Mapping service.
     */
    public void mappingService(MappingService mappingSvc) {
        this.mappingSvc = mappingSvc;
    }

    /**
     * @return Mapping service.
     */
    public MappingService mappingService() {
        return mappingSvc;
    }

    /**
     * @param msgSvc Message service.
     */
    public void messageService(MessageService msgSvc) {
        this.msgSvc = msgSvc;
    }

    /**
     * @return Message service.
     */
    public MessageService messageService() {
        return msgSvc;
    }

    /**
     * @param exchangeSvc Exchange service.
     */
    public void exchangeService(ExchangeService exchangeSvc) {
        this.exchangeSvc = exchangeSvc;
    }

    /**
     * @return Exchange service.
     */
    public ExchangeService exchangeService() {
        return exchangeSvc;
    }

    /**
     * @param evtMgr Event manager.
     */
    public void eventManager(GridEventStorageManager evtMgr) {
        this.evtMgr = evtMgr;
    }

    /**
     * @return Event manager.
     */
    public GridEventStorageManager eventManager() {
        return evtMgr;
    }

    /**
     * @param exchangeMgr Exchange manager.
     */
    public void exchangeManager(GridCachePartitionExchangeManager<?, ?> exchangeMgr) {
        this.exchangeMgr = exchangeMgr;
    }

    /**
     * @return Exchange manager.
     */
    public GridCachePartitionExchangeManager<?, ?> exchangeManager() {
        return exchangeMgr;
    }

    /**
     * @param iteratorsHolder Iterators holder.
     */
    public void iteratorsHolder(ClosableIteratorsHolder iteratorsHolder) {
        this.iteratorsHolder = iteratorsHolder;
    }

    /**
     * @return Iterators holder.
     */
    public ClosableIteratorsHolder iteratorsHolder() {
        return iteratorsHolder;
    }

    /** */
    public QueryRegistry queryRegistry() {
        return qryReg;
    }

    /** */
    public void queryRegistry(QueryRegistry qryReg) {
        this.qryReg = qryReg;
    }

    /** {@inheritDoc} */
    @Override public void cancelQuery(UUID qryId) {
        Query qry = qryReg.query(qryId);

        if (qry != null)
            qry.cancel();
    }

    /** {@inheritDoc} */
    @Override public void onStart(GridKernalContext ctx) {
        localNodeId(ctx.localNodeId());
        exchangeManager(ctx.cache().context().exchange());
        eventManager(ctx.event());
        iteratorsHolder(new ClosableIteratorsHolder(log));

        CalciteQueryProcessor proc = Objects.requireNonNull(
            Commons.lookupComponent(ctx, CalciteQueryProcessor.class));

        queryPlanCache(proc.queryPlanCache());
        schemaHolder(proc.schemaHolder());
        taskExecutor(proc.taskExecutor());
        failureProcessor(proc.failureProcessor());
        partitionService(proc.affinityService());
        mailboxRegistry(proc.mailboxRegistry());
        mappingService(proc.mappingService());
        messageService(proc.messageService());
        exchangeService(proc.exchangeService());
        queryRegistry(proc.queryRegistry());

        init();
     }

    /** {@inheritDoc} */
    @Override public void init() {
        messageService().register((n, m) -> onMessage(n, (QueryStartRequest) m), MessageType.QUERY_START_REQUEST);
        messageService().register((n, m) -> onMessage(n, (QueryStartResponse) m), MessageType.QUERY_START_RESPONSE);
        messageService().register((n, m) -> onMessage(n, (ErrorMessage) m), MessageType.QUERY_ERROR_MESSAGE);

        eventManager().addDiscoveryEventListener(discoLsnr, EventType.EVT_NODE_FAILED, EventType.EVT_NODE_LEFT);

        iteratorsHolder().init();
    }

    /** {@inheritDoc} */
    @Override public void tearDown() {
        eventManager().removeDiscoveryEventListener(discoLsnr, EventType.EVT_NODE_FAILED, EventType.EVT_NODE_LEFT);

        iteratorsHolder().tearDown();
    }

    /** */
    protected AffinityTopologyVersion topologyVersion() {
        return exchangeManager().readyAffinityVersion();
    }

    /** */
    private BaseQueryContext createQueryContext(Context parent, @Nullable String schema) {
        return BaseQueryContext.builder()
            .parentContext(parent)
            .frameworkConfig(
                Frameworks.newConfigBuilder(FRAMEWORK_CONFIG)
                    .defaultSchema(schemaHolder().getDefaultSchema(schema))
                    .build()
            )
            .logger(log)
            .build();
    }

    /** */
    private QueryPlan prepareFragment(BaseQueryContext ctx, String jsonFragment) {
        return new FragmentPlan(fromJson(ctx, jsonFragment));
    }

<<<<<<< HEAD
    /** {@inheritDoc} */
    @Override public FieldsQueryCursor<List<?>> executePlan(
        RootQuery<Row> qry,
        QueryPlan plan,
        Object[] params
=======
    /** */
    private QueryPlan prepareSingle(SqlNode sqlNode, PlanningContext ctx) {
        try {
            assert single(sqlNode);

            ctx.planner().reset();

            if (SqlKind.DDL.contains(sqlNode.getKind()))
                return prepareDdl(sqlNode, ctx);

            switch (sqlNode.getKind()) {
                case SELECT:
                case ORDER_BY:
                case WITH:
                case VALUES:
                case UNION:
                case EXCEPT:
                case INTERSECT:
                    return prepareQuery(sqlNode, ctx);

                case INSERT:
                case DELETE:
                case UPDATE:
                    return prepareDml(sqlNode, ctx);

                case EXPLAIN:
                    return prepareExplain(sqlNode, ctx);

                default:
                    throw new IgniteSQLException("Unsupported operation [" +
                        "sqlNodeKind=" + sqlNode.getKind() + "; " +
                        "querySql=\"" + ctx.query() + "\"]", IgniteQueryErrorCode.UNSUPPORTED_OPERATION);
            }
        }
        catch (ValidationException | CalciteContextException e) {
            throw new IgniteSQLException("Failed to validate query: " + e.getMessage(), IgniteQueryErrorCode.PARSING, e);
        }
    }

    /** */
    private QueryPlan prepareQuery(SqlNode sqlNode, PlanningContext ctx) {
        IgnitePlanner planner = ctx.planner();

        // Validate
        ValidationResult validated = planner.validateAndGetTypeMetadata(sqlNode);

        sqlNode = validated.sqlNode();

        IgniteRel igniteRel = optimize(sqlNode, planner, log);

        return new MultiStepQueryPlan(queryTemplate(igniteRel),
            queryFieldsMetadata(ctx, validated.dataType(), validated.origins()));
    }

    /** */
    private QueryPlan prepareDml(SqlNode sqlNode, PlanningContext ctx) throws ValidationException {
        IgnitePlanner planner = ctx.planner();

        // Validate
        sqlNode = planner.validate(sqlNode);

        // Convert to Relational operators graph
        IgniteRel igniteRel = optimize(sqlNode, planner, log);

        return new MultiStepDmlPlan(queryTemplate(igniteRel),
            queryFieldsMetadata(ctx, igniteRel.getRowType(), null));
    }

    /** */
    private QueryPlan prepareDdl(SqlNode sqlNode, PlanningContext ctx) {
        assert sqlNode instanceof SqlDdl : sqlNode == null ? "null" : sqlNode.getClass().getName();

        return new DdlPlan(ddlConverter.convert((SqlDdl)sqlNode, ctx));
    }

    /** */
    private QueryPlan prepareExplain(SqlNode explain, PlanningContext ctx) throws ValidationException {
        IgnitePlanner planner = ctx.planner();

        SqlNode sql = ((SqlExplain)explain).getExplicandum();

        // Validate
        sql = planner.validate(sql);

        // Convert to Relational operators graph
        IgniteRel igniteRel = optimize(sql, planner, log);

        String plan = RelOptUtil.toString(igniteRel, SqlExplainLevel.ALL_ATTRIBUTES);

        return new ExplainPlan(plan, explainFieldsMetadata(ctx));
    }

    /** */
    private QueryTemplate queryTemplate(IgniteRel rel) {
        // Split query plan to query fragments.
        List<Fragment> fragments = new Splitter().go(rel);

        return new QueryTemplate(mappingSvc, fragments);
    }

    /** */
    private FieldsMetadata explainFieldsMetadata(PlanningContext ctx) {
        IgniteTypeFactory factory = ctx.typeFactory();
        RelDataType planStrDataType =
            factory.createSqlType(SqlTypeName.VARCHAR, PRECISION_NOT_SPECIFIED);
        T2<String, RelDataType> planField = new T2<>(ExplainPlan.PLAN_COL_NAME, planStrDataType);
        RelDataType planDataType = factory.createStructType(singletonList(planField));

        return queryFieldsMetadata(ctx, planDataType, null);
    }

    /** */
    private FieldsQueryCursor<List<?>> executePlan(
        UUID qryId,
        PlanningContext pctx,
        QueryPlan plan
>>>>>>> ee4b8eaf
    ) {
        switch (plan.type()) {
            case DML:
                ListFieldsQueryCursor<?> cur = mapAndExecutePlan(
                    qry,
                    (MultiStepPlan)plan
                );

                cur.iterator().hasNext();

                return cur;

            case QUERY:
                return mapAndExecutePlan(
                    qry,
                    (MultiStepPlan)plan
                );

            case EXPLAIN:
                return executeExplain((ExplainPlan)plan);

            case DDL:
                return executeDdl(qry, (DdlPlan)plan);

            default:
                throw new AssertionError("Unexpected plan type: " + plan);
        }
    }

    /** */
    private FieldsQueryCursor<List<?>> executeDdl(RootQuery qry, DdlPlan plan) {
        try {
            ddlCmdHnd.handle(qry.id(), plan.command());
        }
        catch (IgniteCheckedException e) {
            throw new IgniteSQLException("Failed to execute DDL statement [stmt=" + qry.sql() +
                ", err=" + e.getMessage() + ']', e);
        }
        finally {
            qryReg.unregister(qry.id());
        }

        if (plan.command() instanceof CreateTableCommand && ((CreateTableCommand)plan.command()).insertStatement() != null) {
            SqlInsert insertStmt = ((CreateTableCommand)plan.command()).insertStatement();

            try {
                // Create new planning context containing created table in the schema.
                PlanningContext dmlCtx = createContext(pctx, pctx.schemaName(), pctx.query(), pctx.parameters());

                QueryPlan dmlPlan = prepareDml(insertStmt, dmlCtx);

                return executePlan(qryId, dmlCtx, dmlPlan);
            }
            catch (ValidationException e) {
                throw new IgniteSQLException("Failed to validate query.", IgniteQueryErrorCode.PARSING, e);
            }
        }
        else
            return H2Utils.zeroCursor();
    }

    /** */
    private ListFieldsQueryCursor<?> mapAndExecutePlan(
        RootQuery<Row> qry,
        MultiStepPlan plan
    ) {
        MappingQueryContext mapCtx = Commons.mapContext(locNodeId, topologyVersion());
        plan.init(mappingSvc, mapCtx);

        List<Fragment> fragments = plan.fragments();

        // Local execution
        Fragment fragment = F.first(fragments);

        if (U.assertionsEnabled()) {
            assert fragment != null;

            FragmentMapping mapping = plan.mapping(fragment);

            assert mapping != null;

            List<UUID> nodes = mapping.nodeIds();

            assert nodes != null && nodes.size() == 1 && F.first(nodes).equals(localNodeId());
        }

        FragmentDescription fragmentDesc = new FragmentDescription(
            fragment.fragmentId(),
            plan.mapping(fragment),
            plan.target(fragment),
            plan.remotes(fragment));

        ExecutionContext<Row> ectx = new ExecutionContext<>(
            qry.context(),
            taskExecutor(),
            qry.id(),
            locNodeId,
            locNodeId,
            mapCtx.topologyVersion(),
            fragmentDesc,
            handler,
            Commons.parametersMap(qry.parameters()));

        Node<Row> node = new LogicalRelImplementor<>(ectx, partitionService(), mailboxRegistry(),
            exchangeService(), failureProcessor()).go(fragment.root());

        qry.run(ectx, plan, node);

//        QueryInfo info = new QueryInfo(ectx, plan, node);
//
//        // register query
//        register(info);

        // start remote execution
        for (int i = 1; i < fragments.size(); i++) {
            fragment = fragments.get(i);
            fragmentDesc = new FragmentDescription(
                fragment.fragmentId(),
                plan.mapping(fragment),
                plan.target(fragment),
                plan.remotes(fragment));

            Throwable ex = null;
            for (UUID nodeId : fragmentDesc.nodeIds()) {
                if (ex != null)
                    qry.onResponse(nodeId, fragment.fragmentId(), ex);
                else {
                    try {
                        QueryStartRequest req = new QueryStartRequest(
                            qry.id(),
                            qry.context().schemaName(),
                            fragment.serialized(),
                            ectx.topologyVersion(),
                            fragmentDesc,
                            qry.parameters());

                        messageService().send(nodeId, req);
                    }
                    catch (Throwable e) {
                        qry.onResponse(nodeId, fragment.fragmentId(), ex = e);
                    }
                }
            }
        }

        return new ListFieldsQueryCursor<>(plan, iteratorsHolder().iterator(qry.iterator()), ectx);
//        return new ListFieldsQueryCursor<>(plan, info.iterator(), ectx);
    }

    /** */
    private FieldsQueryCursor<List<?>> executeExplain(ExplainPlan plan) {
        QueryCursorImpl<List<?>> cur = new QueryCursorImpl<>(singletonList(singletonList(plan.plan())));
        cur.fieldsMeta(plan.fieldsMeta().queryFieldsMetadata(Commons.typeFactory()));

        return cur;
    }

    /** */
    private void executeFragment(Query qry, FragmentPlan plan, ExecutionContext<Row> ectx) {
        UUID origNodeId = ectx.originatingNodeId();

        Outbox<Row> node = new LogicalRelImplementor<>(
            ectx,
            partitionService(),
            mailboxRegistry(),
            exchangeService(),
            failureProcessor())
            .go(plan.root()
        );

        qry.addFragment(new RunningFragment<>(plan.root(), node, ectx));

        try {
            messageService().send(origNodeId, new QueryStartResponse(qry.id(), ectx.fragmentId()));
        }
        catch (IgniteCheckedException e) {
            IgniteException wrpEx = new IgniteException("Failed to send reply. [nodeId=" + origNodeId + ']', e);

            throw wrpEx;
        }

        node.init();
    }

    /** */
    private FieldsMetadata queryFieldsMetadata(PlanningContext ctx, RelDataType sqlType,
        @Nullable List<List<String>> origins) {
        RelDataType resultType = TypeUtils.getResultType(
            ctx.typeFactory(), ctx.catalogReader(), sqlType, origins);
        return new FieldsMetadataImpl(resultType, origins);
    }

    /** */
    private void onMessage(UUID nodeId, final QueryStartRequest msg) {
        assert nodeId != null && msg != null;

        try {
            Query<Row> qry = new Query<>(msg.queryId(), null, (q) -> qryReg.unregister(q.id()));

            qry = qryReg.register(qry);

            final BaseQueryContext qctx = createQueryContext(Contexts.empty(), msg.schema());

            QueryPlan qryPlan = queryPlanCache().queryPlan(
                new CacheKey(msg.schema(), msg.root()),
                () -> prepareFragment(qctx, msg.root())
            );

            assert qryPlan.type() == QueryPlan.Type.FRAGMENT;

            ExecutionContext<Row> ectx = new ExecutionContext<>(
                qctx,
                taskExecutor(),
                msg.queryId(),
                locNodeId,
                nodeId,
                msg.topologyVersion(),
                msg.fragmentDescription(),
                handler,
                Commons.parametersMap(msg.parameters())
            );

            executeFragment(qry, (FragmentPlan)qryPlan, ectx);
        }
        catch (Throwable ex) {
            U.error(log, "Failed to start query fragment ", ex);

            mailboxRegistry.outboxes(msg.queryId(), msg.fragmentId(), -1)
                .forEach(Outbox::close);
            mailboxRegistry.inboxes(msg.queryId(), msg.fragmentId(), -1)
                .forEach(Inbox::close);

            try {
                messageService().send(nodeId, new QueryStartResponse(msg.queryId(), msg.fragmentId(), ex));
            }
            catch (IgniteCheckedException e) {
                U.error(log, "Error occurred during send error message: " + X.getFullStackTrace(e));

                IgniteException wrpEx = new IgniteException("Error occurred during send error message", e);

                e.addSuppressed(ex);

                throw wrpEx;
            }

            throw ex;
        }
    }

    /** */
    private void onMessage(UUID nodeId, QueryStartResponse msg) {
        assert nodeId != null && msg != null;

        Query qry = qryReg.query(msg.queryId());

        if (qry != null) {
            assert qry instanceof RootQuery : "Unexpected query object: " + qry;

            ((RootQuery<Row>)qry).onResponse(nodeId, msg.fragmentId(), msg.error());
        }
    }

    /** */
    private void onMessage(UUID nodeId, ErrorMessage msg) {
        assert nodeId != null && msg != null;

        Query qry = qryReg.query(msg.queryId());

        if (qry != null) {
            assert qry instanceof RootQuery : "Unexpected query object: " + qry;

            ((RootQuery<Row>)qry).onError(new RemoteException(nodeId, msg.queryId(), msg.fragmentId(), msg.error()));
        }
    }

    /** */
    private void onNodeLeft(UUID nodeId) {
        qryReg.runningQueries().stream()
            .filter(q -> q instanceof RootQuery)
            .forEach((qry) -> ((RootQuery<Row>)qry).onNodeLeft(nodeId));
    }

    /** */
    private enum QueryState {
        /** */
        RUNNING,

        /** */
        CLOSING,

        /** */
        CLOSED
    }

    /** */
    private static final class RemoteFragmentKey {
        /** */
        private final UUID nodeId;

        /** */
        private final long fragmentId;

        /** */
        private RemoteFragmentKey(UUID nodeId, long fragmentId) {
            this.nodeId = nodeId;
            this.fragmentId = fragmentId;
        }

        /** {@inheritDoc} */
        @Override public boolean equals(Object o) {
            if (this == o)
                return true;
            if (o == null || getClass() != o.getClass())
                return false;

            RemoteFragmentKey that = (RemoteFragmentKey) o;

            if (fragmentId != that.fragmentId)
                return false;
            return nodeId.equals(that.nodeId);
        }

        /** {@inheritDoc} */
        @Override public int hashCode() {
            int res = nodeId.hashCode();
            res = 31 * res + (int) (fragmentId ^ (fragmentId >>> 32));
            return res;
        }
    }

//    /** */
//    @SuppressWarnings("TypeMayBeWeakened")
//    private final class QueryInfo implements QueryCancellable {
//        /** */
//        private final ExecutionContext<Row> ctx;
//
//        /** */
//        private final RootNode<Row> root;
//
//        /** remote nodes */
//        private final Set<UUID> remotes;
//
//        /** node to fragment */
//        private final Set<RemoteFragmentKey> waiting;
//
//        /** */
//        private volatile QueryState state;
//
//        /** */
//        private QueryInfo(ExecutionContext<Row> ctx, MultiStepPlan plan, Node<Row> root) {
//            this.ctx = ctx;
//
//            RootNode<Row> rootNode = new RootNode<>(ctx, plan.fieldsMetadata().rowType(), this::tryClose);
//            rootNode.register(root);
//
//            this.root = rootNode;
//
//            remotes = new HashSet<>();
//            waiting = new HashSet<>();
//
//            for (int i = 1; i < plan.fragments().size(); i++) {
//                Fragment fragment = plan.fragments().get(i);
//                List<UUID> nodes = plan.mapping(fragment).nodeIds();
//
//                remotes.addAll(nodes);
//
//                for (UUID node : nodes)
//                    waiting.add(new RemoteFragmentKey(node, fragment.fragmentId()));
//            }
//
//            state = QueryState.RUNNING;
//        }
//
//        /** */
//        public Iterator<Row> iterator() {
//            return iteratorsHolder().iterator(root);
//        }
//
//        /** {@inheritDoc} */
//        @Override public void doCancel() {
//            root.close();
//        }
//
//        /**
//         * Can be called multiple times after receive each error at {@link #onResponse(RemoteFragmentKey, Throwable)}.
//         */
//        private void tryClose() {
//            QueryState state0 = null;
//
//            synchronized (this) {
//                if (state == QueryState.CLOSED)
//                    return;
//
//                if (state == QueryState.RUNNING)
//                    state0 = state = QueryState.CLOSING;
//
//                // 1) close local fragment
//                root.closeInternal();
//
//                if (state == QueryState.CLOSING && waiting.isEmpty())
//                    state0 = state = QueryState.CLOSED;
//            }
//
//            if (state0 == QueryState.CLOSED) {
//                // 2) unregister runing query
////                running.remove(ctx.queryId());
//
//                IgniteException wrpEx = null;
//
//                // 3) close remote fragments
//                for (UUID nodeId : remotes) {
//                    try {
//                        exchangeService().closeOutbox(nodeId, ctx.queryId(), -1, -1);
//                    }
//                    catch (IgniteCheckedException e) {
//                        if (wrpEx == null)
//                            wrpEx = new IgniteException("Failed to send cancel message. [nodeId=" + nodeId + ']', e);
//                        else
//                            wrpEx.addSuppressed(e);
//                    }
//                }
//
//                // 4) Cancel local fragment
//                root.context().execute(ctx::cancel, root::onError);
//
//                if (wrpEx != null)
//                    throw wrpEx;
//            }
//        }
//
//        /** */
//        private void onNodeLeft(UUID nodeId) {
//            List<RemoteFragmentKey> fragments = null;
//
//            synchronized (this) {
//                for (RemoteFragmentKey fragment : waiting) {
//                    if (!fragment.nodeId.equals(nodeId))
//                        continue;
//
//                    if (fragments == null)
//                        fragments = new ArrayList<>();
//
//                    fragments.add(fragment);
//                }
//            }
//
//            if (!F.isEmpty(fragments)) {
//                ClusterTopologyCheckedException ex = new ClusterTopologyCheckedException(
//                    "Failed to start query, node left. nodeId=" + nodeId);
//
//                for (RemoteFragmentKey fragment : fragments)
//                    onResponse(fragment, ex);
//            }
//        }
//
//        /** */
//        private void onResponse(UUID nodeId, long fragmentId, Throwable error) {
//            onResponse(new RemoteFragmentKey(nodeId, fragmentId), error);
//        }
//
//        /** */
//        private void onResponse(RemoteFragmentKey fragment, Throwable error) {
//            QueryState state;
//            synchronized (this) {
//                waiting.remove(fragment);
//                state = this.state;
//            }
//
//            if (error != null)
//                onError(error);
//            else if (state == QueryState.CLOSING)
//                tryClose();
//        }
//
//        /** */
//        private void onError(Throwable error) {
//            root.onError(error);
//
//            tryClose();
//        }
//    }
}<|MERGE_RESOLUTION|>--- conflicted
+++ resolved
@@ -20,26 +20,10 @@
 import java.util.List;
 import java.util.Objects;
 import java.util.UUID;
-<<<<<<< HEAD
-=======
 import java.util.concurrent.ConcurrentHashMap;
->>>>>>> ee4b8eaf
 import org.apache.calcite.plan.Context;
 import org.apache.calcite.plan.Contexts;
 import org.apache.calcite.rel.type.RelDataType;
-<<<<<<< HEAD
-=======
-import org.apache.calcite.runtime.CalciteContextException;
-import org.apache.calcite.schema.SchemaPlus;
-import org.apache.calcite.sql.SqlDdl;
-import org.apache.calcite.sql.SqlExplain;
-import org.apache.calcite.sql.SqlExplainLevel;
-import org.apache.calcite.sql.SqlInsert;
-import org.apache.calcite.sql.SqlKind;
-import org.apache.calcite.sql.SqlNode;
-import org.apache.calcite.sql.SqlNodeList;
-import org.apache.calcite.sql.type.SqlTypeName;
->>>>>>> ee4b8eaf
 import org.apache.calcite.tools.Frameworks;
 import org.apache.ignite.IgniteCheckedException;
 import org.apache.ignite.IgniteException;
@@ -85,15 +69,6 @@
 import org.apache.ignite.internal.processors.query.calcite.prepare.PlanningContext;
 import org.apache.ignite.internal.processors.query.calcite.prepare.QueryPlan;
 import org.apache.ignite.internal.processors.query.calcite.prepare.QueryPlanCache;
-<<<<<<< HEAD
-=======
-import org.apache.ignite.internal.processors.query.calcite.prepare.QueryTemplate;
-import org.apache.ignite.internal.processors.query.calcite.prepare.Splitter;
-import org.apache.ignite.internal.processors.query.calcite.prepare.ValidationResult;
-import org.apache.ignite.internal.processors.query.calcite.prepare.ddl.CreateTableCommand;
-import org.apache.ignite.internal.processors.query.calcite.prepare.ddl.DdlSqlToCommandConverter;
-import org.apache.ignite.internal.processors.query.calcite.rel.IgniteRel;
->>>>>>> ee4b8eaf
 import org.apache.ignite.internal.processors.query.calcite.schema.SchemaHolder;
 import org.apache.ignite.internal.processors.query.calcite.util.AbstractService;
 import org.apache.ignite.internal.processors.query.calcite.util.Commons;
@@ -448,130 +423,11 @@
         return new FragmentPlan(fromJson(ctx, jsonFragment));
     }
 
-<<<<<<< HEAD
     /** {@inheritDoc} */
     @Override public FieldsQueryCursor<List<?>> executePlan(
         RootQuery<Row> qry,
         QueryPlan plan,
         Object[] params
-=======
-    /** */
-    private QueryPlan prepareSingle(SqlNode sqlNode, PlanningContext ctx) {
-        try {
-            assert single(sqlNode);
-
-            ctx.planner().reset();
-
-            if (SqlKind.DDL.contains(sqlNode.getKind()))
-                return prepareDdl(sqlNode, ctx);
-
-            switch (sqlNode.getKind()) {
-                case SELECT:
-                case ORDER_BY:
-                case WITH:
-                case VALUES:
-                case UNION:
-                case EXCEPT:
-                case INTERSECT:
-                    return prepareQuery(sqlNode, ctx);
-
-                case INSERT:
-                case DELETE:
-                case UPDATE:
-                    return prepareDml(sqlNode, ctx);
-
-                case EXPLAIN:
-                    return prepareExplain(sqlNode, ctx);
-
-                default:
-                    throw new IgniteSQLException("Unsupported operation [" +
-                        "sqlNodeKind=" + sqlNode.getKind() + "; " +
-                        "querySql=\"" + ctx.query() + "\"]", IgniteQueryErrorCode.UNSUPPORTED_OPERATION);
-            }
-        }
-        catch (ValidationException | CalciteContextException e) {
-            throw new IgniteSQLException("Failed to validate query: " + e.getMessage(), IgniteQueryErrorCode.PARSING, e);
-        }
-    }
-
-    /** */
-    private QueryPlan prepareQuery(SqlNode sqlNode, PlanningContext ctx) {
-        IgnitePlanner planner = ctx.planner();
-
-        // Validate
-        ValidationResult validated = planner.validateAndGetTypeMetadata(sqlNode);
-
-        sqlNode = validated.sqlNode();
-
-        IgniteRel igniteRel = optimize(sqlNode, planner, log);
-
-        return new MultiStepQueryPlan(queryTemplate(igniteRel),
-            queryFieldsMetadata(ctx, validated.dataType(), validated.origins()));
-    }
-
-    /** */
-    private QueryPlan prepareDml(SqlNode sqlNode, PlanningContext ctx) throws ValidationException {
-        IgnitePlanner planner = ctx.planner();
-
-        // Validate
-        sqlNode = planner.validate(sqlNode);
-
-        // Convert to Relational operators graph
-        IgniteRel igniteRel = optimize(sqlNode, planner, log);
-
-        return new MultiStepDmlPlan(queryTemplate(igniteRel),
-            queryFieldsMetadata(ctx, igniteRel.getRowType(), null));
-    }
-
-    /** */
-    private QueryPlan prepareDdl(SqlNode sqlNode, PlanningContext ctx) {
-        assert sqlNode instanceof SqlDdl : sqlNode == null ? "null" : sqlNode.getClass().getName();
-
-        return new DdlPlan(ddlConverter.convert((SqlDdl)sqlNode, ctx));
-    }
-
-    /** */
-    private QueryPlan prepareExplain(SqlNode explain, PlanningContext ctx) throws ValidationException {
-        IgnitePlanner planner = ctx.planner();
-
-        SqlNode sql = ((SqlExplain)explain).getExplicandum();
-
-        // Validate
-        sql = planner.validate(sql);
-
-        // Convert to Relational operators graph
-        IgniteRel igniteRel = optimize(sql, planner, log);
-
-        String plan = RelOptUtil.toString(igniteRel, SqlExplainLevel.ALL_ATTRIBUTES);
-
-        return new ExplainPlan(plan, explainFieldsMetadata(ctx));
-    }
-
-    /** */
-    private QueryTemplate queryTemplate(IgniteRel rel) {
-        // Split query plan to query fragments.
-        List<Fragment> fragments = new Splitter().go(rel);
-
-        return new QueryTemplate(mappingSvc, fragments);
-    }
-
-    /** */
-    private FieldsMetadata explainFieldsMetadata(PlanningContext ctx) {
-        IgniteTypeFactory factory = ctx.typeFactory();
-        RelDataType planStrDataType =
-            factory.createSqlType(SqlTypeName.VARCHAR, PRECISION_NOT_SPECIFIED);
-        T2<String, RelDataType> planField = new T2<>(ExplainPlan.PLAN_COL_NAME, planStrDataType);
-        RelDataType planDataType = factory.createStructType(singletonList(planField));
-
-        return queryFieldsMetadata(ctx, planDataType, null);
-    }
-
-    /** */
-    private FieldsQueryCursor<List<?>> executePlan(
-        UUID qryId,
-        PlanningContext pctx,
-        QueryPlan plan
->>>>>>> ee4b8eaf
     ) {
         switch (plan.type()) {
             case DML:
