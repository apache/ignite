--- conflicted
+++ resolved
@@ -686,54 +686,6 @@
     }
 
     /** */
-<<<<<<< HEAD
-    private IgniteRel optimize(SqlNode sqlNode, IgnitePlanner planner) {
-        try {
-            // Convert to Relational operators graph
-            RelRoot root = planner.rel(sqlNode);
-
-            RelNode rel = root.rel;
-
-            if (rel instanceof Hintable)
-                planner.setDisabledRules(HintUtils.disabledRules((Hintable)rel));
-
-            // Transformation chain
-            rel = planner.transform(PlannerPhase.HEURISTIC_OPTIMIZATION, rel.getTraitSet(), rel);
-
-            RelTraitSet desired = rel.getCluster().traitSet()
-                .replace(IgniteConvention.INSTANCE)
-                .replace(IgniteDistributions.single())
-                .replace(root.collation == null ? RelCollations.EMPTY : root.collation)
-                .simplify();
-
-            IgniteRel igniteRel = planner.transform(PlannerPhase.OPTIMIZATION, desired, rel);
-
-            if (!root.isRefTrivial()) {
-                final List<RexNode> projects = new ArrayList<>();
-                final RexBuilder rexBuilder = igniteRel.getCluster().getRexBuilder();
-
-                for (int field : Pair.left(root.fields))
-                    projects.add(rexBuilder.makeInputRef(igniteRel, field));
-
-                igniteRel = new IgniteProject(igniteRel.getCluster(), desired, igniteRel, projects, root.validatedRowType);
-            }
-
-            return igniteRel;
-        }
-        catch (IgniteSQLException sqlEx) {
-            throw sqlEx;
-        }
-        catch (Throwable ex) {
-            log.error("Unexpected error at query optimizer.", ex);
-            log.error(planner.dump());
-
-            throw ex;
-        }
-    }
-
-    /** */
-=======
->>>>>>> c5286a69
     private QueryPlan prepareExplain(SqlNode explain, PlanningContext ctx) throws ValidationException {
         IgnitePlanner planner = ctx.planner();
 
