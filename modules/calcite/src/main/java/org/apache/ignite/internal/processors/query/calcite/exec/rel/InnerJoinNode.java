/*
 * Licensed to the Apache Software Foundation (ASF) under one or more
 * contributor license agreements.  See the NOTICE file distributed with
 * this work for additional information regarding copyright ownership.
 * The ASF licenses this file to You under the Apache License, Version 2.0
 * (the "License"); you may not use this file except in compliance with
 * the License.  You may obtain a copy of the License at
 *
 *      http://www.apache.org/licenses/LICENSE-2.0
 *
 * Unless required by applicable law or agreed to in writing, software
 * distributed under the License is distributed on an "AS IS" BASIS,
 * WITHOUT WARRANTIES OR CONDITIONS OF ANY KIND, either express or implied.
 * See the License for the specific language governing permissions and
 * limitations under the License.
 */

package org.apache.ignite.internal.processors.query.calcite.exec.rel;

import java.util.function.Predicate;
import org.apache.ignite.internal.processors.query.calcite.exec.ExecutionContext;

/** */
public class InnerJoinNode<Row> extends AbstractJoinNode<Row> {
    /** */
    private Row left;

    /** */
    private int rightIdx;

    /**
     * @param ctx Execution context.
     * @param cond Join expression.
     */
    public InnerJoinNode(ExecutionContext<Row> ctx, Predicate<Row> cond) {
        super(ctx, cond);
    }

    /** {@inheritDoc} */
    @Override protected void resetInternal() {
        left = null;
        rightIdx = 0;

        super.resetInternal();
    }

    /** */
<<<<<<< HEAD
    @Override
    protected void doJoinInternal() {
=======
    @Override protected void doJoin() {
>>>>>>> 951f1347
        if (waitingRight == NOT_WAITING) {
            inLoop = true;
            try {
                while (requested > 0 && (left != null || !leftInBuf.isEmpty())) {
                    if (left == null)
                        left = leftInBuf.remove();

                    while (requested > 0 && rightIdx < rightMaterialized.size()) {
                        Row row = handler.concat(left, rightMaterialized.get(rightIdx++));

                        if (!cond.test(row))
                            continue;

                        requested--;
                        downstream.push(row);
                    }

                    if (rightIdx == rightMaterialized.size()) {
                        left = null;
                        rightIdx = 0;
                    }
                }
            }
            finally {
                inLoop = false;
            }
        }

        if (waitingRight == 0)
            sources.get(1).request(waitingRight = IN_BUFFER_SIZE);

        if (waitingLeft == 0 && leftInBuf.isEmpty())
            sources.get(0).request(waitingLeft = IN_BUFFER_SIZE);

        if (requested > 0 && waitingLeft == NOT_WAITING && waitingRight == NOT_WAITING && left == null && leftInBuf.isEmpty()) {
            requested = 0;
            downstream.end();
        }
    }
}<|MERGE_RESOLUTION|>--- conflicted
+++ resolved
@@ -45,12 +45,7 @@
     }
 
     /** */
-<<<<<<< HEAD
-    @Override
-    protected void doJoinInternal() {
-=======
-    @Override protected void doJoin() {
->>>>>>> 951f1347
+    @Override protected void doJoinInternal() {
         if (waitingRight == NOT_WAITING) {
             inLoop = true;
             try {
