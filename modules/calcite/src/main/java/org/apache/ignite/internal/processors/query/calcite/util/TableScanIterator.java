--- conflicted
+++ resolved
@@ -92,12 +92,7 @@
 
                     IgniteCacheOffheapManager.CacheDataStore ds = part.dataStore();
 
-<<<<<<< HEAD
-                    // TODO introduce MvccSnapshot to the table iterator.
                     cur = cacheId == UNDEFINED_CACHE_ID ? ds.cursor() : ds.cursor(cacheId, null);
-=======
-                    cur = cacheId == UNDEFINED_CACHE_ID ? ds.cursor() : ds.cursor(cacheId);
->>>>>>> f86a0e3c
                 } else
                     break;
             }
