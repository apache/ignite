/*
 * Licensed to the Apache Software Foundation (ASF) under one or more
 * contributor license agreements.  See the NOTICE file distributed with
 * this work for additional information regarding copyright ownership.
 * The ASF licenses this file to you under the Apache License, Version 2.0
 * (the "License"); you may not use this file except in compliance with
 * the License.  You may obtain a copy of the License at
 *
 * http://www.apache.org/licenses/LICENSE-2.0
 *
 * Unless required by applicable law or agreed to in writing, software
 * distributed under the License is distributed on an "AS IS" BASIS,
 * WITHOUT WARRANTIES OR CONDITIONS OF ANY KIND, either express or implied.
 * See the License for the specific language governing permissions and
 * limitations under the License.
 */
package org.apache.ignite.internal.processors.query.calcite.exec.exp;

import java.lang.reflect.Method;
import java.lang.reflect.Modifier;
import java.util.List;

import org.apache.calcite.linq4j.tree.Expression;
import org.apache.calcite.linq4j.tree.Expressions;
import org.apache.calcite.linq4j.tree.Types;
import org.apache.calcite.rex.RexCall;
import org.apache.ignite.internal.processors.query.calcite.exec.ExecutionContext;

import static org.apache.ignite.internal.processors.query.calcite.util.IgniteMethod.UDF_INSTANCE;

/**
 * Implementation of {@link NotNullImplementor} that calls a given {@link Method}.
 *
 * <p>When method is not static, a new instance of the required class is
 * created.
 */
public class ReflectiveCallNotNullImplementor implements NotNullImplementor {
    /** */
    protected final Method method;

    /**
     * Constructor of ReflectiveCallNotNullImplementor.
     *
     * @param method Method that is used to implement the call
     */
    public ReflectiveCallNotNullImplementor(Method method) {
        this.method = method;
    }

    /** {@inheritDoc} */
    @Override public Expression implement(RexToLixTranslator translator,
        RexCall call, List<Expression> translatedOperands) {
        translatedOperands =
            ConverterUtils.fromInternal(method.getParameterTypes(), translatedOperands);
        translatedOperands =
            ConverterUtils.convertAssignableTypes(method.getParameterTypes(), translatedOperands);
        final Expression callExpr;
        if ((method.getModifiers() & Modifier.STATIC) != 0)
            callExpr = Expressions.call(method, translatedOperands);

        else {
            final Expression target = Expressions.convert_(
                Expressions.call(
                    translator.getRoot(),
<<<<<<< HEAD
                    Types.lookupMethod(ExecutionContext.class, "udfObject", String.class),
=======
                    UDF_INSTANCE.method(),
>>>>>>> 1bcd39bc
                    Expressions.constant(method.getDeclaringClass().getName())),
                method.getDeclaringClass());

            callExpr = Expressions.call(target, method, translatedOperands);
        }
        if (!containsCheckedException(method))
            return callExpr;

        return translator.handleMethodCheckedExceptions(callExpr);
    }

    /** */
    private boolean containsCheckedException(Method method) {
        Class[] exceptions = method.getExceptionTypes();
        if (exceptions == null || exceptions.length == 0)
            return false;

        for (Class clazz : exceptions) {
            if (!RuntimeException.class.isAssignableFrom(clazz))
                return true;
        }
        return false;
    }
}<|MERGE_RESOLUTION|>--- conflicted
+++ resolved
@@ -22,9 +22,7 @@
 
 import org.apache.calcite.linq4j.tree.Expression;
 import org.apache.calcite.linq4j.tree.Expressions;
-import org.apache.calcite.linq4j.tree.Types;
 import org.apache.calcite.rex.RexCall;
-import org.apache.ignite.internal.processors.query.calcite.exec.ExecutionContext;
 
 import static org.apache.ignite.internal.processors.query.calcite.util.IgniteMethod.UDF_INSTANCE;
 
@@ -62,11 +60,7 @@
             final Expression target = Expressions.convert_(
                 Expressions.call(
                     translator.getRoot(),
-<<<<<<< HEAD
-                    Types.lookupMethod(ExecutionContext.class, "udfObject", String.class),
-=======
                     UDF_INSTANCE.method(),
->>>>>>> 1bcd39bc
                     Expressions.constant(method.getDeclaringClass().getName())),
                 method.getDeclaringClass());
 
