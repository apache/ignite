/*
 * Licensed to the Apache Software Foundation (ASF) under one or more
 * contributor license agreements.  See the NOTICE file distributed with
 * this work for additional information regarding copyright ownership.
 * The ASF licenses this file to You under the Apache License, Version 2.0
 * (the "License"); you may not use this file except in compliance with
 * the License.  You may obtain a copy of the License at
 *
 *      http://www.apache.org/licenses/LICENSE-2.0
 *
 * Unless required by applicable law or agreed to in writing, software
 * distributed under the License is distributed on an "AS IS" BASIS,
 * WITHOUT WARRANTIES OR CONDITIONS OF ANY KIND, either express or implied.
 * See the License for the specific language governing permissions and
 * limitations under the License.
 */

package org.apache.ignite.internal.processors.query.calcite;

import java.util.HashMap;
import java.util.HashSet;
import java.util.Iterator;
import java.util.List;
import java.util.Map;
import java.util.Set;
import java.util.UUID;
import java.util.concurrent.atomic.AtomicInteger;
import java.util.function.BiConsumer;
import java.util.stream.Collectors;
import org.apache.calcite.plan.Context;
import org.apache.calcite.schema.SchemaPlus;
import org.apache.calcite.tools.FrameworkConfig;
import org.apache.calcite.util.CancelFlag;
import org.apache.ignite.ClientContext;
import org.apache.ignite.IgniteCheckedException;
import org.apache.ignite.IgniteException;
import org.apache.ignite.IgniteLogger;
import org.apache.ignite.cache.query.QueryCancelledException;
import org.apache.ignite.internal.cluster.ClusterTopologyCheckedException;
import org.apache.ignite.internal.processors.cache.query.IgniteQueryErrorCode;
import org.apache.ignite.internal.processors.query.GridQueryCancel;
import org.apache.ignite.internal.processors.query.IgniteSQLException;
import org.apache.ignite.internal.processors.query.QueryContext;
import org.apache.ignite.internal.processors.query.QueryUtils;
import org.apache.ignite.internal.processors.query.calcite.exec.ExchangeService;
import org.apache.ignite.internal.processors.query.calcite.exec.ExecutionContext;
import org.apache.ignite.internal.processors.query.calcite.exec.rel.Node;
import org.apache.ignite.internal.processors.query.calcite.exec.rel.RootNode;
import org.apache.ignite.internal.processors.query.calcite.prepare.BaseQueryContext;
import org.apache.ignite.internal.processors.query.calcite.prepare.ExecutionPlan;
import org.apache.ignite.internal.processors.query.calcite.prepare.FieldsMetadata;
import org.apache.ignite.internal.processors.query.calcite.prepare.Fragment;
import org.apache.ignite.internal.processors.query.calcite.prepare.PlanningContext;
import org.apache.ignite.internal.processors.query.calcite.util.Commons;
import org.apache.ignite.internal.processors.query.running.TrackableQuery;
import org.apache.ignite.internal.processors.resource.GridResourceProcessor;
import org.apache.ignite.internal.util.typedef.F;
import org.apache.ignite.internal.util.typedef.internal.S;
import org.apache.ignite.internal.util.typedef.internal.U;
import org.apache.ignite.session.SessionContext;
import org.jetbrains.annotations.Nullable;

/**
 * The RootQuery is created on the query initiator (originator) node as the first step of a query run;
 * It contains the information about query state, contexts, remote fragments;
 * It provides 'cancel' functionality for running query like a base query class.
 */
public class RootQuery<RowT> extends Query<RowT> implements TrackableQuery {
    /** SQL query. */
    private final String sql;

    /** Parameters. */
    private final Object[] params;

    /** Remote nodes unfinished fragments count. AtomicInteger used just as int holder, there is no concurrency here. */
    private final Map<UUID, AtomicInteger> remoteFragments;

    /** Node to fragment. */
    private final Set<RemoteFragmentKey> waiting;

    /** */
    private volatile RootNode<RowT> root;

    /** */
    private volatile PlanningContext pctx;

    /** */
    private final BaseQueryContext ctx;

    /** */
    private final long plannerTimeout;

    /** */
    private final long totalTimeout;

    /** */
    private volatile long locQryId;

    /** Query start timestamp (millis). */
    private final long startTs;

    /** Planning time (millys). */
    private long planningTime;

    /** */
    public RootQuery(
        String sql,
        SchemaPlus schema,
        Object[] params,
        QueryContext qryCtx,
        boolean isLocal,
        boolean forcedJoinOrder,
        int[] parts,
        ExchangeService exch,
        BiConsumer<Query<RowT>, Throwable> unregister,
        IgniteLogger log,
        long plannerTimeout,
        long totalTimeout
    ) {
        super(
            UUID.randomUUID(),
            exch.localNodeId(),
            qryCtx != null ? qryCtx.unwrap(GridQueryCancel.class) : null,
            exch,
            unregister,
            log,
            0 // Total fragments count not used for RootQuery.
        );

        this.sql = sql;
        this.params = params;

        startTs = U.currentTimeMillis();

        remoteFragments = new HashMap<>();
        waiting = new HashSet<>();

        this.plannerTimeout = totalTimeout > 0 ? Math.min(plannerTimeout, totalTimeout) : plannerTimeout;
        this.totalTimeout = totalTimeout;

        Context parent = Commons.convert(qryCtx);

        FrameworkConfig frameworkCfg = qryCtx != null ? qryCtx.unwrap(FrameworkConfig.class) : null;
        ClientContext clnCtx = qryCtx != null ? qryCtx.unwrap(ClientContext.class) : null;

        ctx = BaseQueryContext.builder()
            .parentContext(parent)
            .frameworkConfig(frameworkCfg)
            .defaultSchema(schema)
            .local(isLocal)
            .forcedJoinOrder(forcedJoinOrder)
            .partitions(parts)
            .logger(log)
            .clientContext(clnCtx)
            .build();
    }

    /**
     * Creates the new root that inherits the query parameters from {@code this} query.
     * Is used to execute DML query immediately after (inside) DDL.
     * e.g.:
     *      CREATE TABLE MY_TABLE AS SELECT ... FROM ...;
     *
     * @param schema new schema.
     */
    public RootQuery<RowT> childQuery(SchemaPlus schema) {
<<<<<<< HEAD
        return new RootQuery<>(sql, schema, params, QueryContext.of(cancel, ctx.clientContext()), ctx.isLocal(), ctx.isForcedJoinOrder(),
            ctx.partitions(), exch, unregister, log, plannerTimeout, totalTimeout);
=======
        return new RootQuery<>(
            sql,
            schema,
            params,
            QueryContext.of(cancel, ctx.unwrap(GridResourceProcessor.class), ctx.unwrap(SessionContext.class)),
            ctx.isLocal(),
            ctx.isForcedJoinOrder(),
            ctx.partitions(),
            exch,
            unregister,
            log,
            plannerTimeout,
            totalTimeout);
>>>>>>> 7ec5dfc1
    }

    /** */
    public BaseQueryContext context() {
        return ctx;
    }

    /** */
    public String sql() {
        return sql;
    }

    /** */
    public Object[] parameters() {
        return params;
    }

    /**
     * Starts maping phase for the query.
     */
    public void mapping() {
        synchronized (mux) {
            if (state == QueryState.CLOSED)
                throw queryCanceledException();

            state = QueryState.MAPPING;
        }
    }

    /**
     * Starts execution phase for the query and setup remote fragments.
     */
    public void run(ExecutionContext<RowT> ctx, ExecutionPlan plan, FieldsMetadata metadata, Node<RowT> root) {
        synchronized (mux) {
            if (state == QueryState.CLOSED)
                throw queryCanceledException();

            planningTime = U.currentTimeMillis() - startTs;

            RootNode<RowT> rootNode = new RootNode<>(ctx, metadata.rowType(), this::tryClose);
            rootNode.register(root);

            addFragment(new RunningFragment<>(F.first(plan.fragments()).root(), rootNode, ctx));

            this.root = rootNode;

            for (int i = 1; i < plan.fragments().size(); i++) {
                Fragment fragment = plan.fragments().get(i);
                List<UUID> nodes = plan.mapping(fragment).nodeIds();

                nodes.forEach(n -> remoteFragments.compute(n, (id, cnt) -> {
                    if (cnt == null)
                        return new AtomicInteger(1);
                    else {
                        cnt.incrementAndGet();

                        return cnt;
                    }
                }));

                for (UUID node : nodes)
                    waiting.add(new RemoteFragmentKey(node, fragment.fragmentId()));
            }

            state = QueryState.EXECUTING;
        }
    }

    /**
     * Can be called multiple times after receive each error
     * at {@link #onResponse(RemoteFragmentKey, Throwable)}.
     */
    @Override protected void tryClose(@Nullable Throwable failure) {
        QueryState state0 = null;

        synchronized (mux) {
            if (state == QueryState.CLOSED)
                return;

            if (state == QueryState.INITED || state == QueryState.PLANNING || state == QueryState.MAPPING) {
                state = QueryState.CLOSED;

                return;
            }

            if (state == QueryState.EXECUTING) {
                state0 = state = QueryState.CLOSING;

                root.closeInternal();
            }

            if (state == QueryState.CLOSING && waiting.isEmpty())
                state0 = state = QueryState.CLOSED;
        }

        if (state0 == QueryState.CLOSED) {
            try {
                IgniteException wrpEx = null;

                for (Map.Entry<UUID, AtomicInteger> entry : remoteFragments.entrySet()) {
                    try {
                        // Don't send close message if all remote fragments are finished (query is self-closed on the
                        // remote node in this case).
                        if (!entry.getKey().equals(root.context().localNodeId()) && entry.getValue().get() > 0)
                            exch.closeQuery(entry.getKey(), id());
                    }
                    catch (IgniteCheckedException e) {
                        if (wrpEx == null)
                            wrpEx = new IgniteException("Failed to send cancel message. [nodeId=" + entry.getKey() + ']', e);
                        else
                            wrpEx.addSuppressed(e);
                    }
                }

                if (wrpEx != null)
                    log.warning("An exception occurs during the query cancel", wrpEx);
            }
            finally {
                super.tryClose(failure == null && root != null ? root.failure() : failure);
            }
        }
    }

    /** {@inheritDoc} */
    @Override public void cancel() {
        cancel.cancel();

        U.closeQuiet(root);
        tryClose(queryCanceledException());
    }

    /** */
    public PlanningContext planningContext() {
        synchronized (mux) {
            if (state == QueryState.CLOSED || state == QueryState.CLOSING)
                throw queryCanceledException();

            if (state == QueryState.EXECUTING || state == QueryState.MAPPING) {
                throw new IgniteSQLException(
                    "Invalid query flow",
                    IgniteQueryErrorCode.UNKNOWN
                );
            }

            if (pctx == null) {
                state = QueryState.PLANNING;

                pctx = PlanningContext.builder()
                    .parentContext(ctx)
                    .query(sql)
                    .parameters(params)
                    .plannerTimeout(plannerTimeout)
                    .build();

                try {
                    cancel.add(() -> pctx.unwrap(CancelFlag.class).requestCancel());
                }
                catch (QueryCancelledException e) {
                    throw new IgniteSQLException(e.getMessage(), IgniteQueryErrorCode.QUERY_CANCELED, e);
                }
            }

            return pctx;
        }
    }

    /** */
    public Iterator<RowT> iterator() {
        return root;
    }

    /** */
    public long localQueryId() {
        return locQryId;
    }

    /** */
    public void localQueryId(long locQryId) {
        this.locQryId = locQryId;
    }

    /** */
    @Override public void onNodeLeft(UUID nodeId) {
        List<RemoteFragmentKey> fragments = null;

        synchronized (mux) {
            fragments = waiting.stream().filter(f -> f.nodeId().equals(nodeId)).collect(Collectors.toList());
        }

        if (!F.isEmpty(fragments)) {
            ClusterTopologyCheckedException ex = new ClusterTopologyCheckedException(
                "Failed to start query, node left. nodeId=" + nodeId);

            for (RemoteFragmentKey fragment : fragments)
                onResponse(fragment, ex);
        }
    }

    /** */
    public void onResponse(UUID nodeId, long fragmentId, Throwable error) {
        onResponse(new RemoteFragmentKey(nodeId, fragmentId), error);
    }

    /** */
    private void onResponse(RemoteFragmentKey fragment, Throwable error) {
        QueryState state;
        synchronized (mux) {
            waiting.remove(fragment);

            state = this.state;
        }

        if (error != null)
            onError(error);
        else if (state == QueryState.CLOSING)
            tryClose(null);
    }

    /** */
    @Override public void onError(Throwable error) {
        root.onError(error);

        tryClose(error);
    }

    /** {@inheritDoc} */
    @Override public void onInboundExchangeStarted(UUID nodeId, long exchangeId) {
        onResponse(nodeId, exchangeId, null);
    }

    /** {@inheritDoc} */
    @Override public void onInboundExchangeFinished(UUID nodeId, long exchangeId) {
        AtomicInteger cnt = remoteFragments.get(nodeId);

        assert cnt != null : nodeId;

        cnt.decrementAndGet();
    }

    /** {@inheritDoc} */
    @Override public void onOutboundExchangeStarted(UUID nodeId, long exchangeId) {
        // No-op.
    }

    /** {@inheritDoc} */
    @Override public void onOutboundExchangeFinished(long exchangeId) {
        // No-op.
    }

    /** {@inheritDoc} */
    @Override public int hashCode() {
        return id().hashCode();
    }

    /** {@inheritDoc} */
    @Override public String queryInfo(@Nullable String additionalInfo) {
        StringBuilder msgSb = new StringBuilder();

        msgSb.append(" [queryId=").append(id());
        msgSb.append(", globalQueryId=").append(QueryUtils.globalQueryId(initiatorNodeId(), localQueryId()));

        if (additionalInfo != null)
            msgSb.append(", ").append(additionalInfo);

        msgSb.append(", planningTime=").append(root == null ? U.currentTimeMillis() - startTs : planningTime).append("ms")
            .append(", execTime=").append(root == null ? 0 : root.execTime()).append("ms")
            .append(", idleTime=").append(root == null ? 0 : root.idleTime()).append("ms")
            .append(", timeout=").append(totalTimeout).append("ms")
            .append(", type=CALCITE")
            .append(", state=").append(state)
            .append(", schema=").append(ctx.schemaName())
            .append(", sql='").append(sql);

        msgSb.append(']');

        return msgSb.toString();
    }

    /** {@inheritDoc} */
    @Override public long time() {
        return root == null ? U.currentTimeMillis() - startTs : planningTime + root.execTime();
    }

    /**
     * @return Time left to execute the query, {@code -1} if timeout is not set, {@code 0} if timeout reached.
     */
    public long remainingTime() {
        if (totalTimeout <= 0)
            return -1;

        long curTimeout = totalTimeout - (U.currentTimeMillis() - startTs);

        return curTimeout <= 0 ? 0 : curTimeout;
    }

    /** */
    @Override public String toString() {
        return S.toString(RootQuery.class, this);
    }
}<|MERGE_RESOLUTION|>--- conflicted
+++ resolved
@@ -31,7 +31,6 @@
 import org.apache.calcite.schema.SchemaPlus;
 import org.apache.calcite.tools.FrameworkConfig;
 import org.apache.calcite.util.CancelFlag;
-import org.apache.ignite.ClientContext;
 import org.apache.ignite.IgniteCheckedException;
 import org.apache.ignite.IgniteException;
 import org.apache.ignite.IgniteLogger;
@@ -141,7 +140,6 @@
         Context parent = Commons.convert(qryCtx);
 
         FrameworkConfig frameworkCfg = qryCtx != null ? qryCtx.unwrap(FrameworkConfig.class) : null;
-        ClientContext clnCtx = qryCtx != null ? qryCtx.unwrap(ClientContext.class) : null;
 
         ctx = BaseQueryContext.builder()
             .parentContext(parent)
@@ -151,7 +149,6 @@
             .forcedJoinOrder(forcedJoinOrder)
             .partitions(parts)
             .logger(log)
-            .clientContext(clnCtx)
             .build();
     }
 
@@ -164,10 +161,6 @@
      * @param schema new schema.
      */
     public RootQuery<RowT> childQuery(SchemaPlus schema) {
-<<<<<<< HEAD
-        return new RootQuery<>(sql, schema, params, QueryContext.of(cancel, ctx.clientContext()), ctx.isLocal(), ctx.isForcedJoinOrder(),
-            ctx.partitions(), exch, unregister, log, plannerTimeout, totalTimeout);
-=======
         return new RootQuery<>(
             sql,
             schema,
@@ -181,7 +174,6 @@
             log,
             plannerTimeout,
             totalTimeout);
->>>>>>> 7ec5dfc1
     }
 
     /** */
