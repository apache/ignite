--- conflicted
+++ resolved
@@ -18,12 +18,7 @@
 package org.apache.ignite.internal.processors.query.calcite.util;
 
 import java.math.BigDecimal;
-<<<<<<< HEAD
 import org.apache.calcite.sql.SqlKind;
-=======
-import java.math.BigInteger;
-import java.math.RoundingMode;
->>>>>>> 289280ff
 import org.apache.calcite.sql.type.SqlTypeName;
 
 import static org.apache.calcite.sql.type.SqlTypeName.BIGINT;
@@ -376,25 +371,6 @@
     }
 
     /** */
-<<<<<<< HEAD
-    public static Number bitwise(SqlKind kind, Number v1, Number v2) {
-        if (v1 == null)
-            return v2;
-
-        if (v2 == null)
-            return v1;
-
-        switch (kind) {
-            case BIT_AND:
-                return v1.longValue() & v2.longValue();
-            case BIT_OR:
-                return v1.longValue() | v2.longValue();
-            case BIT_XOR:
-                return v1.longValue() ^ v2.longValue();
-            default:
-                throw new IllegalArgumentException("Unexpected bitwise operation: " + kind);
-        }
-=======
     public static BigDecimal convertToBigDecimal(Number val) {
         BigDecimal dec;
 
@@ -440,6 +416,25 @@
     /** */
     private static BigDecimal round(Number x) {
         return convertToBigDecimal(x).setScale(0, NUMERIC_ROUNDING_MODE);
->>>>>>> 289280ff
+    }
+
+    /** */
+    public static Number bitwise(SqlKind kind, Number v1, Number v2) {
+        if (v1 == null)
+            return v2;
+
+        if (v2 == null)
+            return v1;
+
+        switch (kind) {
+            case BIT_AND:
+                return v1.longValue() & v2.longValue();
+            case BIT_OR:
+                return v1.longValue() | v2.longValue();
+            case BIT_XOR:
+                return v1.longValue() ^ v2.longValue();
+            default:
+                throw new IllegalArgumentException("Unexpected bitwise operation: " + kind);
+        }
     }
 }