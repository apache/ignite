--- conflicted
+++ resolved
@@ -267,17 +267,17 @@
     }
 
     /** {@inheritDoc} */
-<<<<<<< HEAD
     @Override public void onFunctionCreated(String schemaName, String name, Method method) {
         IgniteSchema schema = igniteSchemas.computeIfAbsent(schemaName, IgniteSchema::new);
 
         schema.addFunction(name.toUpperCase(), IgniteScalarFunction.create(method));
 
         rebuild();
-=======
+    }
+
+    /** {@inheritDoc} */
     @Override public SchemaPlus schema(@Nullable String schema) {
         return schema != null ? calciteSchema.getSubSchema(schema) : calciteSchema;
->>>>>>> 9adf8e8e
     }
 
     /** */
