--- conflicted
+++ resolved
@@ -72,11 +72,12 @@
     /**
      * See {@link IgniteRelVisitor#visit(IgniteRel)}
      */
-<<<<<<< HEAD
+    T visit(IgniteIndexCount rel);
+
+    /**
+     * See {@link IgniteRelVisitor#visit(IgniteRel)}
+     */
     T visit(IgniteIndexProbe rel);
-=======
-    T visit(IgniteIndexCount rel);
->>>>>>> 486fe7f9
 
     /**
      * See {@link IgniteRelVisitor#visit(IgniteRel)}
