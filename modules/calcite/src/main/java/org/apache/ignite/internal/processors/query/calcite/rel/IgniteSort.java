/*
 * Licensed to the Apache Software Foundation (ASF) under one or more
 * contributor license agreements.  See the NOTICE file distributed with
 * this work for additional information regarding copyright ownership.
 * The ASF licenses this file to You under the Apache License, Version 2.0
 * (the "License"); you may not use this file except in compliance with
 * the License.  You may obtain a copy of the License at
 *
 *      http://www.apache.org/licenses/LICENSE-2.0
 *
 * Unless required by applicable law or agreed to in writing, software
 * distributed under the License is distributed on an "AS IS" BASIS,
 * WITHOUT WARRANTIES OR CONDITIONS OF ANY KIND, either express or implied.
 * See the License for the specific language governing permissions and
 * limitations under the License.
 */
package org.apache.ignite.internal.processors.query.calcite.rel;

import com.google.common.collect.ImmutableList;
import java.util.List;
import org.apache.calcite.plan.RelOptCluster;
import org.apache.calcite.plan.RelTraitSet;
import org.apache.calcite.rel.RelCollation;
import org.apache.calcite.rel.RelCollations;
import org.apache.calcite.rel.RelInput;
import org.apache.calcite.rel.RelNode;
import org.apache.calcite.rel.core.Sort;
import org.apache.calcite.rex.RexNode;
import org.apache.calcite.util.Pair;
import org.apache.ignite.internal.processors.query.calcite.trait.TraitUtils;

import static org.apache.ignite.internal.processors.query.calcite.trait.TraitUtils.changeTraits;
import static org.apache.ignite.internal.processors.query.calcite.trait.TraitUtils.fixTraits;

/**
 * Ignite sort operator.
 */
public class IgniteSort extends Sort implements IgniteRel {
    /**
     * Constructor.
     *
     * @param cluster Cluster.
     * @param traits Trait set.
     * @param child Input node.
     * @param collation Collation.
     * @param offset Offset.
     * @param fetch Limit.
     */
    public IgniteSort(
        RelOptCluster cluster,
        RelTraitSet traits,
        RelNode child,
        RelCollation collation,
        RexNode offset,
        RexNode fetch) {
        super(cluster, traits, child, collation, offset, fetch);
    }

<<<<<<< HEAD
=======
    public IgniteSort(RelInput input) {
        super(changeTraits(input, IgniteConvention.INSTANCE));
    }

>>>>>>> 142af581
    /** {@inheritDoc} */
    @Override public Sort copy(
        RelTraitSet traitSet,
        RelNode newInput,
        RelCollation newCollation,
        RexNode offset,
        RexNode fetch) {
        return new IgniteSort(getCluster(), traitSet, newInput,newCollation, offset, fetch);
    }

    /** {@inheritDoc} */
    @Override public <T> T accept(IgniteRelVisitor<T> visitor) {
        return visitor.visit(this);
    }

    /** {@inheritDoc} */
    @Override public Pair<RelTraitSet, List<RelTraitSet>> passThroughTraits(RelTraitSet required) {
        required = fixTraits(required);

        RelCollation collation = TraitUtils.collation(required);

        if (!collation().satisfies(collation))
            return null;

        return Pair.of(required.replace(collation()), ImmutableList.of(required.replace(RelCollations.EMPTY)));
    }

    /** {@inheritDoc} */
    @Override public Pair<RelTraitSet, List<RelTraitSet>> deriveTraits(RelTraitSet childTraits, int childId) {
        assert childId == 0;

        childTraits = fixTraits(childTraits);

        return Pair.of(childTraits.replace(collation()), ImmutableList.of(childTraits.replace(RelCollations.EMPTY)));
    }
}<|MERGE_RESOLUTION|>--- conflicted
+++ resolved
@@ -56,13 +56,10 @@
         super(cluster, traits, child, collation, offset, fetch);
     }
 
-<<<<<<< HEAD
-=======
     public IgniteSort(RelInput input) {
         super(changeTraits(input, IgniteConvention.INSTANCE));
     }
 
->>>>>>> 142af581
     /** {@inheritDoc} */
     @Override public Sort copy(
         RelTraitSet traitSet,
