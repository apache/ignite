--- conflicted
+++ resolved
@@ -255,7 +255,6 @@
         while (true) {
             if (F.isEmpty(origin))
                 return typeFactory.getResultClass(type);
-<<<<<<< HEAD
 
             if (cnt++ >= maxViewDepth)
                 throw new UnsupportedOperationException("To many inner views: " + maxViewDepth);
@@ -269,21 +268,6 @@
             if (viewTable != null) {
                 origin = viewTable.fieldOrigin(origin.get(2));
 
-=======
-
-            if (cnt++ >= maxViewDepth)
-                throw new UnsupportedOperationException("To many inner views: " + maxViewDepth);
-
-            RelOptTable table = schema.getTableForMember(origin.subList(0, 2));
-
-            assert table != null;
-
-            ViewTableImpl viewTable = table.unwrap(ViewTableImpl.class);
-
-            if (viewTable != null) {
-                origin = viewTable.fieldOrigin(origin.get(2));
-
->>>>>>> 61d3c206
                 continue;
             }
 
