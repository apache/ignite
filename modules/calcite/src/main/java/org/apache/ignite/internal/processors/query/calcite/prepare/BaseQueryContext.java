--- conflicted
+++ resolved
@@ -171,13 +171,9 @@
 
         qryCancel = unwrap(GridQueryCancel.class);
 
-<<<<<<< HEAD
-        rexBuilder = new IgniteRexBuilder(typeFactory);
-=======
         typeFactory = TYPE_FACTORY;
 
         rexBuilder = REX_BUILDER;
->>>>>>> c896db0b
     }
 
     /**
