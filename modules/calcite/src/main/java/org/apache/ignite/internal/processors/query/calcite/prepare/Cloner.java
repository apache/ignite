--- conflicted
+++ resolved
@@ -121,22 +121,12 @@
 
     /** {@inheritDoc} */
     @Override public IgniteRel visit(IgniteIndexScan rel) {
-<<<<<<< HEAD
-        return new IgniteIndexScan(cluster, rel.getTraitSet(), rel.getTable(), rel.indexName(), rel.projects(),
-            rel.condition(), rel.lowerCondition(), rel.upperCondition(), rel.requiredColumns());
-=======
         return rel.clone(cluster, F.asList());
->>>>>>> c90e6436
     }
 
     /** {@inheritDoc} */
     @Override public IgniteRel visit(IgniteTableScan rel) {
-<<<<<<< HEAD
-        return new IgniteTableScan(cluster, rel.getTraitSet(), rel.getTable(), rel.projects(), rel.condition(),
-            rel.requiredColumns());
-=======
         return rel.clone(cluster, F.asList());
->>>>>>> c90e6436
     }
 
     /** {@inheritDoc} */
