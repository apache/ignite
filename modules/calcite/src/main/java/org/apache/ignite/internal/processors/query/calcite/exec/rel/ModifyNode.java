--- conflicted
+++ resolved
@@ -249,41 +249,7 @@
         userTx.resume();
 
         try {
-<<<<<<< HEAD
-            int updated = 0;
-
-            for (ModifyTuple entry : tuples) {
-                assert entry.getOp() == op || op == TableModify.Operation.MERGE : entry.getOp();
-
-                switch (entry.getOp()) {
-                    case INSERT:
-                        if (cache.getAndPut(entry.getKey(), entry.getValue()) != null)
-                            throw conflictKeysException(Collections.singletonList(entry.getKey()));
-
-                        updated++;
-
-                        break;
-                    case UPDATE:
-                        if (cache.replace(entry.getKey(), entry.getValue()))
-                            updated++;
-
-                        break;
-                    case DELETE:
-                        assert op == TableModify.Operation.DELETE;
-
-                        if (cache.remove(entry.getKey()))
-                            updated++;
-
-                        break;
-                    default:
-                        throw new AssertionError("Unexpected tuple operation: " + entry.getOp());
-                }
-            }
-
-            updatedRows += updated;
-=======
             invokeOutsideTransaction(tuples, cache);
->>>>>>> 00a0d404
         }
         finally {
             userTx.suspend();
