--- conflicted
+++ resolved
@@ -62,19 +62,11 @@
     private final IgniteCacheTable tbl;
 
     /** */
-<<<<<<< HEAD
-    private final Collection<String> fields;
-
-    /** */
-    public CacheIndexImpl(RelCollation collation, String name, Index idx, IgniteCacheTable tbl, Collection<String> fields) {
-=======
     public CacheIndexImpl(RelCollation collation, String name, @Nullable Index idx, IgniteCacheTable tbl) {
->>>>>>> 486fe7f9
         this.collation = collation;
         idxName = name;
         this.idx = idx;
         this.tbl = tbl;
-        this.fields = Collections.unmodifiableCollection(fields);
     }
 
     /** */
