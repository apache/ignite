/*
 * Licensed to the Apache Software Foundation (ASF) under one or more
 * contributor license agreements.  See the NOTICE file distributed with
 * this work for additional information regarding copyright ownership.
 * The ASF licenses this file to You under the Apache License, Version 2.0
 * (the "License"); you may not use this file except in compliance with
 * the License.  You may obtain a copy of the License at
 *
 *      http://www.apache.org/licenses/LICENSE-2.0
 *
 * Unless required by applicable law or agreed to in writing, software
 * distributed under the License is distributed on an "AS IS" BASIS,
 * WITHOUT WARRANTIES OR CONDITIONS OF ANY KIND, either express or implied.
 * See the License for the specific language governing permissions and
 * limitations under the License.
 */
package org.apache.ignite.internal.processors.query.calcite.schema;

import java.util.ArrayList;
import java.util.Collections;
import java.util.List;
import java.util.Set;
import java.util.UUID;
import java.util.function.Function;
import org.apache.calcite.plan.RelOptCluster;
import org.apache.calcite.plan.RelOptTable;
import org.apache.calcite.rel.RelCollation;
import org.apache.calcite.rel.RelFieldCollation;
import org.apache.calcite.rel.type.RelDataType;
import org.apache.calcite.rex.RexNode;
import org.apache.calcite.util.ImmutableBitSet;
import org.apache.calcite.util.ImmutableIntList;
import org.apache.ignite.IgniteCheckedException;
import org.apache.ignite.IgniteException;
import org.apache.ignite.internal.cache.query.index.Index;
import org.apache.ignite.internal.cache.query.index.sorted.IndexKeyDefinition;
import org.apache.ignite.internal.cache.query.index.sorted.IndexKeyType;
import org.apache.ignite.internal.cache.query.index.sorted.IndexKeyTypeSettings;
import org.apache.ignite.internal.cache.query.index.sorted.IndexRow;
import org.apache.ignite.internal.cache.query.index.sorted.InlineIndexRowHandler;
import org.apache.ignite.internal.cache.query.index.sorted.inline.IndexQueryContext;
import org.apache.ignite.internal.cache.query.index.sorted.inline.InlineIndex;
import org.apache.ignite.internal.cache.query.index.sorted.inline.InlineIndexImpl;
import org.apache.ignite.internal.cache.query.index.sorted.inline.InlineIndexKeyType;
import org.apache.ignite.internal.cache.query.index.sorted.inline.InlineIndexKeyTypeRegistry;
import org.apache.ignite.internal.cache.query.index.sorted.keys.NullIndexKey;
import org.apache.ignite.internal.processors.cache.KeyCacheObject;
import org.apache.ignite.internal.processors.cache.persistence.CacheDataRow;
import org.apache.ignite.internal.processors.cache.persistence.tree.BPlusTree;
import org.apache.ignite.internal.processors.cache.persistence.tree.BPlusTree.TreeRowClosure;
import org.apache.ignite.internal.processors.cache.persistence.tree.io.BPlusIO;
import org.apache.ignite.internal.processors.query.calcite.exec.ExecutionContext;
import org.apache.ignite.internal.processors.query.calcite.exec.IndexFirstLastScan;
import org.apache.ignite.internal.processors.query.calcite.exec.IndexScan;
import org.apache.ignite.internal.processors.query.calcite.exec.exp.RangeIterable;
import org.apache.ignite.internal.processors.query.calcite.metadata.ColocationGroup;
import org.apache.ignite.internal.processors.query.calcite.prepare.bounds.SearchBounds;
import org.apache.ignite.internal.processors.query.calcite.rel.logical.IgniteLogicalIndexScan;
import org.apache.ignite.internal.processors.query.calcite.util.Commons;
import org.apache.ignite.internal.processors.query.calcite.util.RexUtils;
import org.apache.ignite.internal.util.typedef.F;
import org.apache.ignite.lang.IgniteBiTuple;
import org.apache.ignite.spi.indexing.IndexingQueryFilter;
import org.apache.ignite.spi.indexing.IndexingQueryFilterImpl;
import org.jetbrains.annotations.NotNull;
import org.jetbrains.annotations.Nullable;

import static org.apache.ignite.internal.processors.query.calcite.exec.IndexScan.transactionData;

/**
 * Ignite scannable cache index.
 */
public class CacheIndexImpl implements IgniteIndex {
    /** */
    private final RelCollation collation;

    /** */
    private final String idxName;

    /** */
    private final @Nullable Index idx;

    /** */
    private final IgniteCacheTable tbl;

    /** */
    public CacheIndexImpl(RelCollation collation, String name, @Nullable Index idx, IgniteCacheTable tbl) {
        this.collation = collation;
        idxName = name;
        this.idx = idx;
        this.tbl = tbl;
    }

    /** */
    @Override public RelCollation collation() {
        return collation;
    }

    /** */
    @Override public String name() {
        return idxName;
    }

    /** */
    @Override public IgniteTable table() {
        return tbl;
    }

    /** Underlying query index. */
    public Index queryIndex() {
        return idx;
    }

    /** {@inheritDoc} */
    @Override public IgniteLogicalIndexScan toRel(
        RelOptCluster cluster,
        RelOptTable relOptTbl,
        @Nullable List<RexNode> proj,
        @Nullable RexNode cond,
        @Nullable ImmutableBitSet requiredColumns
    ) {
        return IgniteLogicalIndexScan.create(cluster, cluster.traitSet(), relOptTbl, idxName, proj, cond, requiredColumns);
    }

    /** */
    @Override public <Row> Iterable<Row> scan(
        ExecutionContext<Row> execCtx,
        ColocationGroup grp,
        RangeIterable<Row> ranges,
        @Nullable ImmutableBitSet requiredColumns
    ) {
        UUID locNodeId = execCtx.localNodeId();
        if (grp.nodeIds().contains(locNodeId) && idx != null) {
            return new IndexScan<>(execCtx, tbl.descriptor(), idx.unwrap(InlineIndex.class), collation.getKeys(),
                grp.partitions(locNodeId), ranges, requiredColumns);
        }

        return Collections.emptyList();
    }

    /** {@inheritDoc} */
    @Override public <Row> Iterable<Row> firstOrLast(
        boolean first,
        ExecutionContext<Row> ectx,
        ColocationGroup grp,
        @Nullable ImmutableBitSet requiredColumns
    ) {
        UUID locNodeId = ectx.localNodeId();

        if (grp.nodeIds().contains(locNodeId) && idx != null) {
            return new IndexFirstLastScan<>(
                first,
                ectx,
                tbl.descriptor(),
                idx.unwrap(InlineIndexImpl.class),
                collation.getKeys(),
                grp.partitions(locNodeId),
                requiredColumns
            );
        }

        return Collections.emptyList();
    }

    /** {@inheritDoc} */
    @Override public long count(ExecutionContext<?> ectx, ColocationGroup grp, boolean notNull) {
        if (idx == null || !grp.nodeIds().contains(ectx.localNodeId()))
<<<<<<< HEAD
            return 0L;

        int[] locParts = grp.partitions(ectx.localNodeId());

        IndexingQueryFilter filter = new IndexingQueryFilterImpl(tbl.descriptor().cacheContext().kernalContext(),
            ectx.topologyVersion(), locParts);

        InlineIndex iidx = idx.unwrap(InlineIndex.class);

        TreeRowClosure<IndexRow, IndexRow> rowFilter = countRowFilter(notNull, iidx);

        long cnt = 0;

        if (!F.isEmpty(ectx.getTxWriteEntries())) {
            IgniteBiTuple<Set<KeyCacheObject>, List<CacheDataRow>> txChanges = transactionData(
                ectx.getTxWriteEntries(),
=======
            return 0;

        int[] locParts = grp.partitions(ectx.localNodeId());

        InlineIndex iidx = idx.unwrap(InlineIndex.class);

        boolean[] skipCheck = new boolean[] {false};

        BPlusTree.TreeRowClosure<IndexRow, IndexRow> rowFilter = countRowFilter(skipCheck, notNull, iidx);

        long cnt = 0;

        if (!F.isEmpty(ectx.getQryTxEntries())) {
            IgniteBiTuple<Set<KeyCacheObject>, List<CacheDataRow>> txChanges = ectx.transactionChanges(
>>>>>>> 90f4aba7
                iidx.indexDefinition().cacheInfo().cacheId(),
                locParts,
                Function.identity()
            );
<<<<<<< HEAD

            if (!txChanges.get1().isEmpty()) {
                // This call will change `txChanges.get1()` content.
                // Removing found key from set more efficient so we break some rules here.
                rowFilter = transactionAwareCountRowFilter(rowFilter, txChanges.get1());

                cnt = countTransactionRows(iidx, txChanges.get2());
            }
        }

        try {
            for (int i = 0; i < iidx.segmentsCount(); ++i)
                cnt += iidx.count(i, new IndexQueryContext(filter, rowFilter));

            return cnt;
        }
        catch (IgniteCheckedException e) {
            throw new IgniteException("Unable to count index records.", e);
        }
    }

    /** */
    private @Nullable TreeRowClosure<IndexRow, IndexRow> countRowFilter(boolean notNull, InlineIndex iidx) {
        boolean checkExpired = !tbl.descriptor().cacheContext().config().isEagerTtl();

        if (notNull) {
            boolean nullsFirst = collation.getFieldCollations().get(0).nullDirection == RelFieldCollation.NullDirection.FIRST;

            TreeRowClosure<IndexRow, IndexRow> notNullRowFilter = IndexScan.createNotNullRowFilter(iidx, checkExpired);

            return new TreeRowClosure<IndexRow, IndexRow>() {
                private boolean skipCheck;

                @Override public boolean apply(
                    BPlusTree<IndexRow, IndexRow> tree,
                    BPlusIO<IndexRow> io,
                    long pageAddr,
                    int idx
                ) throws IgniteCheckedException {
                    // If we have NULLS-FIRST collation, all values after first not-null value will be not-null,
                    // don't need to check it with notNullRowFilter.
                    // In case of NULL-LAST collation, all values after first null value will be null,
                    // don't need to check it too.
                    if (skipCheck && !checkExpired)
                        return nullsFirst;

                    boolean res = notNullRowFilter.apply(tree, io, pageAddr, idx);

                    if (res == nullsFirst)
                        skipCheck = true;

                    return res;
                }

                @Override public IndexRow lastRow() {
                    return (skipCheck && !checkExpired)
                        ? null
                        : notNullRowFilter.lastRow();
                }
            };
        }
        else if (checkExpired)
            return IndexScan.createNotExpiredRowFilter();

        return null;
    }

    /** */
    private static @NotNull TreeRowClosure<IndexRow, IndexRow> transactionAwareCountRowFilter(
        TreeRowClosure<IndexRow, IndexRow> rowFilter,
        Set<KeyCacheObject> skipKeys
    ) {
        return new TreeRowClosure<IndexRow, IndexRow>() {
            @Override public boolean apply(
                BPlusTree<IndexRow, IndexRow> tree,
                BPlusIO<IndexRow> io,
                long pageAddr,
                int idx
            ) throws IgniteCheckedException {
                if (rowFilter != null && !rowFilter.apply(tree, io, pageAddr, idx))
                    return false;

                if (skipKeys.isEmpty())
                    return true;

                IndexRow row = rowFilter == null ? null : rowFilter.lastRow();

                if (row == null)
                    row = tree.getRow(io, pageAddr, idx);

                return !skipKeys.remove(row.cacheDataRow().key());
            }
        };
    }

    /** */
    private static long countTransactionRows(InlineIndex iidx, List<CacheDataRow> changedRows) {
=======

            if (!txChanges.get1().isEmpty()) {
                // This call will change `txChanges.get1()` content.
                // Removing found key from set more efficient so we break some rules here.
                rowFilter = transactionAwareCountRowFilter(rowFilter, txChanges.get1());

                cnt = countTransactionRows(notNull, iidx, txChanges.get2());
            }
        }

        try {
            IndexingQueryFilter filter = new IndexingQueryFilterImpl(tbl.descriptor().cacheContext().kernalContext(),
                ectx.topologyVersion(), locParts);

            for (int i = 0; i < iidx.segmentsCount(); ++i) {
                cnt += iidx.count(i, new IndexQueryContext(filter, rowFilter));

                skipCheck[0] = false;
            }

            return cnt;
        }
        catch (IgniteCheckedException e) {
            throw new IgniteException("Unable to count index records.", e);
        }
    }

    /** */
    private @Nullable BPlusTree.TreeRowClosure<IndexRow, IndexRow> countRowFilter(boolean[] skipCheck, boolean notNull, InlineIndex iidx) {
        boolean checkExpired = !tbl.descriptor().cacheContext().config().isEagerTtl();

        if (notNull) {
            boolean nullsFirst = collation.getFieldCollations().get(0).nullDirection == RelFieldCollation.NullDirection.FIRST;

            BPlusTree.TreeRowClosure<IndexRow, IndexRow> notNullRowFilter = IndexScan.createNotNullRowFilter(iidx, checkExpired);

            return new BPlusTree.TreeRowClosure<>() {
                @Override public boolean apply(
                    BPlusTree<IndexRow, IndexRow> tree,
                    BPlusIO<IndexRow> io,
                    long pageAddr,
                    int idx
                ) throws IgniteCheckedException {
                    // If we have NULLS-FIRST collation, all values after first not-null value will be not-null,
                    // don't need to check it with notNullRowFilter.
                    // In case of NULL-LAST collation, all values after first null value will be null,
                    // don't need to check it too.
                    if (skipCheck[0] && !checkExpired)
                        return nullsFirst;

                    boolean res = notNullRowFilter.apply(tree, io, pageAddr, idx);

                    if (res == nullsFirst)
                        skipCheck[0] = true;

                    return res;
                }

                @Override public IndexRow lastRow() {
                    return (skipCheck[0] && !checkExpired)
                        ? null
                        : notNullRowFilter.lastRow();
                }
            };
        }

        return checkExpired ? IndexScan.createNotExpiredRowFilter() : null;
    }

    /** */
    private static @NotNull BPlusTree.TreeRowClosure<IndexRow, IndexRow> transactionAwareCountRowFilter(
        BPlusTree.TreeRowClosure<IndexRow, IndexRow> rowFilter,
        Set<KeyCacheObject> skipKeys
    ) {
        return new BPlusTree.TreeRowClosure<>() {
            @Override public boolean apply(
                BPlusTree<IndexRow, IndexRow> tree,
                BPlusIO<IndexRow> io,
                long pageAddr,
                int idx
            ) throws IgniteCheckedException {
                if (rowFilter != null && !rowFilter.apply(tree, io, pageAddr, idx))
                    return false;

                if (skipKeys.isEmpty())
                    return true;

                IndexRow row = rowFilter == null ? null : rowFilter.lastRow();

                if (row == null)
                    row = tree.getRow(io, pageAddr, idx);

                return !skipKeys.remove(row.cacheDataRow().key());
            }
        };
    }

    /** */
    private static long countTransactionRows(boolean notNull, InlineIndex iidx, List<CacheDataRow> changedRows) {
>>>>>>> 90f4aba7
        InlineIndexRowHandler rowHnd = iidx.segment(0).rowHandler();

        long cnt = 0;

        for (CacheDataRow txRow : changedRows) {
<<<<<<< HEAD
            if (rowHnd.indexKey(0, txRow) == NullIndexKey.INSTANCE)
=======
            if (rowHnd.indexKey(0, txRow) == NullIndexKey.INSTANCE && notNull)
>>>>>>> 90f4aba7
                continue;

            cnt++;
        }

        return cnt;
    }

    /** {@inheritDoc} */
    @Override public List<SearchBounds> toSearchBounds(
        RelOptCluster cluster,
        @Nullable RexNode cond,
        @Nullable ImmutableBitSet requiredColumns
    ) {
        RelCollation collation = this.collation;
        RelDataType rowType = tbl.getRowType(cluster.getTypeFactory());

        if (requiredColumns != null)
            collation = collation.apply(Commons.mapping(requiredColumns, rowType.getFieldCount()));

        if (!collation.getFieldCollations().isEmpty()) {
            return RexUtils.buildSortedSearchBounds(
                cluster,
                collation,
                cond,
                rowType,
                requiredColumns
            );
        }

        // Empty index find predicate.
        return null;
    }

    /** {@inheritDoc} */
    @Override public boolean isInlineScanPossible(@Nullable ImmutableBitSet requiredColumns) {
        if (idx == null)
            return false;

        // Since inline scan doesn't check expire time, allow it only if expired entries are eagerly removed.
        if (tbl.descriptor().cacheInfo() != null) {
            if (!tbl.descriptor().cacheInfo().config().isEagerTtl())
                return false;
        }

        if (requiredColumns == null)
            requiredColumns = ImmutableBitSet.range(tbl.descriptor().columnDescriptors().size());

        ImmutableIntList idxKeys = collation.getKeys();

        // All indexed keys should be inlined, all required colummns should be inlined.
        if (idxKeys.size() < requiredColumns.cardinality() || !ImmutableBitSet.of(idxKeys).contains(requiredColumns))
            return false;

        List<IndexKeyDefinition> keyDefs = new ArrayList<>(idx.indexDefinition().indexKeyDefinitions().values());

        for (InlineIndexKeyType keyType : InlineIndexKeyTypeRegistry.types(keyDefs, new IndexKeyTypeSettings())) {
            // Skip variable length keys and java objects (see comments about these limitations in IndexScan class).
            if (keyType.keySize() < 0 || keyType.type() == IndexKeyType.JAVA_OBJECT)
                return false;
        }

        return true;
    }
}<|MERGE_RESOLUTION|>--- conflicted
+++ resolved
@@ -47,7 +47,6 @@
 import org.apache.ignite.internal.processors.cache.KeyCacheObject;
 import org.apache.ignite.internal.processors.cache.persistence.CacheDataRow;
 import org.apache.ignite.internal.processors.cache.persistence.tree.BPlusTree;
-import org.apache.ignite.internal.processors.cache.persistence.tree.BPlusTree.TreeRowClosure;
 import org.apache.ignite.internal.processors.cache.persistence.tree.io.BPlusIO;
 import org.apache.ignite.internal.processors.query.calcite.exec.ExecutionContext;
 import org.apache.ignite.internal.processors.query.calcite.exec.IndexFirstLastScan;
@@ -65,8 +64,6 @@
 import org.jetbrains.annotations.NotNull;
 import org.jetbrains.annotations.Nullable;
 
-import static org.apache.ignite.internal.processors.query.calcite.exec.IndexScan.transactionData;
-
 /**
  * Ignite scannable cache index.
  */
@@ -165,24 +162,6 @@
     /** {@inheritDoc} */
     @Override public long count(ExecutionContext<?> ectx, ColocationGroup grp, boolean notNull) {
         if (idx == null || !grp.nodeIds().contains(ectx.localNodeId()))
-<<<<<<< HEAD
-            return 0L;
-
-        int[] locParts = grp.partitions(ectx.localNodeId());
-
-        IndexingQueryFilter filter = new IndexingQueryFilterImpl(tbl.descriptor().cacheContext().kernalContext(),
-            ectx.topologyVersion(), locParts);
-
-        InlineIndex iidx = idx.unwrap(InlineIndex.class);
-
-        TreeRowClosure<IndexRow, IndexRow> rowFilter = countRowFilter(notNull, iidx);
-
-        long cnt = 0;
-
-        if (!F.isEmpty(ectx.getTxWriteEntries())) {
-            IgniteBiTuple<Set<KeyCacheObject>, List<CacheDataRow>> txChanges = transactionData(
-                ectx.getTxWriteEntries(),
-=======
             return 0;
 
         int[] locParts = grp.partitions(ectx.localNodeId());
@@ -197,110 +176,10 @@
 
         if (!F.isEmpty(ectx.getQryTxEntries())) {
             IgniteBiTuple<Set<KeyCacheObject>, List<CacheDataRow>> txChanges = ectx.transactionChanges(
->>>>>>> 90f4aba7
                 iidx.indexDefinition().cacheInfo().cacheId(),
                 locParts,
                 Function.identity()
             );
-<<<<<<< HEAD
-
-            if (!txChanges.get1().isEmpty()) {
-                // This call will change `txChanges.get1()` content.
-                // Removing found key from set more efficient so we break some rules here.
-                rowFilter = transactionAwareCountRowFilter(rowFilter, txChanges.get1());
-
-                cnt = countTransactionRows(iidx, txChanges.get2());
-            }
-        }
-
-        try {
-            for (int i = 0; i < iidx.segmentsCount(); ++i)
-                cnt += iidx.count(i, new IndexQueryContext(filter, rowFilter));
-
-            return cnt;
-        }
-        catch (IgniteCheckedException e) {
-            throw new IgniteException("Unable to count index records.", e);
-        }
-    }
-
-    /** */
-    private @Nullable TreeRowClosure<IndexRow, IndexRow> countRowFilter(boolean notNull, InlineIndex iidx) {
-        boolean checkExpired = !tbl.descriptor().cacheContext().config().isEagerTtl();
-
-        if (notNull) {
-            boolean nullsFirst = collation.getFieldCollations().get(0).nullDirection == RelFieldCollation.NullDirection.FIRST;
-
-            TreeRowClosure<IndexRow, IndexRow> notNullRowFilter = IndexScan.createNotNullRowFilter(iidx, checkExpired);
-
-            return new TreeRowClosure<IndexRow, IndexRow>() {
-                private boolean skipCheck;
-
-                @Override public boolean apply(
-                    BPlusTree<IndexRow, IndexRow> tree,
-                    BPlusIO<IndexRow> io,
-                    long pageAddr,
-                    int idx
-                ) throws IgniteCheckedException {
-                    // If we have NULLS-FIRST collation, all values after first not-null value will be not-null,
-                    // don't need to check it with notNullRowFilter.
-                    // In case of NULL-LAST collation, all values after first null value will be null,
-                    // don't need to check it too.
-                    if (skipCheck && !checkExpired)
-                        return nullsFirst;
-
-                    boolean res = notNullRowFilter.apply(tree, io, pageAddr, idx);
-
-                    if (res == nullsFirst)
-                        skipCheck = true;
-
-                    return res;
-                }
-
-                @Override public IndexRow lastRow() {
-                    return (skipCheck && !checkExpired)
-                        ? null
-                        : notNullRowFilter.lastRow();
-                }
-            };
-        }
-        else if (checkExpired)
-            return IndexScan.createNotExpiredRowFilter();
-
-        return null;
-    }
-
-    /** */
-    private static @NotNull TreeRowClosure<IndexRow, IndexRow> transactionAwareCountRowFilter(
-        TreeRowClosure<IndexRow, IndexRow> rowFilter,
-        Set<KeyCacheObject> skipKeys
-    ) {
-        return new TreeRowClosure<IndexRow, IndexRow>() {
-            @Override public boolean apply(
-                BPlusTree<IndexRow, IndexRow> tree,
-                BPlusIO<IndexRow> io,
-                long pageAddr,
-                int idx
-            ) throws IgniteCheckedException {
-                if (rowFilter != null && !rowFilter.apply(tree, io, pageAddr, idx))
-                    return false;
-
-                if (skipKeys.isEmpty())
-                    return true;
-
-                IndexRow row = rowFilter == null ? null : rowFilter.lastRow();
-
-                if (row == null)
-                    row = tree.getRow(io, pageAddr, idx);
-
-                return !skipKeys.remove(row.cacheDataRow().key());
-            }
-        };
-    }
-
-    /** */
-    private static long countTransactionRows(InlineIndex iidx, List<CacheDataRow> changedRows) {
-=======
 
             if (!txChanges.get1().isEmpty()) {
                 // This call will change `txChanges.get1()` content.
@@ -400,17 +279,12 @@
 
     /** */
     private static long countTransactionRows(boolean notNull, InlineIndex iidx, List<CacheDataRow> changedRows) {
->>>>>>> 90f4aba7
         InlineIndexRowHandler rowHnd = iidx.segment(0).rowHandler();
 
         long cnt = 0;
 
         for (CacheDataRow txRow : changedRows) {
-<<<<<<< HEAD
-            if (rowHnd.indexKey(0, txRow) == NullIndexKey.INSTANCE)
-=======
             if (rowHnd.indexKey(0, txRow) == NullIndexKey.INSTANCE && notNull)
->>>>>>> 90f4aba7
                 continue;
 
             cnt++;
