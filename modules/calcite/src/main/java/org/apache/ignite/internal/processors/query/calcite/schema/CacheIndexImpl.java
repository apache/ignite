/*
 * Licensed to the Apache Software Foundation (ASF) under one or more
 * contributor license agreements.  See the NOTICE file distributed with
 * this work for additional information regarding copyright ownership.
 * The ASF licenses this file to You under the Apache License, Version 2.0
 * (the "License"); you may not use this file except in compliance with
 * the License.  You may obtain a copy of the License at
 *
 *      http://www.apache.org/licenses/LICENSE-2.0
 *
 * Unless required by applicable law or agreed to in writing, software
 * distributed under the License is distributed on an "AS IS" BASIS,
 * WITHOUT WARRANTIES OR CONDITIONS OF ANY KIND, either express or implied.
 * See the License for the specific language governing permissions and
 * limitations under the License.
 */
package org.apache.ignite.internal.processors.query.calcite.schema;

import java.util.ArrayList;
import java.util.Collections;
import java.util.List;
import java.util.UUID;
import java.util.function.Function;
import org.apache.calcite.plan.RelOptCluster;
import org.apache.calcite.plan.RelOptTable;
import org.apache.calcite.rel.RelCollation;
import org.apache.calcite.rel.RelFieldCollation;
import org.apache.calcite.rel.type.RelDataType;
import org.apache.calcite.rex.RexNode;
import org.apache.calcite.util.ImmutableBitSet;
import org.apache.calcite.util.ImmutableIntList;
import org.apache.ignite.IgniteCheckedException;
import org.apache.ignite.IgniteException;
import org.apache.ignite.internal.cache.query.index.Index;
import org.apache.ignite.internal.cache.query.index.sorted.IndexKeyDefinition;
import org.apache.ignite.internal.cache.query.index.sorted.IndexKeyType;
import org.apache.ignite.internal.cache.query.index.sorted.IndexKeyTypeSettings;
import org.apache.ignite.internal.cache.query.index.sorted.IndexRow;
import org.apache.ignite.internal.cache.query.index.sorted.InlineIndexRowHandler;
import org.apache.ignite.internal.cache.query.index.sorted.inline.IndexQueryContext;
import org.apache.ignite.internal.cache.query.index.sorted.inline.InlineIndex;
import org.apache.ignite.internal.cache.query.index.sorted.inline.InlineIndexImpl;
import org.apache.ignite.internal.cache.query.index.sorted.inline.InlineIndexKeyType;
import org.apache.ignite.internal.cache.query.index.sorted.inline.InlineIndexKeyTypeRegistry;
import org.apache.ignite.internal.cache.query.index.sorted.keys.NullIndexKey;
import org.apache.ignite.internal.processors.cache.persistence.CacheDataRow;
import org.apache.ignite.internal.processors.cache.persistence.tree.BPlusTree;
import org.apache.ignite.internal.processors.cache.persistence.tree.io.BPlusIO;
import org.apache.ignite.internal.processors.cache.transactions.TransactionChanges;
import org.apache.ignite.internal.processors.query.calcite.exec.ExecutionContext;
import org.apache.ignite.internal.processors.query.calcite.exec.IndexFirstLastScan;
import org.apache.ignite.internal.processors.query.calcite.exec.IndexScan;
import org.apache.ignite.internal.processors.query.calcite.exec.exp.RangeIterable;
import org.apache.ignite.internal.processors.query.calcite.metadata.ColocationGroup;
import org.apache.ignite.internal.processors.query.calcite.prepare.bounds.SearchBounds;
import org.apache.ignite.internal.processors.query.calcite.rel.logical.IgniteLogicalIndexScan;
import org.apache.ignite.internal.processors.query.calcite.util.Commons;
import org.apache.ignite.internal.processors.query.calcite.util.RexUtils;
import org.apache.ignite.internal.util.typedef.F;
import org.apache.ignite.spi.indexing.IndexingQueryFilter;
import org.apache.ignite.spi.indexing.IndexingQueryFilterImpl;
import org.jetbrains.annotations.NotNull;
import org.jetbrains.annotations.Nullable;

/**
 * Ignite scannable cache index.
 */
public class CacheIndexImpl implements IgniteIndex {
    /** */
    private final RelCollation collation;

    /** */
    private final String idxName;

    /** */
    private final @Nullable Index idx;

    /** */
    private final IgniteCacheTable tbl;

    /** */
    public CacheIndexImpl(RelCollation collation, String name, @Nullable Index idx, IgniteCacheTable tbl) {
        this.collation = collation;
        idxName = name;
        this.idx = idx;
        this.tbl = tbl;
    }

    /** */
    @Override public RelCollation collation() {
        return collation;
    }

    /** */
    @Override public String name() {
        return idxName;
    }

    /** */
    @Override public IgniteTable table() {
        return tbl;
    }

    /** Underlying query index. */
    public Index queryIndex() {
        return idx;
    }

    /** {@inheritDoc} */
    @Override public IgniteLogicalIndexScan toRel(
        RelOptCluster cluster,
        RelOptTable relOptTbl,
        @Nullable List<RexNode> proj,
        @Nullable RexNode cond,
        @Nullable ImmutableBitSet requiredColumns
    ) {
        return IgniteLogicalIndexScan.create(cluster, cluster.traitSet(), relOptTbl, idxName, proj, cond, requiredColumns);
    }

    /** */
    @Override public <Row> Iterable<Row> scan(
        ExecutionContext<Row> execCtx,
        ColocationGroup grp,
        RangeIterable<Row> ranges,
        @Nullable ImmutableBitSet requiredColumns
    ) {
        UUID locNodeId = execCtx.localNodeId();
        if (grp.nodeIds().contains(locNodeId) && idx != null) {
            return new IndexScan<>(execCtx, tbl.descriptor(), idx.unwrap(InlineIndex.class), collation.getKeys(),
                grp.partitions(locNodeId), ranges, requiredColumns);
        }

        return Collections.emptyList();
    }

    /** {@inheritDoc} */
    @Override public <Row> Iterable<Row> firstOrLast(
        boolean first,
        ExecutionContext<Row> ectx,
        ColocationGroup grp,
        @Nullable ImmutableBitSet requiredColumns
    ) {
        UUID locNodeId = ectx.localNodeId();

        if (grp.nodeIds().contains(locNodeId) && idx != null) {
            return new IndexFirstLastScan<>(
                first,
                ectx,
                tbl.descriptor(),
                idx.unwrap(InlineIndexImpl.class),
                collation.getKeys(),
                grp.partitions(locNodeId),
                requiredColumns
            );
        }

        return Collections.emptyList();
    }

    /** {@inheritDoc} */
    @Override public long count(ExecutionContext<?> ectx, ColocationGroup grp, boolean notNull) {
        if (idx == null || !grp.nodeIds().contains(ectx.localNodeId()))
            return 0;

        int[] locParts = grp.partitions(ectx.localNodeId());

        InlineIndex iidx = idx.unwrap(InlineIndex.class);

        boolean[] skipCheck = new boolean[] {false};

        BPlusTree.TreeRowClosure<IndexRow, IndexRow> rowFilter = countRowFilter(skipCheck, notNull, iidx);

        long cnt = 0;

        if (!F.isEmpty(ectx.getQryTxEntries())) {
            TransactionChanges<CacheDataRow> txChanges = ectx.transactionChanges(
                iidx.indexDefinition().cacheInfo().cacheId(),
                locParts,
                Function.identity(),
                null
            );

<<<<<<< HEAD
            if (!txChanges.changedKeys().isEmpty()) {
                // This call will change `txChanges.get1()` content.
                // Removing found key from set more efficient so we break some rules here.
                rowFilter = transactionAwareCountRowFilter(rowFilter, txChanges.changedKeys());
=======
            if (!txChanges.changedKeysEmpty()) {
                rowFilter = transactionAwareCountRowFilter(rowFilter, txChanges);
>>>>>>> 710960e9

                cnt = countTransactionRows(notNull, iidx, txChanges.newAndUpdatedEntries());
            }
        }

        try {
            IndexingQueryFilter filter = new IndexingQueryFilterImpl(tbl.descriptor().cacheContext().kernalContext(),
                ectx.topologyVersion(), locParts);

            for (int i = 0; i < iidx.segmentsCount(); ++i) {
                cnt += iidx.count(i, new IndexQueryContext(filter, rowFilter));

                skipCheck[0] = false;
            }

            return cnt;
        }
        catch (IgniteCheckedException e) {
            throw new IgniteException("Unable to count index records.", e);
        }
    }

    /** */
    private @Nullable BPlusTree.TreeRowClosure<IndexRow, IndexRow> countRowFilter(boolean[] skipCheck, boolean notNull, InlineIndex iidx) {
        boolean checkExpired = !tbl.descriptor().cacheContext().config().isEagerTtl();

        if (notNull) {
            boolean nullsFirst = collation.getFieldCollations().get(0).nullDirection == RelFieldCollation.NullDirection.FIRST;

            BPlusTree.TreeRowClosure<IndexRow, IndexRow> notNullRowFilter = IndexScan.createNotNullRowFilter(iidx, checkExpired);

            return new BPlusTree.TreeRowClosure<>() {
                @Override public boolean apply(
                    BPlusTree<IndexRow, IndexRow> tree,
                    BPlusIO<IndexRow> io,
                    long pageAddr,
                    int idx
                ) throws IgniteCheckedException {
                    // If we have NULLS-FIRST collation, all values after first not-null value will be not-null,
                    // don't need to check it with notNullRowFilter.
                    // In case of NULL-LAST collation, all values after first null value will be null,
                    // don't need to check it too.
                    if (skipCheck[0] && !checkExpired)
                        return nullsFirst;

                    boolean res = notNullRowFilter.apply(tree, io, pageAddr, idx);

                    if (res == nullsFirst)
                        skipCheck[0] = true;

                    return res;
                }

                @Override public IndexRow lastRow() {
                    return (skipCheck[0] && !checkExpired)
                        ? null
                        : notNullRowFilter.lastRow();
                }
            };
        }

        return checkExpired ? IndexScan.createNotExpiredRowFilter() : null;
    }

    /** */
    private static @NotNull BPlusTree.TreeRowClosure<IndexRow, IndexRow> transactionAwareCountRowFilter(
        BPlusTree.TreeRowClosure<IndexRow, IndexRow> rowFilter,
        TransactionChanges<CacheDataRow> txChanges
    ) {
        return new BPlusTree.TreeRowClosure<>() {
            @Override public boolean apply(
                BPlusTree<IndexRow, IndexRow> tree,
                BPlusIO<IndexRow> io,
                long pageAddr,
                int idx
            ) throws IgniteCheckedException {
                if (rowFilter != null && !rowFilter.apply(tree, io, pageAddr, idx))
                    return false;

                if (txChanges.changedKeysEmpty())
                    return true;

                IndexRow row = rowFilter == null ? null : rowFilter.lastRow();

                if (row == null)
                    row = tree.getRow(io, pageAddr, idx);

                // Intentionally use of `remove` here.
                // We want to perform as few `key` as possible.
                // So we break some rules here to optimize work with the data provided by the tree.
                return !txChanges.remove(row.cacheDataRow().key());
            }
        };
    }

    /** */
    private static long countTransactionRows(boolean notNull, InlineIndex iidx, List<CacheDataRow> changedRows) {
        InlineIndexRowHandler rowHnd = iidx.segment(0).rowHandler();

        long cnt = 0;

        for (CacheDataRow txRow : changedRows) {
            if (rowHnd.indexKey(0, txRow) == NullIndexKey.INSTANCE && notNull)
                continue;

            cnt++;
        }

        return cnt;
    }

    /** {@inheritDoc} */
    @Override public List<SearchBounds> toSearchBounds(
        RelOptCluster cluster,
        @Nullable RexNode cond,
        @Nullable ImmutableBitSet requiredColumns
    ) {
        RelCollation collation = this.collation;
        RelDataType rowType = tbl.getRowType(cluster.getTypeFactory());

        if (requiredColumns != null)
            collation = collation.apply(Commons.mapping(requiredColumns, rowType.getFieldCount()));

        if (!collation.getFieldCollations().isEmpty()) {
            return RexUtils.buildSortedSearchBounds(
                cluster,
                collation,
                cond,
                rowType,
                requiredColumns
            );
        }

        // Empty index find predicate.
        return null;
    }

    /** {@inheritDoc} */
    @Override public boolean isInlineScanPossible(@Nullable ImmutableBitSet requiredColumns) {
        if (idx == null)
            return false;

        // Since inline scan doesn't check expire time, allow it only if expired entries are eagerly removed.
        if (tbl.descriptor().cacheInfo() != null) {
            if (!tbl.descriptor().cacheInfo().config().isEagerTtl())
                return false;
        }

        if (requiredColumns == null)
            requiredColumns = ImmutableBitSet.range(tbl.descriptor().columnDescriptors().size());

        ImmutableIntList idxKeys = collation.getKeys();

        // All indexed keys should be inlined, all required colummns should be inlined.
        if (idxKeys.size() < requiredColumns.cardinality() || !ImmutableBitSet.of(idxKeys).contains(requiredColumns))
            return false;

        List<IndexKeyDefinition> keyDefs = new ArrayList<>(idx.indexDefinition().indexKeyDefinitions().values());

        for (InlineIndexKeyType keyType : InlineIndexKeyTypeRegistry.types(keyDefs, new IndexKeyTypeSettings())) {
            // Skip variable length keys and java objects (see comments about these limitations in IndexScan class).
            if (keyType.keySize() < 0 || keyType.type() == IndexKeyType.JAVA_OBJECT)
                return false;
        }

        return true;
    }
}<|MERGE_RESOLUTION|>--- conflicted
+++ resolved
@@ -180,15 +180,8 @@
                 null
             );
 
-<<<<<<< HEAD
-            if (!txChanges.changedKeys().isEmpty()) {
-                // This call will change `txChanges.get1()` content.
-                // Removing found key from set more efficient so we break some rules here.
-                rowFilter = transactionAwareCountRowFilter(rowFilter, txChanges.changedKeys());
-=======
             if (!txChanges.changedKeysEmpty()) {
                 rowFilter = transactionAwareCountRowFilter(rowFilter, txChanges);
->>>>>>> 710960e9
 
                 cnt = countTransactionRows(notNull, iidx, txChanges.newAndUpdatedEntries());
             }
