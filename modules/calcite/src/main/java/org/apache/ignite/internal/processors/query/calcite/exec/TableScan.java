--- conflicted
+++ resolved
@@ -265,23 +265,6 @@
 
                     cur = part.dataStore().cursor(cctx.cacheId());
 
-<<<<<<< HEAD
-                    /**
-                     * First, set of keys changed (inserted, updated or removed) inside transaction: must be skiped during index scan.
-                     * Second, list of rows inserted or updated inside transaction: must be mixed with the scan results.
-                     */
-                    IgniteBiTuple<Set<KeyCacheObject>, List<CacheDataRow>> txChanges = IndexScan.transactionData(
-                        ectx.getTxWriteEntries(),
-                        cctx.cacheId(),
-                        e -> e.key().partition() == part.id(),
-                        Function.identity()
-                    );
-
-                    if (!F.isEmpty(txChanges.get1())) {
-                        cur = new FilteredCursor<>(cur, txChanges.get1(), CacheSearchRow::key);
-
-                        txIter = txChanges.get2().iterator();
-=======
                     if (txChanges != null) {
                         // This call will change `txChanges.get1()` content.
                         // Removing found key from set more efficient so we break some rules here.
@@ -289,7 +272,6 @@
                             cur = new FilteredCursor<>(cur, txChanges.get1(), CacheSearchRow::key);
 
                         txIter = F.iterator0(txChanges.get2(), true, e -> e.key().partition() == part.id());
->>>>>>> f42d0f22
                     }
                 }
 
