--- conflicted
+++ resolved
@@ -63,16 +63,8 @@
         /** */
         private GridCursor<? extends CacheDataRow> cur;
 
-<<<<<<< HEAD
-        /**
-         * First, set of keys changed (inserted, updated or removed) inside transaction: must be skiped during index scan.
-         * Second, list of rows inserted or updated inside transaction: must be mixed with the scan results.
-         */
-        private TransactionChanges<CacheDataRow> txChanges;
-=======
         /** Transaction changes. */
         private final TransactionChanges<CacheDataRow> txChanges;
->>>>>>> 710960e9
 
         /** */
         private Iterator<CacheDataRow> txIter = Collections.emptyIterator();
@@ -142,12 +134,7 @@
                     if (!txChanges.changedKeysEmpty()) {
                         // This call will change `txChanges` content.
                         // Removing found key from set more efficient so we break some rules here.
-<<<<<<< HEAD
-                        if (!F.isEmpty(txChanges.changedKeys()))
-                            cur = new KeyFilteringCursor<>(cur, txChanges.changedKeys(), CacheSearchRow::key);
-=======
                         cur = new KeyFilteringCursor<>(cur, txChanges, CacheSearchRow::key);
->>>>>>> 710960e9
 
                         txIter = F.iterator0(txChanges.newAndUpdatedEntries(), true, e -> e.key().partition() == part.id());
                     }
