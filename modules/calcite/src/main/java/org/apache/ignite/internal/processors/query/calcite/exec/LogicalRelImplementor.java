/*
 * Licensed to the Apache Software Foundation (ASF) under one or more
 * contributor license agreements.  See the NOTICE file distributed with
 * this work for additional information regarding copyright ownership.
 * The ASF licenses this file to You under the Apache License, Version 2.0
 * (the "License"); you may not use this file except in compliance with
 * the License.  You may obtain a copy of the License at
 *
 *      http://www.apache.org/licenses/LICENSE-2.0
 *
 * Unless required by applicable law or agreed to in writing, software
 * distributed under the License is distributed on an "AS IS" BASIS,
 * WITHOUT WARRANTIES OR CONDITIONS OF ANY KIND, either express or implied.
 * See the License for the specific language governing permissions and
 * limitations under the License.
 */

package org.apache.ignite.internal.processors.query.calcite.exec;

import java.util.ArrayList;
import java.util.Collections;
import java.util.Comparator;
import java.util.List;
import java.util.Objects;
import java.util.UUID;
import java.util.function.BiPredicate;
import java.util.function.Function;
import java.util.function.Predicate;
import java.util.function.Supplier;
import org.apache.calcite.rel.RelCollation;
import org.apache.calcite.rel.RelCollations;
import org.apache.calcite.rel.RelNode;
import org.apache.calcite.rel.core.AggregateCall;
import org.apache.calcite.rel.core.Intersect;
import org.apache.calcite.rel.core.JoinRelType;
import org.apache.calcite.rel.core.Minus;
import org.apache.calcite.rel.core.Spool;
import org.apache.calcite.rel.type.RelDataType;
import org.apache.calcite.rex.RexLiteral;
import org.apache.calcite.rex.RexNode;
import org.apache.calcite.sql.fun.SqlStdOperatorTable;
import org.apache.calcite.util.ImmutableBitSet;
import org.apache.calcite.util.ImmutableIntList;
import org.apache.ignite.internal.GridKernalContext;
import org.apache.ignite.internal.cache.query.index.IndexName;
import org.apache.ignite.internal.cache.query.index.sorted.inline.IndexQueryContext;
import org.apache.ignite.internal.cache.query.index.sorted.inline.InlineIndex;
import org.apache.ignite.internal.processors.affinity.AffinityTopologyVersion;
import org.apache.ignite.internal.processors.cache.GridCacheContext;
import org.apache.ignite.internal.processors.failure.FailureProcessor;
import org.apache.ignite.internal.processors.query.calcite.exec.RowHandler.RowFactory;
import org.apache.ignite.internal.processors.query.calcite.exec.exp.ExpressionFactory;
import org.apache.ignite.internal.processors.query.calcite.exec.exp.agg.AccumulatorWrapper;
import org.apache.ignite.internal.processors.query.calcite.exec.exp.agg.AggregateType;
import org.apache.ignite.internal.processors.query.calcite.exec.rel.AbstractSetOpNode;
import org.apache.ignite.internal.processors.query.calcite.exec.rel.CollectNode;
import org.apache.ignite.internal.processors.query.calcite.exec.rel.CorrelatedNestedLoopJoinNode;
import org.apache.ignite.internal.processors.query.calcite.exec.rel.FilterNode;
import org.apache.ignite.internal.processors.query.calcite.exec.rel.HashAggregateNode;
import org.apache.ignite.internal.processors.query.calcite.exec.rel.Inbox;
import org.apache.ignite.internal.processors.query.calcite.exec.rel.IndexProbeNode;
import org.apache.ignite.internal.processors.query.calcite.exec.rel.IndexSpoolNode;
import org.apache.ignite.internal.processors.query.calcite.exec.rel.IntersectNode;
import org.apache.ignite.internal.processors.query.calcite.exec.rel.LimitNode;
import org.apache.ignite.internal.processors.query.calcite.exec.rel.MergeJoinNode;
import org.apache.ignite.internal.processors.query.calcite.exec.rel.MinusNode;
import org.apache.ignite.internal.processors.query.calcite.exec.rel.ModifyNode;
import org.apache.ignite.internal.processors.query.calcite.exec.rel.NestedLoopJoinNode;
import org.apache.ignite.internal.processors.query.calcite.exec.rel.Node;
import org.apache.ignite.internal.processors.query.calcite.exec.rel.Outbox;
import org.apache.ignite.internal.processors.query.calcite.exec.rel.ProjectNode;
import org.apache.ignite.internal.processors.query.calcite.exec.rel.ScanNode;
import org.apache.ignite.internal.processors.query.calcite.exec.rel.SortAggregateNode;
import org.apache.ignite.internal.processors.query.calcite.exec.rel.SortNode;
import org.apache.ignite.internal.processors.query.calcite.exec.rel.TableSpoolNode;
import org.apache.ignite.internal.processors.query.calcite.exec.rel.UnionAllNode;
import org.apache.ignite.internal.processors.query.calcite.metadata.AffinityService;
import org.apache.ignite.internal.processors.query.calcite.metadata.ColocationGroup;
import org.apache.ignite.internal.processors.query.calcite.rel.IgniteCollect;
import org.apache.ignite.internal.processors.query.calcite.rel.IgniteCorrelatedNestedLoopJoin;
import org.apache.ignite.internal.processors.query.calcite.rel.IgniteExchange;
import org.apache.ignite.internal.processors.query.calcite.rel.IgniteFilter;
import org.apache.ignite.internal.processors.query.calcite.rel.IgniteHashIndexSpool;
<<<<<<< HEAD
import org.apache.ignite.internal.processors.query.calcite.rel.IgniteIndexProbe;
=======
import org.apache.ignite.internal.processors.query.calcite.rel.IgniteIndexCount;
>>>>>>> 486fe7f9
import org.apache.ignite.internal.processors.query.calcite.rel.IgniteIndexScan;
import org.apache.ignite.internal.processors.query.calcite.rel.IgniteLimit;
import org.apache.ignite.internal.processors.query.calcite.rel.IgniteMergeJoin;
import org.apache.ignite.internal.processors.query.calcite.rel.IgniteNestedLoopJoin;
import org.apache.ignite.internal.processors.query.calcite.rel.IgniteProject;
import org.apache.ignite.internal.processors.query.calcite.rel.IgniteReceiver;
import org.apache.ignite.internal.processors.query.calcite.rel.IgniteRel;
import org.apache.ignite.internal.processors.query.calcite.rel.IgniteRelVisitor;
import org.apache.ignite.internal.processors.query.calcite.rel.IgniteSender;
import org.apache.ignite.internal.processors.query.calcite.rel.IgniteSort;
import org.apache.ignite.internal.processors.query.calcite.rel.IgniteSortedIndexSpool;
import org.apache.ignite.internal.processors.query.calcite.rel.IgniteTableFunctionScan;
import org.apache.ignite.internal.processors.query.calcite.rel.IgniteTableModify;
import org.apache.ignite.internal.processors.query.calcite.rel.IgniteTableScan;
import org.apache.ignite.internal.processors.query.calcite.rel.IgniteTableSpool;
import org.apache.ignite.internal.processors.query.calcite.rel.IgniteTrimExchange;
import org.apache.ignite.internal.processors.query.calcite.rel.IgniteUnionAll;
import org.apache.ignite.internal.processors.query.calcite.rel.IgniteValues;
import org.apache.ignite.internal.processors.query.calcite.rel.agg.IgniteColocatedHashAggregate;
import org.apache.ignite.internal.processors.query.calcite.rel.agg.IgniteColocatedSortAggregate;
import org.apache.ignite.internal.processors.query.calcite.rel.agg.IgniteMapHashAggregate;
import org.apache.ignite.internal.processors.query.calcite.rel.agg.IgniteMapSortAggregate;
import org.apache.ignite.internal.processors.query.calcite.rel.agg.IgniteReduceHashAggregate;
import org.apache.ignite.internal.processors.query.calcite.rel.agg.IgniteReduceSortAggregate;
import org.apache.ignite.internal.processors.query.calcite.rel.set.IgniteSetOp;
import org.apache.ignite.internal.processors.query.calcite.rule.LogicalScanConverterRule;
import org.apache.ignite.internal.processors.query.calcite.schema.CacheTableDescriptor;
import org.apache.ignite.internal.processors.query.calcite.schema.IgniteIndex;
import org.apache.ignite.internal.processors.query.calcite.schema.IgniteTable;
import org.apache.ignite.internal.processors.query.calcite.trait.Destination;
import org.apache.ignite.internal.processors.query.calcite.trait.IgniteDistribution;
import org.apache.ignite.internal.processors.query.calcite.trait.TraitUtils;
import org.apache.ignite.internal.processors.query.calcite.type.IgniteTypeFactory;
import org.apache.ignite.internal.processors.query.calcite.util.Commons;
import org.apache.ignite.internal.processors.query.calcite.util.RexUtils;
import org.apache.ignite.internal.util.typedef.F;
import org.apache.ignite.spi.indexing.IndexingQueryFilterImpl;

import static java.util.Collections.singletonList;
import static org.apache.calcite.rel.RelDistribution.Type.HASH_DISTRIBUTED;
import static org.apache.ignite.internal.processors.query.calcite.util.TypeUtils.combinedRowType;

/**
 * Implements a query plan.
 */
@SuppressWarnings("TypeMayBeWeakened")
public class LogicalRelImplementor<Row> implements IgniteRelVisitor<Node<Row>> {
    /** */
    public static final String CNLJ_NOT_SUPPORTED_JOIN_ASSERTION_MSG = "only INNER and LEFT join supported by IgniteCorrelatedNestedLoop";

    /** */
    private final ExecutionContext<Row> ctx;

    /** */
    private final AffinityService affSrvc;

    /** */
    private final ExchangeService exchangeSvc;

    /** */
    private final MailboxRegistry mailboxRegistry;

    /** */
    private final ExpressionFactory<Row> expressionFactory;

    /**
     * @param ctx Root context.
     * @param affSrvc Affinity service.
     * @param mailboxRegistry Mailbox registry.
     * @param exchangeSvc Exchange service.
     * @param failure Failure processor.
     */
    public LogicalRelImplementor(
        ExecutionContext<Row> ctx,
        AffinityService affSrvc,
        MailboxRegistry mailboxRegistry,
        ExchangeService exchangeSvc,
        FailureProcessor failure
    ) {
        this.affSrvc = affSrvc;
        this.mailboxRegistry = mailboxRegistry;
        this.exchangeSvc = exchangeSvc;
        this.ctx = ctx;

        expressionFactory = ctx.expressionFactory();
    }

    /** {@inheritDoc} */
    @Override public Node<Row> visit(IgniteSender rel) {
        IgniteDistribution distribution = rel.distribution();

        Destination<Row> dest = distribution.destination(ctx, affSrvc, ctx.target());

        // Outbox fragment ID is used as exchange ID as well.
        Outbox<Row> outbox =
            new Outbox<>(ctx, rel.getRowType(), exchangeSvc, mailboxRegistry, rel.exchangeId(), rel.targetFragmentId(), dest);

        Node<Row> input = visit(rel.getInput());

        outbox.register(input);

        mailboxRegistry.register(outbox);

        return outbox;
    }

    /** {@inheritDoc} */
    @Override public Node<Row> visit(IgniteFilter rel) {
        Predicate<Row> pred = expressionFactory.predicate(rel.getCondition(), rel.getRowType());

        FilterNode<Row> node = new FilterNode<>(ctx, rel.getRowType(), pred);

        Node<Row> input = visit(rel.getInput());

        node.register(input);

        return node;
    }

    /** {@inheritDoc} */
    @Override public Node<Row> visit(IgniteTrimExchange rel) {
        assert TraitUtils.distribution(rel).getType() == HASH_DISTRIBUTED;

        IgniteDistribution distr = rel.distribution();
        Destination<Row> dest = distr.destination(ctx, affSrvc, ctx.group(rel.sourceId()));
        UUID localNodeId = ctx.localNodeId();

        FilterNode<Row> node = new FilterNode<>(ctx, rel.getRowType(), r -> Objects.equals(localNodeId, F.first(dest.targets(r))));

        Node<Row> input = visit(rel.getInput());

        node.register(input);

        return node;
    }

    /** {@inheritDoc} */
    @Override public Node<Row> visit(IgniteProject rel) {
        Function<Row, Row> prj = expressionFactory.project(rel.getProjects(), rel.getInput().getRowType());

        ProjectNode<Row> node = new ProjectNode<>(ctx, rel.getRowType(), prj);

        Node<Row> input = visit(rel.getInput());

        node.register(input);

        return node;
    }

    /** {@inheritDoc} */
    @Override public Node<Row> visit(IgniteNestedLoopJoin rel) {
        RelDataType outType = rel.getRowType();
        RelDataType leftType = rel.getLeft().getRowType();
        RelDataType rightType = rel.getRight().getRowType();
        JoinRelType joinType = rel.getJoinType();

        RelDataType rowType = combinedRowType(ctx.getTypeFactory(), leftType, rightType);

        BiPredicate<Row, Row> cond = expressionFactory.biPredicate(rel.getCondition(), rowType);

        Node<Row> node = NestedLoopJoinNode.create(ctx, outType, leftType, rightType, joinType, cond);

        Node<Row> leftInput = visit(rel.getLeft());
        Node<Row> rightInput = visit(rel.getRight());

        node.register(F.asList(leftInput, rightInput));

        return node;
    }

    /** {@inheritDoc} */
    @Override public Node<Row> visit(IgniteCorrelatedNestedLoopJoin rel) {
        RelDataType outType = rel.getRowType();
        RelDataType leftType = rel.getLeft().getRowType();
        RelDataType rightType = rel.getRight().getRowType();

        RelDataType rowType = combinedRowType(ctx.getTypeFactory(), leftType, rightType);
        BiPredicate<Row, Row> cond = expressionFactory.biPredicate(rel.getCondition(), rowType);

        assert rel.getJoinType() == JoinRelType.INNER || rel.getJoinType() == JoinRelType.LEFT
            : CNLJ_NOT_SUPPORTED_JOIN_ASSERTION_MSG;

        Node<Row> node = new CorrelatedNestedLoopJoinNode<>(ctx, outType, cond, rel.getVariablesSet(),
            rel.getJoinType());

        Node<Row> leftInput = visit(rel.getLeft());
        Node<Row> rightInput = visit(rel.getRight());

        node.register(F.asList(leftInput, rightInput));

        return node;
    }

    /** {@inheritDoc} */
    @Override public Node<Row> visit(IgniteMergeJoin rel) {
        RelDataType outType = rel.getRowType();
        RelDataType leftType = rel.getLeft().getRowType();
        RelDataType rightType = rel.getRight().getRowType();
        JoinRelType joinType = rel.getJoinType();

        int pairsCnt = rel.analyzeCondition().pairs().size();

        Comparator<Row> comp = expressionFactory.comparator(
            rel.leftCollation().getFieldCollations().subList(0, pairsCnt),
            rel.rightCollation().getFieldCollations().subList(0, pairsCnt)
        );

        Node<Row> node = MergeJoinNode.create(ctx, outType, leftType, rightType, joinType, comp);

        Node<Row> leftInput = visit(rel.getLeft());
        Node<Row> rightInput = visit(rel.getRight());

        node.register(F.asList(leftInput, rightInput));

        return node;
    }

    /** {@inheritDoc} */
    @Override public Node<Row> visit(IgniteIndexScan rel) {
        RexNode condition = rel.condition();
        List<RexNode> projects = rel.projects();

        IgniteTable tbl = rel.getTable().unwrap(IgniteTable.class);
        IgniteTypeFactory typeFactory = ctx.getTypeFactory();

        ImmutableBitSet requiredColumns = rel.requiredColumns();
        List<RexNode> lowerCond = rel.lowerBound();
        List<RexNode> upperCond = rel.upperBound();

        RelDataType rowType = tbl.getRowType(typeFactory, requiredColumns);

        Predicate<Row> filters = condition == null ? null : expressionFactory.predicate(condition, rowType);
        Supplier<Row> lower = lowerCond == null ? null : expressionFactory.rowSource(lowerCond);
        Supplier<Row> upper = upperCond == null ? null : expressionFactory.rowSource(upperCond);
        Function<Row, Row> prj = projects == null ? null : expressionFactory.project(projects, rowType);

        ColocationGroup grp = ctx.group(rel.sourceId());

        IgniteIndex idx = tbl.getIndex(rel.indexName());

        if (idx != null && !tbl.isIndexRebuildInProgress()) {
            Iterable<Row> rowsIter = idx.scan(ctx, grp, filters, lower, upper, prj, requiredColumns);

            return new ScanNode<>(ctx, rowType, rowsIter);
        }
        else {
            // Index was invalidated after planning, workaround through table-scan -> sort -> index spool.
            // If there are correlates in filter or project, spool node is required to provide ability to rewind input.
            // Sort node is required if output should be sorted or if spool node required (to provide search by
            // index conditions).
            // Additionally, project node is required in case of spool inserted, since spool requires unmodified
            // original input for filtering by index conditions.
            boolean filterHasCorrelation = condition != null && RexUtils.hasCorrelation(condition);
            boolean projectHasCorrelation = projects != null && RexUtils.hasCorrelation(projects);
            boolean spoolNodeRequired = projectHasCorrelation || filterHasCorrelation;
            boolean projNodeRequired = projects != null && spoolNodeRequired;

            Iterable<Row> rowsIter = tbl.scan(
                ctx,
                grp,
                filterHasCorrelation ? null : filters,
                projNodeRequired ? null : prj,
                requiredColumns
            );

            // If there are projects in the scan node - after the scan we already have target row type.
            if (!spoolNodeRequired && projects != null)
                rowType = rel.getRowType();

            Node<Row> node = new ScanNode<>(ctx, rowType, rowsIter);

            RelCollation collation = rel.collation();

            if ((!spoolNodeRequired && projects != null) || requiredColumns != null) {
                collation = collation.apply(LogicalScanConverterRule.createMapping(
                    spoolNodeRequired ? null : projects,
                    requiredColumns,
                    tbl.getRowType(typeFactory).getFieldCount()
                ));
            }

            boolean sortNodeRequired = !collation.getFieldCollations().isEmpty();

            if (sortNodeRequired) {
                SortNode<Row> sortNode = new SortNode<>(ctx, rowType, expressionFactory.comparator(collation));

                sortNode.register(node);

                node = sortNode;
            }

            if (spoolNodeRequired) {
                if (lowerCond != null || upperCond != null) {
                    if (requiredColumns != null) {
                        // Remap index find predicate according to rowType of the spool.
                        int cardinality = requiredColumns.cardinality();
                        List<RexNode> remappedLowerCond = lowerCond != null ? new ArrayList<>(cardinality) : null;
                        List<RexNode> remappedUpperCond = upperCond != null ? new ArrayList<>(cardinality) : null;

                        for (int i = requiredColumns.nextSetBit(0); i != -1; i = requiredColumns.nextSetBit(i + 1)) {
                            if (remappedLowerCond != null)
                                remappedLowerCond.add(lowerCond.get(i));

                            if (remappedUpperCond != null)
                                remappedUpperCond.add(upperCond.get(i));
                        }

                        lower = remappedLowerCond == null ? null : expressionFactory.rowSource(remappedLowerCond);
                        upper = remappedUpperCond == null ? null : expressionFactory.rowSource(remappedUpperCond);
                    }
                }

                IndexSpoolNode<Row> spoolNode = IndexSpoolNode.createTreeSpool(
                    ctx,
                    rowType,
                    collation,
                    expressionFactory.comparator(collation),
                    filterHasCorrelation ? filters : null, // Not correlated filter included into table scan.
                    lower,
                    upper
                );

                spoolNode.register(node);

                node = spoolNode;
            }

            if (projNodeRequired) {
                ProjectNode<Row> projectNode = new ProjectNode<>(ctx, rel.getRowType(), prj);

                projectNode.register(node);

                node = projectNode;
            }

            return node;
        }
    }

    /** {@inheritDoc} */
<<<<<<< HEAD
    @Override public Node<Row> visit(IgniteIndexProbe rel) {
=======
    @Override public Node<Row> visit(IgniteIndexCount rel) {
>>>>>>> 486fe7f9
        IgniteTable tbl = rel.getTable().unwrap(IgniteTable.class);
        IgniteIndex idx = tbl.getIndex(rel.indexName());

        if (idx != null && !tbl.isIndexRebuildInProgress()) {
<<<<<<< HEAD
            CacheTableDescriptor descr = rel.getTable().unwrap(CacheTableDescriptor.class);
            GridCacheContext<?, ?> cctx = descr.cacheContext();
            GridKernalContext kctx = cctx.kernalContext();

            IndexName idxName = new IndexName(cctx.name(), kctx.query().schemaName(cctx),
                descr.typeDescription().tableName(), idx.name());

            IndexQueryContext qryCtx = null;

            if (descr.cacheInfo().config().getBackups() > 0) {
                IndexingQueryFilterImpl filter = new IndexingQueryFilterImpl(kctx, AffinityTopologyVersion.NONE, null);

                qryCtx = new IndexQueryContext(filter, null, null);
            }

            return new IndexProbeNode<>(kctx.indexProcessor().index(idxName).unwrap(InlineIndex.class), ctx, qryCtx);
        }
        else {
            // Index is unavailable. Work with table scan.
            RelNode relInput = new IgniteTableScan(rel.getCluster(), rel.getTraitSet(), rel.getTable());

            // TODO: certain aggregate
            AggregateCall aggFun = AggregateCall.create(
                SqlStdOperatorTable.MIN,
                false,
                false,
                false,
                ImmutableIntList.of(0),
                -1,
                null,
                RelCollations.EMPTY,
                0,
                relInput,
                null,
                null);

            IgniteColocatedHashAggregate relAggr = new IgniteColocatedHashAggregate(rel.getCluster(), rel.getTraitSet(), relInput,
                ImmutableBitSet.of(), singletonList(ImmutableBitSet.of()), singletonList(aggFun));

            return visit(relAggr);
=======
            return new ScanNode<>(ctx, rel.getRowType(), () -> Collections.singletonList(ctx.rowHandler()
                .factory(ctx.getTypeFactory(), rel.getRowType())
                .create(idx.count(ctx, ctx.group(rel.sourceId())))).iterator());
        }
        else {
            CollectNode<Row> replacement = CollectNode.createCountCollector(ctx);

            replacement.register(new ScanNode<>(ctx, rel.getTable().getRowType(), tbl.scan(ctx,
                ctx.group(rel.sourceId()), null, null, ImmutableBitSet.of(0))));

            return replacement;
>>>>>>> 486fe7f9
        }
    }

    /** {@inheritDoc} */
    @Override public Node<Row> visit(IgniteTableScan rel) {
        RexNode condition = rel.condition();
        List<RexNode> projects = rel.projects();
        ImmutableBitSet requiredColunms = rel.requiredColumns();

        IgniteTable tbl = rel.getTable().unwrap(IgniteTable.class);
        IgniteTypeFactory typeFactory = ctx.getTypeFactory();

        RelDataType rowType = tbl.getRowType(typeFactory, requiredColunms);

        Predicate<Row> filters = condition == null ? null : expressionFactory.predicate(condition, rowType);
        Function<Row, Row> prj = projects == null ? null : expressionFactory.project(projects, rowType);

        ColocationGroup group = ctx.group(rel.sourceId());

        Iterable<Row> rowsIter = tbl.scan(ctx, group, filters, prj, requiredColunms);

        return new ScanNode<>(ctx, rowType, rowsIter);
    }

    /** {@inheritDoc} */
    @Override public Node<Row> visit(IgniteValues rel) {
        List<RexLiteral> vals = Commons.flat(Commons.cast(rel.getTuples()));

        RelDataType rowType = rel.getRowType();

        return new ScanNode<>(ctx, rowType, expressionFactory.values(vals, rowType));
    }

    /** {@inheritDoc} */
    @Override public Node<Row> visit(IgniteUnionAll rel) {
        UnionAllNode<Row> node = new UnionAllNode<>(ctx, rel.getRowType());

        List<Node<Row>> inputs = Commons.transform(rel.getInputs(), this::visit);

        node.register(inputs);

        return node;
    }

    /** {@inheritDoc} */
    @Override public Node<Row> visit(IgniteLimit rel) {
        Supplier<Integer> offset = (rel.offset() == null) ? null : expressionFactory.execute(rel.offset());
        Supplier<Integer> fetch = (rel.fetch() == null) ? null : expressionFactory.execute(rel.fetch());

        LimitNode<Row> node = new LimitNode<>(ctx, rel.getRowType(), offset, fetch);

        Node<Row> input = visit(rel.getInput());

        node.register(input);

        return node;
    }

    /** {@inheritDoc} */
    @Override public Node<Row> visit(IgniteSort rel) {
        RelCollation collation = rel.getCollation();

        Supplier<Integer> offset = (rel.offset == null) ? null : expressionFactory.execute(rel.offset);
        Supplier<Integer> fetch = (rel.fetch == null) ? null : expressionFactory.execute(rel.fetch);

        SortNode<Row> node = new SortNode<>(ctx, rel.getRowType(), expressionFactory.comparator(collation), offset,
            fetch);

        Node<Row> input = visit(rel.getInput());

        node.register(input);

        return node;
    }

    /** {@inheritDoc} */
    @Override public Node<Row> visit(IgniteTableSpool rel) {
        TableSpoolNode<Row> node = new TableSpoolNode<>(ctx, rel.getRowType(), rel.readType == Spool.Type.LAZY);

        Node<Row> input = visit(rel.getInput());

        node.register(input);

        return node;
    }

    /** {@inheritDoc} */
    @Override public Node<Row> visit(IgniteSortedIndexSpool rel) {
        RelCollation collation = rel.collation();

        assert rel.indexCondition() != null : rel;

        List<RexNode> lowerBound = rel.indexCondition().lowerBound();
        List<RexNode> upperBound = rel.indexCondition().upperBound();

        Predicate<Row> filter = expressionFactory.predicate(rel.condition(), rel.getRowType());
        Supplier<Row> lower = lowerBound == null ? null : expressionFactory.rowSource(lowerBound);
        Supplier<Row> upper = upperBound == null ? null : expressionFactory.rowSource(upperBound);

        IndexSpoolNode<Row> node = IndexSpoolNode.createTreeSpool(
            ctx,
            rel.getRowType(),
            collation,
            expressionFactory.comparator(collation),
            filter,
            lower,
            upper
        );

        Node<Row> input = visit(rel.getInput());

        node.register(input);

        return node;
    }

    /** {@inheritDoc} */
    @Override public Node<Row> visit(IgniteHashIndexSpool rel) {
        Supplier<Row> searchRow = expressionFactory.rowSource(rel.searchRow());

        Predicate<Row> filter = expressionFactory.predicate(rel.condition(), rel.getRowType());

        IndexSpoolNode<Row> node = IndexSpoolNode.createHashSpool(
            ctx,
            rel.getRowType(),
            ImmutableBitSet.of(rel.keys()),
            filter,
            searchRow
        );

        Node<Row> input = visit(rel.getInput());

        node.register(input);

        return node;
    }

    /** {@inheritDoc} */
    @Override public Node<Row> visit(IgniteSetOp rel) {
        RelDataType rowType = rel.getRowType();

        RowFactory<Row> rowFactory = ctx.rowHandler().factory(ctx.getTypeFactory(), rowType);

        List<Node<Row>> inputs = Commons.transform(rel.getInputs(), this::visit);

        AbstractSetOpNode<Row> node;

        if (rel instanceof Minus)
            node = new MinusNode<>(ctx, rowType, rel.aggregateType(), rel.all(), rowFactory);
        else if (rel instanceof Intersect)
            node = new IntersectNode<>(ctx, rowType, rel.aggregateType(), rel.all(), rowFactory, rel.getInputs().size());
        else
            throw new AssertionError();

        node.register(inputs);

        return node;
    }

    /** {@inheritDoc} */
    @Override public Node<Row> visit(IgniteTableFunctionScan rel) {
        Supplier<Iterable<Object[]>> dataSupplier = expressionFactory.execute(rel.getCall());

        RelDataType rowType = rel.getRowType();

        RowFactory<Row> rowFactory = ctx.rowHandler().factory(ctx.getTypeFactory(), rowType);

        return new ScanNode<>(ctx, rowType, new TableFunctionScan<>(dataSupplier, rowFactory));
    }

    /** {@inheritDoc} */
    @Override public Node<Row> visit(IgniteTableModify rel) {
        switch (rel.getOperation()) {
            case INSERT:
            case UPDATE:
            case DELETE:
            case MERGE:
                ModifyNode<Row> node = new ModifyNode<>(ctx, rel.getRowType(), rel.getTable().unwrap(CacheTableDescriptor.class),
                    rel.getOperation(), rel.getUpdateColumnList());

                Node<Row> input = visit(rel.getInput());

                node.register(input);

                return node;
            default:
                throw new AssertionError();
        }
    }

    /** {@inheritDoc} */
    @Override public Node<Row> visit(IgniteReceiver rel) {
        Inbox<Row> inbox = (Inbox<Row>)mailboxRegistry.register(
            new Inbox<>(ctx, exchangeSvc, mailboxRegistry, rel.exchangeId(), rel.sourceFragmentId()));

        // here may be an already created (to consume rows from remote nodes) inbox
        // without proper context, we need to init it with a right one.
        inbox.init(ctx, rel.getRowType(), ctx.remotes(rel.exchangeId()), expressionFactory.comparator(rel.collation()));

        return inbox;
    }

    /** {@inheritDoc} */
    @Override public Node<Row> visit(IgniteColocatedHashAggregate rel) {
        AggregateType type = AggregateType.SINGLE;

        RelDataType rowType = rel.getRowType();
        RelDataType inputType = rel.getInput().getRowType();

        Supplier<List<AccumulatorWrapper<Row>>> accFactory = expressionFactory.accumulatorsFactory(
            type, rel.getAggCallList(), inputType);
        RowFactory<Row> rowFactory = ctx.rowHandler().factory(ctx.getTypeFactory(), rowType);

        HashAggregateNode<Row> node = new HashAggregateNode<>(ctx, rowType, type, rel.getGroupSets(), accFactory, rowFactory);

        Node<Row> input = visit(rel.getInput());

        node.register(input);

        return node;
    }

    /** {@inheritDoc} */
    @Override public Node<Row> visit(IgniteMapHashAggregate rel) {
        AggregateType type = AggregateType.MAP;

        RelDataType rowType = rel.getRowType();
        RelDataType inputType = rel.getInput().getRowType();

        Supplier<List<AccumulatorWrapper<Row>>> accFactory = expressionFactory.accumulatorsFactory(
            type, rel.getAggCallList(), inputType);
        RowFactory<Row> rowFactory = ctx.rowHandler().factory(ctx.getTypeFactory(), rowType);

        HashAggregateNode<Row> node = new HashAggregateNode<>(ctx, rowType, type, rel.getGroupSets(), accFactory, rowFactory);

        Node<Row> input = visit(rel.getInput());

        node.register(input);

        return node;
    }

    /** {@inheritDoc} */
    @Override public Node<Row> visit(IgniteReduceHashAggregate rel) {
        AggregateType type = AggregateType.REDUCE;

        RelDataType rowType = rel.getRowType();

        Supplier<List<AccumulatorWrapper<Row>>> accFactory = expressionFactory.accumulatorsFactory(
            type, rel.getAggregateCalls(), null);
        RowFactory<Row> rowFactory = ctx.rowHandler().factory(ctx.getTypeFactory(), rowType);

        HashAggregateNode<Row> node = new HashAggregateNode<>(ctx, rowType, type, rel.getGroupSets(), accFactory, rowFactory);

        Node<Row> input = visit(rel.getInput());

        node.register(input);

        return node;
    }

    /** {@inheritDoc} */
    @Override public Node<Row> visit(IgniteColocatedSortAggregate rel) {
        AggregateType type = AggregateType.SINGLE;

        RelDataType rowType = rel.getRowType();
        RelDataType inputType = rel.getInput().getRowType();

        Supplier<List<AccumulatorWrapper<Row>>> accFactory = expressionFactory.accumulatorsFactory(
            type,
            rel.getAggCallList(),
            inputType
        );

        RowFactory<Row> rowFactory = ctx.rowHandler().factory(ctx.getTypeFactory(), rowType);

        SortAggregateNode<Row> node = new SortAggregateNode<>(
            ctx,
            rowType,
            type,
            rel.getGroupSet(),
            accFactory,
            rowFactory,
            expressionFactory.comparator(rel.collation())
        );

        Node<Row> input = visit(rel.getInput());

        node.register(input);

        return node;
    }

    /** {@inheritDoc} */
    @Override public Node<Row> visit(IgniteMapSortAggregate rel) {
        AggregateType type = AggregateType.MAP;

        RelDataType rowType = rel.getRowType();
        RelDataType inputType = rel.getInput().getRowType();

        Supplier<List<AccumulatorWrapper<Row>>> accFactory = expressionFactory.accumulatorsFactory(
            type,
            rel.getAggCallList(),
            inputType
        );

        RowFactory<Row> rowFactory = ctx.rowHandler().factory(ctx.getTypeFactory(), rowType);

        SortAggregateNode<Row> node = new SortAggregateNode<>(
            ctx,
            rowType,
            type,
            rel.getGroupSet(),
            accFactory,
            rowFactory,
            expressionFactory.comparator(rel.collation())
        );

        Node<Row> input = visit(rel.getInput());

        node.register(input);

        return node;
    }

    /** {@inheritDoc} */
    @Override public Node<Row> visit(IgniteReduceSortAggregate rel) {
        AggregateType type = AggregateType.REDUCE;

        RelDataType rowType = rel.getRowType();

        Supplier<List<AccumulatorWrapper<Row>>> accFactory = expressionFactory.accumulatorsFactory(
            type,
            rel.getAggregateCalls(),
            null
        );

        RowFactory<Row> rowFactory = ctx.rowHandler().factory(ctx.getTypeFactory(), rowType);

        SortAggregateNode<Row> node = new SortAggregateNode<>(
            ctx,
            rowType,
            type,
            rel.getGroupSet(),
            accFactory,
            rowFactory,
            expressionFactory.comparator(rel.collation())
            );

        Node<Row> input = visit(rel.getInput());

        node.register(input);

        return node;
    }

    /** {@inheritDoc} */
    @Override public Node<Row> visit(IgniteCollect rel) {
        RelDataType outType = rel.getRowType();

        CollectNode<Row> node = new CollectNode<>(ctx, outType);

        Node<Row> input = visit(rel.getInput());

        node.register(input);

        return node;
    }

    /** {@inheritDoc} */
    @Override public Node<Row> visit(IgniteRel rel) {
        return rel.accept(this);
    }

    /** {@inheritDoc} */
    @Override public Node<Row> visit(IgniteExchange rel) {
        throw new AssertionError();
    }

    /** */
    private Node<Row> visit(RelNode rel) {
        return visit((IgniteRel)rel);
    }

    /** */
    public <T extends Node<Row>> T go(IgniteRel rel) {
        return (T)visit(rel);
    }
}<|MERGE_RESOLUTION|>--- conflicted
+++ resolved
@@ -76,34 +76,8 @@
 import org.apache.ignite.internal.processors.query.calcite.exec.rel.UnionAllNode;
 import org.apache.ignite.internal.processors.query.calcite.metadata.AffinityService;
 import org.apache.ignite.internal.processors.query.calcite.metadata.ColocationGroup;
-import org.apache.ignite.internal.processors.query.calcite.rel.IgniteCollect;
-import org.apache.ignite.internal.processors.query.calcite.rel.IgniteCorrelatedNestedLoopJoin;
-import org.apache.ignite.internal.processors.query.calcite.rel.IgniteExchange;
-import org.apache.ignite.internal.processors.query.calcite.rel.IgniteFilter;
-import org.apache.ignite.internal.processors.query.calcite.rel.IgniteHashIndexSpool;
-<<<<<<< HEAD
-import org.apache.ignite.internal.processors.query.calcite.rel.IgniteIndexProbe;
-=======
+import org.apache.ignite.internal.processors.query.calcite.rel.*;
 import org.apache.ignite.internal.processors.query.calcite.rel.IgniteIndexCount;
->>>>>>> 486fe7f9
-import org.apache.ignite.internal.processors.query.calcite.rel.IgniteIndexScan;
-import org.apache.ignite.internal.processors.query.calcite.rel.IgniteLimit;
-import org.apache.ignite.internal.processors.query.calcite.rel.IgniteMergeJoin;
-import org.apache.ignite.internal.processors.query.calcite.rel.IgniteNestedLoopJoin;
-import org.apache.ignite.internal.processors.query.calcite.rel.IgniteProject;
-import org.apache.ignite.internal.processors.query.calcite.rel.IgniteReceiver;
-import org.apache.ignite.internal.processors.query.calcite.rel.IgniteRel;
-import org.apache.ignite.internal.processors.query.calcite.rel.IgniteRelVisitor;
-import org.apache.ignite.internal.processors.query.calcite.rel.IgniteSender;
-import org.apache.ignite.internal.processors.query.calcite.rel.IgniteSort;
-import org.apache.ignite.internal.processors.query.calcite.rel.IgniteSortedIndexSpool;
-import org.apache.ignite.internal.processors.query.calcite.rel.IgniteTableFunctionScan;
-import org.apache.ignite.internal.processors.query.calcite.rel.IgniteTableModify;
-import org.apache.ignite.internal.processors.query.calcite.rel.IgniteTableScan;
-import org.apache.ignite.internal.processors.query.calcite.rel.IgniteTableSpool;
-import org.apache.ignite.internal.processors.query.calcite.rel.IgniteTrimExchange;
-import org.apache.ignite.internal.processors.query.calcite.rel.IgniteUnionAll;
-import org.apache.ignite.internal.processors.query.calcite.rel.IgniteValues;
 import org.apache.ignite.internal.processors.query.calcite.rel.agg.IgniteColocatedHashAggregate;
 import org.apache.ignite.internal.processors.query.calcite.rel.agg.IgniteColocatedSortAggregate;
 import org.apache.ignite.internal.processors.query.calcite.rel.agg.IgniteMapHashAggregate;
@@ -426,57 +400,11 @@
     }
 
     /** {@inheritDoc} */
-<<<<<<< HEAD
-    @Override public Node<Row> visit(IgniteIndexProbe rel) {
-=======
     @Override public Node<Row> visit(IgniteIndexCount rel) {
->>>>>>> 486fe7f9
         IgniteTable tbl = rel.getTable().unwrap(IgniteTable.class);
         IgniteIndex idx = tbl.getIndex(rel.indexName());
 
         if (idx != null && !tbl.isIndexRebuildInProgress()) {
-<<<<<<< HEAD
-            CacheTableDescriptor descr = rel.getTable().unwrap(CacheTableDescriptor.class);
-            GridCacheContext<?, ?> cctx = descr.cacheContext();
-            GridKernalContext kctx = cctx.kernalContext();
-
-            IndexName idxName = new IndexName(cctx.name(), kctx.query().schemaName(cctx),
-                descr.typeDescription().tableName(), idx.name());
-
-            IndexQueryContext qryCtx = null;
-
-            if (descr.cacheInfo().config().getBackups() > 0) {
-                IndexingQueryFilterImpl filter = new IndexingQueryFilterImpl(kctx, AffinityTopologyVersion.NONE, null);
-
-                qryCtx = new IndexQueryContext(filter, null, null);
-            }
-
-            return new IndexProbeNode<>(kctx.indexProcessor().index(idxName).unwrap(InlineIndex.class), ctx, qryCtx);
-        }
-        else {
-            // Index is unavailable. Work with table scan.
-            RelNode relInput = new IgniteTableScan(rel.getCluster(), rel.getTraitSet(), rel.getTable());
-
-            // TODO: certain aggregate
-            AggregateCall aggFun = AggregateCall.create(
-                SqlStdOperatorTable.MIN,
-                false,
-                false,
-                false,
-                ImmutableIntList.of(0),
-                -1,
-                null,
-                RelCollations.EMPTY,
-                0,
-                relInput,
-                null,
-                null);
-
-            IgniteColocatedHashAggregate relAggr = new IgniteColocatedHashAggregate(rel.getCluster(), rel.getTraitSet(), relInput,
-                ImmutableBitSet.of(), singletonList(ImmutableBitSet.of()), singletonList(aggFun));
-
-            return visit(relAggr);
-=======
             return new ScanNode<>(ctx, rel.getRowType(), () -> Collections.singletonList(ctx.rowHandler()
                 .factory(ctx.getTypeFactory(), rel.getRowType())
                 .create(idx.count(ctx, ctx.group(rel.sourceId())))).iterator());
@@ -488,7 +416,55 @@
                 ctx.group(rel.sourceId()), null, null, ImmutableBitSet.of(0))));
 
             return replacement;
->>>>>>> 486fe7f9
+        }
+    }
+
+    /** {@inheritDoc} */
+    @Override public Node<Row> visit(IgniteIndexProbe rel) {
+        IgniteTable tbl = rel.getTable().unwrap(IgniteTable.class);
+        IgniteIndex idx = tbl.getIndex(rel.indexName());
+
+        if (idx != null && !tbl.isIndexRebuildInProgress()) {
+            CacheTableDescriptor descr = rel.getTable().unwrap(CacheTableDescriptor.class);
+            GridCacheContext<?, ?> cctx = descr.cacheContext();
+            GridKernalContext kctx = cctx.kernalContext();
+
+            IndexName idxName = new IndexName(cctx.name(), kctx.query().schemaName(cctx),
+                    descr.typeDescription().tableName(), idx.name());
+
+            IndexQueryContext qryCtx = null;
+
+            if (descr.cacheInfo().config().getBackups() > 0) {
+                IndexingQueryFilterImpl filter = new IndexingQueryFilterImpl(kctx, AffinityTopologyVersion.NONE, null);
+
+                qryCtx = new IndexQueryContext(filter, null, null);
+            }
+
+            return new IndexProbeNode<>(kctx.indexProcessor().index(idxName).unwrap(InlineIndex.class), ctx, qryCtx);
+        }
+        else {
+            // Index is unavailable. Work with table scan.
+            RelNode relInput = new IgniteTableScan(rel.getCluster(), rel.getTraitSet(), rel.getTable());
+
+            // TODO: certain aggregate
+            AggregateCall aggFun = AggregateCall.create(
+                    SqlStdOperatorTable.MIN,
+                    false,
+                    false,
+                    false,
+                    ImmutableIntList.of(0),
+                    -1,
+                    null,
+                    RelCollations.EMPTY,
+                    0,
+                    relInput,
+                    null,
+                    null);
+
+            IgniteColocatedHashAggregate relAggr = new IgniteColocatedHashAggregate(rel.getCluster(), rel.getTraitSet(), relInput,
+                    ImmutableBitSet.of(), singletonList(ImmutableBitSet.of()), singletonList(aggFun));
+
+            return visit(relAggr);
         }
     }
 
