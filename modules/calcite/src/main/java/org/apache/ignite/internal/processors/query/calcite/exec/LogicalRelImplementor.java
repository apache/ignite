/*
 * Licensed to the Apache Software Foundation (ASF) under one or more
 * contributor license agreements.  See the NOTICE file distributed with
 * this work for additional information regarding copyright ownership.
 * The ASF licenses this file to You under the Apache License, Version 2.0
 * (the "License"); you may not use this file except in compliance with
 * the License.  You may obtain a copy of the License at
 *
 *      http://www.apache.org/licenses/LICENSE-2.0
 *
 * Unless required by applicable law or agreed to in writing, software
 * distributed under the License is distributed on an "AS IS" BASIS,
 * WITHOUT WARRANTIES OR CONDITIONS OF ANY KIND, either express or implied.
 * See the License for the specific language governing permissions and
 * limitations under the License.
 */

package org.apache.ignite.internal.processors.query.calcite.exec;

import java.util.ArrayList;
import java.util.Arrays;
import java.util.Comparator;
import java.util.List;
import java.util.Objects;
import java.util.UUID;
import java.util.function.BiPredicate;
import java.util.function.Function;
import java.util.function.Predicate;
import java.util.function.Supplier;
import org.apache.calcite.rel.RelCollation;
import org.apache.calcite.rel.RelNode;
import org.apache.calcite.rel.core.Intersect;
import org.apache.calcite.rel.core.JoinRelType;
import org.apache.calcite.rel.core.Minus;
import org.apache.calcite.rel.core.Spool;
import org.apache.calcite.rel.type.RelDataType;
import org.apache.calcite.rel.type.RelDataTypeField;
import org.apache.calcite.rex.RexLiteral;
import org.apache.calcite.rex.RexNode;
import org.apache.calcite.rex.RexUtil;
import org.apache.calcite.util.ImmutableBitSet;
import org.apache.ignite.internal.processors.failure.FailureProcessor;
import org.apache.ignite.internal.processors.query.QueryUtils;
import org.apache.ignite.internal.processors.query.calcite.exec.RowHandler.RowFactory;
import org.apache.ignite.internal.processors.query.calcite.exec.exp.ExpressionFactory;
import org.apache.ignite.internal.processors.query.calcite.exec.exp.RangeIterable;
import org.apache.ignite.internal.processors.query.calcite.exec.exp.agg.AccumulatorWrapper;
import org.apache.ignite.internal.processors.query.calcite.exec.exp.agg.AggregateType;
import org.apache.ignite.internal.processors.query.calcite.exec.rel.AbstractSetOpNode;
import org.apache.ignite.internal.processors.query.calcite.exec.rel.CollectNode;
import org.apache.ignite.internal.processors.query.calcite.exec.rel.CorrelatedNestedLoopJoinNode;
import org.apache.ignite.internal.processors.query.calcite.exec.rel.FilterNode;
import org.apache.ignite.internal.processors.query.calcite.exec.rel.HashAggregateNode;
import org.apache.ignite.internal.processors.query.calcite.exec.rel.HashJoinNode;
import org.apache.ignite.internal.processors.query.calcite.exec.rel.Inbox;
import org.apache.ignite.internal.processors.query.calcite.exec.rel.IndexSpoolNode;
import org.apache.ignite.internal.processors.query.calcite.exec.rel.IntersectNode;
import org.apache.ignite.internal.processors.query.calcite.exec.rel.LimitNode;
import org.apache.ignite.internal.processors.query.calcite.exec.rel.MergeJoinNode;
import org.apache.ignite.internal.processors.query.calcite.exec.rel.MinusNode;
import org.apache.ignite.internal.processors.query.calcite.exec.rel.ModifyNode;
import org.apache.ignite.internal.processors.query.calcite.exec.rel.NestedLoopJoinNode;
import org.apache.ignite.internal.processors.query.calcite.exec.rel.Node;
import org.apache.ignite.internal.processors.query.calcite.exec.rel.Outbox;
import org.apache.ignite.internal.processors.query.calcite.exec.rel.ProjectNode;
import org.apache.ignite.internal.processors.query.calcite.exec.rel.ScanNode;
import org.apache.ignite.internal.processors.query.calcite.exec.rel.ScanStorageNode;
import org.apache.ignite.internal.processors.query.calcite.exec.rel.SortAggregateNode;
import org.apache.ignite.internal.processors.query.calcite.exec.rel.SortNode;
import org.apache.ignite.internal.processors.query.calcite.exec.rel.TableSpoolNode;
import org.apache.ignite.internal.processors.query.calcite.exec.rel.UncollectNode;
import org.apache.ignite.internal.processors.query.calcite.exec.rel.UnionAllNode;
import org.apache.ignite.internal.processors.query.calcite.metadata.AffinityService;
import org.apache.ignite.internal.processors.query.calcite.metadata.ColocationGroup;
import org.apache.ignite.internal.processors.query.calcite.prepare.bounds.SearchBounds;
import org.apache.ignite.internal.processors.query.calcite.rel.IgniteCollect;
import org.apache.ignite.internal.processors.query.calcite.rel.IgniteCorrelatedNestedLoopJoin;
import org.apache.ignite.internal.processors.query.calcite.rel.IgniteExchange;
import org.apache.ignite.internal.processors.query.calcite.rel.IgniteFilter;
import org.apache.ignite.internal.processors.query.calcite.rel.IgniteHashIndexSpool;
import org.apache.ignite.internal.processors.query.calcite.rel.IgniteHashJoin;
import org.apache.ignite.internal.processors.query.calcite.rel.IgniteIndexBound;
import org.apache.ignite.internal.processors.query.calcite.rel.IgniteIndexCount;
import org.apache.ignite.internal.processors.query.calcite.rel.IgniteIndexScan;
import org.apache.ignite.internal.processors.query.calcite.rel.IgniteLimit;
import org.apache.ignite.internal.processors.query.calcite.rel.IgniteMergeJoin;
import org.apache.ignite.internal.processors.query.calcite.rel.IgniteNestedLoopJoin;
import org.apache.ignite.internal.processors.query.calcite.rel.IgniteProject;
import org.apache.ignite.internal.processors.query.calcite.rel.IgniteReceiver;
import org.apache.ignite.internal.processors.query.calcite.rel.IgniteRel;
import org.apache.ignite.internal.processors.query.calcite.rel.IgniteRelVisitor;
import org.apache.ignite.internal.processors.query.calcite.rel.IgniteSender;
import org.apache.ignite.internal.processors.query.calcite.rel.IgniteSort;
import org.apache.ignite.internal.processors.query.calcite.rel.IgniteSortedIndexSpool;
import org.apache.ignite.internal.processors.query.calcite.rel.IgniteTableFunctionScan;
import org.apache.ignite.internal.processors.query.calcite.rel.IgniteTableModify;
import org.apache.ignite.internal.processors.query.calcite.rel.IgniteTableScan;
import org.apache.ignite.internal.processors.query.calcite.rel.IgniteTableSpool;
import org.apache.ignite.internal.processors.query.calcite.rel.IgniteTrimExchange;
import org.apache.ignite.internal.processors.query.calcite.rel.IgniteUncollect;
import org.apache.ignite.internal.processors.query.calcite.rel.IgniteUnionAll;
import org.apache.ignite.internal.processors.query.calcite.rel.IgniteValues;
import org.apache.ignite.internal.processors.query.calcite.rel.agg.IgniteColocatedHashAggregate;
import org.apache.ignite.internal.processors.query.calcite.rel.agg.IgniteColocatedSortAggregate;
import org.apache.ignite.internal.processors.query.calcite.rel.agg.IgniteMapHashAggregate;
import org.apache.ignite.internal.processors.query.calcite.rel.agg.IgniteMapSortAggregate;
import org.apache.ignite.internal.processors.query.calcite.rel.agg.IgniteReduceHashAggregate;
import org.apache.ignite.internal.processors.query.calcite.rel.agg.IgniteReduceSortAggregate;
import org.apache.ignite.internal.processors.query.calcite.rel.set.IgniteSetOp;
import org.apache.ignite.internal.processors.query.calcite.rule.LogicalScanConverterRule;
import org.apache.ignite.internal.processors.query.calcite.schema.CacheTableDescriptor;
import org.apache.ignite.internal.processors.query.calcite.schema.IgniteIndex;
import org.apache.ignite.internal.processors.query.calcite.schema.IgniteTable;
import org.apache.ignite.internal.processors.query.calcite.trait.Destination;
import org.apache.ignite.internal.processors.query.calcite.trait.IgniteDistribution;
import org.apache.ignite.internal.processors.query.calcite.trait.TraitUtils;
import org.apache.ignite.internal.processors.query.calcite.type.IgniteTypeFactory;
import org.apache.ignite.internal.processors.query.calcite.util.Commons;
import org.apache.ignite.internal.processors.query.calcite.util.RexUtils;
import org.apache.ignite.internal.util.typedef.F;

import static org.apache.calcite.rel.RelDistribution.Type.HASH_DISTRIBUTED;
import static org.apache.calcite.sql.SqlKind.IS_DISTINCT_FROM;
import static org.apache.calcite.sql.SqlKind.IS_NOT_DISTINCT_FROM;
import static org.apache.ignite.internal.processors.query.calcite.util.TypeUtils.combinedRowType;

/**
 * Implements a query plan.
 */
@SuppressWarnings("TypeMayBeWeakened")
public class LogicalRelImplementor<Row> implements IgniteRelVisitor<Node<Row>> {
    /** */
    public static final String CNLJ_NOT_SUPPORTED_JOIN_ASSERTION_MSG = "only INNER and LEFT join supported by IgniteCorrelatedNestedLoop";

    /** */
    private final ExecutionContext<Row> ctx;

    /** */
    private final AffinityService affSrvc;

    /** */
    private final ExchangeService exchangeSvc;

    /** */
    private final MailboxRegistry mailboxRegistry;

    /** */
    private final ExpressionFactory<Row> expressionFactory;

    /**
     * @param ctx Root context.
     * @param affSrvc Affinity service.
     * @param mailboxRegistry Mailbox registry.
     * @param exchangeSvc Exchange service.
     * @param failure Failure processor.
     */
    public LogicalRelImplementor(
        ExecutionContext<Row> ctx,
        AffinityService affSrvc,
        MailboxRegistry mailboxRegistry,
        ExchangeService exchangeSvc,
        FailureProcessor failure
    ) {
        this.affSrvc = affSrvc;
        this.mailboxRegistry = mailboxRegistry;
        this.exchangeSvc = exchangeSvc;
        this.ctx = ctx;

        expressionFactory = ctx.expressionFactory();
    }

    /** {@inheritDoc} */
    @Override public Node<Row> visit(IgniteSender rel) {
        IgniteDistribution distribution = rel.distribution();

        Destination<Row> dest = distribution.destination(ctx, affSrvc, ctx.target());

        // Outbox fragment ID is used as exchange ID as well.
        Outbox<Row> outbox =
            new Outbox<>(ctx, rel.getRowType(), exchangeSvc, mailboxRegistry, rel.exchangeId(), rel.targetFragmentId(), dest);

        Node<Row> input = visit(rel.getInput());

        if (distribution.function().affinity()) { // Affinity key can't be null, so filter out null values.
            assert distribution.getKeys().size() == 1 : "Unexpected affinity keys count: " +
                distribution.getKeys().size() + ", must be 1";

            int affKey = distribution.getKeys().get(0);

            RelDataTypeField affFld = rel.getRowType().getFieldList().get(affKey);

            assert affFld != null : "Unexpected affinity key field: " + affKey;

            if (affFld.getType().isNullable()) {
                FilterNode<Row> filter = new FilterNode<>(ctx, rel.getRowType(),
                    r -> ctx.rowHandler().get(affKey, r) != null);

                filter.register(input);

                input = filter;
            }
        }

        outbox.register(input);

        mailboxRegistry.register(outbox);

        return outbox;
    }

    /** {@inheritDoc} */
    @Override public Node<Row> visit(IgniteFilter rel) {
        Predicate<Row> pred = expressionFactory.predicate(rel.getCondition(), rel.getRowType());

        FilterNode<Row> node = new FilterNode<>(ctx, rel.getRowType(), pred);

        Node<Row> input = visit(rel.getInput());

        node.register(input);

        return node;
    }

    /** {@inheritDoc} */
    @Override public Node<Row> visit(IgniteTrimExchange rel) {
        assert TraitUtils.distribution(rel).getType() == HASH_DISTRIBUTED;

        IgniteDistribution distr = rel.distribution();
        Destination<Row> dest = distr.destination(ctx, affSrvc, ctx.group(rel.sourceId()));
        UUID locNodeId = ctx.localNodeId();

        FilterNode<Row> node = new FilterNode<>(ctx, rel.getRowType(), r -> Objects.equals(locNodeId, F.first(dest.targets(r))));

        Node<Row> input = visit(rel.getInput());

        node.register(input);

        return node;
    }

    /** {@inheritDoc} */
    @Override public Node<Row> visit(IgniteProject rel) {
        Function<Row, Row> prj = expressionFactory.project(rel.getProjects(), rel.getInput().getRowType());

        ProjectNode<Row> node = new ProjectNode<>(ctx, rel.getRowType(), prj);

        Node<Row> input = visit(rel.getInput());

        node.register(input);

        return node;
    }

    /** {@inheritDoc} */
    @Override public Node<Row> visit(IgniteNestedLoopJoin rel) {
        RelDataType outType = rel.getRowType();
        RelDataType leftType = rel.getLeft().getRowType();
        RelDataType rightType = rel.getRight().getRowType();
        JoinRelType joinType = rel.getJoinType();

        RelDataType rowType = combinedRowType(ctx.getTypeFactory(), leftType, rightType);

        BiPredicate<Row, Row> cond = expressionFactory.biPredicate(rel.getCondition(), rowType);

        Node<Row> node = NestedLoopJoinNode.create(ctx, outType, leftType, rightType, joinType, cond);

        Node<Row> leftInput = visit(rel.getLeft());
        Node<Row> rightInput = visit(rel.getRight());

        node.register(F.asList(leftInput, rightInput));

        return node;
    }

    /** {@inheritDoc} */
    @Override public Node<Row> visit(IgniteHashJoin rel) {
<<<<<<< HEAD
        Node<Row> node = HashJoinNode.create(ctx, rel.getRowType(), rel.getLeft().getRowType(), rel.getRight().getRowType(),
            rel.getJoinType(), rel.analyzeCondition());
=======
        RelDataType outType = rel.getRowType();
        RelDataType leftType = rel.getLeft().getRowType();
        RelDataType rightType = rel.getRight().getRowType();
        JoinRelType joinType = rel.getJoinType();

        RexNode nonEquiConditionExpression = RexUtil.composeConjunction(Commons.emptyCluster().getRexBuilder(),
            rel.analyzeCondition().nonEquiConditions, true);

        BiPredicate<Row, Row> nonEquiCondition = null;

        if (nonEquiConditionExpression != null) {
            RelDataType rowType = combinedRowType(ctx.getTypeFactory(), leftType, rightType);

            nonEquiCondition = expressionFactory.biPredicate(rel.getCondition(), rowType);
        }

        Node<Row> node = HashJoinNode.create(ctx, outType, leftType, rightType, joinType, rel.analyzeCondition(), nonEquiCondition);
>>>>>>> 719aaee0

        node.register(Arrays.asList(visit(rel.getLeft()), visit(rel.getRight())));

        return node;
    }

    /** {@inheritDoc} */
    @Override public Node<Row> visit(IgniteCorrelatedNestedLoopJoin rel) {
        RelDataType outType = rel.getRowType();
        RelDataType leftType = rel.getLeft().getRowType();
        RelDataType rightType = rel.getRight().getRowType();

        RelDataType rowType = combinedRowType(ctx.getTypeFactory(), leftType, rightType);
        BiPredicate<Row, Row> cond = expressionFactory.biPredicate(rel.getCondition(), rowType);

        assert rel.getJoinType() == JoinRelType.INNER || rel.getJoinType() == JoinRelType.LEFT
            : CNLJ_NOT_SUPPORTED_JOIN_ASSERTION_MSG;

        Node<Row> node = new CorrelatedNestedLoopJoinNode<>(ctx, outType, cond, rel.getVariablesSet(),
            rel.getJoinType());

        Node<Row> leftInput = visit(rel.getLeft());
        Node<Row> rightInput = visit(rel.getRight());

        node.register(F.asList(leftInput, rightInput));

        return node;
    }

    /** {@inheritDoc} */
    @Override public Node<Row> visit(IgniteMergeJoin rel) {
        RelDataType outType = rel.getRowType();
        RelDataType leftType = rel.getLeft().getRowType();
        RelDataType rightType = rel.getRight().getRowType();
        JoinRelType joinType = rel.getJoinType();

        int pairsCnt = rel.analyzeCondition().pairs().size();

        Comparator<Row> comp = expressionFactory.comparator(
            rel.leftCollation().getFieldCollations().subList(0, pairsCnt),
            rel.rightCollation().getFieldCollations().subList(0, pairsCnt),
            rel.getCondition().getKind() == IS_NOT_DISTINCT_FROM || rel.getCondition().getKind() == IS_DISTINCT_FROM
        );

        Node<Row> node = MergeJoinNode.create(ctx, outType, leftType, rightType, joinType, comp, hasExchange(rel));

        Node<Row> leftInput = visit(rel.getLeft());
        Node<Row> rightInput = visit(rel.getRight());

        node.register(F.asList(leftInput, rightInput));

        return node;
    }

    /** */
    private boolean hasExchange(RelNode rel) {
        if (rel instanceof IgniteReceiver)
            return true;

        for (RelNode in : rel.getInputs()) {
            if (hasExchange(in))
                return true;
        }

        return false;
    }

    /** {@inheritDoc} */
    @Override public Node<Row> visit(IgniteIndexScan rel) {
        RexNode condition = rel.condition();
        List<RexNode> projects = rel.projects();

        IgniteTable tbl = rel.getTable().unwrap(IgniteTable.class);
        IgniteTypeFactory typeFactory = ctx.getTypeFactory();

        ImmutableBitSet requiredColumns = rel.requiredColumns();
        List<SearchBounds> searchBounds = rel.searchBounds();

        RelDataType rowType = tbl.getRowType(typeFactory, requiredColumns);

        Predicate<Row> filters = condition == null ? null : expressionFactory.predicate(condition, rowType);
        Function<Row, Row> prj = projects == null ? null : expressionFactory.project(projects, rowType);
        RangeIterable<Row> ranges = searchBounds == null ? null :
            expressionFactory.ranges(searchBounds, rel.collation(), tbl.getRowType(typeFactory));

        ColocationGroup grp = ctx.group(rel.sourceId());

        IgniteIndex idx = tbl.getIndex(rel.indexName());

        if (idx != null && !tbl.isIndexRebuildInProgress()) {
            Iterable<Row> rowsIter = idx.scan(ctx, grp, ranges, requiredColumns);

            return new ScanStorageNode<>(tbl.name() + '.' + idx.name(), ctx, rowType, rowsIter, filters, prj);
        }
        else {
            // Index was invalidated after planning, workaround through table-scan -> sort -> index spool.
            // If there are correlates in filter or project, spool node is required to provide ability to rewind input.
            // Sort node is required if output should be sorted or if spool node required (to provide search by
            // index conditions).
            // Additionally, project node is required in case of spool inserted, since spool requires unmodified
            // original input for filtering by index conditions.
            boolean filterHasCorrelation = condition != null && RexUtils.hasCorrelation(condition);
            boolean projectHasCorrelation = projects != null && RexUtils.hasCorrelation(projects);
            boolean spoolNodeRequired = projectHasCorrelation || filterHasCorrelation;
            boolean projNodeRequired = projects != null && spoolNodeRequired;

            Iterable<Row> rowsIter = tbl.scan(
                ctx,
                grp,
                requiredColumns
            );

            // If there are projects in the scan node - after the scan we already have target row type.
            if (!spoolNodeRequired && projects != null)
                rowType = rel.getRowType();

            Node<Row> node = new ScanStorageNode<>(tbl.name(), ctx, rowType, rowsIter, filterHasCorrelation ? null : filters,
                projNodeRequired ? null : prj);

            RelCollation collation = rel.collation();

            if ((!spoolNodeRequired && projects != null) || requiredColumns != null) {
                collation = collation.apply(LogicalScanConverterRule.createMapping(
                    spoolNodeRequired ? null : projects,
                    requiredColumns,
                    tbl.getRowType(typeFactory).getFieldCount()
                ));
            }

            boolean sortNodeRequired = !collation.getFieldCollations().isEmpty();

            if (sortNodeRequired) {
                SortNode<Row> sortNode = new SortNode<>(ctx, rowType, expressionFactory.comparator(collation));

                sortNode.register(node);

                node = sortNode;
            }

            if (spoolNodeRequired) {
                if (searchBounds != null && requiredColumns != null) {
                    // Remap index find predicate according to rowType of the spool.
                    List<SearchBounds> remappedSearchBounds = new ArrayList<>(requiredColumns.cardinality());

                    for (int i = requiredColumns.nextSetBit(0); i != -1; i = requiredColumns.nextSetBit(i + 1))
                        remappedSearchBounds.add(searchBounds.get(i));

                    // Collation and row type are already remapped taking into account requiredColumns.
                    ranges = expressionFactory.ranges(remappedSearchBounds, collation, rowType);
                }

                IndexSpoolNode<Row> spoolNode = IndexSpoolNode.createTreeSpool(
                    ctx,
                    rowType,
                    collation,
                    expressionFactory.comparator(collation),
                    filterHasCorrelation ? filters : null, // Not correlated filter included into table scan.
                    ranges
                );

                spoolNode.register(node);

                node = spoolNode;
            }

            if (projNodeRequired) {
                ProjectNode<Row> projectNode = new ProjectNode<>(ctx, rel.getRowType(), prj);

                projectNode.register(node);

                node = projectNode;
            }

            return node;
        }
    }

    /** {@inheritDoc} */
    @Override public Node<Row> visit(IgniteIndexCount rel) {
        IgniteTable tbl = rel.getTable().unwrap(IgniteTable.class);
        IgniteIndex idx = tbl.getIndex(rel.indexName());

        if (idx != null && !tbl.isIndexRebuildInProgress()) {
            return new ScanStorageNode<>(tbl.name() + '.' + idx.name() + "_COUNT", ctx, rel.getRowType(),
                idx.count(ctx, ctx.group(rel.sourceId()), rel.notNull()));
        }
        else {
            CollectNode<Row> replacement = CollectNode.createCountCollector(ctx);

            replacement.register(
                new ScanStorageNode<>(
                    tbl.name(),
                    ctx,
                    rel.getTable().getRowType(),
                    tbl.scan(ctx, ctx.group(rel.sourceId()), ImmutableBitSet.of(rel.fieldIndex())),
                    rel.notNull() ? r -> ctx.rowHandler().get(0, r) != null : null,
                    null
                )
            );

            return replacement;
        }
    }

    /** {@inheritDoc} */
    @Override public Node<Row> visit(IgniteIndexBound idxBndRel) {
        IgniteTable tbl = idxBndRel.getTable().unwrap(IgniteTable.class);
        IgniteIndex idx = tbl.getIndex(idxBndRel.indexName());
        IgniteTypeFactory typeFactory = ctx.getTypeFactory();
        ColocationGroup grp = ctx.group(idxBndRel.sourceId());
        ImmutableBitSet requiredColumns = idxBndRel.requiredColumns();
        RelDataType rowType = tbl.getRowType(typeFactory, requiredColumns);

        if (idx != null && !tbl.isIndexRebuildInProgress()) {
            return new ScanStorageNode<>(tbl.name() + '.' + idx.name() + "_BOUND", ctx, rowType,
                idx.firstOrLast(idxBndRel.first(), ctx, grp, requiredColumns));
        }
        else {
            assert requiredColumns.cardinality() == 1;

            Iterable<Row> rowsIter = tbl.scan(ctx, grp, idxBndRel.requiredColumns());

            Node<Row> scanNode = new ScanStorageNode<>(tbl.name(), ctx, rowType, rowsIter,
                r -> ctx.rowHandler().get(0, r) != null, null);

            RelCollation collation = idx.collation().apply(LogicalScanConverterRule.createMapping(
                null,
                requiredColumns,
                tbl.getRowType(typeFactory).getFieldCount()
            ));

            Comparator<Row> cmp = expressionFactory.comparator(collation);

            assert cmp != null;

            SortNode<Row> sortNode = new SortNode<>(
                ctx,
                rowType,
                idxBndRel.first() ? cmp : cmp.reversed(),
                null,
                () -> 1
            );

            sortNode.register(scanNode);

            return sortNode;
        }
    }

    /** {@inheritDoc} */
    @Override public Node<Row> visit(IgniteTableScan rel) {
        RexNode condition = rel.condition();
        List<RexNode> projects = rel.projects();
        ImmutableBitSet requiredColumns = rel.requiredColumns();

        IgniteTable tbl = rel.getTable().unwrap(IgniteTable.class);
        IgniteTypeFactory typeFactory = ctx.getTypeFactory();

        RelDataType rowType = tbl.getRowType(typeFactory, requiredColumns);

        Predicate<Row> filters = condition == null ? null : expressionFactory.predicate(condition, rowType);
        Function<Row, Row> prj = projects == null ? null : expressionFactory.project(projects, rowType);

        ColocationGroup grp = ctx.group(rel.sourceId());

        IgniteIndex idx = tbl.getIndex(QueryUtils.PRIMARY_KEY_INDEX);

        if (idx != null && !tbl.isIndexRebuildInProgress()) {
            Iterable<Row> rowsIter = idx.scan(ctx, grp, null, requiredColumns);

            return new ScanStorageNode<>(tbl.name() + '.' + idx.name(), ctx, rowType, rowsIter, filters, prj);
        }
        else {
            Iterable<Row> rowsIter = tbl.scan(ctx, grp, requiredColumns);

            return new ScanStorageNode<>(tbl.name(), ctx, rowType, rowsIter, filters, prj);
        }
    }

    /** {@inheritDoc} */
    @Override public Node<Row> visit(IgniteValues rel) {
        List<RexLiteral> vals = Commons.flat(Commons.cast(rel.getTuples()));

        RelDataType rowType = rel.getRowType();

        return new ScanNode<>(ctx, rowType, expressionFactory.values(vals, rowType));
    }

    /** {@inheritDoc} */
    @Override public Node<Row> visit(IgniteUnionAll rel) {
        UnionAllNode<Row> node = new UnionAllNode<>(ctx, rel.getRowType());

        List<Node<Row>> inputs = Commons.transform(rel.getInputs(), this::visit);

        node.register(inputs);

        return node;
    }

    /** {@inheritDoc} */
    @Override public Node<Row> visit(IgniteLimit rel) {
        Supplier<Integer> offset = (rel.offset() == null) ? null : expressionFactory.execute(rel.offset());
        Supplier<Integer> fetch = (rel.fetch() == null) ? null : expressionFactory.execute(rel.fetch());

        LimitNode<Row> node = new LimitNode<>(ctx, rel.getRowType(), offset, fetch);

        Node<Row> input = visit(rel.getInput());

        node.register(input);

        return node;
    }

    /** {@inheritDoc} */
    @Override public Node<Row> visit(IgniteSort rel) {
        RelCollation collation = rel.getCollation();

        Supplier<Integer> offset = (rel.offset == null) ? null : expressionFactory.execute(rel.offset);
        Supplier<Integer> fetch = (rel.fetch == null) ? null : expressionFactory.execute(rel.fetch);

        SortNode<Row> node = new SortNode<>(ctx, rel.getRowType(), expressionFactory.comparator(collation), offset,
            fetch);

        Node<Row> input = visit(rel.getInput());

        node.register(input);

        return node;
    }

    /** {@inheritDoc} */
    @Override public Node<Row> visit(IgniteTableSpool rel) {
        TableSpoolNode<Row> node = new TableSpoolNode<>(ctx, rel.getRowType(), rel.readType == Spool.Type.LAZY);

        Node<Row> input = visit(rel.getInput());

        node.register(input);

        return node;
    }

    /** {@inheritDoc} */
    @Override public Node<Row> visit(IgniteSortedIndexSpool rel) {
        RelCollation collation = rel.collation();

        assert rel.searchBounds() != null : rel;

        Predicate<Row> filter = expressionFactory.predicate(rel.condition(), rel.getRowType());
        RangeIterable<Row> ranges = expressionFactory.ranges(rel.searchBounds(), collation, rel.getRowType());

        IndexSpoolNode<Row> node = IndexSpoolNode.createTreeSpool(
            ctx,
            rel.getRowType(),
            collation,
            expressionFactory.comparator(collation),
            filter,
            ranges
        );

        Node<Row> input = visit(rel.getInput());

        node.register(input);

        return node;
    }

    /** {@inheritDoc} */
    @Override public Node<Row> visit(IgniteHashIndexSpool rel) {
        Supplier<Row> searchRow = expressionFactory.rowSource(rel.searchRow());

        Predicate<Row> filter = expressionFactory.predicate(rel.condition(), rel.getRowType());

        IndexSpoolNode<Row> node = IndexSpoolNode.createHashSpool(
            ctx,
            rel.getRowType(),
            ImmutableBitSet.of(rel.keys()),
            filter,
            searchRow,
            rel.allowNulls()
        );

        Node<Row> input = visit(rel.getInput());

        node.register(input);

        return node;
    }

    /** {@inheritDoc} */
    @Override public Node<Row> visit(IgniteSetOp rel) {
        RelDataType rowType = rel.getRowType();

        RowFactory<Row> rowFactory = ctx.rowHandler().factory(ctx.getTypeFactory(), rowType);

        List<Node<Row>> inputs = Commons.transform(rel.getInputs(), this::visit);

        AbstractSetOpNode<Row> node;

        if (rel instanceof Minus)
            node = new MinusNode<>(ctx, rowType, rel.aggregateType(), rel.all(), rowFactory);
        else if (rel instanceof Intersect)
            node = new IntersectNode<>(ctx, rowType, rel.aggregateType(), rel.all(), rowFactory, rel.getInputs().size());
        else
            throw new AssertionError();

        node.register(inputs);

        return node;
    }

    /** {@inheritDoc} */
    @Override public Node<Row> visit(IgniteTableFunctionScan rel) {
        Supplier<Iterable<?>> dataSupplier = expressionFactory.execute(rel.getCall());

        RelDataType rowType = rel.getRowType();

        RowFactory<Row> rowFactory = ctx.rowHandler().factory(ctx.getTypeFactory(), rowType);

        return new ScanNode<>(ctx, rowType, new TableFunctionScan<>(rowType, dataSupplier, rowFactory));
    }

    /** {@inheritDoc} */
    @Override public Node<Row> visit(IgniteTableModify rel) {
        switch (rel.getOperation()) {
            case INSERT:
            case UPDATE:
            case DELETE:
            case MERGE:
                ModifyNode<Row> node = new ModifyNode<>(ctx, rel.getRowType(), rel.getTable().unwrap(CacheTableDescriptor.class),
                    rel.getOperation(), rel.getUpdateColumnList());

                Node<Row> input = visit(rel.getInput());

                node.register(input);

                return node;
            default:
                throw new AssertionError();
        }
    }

    /** {@inheritDoc} */
    @Override public Node<Row> visit(IgniteReceiver rel) {
        Inbox<Row> inbox = (Inbox<Row>)mailboxRegistry.register(
            new Inbox<>(ctx, exchangeSvc, mailboxRegistry, rel.exchangeId(), rel.sourceFragmentId()));

        // here may be an already created (to consume rows from remote nodes) inbox
        // without proper context, we need to init it with a right one.
        inbox.init(ctx, rel.getRowType(), ctx.remotes(rel.exchangeId()), expressionFactory.comparator(rel.collation()));

        return inbox;
    }

    /** {@inheritDoc} */
    @Override public Node<Row> visit(IgniteColocatedHashAggregate rel) {
        AggregateType type = AggregateType.SINGLE;

        RelDataType rowType = rel.getRowType();
        RelDataType inputType = rel.getInput().getRowType();

        Supplier<List<AccumulatorWrapper<Row>>> accFactory = expressionFactory.accumulatorsFactory(
            type, rel.getAggCallList(), inputType);
        RowFactory<Row> rowFactory = ctx.rowHandler().factory(ctx.getTypeFactory(), rowType);

        HashAggregateNode<Row> node = new HashAggregateNode<>(ctx, rowType, type, rel.getGroupSets(), accFactory, rowFactory);

        Node<Row> input = visit(rel.getInput());

        node.register(input);

        return node;
    }

    /** {@inheritDoc} */
    @Override public Node<Row> visit(IgniteMapHashAggregate rel) {
        AggregateType type = AggregateType.MAP;

        RelDataType rowType = rel.getRowType();
        RelDataType inputType = rel.getInput().getRowType();

        Supplier<List<AccumulatorWrapper<Row>>> accFactory = expressionFactory.accumulatorsFactory(
            type, rel.getAggCallList(), inputType);
        RowFactory<Row> rowFactory = ctx.rowHandler().factory(ctx.getTypeFactory(), rowType);

        HashAggregateNode<Row> node = new HashAggregateNode<>(ctx, rowType, type, rel.getGroupSets(), accFactory, rowFactory);

        Node<Row> input = visit(rel.getInput());

        node.register(input);

        return node;
    }

    /** {@inheritDoc} */
    @Override public Node<Row> visit(IgniteReduceHashAggregate rel) {
        AggregateType type = AggregateType.REDUCE;

        RelDataType rowType = rel.getRowType();

        Supplier<List<AccumulatorWrapper<Row>>> accFactory = expressionFactory.accumulatorsFactory(
            type, rel.getAggregateCalls(), null);
        RowFactory<Row> rowFactory = ctx.rowHandler().factory(ctx.getTypeFactory(), rowType);

        HashAggregateNode<Row> node = new HashAggregateNode<>(ctx, rowType, type, rel.getGroupSets(), accFactory, rowFactory);

        Node<Row> input = visit(rel.getInput());

        node.register(input);

        return node;
    }

    /** {@inheritDoc} */
    @Override public Node<Row> visit(IgniteColocatedSortAggregate rel) {
        AggregateType type = AggregateType.SINGLE;

        RelDataType rowType = rel.getRowType();
        RelDataType inputType = rel.getInput().getRowType();

        Supplier<List<AccumulatorWrapper<Row>>> accFactory = expressionFactory.accumulatorsFactory(
            type,
            rel.getAggCallList(),
            inputType
        );

        RowFactory<Row> rowFactory = ctx.rowHandler().factory(ctx.getTypeFactory(), rowType);

        SortAggregateNode<Row> node = new SortAggregateNode<>(
            ctx,
            rowType,
            type,
            rel.getGroupSet(),
            accFactory,
            rowFactory,
            expressionFactory.comparator(rel.collation())
        );

        Node<Row> input = visit(rel.getInput());

        node.register(input);

        return node;
    }

    /** {@inheritDoc} */
    @Override public Node<Row> visit(IgniteMapSortAggregate rel) {
        AggregateType type = AggregateType.MAP;

        RelDataType rowType = rel.getRowType();
        RelDataType inputType = rel.getInput().getRowType();

        Supplier<List<AccumulatorWrapper<Row>>> accFactory = expressionFactory.accumulatorsFactory(
            type,
            rel.getAggCallList(),
            inputType
        );

        RowFactory<Row> rowFactory = ctx.rowHandler().factory(ctx.getTypeFactory(), rowType);

        SortAggregateNode<Row> node = new SortAggregateNode<>(
            ctx,
            rowType,
            type,
            rel.getGroupSet(),
            accFactory,
            rowFactory,
            expressionFactory.comparator(rel.collation())
        );

        Node<Row> input = visit(rel.getInput());

        node.register(input);

        return node;
    }

    /** {@inheritDoc} */
    @Override public Node<Row> visit(IgniteReduceSortAggregate rel) {
        AggregateType type = AggregateType.REDUCE;

        RelDataType rowType = rel.getRowType();

        Supplier<List<AccumulatorWrapper<Row>>> accFactory = expressionFactory.accumulatorsFactory(
            type,
            rel.getAggregateCalls(),
            null
        );

        RowFactory<Row> rowFactory = ctx.rowHandler().factory(ctx.getTypeFactory(), rowType);

        SortAggregateNode<Row> node = new SortAggregateNode<>(
            ctx,
            rowType,
            type,
            rel.getGroupSet(),
            accFactory,
            rowFactory,
            expressionFactory.comparator(rel.collation())
            );

        Node<Row> input = visit(rel.getInput());

        node.register(input);

        return node;
    }

    /** {@inheritDoc} */
    @Override public Node<Row> visit(IgniteCollect rel) {
        RelDataType outType = rel.getRowType();

        CollectNode<Row> node = new CollectNode<>(ctx, outType);

        Node<Row> input = visit(rel.getInput());

        node.register(input);

        return node;
    }

    /** {@inheritDoc} */
    @Override public Node<Row> visit(IgniteUncollect rel) {
        UncollectNode<Row> node = new UncollectNode<>(
            ctx,
            rel.getInput().getRowType(),
            rel.getRowType(),
            rel.withOrdinality
        );

        node.register(visit(rel.getInput()));

        return node;
    }

    /** {@inheritDoc} */
    @Override public Node<Row> visit(IgniteRel rel) {
        return rel.accept(this);
    }

    /** {@inheritDoc} */
    @Override public Node<Row> visit(IgniteExchange rel) {
        throw new AssertionError();
    }

    /** */
    private Node<Row> visit(RelNode rel) {
        return visit((IgniteRel)rel);
    }

    /** */
    public <T extends Node<Row>> T go(IgniteRel rel) {
        return (T)visit(rel);
    }
}<|MERGE_RESOLUTION|>--- conflicted
+++ resolved
@@ -274,10 +274,6 @@
 
     /** {@inheritDoc} */
     @Override public Node<Row> visit(IgniteHashJoin rel) {
-<<<<<<< HEAD
-        Node<Row> node = HashJoinNode.create(ctx, rel.getRowType(), rel.getLeft().getRowType(), rel.getRight().getRowType(),
-            rel.getJoinType(), rel.analyzeCondition());
-=======
         RelDataType outType = rel.getRowType();
         RelDataType leftType = rel.getLeft().getRowType();
         RelDataType rightType = rel.getRight().getRowType();
@@ -295,7 +291,6 @@
         }
 
         Node<Row> node = HashJoinNode.create(ctx, outType, leftType, rightType, joinType, rel.analyzeCondition(), nonEquiCondition);
->>>>>>> 719aaee0
 
         node.register(Arrays.asList(visit(rel.getLeft()), visit(rel.getRight())));
 
