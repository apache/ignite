/*
 * Licensed to the Apache Software Foundation (ASF) under one or more
 * contributor license agreements.  See the NOTICE file distributed with
 * this work for additional information regarding copyright ownership.
 * The ASF licenses this file to You under the Apache License, Version 2.0
 * (the "License"); you may not use this file except in compliance with
 * the License.  You may obtain a copy of the License at
 *
 *      http://www.apache.org/licenses/LICENSE-2.0
 *
 * Unless required by applicable law or agreed to in writing, software
 * distributed under the License is distributed on an "AS IS" BASIS,
 * WITHOUT WARRANTIES OR CONDITIONS OF ANY KIND, either express or implied.
 * See the License for the specific language governing permissions and
 * limitations under the License.
 */

package org.apache.ignite.internal.processors.query.calcite.rule;

import java.util.Set;
import org.apache.calcite.plan.RelOptCluster;
import org.apache.calcite.plan.RelOptPlanner;
import org.apache.calcite.plan.RelOptRule;
import org.apache.calcite.plan.RelTraitSet;
import org.apache.calcite.rel.PhysicalNode;
<<<<<<< HEAD
import org.apache.calcite.rel.RelNode;
=======
>>>>>>> 9e78e1ef
import org.apache.calcite.rel.core.CorrelationId;
import org.apache.calcite.rel.logical.LogicalFilter;
import org.apache.calcite.rel.metadata.RelMetadataQuery;
import org.apache.ignite.internal.processors.query.calcite.rel.IgniteConvention;
import org.apache.ignite.internal.processors.query.calcite.rel.IgniteFilter;
import org.apache.ignite.internal.processors.query.calcite.trait.CorrelationTrait;
<<<<<<< HEAD
import org.apache.ignite.internal.processors.query.calcite.trait.RewindabilityTrait;
=======
>>>>>>> 9e78e1ef
import org.apache.ignite.internal.processors.query.calcite.util.RexUtils;

/**
 *
 */
public class FilterConverterRule extends AbstractIgniteConverterRule<LogicalFilter> {
    /** */
    public static final RelOptRule INSTANCE = new FilterConverterRule();

    /** */
    public FilterConverterRule() {
        super(LogicalFilter.class, "FilterConverterRule");
    }

    /** {@inheritDoc} */
    @Override protected PhysicalNode convert(RelOptPlanner planner, RelMetadataQuery mq, LogicalFilter rel) {
        RelOptCluster cluster = rel.getCluster();
        RelTraitSet traits = rel.getTraitSet().replace(IgniteConvention.INSTANCE);
<<<<<<< HEAD
        RelTraitSet inTraits = rel.getTraitSet().replace(IgniteConvention.INSTANCE);
        RelNode input = rel.getInput();

        Set<CorrelationId> corrIds = RexUtils.extractCorrelationIds(rel.getCondition());

        if (!corrIds.isEmpty()) {
            inTraits = rel.getTraitSet().replace(RewindabilityTrait.REWINDABLE);

            traits = traits.replace(RewindabilityTrait.REWINDABLE).replace(CorrelationTrait.correlations(corrIds));
        }

        input = RelOptRule.convert(input, inTraits);
=======
>>>>>>> 9e78e1ef

        Set<CorrelationId> corrIds = RexUtils.extractCorrelationIds(rel.getCondition());

        if (!corrIds.isEmpty())
            traits = traits.replace(CorrelationTrait.correlations(corrIds));

        return new IgniteFilter(cluster, traits, rel.getInput(), rel.getCondition());
    }
}<|MERGE_RESOLUTION|>--- conflicted
+++ resolved
@@ -23,20 +23,12 @@
 import org.apache.calcite.plan.RelOptRule;
 import org.apache.calcite.plan.RelTraitSet;
 import org.apache.calcite.rel.PhysicalNode;
-<<<<<<< HEAD
-import org.apache.calcite.rel.RelNode;
-=======
->>>>>>> 9e78e1ef
 import org.apache.calcite.rel.core.CorrelationId;
 import org.apache.calcite.rel.logical.LogicalFilter;
 import org.apache.calcite.rel.metadata.RelMetadataQuery;
 import org.apache.ignite.internal.processors.query.calcite.rel.IgniteConvention;
 import org.apache.ignite.internal.processors.query.calcite.rel.IgniteFilter;
 import org.apache.ignite.internal.processors.query.calcite.trait.CorrelationTrait;
-<<<<<<< HEAD
-import org.apache.ignite.internal.processors.query.calcite.trait.RewindabilityTrait;
-=======
->>>>>>> 9e78e1ef
 import org.apache.ignite.internal.processors.query.calcite.util.RexUtils;
 
 /**
@@ -55,21 +47,6 @@
     @Override protected PhysicalNode convert(RelOptPlanner planner, RelMetadataQuery mq, LogicalFilter rel) {
         RelOptCluster cluster = rel.getCluster();
         RelTraitSet traits = rel.getTraitSet().replace(IgniteConvention.INSTANCE);
-<<<<<<< HEAD
-        RelTraitSet inTraits = rel.getTraitSet().replace(IgniteConvention.INSTANCE);
-        RelNode input = rel.getInput();
-
-        Set<CorrelationId> corrIds = RexUtils.extractCorrelationIds(rel.getCondition());
-
-        if (!corrIds.isEmpty()) {
-            inTraits = rel.getTraitSet().replace(RewindabilityTrait.REWINDABLE);
-
-            traits = traits.replace(RewindabilityTrait.REWINDABLE).replace(CorrelationTrait.correlations(corrIds));
-        }
-
-        input = RelOptRule.convert(input, inTraits);
-=======
->>>>>>> 9e78e1ef
 
         Set<CorrelationId> corrIds = RexUtils.extractCorrelationIds(rel.getCondition());
 
