/*
 * Licensed to the Apache Software Foundation (ASF) under one or more
 * contributor license agreements.  See the NOTICE file distributed with
 * this work for additional information regarding copyright ownership.
 * The ASF licenses this file to You under the Apache License, Version 2.0
 * (the "License"); you may not use this file except in compliance with
 * the License.  You may obtain a copy of the License at
 *
 *      http://www.apache.org/licenses/LICENSE-2.0
 *
 * Unless required by applicable law or agreed to in writing, software
 * distributed under the License is distributed on an "AS IS" BASIS,
 * WITHOUT WARRANTIES OR CONDITIONS OF ANY KIND, either express or implied.
 * See the License for the specific language governing permissions and
 * limitations under the License.
 */

package org.apache.ignite.internal.processors.query.calcite.schema;

import java.util.Collections;
import java.util.List;
import java.util.Map;
import java.util.UUID;
import java.util.concurrent.ConcurrentHashMap;
import java.util.function.Function;
import java.util.function.Predicate;
import org.apache.calcite.plan.RelOptCluster;
import org.apache.calcite.plan.RelOptTable;
import org.apache.calcite.rel.type.RelDataType;
import org.apache.calcite.rel.type.RelDataTypeFactory;
import org.apache.calcite.rex.RexNode;
import org.apache.calcite.schema.Statistic;
import org.apache.calcite.schema.impl.AbstractTable;
import org.apache.calcite.util.ImmutableBitSet;
import org.apache.ignite.IgniteCheckedException;
import org.apache.ignite.internal.GridKernalContext;
import org.apache.ignite.internal.processors.query.calcite.exec.ExecutionContext;
import org.apache.ignite.internal.processors.query.calcite.exec.TableScan;
import org.apache.ignite.internal.processors.query.calcite.metadata.ColocationGroup;
import org.apache.ignite.internal.processors.query.calcite.prepare.PlanningContext;
import org.apache.ignite.internal.processors.query.calcite.rel.logical.IgniteLogicalIndexScan;
import org.apache.ignite.internal.processors.query.calcite.rel.logical.IgniteLogicalTableScan;
import org.apache.ignite.internal.processors.query.calcite.trait.IgniteDistribution;
import org.apache.ignite.internal.processors.query.calcite.type.IgniteTypeFactory;
import org.apache.ignite.internal.processors.query.h2.IgniteH2Indexing;
<<<<<<< HEAD
=======
import org.apache.ignite.internal.processors.query.h2.opt.GridH2Table;
>>>>>>> 97033273
import org.apache.ignite.internal.processors.query.stat.ObjectStatisticsImpl;
import org.apache.ignite.internal.processors.query.stat.StatisticsKey;
import org.apache.ignite.internal.util.typedef.internal.U;
import org.jetbrains.annotations.Nullable;

/**
 * Ignite table implementation.
 */
public class IgniteTableImpl extends AbstractTable implements IgniteTable {
    /** */
    private final TableDescriptor desc;

    /** */
    private final GridKernalContext ctx;

    /** */
    private final Map<String, IgniteIndex> indexes = new ConcurrentHashMap<>();
<<<<<<< HEAD
=======

    /** */
    private volatile GridH2Table tbl;
>>>>>>> 97033273

    /**
     * @param ctx Kernal context.
     * @param desc Table descriptor.
     */
    public IgniteTableImpl(GridKernalContext ctx, TableDescriptor desc) {
        this.ctx = ctx;
        this.desc = desc;
    }

    /** {@inheritDoc} */
    @Override public RelDataType getRowType(RelDataTypeFactory typeFactory, ImmutableBitSet requiredColumns) {
        return desc.rowType((IgniteTypeFactory)typeFactory, requiredColumns);
    }

    /** {@inheritDoc} */
    @Override public Statistic getStatistic() {
        IgniteH2Indexing idx = (IgniteH2Indexing)ctx.query().getIndexing();

        final String tblName = desc.typeDescription().tableName();
        final String schemaName = desc.typeDescription().schemaName();

        ObjectStatisticsImpl statistics = (ObjectStatisticsImpl)idx.statsManager().getLocalStatistics(
            new StatisticsKey(schemaName, tblName));
<<<<<<< HEAD

        return new IgniteStatisticsImpl(statistics);
=======

        if (statistics != null)
            return new IgniteStatisticsImpl(statistics);

        if (tbl == null)
            tbl = idx.schemaManager().dataTable(schemaName, tblName);

        return new IgniteStatisticsImpl(tbl);
>>>>>>> 97033273
    }

    /** {@inheritDoc} */
    @Override public TableDescriptor descriptor() {
        return desc;
    }

    /** {@inheritDoc} */
    @Override public IgniteLogicalTableScan toRel(
        RelOptCluster cluster,
        RelOptTable relOptTbl,
        @Nullable List<RexNode> proj,
        @Nullable RexNode cond,
        @Nullable ImmutableBitSet requiredColumns
    ) {
        return IgniteLogicalTableScan.create(cluster, cluster.traitSet(), relOptTbl, proj, cond, requiredColumns);
    }

    /** {@inheritDoc} */
    @Override public IgniteLogicalIndexScan toRel(
        RelOptCluster cluster,
        RelOptTable relOptTbl,
        String idxName,
        @Nullable List<RexNode> proj,
        @Nullable RexNode cond,
        @Nullable ImmutableBitSet requiredColumns
    ) {
        return IgniteLogicalIndexScan.create(cluster, cluster.traitSet(), relOptTbl, idxName, proj, cond, requiredColumns);
    }

    /** {@inheritDoc} */
    @Override public <Row> Iterable<Row> scan(
        ExecutionContext<Row> execCtx,
        ColocationGroup group,
        Predicate<Row> filter,
        Function<Row, Row> rowTransformer,
        @Nullable ImmutableBitSet usedColumns) {
        UUID localNodeId = execCtx.planningContext().localNodeId();
        if (group.nodeIds().contains(localNodeId))
            return new TableScan<>(execCtx, desc, group.partitions(localNodeId), filter, rowTransformer, usedColumns);

        return Collections.emptyList();
    }

    /** {@inheritDoc} */
    @Override public IgniteDistribution distribution() {
        return desc.distribution();
    }

    /** {@inheritDoc} */
    @Override public ColocationGroup colocationGroup(PlanningContext ctx) {
        return desc.colocationGroup(ctx);
    }

    /** {@inheritDoc} */
    @Override public Map<String, IgniteIndex> indexes() {
        return Collections.unmodifiableMap(indexes);
    }

    /** {@inheritDoc} */
    @Override public void addIndex(IgniteIndex idxTbl) {
        indexes.put(idxTbl.name(), idxTbl);
    }

    /** {@inheritDoc} */
    @Override public IgniteIndex getIndex(String idxName) {
        return indexes.get(idxName);
    }

    /** {@inheritDoc} */
    @Override public void removeIndex(String idxName) {
        indexes.remove(idxName);
    }

    /** {@inheritDoc} */
    @Override public <C> C unwrap(Class<C> aCls) {
        if (aCls.isInstance(desc))
            return aCls.cast(desc);

        return super.unwrap(aCls);
    }

    /**
     * Start cache context for lazy caches.
     */
    public void ensureCacheStarted() {
        if (desc.cacheContext() == null) {
            try {
                ctx.cache().dynamicStartCache(null, desc.cacheInfo().config().getName(), null,
                    false, true, true).get();
            }
            catch (IgniteCheckedException ex) {
                throw U.convertException(ex);
            }
        }
    }
}<|MERGE_RESOLUTION|>--- conflicted
+++ resolved
@@ -43,10 +43,7 @@
 import org.apache.ignite.internal.processors.query.calcite.trait.IgniteDistribution;
 import org.apache.ignite.internal.processors.query.calcite.type.IgniteTypeFactory;
 import org.apache.ignite.internal.processors.query.h2.IgniteH2Indexing;
-<<<<<<< HEAD
-=======
 import org.apache.ignite.internal.processors.query.h2.opt.GridH2Table;
->>>>>>> 97033273
 import org.apache.ignite.internal.processors.query.stat.ObjectStatisticsImpl;
 import org.apache.ignite.internal.processors.query.stat.StatisticsKey;
 import org.apache.ignite.internal.util.typedef.internal.U;
@@ -64,12 +61,9 @@
 
     /** */
     private final Map<String, IgniteIndex> indexes = new ConcurrentHashMap<>();
-<<<<<<< HEAD
-=======
 
     /** */
     private volatile GridH2Table tbl;
->>>>>>> 97033273
 
     /**
      * @param ctx Kernal context.
@@ -94,10 +88,6 @@
 
         ObjectStatisticsImpl statistics = (ObjectStatisticsImpl)idx.statsManager().getLocalStatistics(
             new StatisticsKey(schemaName, tblName));
-<<<<<<< HEAD
-
-        return new IgniteStatisticsImpl(statistics);
-=======
 
         if (statistics != null)
             return new IgniteStatisticsImpl(statistics);
@@ -106,7 +96,6 @@
             tbl = idx.schemaManager().dataTable(schemaName, tblName);
 
         return new IgniteStatisticsImpl(tbl);
->>>>>>> 97033273
     }
 
     /** {@inheritDoc} */
