/*
 * Licensed to the Apache Software Foundation (ASF) under one or more
 * contributor license agreements.  See the NOTICE file distributed with
 * this work for additional information regarding copyright ownership.
 * The ASF licenses this file to You under the Apache License, Version 2.0
 * (the "License"); you may not use this file except in compliance with
 * the License.  You may obtain a copy of the License at
 *
 *      http://www.apache.org/licenses/LICENSE-2.0
 *
 * Unless required by applicable law or agreed to in writing, software
 * distributed under the License is distributed on an "AS IS" BASIS,
 * WITHOUT WARRANTIES OR CONDITIONS OF ANY KIND, either express or implied.
 * See the License for the specific language governing permissions and
 * limitations under the License.
 */

package org.apache.ignite.internal.processors.query.calcite.exec;

import java.lang.reflect.Type;
import java.util.ArrayList;
import java.util.Arrays;
import java.util.Collection;
import java.util.Comparator;
import java.util.HashSet;
import java.util.List;
import java.util.Map;
import java.util.Objects;
import java.util.Set;
import java.util.UUID;
import java.util.concurrent.ConcurrentHashMap;
import java.util.concurrent.atomic.AtomicBoolean;
import java.util.function.Consumer;
import java.util.function.Function;
import org.apache.calcite.DataContext;
import org.apache.calcite.linq4j.QueryProvider;
import org.apache.calcite.schema.SchemaPlus;
import org.apache.ignite.IgniteException;
import org.apache.ignite.IgniteLogger;
import org.apache.ignite.internal.processors.affinity.AffinityTopologyVersion;
import org.apache.ignite.internal.processors.cache.CacheObject;
import org.apache.ignite.internal.processors.cache.GridCacheContext;
import org.apache.ignite.internal.processors.cache.KeyCacheObject;
import org.apache.ignite.internal.processors.cache.persistence.CacheDataRow;
import org.apache.ignite.internal.processors.cache.persistence.CacheDataRowAdapter;
import org.apache.ignite.internal.processors.cache.transactions.IgniteTxEntry;
import org.apache.ignite.internal.processors.cache.transactions.TransactionChanges;
import org.apache.ignite.internal.processors.query.calcite.exec.exp.ExpressionFactory;
import org.apache.ignite.internal.processors.query.calcite.exec.exp.ExpressionFactoryImpl;
import org.apache.ignite.internal.processors.query.calcite.exec.exp.ReflectiveCallNotNullImplementor;
import org.apache.ignite.internal.processors.query.calcite.exec.tracker.ExecutionNodeMemoryTracker;
import org.apache.ignite.internal.processors.query.calcite.exec.tracker.IoTracker;
import org.apache.ignite.internal.processors.query.calcite.exec.tracker.MemoryTracker;
import org.apache.ignite.internal.processors.query.calcite.exec.tracker.RowTracker;
import org.apache.ignite.internal.processors.query.calcite.message.QueryTxEntry;
import org.apache.ignite.internal.processors.query.calcite.metadata.ColocationGroup;
import org.apache.ignite.internal.processors.query.calcite.metadata.FragmentDescription;
import org.apache.ignite.internal.processors.query.calcite.prepare.AbstractQueryContext;
import org.apache.ignite.internal.processors.query.calcite.prepare.BaseDataContext;
import org.apache.ignite.internal.processors.query.calcite.prepare.BaseQueryContext;
import org.apache.ignite.internal.processors.query.calcite.type.IgniteTypeFactory;
import org.apache.ignite.internal.processors.query.calcite.util.Commons;
import org.apache.ignite.internal.processors.query.calcite.util.TypeUtils;
import org.apache.ignite.internal.processors.resource.GridResourceProcessor;
import org.apache.ignite.internal.util.lang.RunnableX;
import org.apache.ignite.internal.util.typedef.F;
import org.apache.ignite.internal.util.typedef.internal.CU;
import org.apache.ignite.internal.util.typedef.internal.U;
import org.apache.ignite.session.SessionContext;
import org.apache.ignite.session.SessionContextProvider;
import org.jetbrains.annotations.NotNull;
import org.jetbrains.annotations.Nullable;

import static org.apache.ignite.internal.processors.query.calcite.util.Commons.checkRange;

/**
 * Runtime context allowing access to the tables in a database.
 */
public class ExecutionContext<Row> extends AbstractQueryContext implements DataContext {
    /** Placeholder for values, which expressions is not specified. */
    private static final Object UNSPECIFIED_VALUE = new Object();

    /** Placeholder for NULL values in search bounds. */
    private static final Object NULL_BOUND = new Object();

    /** Emtpy session context. */
    private static final SessionContext EMPTY_SESSION_CONTEXT = (attrName) -> null;

    /** */
    private final UUID qryId;

    /** */
    private final UUID locNodeId;

    /** */
    private final UUID originatingNodeId;

    /** */
    private final AffinityTopologyVersion topVer;

    /** */
    private final FragmentDescription fragmentDesc;

    /** */
    private final Map<String, Object> params;

    /** */
    private final QueryTaskExecutor executor;

    /** */
    private final RowHandler<Row> handler;

    /** */
    private final ExpressionFactory<Row> expressionFactory;

    /** */
    private final AtomicBoolean cancelFlag = new AtomicBoolean();

    /** */
    private final BaseDataContext baseDataContext;

    /** */
    private final MemoryTracker qryMemoryTracker;

    /** */
    private final IoTracker ioTracker;

    /** */
    private final long timeout;

    /** */
    private final Collection<QueryTxEntry> qryTxEntries;

    /** */
    private final long startTs;

    /** Map associates UDF name to instance of class that contains this UDF. */
    private final Map<String, Object> udfObjs = new ConcurrentHashMap<>();

    /** Session context provider injected into UDF targets. */
    private final SessionContextProvider sesCtxProv = new SessionContextProviderImpl();

    /** */
    private final InjectResourcesService injectSvc;

    /** Map associates UDF name to instance of class that contains this UDF. */
    private final Map<String, Object> udfInstances = new ConcurrentHashMap<>();

    /** Session context provider injected into UDF targets. */
    private final SessionContextProvider sesCtxProv = new SessionContextProviderImpl();

    /** */
    private Object[] correlations = new Object[16];

    /**
     * @param qctx Parent base query context.
     * @param qryId Query ID.
     * @param fragmentDesc Partitions information.
     * @param params Parameters.
     */
    @SuppressWarnings("AssignmentOrReturnOfFieldWithMutableType")
    public ExecutionContext(
        BaseQueryContext qctx,
        QueryTaskExecutor executor,
        InjectResourcesService injectSvc,
        UUID qryId,
        UUID locNodeId,
        UUID originatingNodeId,
        AffinityTopologyVersion topVer,
        FragmentDescription fragmentDesc,
        RowHandler<Row> handler,
        MemoryTracker qryMemoryTracker,
        IoTracker ioTracker,
        long timeout,
        Map<String, Object> params,
        @Nullable Collection<QueryTxEntry> qryTxEntries
    ) {
        super(qctx);

        this.executor = executor;
        this.injectSvc = injectSvc;
        this.qryId = qryId;
        this.locNodeId = locNodeId;
        this.originatingNodeId = originatingNodeId;
        this.topVer = topVer;
        this.fragmentDesc = fragmentDesc;
        this.handler = handler;
        this.qryMemoryTracker = qryMemoryTracker;
        this.ioTracker = ioTracker;
        this.params = params;
        this.timeout = timeout;
        this.qryTxEntries = qryTxEntries;

        startTs = U.currentTimeMillis();

        baseDataContext = new BaseDataContext(qctx.typeFactory());

        expressionFactory = new ExpressionFactoryImpl<>(
            this,
            qctx.typeFactory(),
            qctx.config().getParserConfig().conformance(),
            qctx.rexBuilder()
        );
    }

    /**
     * @return Query ID.
     */
    public UUID queryId() {
        return qryId;
    }

    /**
     * @return Fragment ID.
     */
    public long fragmentId() {
        return fragmentDesc.fragmentId();
    }

    /**
     * @return Target mapping.
     */
    public ColocationGroup target() {
        return fragmentDesc.target();
    }

    /** */
    public List<UUID> remotes(long exchangeId) {
        return fragmentDesc.remotes().get(exchangeId);
    }

    /** */
    public ColocationGroup group(long sourceId) {
        return fragmentDesc.mapping().findGroup(sourceId);
    }

    /**
     * @return Keep binary flag.
     */
    public boolean keepBinary() {
        return true; // TODO
    }

    /**
     * @return Handler to access row fields.
     */
    public RowHandler<Row> rowHandler() {
        return handler;
    }

    /**
     * @return Expression factory.
     */
    public ExpressionFactory<Row> expressionFactory() {
        return expressionFactory;
    }

    /**
     * @return Local node ID.
     */
    public UUID localNodeId() {
        return locNodeId;
    }

    /**
     * @return Originating node ID (the node, who started the execution).
     */
    public UUID originatingNodeId() {
        return originatingNodeId;
    }

    /**
     * @return Topology version.
     */
    public AffinityTopologyVersion topologyVersion() {
        return topVer;
    }

    /** */
    public IgniteLogger logger() {
        return unwrap(BaseQueryContext.class).logger();
    }

    /** {@inheritDoc} */
    @Override public SchemaPlus getRootSchema() {
        return baseDataContext.getRootSchema();
    }

    /** {@inheritDoc} */
    @Override public IgniteTypeFactory getTypeFactory() {
        return baseDataContext.getTypeFactory();
    }

    /** {@inheritDoc} */
    @Override public QueryProvider getQueryProvider() {
        return baseDataContext.getQueryProvider();
    }

    /** {@inheritDoc} */
    @Override public Object get(String name) {
        if (Variable.CANCEL_FLAG.camelName.equals(name))
            return cancelFlag;
        if (name.startsWith("?"))
            return TypeUtils.toInternal(this, params.get(name));

        return baseDataContext.get(name);
    }

    /** */
    public Object getParameter(String name, Type storageType) {
        assert name.startsWith("?") : name;

        return TypeUtils.toInternal(this, params.get(name), storageType);
    }

    /**
     * Gets correlated value.
     *
     * @param id Correlation ID.
     * @return Correlated value.
     */
    public @NotNull Object getCorrelated(int id) {
        checkRange(correlations, id);

        return correlations[id];
    }

    /**
     * Sets correlated value.
     *
     * @param id Correlation ID.
     * @param value Correlated value.
     */
    public void setCorrelated(@NotNull Object value, int id) {
        correlations = Commons.ensureCapacity(correlations, id + 1);

        correlations[id] = value;
    }

    /**
     * @return Transaction write map.
     */
    public Collection<QueryTxEntry> getQryTxEntries() {
        return qryTxEntries;
    }

    /** */
    public static Collection<QueryTxEntry> transactionChanges(
        Collection<IgniteTxEntry> writeEntries
    ) {
        if (F.isEmpty(writeEntries))
            return null;

        Collection<QueryTxEntry> res = new ArrayList<>();

        for (IgniteTxEntry e : writeEntries) {
            CacheObject val = e.value();

            if (!F.isEmpty(e.entryProcessors()))
                val = e.applyEntryProcessors(val);

            res.add(new QueryTxEntry(e.cacheId(), e.key(), val, e.explicitVersion()));
        }

        return res;
    }

    /**
     * @param cacheId Cache id.
     * @param parts Partitions set.
     * @param mapper Mapper to specific data type.
     * @param cmp Comparator to sort new and updated entries.
     * @return First, set of object changed in transaction, second, list of transaction data in required format.
     * @param <R> Required type.
     * @see GridCacheContext#transactionChanges(Integer)
     */
    public <R> TransactionChanges<R> transactionChanges(
        int cacheId,
        int[] parts,
        Function<CacheDataRow, R> mapper,
        @Nullable Comparator<R> cmp
    ) {
        if (F.isEmpty(qryTxEntries))
            return TransactionChanges.empty();

        // Expecting parts are sorted or almost sorted and amount of transaction entries are relatively small.
        if (parts != null && !F.isSorted(parts))
            Arrays.sort(parts);

        Set<KeyCacheObject> changedKeys = new HashSet<>(qryTxEntries.size());
        List<R> newAndUpdatedRows = new ArrayList<>(qryTxEntries.size());

        for (QueryTxEntry e : qryTxEntries) {
            int part = e.key().partition();

            assert part != -1;

            if (e.cacheId() != cacheId)
                continue;

            if (parts != null && Arrays.binarySearch(parts, part) < 0)
                continue;

            changedKeys.add(e.key());

            CacheObject val = e.value();

            if (val != null) { // Mix only updated or inserted entries. In case val == null entry removed.
                newAndUpdatedRows.add(mapper.apply(new CacheDataRowAdapter(
                    e.key(),
                    val,
                    e.version(),
                    CU.EXPIRE_TIME_ETERNAL // Expire time calculated on commit, can use eternal here.
                )));
            }
        }

        if (cmp != null)
            newAndUpdatedRows.sort(cmp);

        return new TransactionChanges<>(changedKeys, newAndUpdatedRows);
    }

    /**
     * Executes a query task.
     *
     * @param task Query task.
     */
    public void execute(RunnableX task, Consumer<Throwable> onError) {
        if (isCancelled())
            return;

        executor.execute(qryId, fragmentId(), () -> {
            try {
                if (!isCancelled())
                    task.run();
            }
            catch (Throwable e) {
                onError.accept(e);

                throw new IgniteException("Unexpected exception", e);
            }
        });
    }

    /**
     * Sets cancel flag, returns {@code true} if flag was changed by this call.
     *
     * @return {@code True} if flag was changed by this call.
     */
    public boolean cancel() {
        return !cancelFlag.get() && cancelFlag.compareAndSet(false, true);
    }

    /** */
    public boolean isCancelled() {
        return cancelFlag.get();
    }

    /** */
    public boolean isTimedOut() {
        return timeout > 0 && U.currentTimeMillis() - startTs >= timeout;
    }

    /** */
    public Object unspecifiedValue() {
        return UNSPECIFIED_VALUE;
    }

    /** */
    public Object nullBound() {
        return NULL_BOUND;
    }

    /** */
    public <R> RowTracker<R> createNodeMemoryTracker(long rowOverhead) {
        return ExecutionNodeMemoryTracker.create(qryMemoryTracker, rowOverhead);
    }

    /** */
    public IoTracker ioTracker() {
        return ioTracker;
    }

    /**
<<<<<<< HEAD
     * Return an object contained a user defined function. If not exist yet, then instantiate the object and inject resources into it.
     * Used by {@link ReflectiveCallNotNullImplementor} while it is preparing user function call.
=======
     * Return an instance of class that contained a user defined function. If not exist yet, then instantiate the object
     * and inject resources into it. Used by {@link ReflectiveCallNotNullImplementor} while it is preparing user function call.
>>>>>>> 1bcd39bc
     *
     * @param udfClsName Classname of the class contained UDF.
     * @return Object with injected resources.
     */
<<<<<<< HEAD
    public Object udfObject(String udfClsName) {
        return udfObjs.computeIfAbsent(udfClsName, ignore -> {
=======
    public Object udfInstance(String udfClsName) {
        return udfInstances.computeIfAbsent(udfClsName, ignore -> {
>>>>>>> 1bcd39bc
            try {
                Class<?> funcCls = getClass().getClassLoader().loadClass(udfClsName);

                Object target = funcCls.getConstructor().newInstance();

<<<<<<< HEAD
                unwrap(GridResourceProcessor.class).injectToUdf(target, sesCtxProv);
=======
                injectSvc.injectToUdf(target, sesCtxProv);
>>>>>>> 1bcd39bc

                return target;
            }
            catch (Exception e) {
                throw new IgniteException("Failed to instantiate an object for UDF. " +
                    "Class " + udfClsName + " must have public zero-args constructor.", e);
            }
        });
    }

    /** {@inheritDoc} */
    @Override public boolean equals(Object o) {
        if (this == o)
            return true;
        if (o == null || getClass() != o.getClass())
            return false;

        ExecutionContext<?> ctx = (ExecutionContext<?>)o;

        return qryId.equals(ctx.qryId) && fragmentDesc.fragmentId() == ctx.fragmentDesc.fragmentId();
    }

    /** {@inheritDoc} */
    @Override public int hashCode() {
        return Objects.hash(qryId, fragmentDesc.fragmentId());
    }

    /** */
    private class SessionContextProviderImpl implements SessionContextProvider {
        /** {@inheritDoc} */
        @Override public @Nullable SessionContext getSessionContext() {
            SessionContext ctx = unwrap(SessionContext.class);

            return ctx == null ? EMPTY_SESSION_CONTEXT : ctx;
        }
    }
}<|MERGE_RESOLUTION|>--- conflicted
+++ resolved
@@ -61,7 +61,6 @@
 import org.apache.ignite.internal.processors.query.calcite.type.IgniteTypeFactory;
 import org.apache.ignite.internal.processors.query.calcite.util.Commons;
 import org.apache.ignite.internal.processors.query.calcite.util.TypeUtils;
-import org.apache.ignite.internal.processors.resource.GridResourceProcessor;
 import org.apache.ignite.internal.util.lang.RunnableX;
 import org.apache.ignite.internal.util.typedef.F;
 import org.apache.ignite.internal.util.typedef.internal.CU;
@@ -133,12 +132,6 @@
 
     /** */
     private final long startTs;
-
-    /** Map associates UDF name to instance of class that contains this UDF. */
-    private final Map<String, Object> udfObjs = new ConcurrentHashMap<>();
-
-    /** Session context provider injected into UDF targets. */
-    private final SessionContextProvider sesCtxProv = new SessionContextProviderImpl();
 
     /** */
     private final InjectResourcesService injectSvc;
@@ -483,34 +476,20 @@
     }
 
     /**
-<<<<<<< HEAD
-     * Return an object contained a user defined function. If not exist yet, then instantiate the object and inject resources into it.
-     * Used by {@link ReflectiveCallNotNullImplementor} while it is preparing user function call.
-=======
      * Return an instance of class that contained a user defined function. If not exist yet, then instantiate the object
      * and inject resources into it. Used by {@link ReflectiveCallNotNullImplementor} while it is preparing user function call.
->>>>>>> 1bcd39bc
      *
      * @param udfClsName Classname of the class contained UDF.
      * @return Object with injected resources.
      */
-<<<<<<< HEAD
-    public Object udfObject(String udfClsName) {
-        return udfObjs.computeIfAbsent(udfClsName, ignore -> {
-=======
     public Object udfInstance(String udfClsName) {
         return udfInstances.computeIfAbsent(udfClsName, ignore -> {
->>>>>>> 1bcd39bc
             try {
                 Class<?> funcCls = getClass().getClassLoader().loadClass(udfClsName);
 
                 Object target = funcCls.getConstructor().newInstance();
 
-<<<<<<< HEAD
-                unwrap(GridResourceProcessor.class).injectToUdf(target, sesCtxProv);
-=======
                 injectSvc.injectToUdf(target, sesCtxProv);
->>>>>>> 1bcd39bc
 
                 return target;
             }
