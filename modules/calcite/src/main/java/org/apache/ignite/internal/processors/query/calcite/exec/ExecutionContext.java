--- conflicted
+++ resolved
@@ -31,10 +31,6 @@
 import org.apache.ignite.internal.processors.query.calcite.prepare.FragmentDescription;
 import org.apache.ignite.internal.processors.query.calcite.prepare.PlanningContext;
 import org.apache.ignite.internal.processors.query.calcite.type.IgniteTypeFactory;
-import org.apache.ignite.internal.processors.query.calcite.util.Commons;
-import org.jetbrains.annotations.NotNull;
-
-import static org.apache.ignite.internal.processors.query.calcite.util.Commons.checkRange;
 
 /**
  * Runtime context allowing access to the tables in a database.
@@ -61,15 +57,6 @@
     /** */
     private final ExpressionFactory<Row> expressionFactory;
 
-<<<<<<< HEAD
-    /** */
-    private Object[] correlations = new Object[16];
-
-    /** */
-    private volatile boolean cancelled;
-
-=======
->>>>>>> 209956ba
     /**
      * @param ctx Parent context.
      * @param qryId Query ID.
@@ -119,8 +106,8 @@
     /**
      * @return Interested partitions.
      */
-    public int[] localPartitions() {
-        return fragmentDesc.localPartitions();
+    public int[] partitions() {
+        return fragmentDesc.partitions();
     }
 
     /** */
@@ -201,41 +188,6 @@
     }
 
     /**
-<<<<<<< HEAD
-     * Gets correlated value.
-     *
-     * @param id Correlation ID.
-     * @return Correlated value.
-     */
-    public @NotNull Object getCorrelated(int id) {
-        checkRange(correlations, id);
-
-        return correlations[id];
-    }
-
-    /**
-     * Sets correlated value.
-     *
-     * @param id Correlation ID.
-     * @param value Correlated value.
-     */
-    public void setCorrelated(@NotNull Object value, int id) {
-        correlations = Commons.ensureCapacity(correlations, id + 1);
-
-        correlations[id] = value;
-    }
-
-    /**
-     * Sets cancelled flag.
-     */
-    public void markCancelled() {
-        if (!cancelled)
-            cancelled = true;
-    }
-
-    /**
-=======
->>>>>>> 209956ba
      * Executes a query task.
      *
      * @param task Query task.
