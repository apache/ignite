--- conflicted
+++ resolved
@@ -35,19 +35,11 @@
 import org.apache.calcite.rel.metadata.RelMetadataProvider;
 import org.apache.calcite.rel.metadata.RelMetadataQuery;
 import org.apache.calcite.rel.type.RelDataType;
-<<<<<<< HEAD
-import org.apache.calcite.rex.RexBuilder;
-=======
->>>>>>> 97033273
 import org.apache.calcite.rex.RexCall;
 import org.apache.calcite.rex.RexLiteral;
 import org.apache.calcite.rex.RexLocalRef;
 import org.apache.calcite.rex.RexNode;
 import org.apache.calcite.rex.RexSlot;
-<<<<<<< HEAD
-import org.apache.calcite.rex.RexUtil;
-=======
->>>>>>> 97033273
 import org.apache.calcite.schema.Statistic;
 import org.apache.calcite.sql.SqlKind;
 import org.apache.calcite.sql.SqlOperator;
@@ -58,10 +50,6 @@
 import org.apache.calcite.util.TimeString;
 import org.apache.calcite.util.TimestampString;
 import org.apache.ignite.internal.processors.query.QueryUtils;
-<<<<<<< HEAD
-import org.apache.ignite.internal.processors.query.calcite.rel.AbstractIndexScan;
-=======
->>>>>>> 97033273
 import org.apache.ignite.internal.processors.query.calcite.rel.IgniteExchange;
 import org.apache.ignite.internal.processors.query.calcite.rel.IgniteHashIndexSpool;
 import org.apache.ignite.internal.processors.query.calcite.rel.IgniteSortedIndexSpool;
@@ -73,17 +61,12 @@
 import org.apache.ignite.internal.processors.query.calcite.util.Commons;
 import org.apache.ignite.internal.processors.query.calcite.util.RexUtils;
 import org.apache.ignite.internal.processors.query.stat.ColumnStatistics;
-<<<<<<< HEAD
-import org.apache.ignite.internal.util.typedef.F;
-=======
->>>>>>> 97033273
 import org.h2.value.Value;
 
 /** */
 public class IgniteMdSelectivity extends RelMdSelectivity {
     /** Default selectivity for is null conditions. */
     private static final double IS_NULL_SELECTIVITY = 0.1;
-<<<<<<< HEAD
 
     /** Default selectivity for is not null confitions. */
     private static final double NOT_NULL_SELECTIVITY = 0.9;
@@ -108,35 +91,6 @@
             BuiltInMethod.SELECTIVITY.method, new IgniteMdSelectivity());
 
     /** */
-    public Double getSelectivity(AbstractIndexScan rel, RelMetadataQuery mq, RexNode predicate) {
-        if (predicate != null)
-            return getSelectivity((ProjectableFilterableTableScan)rel, mq, predicate);
-=======
->>>>>>> 97033273
-
-    /** Default selectivity for is not null confitions. */
-    private static final double NOT_NULL_SELECTIVITY = 0.9;
-
-    /** Default selectivity for equals conditions. */
-    private static final double EQUALS_SELECTIVITY = 0.15;
-
-    /** Default selectivity for comparison conitions. */
-    private static final double COMPARISON_SELECTIVITY = 0.5;
-
-    /** Default selectivity for other conditions. */
-    private static final double OTHER_SELECTIVITY = 0.25;
-
-    /**
-     * Math context to use in estimations calculations.
-     */
-    private final MathContext MATH_CONTEXT = MathContext.DECIMAL64;
-
-    /** */
-    public static final RelMetadataProvider SOURCE =
-        ReflectiveRelMetadataProvider.reflectiveSource(
-            BuiltInMethod.SELECTIVITY.method, new IgniteMdSelectivity());
-
-    /** */
     public Double getSelectivity(ProjectableFilterableTableScan rel, RelMetadataQuery mq, RexNode predicate) {
         IgniteTable tbl = rel.getTable().unwrap(IgniteTable.class);
 
@@ -148,17 +102,9 @@
         if (condition == null)
             return getTablePredicateBasedSelectivity(rel, tbl, mq, predicate);
 
-<<<<<<< HEAD
-        RexBuilder rexBuilder = RexUtils.builder(rel);
-        RexNode union = RelMdUtil.unionPreds(rexBuilder, RelMdUtil.minusPreds(rexBuilder, predicate, condition),
-            condition);
-
-        return getTablePredicateBasedSelectivity(rel, tbl, mq, union);
-=======
         RexNode diff = RelMdUtil.minusPreds(RexUtils.builder(rel), predicate, condition);
 
         return getTablePredicateBasedSelectivity(rel, tbl, mq, diff);
->>>>>>> 97033273
     }
 
     /** */
@@ -317,17 +263,6 @@
             RexLocalRef op = getOperand(pred, RexLocalRef.class);
 
             if (predKind == SqlKind.OR) {
-<<<<<<< HEAD
-                double orSelTotal = 0;
-
-                for (RexNode orPred : RelOptUtil.disjunctions(pred)) {
-                    orSelTotal += getTablePredicateBasedSelectivity(rel, tbl, mq, orPred);
-
-                    if (orSelTotal > 1)
-                        return 1;
-                }
-                sel *= orSelTotal;
-=======
                 double orSelTotal = 1;
 
                 for (RexNode orPred : RelOptUtil.disjunctions(pred))
@@ -335,7 +270,6 @@
 
 
                 sel *= 1 - orSelTotal;
->>>>>>> 97033273
             }
             else if (predKind == SqlKind.NOT) {
                 if (op == null)
@@ -566,10 +500,6 @@
         if (QueryUtils.KEY_FIELD_NAME.equals(colName))
             colName = tbl.descriptor().typeDescription().keyFieldName();
 
-<<<<<<< HEAD
-
-=======
->>>>>>> 97033273
         Statistic stat = tbl.getStatistic();
 
         if (stat == null)
@@ -590,11 +520,7 @@
             RexLiteral literal = getOperand(pred, RexLiteral.class);
 
             if (literal == null)
-<<<<<<< HEAD
-                return 1.;//guessSelectivity(pred);
-=======
                 return 1.;
->>>>>>> 97033273
 
             BigDecimal val = toComparableValue(literal);
 
