/*
 * Licensed to the Apache Software Foundation (ASF) under one or more
 * contributor license agreements.  See the NOTICE file distributed with
 * this work for additional information regarding copyright ownership.
 * The ASF licenses this file to You under the Apache License, Version 2.0
 * (the "License"); you may not use this file except in compliance with
 * the License.  You may obtain a copy of the License at
 *
 *      http://www.apache.org/licenses/LICENSE-2.0
 *
 * Unless required by applicable law or agreed to in writing, software
 * distributed under the License is distributed on an "AS IS" BASIS,
 * WITHOUT WARRANTIES OR CONDITIONS OF ANY KIND, either express or implied.
 * See the License for the specific language governing permissions and
 * limitations under the License.
 */

package org.apache.ignite.internal.processors.query.calcite.util;

import java.io.Reader;
import java.io.StringReader;
import java.util.ArrayList;
import java.util.Arrays;
import java.util.Collection;
import java.util.Collections;
import java.util.HashMap;
import java.util.HashSet;
import java.util.List;
import java.util.Map;
import java.util.Objects;
import java.util.Set;
import java.util.UUID;
import java.util.function.Function;
import java.util.function.Predicate;
import java.util.stream.Collectors;

import org.apache.calcite.config.CalciteSystemProperty;
import org.apache.calcite.linq4j.Ord;
import org.apache.calcite.plan.Context;
import org.apache.calcite.plan.Contexts;
import org.apache.calcite.plan.RelOptCluster;
import org.apache.calcite.rel.RelNode;
import org.apache.calcite.sql.SqlNodeList;
import org.apache.calcite.sql.parser.SqlParseException;
import org.apache.calcite.sql.parser.SqlParser;
import org.apache.calcite.util.ImmutableBitSet;
import org.apache.calcite.util.ImmutableIntList;
import org.apache.calcite.util.SourceStringReader;
import org.apache.calcite.util.Util;
import org.apache.calcite.util.mapping.Mapping;
import org.apache.calcite.util.mapping.MappingType;
import org.apache.calcite.util.mapping.Mappings;
import org.apache.ignite.IgniteException;
import org.apache.ignite.IgniteLogger;
import org.apache.ignite.internal.GridComponent;
import org.apache.ignite.internal.GridKernalContext;
import org.apache.ignite.internal.processors.affinity.AffinityTopologyVersion;
import org.apache.ignite.internal.processors.cache.query.IgniteQueryErrorCode;
import org.apache.ignite.internal.processors.query.IgniteSQLException;
import org.apache.ignite.internal.processors.query.QueryContext;
import org.apache.ignite.internal.processors.query.calcite.exec.RowHandler;
import org.apache.ignite.internal.processors.query.calcite.exec.exp.ExpressionFactoryImpl;
import org.apache.ignite.internal.processors.query.calcite.prepare.BaseQueryContext;
import org.apache.ignite.internal.processors.query.calcite.prepare.MappingQueryContext;
import org.apache.ignite.internal.processors.query.calcite.prepare.PlanningContext;
import org.apache.ignite.internal.processors.query.calcite.type.IgniteTypeFactory;
import org.apache.ignite.internal.util.typedef.F;
import org.apache.ignite.internal.util.typedef.internal.A;
import org.apache.ignite.internal.util.typedef.internal.U;
import org.codehaus.commons.compiler.CompilerFactoryFactory;
import org.codehaus.commons.compiler.IClassBodyEvaluator;
import org.codehaus.commons.compiler.ICompilerFactory;
import org.jetbrains.annotations.NotNull;
import org.jetbrains.annotations.Nullable;

/**
 * Utility methods.
 */
public final class Commons {
    /** */
    private Commons() {
        // No-op.
    }

    /**
     * Converts a QueryContext into a planner context.
     * @param ctx QueryContext.
     * @return Planner context.
     */
    public static Context convert(QueryContext ctx) {
        return ctx == null ? Contexts.empty() : Contexts.of(ctx.unwrap(Object[].class));
    }

    /**
     * Gets appropriate field from two rows by offset.
     * @param hnd RowHandler impl.
     * @param offset Current offset.
     * @param row1 row1.
     * @param row2 row2.
     * @return Returns field by offset.
     */
    public static <Row> Object getFieldFromBiRows(RowHandler<Row> hnd, int offset, Row row1, Row row2) {
        return offset < hnd.columnCount(row1) ? hnd.get(offset, row1) :
            hnd.get(offset - hnd.columnCount(row1), row2);
    }

    /**
     * Combines two lists.
     */
    public static <T> List<T> combine(List<T> left, List<T> right) {
        Set<T> set = new HashSet<>(left.size() + right.size());

        set.addAll(left);
        set.addAll(right);

        return new ArrayList<>(set);
    }

    /**
     * Intersects two lists.
     */
    public static <T> List<T> intersect(List<T> left, List<T> right) {
        if (F.isEmpty(left) || F.isEmpty(right))
            return Collections.emptyList();

        return left.size() > right.size()
            ? intersect(new HashSet<>(right), left)
            : intersect(new HashSet<>(left), right);
    }

    /**
     * Intersects a set and a list.
     *
     * @return A List of unique entries that presented in both the given set and the given list.
     */
    public static <T> List<T> intersect(Set<T> set, List<T> list) {
        if (F.isEmpty(set) || F.isEmpty(list))
            return Collections.emptyList();

        return list.stream()
            .filter(set::contains)
            .collect(Collectors.toList());
    }

    /**
     * Returns a given list as a typed list.
     */
    @SuppressWarnings({"unchecked", "rawtypes"})
    public static <T> List<T> cast(List<?> src) {
        return (List)src;
    }

    /**
     * Transforms a given list using map function.
     */
    public static <T, R> List<R> transform(@NotNull List<T> src, @NotNull Function<T, R> mapFun) {
        if (F.isEmpty(src))
            return Collections.emptyList();

        List<R> list = new ArrayList<>(src.size());

        for (T t : src)
            list.add(mapFun.apply(t));

        return list;
    }

    /**
     * Extracts type factory.
     */
    public static IgniteTypeFactory typeFactory(RelNode rel) {
        return typeFactory(rel.getCluster());
    }

    /**
     * Extracts type factory.
     */
    public static IgniteTypeFactory typeFactory(RelOptCluster cluster) {
        return (IgniteTypeFactory)cluster.getTypeFactory();
    }

    /**
     * @return Query context.
     */
    public static BaseQueryContext queryContext(RelNode rel) {
        return queryContext(rel.getCluster());
    }

    /**
     * @return Query context.
     */
    public static BaseQueryContext queryContext(RelOptCluster cluster) {
        return Objects.requireNonNull(cluster.getPlanner().getContext().unwrap(BaseQueryContext.class));
    }

    /**
     * @return PlanningContext context.
     */
    public static PlanningContext planContext(RelOptCluster relOptCluster) {
        return relOptCluster.getPlanner().getContext().unwrap(PlanningContext.class);
    }

    /**
     * @return PlanningContext context.
     */
    public static PlanningContext planContext(RelNode rel) {
        return planContext(rel.getCluster());
    }

    /**
     * Parses a SQL statement.
     *
     * @param qry Query string.
     * @param parserCfg Parser config.
     * @return Parsed query.
     */
    public static SqlNodeList parse(String qry, SqlParser.Config parserCfg) {
        try {
            return parse(new SourceStringReader(qry), parserCfg);
        }
        catch (SqlParseException e) {
            throw new IgniteSQLException("Failed to parse query. " + e.getMessage(), IgniteQueryErrorCode.PARSING, e);
        }
    }

    /**
     * Parses a SQL statement.
     *
     * @param reader Source string reader.
     * @param parserCfg Parser config.
     * @return Parsed query.
     * @throws org.apache.calcite.sql.parser.SqlParseException on parse error.
     */
    public static SqlNodeList parse(Reader reader, SqlParser.Config parserCfg) throws SqlParseException {
        SqlParser parser = SqlParser.create(reader, parserCfg);

        return parser.parseStmtList();
    }

    /**
     * @param params Parameters.
     * @return Parameters map.
     */
    public static Map<String, Object> parametersMap(@Nullable Object[] params) {
        HashMap<String, Object> res = new HashMap<>();

        return params != null ? populateParameters(res, params) : res;
    }

    /**
     * Populates a provided map with given parameters.
     *
     * @param dst Map to populate.
     * @param params Parameters.
     * @return Parameters map.
     */
    public static Map<String, Object> populateParameters(@NotNull Map<String, Object> dst, @Nullable Object[] params) {
        if (!F.isEmpty(params)) {
            for (int i = 0; i < params.length; i++) {
                dst.put("?" + i, params[i]);
            }
        }
        return dst;
    }

    /**
     * Lookups a specific component in registered components list.
     *
     * @param ctx Kernal context.
     * @param componentType Component type.
     * @return Component instance or {@code null} if not found.
     */
    public static <T extends GridComponent> T lookupComponent(GridKernalContext ctx, Class<T> componentType) {
        return ctx.components().stream()
            .filter(componentType::isInstance)
            .map(componentType::cast)
            .findFirst().orElse(null);
    }

    /**
     * @param o Object to close.
     */
    public static void close(Object o) throws Exception {
        if (o instanceof AutoCloseable)
            ((AutoCloseable)o).close();
    }

    /**
     * @param o Object to close.
     */
    public static void close(Object o, IgniteLogger log) {
        if (o instanceof AutoCloseable)
            U.close((AutoCloseable)o, log);
    }

    /**
     * @param o Object to close.
     */
    public static void closeQuiet(Object o) {
        if (o instanceof AutoCloseable)
            U.closeQuiet((AutoCloseable)o);
    }

    /** */
    public static <T> List<T> flat(List<List<? extends T>> src) {
        return src.stream().flatMap(List::stream).collect(Collectors.toList());
    }

    /** */
    public static int max(ImmutableIntList list) {
        if (list.isEmpty())
            throw new UnsupportedOperationException();

        int res = list.getInt(0);

        for (int i = 1; i < list.size(); i++)
            res = Math.max(res, list.getInt(i));

        return res;
    }

    /** */
    public static int min(ImmutableIntList list) {
        if (list.isEmpty())
            throw new UnsupportedOperationException();

        int res = list.getInt(0);

        for (int i = 1; i < list.size(); i++)
            res = Math.min(res, list.getInt(i));

        return res;
    }

    /** */
    public static <T> T compile(Class<T> interfaceType, String body) {
        final boolean debug = CalciteSystemProperty.DEBUG.value();

        if (debug)
            Util.debugCode(System.out, body);

        try {
            final ICompilerFactory compilerFactory;

            try {
                compilerFactory = CompilerFactoryFactory.getDefaultCompilerFactory();
            }
            catch (Exception e) {
                throw new IllegalStateException(
                    "Unable to instantiate java compiler", e);
            }

            IClassBodyEvaluator cbe = compilerFactory.newClassBodyEvaluator();

            cbe.setImplementedInterfaces(new Class[]{ interfaceType });
            cbe.setParentClassLoader(ExpressionFactoryImpl.class.getClassLoader());

            if (debug)
                // Add line numbers to the generated janino class
                cbe.setDebuggingInformation(true, true, true);

            return (T)cbe.createInstance(new StringReader(body));
        }
        catch (Exception e) {
            throw new IgniteException(e);
        }
    }

    /** */
    public static void checkRange(@NotNull Object[] array, int idx) {
        if (idx < 0 || idx >= array.length)
            throw new ArrayIndexOutOfBoundsException(idx);
    }

    /** */
    public static <T> T[] ensureCapacity(T[] array, int required) {
        A.ensure(required >= 0, "capacity must not be negative");

        return array.length <= required ? Arrays.copyOf(array, U.nextPowerOf2(required)) : array;
    }

    /** */
    public static <T> Predicate<T> negate(Predicate<T> p) {
        return p.negate();
    }

    /** */
    public static Mappings.TargetMapping mapping(ImmutableBitSet bitSet, int sourceSize) {
        Mapping mapping = Mappings.create(MappingType.PARTIAL_FUNCTION, sourceSize, bitSet.cardinality());
        for (Ord<Integer> ord : Ord.zip(bitSet))
            mapping.set(ord.e, ord.i);
        return mapping;
    }

    /** */
    public static Mappings.TargetMapping inverseMapping(ImmutableBitSet bitSet, int sourceSize) {
        Mapping mapping = Mappings.create(MappingType.INVERSE_FUNCTION, sourceSize, bitSet.cardinality());
        for (Ord<Integer> ord : Ord.zip(bitSet))
            mapping.set(ord.e, ord.i);
        return mapping;
    }

    /**
     * Checks if there is a such permutation of all {@code elems} that is prefix of
     * provided {@code seq}.
     *
     * @param seq Sequence.
     * @param elems Elems.
     * @return {@code true} if there is a permutation of all {@code elems} that is prefix of {@code seq}.
     */
    public static <T> boolean isPrefix(List<T> seq, Collection<T> elems) {
        Set<T> elems0 = new HashSet<>(elems);

        if (seq.size() < elems0.size())
            return false;

        for (T e : seq) {
            if (!elems0.remove(e))
                return false;

            if (elems0.isEmpty())
                break;
        }

        return true;
    }

    /**
     * Returns the longest possible prefix of {@code seq} that could be form from provided {@code elems}.
     *
     * @param seq Sequence.
     * @param elems Elems.
     * @return The longest possible prefix of {@code seq}.
     */
    public static <T> List<T> maxPrefix(List<T> seq, Collection<T> elems) {
        List<T> res = new ArrayList<>();

        Set<T> elems0 = new HashSet<>(elems);

        for (T e : seq) {
            if (!elems0.remove(e))
                break;

            res.add(e);
        }

        return res;
    }

    /** */
    public static RelOptCluster emptyCluster() {
        return BaseQueryContext.CLUSTER;
    }

    /** */
    public static IgniteTypeFactory typeFactory() {
        return BaseQueryContext.TYPE_FACTORY;
    }

    /** */
    public static MappingQueryContext mapContext(UUID locNodeId, AffinityTopologyVersion topVer) {
        return mapContext(locNodeId, topVer, false);
    }

    /** */
    public static MappingQueryContext mapContext(UUID locNodeId, AffinityTopologyVersion topVer, boolean isLocal) {
        return new MappingQueryContext(locNodeId, topVer, isLocal);
    }

    /**
<<<<<<< HEAD
     * @return Dot-separated, name with preceding domain/schema. If there is no domain/schema name, first values are
     * {@code null}.
=======
     * @return Dot-separated, name with preceding domain/schema.
>>>>>>> 147acda5
     */
    public static List<String> qualifiedName(String name) {
        return name.indexOf('.') > 0
            ? Arrays.stream(name.split("\\.")).collect(Collectors.toList())
            : Collections.singletonList(name);
    }
}<|MERGE_RESOLUTION|>--- conflicted
+++ resolved
@@ -468,12 +468,7 @@
     }
 
     /**
-<<<<<<< HEAD
-     * @return Dot-separated, name with preceding domain/schema. If there is no domain/schema name, first values are
-     * {@code null}.
-=======
      * @return Dot-separated, name with preceding domain/schema.
->>>>>>> 147acda5
      */
     public static List<String> qualifiedName(String name) {
         return name.indexOf('.') > 0
