--- conflicted
+++ resolved
@@ -108,15 +108,10 @@
     /**
      * @return Actual indixes list and prune-table-scan flag if any index is forced to use.
      */
-<<<<<<< HEAD
-    private IgniteBiTuple<List<IgniteLogicalIndexScan>, Boolean> processHints(TableScan scan,
-        List<IgniteLogicalIndexScan> indexes) {
-=======
     private IgniteBiTuple<List<IgniteLogicalIndexScan>, Boolean> processHints(
         TableScan scan,
         List<IgniteLogicalIndexScan> indexes
     ) {
->>>>>>> 354e9491
         assert !F.isEmpty(indexes);
 
         Set<String> tblIdxNames = indexes.stream().map(AbstractIndexScan::indexName).collect(Collectors.toSet());
