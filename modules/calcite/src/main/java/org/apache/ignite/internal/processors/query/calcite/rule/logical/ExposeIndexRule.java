/*
 * Licensed to the Apache Software Foundation (ASF) under one or more
 * contributor license agreements.  See the NOTICE file distributed with
 * this work for additional information regarding copyright ownership.
 * The ASF licenses this file to You under the Apache License, Version 2.0
 * (the "License"); you may not use this file except in compliance with
 * the License.  You may obtain a copy of the License at
 *
 *      http://www.apache.org/licenses/LICENSE-2.0
 *
 * Unless required by applicable law or agreed to in writing, software
 * distributed under the License is distributed on an "AS IS" BASIS,
 * WITHOUT WARRANTIES OR CONDITIONS OF ANY KIND, either express or implied.
 * See the License for the specific language governing permissions and
 * limitations under the License.
 */

package org.apache.ignite.internal.processors.query.calcite.rule.logical;

import java.util.HashMap;
import java.util.HashSet;
import java.util.List;
import java.util.Map;
import java.util.Set;
import java.util.stream.Collectors;
import javax.annotation.Nullable;
import org.apache.calcite.plan.RelOptCluster;
import org.apache.calcite.plan.RelOptPlanner;
import org.apache.calcite.plan.RelOptRule;
import org.apache.calcite.plan.RelOptRuleCall;
import org.apache.calcite.plan.RelOptTable;
import org.apache.calcite.plan.RelRule;
import org.apache.calcite.rel.RelNode;
import org.apache.calcite.rel.core.TableScan;
import org.apache.calcite.rel.hint.RelHint;
import org.apache.calcite.rex.RexNode;
import org.apache.calcite.util.ImmutableBitSet;
import org.apache.ignite.internal.processors.query.calcite.hint.Hint;
import org.apache.ignite.internal.processors.query.calcite.hint.HintDefinition;
import org.apache.ignite.internal.processors.query.calcite.hint.HintOptions;
import org.apache.ignite.internal.processors.query.calcite.rel.AbstractIndexScan;
import org.apache.ignite.internal.processors.query.calcite.rel.logical.IgniteLogicalIndexScan;
import org.apache.ignite.internal.processors.query.calcite.rel.logical.IgniteLogicalTableScan;
import org.apache.ignite.internal.processors.query.calcite.schema.IgniteTable;
import org.apache.ignite.internal.processors.query.calcite.util.Commons;
import org.apache.ignite.internal.util.typedef.F;
import org.immutables.value.Value;

import static org.apache.calcite.util.Util.last;

/**
 *
 */
@Value.Enclosing
public class ExposeIndexRule extends RelRule<ExposeIndexRule.Config> {
    /** */
    public static final RelOptRule INSTANCE = Config.DEFAULT.toRule();

    /**
     * Constructor
     *
     * @param config Expose index rule config.
     */
    public ExposeIndexRule(Config config) {
        super(config);
    }

    /** */
    private static boolean preMatch(IgniteLogicalTableScan scan) {
        return !scan.getTable().unwrap(IgniteTable.class).indexes().isEmpty(); // has indexes to expose
    }

    /** {@inheritDoc} */
    @Override public void onMatch(RelOptRuleCall call) {
        IgniteLogicalTableScan scan = call.rel(0);
        RelOptCluster cluster = scan.getCluster();

        RelOptTable optTable = scan.getTable();
        IgniteTable igniteTable = optTable.unwrap(IgniteTable.class);
        List<RexNode> proj = scan.projects();
        RexNode condition = scan.condition();
        ImmutableBitSet requiredCols = scan.requiredColumns();

        if (igniteTable.isIndexRebuildInProgress())
            return;

        List<IgniteLogicalIndexScan> indexes = igniteTable.indexes().values().stream()
            .map(idx -> idx.toRel(cluster, optTable, proj, condition, requiredCols))
            .collect(Collectors.toList());

        assert !indexes.isEmpty();

<<<<<<< HEAD
        processHints(cluster.getPlanner(), scan, indexes);
=======
        indexes = processHints(scan, indexes);
>>>>>>> 147acda5

        if (indexes.isEmpty())
            return;

        Map<RelNode, RelNode> equivMap = new HashMap<>(indexes.size());
        for (int i = 1; i < indexes.size(); i++)
            equivMap.put(indexes.get(i), scan);

        call.transformTo(F.first(indexes), equivMap);
    }

    /** */
<<<<<<< HEAD
    private void processHints(RelOptPlanner planner, IgniteLogicalTableScan scan, List<IgniteLogicalIndexScan> indexes) {
        List<RelHint> hints = Hint.hints(scan, HintDefinition.NO_INDEX, HintDefinition.USE_INDEX);

        if (hints.isEmpty())
            return;

        boolean disabled = !last(hints).hintName.equals(HintDefinition.USE_INDEX.name());

        HintOptions opts = Hint.options(hints, disabled ? HintDefinition.NO_INDEX : HintDefinition.USE_INDEX, true);

        if (opts == null)
            return;

        if (disabled)
            removeIndexes(scan, indexes, opts);
        else if (indexes.size() > 1) {
            keepIndex(scan, indexes, opts);

            if (indexes.size() == 1)
                planner.prune(scan);
        }
    }

    /** */
    private void keepIndex(TableScan scan, List<? extends AbstractIndexScan> indexes, HintOptions opts) {
        assert !opts.empty();

        if (!opts.plain().isEmpty()) {
            for (String hintIdxname : opts.plain()) {
                // If all indexes don't match, skip hint param.
                if (indexes.stream().filter(idx -> !idx.indexName().equals(hintIdxname)).count() == indexes.size())
                    continue;

                // Retain only the suggested index.
                indexes.removeIf(idx -> !idx.indexName().equals(hintIdxname));

                assert indexes.size() == 1;

                return;
            }
        }

        List<String> qtname = scan.getTable().getQualifiedName();

        opts.kv().forEach((hintTblName, hintIdxNames) -> {
            List<String> qHintTblName = Commons.qualifiedName(hintTblName);

            for (String idxToKeep : hintIdxNames) {
                if (indexes.stream().filter(idx -> !idx.indexName().equals(idxToKeep)).count() != indexes.size()
                    && qHintTblName.size() == 1 && last(qHintTblName).equals(last(qtname))
                    || F.eq(qHintTblName, qtname)) {
                    indexes.removeIf(idx -> !idxToKeep.equals(idx.indexName()));

                    return;
                }
            }
        });
    }

    /** */
    private void removeIndexes(TableScan scan, List<? extends AbstractIndexScan> indexes, HintOptions opts) {
        if (opts.empty()) {
            indexes.clear();

            return;
        }

        if (!opts.plain().isEmpty()) {
            indexes.removeIf(idx -> opts.plain().contains(idx.indexName()));

            return;
        }

        List<String> qtname = scan.getTable().getQualifiedName();

        opts.kv().forEach((hintTblName, hintIdxNames) -> {
            List<String> qHintTblName = Commons.qualifiedName(hintTblName);

            indexes.removeIf(idx -> hintIdxNames.contains(idx.indexName())
                && (last(qHintTblName).equals(last(qtname)) && qHintTblName.size() == 1) || F.eq(qHintTblName, qtname));
        });
=======
    private List<IgniteLogicalIndexScan> processHints(TableScan scan, List<IgniteLogicalIndexScan> indexes) {
        assert !F.isEmpty(indexes);

        List<String> qTblName = scan.getTable().getQualifiedName();
        Set<String> tblIdxNames = indexes.stream().map(AbstractIndexScan::indexName).collect(Collectors.toSet());
        Set<String> idxToSkip = new HashSet<>();

        for (RelHint hint : Hint.hints(scan, HintDefinition.NO_INDEX)) {
            if (idxToSkip.size() == indexes.size()) {
                Commons.planContext(scan).skippedHint(scan, hint, null, null,
                    "Any index of table '" + last(qTblName) + "' has already been skipped by the hints before.");

                continue;
            }

            HintOptions opts = Hint.options(hint);

            assert !opts.empty();

            if (!opts.plain().isEmpty()) {
                storeIdxNamesToSkip(scan, hint, tblIdxNames, idxToSkip, null, opts.plain());

                assert opts.kv().isEmpty();

                continue;
            }

            opts.kv().forEach((hintTblName, hintIdxNames) -> {
                List<String> hintTblQName = Commons.qualifiedName(hintTblName);

                if (checkTblName(qTblName, hintTblQName))
                    storeIdxNamesToSkip(scan, hint, tblIdxNames, idxToSkip, hintTblName, hintIdxNames);
                else {
                    Commons.planContext(scan).skippedHint(scan, hint, hintTblName, null,
                        "Incorrect table name: '" + hintTblName + "'.");
                }
            });
        }

        return indexes.stream().filter(idx -> !idxToSkip.contains(idx.indexName())).collect(Collectors.toList());
    }

    /** */
    private void storeIdxNamesToSkip(TableScan scan, RelHint hint, Set<String> tblIdxNames, Set<String> idxToSkip,
        @Nullable String hintTableName, List<String> hintIdxNames) {
        for (String hintIdxName : hintIdxNames) {
            if (!tblIdxNames.contains(hintIdxName)) {
                Commons.planContext(scan).skippedHint(scan, hint, hintTableName, hintIdxName, "Table '" +
                    last(scan.getTable().getQualifiedName()) + "' has no index '" + hintIdxName + "'.");

                continue;
            }

            idxToSkip.add(hintIdxName);
        }
    }

    /** */
    private static boolean checkTblName(List<String> tblQName, List<String> hintTblQName) {
        assert !hintTblQName.isEmpty();

        return hintTblQName.size() == 1 && last(tblQName).equals(hintTblQName.get(0)) || F.eq(tblQName, hintTblQName);
>>>>>>> 147acda5
    }

    /** */
    @SuppressWarnings("ClassNameSameAsAncestorName")
    @Value.Immutable
    public interface Config extends RelRule.Config {
        /** */
        Config DEFAULT = ImmutableExposeIndexRule.Config.of()
            .withOperandSupplier(b ->
                b.operand(IgniteLogicalTableScan.class)
                    .predicate(ExposeIndexRule::preMatch)
                    .anyInputs());

        /** {@inheritDoc} */
        @Override default ExposeIndexRule toRule() {
            return new ExposeIndexRule(this);
        }
    }
}<|MERGE_RESOLUTION|>--- conflicted
+++ resolved
@@ -25,7 +25,6 @@
 import java.util.stream.Collectors;
 import javax.annotation.Nullable;
 import org.apache.calcite.plan.RelOptCluster;
-import org.apache.calcite.plan.RelOptPlanner;
 import org.apache.calcite.plan.RelOptRule;
 import org.apache.calcite.plan.RelOptRuleCall;
 import org.apache.calcite.plan.RelOptTable;
@@ -90,11 +89,7 @@
 
         assert !indexes.isEmpty();
 
-<<<<<<< HEAD
-        processHints(cluster.getPlanner(), scan, indexes);
-=======
         indexes = processHints(scan, indexes);
->>>>>>> 147acda5
 
         if (indexes.isEmpty())
             return;
@@ -107,89 +102,6 @@
     }
 
     /** */
-<<<<<<< HEAD
-    private void processHints(RelOptPlanner planner, IgniteLogicalTableScan scan, List<IgniteLogicalIndexScan> indexes) {
-        List<RelHint> hints = Hint.hints(scan, HintDefinition.NO_INDEX, HintDefinition.USE_INDEX);
-
-        if (hints.isEmpty())
-            return;
-
-        boolean disabled = !last(hints).hintName.equals(HintDefinition.USE_INDEX.name());
-
-        HintOptions opts = Hint.options(hints, disabled ? HintDefinition.NO_INDEX : HintDefinition.USE_INDEX, true);
-
-        if (opts == null)
-            return;
-
-        if (disabled)
-            removeIndexes(scan, indexes, opts);
-        else if (indexes.size() > 1) {
-            keepIndex(scan, indexes, opts);
-
-            if (indexes.size() == 1)
-                planner.prune(scan);
-        }
-    }
-
-    /** */
-    private void keepIndex(TableScan scan, List<? extends AbstractIndexScan> indexes, HintOptions opts) {
-        assert !opts.empty();
-
-        if (!opts.plain().isEmpty()) {
-            for (String hintIdxname : opts.plain()) {
-                // If all indexes don't match, skip hint param.
-                if (indexes.stream().filter(idx -> !idx.indexName().equals(hintIdxname)).count() == indexes.size())
-                    continue;
-
-                // Retain only the suggested index.
-                indexes.removeIf(idx -> !idx.indexName().equals(hintIdxname));
-
-                assert indexes.size() == 1;
-
-                return;
-            }
-        }
-
-        List<String> qtname = scan.getTable().getQualifiedName();
-
-        opts.kv().forEach((hintTblName, hintIdxNames) -> {
-            List<String> qHintTblName = Commons.qualifiedName(hintTblName);
-
-            for (String idxToKeep : hintIdxNames) {
-                if (indexes.stream().filter(idx -> !idx.indexName().equals(idxToKeep)).count() != indexes.size()
-                    && qHintTblName.size() == 1 && last(qHintTblName).equals(last(qtname))
-                    || F.eq(qHintTblName, qtname)) {
-                    indexes.removeIf(idx -> !idxToKeep.equals(idx.indexName()));
-
-                    return;
-                }
-            }
-        });
-    }
-
-    /** */
-    private void removeIndexes(TableScan scan, List<? extends AbstractIndexScan> indexes, HintOptions opts) {
-        if (opts.empty()) {
-            indexes.clear();
-
-            return;
-        }
-
-        if (!opts.plain().isEmpty()) {
-            indexes.removeIf(idx -> opts.plain().contains(idx.indexName()));
-
-            return;
-        }
-
-        List<String> qtname = scan.getTable().getQualifiedName();
-
-        opts.kv().forEach((hintTblName, hintIdxNames) -> {
-            List<String> qHintTblName = Commons.qualifiedName(hintTblName);
-
-            indexes.removeIf(idx -> hintIdxNames.contains(idx.indexName())
-                && (last(qHintTblName).equals(last(qtname)) && qHintTblName.size() == 1) || F.eq(qHintTblName, qtname));
-        });
-=======
     private List<IgniteLogicalIndexScan> processHints(TableScan scan, List<IgniteLogicalIndexScan> indexes) {
         assert !F.isEmpty(indexes);
 
@@ -252,7 +164,6 @@
         assert !hintTblQName.isEmpty();
 
         return hintTblQName.size() == 1 && last(tblQName).equals(hintTblQName.get(0)) || F.eq(tblQName, hintTblQName);
->>>>>>> 147acda5
     }
 
     /** */
