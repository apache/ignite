/*
 * Licensed to the Apache Software Foundation (ASF) under one or more
 * contributor license agreements.  See the NOTICE file distributed with
 * this work for additional information regarding copyright ownership.
 * The ASF licenses this file to You under the Apache License, Version 2.0
 * (the "License"); you may not use this file except in compliance with
 * the License.  You may obtain a copy of the License at
 *
 *      http://www.apache.org/licenses/LICENSE-2.0
 *
 * Unless required by applicable law or agreed to in writing, software
 * distributed under the License is distributed on an "AS IS" BASIS,
 * WITHOUT WARRANTIES OR CONDITIONS OF ANY KIND, either express or implied.
 * See the License for the specific language governing permissions and
 * limitations under the License.
 */

package org.apache.ignite.internal.processors.query.calcite.exec.exp;

import com.google.common.collect.ImmutableList;
import com.google.common.primitives.Primitives;
import java.lang.reflect.Modifier;
import java.util.Comparator;
import java.util.Iterator;
import java.util.List;
import java.util.Map;
import java.util.NoSuchElementException;
import java.util.function.Function;
import java.util.function.Predicate;
import java.util.function.Supplier;
import org.apache.calcite.adapter.enumerable.JavaRowFormat;
import org.apache.calcite.adapter.enumerable.PhysTypeImpl;
import org.apache.calcite.adapter.enumerable.RexToLixTranslator;
import org.apache.calcite.linq4j.tree.BlockBuilder;
import org.apache.calcite.linq4j.tree.Expressions;
import org.apache.calcite.linq4j.tree.MethodDeclaration;
import org.apache.calcite.linq4j.tree.ParameterExpression;
import org.apache.calcite.rel.RelCollation;
import org.apache.calcite.rel.core.AggregateCall;
import org.apache.calcite.rel.type.RelDataType;
import org.apache.calcite.rel.type.RelDataTypeFactory;
import org.apache.calcite.rex.RexBuilder;
import org.apache.calcite.rex.RexLiteral;
import org.apache.calcite.rex.RexNode;
import org.apache.calcite.rex.RexProgram;
import org.apache.calcite.rex.RexProgramBuilder;
import org.apache.calcite.sql.validate.SqlConformance;
import org.apache.calcite.util.Pair;
import org.apache.ignite.internal.processors.query.calcite.exec.ExecutionContext;
import org.apache.ignite.internal.processors.query.calcite.exec.RowHandler;
import org.apache.ignite.internal.processors.query.calcite.exec.exp.agg.AccumulatorWrapper;
import org.apache.ignite.internal.processors.query.calcite.exec.exp.agg.WrappersFactoryImpl;
import org.apache.ignite.internal.processors.query.calcite.exec.rel.AggregateNode;
import org.apache.ignite.internal.processors.query.calcite.type.IgniteTypeFactory;
import org.apache.ignite.internal.processors.query.calcite.util.Commons;
import org.apache.ignite.internal.processors.query.calcite.util.IgniteMethod;
import org.apache.ignite.internal.util.GridBoundedConcurrentLinkedHashMap;
import org.apache.ignite.internal.util.typedef.F;

/**
 * Implements rex expression into a function object. Uses JaninoRexCompiler under the hood.
 * Each expression compiles into a class and a wrapper over it is returned.
 */
@SuppressWarnings({"rawtypes"})
public class ExpressionFactory {
    /** */
    private static final Map<String, Scalar> SCALAR_CACHE = new GridBoundedConcurrentLinkedHashMap<>(1024);

    /** */
    private final IgniteTypeFactory typeFactory;

    /** */
    private final SqlConformance conformance;

    /** */
    private final RexBuilder rexBuilder;

    /** */
    private final RelDataType emptyType;

    /** */
    public ExpressionFactory(IgniteTypeFactory typeFactory, SqlConformance conformance) {
        this.typeFactory = typeFactory;
        this.conformance = conformance;

        rexBuilder = new RexBuilder(typeFactory);
        emptyType = new RelDataTypeFactory.Builder(typeFactory).build();
    }

    /** */
    public IgniteTypeFactory typeFactory() {
        return typeFactory;
    }

    /** */
    public RexBuilder rexBuilder() {
        return rexBuilder;
    }

    /** */
    public Supplier<List<AccumulatorWrapper>> wrappersFactory(ExecutionContext root, RowHandler handler, AggregateNode.AggregateType type, List<AggregateCall> calls, RelDataType rowType) {
        return new WrappersFactoryImpl(root, type, handler, calls, rowType);
    }

    /**
     * Creates a comparator for given data type and collations. Mainly used for sorted exchange.
     *
     * @param root Execution context, holds a planner context, query and its parameters,
     *             execution specific variables (like queryId, current user, session, etc).
     * @param collations Collations.
     * @param rowType Input row type.
     * @return Row comparator.
     */
    public <T> Comparator<T> comparator(ExecutionContext root, List<RelCollation> collations, RelDataType rowType) {
        return null; // TODO
    }

    /**
     * Creates a Filter predicate.
     * @param ctx Execution context, holds a planner context, query and its parameters,
     *             execution specific variables (like queryId, current user, session, etc).
     * @param filter Filter expression.
     * @param rowType Input row type.
     * @return Filter predicate.
     */
<<<<<<< HEAD
    public <T> Predicate<T> predicate(ExecutionContext ctx, Expression filter, DataType rowType) {
        return predicate(ctx, expToRexTranslator.translate(filter), rowType.logicalType(typeFactory));
    }

    /**
     * Creates a Filter predicate.
     * @param ctx Execution context, holds a planner context, query and its parameters,
     *             execution specific variables (like queryId, current user, session, etc).
     * @param filters Filter expression.
     * @param rowType Input row type.
     * @return Filter predicate.
     */
    public <T> Predicate<T> predicate(ExecutionContext ctx, List<Expression> filters, DataType rowType) {
        return predicate(ctx, expToRexTranslator.translate(filters), rowType.logicalType(typeFactory));
    }

    /**
     * Creates a Filter predicate.
     * @param ctx Execution context, holds a planner context, query and its parameters,
     *             execution specific variables (like queryId, current user, session, etc).
     * @param filter Filter expression.
     * @param rowType Input row type.
     * @return Filter predicate.
     */
=======
>>>>>>> 6e306e41
    public <T> Predicate<T> predicate(ExecutionContext ctx, RexNode filter, RelDataType rowType) {
        return new PredicateImpl<>(ctx, scalar(filter, rowType));
    }

    /**
     * Creates a Filter predicate.
     * @param ctx Execution context, holds a planner context, query and its parameters,
     *             execution specific variables (like queryId, current user, session, etc).
     * @param filters Filters expression.
     * @param rowType Input row type.
     * @return Filter predicate.
     */
    public <T> Predicate<T> predicate(ExecutionContext ctx, List<RexNode> filters, RelDataType rowType) {
        return new PredicateImpl<>(ctx, scalar(filters, rowType));
    }

    /**
     * Creates a Project function. Resulting function returns a row with different fields,
     * fields order, fields types, etc.
     * @param ctx Execution context, holds a planner context, query and its parameters,
     *             execution specific variables (like queryId, current user, session, etc).
     * @param projects Projection expressions.
     * @param rowType Input row type.
     * @return Project function.
     */
    public <T> Function<T, T> project(ExecutionContext ctx, List<RexNode> projects, RelDataType rowType) {
        return new ProjectImpl<>(ctx, scalar(projects, rowType), projects.size());
    }

    /**
     * Creates a Values relational node rows source.
     *
     * @param ctx Execution context, holds a planner context, query and its parameters,
     *             execution specific variables (like queryId, current user, session, etc).
     * @param values Values.
     * @param rowLen Row length.
     * @return Values relational node rows source.
     */
    public <T> Iterable<T> values(ExecutionContext ctx, List<RexLiteral> values, int rowLen) {
        Object[] out = new Object[values.size()];

        for (int i = 0; i < values.size(); i++) {
            RexLiteral literal = values.get(i);
            out[i] = literal.getValueAs(Primitives.wrap((Class<?>)typeFactory.getJavaClass(literal.getType())));
        }

        return () -> new ValuesIterator<>(out, rowLen);
    }

<<<<<<< HEAD
    /**
     * Creates a Values relational node rows source.
     *
     * @param ctx Execution context, holds a planner context, query and its parameters,
     *             execution specific variables (like queryId, current user, session, etc).
     * @param values Values.
     * @return Values relational node rows source.
     */
    public Object[] singleRowValuesExp(ExecutionContext ctx, List<Expression> values) {
        Object[] out = new Object[values.size()];

        for (int i = 0; i < values.size(); i++)
            out[i] = values.get(i).evaluate(ctx);

        return out;
    }

    /**
     * Creates a Values relational node rows source.
     *
     * @param ctx Execution context, holds a planner context, query and its parameters,
     *             execution specific variables (like queryId, current user, session, etc).
     * @param values Values.
     * @param rowLen Row length.
     * @return Values relational node rows source.
     */
    public <T> Iterable<T> valuesRex(ExecutionContext ctx, List<RexNode> values, int rowLen) {
        // it's safe to just interpret literals
        return valuesExp(ctx, rexToExpTranslator.translate(values), rowLen);
    }

    /**
     * Creates a Values relational node rows source.
     *
     * @param ctx Execution context, holds a planner context, query and its parameters,
     *             execution specific variables (like queryId, current user, session, etc).
     * @param values Values.
     * @return Values relational node rows source.
     */
    public Object[] singleRowValuesRex(ExecutionContext ctx, List<RexNode> values) {
        return singleRowValuesExp(ctx, rexToExpTranslator.translate(values));
    }

=======
>>>>>>> 6e306e41
    /** */
    public Scalar scalar(RexNode node, RelDataType type) {
        return scalar(ImmutableList.of(node), type);
    }

    /** */
    public Scalar scalar(List<RexNode> nodes, RelDataType type) {
        return SCALAR_CACHE.computeIfAbsent(digest(nodes, type), k -> compile(nodes, type));
    }

    /** */
    private Scalar compile(List<RexNode> nodes, RelDataType type) {
        if (type == null)
            type = emptyType;

        ParameterExpression context_ =
            Expressions.parameter(ExecutionContext.class, "ctx");

        ParameterExpression inputValues_ =
            Expressions.parameter(Object[].class, "in");

        ParameterExpression outputValues_ =
            Expressions.parameter(Object[].class, "out");

        RexToLixTranslator.InputGetter inputGetter =
            new RexToLixTranslator.InputGetterImpl(
                ImmutableList.of(
                    Pair.of(inputValues_,
                        PhysTypeImpl.of(typeFactory, type,
                            JavaRowFormat.ARRAY, false))));

        RexProgramBuilder programBuilder = new RexProgramBuilder(type, rexBuilder);

        for (RexNode node : nodes)
            programBuilder.addProject(node, null);

        RexProgram program = programBuilder.getProgram();

        BlockBuilder builder = new BlockBuilder();

        List<org.apache.calcite.linq4j.tree.Expression> list = RexToLixTranslator.translateProjects(program,
            typeFactory, conformance, builder, null, context_, inputGetter, null);

        for (int i = 0; i < list.size(); i++) {
            builder.add(
                Expressions.statement(
                    Expressions.assign(
                        Expressions.arrayIndex(outputValues_,
                            Expressions.constant(i)),
                        list.get(i))));
        }

        builder.add(outputValues_); // return out

        MethodDeclaration declaration = Expressions.methodDecl(
            Modifier.PUBLIC, Object[].class, IgniteMethod.SCALAR_EXECUTE.method().getName(),
            ImmutableList.of(context_, inputValues_, outputValues_), builder.toBlock());

        return Commons.compile(Scalar.class, Expressions.toString(F.asList(declaration), "\n", false));
    }

    /** */
    private String digest(List<RexNode> nodes, RelDataType type) {
        StringBuilder b = new StringBuilder();

        b.append('[');

        for (int i = 0; i < nodes.size(); i++) {
            if (i > 0)
                b.append(';');

            b.append(nodes.get(i));
        }

        b.append(']');

        if (type != null)
            b.append(':').append(type.getFullTypeString());

        return b.toString();
    }

    /** */
    private static class PredicateImpl<T> implements Predicate<T> {
        /** */
        private final ExecutionContext ctx;

        /** */
        private final Scalar scalar;

        /** */
        private final Object[] out;

        /**
         * @param ctx Interpreter context.
         * @param scalar Scalar.
         */
        private PredicateImpl(ExecutionContext ctx, Scalar scalar) {
            this.ctx = ctx;
            this.scalar = scalar;

            out = new Object[1];
        }

        /** {@inheritDoc} */
        @Override public boolean test(T r) {
            return (Boolean) scalar.execute(ctx, (Object[]) r, out)[0];
        }
    }

    /** */
    private static class ProjectImpl<T> implements Function<T, T> {
        /** */
        private final ExecutionContext ctx;

        /** */
        private final Scalar scalar;

        /** */
        private final int count;

        /**
         * @param ctx Interpreter context.
         * @param scalar Scalar.
         * @param count Resulting columns count.
         */
        private ProjectImpl(ExecutionContext ctx, Scalar scalar, int count) {
            this.ctx = ctx;
            this.scalar = scalar;
            this.count = count;
        }

        /** {@inheritDoc} */
        @Override public T apply(T r) {
<<<<<<< HEAD
            Object[] out = new Object[count];

            scalar.execute(ctx, (Object[]) r, out);

            return (T) out;
=======
            return (T) scalar.execute(ctx, (Object[]) r, new Object[count]);
>>>>>>> 6e306e41
        }
    }

    /** */
    private static class ValuesIterator<T> implements Iterator<T> {
        /** */
        private final Object[] values;

        /** */
        private final int rowLen;

        /** */
        private int idx;

        /** */
        private ValuesIterator(Object[] values, int rowLen) {
            this.values = values;
            this.rowLen = rowLen;
        }

        /** {@inheritDoc} */
        @Override public boolean hasNext() {
            return idx < values.length;
        }

        /** {@inheritDoc} */
        @Override public T next() {
            if (!hasNext())
                throw new NoSuchElementException();

            Object[] res = new Object[rowLen];
            System.arraycopy(values, idx, res, 0, rowLen);
            idx += rowLen;

            return (T) res;
        }
    }
}<|MERGE_RESOLUTION|>--- conflicted
+++ resolved
@@ -123,33 +123,6 @@
      * @param rowType Input row type.
      * @return Filter predicate.
      */
-<<<<<<< HEAD
-    public <T> Predicate<T> predicate(ExecutionContext ctx, Expression filter, DataType rowType) {
-        return predicate(ctx, expToRexTranslator.translate(filter), rowType.logicalType(typeFactory));
-    }
-
-    /**
-     * Creates a Filter predicate.
-     * @param ctx Execution context, holds a planner context, query and its parameters,
-     *             execution specific variables (like queryId, current user, session, etc).
-     * @param filters Filter expression.
-     * @param rowType Input row type.
-     * @return Filter predicate.
-     */
-    public <T> Predicate<T> predicate(ExecutionContext ctx, List<Expression> filters, DataType rowType) {
-        return predicate(ctx, expToRexTranslator.translate(filters), rowType.logicalType(typeFactory));
-    }
-
-    /**
-     * Creates a Filter predicate.
-     * @param ctx Execution context, holds a planner context, query and its parameters,
-     *             execution specific variables (like queryId, current user, session, etc).
-     * @param filter Filter expression.
-     * @param rowType Input row type.
-     * @return Filter predicate.
-     */
-=======
->>>>>>> 6e306e41
     public <T> Predicate<T> predicate(ExecutionContext ctx, RexNode filter, RelDataType rowType) {
         return new PredicateImpl<>(ctx, scalar(filter, rowType));
     }
@@ -199,7 +172,6 @@
         return () -> new ValuesIterator<>(out, rowLen);
     }
 
-<<<<<<< HEAD
     /**
      * Creates a Values relational node rows source.
      *
@@ -208,43 +180,16 @@
      * @param values Values.
      * @return Values relational node rows source.
      */
-    public Object[] singleRowValuesExp(ExecutionContext ctx, List<Expression> values) {
+    public Object[] singleRowValuesExp(ExecutionContext ctx, List<RexNode> values, RelDataType rowType) {
+        ProjectImpl project = new ProjectImpl<>(ctx, scalar(values, rowType), values.size());
+
         Object[] out = new Object[values.size()];
 
-        for (int i = 0; i < values.size(); i++)
-            out[i] = values.get(i).evaluate(ctx);
+        out = (Object[])project.apply(out);
 
         return out;
     }
 
-    /**
-     * Creates a Values relational node rows source.
-     *
-     * @param ctx Execution context, holds a planner context, query and its parameters,
-     *             execution specific variables (like queryId, current user, session, etc).
-     * @param values Values.
-     * @param rowLen Row length.
-     * @return Values relational node rows source.
-     */
-    public <T> Iterable<T> valuesRex(ExecutionContext ctx, List<RexNode> values, int rowLen) {
-        // it's safe to just interpret literals
-        return valuesExp(ctx, rexToExpTranslator.translate(values), rowLen);
-    }
-
-    /**
-     * Creates a Values relational node rows source.
-     *
-     * @param ctx Execution context, holds a planner context, query and its parameters,
-     *             execution specific variables (like queryId, current user, session, etc).
-     * @param values Values.
-     * @return Values relational node rows source.
-     */
-    public Object[] singleRowValuesRex(ExecutionContext ctx, List<RexNode> values) {
-        return singleRowValuesExp(ctx, rexToExpTranslator.translate(values));
-    }
-
-=======
->>>>>>> 6e306e41
     /** */
     public Scalar scalar(RexNode node, RelDataType type) {
         return scalar(ImmutableList.of(node), type);
@@ -379,15 +324,11 @@
 
         /** {@inheritDoc} */
         @Override public T apply(T r) {
-<<<<<<< HEAD
             Object[] out = new Object[count];
 
             scalar.execute(ctx, (Object[]) r, out);
 
             return (T) out;
-=======
-            return (T) scalar.execute(ctx, (Object[]) r, new Object[count]);
->>>>>>> 6e306e41
         }
     }
 
