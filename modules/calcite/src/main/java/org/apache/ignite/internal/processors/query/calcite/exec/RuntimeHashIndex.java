/*
 * Licensed to the Apache Software Foundation (ASF) under one or more
 * contributor license agreements.  See the NOTICE file distributed with
 * this work for additional information regarding copyright ownership.
 * The ASF licenses this file to You under the Apache License, Version 2.0
 * (the "License"); you may not use this file except in compliance with
 * the License.  You may obtain a copy of the License at
 *
 *      http://www.apache.org/licenses/LICENSE-2.0
 *
 * Unless required by applicable law or agreed to in writing, software
 * distributed under the License is distributed on an "AS IS" BASIS,
 * WITHOUT WARRANTIES OR CONDITIONS OF ANY KIND, either express or implied.
 * See the License for the specific language governing permissions and
 * limitations under the License.
 */
package org.apache.ignite.internal.processors.query.calcite.exec;

import java.util.ArrayList;
import java.util.Collection;
import java.util.Collections;
import java.util.HashMap;
import java.util.Iterator;
import java.util.List;
import java.util.function.Supplier;
import org.apache.calcite.util.ImmutableBitSet;
import org.apache.ignite.internal.processors.query.calcite.exec.exp.agg.GroupKey;
import org.apache.ignite.internal.util.typedef.F;
import org.jetbrains.annotations.NotNull;
import org.jetbrains.annotations.Nullable;

/**
 * Runtime hash index based on on-heap hash map.
 */
public class RuntimeHashIndex<Row> implements RuntimeIndex<Row> {
    /** */
    protected final ExecutionContext<Row> ectx;

    /** */
    private final RowHandler<Row> keysRowHnd;

    /** Rows. */
<<<<<<< HEAD
    private final HashMap<GroupKey, ? extends Collection<Row>> rows;
=======
    private final HashMap<GroupKey<Row>, List<Row>> rows;
>>>>>>> e0248cc9

    /** Allow NULL values. */
    private final boolean allowNulls;

    /** */
    private final Supplier<Collection<Row>> groupCollectionFactory;

    /**
     *
     */
    public RuntimeHashIndex(
        ExecutionContext<Row> ectx,
        ImmutableBitSet keys,
        boolean allowNulls
    ) {
        this.ectx = ectx;
        this.allowNulls = allowNulls;

        assert !F.isEmpty(keys);

        keysRowHnd = new MappingRowHandler<>(ectx.rowHandler(), keys);
        rows = new HashMap<>();
    }

    /** {@inheritDoc} */
    @Override public void push(Row r) {
<<<<<<< HEAD
        GroupKey key = key(r, keys);
=======
        GroupKey<Row> key = key(r);
>>>>>>> e0248cc9

        if (key == null)
            return;

        List<Row> eqRows = rows.computeIfAbsent(key, k -> new ArrayList<>());

        eqRows.add(r);
    }

    /** */
    @Override public void close() {
        rows.clear();
    }

    /** */
    public IndexScan scan(Supplier<Row> searchRow, @NotNull int[] keysToUse) {
        return new IndexScan(searchRow, keysToUse);
    }

<<<<<<< HEAD
    /** */
    private GroupKey key(Row r, ImmutableBitSet keys) {
        GroupKey.Builder b = GroupKey.builder(keys.cardinality());

        for (Integer field : keys) {
            Object fieldVal = ectx.rowHandler().get(field, r);

            if (fieldVal == null && !allowNulls)
                return NULL_KEY;

            b.add(fieldVal);
=======
    /**
     * @return Group key for provided row. Can be {@code null} if key fields of row contain NULL values.
     * Since condition NULL=NULL in SQL should not satisfy the filter (but nulls are allowed for
     * IS NOT DISTINCT FROM condition).
     */
    private @Nullable GroupKey<Row> key(Row r) {
        if (!allowNulls) {
            for (int i = 0; i < keysRowHnd.columnCount(r); i++) {
                if (keysRowHnd.get(i, r) == null)
                    return null;
            }
>>>>>>> e0248cc9
        }

        return new GroupKey<>(r, keysRowHnd);
    }

    /**
     *
     */
    public class IndexScan implements Iterable<Row> {
        /** Search row. */
        private final Supplier<Row> searchRow;

        /** */
        private final ImmutableBitSet keysToUse;

        /**
         * @param searchRow Search row.
         * @param remappedKeys Actual keys to use. If {@code null}, default {@code keys} are used..
         */
        private IndexScan(Supplier<Row> searchRow, @Nullable int[] remappedKeys) {
            this.searchRow = searchRow;
            this.keysToUse = remappedKeys == null ? keys : ImmutableBitSet.of(remappedKeys);
        }

<<<<<<< HEAD
        /**  */
        public @Nullable Collection<Row> get() {
            GroupKey key = key(searchRow.get(), keysToUse);

            if (key == NULL_KEY)
                return null;
=======
        /** {@inheritDoc} */
        @NotNull @Override public Iterator<Row> iterator() {
            GroupKey<Row> key = key(searchRow.get());

            if (key == null)
                return Collections.emptyIterator();
>>>>>>> e0248cc9

            return rows.get(key);
        }

        /** {@inheritDoc} */
        @Override public Iterator<Row> iterator() {
            Collection<Row> res = get();

            return res == null ? Collections.emptyIterator() : res.iterator();
        }
    }
}<|MERGE_RESOLUTION|>--- conflicted
+++ resolved
@@ -17,7 +17,6 @@
 package org.apache.ignite.internal.processors.query.calcite.exec;
 
 import java.util.ArrayList;
-import java.util.Collection;
 import java.util.Collections;
 import java.util.HashMap;
 import java.util.Iterator;
@@ -40,17 +39,10 @@
     private final RowHandler<Row> keysRowHnd;
 
     /** Rows. */
-<<<<<<< HEAD
-    private final HashMap<GroupKey, ? extends Collection<Row>> rows;
-=======
     private final HashMap<GroupKey<Row>, List<Row>> rows;
->>>>>>> e0248cc9
 
     /** Allow NULL values. */
     private final boolean allowNulls;
-
-    /** */
-    private final Supplier<Collection<Row>> groupCollectionFactory;
 
     /**
      *
@@ -71,11 +63,7 @@
 
     /** {@inheritDoc} */
     @Override public void push(Row r) {
-<<<<<<< HEAD
-        GroupKey key = key(r, keys);
-=======
         GroupKey<Row> key = key(r);
->>>>>>> e0248cc9
 
         if (key == null)
             return;
@@ -91,23 +79,10 @@
     }
 
     /** */
-    public IndexScan scan(Supplier<Row> searchRow, @NotNull int[] keysToUse) {
-        return new IndexScan(searchRow, keysToUse);
+    public Iterable<Row> scan(Supplier<Row> searchRow) {
+        return new IndexScan(searchRow);
     }
 
-<<<<<<< HEAD
-    /** */
-    private GroupKey key(Row r, ImmutableBitSet keys) {
-        GroupKey.Builder b = GroupKey.builder(keys.cardinality());
-
-        for (Integer field : keys) {
-            Object fieldVal = ectx.rowHandler().get(field, r);
-
-            if (fieldVal == null && !allowNulls)
-                return NULL_KEY;
-
-            b.add(fieldVal);
-=======
     /**
      * @return Group key for provided row. Can be {@code null} if key fields of row contain NULL values.
      * Since condition NULL=NULL in SQL should not satisfy the filter (but nulls are allowed for
@@ -119,7 +94,6 @@
                 if (keysRowHnd.get(i, r) == null)
                     return null;
             }
->>>>>>> e0248cc9
         }
 
         return new GroupKey<>(r, keysRowHnd);
@@ -128,46 +102,27 @@
     /**
      *
      */
-    public class IndexScan implements Iterable<Row> {
+    private class IndexScan implements Iterable<Row> {
         /** Search row. */
         private final Supplier<Row> searchRow;
 
-        /** */
-        private final ImmutableBitSet keysToUse;
-
         /**
          * @param searchRow Search row.
-         * @param remappedKeys Actual keys to use. If {@code null}, default {@code keys} are used..
          */
-        private IndexScan(Supplier<Row> searchRow, @Nullable int[] remappedKeys) {
+        IndexScan(Supplier<Row> searchRow) {
             this.searchRow = searchRow;
-            this.keysToUse = remappedKeys == null ? keys : ImmutableBitSet.of(remappedKeys);
         }
 
-<<<<<<< HEAD
-        /**  */
-        public @Nullable Collection<Row> get() {
-            GroupKey key = key(searchRow.get(), keysToUse);
-
-            if (key == NULL_KEY)
-                return null;
-=======
         /** {@inheritDoc} */
         @NotNull @Override public Iterator<Row> iterator() {
             GroupKey<Row> key = key(searchRow.get());
 
             if (key == null)
                 return Collections.emptyIterator();
->>>>>>> e0248cc9
 
-            return rows.get(key);
-        }
+            List<Row> eqRows = rows.get(key);
 
-        /** {@inheritDoc} */
-        @Override public Iterator<Row> iterator() {
-            Collection<Row> res = get();
-
-            return res == null ? Collections.emptyIterator() : res.iterator();
+            return eqRows == null ? Collections.emptyIterator() : eqRows.iterator();
         }
     }
 }