--- conflicted
+++ resolved
@@ -75,14 +75,7 @@
     /** Types of key fields stored in index. */
     private final Type[] fieldsStoreTypes;
 
-<<<<<<< HEAD
-    /**
-     * First, set of keys changed (inserted, updated or removed) inside transaction: must be skiped during index scan.
-     * Second, list of rows inserted or updated inside transaction: must be mixed with the scan results.
-     */
-=======
     /** Transaction changes. */
->>>>>>> 710960e9
     private final TransactionChanges<IndexRow> txChanges;
 
     /**
@@ -127,11 +120,6 @@
                 r -> new IndexRowImpl(rowHnd, r),
                 this::compare
             );
-<<<<<<< HEAD
-
-            txChanges.newAndUpdatedEntries().sort(this::compare);
-=======
->>>>>>> 710960e9
         }
         else
             txChanges = TransactionChanges.empty();
@@ -263,14 +251,9 @@
 
         InlineIndexRowHandler rowHnd = idx.segment(0).rowHandler();
 
-<<<<<<< HEAD
-        InlineIndexRowFactory rowFactory = (isInlineScan() && (txChanges == null || F.isEmpty(txChanges.changedKeys()))) ?
-            new InlineIndexRowFactory(rowHnd.inlineIndexKeyTypes().toArray(new InlineIndexKeyType[0]), rowHnd) : null;
-=======
         InlineIndexRowFactory rowFactory = (isInlineScan() && txChanges.changedKeysEmpty())
             ? new InlineIndexRowFactory(rowHnd.inlineIndexKeyTypes().toArray(new InlineIndexKeyType[0]), rowHnd)
             : null;
->>>>>>> 710960e9
 
         BPlusTree.TreeRowClosure<IndexRow, IndexRow> rowFilter = isInlineScan() ? null : createNotExpiredRowFilter();
 
@@ -439,11 +422,7 @@
                     new GridCursor[]{
                         // This call will change `txChanges.get1()` content.
                         // Removing found key from set more efficient so we break some rules here.
-<<<<<<< HEAD
-                        new KeyFilteringCursor<>(idxCursor, txChanges.changedKeys(), r -> r.cacheDataRow().key()),
-=======
                         new KeyFilteringCursor<>(idxCursor, txChanges, r -> r.cacheDataRow().key()),
->>>>>>> 710960e9
                         new SortedListRangeCursor<>(
                             IndexScan.this::compare, txChanges.newAndUpdatedEntries(), lower, upper, lowerInclude, upperInclude)
                     },
