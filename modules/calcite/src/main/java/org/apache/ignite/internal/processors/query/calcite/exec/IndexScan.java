/*
 * Licensed to the Apache Software Foundation (ASF) under one or more
 * contributor license agreements.  See the NOTICE file distributed with
 * this work for additional information regarding copyright ownership.
 * The ASF licenses this file to You under the Apache License, Version 2.0
 * (the "License"); you may not use this file except in compliance with
 * the License.  You may obtain a copy of the License at
 *
 *      http://www.apache.org/licenses/LICENSE-2.0
 *
 * Unless required by applicable law or agreed to in writing, software
 * distributed under the License is distributed on an "AS IS" BASIS,
 * WITHOUT WARRANTIES OR CONDITIONS OF ANY KIND, either express or implied.
 * See the License for the specific language governing permissions and
 * limitations under the License.
 */
package org.apache.ignite.internal.processors.query.calcite.exec;

import java.lang.reflect.Type;
import java.util.ArrayList;
import java.util.Arrays;
import java.util.Collection;
import java.util.Collections;
import java.util.HashSet;
import java.util.Iterator;
import java.util.List;
import java.util.Set;
import java.util.function.Function;
import org.apache.calcite.rel.type.RelDataType;
import org.apache.calcite.util.ImmutableBitSet;
import org.apache.calcite.util.ImmutableIntList;
import org.apache.ignite.IgniteCheckedException;
import org.apache.ignite.IgniteException;
import org.apache.ignite.cluster.ClusterTopologyException;
import org.apache.ignite.internal.GridKernalContext;
import org.apache.ignite.internal.cache.query.index.sorted.IndexKeyType;
import org.apache.ignite.internal.cache.query.index.sorted.IndexPlainRowImpl;
import org.apache.ignite.internal.cache.query.index.sorted.IndexRow;
import org.apache.ignite.internal.cache.query.index.sorted.IndexRowImpl;
import org.apache.ignite.internal.cache.query.index.sorted.InlineIndexRowHandler;
import org.apache.ignite.internal.cache.query.index.sorted.inline.IndexQueryContext;
import org.apache.ignite.internal.cache.query.index.sorted.inline.InlineIndex;
import org.apache.ignite.internal.cache.query.index.sorted.inline.InlineIndexKeyType;
import org.apache.ignite.internal.cache.query.index.sorted.inline.InlineIndexTree;
import org.apache.ignite.internal.cache.query.index.sorted.inline.SegmentedIndexCursor;
import org.apache.ignite.internal.cache.query.index.sorted.inline.io.InlineIO;
import org.apache.ignite.internal.cache.query.index.sorted.keys.IndexKey;
import org.apache.ignite.internal.cache.query.index.sorted.keys.IndexKeyFactory;
import org.apache.ignite.internal.processors.affinity.AffinityTopologyVersion;
import org.apache.ignite.internal.processors.cache.GridCacheContext;
import org.apache.ignite.internal.processors.cache.KeyCacheObject;
import org.apache.ignite.internal.processors.cache.distributed.dht.GridDhtTopologyFuture;
import org.apache.ignite.internal.processors.cache.distributed.dht.topology.GridDhtLocalPartition;
import org.apache.ignite.internal.processors.cache.distributed.dht.topology.GridDhtPartitionState;
import org.apache.ignite.internal.processors.cache.distributed.dht.topology.GridDhtPartitionTopology;
import org.apache.ignite.internal.processors.cache.persistence.CacheDataRow;
import org.apache.ignite.internal.processors.cache.persistence.CacheDataRowAdapter;
import org.apache.ignite.internal.processors.cache.persistence.tree.BPlusTree;
import org.apache.ignite.internal.processors.cache.persistence.tree.io.BPlusIO;
import org.apache.ignite.internal.processors.cache.transactions.IgniteTxEntry;
import org.apache.ignite.internal.processors.query.calcite.exec.RowHandler.RowFactory;
import org.apache.ignite.internal.processors.query.calcite.exec.exp.RangeIterable;
import org.apache.ignite.internal.processors.query.calcite.schema.CacheTableDescriptor;
import org.apache.ignite.internal.processors.query.calcite.type.IgniteTypeFactory;
import org.apache.ignite.internal.processors.query.calcite.util.TypeUtils;
import org.apache.ignite.internal.util.lang.GridCursor;
import org.apache.ignite.internal.util.typedef.F;
import org.apache.ignite.internal.util.typedef.internal.CU;
import org.apache.ignite.internal.util.typedef.internal.U;
import org.apache.ignite.lang.IgniteBiTuple;
import org.apache.ignite.spi.indexing.IndexingQueryFilter;
import org.apache.ignite.spi.indexing.IndexingQueryFilterImpl;
import org.jetbrains.annotations.Nullable;

/**
 * Scan on index.
 */
public class IndexScan<Row> extends AbstractIndexScan<Row, IndexRow> {
    /** */
    private final GridKernalContext kctx;

    /** */
    private final GridCacheContext<?, ?> cctx;

    /** */
    private final CacheTableDescriptor desc;

    /** */
    private final RowFactory<Row> factory;

    /** */
    private final AffinityTopologyVersion topVer;

    /** */
    private final int[] parts;

    /** */
    private volatile List<GridDhtLocalPartition> reserved;

    /** */
    private final ImmutableBitSet requiredColumns;

    /** */
    protected final InlineIndex idx;

    /** Mapping from index keys to row fields. */
    private final ImmutableIntList idxFieldMapping;

    /** Mapping from row fields to index keys. */
    private final int[] fieldIdxMapping;

    /** Types of key fields stored in index. */
    private final Type[] fieldsStoreTypes;

    /**
     * First, set of keys changed (inserted, updated or removed) inside transaction: must be skiped during index scan.
     * Second, list of rows inserted or updated inside transaction: must be mixed with the scan results.
     */
    private IgniteBiTuple<Set<KeyCacheObject>, List<IndexRow>> txChanges;

    /**
     * @param ectx Execution context.
     * @param desc Table descriptor.
     * @param idxFieldMapping Mapping from index keys to row fields.
     * @param idx Physical index.
     * @param ranges Index scan bounds.
     */
    public IndexScan(
        ExecutionContext<Row> ectx,
        CacheTableDescriptor desc,
        InlineIndex idx,
        ImmutableIntList idxFieldMapping,
        int[] parts,
        RangeIterable<Row> ranges,
        @Nullable ImmutableBitSet requiredColumns
    ) {
        this(ectx, desc, new TreeIndexWrapper(idx), idxFieldMapping, parts, ranges, requiredColumns);
    }

    /**
     * @param ectx Execution context.
     * @param desc Table descriptor.
     * @param idxFieldMapping Mapping from index keys to row fields.
     * @param treeIdx Physical index wrapper.
     * @param ranges Index scan bounds.
     */
    protected IndexScan(
        ExecutionContext<Row> ectx,
        CacheTableDescriptor desc,
        TreeIndexWrapper treeIdx,
        ImmutableIntList idxFieldMapping,
        int[] parts,
        RangeIterable<Row> ranges,
        @Nullable ImmutableBitSet requiredColumns
    ) {
        super(
            ectx,
            desc.rowType(ectx.getTypeFactory(), requiredColumns),
            treeIdx,
            ranges
        );

        this.desc = desc;
        this.idx = treeIdx.idx;
        cctx = desc.cacheContext();
        kctx = cctx.kernalContext();

        factory = ectx.rowHandler().factory(ectx.getTypeFactory(), rowType);
        topVer = ectx.topologyVersion();
        this.parts = parts;
        this.requiredColumns = requiredColumns;
        this.idxFieldMapping = idxFieldMapping;

        RelDataType srcRowType = desc.rowType(ectx.getTypeFactory(), null);
        IgniteTypeFactory typeFactory = ectx.getTypeFactory();
        fieldsStoreTypes = new Type[srcRowType.getFieldCount()];

        for (int i = 0; i < srcRowType.getFieldCount(); i++)
            fieldsStoreTypes[i] = typeFactory.getResultClass(srcRowType.getFieldList().get(i).getType());

        fieldIdxMapping = fieldToInlinedKeysMapping(srcRowType.getFieldCount());
    }

    /**
     * Checks if we can use inlined index keys instead of cache row iteration and returns fields to keys mapping.
     *
     * @return Mapping from target row fields to inlined index keys, or {@code null} if inlined index keys
     * should not be used.
     */
    private int[] fieldToInlinedKeysMapping(int srcFieldsCnt) {
        List<InlineIndexKeyType> inlinedKeys = idx.segment(0).rowHandler().inlineIndexKeyTypes();

        // Since inline scan doesn't check expire time, allow it only if expired entries are eagerly removed.
        if (!cctx.config().isEagerTtl())
            return null;

        // Even if we need some subset of inlined keys we are required to the read full inlined row, since this row
        // is also participated in comparison with other rows when cursor processing the next index page.
        if (inlinedKeys.size() < idx.segment(0).rowHandler().indexKeyDefinitions().size() ||
            inlinedKeys.size() < (requiredColumns == null ? srcFieldsCnt : requiredColumns.cardinality()))
            return null;

        for (InlineIndexKeyType keyType : inlinedKeys) {
            // Variable length types can be not fully inlined, so it's probably better to directly read full cache row
            // instead of trying to read inlined value and than falllback to cache row reading.
            // Inlined JAVA_OBJECT can't be compared with fill cache row in case of hash collision, this can lead to
            // issues when processing the next index page in cursor if current page was concurrently splitted.
            if (keyType.keySize() < 0 || keyType.type() == IndexKeyType.JAVA_OBJECT)
                return null;
        }

        ImmutableBitSet reqCols = requiredColumns == null ? ImmutableBitSet.range(0, srcFieldsCnt) :
            requiredColumns;

        int[] fieldIdxMapping = new int[rowType.getFieldCount()];

        for (int i = 0, j = reqCols.nextSetBit(0); j != -1; j = reqCols.nextSetBit(j + 1), i++) {
            // j = source field index, i = target field index.
            int keyIdx = idxFieldMapping.indexOf(j);

            if (keyIdx >= 0 && keyIdx < inlinedKeys.size())
                fieldIdxMapping[i] = keyIdx;
            else
                return null;
        }

        return fieldIdxMapping;
    }

    /** {@inheritDoc} */
    @Override public synchronized Iterator<Row> iterator() {
        reserve();

        try {
            return super.iterator();
        }
        catch (Exception e) {
            release();

            throw e;
        }
    }

    /** {@inheritDoc} */
    @Override protected GridCursor<IndexRow> indexCursor(IndexRow lower, IndexRow upper, boolean lowerInclude, boolean upperInclude) {
        GridCursor<IndexRow> idxCursor = super.indexCursor(lower, upper, lowerInclude, upperInclude);

        if (F.isEmpty(ectx.getTxWriteEntries()))
            return idxCursor;

        // Calculate txChanges only once.
        if (txChanges == null) {
            InlineIndexRowHandler rowHnd = idx.segment(0).rowHandler();

            txChanges = transactionData(
                ectx.getTxWriteEntries(),
                cctx.cacheId(),
                parts,
                r -> new IndexRowImpl(rowHnd, r)
            );

            txChanges.get2().sort(this::compare);
        }

        // `txChanges` returns single thread data structures e.g. `HashSet`, `ArrayList`.
        // It safe to use them in multiple `FilteredCursor` instances, because, multi range index scan will be flat to the single cursor.
        // See AbstractIndexScan#iterator.
        try {
            return new SegmentedIndexCursor(
                new GridCursor[]{
                    // This call will change `txChanges.get1()` content.
                    // Removing found key from set more efficient so we break some rules here.
                    new FilteredCursor<>(idxCursor, txChanges.get1(), r -> r.cacheDataRow().key()),
                    new ListCursor<>(this::compare, txChanges.get2(), lower, upper, lowerInclude, upperInclude)
                },
                idx.indexDefinition()
            );
        }
        catch (IgniteCheckedException e) {
            throw new IgniteException(e);
        }
    }

    /** {@inheritDoc} */
    @Override protected IndexRow row2indexRow(Row bound) {
        if (bound == null)
            return null;

        InlineIndexRowHandler idxRowHnd = idx.segment(0).rowHandler();
        RowHandler<Row> rowHnd = ectx.rowHandler();

        IndexKey[] keys = new IndexKey[idxRowHnd.indexKeyDefinitions().size()];

        assert keys.length >= idxFieldMapping.size() : "Unexpected index keys [keys.length=" + keys.length +
            ", idxFieldMapping.size()=" + idxFieldMapping.size() + ']';

        boolean nullSearchRow = true;

        for (int i = 0; i < idxFieldMapping.size(); ++i) {
            int fieldIdx = idxFieldMapping.getInt(i);
            Object key = rowHnd.get(fieldIdx, bound);

            if (key != ectx.unspecifiedValue()) {
                key = TypeUtils.fromInternal(ectx, key, fieldsStoreTypes[fieldIdx]);

                keys[i] = IndexKeyFactory.wrap(key, idxRowHnd.indexKeyDefinitions().get(i).idxType(),
                    cctx.cacheObjectContext(), idxRowHnd.indexKeyTypeSettings());

                nullSearchRow = false;
            }
        }

        return nullSearchRow ? null : new IndexPlainRowImpl(keys, idxRowHnd);
    }

    /** {@inheritDoc} */
    @Override protected Row indexRow2Row(IndexRow row) throws IgniteCheckedException {
        if (row.indexPlainRow())
            return inlineIndexRow2Row(row);
        else
            return desc.toRow(ectx, row.cacheDataRow(), factory, requiredColumns);
    }

    /** */
    private Row inlineIndexRow2Row(IndexRow row) {
        RowHandler<Row> hnd = ectx.rowHandler();

        Row res = factory.create();

        for (int i = 0; i < fieldIdxMapping.length; i++)
            hnd.set(i, res, TypeUtils.toInternal(ectx, row.key(fieldIdxMapping[i]).key()));

        return res;
    }

    /** */
    @Override public void close() {
        release();
    }

    /** */
    private synchronized void reserve() {
        if (reserved != null)
            return;

        GridDhtPartitionTopology top = cctx.topology();
        top.readLock();

        GridDhtTopologyFuture topFut = top.topologyVersionFuture();

        boolean done = topFut.isDone();

        if (!done || !(topFut.topologyVersion().compareTo(topVer) >= 0
            && cctx.shared().exchange().lastAffinityChangedTopologyVersion(topFut.initialVersion()).compareTo(topVer) <= 0)) {
            top.readUnlock();

            throw new ClusterTopologyException("Topology was changed. Please retry on stable topology.");
        }

        List<GridDhtLocalPartition> toReserve;

        if (cctx.isReplicated()) {
            int partsCnt = cctx.affinity().partitions();
            toReserve = new ArrayList<>(partsCnt);
            for (int i = 0; i < partsCnt; i++)
                toReserve.add(top.localPartition(i));
        }
        else if (cctx.isPartitioned()) {
            assert parts != null;

            toReserve = new ArrayList<>(parts.length);
            for (int i = 0; i < parts.length; i++)
                toReserve.add(top.localPartition(parts[i]));
        }
        else
            toReserve = Collections.emptyList();

        reserved = new ArrayList<>(toReserve.size());

        try {
            for (GridDhtLocalPartition part : toReserve) {
                if (part == null || !part.reserve()) {
                    throw new ClusterTopologyException(
                        "Failed to reserve partition for query execution. Retry on stable topology."
                    );
                }
                else if (part.state() != GridDhtPartitionState.OWNING) {
                    part.release();

                    throw new ClusterTopologyException(
                        "Failed to reserve partition for query execution. Retry on stable topology."
                    );
                }

                reserved.add(part);
            }
        }
        catch (Exception e) {
            release();

            throw e;
        }
        finally {
            top.readUnlock();
        }
    }

    /** */
    private synchronized void release() {
        if (reserved == null)
            return;

        for (GridDhtLocalPartition part : reserved)
            part.release();

        reserved = null;
    }

    /** {@inheritDoc} */
    @Override protected IndexQueryContext indexQueryContext() {
        IndexingQueryFilter filter = new IndexingQueryFilterImpl(kctx, topVer, parts);

        InlineIndexRowHandler rowHnd = idx.segment(0).rowHandler();

        InlineIndexRowFactory rowFactory = isInlineScan()
            ? new InlineIndexRowFactory(
                rowHnd.inlineIndexKeyTypes().toArray(new InlineIndexKeyType[0]),
                rowHnd,
                !F.isEmpty(ectx.getTxWriteEntries())) // Need access to CacheDataRow to corecctly handle transcaction context.
            : null;

        BPlusTree.TreeRowClosure<IndexRow, IndexRow> rowFilter = isInlineScan() ? null : createNotExpiredRowFilter();

        return new IndexQueryContext(filter, rowFilter, rowFactory);
    }

    /** */
    public boolean isInlineScan() {
        return fieldIdxMapping != null;
    }

    /** */
    private static class InlineIndexRowFactory implements BPlusTree.TreeRowFactory<IndexRow, IndexRow> {
        /** Inline key types. */
        private final InlineIndexKeyType[] keyTypes;

        /** */
        private final InlineIndexRowHandler idxRowHnd;

        /** Read full cache index row instead of inlined values. */
        private boolean useCacheRow;

        /** */
        private InlineIndexRowFactory(
            InlineIndexKeyType[] keyTypes,
            InlineIndexRowHandler idxRowHnd,
            boolean useCacheRow
        ) {
            this.keyTypes = keyTypes;
            this.idxRowHnd = idxRowHnd;
            this.useCacheRow = useCacheRow;
        }

        /** {@inheritDoc} */
        @Override public IndexRow create(
            BPlusTree<IndexRow, IndexRow> tree,
            BPlusIO<IndexRow> io,
            long pageAddr,
            int idx
        ) throws IgniteCheckedException {
            if (useCacheRow)
                return io.getLookupRow(tree, pageAddr, idx);

            int inlineSize = ((InlineIO)io).inlineSize();
            int rowOffset = io.offset(idx);
            int keyOffset = 0;

            IndexKey[] keys = new IndexKey[keyTypes.length];

            // Check if all required keys is inlined before creating index row.
            for (int keyIdx = 0; keyIdx < keyTypes.length; keyIdx++) {
                InlineIndexKeyType keyType = keyTypes[keyIdx];

                if (!keyType.inlinedFullValue(pageAddr, rowOffset + keyOffset, inlineSize - keyOffset)) {
                    // Since we are checking only fixed-length keys, this condition means that for all rows current
                    // key type is not fully inlined, so fallback to cache index row.
                    useCacheRow = true;

                    return io.getLookupRow(tree, pageAddr, idx);
                }

                keys[keyIdx] = keyType.get(pageAddr, rowOffset + keyOffset, inlineSize - keyOffset);

                keyOffset += keyType.inlineSize(pageAddr, rowOffset + keyOffset);
            }

            return new IndexPlainRowImpl(keys, idxRowHnd);
        }
    }

    /**
     * Creates row filter to skip null values in the first index column.
     */
    public static BPlusTree.TreeRowClosure<IndexRow, IndexRow> createNotNullRowFilter(
        InlineIndex idx,
        boolean checkExpired
    ) {
        List<InlineIndexKeyType> inlineKeyTypes = idx.segment(0).rowHandler().inlineIndexKeyTypes();

        InlineIndexKeyType keyType = F.isEmpty(inlineKeyTypes) ? null : inlineKeyTypes.get(0);

        return new BPlusTree.TreeRowClosure<IndexRow, IndexRow>() {
            private IndexRow idxRow;

            /** {@inheritDoc} */
            @Override public boolean apply(
                BPlusTree<IndexRow, IndexRow> tree,
                BPlusIO<IndexRow> io,
                long pageAddr,
                int idx
            ) throws IgniteCheckedException {
                if (!checkExpired && keyType != null && io instanceof InlineIO) {
                    Boolean keyIsNull = keyType.isNull(pageAddr, io.offset(idx), ((InlineIO)io).inlineSize());

                    if (keyIsNull == Boolean.TRUE) {
                        idxRow = null;

                        return false;
                    }
                }

                idxRow = io.getLookupRow(tree, pageAddr, idx);

                if (checkExpired &&
                    idxRow.cacheDataRow().expireTime() > 0 &&
                    idxRow.cacheDataRow().expireTime() <= U.currentTimeMillis())
                    return false;

                return idxRow.key(0).type() != IndexKeyType.NULL;
            }

            /** {@inheritDoc} */
            @Override public IndexRow lastRow() {
                return idxRow;
            }
        };
    }

    /** */
    public static BPlusTree.TreeRowClosure<IndexRow, IndexRow> createNotExpiredRowFilter() {
        return new BPlusTree.TreeRowClosure<IndexRow, IndexRow>() {
            private IndexRow idxRow;

            @Override public boolean apply(
                BPlusTree<IndexRow, IndexRow> tree,
                BPlusIO<IndexRow> io,
                long pageAddr,
                int idx
            ) throws IgniteCheckedException {
                idxRow = io.getLookupRow(tree, pageAddr, idx);

                // Skip expired.
                return !(idxRow.cacheDataRow().expireTime() > 0 &&
                    idxRow.cacheDataRow().expireTime() <= U.currentTimeMillis());
            }

            @Override public IndexRow lastRow() {
                return idxRow;
            }
        };
    }

    /** */
    protected static class TreeIndexWrapper implements TreeIndex<IndexRow> {
        /** Underlying index. */
        protected final InlineIndex idx;

        /** */
        protected TreeIndexWrapper(InlineIndex idx) {
            this.idx = idx;
        }

        /** {@inheritDoc} */
        @Override public GridCursor<IndexRow> find(
            IndexRow lower,
            IndexRow upper,
            boolean lowerInclude,
            boolean upperInclude,
            IndexQueryContext qctx
        ) {
            try {
                return idx.find(lower, upper, lowerInclude, upperInclude, qctx);
            }
            catch (IgniteCheckedException e) {
                throw new IgniteException("Failed to find index rows", e);
            }
        }
    }

    /**
     * @param entries Entries changed in transaction.
     * @param cacheId Cache id.
     * @param parts Partitions set.
     * @param mapper Mapper to specific data type.
     * @return First, set of object changed in transaction, second, list of transaction data in required format.
     * @param <R> Required type.
     */
    public static <R> IgniteBiTuple<Set<KeyCacheObject>, List<R>> transactionData(
        Collection<IgniteTxEntry> entries,
        int cacheId,
        int[] parts,
        Function<CacheDataRow, R> mapper
    ) {
        if (F.isEmpty(entries))
            return F.t(Collections.emptySet(), Collections.emptyList());

        // Expecting parts are sorted or almost sorted and amount of transaction entries are relatively small.
        if (parts != null)
            Arrays.sort(parts);

        Set<KeyCacheObject> changedKeys = new HashSet<>(entries.size());
        List<R> newAndUpdatedRows = new ArrayList<>(entries.size());

        for (IgniteTxEntry e : entries) {
            int part = e.key().partition();

            assert part != -1;

            if (e.cacheId() != cacheId)
                continue;

            if (parts != null && Arrays.binarySearch(parts, part) < 0)
                continue;

            changedKeys.add(e.key());

            if (e.value() != null) { // Mix only updated or inserted entries. In case val == null entry removed.
                newAndUpdatedRows.add(mapper.apply(new CacheDataRowAdapter(
                    e.key(),
                    e.value(),
                    e.explicitVersion(),
                    CU.EXPIRE_TIME_ETERNAL // Expire time calculated on commit, can use eternal here.
                )));
            }
        }

<<<<<<< HEAD
        return F.t(skipKeys, mixRows);
=======
        return F.t(changedKeys, newAndUpdatedRows);
>>>>>>> f42d0f22
    }

    /** */
    private int compare(IndexRow o1, IndexRow o2) {
        try {
            return InlineIndexTree.compareFullRows(o1, o2, 0, idx.segment(0).rowHandler(), idx.indexDefinition().rowComparator());
        }
        catch (IgniteCheckedException e) {
            throw new IgniteException(e);
        }
    }
}<|MERGE_RESOLUTION|>--- conflicted
+++ resolved
@@ -644,11 +644,7 @@
             }
         }
 
-<<<<<<< HEAD
-        return F.t(skipKeys, mixRows);
-=======
         return F.t(changedKeys, newAndUpdatedRows);
->>>>>>> f42d0f22
     }
 
     /** */
