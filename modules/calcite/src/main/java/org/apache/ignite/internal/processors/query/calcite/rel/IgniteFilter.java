/*
 * Licensed to the Apache Software Foundation (ASF) under one or more
 * contributor license agreements.  See the NOTICE file distributed with
 * this work for additional information regarding copyright ownership.
 * The ASF licenses this file to You under the Apache License, Version 2.0
 * (the "License"); you may not use this file except in compliance with
 * the License.  You may obtain a copy of the License at
 *
 *      http://www.apache.org/licenses/LICENSE-2.0
 *
 * Unless required by applicable law or agreed to in writing, software
 * distributed under the License is distributed on an "AS IS" BASIS,
 * WITHOUT WARRANTIES OR CONDITIONS OF ANY KIND, either express or implied.
 * See the License for the specific language governing permissions and
 * limitations under the License.
 */

package org.apache.ignite.internal.processors.query.calcite.rel;

<<<<<<< HEAD
import java.util.List;
import java.util.Set;

import com.google.common.collect.ImmutableList;
import com.google.common.collect.ImmutableSet;
=======
import com.google.common.collect.ImmutableList;
import java.util.List;
import java.util.Set;
>>>>>>> 9e78e1ef
import org.apache.calcite.plan.RelOptCluster;
import org.apache.calcite.plan.RelOptCost;
import org.apache.calcite.plan.RelOptPlanner;
import org.apache.calcite.plan.RelTraitSet;
import org.apache.calcite.rel.RelInput;
import org.apache.calcite.rel.RelNode;
import org.apache.calcite.rel.core.CorrelationId;
import org.apache.calcite.rel.core.Filter;
import org.apache.calcite.rel.metadata.RelMdUtil;
import org.apache.calcite.rel.metadata.RelMetadataQuery;
import org.apache.calcite.rex.RexNode;
import org.apache.calcite.util.Pair;
import org.apache.ignite.internal.processors.query.calcite.trait.CorrelationTrait;
import org.apache.ignite.internal.processors.query.calcite.trait.TraitUtils;
import org.apache.ignite.internal.processors.query.calcite.trait.TraitsAwareIgniteRel;
import org.apache.ignite.internal.processors.query.calcite.util.RexUtils;

import static org.apache.ignite.internal.processors.query.calcite.trait.TraitUtils.changeTraits;

/**
 * Relational expression that iterates over its input
 * and returns elements for which <code>condition</code> evaluates to
 * <code>true</code>.
 *
 * <p>If the condition allows nulls, then a null value is treated the same as
 * false.</p>
 */
public class IgniteFilter extends Filter implements TraitsAwareIgniteRel {
    /**
     * Creates a filter.
     *
     * @param cluster   Cluster that this relational expression belongs to
     * @param traits    the traits of this rel
     * @param input     input relational expression
     * @param condition boolean expression which determines whether a row is
     *                  allowed to pass
     */
    public IgniteFilter(RelOptCluster cluster, RelTraitSet traits, RelNode input, RexNode condition) {
        super(cluster, traits, input, condition);
    }

    /** */
    public IgniteFilter(RelInput input) {
        super(changeTraits(input, IgniteConvention.INSTANCE));
    }

    /** {@inheritDoc} */
    @Override public Filter copy(RelTraitSet traitSet, RelNode input, RexNode condition) {
        return new IgniteFilter(getCluster(), traitSet, input, condition);
    }

    /** {@inheritDoc} */
    @Override public <T> T accept(IgniteRelVisitor<T> visitor) {
        return visitor.visit(this);
    }

    /** {@inheritDoc} */
    @Override public List<Pair<RelTraitSet, List<RelTraitSet>>> passThroughRewindability(RelTraitSet nodeTraits,
        List<RelTraitSet> inTraits) {
        return ImmutableList.of(Pair.of(nodeTraits,
            ImmutableList.of(inTraits.get(0).replace(TraitUtils.rewindability(nodeTraits)))));
    }

    /** {@inheritDoc} */
    @Override public List<Pair<RelTraitSet, List<RelTraitSet>>> passThroughDistribution(RelTraitSet nodeTraits,
        List<RelTraitSet> inTraits) {
        return ImmutableList.of(Pair.of(nodeTraits,
            ImmutableList.of(inTraits.get(0).replace(TraitUtils.distribution(nodeTraits)))));
    }
<<<<<<< HEAD

    /** {@inheritDoc} */
    @Override public List<Pair<RelTraitSet, List<RelTraitSet>>> passThroughCollation(RelTraitSet nodeTraits,
        List<RelTraitSet> inTraits) {
        return ImmutableList.of(Pair.of(nodeTraits,
            ImmutableList.of(inTraits.get(0).replace(TraitUtils.collation(nodeTraits)))));
    }

    /** {@inheritDoc} */
    @Override public List<Pair<RelTraitSet, List<RelTraitSet>>> deriveRewindability(RelTraitSet nodeTraits,
        List<RelTraitSet> inTraits) {
        if (!TraitUtils.rewindability(inTraits.get(0)).rewindable() && RexUtils.hasCorrelation(getCondition()))
            return ImmutableList.of();

=======

    /** {@inheritDoc} */
    @Override public List<Pair<RelTraitSet, List<RelTraitSet>>> passThroughCollation(RelTraitSet nodeTraits,
        List<RelTraitSet> inTraits) {
        return ImmutableList.of(Pair.of(nodeTraits,
            ImmutableList.of(inTraits.get(0).replace(TraitUtils.collation(nodeTraits)))));
    }

    /** {@inheritDoc} */
    @Override public List<Pair<RelTraitSet, List<RelTraitSet>>> deriveRewindability(RelTraitSet nodeTraits,
        List<RelTraitSet> inTraits) {
>>>>>>> 9e78e1ef
        return ImmutableList.of(Pair.of(nodeTraits.replace(TraitUtils.rewindability(inTraits.get(0))),
            inTraits));
    }

    /** {@inheritDoc} */
    @Override public List<Pair<RelTraitSet, List<RelTraitSet>>> deriveDistribution(RelTraitSet nodeTraits,
        List<RelTraitSet> inTraits) {
        return ImmutableList.of(Pair.of(nodeTraits.replace(TraitUtils.distribution(inTraits.get(0))),
            inTraits));
    }

    /** {@inheritDoc} */
    @Override public List<Pair<RelTraitSet, List<RelTraitSet>>> deriveCollation(RelTraitSet nodeTraits,
        List<RelTraitSet> inTraits) {
        return ImmutableList.of(Pair.of(nodeTraits.replace(TraitUtils.collation(inTraits.get(0))),
            inTraits));
    }

    /** */
    @Override public List<Pair<RelTraitSet, List<RelTraitSet>>> passThroughCorrelation(RelTraitSet nodeTraits,
        List<RelTraitSet> inTraits) {
        Set<CorrelationId> corrSet = RexUtils.extractCorrelationIds(getCondition());

<<<<<<< HEAD
        if (corrSet.isEmpty() && TraitUtils.correlation(nodeTraits).correlated())
            return ImmutableList.of(Pair.of(nodeTraits,
                ImmutableList.of(inTraits.get(0).replace(TraitUtils.correlation(nodeTraits)))));

        if (corrSet.isEmpty()
            || RexUtils.extractCorrelationIds(getCondition()).containsAll(TraitUtils.correlation(nodeTraits).correlationIds())) {
            return ImmutableList.of(Pair.of(nodeTraits,
                ImmutableList.of(inTraits.get(0).replace(CorrelationTrait.UNCORRELATED))));
        }
        else
            return ImmutableList.of();
=======
        if (corrSet.isEmpty() || TraitUtils.correlation(nodeTraits).correlationIds().containsAll(corrSet))
            return ImmutableList.of(Pair.of(nodeTraits,
                ImmutableList.of(inTraits.get(0).replace(TraitUtils.correlation(nodeTraits)))));

        return ImmutableList.of();
>>>>>>> 9e78e1ef
    }

    /** */
    @Override public List<Pair<RelTraitSet, List<RelTraitSet>>> deriveCorrelation(RelTraitSet nodeTraits,
        List<RelTraitSet> inTraits) {
        Set<CorrelationId> corrIds = RexUtils.extractCorrelationIds(getCondition());

        corrIds.addAll(TraitUtils.correlation(inTraits.get(0)).correlationIds());

<<<<<<< HEAD
        return ImmutableList.of(Pair.of(nodeTraits.replace(CorrelationTrait.correlations(corrIds)),
            inTraits));
=======
        return ImmutableList.of(Pair.of(nodeTraits.replace(CorrelationTrait.correlations(corrIds)), inTraits));
>>>>>>> 9e78e1ef
    }

    /** {@inheritDoc} */
    @Override public RelOptCost computeSelfCost(RelOptPlanner planner, RelMetadataQuery mq) {
        double rowCount = mq.getRowCount(getInput());
        rowCount = RelMdUtil.addEpsilon(rowCount); // to differ from rel nodes with integrated filter
        return planner.getCostFactory().makeCost(rowCount, 0, 0);
    }

    /** {@inheritDoc} */
    @Override public IgniteRel clone(RelOptCluster cluster, List<IgniteRel> inputs) {
        return new IgniteFilter(cluster, getTraitSet(), sole(inputs), getCondition());
    }
}<|MERGE_RESOLUTION|>--- conflicted
+++ resolved
@@ -17,17 +17,9 @@
 
 package org.apache.ignite.internal.processors.query.calcite.rel;
 
-<<<<<<< HEAD
-import java.util.List;
-import java.util.Set;
-
-import com.google.common.collect.ImmutableList;
-import com.google.common.collect.ImmutableSet;
-=======
 import com.google.common.collect.ImmutableList;
 import java.util.List;
 import java.util.Set;
->>>>>>> 9e78e1ef
 import org.apache.calcite.plan.RelOptCluster;
 import org.apache.calcite.plan.RelOptCost;
 import org.apache.calcite.plan.RelOptPlanner;
@@ -97,7 +89,6 @@
         return ImmutableList.of(Pair.of(nodeTraits,
             ImmutableList.of(inTraits.get(0).replace(TraitUtils.distribution(nodeTraits)))));
     }
-<<<<<<< HEAD
 
     /** {@inheritDoc} */
     @Override public List<Pair<RelTraitSet, List<RelTraitSet>>> passThroughCollation(RelTraitSet nodeTraits,
@@ -109,22 +100,6 @@
     /** {@inheritDoc} */
     @Override public List<Pair<RelTraitSet, List<RelTraitSet>>> deriveRewindability(RelTraitSet nodeTraits,
         List<RelTraitSet> inTraits) {
-        if (!TraitUtils.rewindability(inTraits.get(0)).rewindable() && RexUtils.hasCorrelation(getCondition()))
-            return ImmutableList.of();
-
-=======
-
-    /** {@inheritDoc} */
-    @Override public List<Pair<RelTraitSet, List<RelTraitSet>>> passThroughCollation(RelTraitSet nodeTraits,
-        List<RelTraitSet> inTraits) {
-        return ImmutableList.of(Pair.of(nodeTraits,
-            ImmutableList.of(inTraits.get(0).replace(TraitUtils.collation(nodeTraits)))));
-    }
-
-    /** {@inheritDoc} */
-    @Override public List<Pair<RelTraitSet, List<RelTraitSet>>> deriveRewindability(RelTraitSet nodeTraits,
-        List<RelTraitSet> inTraits) {
->>>>>>> 9e78e1ef
         return ImmutableList.of(Pair.of(nodeTraits.replace(TraitUtils.rewindability(inTraits.get(0))),
             inTraits));
     }
@@ -148,25 +123,11 @@
         List<RelTraitSet> inTraits) {
         Set<CorrelationId> corrSet = RexUtils.extractCorrelationIds(getCondition());
 
-<<<<<<< HEAD
-        if (corrSet.isEmpty() && TraitUtils.correlation(nodeTraits).correlated())
-            return ImmutableList.of(Pair.of(nodeTraits,
-                ImmutableList.of(inTraits.get(0).replace(TraitUtils.correlation(nodeTraits)))));
-
-        if (corrSet.isEmpty()
-            || RexUtils.extractCorrelationIds(getCondition()).containsAll(TraitUtils.correlation(nodeTraits).correlationIds())) {
-            return ImmutableList.of(Pair.of(nodeTraits,
-                ImmutableList.of(inTraits.get(0).replace(CorrelationTrait.UNCORRELATED))));
-        }
-        else
-            return ImmutableList.of();
-=======
         if (corrSet.isEmpty() || TraitUtils.correlation(nodeTraits).correlationIds().containsAll(corrSet))
             return ImmutableList.of(Pair.of(nodeTraits,
                 ImmutableList.of(inTraits.get(0).replace(TraitUtils.correlation(nodeTraits)))));
 
         return ImmutableList.of();
->>>>>>> 9e78e1ef
     }
 
     /** */
@@ -176,12 +137,7 @@
 
         corrIds.addAll(TraitUtils.correlation(inTraits.get(0)).correlationIds());
 
-<<<<<<< HEAD
-        return ImmutableList.of(Pair.of(nodeTraits.replace(CorrelationTrait.correlations(corrIds)),
-            inTraits));
-=======
         return ImmutableList.of(Pair.of(nodeTraits.replace(CorrelationTrait.correlations(corrIds)), inTraits));
->>>>>>> 9e78e1ef
     }
 
     /** {@inheritDoc} */
