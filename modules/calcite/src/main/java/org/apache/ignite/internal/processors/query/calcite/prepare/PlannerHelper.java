/*
 * Licensed to the Apache Software Foundation (ASF) under one or more
 * contributor license agreements.  See the NOTICE file distributed with
 * this work for additional information regarding copyright ownership.
 * The ASF licenses this file to You under the Apache License, Version 2.0
 * (the "License"); you may not use this file except in compliance with
 * the License.  You may obtain a copy of the License at
 *
 *      http://www.apache.org/licenses/LICENSE-2.0
 *
 * Unless required by applicable law or agreed to in writing, software
 * distributed under the License is distributed on an "AS IS" BASIS,
 * WITHOUT WARRANTIES OR CONDITIONS OF ANY KIND, either express or implied.
 * See the License for the specific language governing permissions and
 * limitations under the License.
 */

package org.apache.ignite.internal.processors.query.calcite.prepare;

import java.util.ArrayDeque;
import java.util.ArrayList;
import java.util.Arrays;
import java.util.Collection;
import java.util.Collections;
import java.util.Deque;
import java.util.List;
import java.util.stream.Collectors;
import java.util.stream.Stream;
import com.google.common.collect.ImmutableSet;
import org.apache.calcite.plan.RelOptRule;
import org.apache.calcite.plan.RelOptUtil;
import org.apache.calcite.plan.RelTraitSet;
import org.apache.calcite.rel.RelCollations;
import org.apache.calcite.rel.RelHomogeneousShuttle;
import org.apache.calcite.rel.RelNode;
import org.apache.calcite.rel.RelRoot;
import org.apache.calcite.rel.RelShuttle;
import org.apache.calcite.rel.core.Join;
import org.apache.calcite.rel.core.SetOp;
import org.apache.calcite.rel.core.Spool;
import org.apache.calcite.rel.core.TableScan;
import org.apache.calcite.rel.hint.Hintable;
import org.apache.calcite.rel.hint.RelHint;
<<<<<<< HEAD
import org.apache.calcite.rel.rules.JoinCommuteRule;
import org.apache.calcite.rel.rules.JoinPushThroughJoinRule;
import org.apache.calcite.rel.rules.JoinToMultiJoinRule;
import org.apache.calcite.rel.rules.MultiJoin;
=======
import org.apache.calcite.rel.rules.CoreRules;
import org.apache.calcite.rel.rules.JoinCommuteRule;
import org.apache.calcite.rel.rules.JoinPushThroughJoinRule;
>>>>>>> 76a2dcc6
import org.apache.calcite.rex.RexBuilder;
import org.apache.calcite.rex.RexNode;
import org.apache.calcite.sql.SqlKind;
import org.apache.calcite.sql.SqlNode;
import org.apache.calcite.util.Pair;
import org.apache.calcite.util.Util;
import org.apache.ignite.IgniteLogger;
import org.apache.ignite.internal.processors.query.calcite.hint.HintDefinition;
import org.apache.ignite.internal.processors.query.calcite.hint.HintUtils;
import org.apache.ignite.internal.processors.query.calcite.rel.AbstractIndexScan;
import org.apache.ignite.internal.processors.query.calcite.rel.IgniteConvention;
import org.apache.ignite.internal.processors.query.calcite.rel.IgniteIndexScan;
import org.apache.ignite.internal.processors.query.calcite.rel.IgniteProject;
import org.apache.ignite.internal.processors.query.calcite.rel.IgniteRel;
import org.apache.ignite.internal.processors.query.calcite.rel.IgniteTableModify;
import org.apache.ignite.internal.processors.query.calcite.rel.IgniteTableScan;
import org.apache.ignite.internal.processors.query.calcite.rel.IgniteTableSpool;
import org.apache.ignite.internal.processors.query.calcite.rule.logical.IgniteMultiJoinOptimizeRule;
import org.apache.ignite.internal.processors.query.calcite.schema.ColumnDescriptor;
import org.apache.ignite.internal.processors.query.calcite.schema.IgniteTable;
import org.apache.ignite.internal.processors.query.calcite.trait.IgniteDistributions;
import org.apache.ignite.internal.processors.query.calcite.util.Commons;
import org.apache.ignite.internal.util.typedef.F;
import org.apache.ignite.internal.util.typedef.internal.U;

/** */
public class PlannerHelper {
    /**
<<<<<<< HEAD
     * Mininal joins number to launch {@link IgniteMultiJoinOptimizeRule}. Calcite's default join order optimization rules
     * like {@link JoinCommuteRule} or {@link JoinPushThroughJoinRule} take time but can give us better plans. They produce
     * more join variants. And we estimate their physical costs. While the joins count is small, let's use the default rules.
     *
     * @see #optimizeJoinsOrder(IgnitePlanner, RelNode, List)
     */
    public static final int JOINS_COUNT_FOR_HEURISTIC_ORDER = 3;
=======
     * Rule {@link JoinCommuteRule} takes too long when joins number grows. We disable this rule if query has joins
     * count bigger than this value.
     */
    public static final int MAX_JOINS_TO_COMMUTE = 3;

    /**
     * Rules {@link JoinPushThroughJoinRule} (left and right) take too long when joins number grows. We disable this rule
     * if query has joins count bigger than this value.
     */
    public static final int MAX_JOINS_TO_COMMUTE_INPUTS = 5;
>>>>>>> 76a2dcc6

    /**
     * Default constructor.
     */
    private PlannerHelper() {

    }

    /**
     * @param sqlNode Sql node.
     * @param planner Planner.
     * @param log Logger.
     */
    public static IgniteRel optimize(SqlNode sqlNode, IgnitePlanner planner, IgniteLogger log) {
        try {
            // Convert to Relational operators graph.
            RelRoot root = planner.rel(sqlNode);

            root = addExternalOptions(root);

            planner.addDisabledRules(HintUtils.options(root.rel, extractRootHints(root.rel), HintDefinition.DISABLE_RULE));

            RelNode rel = root.rel;

            // Transformation chain
            rel = planner.transform(PlannerPhase.HEP_DECORRELATE, rel.getTraitSet(), rel);

            // RelOptUtil#propagateRelHints(RelNode, equiv) may skip hints because current RelNode has no hints.
            // Or if hints reside in a child nodes which are not inputs of the current node. Like LogicalFlter#condition.
            // Such hints may appear or be required below in the tree, after rules applying.
            // In Calcite, RelDecorrelator#decorrelateQuery(...) can re-propagate hints.
            rel = RelOptUtil.propagateRelHints(rel, false);

            rel = planner.replaceCorrelatesCollisions(rel);

            rel = planner.trimUnusedFields(root.withRel(rel)).rel;

            rel = planner.transform(PlannerPhase.HEP_FILTER_PUSH_DOWN, rel.getTraitSet(), rel);

            // The following pushed down project can erase top-level hints. We store them to reassign hints for join nodes.
            // Clear the inherit pathes to consider the hints as not propogated ones.
            List<RelHint> topHints = HintUtils.allRelHints(rel).stream().map(h -> h.inheritPath.isEmpty()
                ? h
                : h.copy(Collections.emptyList())).collect(Collectors.toList());

            rel = planner.transform(PlannerPhase.HEP_PROJECT_PUSH_DOWN, rel.getTraitSet(), rel);

<<<<<<< HEAD
            rel = optimizeJoinsOrder(planner, rel, topHints);
=======
            fastenJoinsOrder(planner, rel);
>>>>>>> 76a2dcc6

            RelTraitSet desired = rel.getCluster().traitSet()
                .replace(IgniteConvention.INSTANCE)
                .replace(IgniteDistributions.single())
                .replace(root.collation == null ? RelCollations.EMPTY : root.collation)
                .simplify();

            IgniteRel igniteRel = planner.transform(PlannerPhase.OPTIMIZATION, desired, rel);

            if (!root.isRefTrivial()) {
                final List<RexNode> projects = new ArrayList<>();
                final RexBuilder rexBuilder = igniteRel.getCluster().getRexBuilder();

                for (int field : Pair.left(root.fields))
                    projects.add(rexBuilder.makeInputRef(igniteRel, field));

                igniteRel = new IgniteProject(igniteRel.getCluster(), desired, igniteRel, projects, root.validatedRowType);
            }

            if (sqlNode.isA(ImmutableSet.of(SqlKind.INSERT, SqlKind.UPDATE, SqlKind.MERGE)))
                igniteRel = new FixDependentModifyNodeShuttle().visit(igniteRel);

            return igniteRel;
        }
        catch (Throwable ex) {
            log.error("Unexpected error at query optimizer.", ex);
            log.error(planner.dump());

            throw ex;
        }
    }

    /**
<<<<<<< HEAD
     * Tries to optimize joins order.
     *
     * @see JoinToMultiJoinRule
     * @see IgniteMultiJoinOptimizeRule
     *
     * @return An node with optimized joins or original {@code root} if didn't optimize.
     */
    private static RelNode optimizeJoinsOrder(IgnitePlanner planner, RelNode root, List<RelHint> topLevelHints) {
        List<Join> joins = findNodes(root, Join.class, false);

        if (joins.isEmpty())
            return root;

        int disabledCnt = 0;

        // If all the joins have the forced order, no need to optimize the joins order at all.
        for (RelNode joinOrCorr : joins) {
            for (RelHint hint : ((Hintable)joinOrCorr).getHints()) {
                if (HintDefinition.ENFORCE_JOIN_ORDER.name().equals(hint.hintName)) {
                    ++disabledCnt;

                    break;
                }
            }
        }

        if (joins.size() - disabledCnt < JOINS_COUNT_FOR_HEURISTIC_ORDER)
            return root;

        long timing = System.nanoTime();

        RelNode res = planner.transform(PlannerPhase.HEP_OPTIMIZE_JOIN_ORDER, root.getTraitSet(), root);

        timing = System.nanoTime() - timing;

        // Still has a MultiJoin, didn't manage to collect one flat join to optimize.
        if (!findNodes(res, MultiJoin.class, true).isEmpty())
            return root;

        // If a new joins order was proposed, no need to launch another join order optimizations.
        planner.addDisabledRules(HintDefinition.ENFORCE_JOIN_ORDER.disabledRules().stream().map(RelOptRule::toString)
            .collect(Collectors.toSet()));

        if (!topLevelHints.isEmpty()) {
            res = actualTopLevelJoinTypeHints(res, topLevelHints, joins.get(0));

            restoreJoinTypeHints(res);
        }

        IgniteLogger log = Commons.context(root).logger();

        if (log.isDebugEnabled())
            log.debug("Joins order optimization took " + U.nanosToMillis(timing) + "ms.");

        return res;
    }

    /** */
    private static RelNode actualTopLevelJoinTypeHints(RelNode rel, List<RelHint> topLevelHints, Join filterNode) {
        assert rel instanceof Hintable;

        List<RelHint> relHints = ((Hintable)rel).getHints();

        List<RelHint> res = new ArrayList<>(topLevelHints.size());

        for (RelHint topHint : topLevelHints) {
            assert topHint.inheritPath.isEmpty();

            boolean storeHint = true;

            for (RelHint curHint : relHints) {
                // Ignore inheritance.
                if (topHint.equals(curHint.inheritPath.isEmpty() ? curHint : curHint.copy(Collections.emptyList()))) {
                    storeHint = false;

                    break;
                }
            }

            if (storeHint)
                res.add(topHint);
        }

        // Keep hints only for joins.
        res = Commons.context(filterNode).config().getSqlToRelConverterConfig().getHintStrategyTable().apply(res, filterNode);

        if (!res.isEmpty()) {
            rel = ((Hintable)rel).withHints(res);

            if (!relHints.isEmpty())
                rel = ((Hintable)rel).attachHints(relHints);
        }

        return rel;
    }

    /**
     * A join type hint might be assigned to a query root (top-level hint) or to a table. Originally, SELECT-level hints
     * are propagated and assigned to following Joins and TableScans. We lose assigned to Join nodes ones
     * in {@link JoinToMultiJoinRule} and have to reassign them from top-level hints.
     */
    private static void restoreJoinTypeHints(RelNode root) {
        RelShuttle visitor = new RelHomogeneousShuttle() {
            /** Hints to assign on current tree level. */
            private final Deque<List<RelHint>> hintsStack = new ArrayDeque<>();

            /** Current hint inheritance path. It is important for hint priority. */
            private final List<Integer> inputsStack = new ArrayList<>();

            /** {@inheritDoc} */
            @Override public RelNode visit(RelNode rel) {
                // Leaf scans has no inputs. And we are interrested only in Joins.
                if (rel.getInputs().isEmpty())
                    return rel;

                List<RelHint> curHints = Collections.emptyList();

                if ((rel instanceof Hintable) && !(rel instanceof Join) && !((Hintable)rel).getHints().isEmpty()) {
                    for (RelHint hint : ((Hintable)rel).getHints()) {
                        // Reassign only top-level hints (without the inherit path).
                        if (!hint.inheritPath.isEmpty())
                            continue;

                        if (curHints == Collections.EMPTY_LIST)
                            curHints = new ArrayList<>();

                        curHints.add(hint);
                    }
                }

                // We may find additional top-level hints in a subquery. From this point, we need to combine them.
                if (!stack.isEmpty()) {
                    List<RelHint> prevHints = hintsStack.peekLast();

                    if (!curHints.isEmpty() && !prevHints.isEmpty())
                        curHints.addAll(prevHints);
                    else if (curHints.isEmpty())
                        curHints = prevHints;

                    assert curHints.size() >= hintsStack.peekLast().size();
                }

                hintsStack.add(curHints);

                RelNode res = super.visit(rel);

                hintsStack.removeLast();

                return res;
            }

            /** {@inheritDoc} */
            @Override protected RelNode visitChild(RelNode parent, int i, RelNode child) {
                inputsStack.add(i);

                if (child instanceof Join && !hintsStack.isEmpty()) {
                    List<RelHint> curHints = hintsStack.peekLast();

                    if (!curHints.isEmpty()) {
                        assert Commons.context(child).config().getSqlToRelConverterConfig().getHintStrategyTable()
                            .apply(curHints, child).size() == curHints.size() : "Not all hints are applicable.";

                        curHints = curHints.stream().map(h -> h.copy(inputsStack)).collect(Collectors.toList());

                        // Join is a Hintable.
                        child = ((Hintable)child).attachHints(curHints);

                        parent.replaceInput(i, child);
                    }
                }

                RelNode res = super.visitChild(parent, i, child);

                inputsStack.remove(inputsStack.size() - 1);

                return res;
            }
        };

        root.accept(visitor);
=======
     * To prevent long join order planning, disables {@link JoinCommuteRule} and/or {@link JoinPushThroughJoinRule} rules
     * if the joins count reaches the thresholds.
     */
    private static void fastenJoinsOrder(IgnitePlanner planner, RelNode rel) {
        int joinsCnt = RelOptUtil.countJoins(rel);

        if (joinsCnt > MAX_JOINS_TO_COMMUTE)
            planner.addDisabledRules(Collections.singletonList(CoreRules.JOIN_COMMUTE.toString()));

        if (joinsCnt > MAX_JOINS_TO_COMMUTE_INPUTS) {
            planner.addDisabledRules(Arrays.asList(JoinPushThroughJoinRule.LEFT.toString(),
                JoinPushThroughJoinRule.RIGHT.toString()));
        }
>>>>>>> 76a2dcc6
    }

    /**
     * Add external options as hints to {@code root.rel}.
     *
     * @return New or old root node.
     */
    private static RelRoot addExternalOptions(RelRoot root) {
        if (!Commons.context(root.rel).isForcedJoinOrder())
            return root;

        if (!(root.rel instanceof Hintable)) {
            Commons.context(root.rel).logger().warning("Unable to set hint " + HintDefinition.ENFORCE_JOIN_ORDER
                + " passed as an external parameter to the root relation operator ["
                + RelOptUtil.toString(HintUtils.noInputsRelWrap(root.rel)).trim()
                + "] because it is not a Hintable.");

            return root;
        }

        List<RelHint> newHints = Stream.concat(HintUtils.allRelHints(root.rel).stream(),
            Stream.of(RelHint.builder(HintDefinition.ENFORCE_JOIN_ORDER.name()).build())).collect(Collectors.toList());

        root = root.withRel(((Hintable)root.rel).withHints(newHints));

        RelOptUtil.propagateRelHints(root.rel, false);

        return root;
    }

    /**
     * Extracts planner-level hints like 'DISABLE_RULE' if the root node is a combining node like 'UNION'.
     */
    private static Collection<RelHint> extractRootHints(RelNode rel) {
        if (!HintUtils.allRelHints(rel).isEmpty())
            return HintUtils.allRelHints(rel);

        if (rel instanceof SetOp) {
            return F.flatCollections(rel.getInputs().stream()
                .map(PlannerHelper::extractRootHints).collect(Collectors.toList()));
        }

        return Collections.emptyList();
    }

    /**
     * This shuttle analyzes a relational tree and inserts an eager spool node
     * just under the TableModify node in case latter depends upon a table used
     * to query the data for modify node to avoid the double processing
     * of the retrieved rows.
     * <p/>
     * It considers two cases: <ol>
     *     <li>
     *         Modify node produces rows to insert, then a spool is required.
     *     </li>
     *     <li>
     *         Modify node updates rows only, then a spool is required if 1) we
     *         are scaning an index and 2) any of the indexed column is updated
     *         by modify node.
     *     </li>
     * <ol/>
     *
     */
    private static class FixDependentModifyNodeShuttle extends IgniteRelShuttle {
        /**
         * Flag indicates whether we should insert a spool or not.
         */
        private boolean spoolNeeded;

        /** Current modify node. */
        private IgniteTableModify modifyNode;

        /** {@inheritDoc} */
        @Override public IgniteRel visit(IgniteTableModify rel) {
            assert modifyNode == null;

            modifyNode = rel;

            if (rel.isDelete())
                return rel;

            if (rel.isMerge()) // MERGE operator always contains modified table as a source.
                spoolNeeded = true;
            else
                processNode(rel);

            if (spoolNeeded) {
                IgniteTableSpool spool = new IgniteTableSpool(
                    rel.getCluster(),
                    rel.getInput().getTraitSet(),
                    Spool.Type.EAGER,
                    rel.getInput()
                );

                rel.replaceInput(0, spool);
            }

            return rel;
        }

        /** {@inheritDoc} */
        @Override public IgniteRel visit(IgniteTableScan rel) {
            return processScan(rel);
        }

        /** {@inheritDoc} */
        @Override public IgniteRel visit(IgniteIndexScan rel) {
            return processScan(rel);
        }

        /** {@inheritDoc} */
        @Override protected IgniteRel processNode(IgniteRel rel) {
            List<IgniteRel> inputs = Commons.cast(rel.getInputs());

            for (int i = 0; i < inputs.size(); i++) {
                if (spoolNeeded)
                    break;

                visitChild(rel, i, inputs.get(i));
            }

            return rel;
        }

        /**
         * Process a scan node and raise a {@link #spoolNeeded flag} if needed.
         *
         * @param scan TableScan to analyze.
         * @return The input rel.
         */
        private IgniteRel processScan(TableScan scan) {
            IgniteTable tbl = modifyNode != null ? modifyNode.getTable().unwrap(IgniteTable.class) : null;

            if (tbl == null || scan.getTable().unwrap(IgniteTable.class) != tbl)
                return (IgniteRel)scan;

            if (modifyNodeInsertsData()) {
                spoolNeeded = true;

                return (IgniteRel)scan;
            }

            // for update-only node the spool needed if any of the updated
            // column is part of the index we are going to scan
            if (scan instanceof IgniteTableScan)
                return (IgniteRel)scan;

            ImmutableSet<Integer> indexedCols = ImmutableSet.copyOf(
                tbl.getIndex(((AbstractIndexScan)scan).indexName()).collation().getKeys());

            spoolNeeded = modifyNode.getUpdateColumnList().stream()
                .map(tbl.descriptor()::columnDescriptor)
                .map(ColumnDescriptor::fieldIndex)
                .anyMatch(indexedCols::contains);

            return (IgniteRel)scan;
        }

        /**
         * @return {@code true} in case {@link #modifyNode} produces any insert.
         */
        private boolean modifyNodeInsertsData() {
            return modifyNode.isInsert();
        }
    }

    /**
     * Searches tree {@code root} for nodes of {@code nodeType}.
     *
     * @return Nodes matching {@code nodeType}. An empty list if none matches. A single value list if a node
     * found and {@code stopOnFirst} is {@code true}.
     */
    public static <T extends RelNode> List<T> findNodes(RelNode root, Class<T> nodeType, boolean stopOnFirst) {
        List<T> rels = new ArrayList<>();

        try {
            RelShuttle visitor = new RelHomogeneousShuttle() {
                @Override public RelNode visit(RelNode node) {
                    if (nodeType.isAssignableFrom(node.getClass())) {
                        rels.add((T)node);

                        if (stopOnFirst)
                            throw Util.FoundOne.NULL;
                    }

                    return super.visit(node);
                }
            };

            root.accept(visitor);
        }
        catch (Util.FoundOne ignored) {
            // No-op.
        }

        return rels;
    }
}<|MERGE_RESOLUTION|>--- conflicted
+++ resolved
@@ -41,16 +41,15 @@
 import org.apache.calcite.rel.core.TableScan;
 import org.apache.calcite.rel.hint.Hintable;
 import org.apache.calcite.rel.hint.RelHint;
-<<<<<<< HEAD
+import org.apache.calcite.rel.rules.CoreRules;
+import org.apache.calcite.rel.rules.JoinCommuteRule;
+import org.apache.calcite.rel.rules.JoinPushThroughJoinRule;
 import org.apache.calcite.rel.rules.JoinCommuteRule;
 import org.apache.calcite.rel.rules.JoinPushThroughJoinRule;
 import org.apache.calcite.rel.rules.JoinToMultiJoinRule;
 import org.apache.calcite.rel.rules.MultiJoin;
-=======
-import org.apache.calcite.rel.rules.CoreRules;
 import org.apache.calcite.rel.rules.JoinCommuteRule;
 import org.apache.calcite.rel.rules.JoinPushThroughJoinRule;
->>>>>>> 76a2dcc6
 import org.apache.calcite.rex.RexBuilder;
 import org.apache.calcite.rex.RexNode;
 import org.apache.calcite.sql.SqlKind;
@@ -69,6 +68,7 @@
 import org.apache.ignite.internal.processors.query.calcite.rel.IgniteTableScan;
 import org.apache.ignite.internal.processors.query.calcite.rel.IgniteTableSpool;
 import org.apache.ignite.internal.processors.query.calcite.rule.logical.IgniteMultiJoinOptimizeRule;
+import org.apache.ignite.internal.processors.query.calcite.rule.logical.IgniteMultiJoinOptimizeRule;
 import org.apache.ignite.internal.processors.query.calcite.schema.ColumnDescriptor;
 import org.apache.ignite.internal.processors.query.calcite.schema.IgniteTable;
 import org.apache.ignite.internal.processors.query.calcite.trait.IgniteDistributions;
@@ -79,7 +79,18 @@
 /** */
 public class PlannerHelper {
     /**
-<<<<<<< HEAD
+     * Rule {@link JoinCommuteRule} takes too long when joins number grows. We disable this rule if query has joins
+     * count bigger than this value.
+     */
+    public static final int MAX_JOINS_TO_COMMUTE = 3;
+
+    /**
+     * Rules {@link JoinPushThroughJoinRule} (left and right) take too long when joins number grows. We disable this rule
+     * if query has joins count bigger than this value.
+     */
+    public static final int MAX_JOINS_TO_COMMUTE_INPUTS = 5;
+
+    /**
      * Mininal joins number to launch {@link IgniteMultiJoinOptimizeRule}. Calcite's default join order optimization rules
      * like {@link JoinCommuteRule} or {@link JoinPushThroughJoinRule} take time but can give us better plans. They produce
      * more join variants. And we estimate their physical costs. While the joins count is small, let's use the default rules.
@@ -87,18 +98,6 @@
      * @see #optimizeJoinsOrder(IgnitePlanner, RelNode, List)
      */
     public static final int JOINS_COUNT_FOR_HEURISTIC_ORDER = 3;
-=======
-     * Rule {@link JoinCommuteRule} takes too long when joins number grows. We disable this rule if query has joins
-     * count bigger than this value.
-     */
-    public static final int MAX_JOINS_TO_COMMUTE = 3;
-
-    /**
-     * Rules {@link JoinPushThroughJoinRule} (left and right) take too long when joins number grows. We disable this rule
-     * if query has joins count bigger than this value.
-     */
-    public static final int MAX_JOINS_TO_COMMUTE_INPUTS = 5;
->>>>>>> 76a2dcc6
 
     /**
      * Default constructor.
@@ -146,11 +145,7 @@
 
             rel = planner.transform(PlannerPhase.HEP_PROJECT_PUSH_DOWN, rel.getTraitSet(), rel);
 
-<<<<<<< HEAD
             rel = optimizeJoinsOrder(planner, rel, topHints);
-=======
-            fastenJoinsOrder(planner, rel);
->>>>>>> 76a2dcc6
 
             RelTraitSet desired = rel.getCluster().traitSet()
                 .replace(IgniteConvention.INSTANCE)
@@ -184,7 +179,6 @@
     }
 
     /**
-<<<<<<< HEAD
      * Tries to optimize joins order.
      *
      * @see JoinToMultiJoinRule
@@ -365,7 +359,9 @@
         };
 
         root.accept(visitor);
-=======
+    }
+
+    /**
      * To prevent long join order planning, disables {@link JoinCommuteRule} and/or {@link JoinPushThroughJoinRule} rules
      * if the joins count reaches the thresholds.
      */
@@ -379,7 +375,6 @@
             planner.addDisabledRules(Arrays.asList(JoinPushThroughJoinRule.LEFT.toString(),
                 JoinPushThroughJoinRule.RIGHT.toString()));
         }
->>>>>>> 76a2dcc6
     }
 
     /**
