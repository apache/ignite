/*
 * Licensed to the Apache Software Foundation (ASF) under one or more
 * contributor license agreements.  See the NOTICE file distributed with
 * this work for additional information regarding copyright ownership.
 * The ASF licenses this file to You under the Apache License, Version 2.0
 * (the "License"); you may not use this file except in compliance with
 * the License.  You may obtain a copy of the License at
 *
 *      http://www.apache.org/licenses/LICENSE-2.0
 *
 * Unless required by applicable law or agreed to in writing, software
 * distributed under the License is distributed on an "AS IS" BASIS,
 * WITHOUT WARRANTIES OR CONDITIONS OF ANY KIND, either express or implied.
 * See the License for the specific language governing permissions and
 * limitations under the License.
 */

package org.apache.ignite.internal.processors.query.calcite.prepare;

import java.util.ArrayList;
import java.util.Collection;
import java.util.List;
import com.google.common.collect.ImmutableSet;
import org.apache.calcite.plan.RelOptUtil;
import org.apache.calcite.plan.RelTraitSet;
import org.apache.calcite.rel.RelCollations;
import org.apache.calcite.rel.RelNode;
import org.apache.calcite.rel.RelRoot;
import org.apache.calcite.rel.core.SetOp;
import org.apache.calcite.rel.core.Spool;
import org.apache.calcite.rel.core.TableScan;
import org.apache.calcite.rel.hint.RelHint;
import org.apache.calcite.rex.RexBuilder;
import org.apache.calcite.rex.RexNode;
import org.apache.calcite.sql.SqlKind;
import org.apache.calcite.sql.SqlNode;
import org.apache.calcite.util.Pair;
import org.apache.ignite.IgniteLogger;
import org.apache.ignite.internal.processors.query.calcite.hint.Hint;
import org.apache.ignite.internal.processors.query.calcite.hint.HintDefinition;
import org.apache.ignite.internal.processors.query.calcite.rel.AbstractIndexScan;
import org.apache.ignite.internal.processors.query.calcite.rel.IgniteConvention;
import org.apache.ignite.internal.processors.query.calcite.rel.IgniteIndexScan;
import org.apache.ignite.internal.processors.query.calcite.rel.IgniteProject;
import org.apache.ignite.internal.processors.query.calcite.rel.IgniteRel;
import org.apache.ignite.internal.processors.query.calcite.rel.IgniteTableModify;
import org.apache.ignite.internal.processors.query.calcite.rel.IgniteTableScan;
import org.apache.ignite.internal.processors.query.calcite.rel.IgniteTableSpool;
import org.apache.ignite.internal.processors.query.calcite.schema.ColumnDescriptor;
import org.apache.ignite.internal.processors.query.calcite.schema.IgniteTable;
import org.apache.ignite.internal.processors.query.calcite.trait.IgniteDistributions;
import org.apache.ignite.internal.processors.query.calcite.util.Commons;

/** */
public class PlannerHelper {
    /**
     * Default constructor.
     */
    private PlannerHelper() {

    }

    /**
     * @param sqlNode Sql node.
     * @param planner Planner.
     * @param log Logger.
     */
    public static IgniteRel optimize(SqlNode sqlNode, IgnitePlanner planner, IgniteLogger log) {
        try {
            // Convert to Relational operators graph
            RelRoot root = planner.rel(sqlNode);

            planner.setDisabledRules(Hint.options(extractRootHints(root), HintDefinition.DISABLE_RULE));

<<<<<<< HEAD
            setDisabledRules(planner);

=======
>>>>>>> 1132e427
            RelNode rel = root.rel;

            // Transformation chain
            rel = planner.transform(PlannerPhase.HEP_DECORRELATE, rel.getTraitSet(), rel);

            // RelOptUtil#propagateRelHints(RelNode, equiv) may skip hints because current RelNode has no hints.
            // Or if hints reside in a node which is not input of the current node. Like in LogicalFlter#condition.
            // But hints may appear or be required below in the tree, after rules applying.
            // In Calcite, RelDecorrelator#decorrelateQuery(...) can re-propagate hints.
            rel = RelOptUtil.propagateRelHints(rel, false);

            rel = planner.replaceCorrelatesCollisions(rel);

            rel = planner.trimUnusedFields(root.withRel(rel)).rel;

            rel = planner.transform(PlannerPhase.HEP_FILTER_PUSH_DOWN, rel.getTraitSet(), rel);

            rel = planner.transform(PlannerPhase.HEP_PROJECT_PUSH_DOWN, rel.getTraitSet(), rel);

            RelTraitSet desired = rel.getCluster().traitSet()
                .replace(IgniteConvention.INSTANCE)
                .replace(IgniteDistributions.single())
                .replace(root.collation == null ? RelCollations.EMPTY : root.collation)
                .simplify();

            IgniteRel igniteRel = planner.transform(PlannerPhase.OPTIMIZATION, desired, rel);

            if (!root.isRefTrivial()) {
                final List<RexNode> projects = new ArrayList<>();
                final RexBuilder rexBuilder = igniteRel.getCluster().getRexBuilder();

                for (int field : Pair.left(root.fields))
                    projects.add(rexBuilder.makeInputRef(igniteRel, field));

                igniteRel = new IgniteProject(igniteRel.getCluster(), desired, igniteRel, projects, root.validatedRowType);
            }

            if (sqlNode.isA(ImmutableSet.of(SqlKind.INSERT, SqlKind.UPDATE, SqlKind.MERGE)))
                igniteRel = new FixDependentModifyNodeShuttle().visit(igniteRel);

            return igniteRel;
        }
        catch (Throwable ex) {
            log.error("Unexpected error at query optimizer.", ex);
            log.error(planner.dump());

            throw ex;
        }
    }

<<<<<<< HEAD
    /** */
    private static void setDisabledRules(IgnitePlanner planner) {
        HintOptions opts = Hint.options(Commons.planContext(planner.cluster()).hints(), HintDefinition.DISABLE_RULE);

        if (opts != null)
            planner.setDisabledRules(opts.plain());
    }

=======
>>>>>>> 1132e427
    /**
     * Extracts planner-level hints like 'DISABLE_RULE' if the root node is a combining node like 'UNION'.
     */
    private static Collection<RelHint> extractRootHints(RelRoot rootRel) {
        if (rootRel.hints.isEmpty()) {
            if (!Hint.allRelHints(rootRel.rel).isEmpty())
                return Hint.allRelHints(rootRel.rel);

            if (rootRel.rel instanceof SetOp) {
                Collection<RelHint> hints1 = extractRootHints(rootRel.withRel(rootRel.rel.getInput(0)));
                Collection<RelHint> hints2 = extractRootHints(rootRel.withRel(rootRel.rel.getInput(1)));

                List<RelHint> hints = new ArrayList<>(hints1);

                hints.addAll(hints2);

                return hints;
            }
<<<<<<< HEAD
        }.visit(rootRel.rel);

        return rootRel.rel == newRel ? rootRel : rootRel.withRel(newRel);
    }

    /**
     * @return Hints resolved as top-node or 'query' hints which are not set by Calcite to the root node.
     */
    private static List<RelHint> resolveQueryHints(RelRoot root) {
        if (!F.isEmpty(root.hints))
            return root.hints;

        if (!F.isEmpty(Hint.relHints(root.rel)))
            return Hint.relHints(root.rel);

        if (root.rel instanceof SetOp && !F.isEmpty(root.rel.getInputs()))
            return resolveQueryHints(root.withRel(root.rel.getInput(0)));
=======
        }
>>>>>>> 1132e427

        return rootRel.hints;
    }

    /**
     * This shuttle analyzes a relational tree and inserts an eager spool node
     * just under the TableModify node in case latter depends upon a table used
     * to query the data for modify node to avoid the double processing
     * of the retrieved rows.
     * <p/>
     * It considers two cases: <ol>
     *     <li>
     *         Modify node produces rows to insert, then a spool is required.
     *     </li>
     *     <li>
     *         Modify node updates rows only, then a spool is required if 1) we
     *         are scaning an index and 2) any of the indexed column is updated
     *         by modify node.
     *     </li>
     * <ol/>
     *
     */
    private static class FixDependentModifyNodeShuttle extends IgniteRelShuttle {
        /**
         * Flag indicates whether we should insert a spool or not.
         */
        private boolean spoolNeeded;

        /** Current modify node. */
        private IgniteTableModify modifyNode;

        /** {@inheritDoc} */
        @Override public IgniteRel visit(IgniteTableModify rel) {
            assert modifyNode == null;

            modifyNode = rel;

            if (rel.isDelete())
                return rel;

            if (rel.isMerge()) // MERGE operator always contains modified table as a source.
                spoolNeeded = true;
            else
                processNode(rel);

            if (spoolNeeded) {
                IgniteTableSpool spool = new IgniteTableSpool(
                    rel.getCluster(),
                    rel.getInput().getTraitSet(),
                    Spool.Type.EAGER,
                    rel.getInput()
                );

                rel.replaceInput(0, spool);
            }

            return rel;
        }

        /** {@inheritDoc} */
        @Override public IgniteRel visit(IgniteTableScan rel) {
            return processScan(rel);
        }

        /** {@inheritDoc} */
        @Override public IgniteRel visit(IgniteIndexScan rel) {
            return processScan(rel);
        }

        /** {@inheritDoc} */
        @Override protected IgniteRel processNode(IgniteRel rel) {
            List<IgniteRel> inputs = Commons.cast(rel.getInputs());

            for (int i = 0; i < inputs.size(); i++) {
                if (spoolNeeded)
                    break;

                visitChild(rel, i, inputs.get(i));
            }

            return rel;
        }

        /**
         * Process a scan node and raise a {@link #spoolNeeded flag} if needed.
         *
         * @param scan TableScan to analize.
         * @return The input rel.
         */
        private IgniteRel processScan(TableScan scan) {
            IgniteTable tbl = modifyNode != null ? modifyNode.getTable().unwrap(IgniteTable.class) : null;

            if (tbl == null || scan.getTable().unwrap(IgniteTable.class) != tbl)
                return (IgniteRel)scan;

            if (modifyNodeInsertsData()) {
                spoolNeeded = true;

                return (IgniteRel)scan;
            }

            // for update-only node the spool needed if any of the updated
            // column is part of the index we are going to scan
            if (scan instanceof IgniteTableScan)
                return (IgniteRel)scan;

            ImmutableSet<Integer> indexedCols = ImmutableSet.copyOf(
                tbl.getIndex(((AbstractIndexScan)scan).indexName()).collation().getKeys());

            spoolNeeded = modifyNode.getUpdateColumnList().stream()
                .map(tbl.descriptor()::columnDescriptor)
                .map(ColumnDescriptor::fieldIndex)
                .anyMatch(indexedCols::contains);

            return (IgniteRel)scan;
        }

        /**
         * @return {@code true} in case {@link #modifyNode} produces any insert.
         */
        private boolean modifyNodeInsertsData() {
            return modifyNode.isInsert();
        }
    }
}<|MERGE_RESOLUTION|>--- conflicted
+++ resolved
@@ -72,11 +72,6 @@
 
             planner.setDisabledRules(Hint.options(extractRootHints(root), HintDefinition.DISABLE_RULE));
 
-<<<<<<< HEAD
-            setDisabledRules(planner);
-
-=======
->>>>>>> 1132e427
             RelNode rel = root.rel;
 
             // Transformation chain
@@ -127,17 +122,6 @@
         }
     }
 
-<<<<<<< HEAD
-    /** */
-    private static void setDisabledRules(IgnitePlanner planner) {
-        HintOptions opts = Hint.options(Commons.planContext(planner.cluster()).hints(), HintDefinition.DISABLE_RULE);
-
-        if (opts != null)
-            planner.setDisabledRules(opts.plain());
-    }
-
-=======
->>>>>>> 1132e427
     /**
      * Extracts planner-level hints like 'DISABLE_RULE' if the root node is a combining node like 'UNION'.
      */
@@ -156,27 +140,7 @@
 
                 return hints;
             }
-<<<<<<< HEAD
-        }.visit(rootRel.rel);
-
-        return rootRel.rel == newRel ? rootRel : rootRel.withRel(newRel);
-    }
-
-    /**
-     * @return Hints resolved as top-node or 'query' hints which are not set by Calcite to the root node.
-     */
-    private static List<RelHint> resolveQueryHints(RelRoot root) {
-        if (!F.isEmpty(root.hints))
-            return root.hints;
-
-        if (!F.isEmpty(Hint.relHints(root.rel)))
-            return Hint.relHints(root.rel);
-
-        if (root.rel instanceof SetOp && !F.isEmpty(root.rel.getInputs()))
-            return resolveQueryHints(root.withRel(root.rel.getInput(0)));
-=======
-        }
->>>>>>> 1132e427
+        }
 
         return rootRel.hints;
     }
