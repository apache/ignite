/*
 * Licensed to the Apache Software Foundation (ASF) under one or more
 * contributor license agreements.  See the NOTICE file distributed with
 * this work for additional information regarding copyright ownership.
 * The ASF licenses this file to You under the Apache License, Version 2.0
 * (the "License"); you may not use this file except in compliance with
 * the License.  You may obtain a copy of the License at
 *
 *      http://www.apache.org/licenses/LICENSE-2.0
 *
 * Unless required by applicable law or agreed to in writing, software
 * distributed under the License is distributed on an "AS IS" BASIS,
 * WITHOUT WARRANTIES OR CONDITIONS OF ANY KIND, either express or implied.
 * See the License for the specific language governing permissions and
 * limitations under the License.
 */

package org.apache.ignite.internal.processors.query.calcite.prepare;

import java.util.ArrayList;
import java.util.Collection;
import java.util.Collections;
import java.util.List;
import java.util.stream.Collectors;
<<<<<<< HEAD
import java.util.stream.Stream;
=======
>>>>>>> 9f70c2a0
import com.google.common.collect.ImmutableSet;
import org.apache.calcite.plan.RelOptUtil;
import org.apache.calcite.plan.RelTraitSet;
import org.apache.calcite.rel.RelCollations;
import org.apache.calcite.rel.RelNode;
import org.apache.calcite.rel.RelRoot;
import org.apache.calcite.rel.core.SetOp;
import org.apache.calcite.rel.core.Spool;
import org.apache.calcite.rel.core.TableScan;
<<<<<<< HEAD
import org.apache.calcite.rel.hint.Hintable;
=======
>>>>>>> 9f70c2a0
import org.apache.calcite.rel.hint.RelHint;
import org.apache.calcite.rex.RexBuilder;
import org.apache.calcite.rex.RexNode;
import org.apache.calcite.sql.SqlKind;
import org.apache.calcite.sql.SqlNode;
import org.apache.calcite.util.Pair;
import org.apache.ignite.IgniteLogger;
import org.apache.ignite.internal.processors.query.calcite.hint.HintDefinition;
import org.apache.ignite.internal.processors.query.calcite.hint.HintUtils;
import org.apache.ignite.internal.processors.query.calcite.rel.AbstractIndexScan;
import org.apache.ignite.internal.processors.query.calcite.rel.IgniteConvention;
import org.apache.ignite.internal.processors.query.calcite.rel.IgniteIndexScan;
import org.apache.ignite.internal.processors.query.calcite.rel.IgniteProject;
import org.apache.ignite.internal.processors.query.calcite.rel.IgniteRel;
import org.apache.ignite.internal.processors.query.calcite.rel.IgniteTableModify;
import org.apache.ignite.internal.processors.query.calcite.rel.IgniteTableScan;
import org.apache.ignite.internal.processors.query.calcite.rel.IgniteTableSpool;
import org.apache.ignite.internal.processors.query.calcite.schema.ColumnDescriptor;
import org.apache.ignite.internal.processors.query.calcite.schema.IgniteTable;
import org.apache.ignite.internal.processors.query.calcite.trait.IgniteDistributions;
import org.apache.ignite.internal.processors.query.calcite.util.Commons;
import org.apache.ignite.internal.util.typedef.F;

/** */
public class PlannerHelper {
    /**
     * Default constructor.
     */
    private PlannerHelper() {

    }

    /**
     * @param sqlNode Sql node.
     * @param planner Planner.
     * @param log Logger.
     */
    public static IgniteRel optimize(SqlNode sqlNode, IgnitePlanner planner, IgniteLogger log) {
        try {
            // Convert to Relational operators graph.
            RelRoot root = planner.rel(sqlNode);

<<<<<<< HEAD
            planner.setDisabledRules(HintUtils.options(root.rel, extractRootHints(root.rel), HintDefinition.DISABLE_RULE));

            root = addExternalHint(root, planner);
=======
            planner.setDisabledRules(HintUtils.options(root.rel, extractRootHints(root.rel),
                HintDefinition.DISABLE_RULE));
>>>>>>> 9f70c2a0

            RelNode rel = root.rel;

            // Transformation chain
            rel = planner.transform(PlannerPhase.HEP_DECORRELATE, rel.getTraitSet(), rel);

            // RelOptUtil#propagateRelHints(RelNode, equiv) may skip hints because current RelNode has no hints.
            // Or if hints reside in a child nodes which are not inputs of the current node. Like LogicalFlter#condition.
            // Such hints may appear or be required below in the tree, after rules applying.
            // In Calcite, RelDecorrelator#decorrelateQuery(...) can re-propagate hints.
            rel = RelOptUtil.propagateRelHints(rel, false);

            rel = planner.replaceCorrelatesCollisions(rel);

            rel = planner.trimUnusedFields(root.withRel(rel)).rel;

            rel = planner.transform(PlannerPhase.HEP_FILTER_PUSH_DOWN, rel.getTraitSet(), rel);

            rel = planner.transform(PlannerPhase.HEP_PROJECT_PUSH_DOWN, rel.getTraitSet(), rel);

            RelTraitSet desired = rel.getCluster().traitSet()
                .replace(IgniteConvention.INSTANCE)
                .replace(IgniteDistributions.single())
                .replace(root.collation == null ? RelCollations.EMPTY : root.collation)
                .simplify();

            IgniteRel igniteRel = planner.transform(PlannerPhase.OPTIMIZATION, desired, rel);

            if (!root.isRefTrivial()) {
                final List<RexNode> projects = new ArrayList<>();
                final RexBuilder rexBuilder = igniteRel.getCluster().getRexBuilder();

                for (int field : Pair.left(root.fields))
                    projects.add(rexBuilder.makeInputRef(igniteRel, field));

                igniteRel = new IgniteProject(igniteRel.getCluster(), desired, igniteRel, projects, root.validatedRowType);
            }

            if (sqlNode.isA(ImmutableSet.of(SqlKind.INSERT, SqlKind.UPDATE, SqlKind.MERGE)))
                igniteRel = new FixDependentModifyNodeShuttle().visit(igniteRel);

            return igniteRel;
        }
        catch (Throwable ex) {
            log.error("Unexpected error at query optimizer.", ex);
            log.error(planner.dump());

            throw ex;
        }
    }

    /**
<<<<<<< HEAD
     * Add external hints to {@code root.rel}.
     *
     * @return New or old root node.
     */
    private static RelRoot addExternalHint(RelRoot root, IgnitePlanner planner) {
        if (F.isEmpty(planner.context().hints()))
            return root;

        if (!(root.rel instanceof Hintable)) {
            Commons.context(root.rel).logger().warning("Unable to propagate external hints "
                + planner.context().hints().stream().map(h -> '\'' + h.hintName + '\'').collect(Collectors.joining(", "))
                + " starting with root relation operator [" + RelOptUtil.toString(HintUtils.noInputsRelWrap(root.rel)).trim()
                + "] because it is not a Hintable.");

            return root;
        }

        List<RelHint> newHints = Stream.concat(HintUtils.allRelHints(root.rel).stream(),
            planner.context().hints().stream()).collect(Collectors.toList());

        root = root.withRel(((Hintable)root.rel).withHints(newHints));

        RelOptUtil.propagateRelHints(root.rel, false);

        return root;
    }

    /**
=======
>>>>>>> 9f70c2a0
     * Extracts planner-level hints like 'DISABLE_RULE' if the root node is a combining node like 'UNION'.
     */
    private static Collection<RelHint> extractRootHints(RelNode rel) {
        if (!HintUtils.allRelHints(rel).isEmpty())
            return HintUtils.allRelHints(rel);

        if (rel instanceof SetOp) {
            return F.flatCollections(rel.getInputs().stream()
                .map(PlannerHelper::extractRootHints).collect(Collectors.toList()));
        }

        return Collections.emptyList();
    }

    /**
     * This shuttle analyzes a relational tree and inserts an eager spool node
     * just under the TableModify node in case latter depends upon a table used
     * to query the data for modify node to avoid the double processing
     * of the retrieved rows.
     * <p/>
     * It considers two cases: <ol>
     *     <li>
     *         Modify node produces rows to insert, then a spool is required.
     *     </li>
     *     <li>
     *         Modify node updates rows only, then a spool is required if 1) we
     *         are scaning an index and 2) any of the indexed column is updated
     *         by modify node.
     *     </li>
     * <ol/>
     *
     */
    private static class FixDependentModifyNodeShuttle extends IgniteRelShuttle {
        /**
         * Flag indicates whether we should insert a spool or not.
         */
        private boolean spoolNeeded;

        /** Current modify node. */
        private IgniteTableModify modifyNode;

        /** {@inheritDoc} */
        @Override public IgniteRel visit(IgniteTableModify rel) {
            assert modifyNode == null;

            modifyNode = rel;

            if (rel.isDelete())
                return rel;

            if (rel.isMerge()) // MERGE operator always contains modified table as a source.
                spoolNeeded = true;
            else
                processNode(rel);

            if (spoolNeeded) {
                IgniteTableSpool spool = new IgniteTableSpool(
                    rel.getCluster(),
                    rel.getInput().getTraitSet(),
                    Spool.Type.EAGER,
                    rel.getInput()
                );

                rel.replaceInput(0, spool);
            }

            return rel;
        }

        /** {@inheritDoc} */
        @Override public IgniteRel visit(IgniteTableScan rel) {
            return processScan(rel);
        }

        /** {@inheritDoc} */
        @Override public IgniteRel visit(IgniteIndexScan rel) {
            return processScan(rel);
        }

        /** {@inheritDoc} */
        @Override protected IgniteRel processNode(IgniteRel rel) {
            List<IgniteRel> inputs = Commons.cast(rel.getInputs());

            for (int i = 0; i < inputs.size(); i++) {
                if (spoolNeeded)
                    break;

                visitChild(rel, i, inputs.get(i));
            }

            return rel;
        }

        /**
         * Process a scan node and raise a {@link #spoolNeeded flag} if needed.
         *
         * @param scan TableScan to analize.
         * @return The input rel.
         */
        private IgniteRel processScan(TableScan scan) {
            IgniteTable tbl = modifyNode != null ? modifyNode.getTable().unwrap(IgniteTable.class) : null;

            if (tbl == null || scan.getTable().unwrap(IgniteTable.class) != tbl)
                return (IgniteRel)scan;

            if (modifyNodeInsertsData()) {
                spoolNeeded = true;

                return (IgniteRel)scan;
            }

            // for update-only node the spool needed if any of the updated
            // column is part of the index we are going to scan
            if (scan instanceof IgniteTableScan)
                return (IgniteRel)scan;

            ImmutableSet<Integer> indexedCols = ImmutableSet.copyOf(
                tbl.getIndex(((AbstractIndexScan)scan).indexName()).collation().getKeys());

            spoolNeeded = modifyNode.getUpdateColumnList().stream()
                .map(tbl.descriptor()::columnDescriptor)
                .map(ColumnDescriptor::fieldIndex)
                .anyMatch(indexedCols::contains);

            return (IgniteRel)scan;
        }

        /**
         * @return {@code true} in case {@link #modifyNode} produces any insert.
         */
        private boolean modifyNodeInsertsData() {
            return modifyNode.isInsert();
        }
    }
}<|MERGE_RESOLUTION|>--- conflicted
+++ resolved
@@ -22,10 +22,7 @@
 import java.util.Collections;
 import java.util.List;
 import java.util.stream.Collectors;
-<<<<<<< HEAD
 import java.util.stream.Stream;
-=======
->>>>>>> 9f70c2a0
 import com.google.common.collect.ImmutableSet;
 import org.apache.calcite.plan.RelOptUtil;
 import org.apache.calcite.plan.RelTraitSet;
@@ -35,10 +32,7 @@
 import org.apache.calcite.rel.core.SetOp;
 import org.apache.calcite.rel.core.Spool;
 import org.apache.calcite.rel.core.TableScan;
-<<<<<<< HEAD
 import org.apache.calcite.rel.hint.Hintable;
-=======
->>>>>>> 9f70c2a0
 import org.apache.calcite.rel.hint.RelHint;
 import org.apache.calcite.rex.RexBuilder;
 import org.apache.calcite.rex.RexNode;
@@ -60,7 +54,7 @@
 import org.apache.ignite.internal.processors.query.calcite.schema.IgniteTable;
 import org.apache.ignite.internal.processors.query.calcite.trait.IgniteDistributions;
 import org.apache.ignite.internal.processors.query.calcite.util.Commons;
-import org.apache.ignite.internal.util.typedef.F;
+import org.apache.ignite.internal.processors.query.calcite.util.HintUtils;
 
 /** */
 public class PlannerHelper {
@@ -81,14 +75,9 @@
             // Convert to Relational operators graph.
             RelRoot root = planner.rel(sqlNode);
 
-<<<<<<< HEAD
             planner.setDisabledRules(HintUtils.options(root.rel, extractRootHints(root.rel), HintDefinition.DISABLE_RULE));
 
             root = addExternalHint(root, planner);
-=======
-            planner.setDisabledRules(HintUtils.options(root.rel, extractRootHints(root.rel),
-                HintDefinition.DISABLE_RULE));
->>>>>>> 9f70c2a0
 
             RelNode rel = root.rel;
 
@@ -141,7 +130,6 @@
     }
 
     /**
-<<<<<<< HEAD
      * Add external hints to {@code root.rel}.
      *
      * @return New or old root node.
@@ -170,8 +158,6 @@
     }
 
     /**
-=======
->>>>>>> 9f70c2a0
      * Extracts planner-level hints like 'DISABLE_RULE' if the root node is a combining node like 'UNION'.
      */
     private static Collection<RelHint> extractRootHints(RelNode rel) {
