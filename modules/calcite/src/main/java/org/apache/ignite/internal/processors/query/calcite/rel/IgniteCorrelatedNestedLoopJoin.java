/*
 * Licensed to the Apache Software Foundation (ASF) under one or more
 * contributor license agreements.  See the NOTICE file distributed with
 * this work for additional information regarding copyright ownership.
 * The ASF licenses this file to You under the Apache License, Version 2.0
 * (the "License"); you may not use this file except in compliance with
 * the License.  You may obtain a copy of the License at
 *
 *      http://www.apache.org/licenses/LICENSE-2.0
 *
 * Unless required by applicable law or agreed to in writing, software
 * distributed under the License is distributed on an "AS IS" BASIS,
 * WITHOUT WARRANTIES OR CONDITIONS OF ANY KIND, either express or implied.
 * See the License for the specific language governing permissions and
 * limitations under the License.
 */

package org.apache.ignite.internal.processors.query.calcite.rel;

import java.util.HashSet;
import java.util.List;
import java.util.Set;

import com.google.common.collect.ImmutableList;
import com.google.common.collect.ImmutableSet;
import org.apache.calcite.plan.RelOptCluster;
import org.apache.calcite.plan.RelOptCost;
import org.apache.calcite.plan.RelOptPlanner;
import org.apache.calcite.plan.RelTraitSet;
import org.apache.calcite.rel.RelCollations;
import org.apache.calcite.rel.RelInput;
import org.apache.calcite.rel.RelNode;
import org.apache.calcite.rel.RelWriter;
import org.apache.calcite.rel.core.CorrelationId;
import org.apache.calcite.rel.core.Join;
import org.apache.calcite.rel.core.JoinRelType;
import org.apache.calcite.rel.metadata.RelMetadataQuery;
import org.apache.calcite.rex.RexNode;
import org.apache.calcite.util.Pair;
import org.apache.ignite.internal.processors.query.calcite.trait.CorrelationTrait;
import org.apache.ignite.internal.processors.query.calcite.trait.RewindabilityTrait;
import org.apache.ignite.internal.processors.query.calcite.trait.TraitUtils;
import org.apache.ignite.internal.processors.query.calcite.util.Commons;

/**
 * Relational expression that combines two relational expressions according to
 * some condition.
 *
 * <p>Each output row has columns from the left and right inputs.
 * The set of output rows is a subset of the cartesian product of the two
 * inputs; precisely which subset depends on the join condition.
 */
public class IgniteCorrelatedNestedLoopJoin extends AbstractIgniteNestedLoopJoin {
    /**
     * Creates a Join.
     *
     * @param cluster          Cluster
     * @param traitSet         Trait set
     * @param left             Left input
     * @param right            Right input
     * @param condition        Join condition
     * @param joinType         Join type
     * @param variablesSet     Set variables that are set by the
     *                         LHS and used by the RHS and are not available to
     *                         nodes above this Join in the tree
     */
    public IgniteCorrelatedNestedLoopJoin(RelOptCluster cluster, RelTraitSet traitSet, RelNode left, RelNode right, RexNode condition, Set<CorrelationId> variablesSet, JoinRelType joinType) {
        super(cluster, traitSet, left, right, condition, variablesSet, joinType);
    }

    /** */
    public IgniteCorrelatedNestedLoopJoin(RelInput input) {
        this(input.getCluster(),
            input.getTraitSet().replace(IgniteConvention.INSTANCE),
            input.getInputs().get(0),
            input.getInputs().get(1),
            input.getExpression("condition"),
            ImmutableSet.copyOf(Commons.transform(input.getIntegerList("variablesSet"), CorrelationId::new)),
            input.getEnum("joinType", JoinRelType.class));
    }

    /** {@inheritDoc} */
    @Override public Join copy(RelTraitSet traitSet, RexNode condition, RelNode left, RelNode right, JoinRelType joinType, boolean semiJoinDone) {
        return new IgniteCorrelatedNestedLoopJoin(getCluster(), traitSet, left, right, condition, variablesSet, joinType);
    }

    /** {@inheritDoc} */
    @Override public <T> T accept(IgniteRelVisitor<T> visitor) {
        return visitor.visit(this);
    }

    /** {@inheritDoc} */
    @Override public List<Pair<RelTraitSet, List<RelTraitSet>>> deriveCollation(RelTraitSet nodeTraits, List<RelTraitSet> inputTraits) {
        // We preserve left edge collation only if batch size == 1
        if (variablesSet.size() == 1)
            return super.deriveCollation(nodeTraits, inputTraits);

        RelTraitSet left = inputTraits.get(0), right = inputTraits.get(1);

        return ImmutableList.of(Pair.of(nodeTraits.replace(RelCollations.EMPTY),
            ImmutableList.of(left.replace(RelCollations.EMPTY), right.replace(RelCollations.EMPTY))));
    }

    /** {@inheritDoc} */
    @Override public List<Pair<RelTraitSet, List<RelTraitSet>>> deriveRewindability(RelTraitSet nodeTraits, List<RelTraitSet> inputTraits) {
        // Correlated nested loop requires rewindable right edge.

        RelTraitSet left = inputTraits.get(0), right = inputTraits.get(1);

        RewindabilityTrait rewindability = TraitUtils.rewindability(left);

        return ImmutableList.of(Pair.of(nodeTraits.replace(rewindability),
            ImmutableList.of(left, right.replace(RewindabilityTrait.REWINDABLE))));
    }

    /** {@inheritDoc} */
    @Override public List<Pair<RelTraitSet, List<RelTraitSet>>> passThroughCollation(RelTraitSet nodeTraits, List<RelTraitSet> inputTraits) {
        // We preserve left edge collation only if batch size == 1
        if (variablesSet.size() == 1)
            return super.passThroughCollation(nodeTraits, inputTraits);

        RelTraitSet left = inputTraits.get(0), right = inputTraits.get(1);

        return ImmutableList.of(Pair.of(nodeTraits.replace(RelCollations.EMPTY),
            ImmutableList.of(left.replace(RelCollations.EMPTY), right.replace(RelCollations.EMPTY))));
    }

    /** {@inheritDoc} */
    @Override public List<Pair<RelTraitSet, List<RelTraitSet>>> passThroughRewindability(RelTraitSet nodeTraits, List<RelTraitSet> inputTraits) {
        // Correlated nested loop requires rewindable right edge.

        RelTraitSet left = inputTraits.get(0), right = inputTraits.get(1);

        RewindabilityTrait rewindability = TraitUtils.rewindability(nodeTraits);

        return ImmutableList.of(Pair.of(nodeTraits.replace(rewindability),
            ImmutableList.of(left.replace(rewindability), right.replace(RewindabilityTrait.REWINDABLE))));
    }

    /** {@inheritDoc} */
    @Override public RelOptCost computeSelfCost(RelOptPlanner planner, RelMetadataQuery mq) {
        // Give it some penalty
        return super.computeSelfCost(planner, mq).multiplyBy(5);
    }

    /** {@inheritDoc} */
    @Override public List<Pair<RelTraitSet, List<RelTraitSet>>> passThroughCorrelation(RelTraitSet nodeTraits,
        List<RelTraitSet> inTraits) {
        if (TraitUtils.correlation(nodeTraits).correlated())
            return ImmutableList.of();

        return ImmutableList.of(Pair.of(nodeTraits,
            ImmutableList.of(
                inTraits.get(0).replace(CorrelationTrait.UNCORRELATED),
                inTraits.get(1).replace(CorrelationTrait.correlations(variablesSet))
            )
        ));
    }

    /** {@inheritDoc} */
    @Override public List<Pair<RelTraitSet, List<RelTraitSet>>> deriveCorrelation(RelTraitSet nodeTraits,
        List<RelTraitSet> inTraits) {
        Set<CorrelationId> rightCorrIds = TraitUtils.correlation(inTraits.get(1)).correlationIds();

        if (!rightCorrIds.containsAll(variablesSet))
            return ImmutableList.of();

        Set<CorrelationId> corrIds = new HashSet<>(rightCorrIds);

        // Left + right
        corrIds.addAll(TraitUtils.correlation(inTraits.get(0)).correlationIds());

        corrIds.removeAll(variablesSet);

<<<<<<< HEAD
        return ImmutableList.of(Pair.of(nodeTraits.replace(CorrelationTrait.correlations(corrIds)),
            inTraits));
=======
        return ImmutableList.of(Pair.of(nodeTraits.replace(CorrelationTrait.correlations(corrIds)), inTraits));
>>>>>>> 9e78e1ef
    }

    /** {@inheritDoc} */
    @Override public IgniteRel clone(RelOptCluster cluster, List<IgniteRel> inputs) {
        return new IgniteCorrelatedNestedLoopJoin(cluster, getTraitSet(), inputs.get(0), inputs.get(1), getCondition(), getVariablesSet(), getJoinType());
    }

    /** */
    @Override public RelWriter explainTerms(RelWriter pw) {
        return super.explainTerms(pw).item("corrVarSet", getVariablesSet());
    }
}<|MERGE_RESOLUTION|>--- conflicted
+++ resolved
@@ -172,12 +172,7 @@
 
         corrIds.removeAll(variablesSet);
 
-<<<<<<< HEAD
-        return ImmutableList.of(Pair.of(nodeTraits.replace(CorrelationTrait.correlations(corrIds)),
-            inTraits));
-=======
         return ImmutableList.of(Pair.of(nodeTraits.replace(CorrelationTrait.correlations(corrIds)), inTraits));
->>>>>>> 9e78e1ef
     }
 
     /** {@inheritDoc} */
