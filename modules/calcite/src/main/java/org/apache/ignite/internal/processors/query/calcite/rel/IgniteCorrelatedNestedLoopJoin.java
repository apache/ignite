--- conflicted
+++ resolved
@@ -22,10 +22,7 @@
 import java.util.List;
 import java.util.Map;
 import java.util.Set;
-<<<<<<< HEAD
 import java.util.stream.Collectors;
-=======
->>>>>>> 8e5e2baa
 
 import com.google.common.collect.ImmutableList;
 import com.google.common.collect.ImmutableSet;
@@ -139,42 +136,24 @@
     }
 
     /** {@inheritDoc} */
-<<<<<<< HEAD
-    @Override public List<Pair<RelTraitSet, List<RelTraitSet>>> passThroughCollation(RelTraitSet nodeTraits, List<RelTraitSet> inputTraits) {
+    @Override public Pair<RelTraitSet, List<RelTraitSet>> passThroughCollation(RelTraitSet nodeTraits, List<RelTraitSet> inputTraits) {
         RelTraitSet left = inputTraits.get(0), right = inputTraits.get(1);
 
         right = right.replace(RelCollations.of(joinInfo.rightKeys));
-        // Requires collation from right input (need index lookup by correlated variables)
 
         // We preserve left edge collation only if batch size == 1
         if (variablesSet.size() == 1) {
+            RelTraitSet left = inputTraits.get(0), right = inputTraits.get(1);
             RelCollation collation = TraitUtils.collation(nodeTraits);
-
-            if (collation.equals(RelCollations.EMPTY))
-                return ImmutableList.of(Pair.of(nodeTraits,
-                    ImmutableList.of(left.replace(RelCollations.EMPTY), right)));
 
             if (!projectsLeft(collation))
                 collation = RelCollations.EMPTY;
-
-            return ImmutableList.of(Pair.of(nodeTraits.replace(collation),
-                ImmutableList.of(left.replace(collation), right)));
+TODODO
+            return Pair.of(nodeTraits.replace(collation), ImmutableList.of(left, right));
         }
-        else {
-            return ImmutableList.of(Pair.of(nodeTraits.replace(RelCollations.EMPTY),
-                ImmutableList.of(left.replace(RelCollations.EMPTY), right)));
-        }
-=======
-    @Override public Pair<RelTraitSet, List<RelTraitSet>> passThroughCollation(RelTraitSet nodeTraits, List<RelTraitSet> inputTraits) {
-        // We preserve left edge collation only if batch size == 1
-        if (variablesSet.size() == 1)
-            return super.passThroughCollation(nodeTraits, inputTraits);
-
-        RelTraitSet left = inputTraits.get(0), right = inputTraits.get(1);
 
         return Pair.of(nodeTraits.replace(RelCollations.EMPTY),
-            ImmutableList.of(left.replace(RelCollations.EMPTY), right.replace(RelCollations.EMPTY)));
->>>>>>> 8e5e2baa
+            ImmutableList.of(left.replace(RelCollations.EMPTY), right));
     }
 
     /** {@inheritDoc} */
