--- conflicted
+++ resolved
@@ -72,21 +72,7 @@
         if (waiting == 0)
             F.first(sources).request(waiting = IN_BUFFER_SIZE);
         else if (!inLoop)
-<<<<<<< HEAD
-            context().execute(this::flush);
-    }
-
-    /** */
-    private void flush() {
-        try {
-            flushInternal();
-        }
-        catch (Exception e) {
-            onError(e);
-        }
-=======
             context().execute(this::flushFromBuffer);
->>>>>>> 209956ba
     }
 
     /** {@inheritDoc} */
@@ -125,7 +111,7 @@
         waiting = -1;
 
         try {
-            flushInternal();
+            flushFromBuffer();
         }
         catch (Exception e) {
             downstream.onError(e);
@@ -141,54 +127,34 @@
         downstream.onError(e);
     }
 
-    /** {@inheritDoc} */
-    @Override protected void resetInternal() {
-        requested = 0;
-        waiting = 0;
-        rows.clear();
-    }
-
     /** */
-    private void flushInternal() {
+    private void flushFromBuffer() {
         assert waiting == -1;
 
         int processed = 0;
 
         inLoop = true;
         try {
-<<<<<<< HEAD
-            while (requested > 0) {
-                int toSnd = Math.min(requested, IN_BUFFER_SIZE - processed);
-=======
             while (requested > 0 && !rows.isEmpty()) {
                 requested--;
 
                 downstream.push(rows.poll());
->>>>>>> 209956ba
 
                 if (++processed >= IN_BUFFER_SIZE && requested > 0) {
                     // allow others to do their job
-                    context().execute(this::flush);
+                    context().execute(this::flushFromBuffer);
 
                     return;
                 }
             }
-<<<<<<< HEAD
-=======
 
             if (requested >= 0) {
                 downstream.end();
                 requested = 0;
             }
->>>>>>> 209956ba
         }
         finally {
             inLoop = false;
         }
-
-        if (requested >= 0) {
-            requested = 0;
-            downstream.end();
-        }
     }
 }