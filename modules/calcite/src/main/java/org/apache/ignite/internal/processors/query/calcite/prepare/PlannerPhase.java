--- conflicted
+++ resolved
@@ -27,11 +27,6 @@
 import org.apache.ignite.internal.processors.query.calcite.rule.AggregateConverterRule;
 import org.apache.ignite.internal.processors.query.calcite.rule.FilterConverterRule;
 import org.apache.ignite.internal.processors.query.calcite.rule.JoinConverterRule;
-<<<<<<< HEAD
-import org.apache.ignite.internal.processors.query.calcite.rule.JoinTraitsPropagationRule;
-import org.apache.ignite.internal.processors.query.calcite.rule.LimitTraitsPropagationRule;
-=======
->>>>>>> 142af581
 import org.apache.ignite.internal.processors.query.calcite.rule.ProjectConverterRule;
 import org.apache.ignite.internal.processors.query.calcite.rule.PushFilterIntoScanRule;
 import org.apache.ignite.internal.processors.query.calcite.rule.RegisterIndexRule;
@@ -40,7 +35,6 @@
 import org.apache.ignite.internal.processors.query.calcite.rule.UnionConverterRule;
 import org.apache.ignite.internal.processors.query.calcite.rule.ValuesConverterRule;
 import org.apache.ignite.internal.processors.query.calcite.rule.logical.FilterJoinRule;
-import org.apache.ignite.internal.processors.query.calcite.rule.LimitConverterRule;
 import org.apache.ignite.internal.processors.query.calcite.rule.logical.LogicalFilterMergeRule;
 import org.apache.ignite.internal.processors.query.calcite.rule.logical.LogicalFilterProjectTransposeRule;
 
@@ -82,12 +76,6 @@
                 FilterConverterRule.INSTANCE,
                 LogicalFilterMergeRule.INSTANCE,
                 LogicalFilterProjectTransposeRule.INSTANCE,
-<<<<<<< HEAD
-                LimitConverterRule.INSTANCE,
-                LimitTraitsPropagationRule.INSTANCE,
-                FilterTraitsPropagationRule.INSTANCE,
-=======
->>>>>>> 142af581
                 TableModifyConverterRule.INSTANCE,
                 PushFilterIntoScanRule.FILTER_INTO_SCAN,
                 ProjectFilterTransposeRule.INSTANCE,
