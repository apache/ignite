--- conflicted
+++ resolved
@@ -179,17 +179,10 @@
                     HashAggregateConverterRule.MAP_REDUCE,
                     SortAggregateConverterRule.SINGLE,
                     SortAggregateConverterRule.MAP_REDUCE,
-<<<<<<< HEAD
                     SetOpConverterRule.SINGLE_MINUS,
                     SetOpConverterRule.MAP_REDUCE_MINUS,
                     SetOpConverterRule.SINGLE_INTERSECT,
                     SetOpConverterRule.MAP_REDUCE_INTERSECT,
-                    MergeJoinConverterRule.INSTANCE,
-                    NestedLoopJoinConverterRule.INSTANCE,
-=======
-                    MinusConverterRule.SINGLE,
-                    MinusConverterRule.MAP_REDUCE,
->>>>>>> 2fd48dec
                     ProjectConverterRule.INSTANCE,
                     FilterConverterRule.INSTANCE,
                     TableModifyConverterRule.INSTANCE,
