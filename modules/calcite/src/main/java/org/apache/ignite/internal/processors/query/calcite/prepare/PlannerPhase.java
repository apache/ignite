/*
 * Licensed to the Apache Software Foundation (ASF) under one or more
 * contributor license agreements.  See the NOTICE file distributed with
 * this work for additional information regarding copyright ownership.
 * The ASF licenses this file to You under the Apache License, Version 2.0
 * (the "License"); you may not use this file except in compliance with
 * the License.  You may obtain a copy of the License at
 *
 *      http://www.apache.org/licenses/LICENSE-2.0
 *
 * Unless required by applicable law or agreed to in writing, software
 * distributed under the License is distributed on an "AS IS" BASIS,
 * WITHOUT WARRANTIES OR CONDITIONS OF ANY KIND, either express or implied.
 * See the License for the specific language governing permissions and
 * limitations under the License.
 */

package org.apache.ignite.internal.processors.query.calcite.prepare;

import org.apache.calcite.plan.RelRule;
import org.apache.calcite.rel.core.Aggregate;
import org.apache.calcite.rel.logical.LogicalAggregate;
import org.apache.calcite.rel.logical.LogicalFilter;
import org.apache.calcite.rel.logical.LogicalJoin;
import org.apache.calcite.rel.logical.LogicalProject;
import org.apache.calcite.rel.logical.LogicalSort;
import org.apache.calcite.rel.rules.AggregateExpandDistinctAggregatesRule;
import org.apache.calcite.rel.rules.AggregateMergeRule;
import org.apache.calcite.rel.rules.CoreRules;
import org.apache.calcite.rel.rules.FilterJoinRule.FilterIntoJoinRule;
import org.apache.calcite.rel.rules.FilterJoinRule.JoinConditionPushRule;
import org.apache.calcite.rel.rules.FilterMergeRule;
import org.apache.calcite.rel.rules.FilterProjectTransposeRule;
import org.apache.calcite.rel.rules.JoinPushExpressionsRule;
import org.apache.calcite.rel.rules.JoinPushThroughJoinRule;
import org.apache.calcite.rel.rules.ProjectFilterTransposeRule;
import org.apache.calcite.rel.rules.ProjectMergeRule;
import org.apache.calcite.rel.rules.ProjectRemoveRule;
import org.apache.calcite.rel.rules.PruneEmptyRules;
import org.apache.calcite.rel.rules.SortRemoveRule;
import org.apache.calcite.tools.Program;
import org.apache.calcite.tools.RuleSet;
import org.apache.calcite.tools.RuleSets;
import org.apache.calcite.util.Optionality;
import org.apache.ignite.internal.processors.query.calcite.rule.CollectRule;
import org.apache.ignite.internal.processors.query.calcite.rule.CorrelateToNestedLoopRule;
import org.apache.ignite.internal.processors.query.calcite.rule.CorrelatedNestedLoopJoinRule;
import org.apache.ignite.internal.processors.query.calcite.rule.FilterConverterRule;
import org.apache.ignite.internal.processors.query.calcite.rule.FilterSpoolMergeToHashIndexSpoolRule;
import org.apache.ignite.internal.processors.query.calcite.rule.FilterSpoolMergeToSortedIndexSpoolRule;
import org.apache.ignite.internal.processors.query.calcite.rule.HashAggregateConverterRule;
<<<<<<< HEAD
import org.apache.ignite.internal.processors.query.calcite.rule.IndexMinMaxRule;
=======
import org.apache.ignite.internal.processors.query.calcite.rule.IndexCountRule;
>>>>>>> 486fe7f9
import org.apache.ignite.internal.processors.query.calcite.rule.LogicalScanConverterRule;
import org.apache.ignite.internal.processors.query.calcite.rule.MergeJoinConverterRule;
import org.apache.ignite.internal.processors.query.calcite.rule.NestedLoopJoinConverterRule;
import org.apache.ignite.internal.processors.query.calcite.rule.ProjectConverterRule;
import org.apache.ignite.internal.processors.query.calcite.rule.SetOpConverterRule;
import org.apache.ignite.internal.processors.query.calcite.rule.SortAggregateConverterRule;
import org.apache.ignite.internal.processors.query.calcite.rule.SortConverterRule;
import org.apache.ignite.internal.processors.query.calcite.rule.TableFunctionScanConverterRule;
import org.apache.ignite.internal.processors.query.calcite.rule.TableModifyConverterRule;
import org.apache.ignite.internal.processors.query.calcite.rule.UnionConverterRule;
import org.apache.ignite.internal.processors.query.calcite.rule.ValuesConverterRule;
import org.apache.ignite.internal.processors.query.calcite.rule.logical.ExposeIndexRule;
import org.apache.ignite.internal.processors.query.calcite.rule.logical.FilterScanMergeRule;
import org.apache.ignite.internal.processors.query.calcite.rule.logical.LogicalOrToUnionRule;
import org.apache.ignite.internal.processors.query.calcite.rule.logical.ProjectScanMergeRule;

import static org.apache.ignite.internal.processors.query.calcite.prepare.IgnitePrograms.cbo;
import static org.apache.ignite.internal.processors.query.calcite.prepare.IgnitePrograms.hep;

/**
 * Represents a planner phase with its description and a used rule set.
 */
public enum PlannerPhase {
    /** */
    HEP_DECORRELATE("Heuristic phase to decorrelate subqueries") {
        /** {@inheritDoc} */
        @Override public RuleSet getRules(PlanningContext ctx) {
            return ctx.rules(
                RuleSets.ofList(
                    CoreRules.FILTER_SUB_QUERY_TO_CORRELATE,
                    CoreRules.PROJECT_SUB_QUERY_TO_CORRELATE,
                    CoreRules.JOIN_SUB_QUERY_TO_CORRELATE
                )
            );
        }

        /** {@inheritDoc} */
        @Override public Program getProgram(PlanningContext ctx) {
            return hep(getRules(ctx));
        }
    },

    /** */
    HEP_FILTER_PUSH_DOWN("Heuristic phase to push down filters") {
        /** {@inheritDoc} */
        @Override public RuleSet getRules(PlanningContext ctx) {
            return ctx.rules(
                RuleSets.ofList(
                    FilterScanMergeRule.TABLE_SCAN_SKIP_CORRELATED,

                    CoreRules.FILTER_MERGE,
                    CoreRules.FILTER_AGGREGATE_TRANSPOSE,
                    CoreRules.FILTER_SET_OP_TRANSPOSE,
                    CoreRules.JOIN_CONDITION_PUSH,
                    CoreRules.FILTER_INTO_JOIN,
                    CoreRules.FILTER_PROJECT_TRANSPOSE
                )
            );
        }

        /** {@inheritDoc} */
        @Override public Program getProgram(PlanningContext ctx) {
            return hep(getRules(ctx));
        }
    },

    /** */
    HEP_PROJECT_PUSH_DOWN("Heuristic phase to push down and merge projects") {
        /** {@inheritDoc} */
        @Override public RuleSet getRules(PlanningContext ctx) {
            return ctx.rules(
                RuleSets.ofList(
                    ProjectScanMergeRule.TABLE_SCAN_SKIP_CORRELATED,

                    CoreRules.JOIN_PUSH_EXPRESSIONS,
                    CoreRules.PROJECT_MERGE,
                    CoreRules.PROJECT_REMOVE,
                    CoreRules.PROJECT_FILTER_TRANSPOSE
                )
            );
        }

        /** {@inheritDoc} */
        @Override public Program getProgram(PlanningContext ctx) {
            return hep(getRules(ctx));
        }
    },

    /** */
    OPTIMIZATION("Main optimization phase") {
        /** {@inheritDoc} */
        @Override public RuleSet getRules(PlanningContext ctx) {
            return ctx.rules(
                RuleSets.ofList(
                    FilterMergeRule.Config.DEFAULT
                        .withOperandFor(LogicalFilter.class).toRule(),

                    JoinPushThroughJoinRule.Config.LEFT
                        .withOperandFor(LogicalJoin.class).toRule(),

                    JoinPushThroughJoinRule.Config.RIGHT
                        .withOperandFor(LogicalJoin.class).toRule(),

                    JoinPushExpressionsRule.Config.DEFAULT
                        .withOperandFor(LogicalJoin.class).toRule(),

                    JoinConditionPushRule.JoinConditionPushRuleConfig.DEFAULT
                        .withOperandSupplier(b -> b.operand(LogicalJoin.class)
                            .anyInputs()).toRule(),

                    FilterIntoJoinRule.FilterIntoJoinRuleConfig.DEFAULT
                        .withOperandSupplier(b0 ->
                            b0.operand(LogicalFilter.class).oneInput(b1 ->
                                b1.operand(LogicalJoin.class).anyInputs())).toRule(),

                    FilterProjectTransposeRule.Config.DEFAULT
                        .withOperandFor(LogicalFilter.class, f -> true, LogicalProject.class, p -> true).toRule(),

                    ProjectFilterTransposeRule.Config.DEFAULT
                        .withOperandFor(LogicalProject.class, LogicalFilter.class).toRule(),

                    ProjectMergeRule.Config.DEFAULT
                        .withOperandFor(LogicalProject.class).toRule(),

                    ProjectRemoveRule.Config.DEFAULT
                        .withOperandSupplier(b ->
                            b.operand(LogicalProject.class)
                                .predicate(ProjectRemoveRule::isTrivial)
                                .anyInputs()).toRule(),

                    AggregateMergeRule.Config.DEFAULT
                        .withOperandSupplier(b0 ->
                            b0.operand(LogicalAggregate.class)
                                .oneInput(b1 ->
                                    b1.operand(LogicalAggregate.class)
                                        .predicate(Aggregate::isSimple)
                                        .anyInputs())).toRule(),

                    // Rule is applicable to aggregates without ordering, otherwise application of this rule
                    // leads to invalid projections (i.e. LISTAGG).
                    AggregateExpandDistinctAggregatesRule.Config.JOIN
                        .withOperandSupplier(op -> op.operand(LogicalAggregate.class)
                            .predicate(agg -> agg.getAggCallList().stream().noneMatch(call ->
                                    call.getAggregation().requiresGroupOrder() != Optionality.FORBIDDEN))
                            .anyInputs())
                        .toRule(),

                    SortRemoveRule.Config.DEFAULT
                        .withOperandSupplier(b ->
                            b.operand(LogicalSort.class)
                                .anyInputs()).toRule(),

                    CoreRules.UNION_MERGE,
                    CoreRules.MINUS_MERGE,
                    CoreRules.INTERSECT_MERGE,
                    CoreRules.UNION_REMOVE,
                    CoreRules.JOIN_COMMUTE,
                    CoreRules.AGGREGATE_REMOVE,
                    CoreRules.JOIN_COMMUTE_OUTER,

                    // Useful of this rule is not clear now.
                    // CoreRules.AGGREGATE_REDUCE_FUNCTIONS,

                    ((RelRule<?>)PruneEmptyRules.SORT_FETCH_ZERO_INSTANCE).config
                        .withOperandSupplier(b ->
                            b.operand(LogicalSort.class).anyInputs())
                        .toRule(),

                    ExposeIndexRule.INSTANCE,
                    ProjectScanMergeRule.TABLE_SCAN,
                    ProjectScanMergeRule.INDEX_SCAN,
                    FilterScanMergeRule.TABLE_SCAN,
                    FilterScanMergeRule.INDEX_SCAN,
                    FilterSpoolMergeToSortedIndexSpoolRule.INSTANCE,
                    FilterSpoolMergeToHashIndexSpoolRule.INSTANCE,
                    LogicalOrToUnionRule.INSTANCE,

                    // TODO: https://issues.apache.org/jira/browse/IGNITE-16334 join rules ordering is significant here.
                    MergeJoinConverterRule.INSTANCE,
                    CorrelatedNestedLoopJoinRule.INSTANCE,
                    CorrelateToNestedLoopRule.INSTANCE,
                    NestedLoopJoinConverterRule.INSTANCE,

                    ValuesConverterRule.INSTANCE,
                    LogicalScanConverterRule.INDEX_SCAN,
                    LogicalScanConverterRule.TABLE_SCAN,
<<<<<<< HEAD
                    IndexMinMaxRule.INSTANCE,
=======
                    IndexCountRule.INSTANCE,
>>>>>>> 486fe7f9
                    CollectRule.INSTANCE,
                    HashAggregateConverterRule.COLOCATED,
                    HashAggregateConverterRule.MAP_REDUCE,
                    SortAggregateConverterRule.COLOCATED,
                    SortAggregateConverterRule.MAP_REDUCE,
                    SetOpConverterRule.COLOCATED_MINUS,
                    SetOpConverterRule.MAP_REDUCE_MINUS,
                    SetOpConverterRule.COLOCATED_INTERSECT,
                    SetOpConverterRule.MAP_REDUCE_INTERSECT,
                    ProjectConverterRule.INSTANCE,
                    FilterConverterRule.INSTANCE,
                    TableModifyConverterRule.INSTANCE,
                    UnionConverterRule.INSTANCE,
                    SortConverterRule.INSTANCE,
                    TableFunctionScanConverterRule.INSTANCE
                )
            );
        }

        /** {@inheritDoc} */
        @Override public Program getProgram(PlanningContext ctx) {
            return cbo(getRules(ctx));
        }
    };

    /** */
    public final String description;

    /**
     * @param description Phase description.
     */
    PlannerPhase(String description) {
        this.description = description;
    }

    /**
     * Returns rule set, calculated on the basis of query, planner context and planner phase.
     *
     * @param ctx Planner context.
     * @return Rule set.
     */
    public abstract RuleSet getRules(PlanningContext ctx);

    /**
     * Returns a program, calculated on the basis of query, planner context planner phase and rules set.
     *
     * @param ctx Planner context.
     * @return Rule set.
     */
    public abstract Program getProgram(PlanningContext ctx);
}<|MERGE_RESOLUTION|>--- conflicted
+++ resolved
@@ -42,29 +42,8 @@
 import org.apache.calcite.tools.RuleSet;
 import org.apache.calcite.tools.RuleSets;
 import org.apache.calcite.util.Optionality;
-import org.apache.ignite.internal.processors.query.calcite.rule.CollectRule;
-import org.apache.ignite.internal.processors.query.calcite.rule.CorrelateToNestedLoopRule;
-import org.apache.ignite.internal.processors.query.calcite.rule.CorrelatedNestedLoopJoinRule;
-import org.apache.ignite.internal.processors.query.calcite.rule.FilterConverterRule;
-import org.apache.ignite.internal.processors.query.calcite.rule.FilterSpoolMergeToHashIndexSpoolRule;
-import org.apache.ignite.internal.processors.query.calcite.rule.FilterSpoolMergeToSortedIndexSpoolRule;
-import org.apache.ignite.internal.processors.query.calcite.rule.HashAggregateConverterRule;
-<<<<<<< HEAD
-import org.apache.ignite.internal.processors.query.calcite.rule.IndexMinMaxRule;
-=======
+import org.apache.ignite.internal.processors.query.calcite.rule.*;
 import org.apache.ignite.internal.processors.query.calcite.rule.IndexCountRule;
->>>>>>> 486fe7f9
-import org.apache.ignite.internal.processors.query.calcite.rule.LogicalScanConverterRule;
-import org.apache.ignite.internal.processors.query.calcite.rule.MergeJoinConverterRule;
-import org.apache.ignite.internal.processors.query.calcite.rule.NestedLoopJoinConverterRule;
-import org.apache.ignite.internal.processors.query.calcite.rule.ProjectConverterRule;
-import org.apache.ignite.internal.processors.query.calcite.rule.SetOpConverterRule;
-import org.apache.ignite.internal.processors.query.calcite.rule.SortAggregateConverterRule;
-import org.apache.ignite.internal.processors.query.calcite.rule.SortConverterRule;
-import org.apache.ignite.internal.processors.query.calcite.rule.TableFunctionScanConverterRule;
-import org.apache.ignite.internal.processors.query.calcite.rule.TableModifyConverterRule;
-import org.apache.ignite.internal.processors.query.calcite.rule.UnionConverterRule;
-import org.apache.ignite.internal.processors.query.calcite.rule.ValuesConverterRule;
 import org.apache.ignite.internal.processors.query.calcite.rule.logical.ExposeIndexRule;
 import org.apache.ignite.internal.processors.query.calcite.rule.logical.FilterScanMergeRule;
 import org.apache.ignite.internal.processors.query.calcite.rule.logical.LogicalOrToUnionRule;
@@ -229,6 +208,7 @@
                     FilterScanMergeRule.INDEX_SCAN,
                     FilterSpoolMergeToSortedIndexSpoolRule.INSTANCE,
                     FilterSpoolMergeToHashIndexSpoolRule.INSTANCE,
+
                     LogicalOrToUnionRule.INSTANCE,
 
                     // TODO: https://issues.apache.org/jira/browse/IGNITE-16334 join rules ordering is significant here.
@@ -240,12 +220,9 @@
                     ValuesConverterRule.INSTANCE,
                     LogicalScanConverterRule.INDEX_SCAN,
                     LogicalScanConverterRule.TABLE_SCAN,
-<<<<<<< HEAD
-                    IndexMinMaxRule.INSTANCE,
-=======
                     IndexCountRule.INSTANCE,
->>>>>>> 486fe7f9
-                    CollectRule.INSTANCE,
+                        IndexMinMaxRule.INSTANCE,
+                        CollectRule.INSTANCE,
                     HashAggregateConverterRule.COLOCATED,
                     HashAggregateConverterRule.MAP_REDUCE,
                     SortAggregateConverterRule.COLOCATED,
