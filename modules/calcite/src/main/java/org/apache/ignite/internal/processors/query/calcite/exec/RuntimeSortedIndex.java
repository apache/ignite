/*
 * Licensed to the Apache Software Foundation (ASF) under one or more
 * contributor license agreements.  See the NOTICE file distributed with
 * this work for additional information regarding copyright ownership.
 * The ASF licenses this file to You under the Apache License, Version 2.0
 * (the "License"); you may not use this file except in compliance with
 * the License.  You may obtain a copy of the License at
 *
 *      http://www.apache.org/licenses/LICENSE-2.0
 *
 * Unless required by applicable law or agreed to in writing, software
 * distributed under the License is distributed on an "AS IS" BASIS,
 * WITHOUT WARRANTIES OR CONDITIONS OF ANY KIND, either express or implied.
 * See the License for the specific language governing permissions and
 * limitations under the License.
 */
package org.apache.ignite.internal.processors.query.calcite.exec;

import java.util.ArrayList;
import java.util.Comparator;
import java.util.Objects;
import org.apache.calcite.rel.RelCollation;
import org.apache.calcite.rel.type.RelDataType;
import org.apache.ignite.internal.cache.query.index.sorted.inline.IndexQueryContext;
import org.apache.ignite.internal.processors.query.calcite.exec.exp.RangeIterable;
import org.apache.ignite.internal.util.lang.GridCursor;
import org.apache.ignite.internal.util.typedef.F;

/**
 * Runtime sorted index.
 */
public class RuntimeSortedIndex<Row> implements RuntimeIndex<Row>, TreeIndex<Row> {
    /** */
    protected final ExecutionContext<Row> ectx;

    /** */
    protected final Comparator<Row> comp;

    /** Collation. */
    private final RelCollation collation;

    /** Rows. */
    private final ArrayList<Row> rows = new ArrayList<>();

    /**
     *
     */
    public RuntimeSortedIndex(
        ExecutionContext<Row> ectx,
        RelCollation collation,
        Comparator<Row> comp
    ) {
        this.ectx = ectx;
        this.comp = comp;

        assert Objects.nonNull(collation);

        this.collation = collation;
    }

    /** {@inheritDoc} */
    @Override public void push(Row r) {
        assert rows.isEmpty() || comp.compare(r, rows.get(rows.size() - 1)) >= 0 : "Not sorted input";

        rows.add(r);
    }

    /** {@inheritDoc} */
    @Override public void close() {
        rows.clear();
    }

    /** {@inheritDoc} */
    @Override public GridCursor<Row> find(
        Row lower,
        Row upper,
        boolean lowerInclude,
        boolean upperInclude,
        IndexQueryContext qctx
    ) {
        assert qctx == null;

        int firstCol = F.first(collation.getKeys());

        Object lowerBound = (lower == null) ? null : ectx.rowHandler().get(firstCol, lower);
        Object upperBound = (upper == null) ? null : ectx.rowHandler().get(firstCol, upper);

        Row lowerRow = (lowerBound == null) ? null : lower;
        Row upperRow = (upperBound == null) ? null : upper;

<<<<<<< HEAD
        return new ListCursor<>(comp, rows, lowerRow, upperRow, lowerInclude, upperInclude);
=======
        return new SortedListRangeCursor<>(comp, rows, lowerRow, upperRow, lowerInclude, upperInclude);
>>>>>>> 00a0d404
    }

    /**
     * Creates iterable on the index.
     */
    public Iterable<Row> scan(
        ExecutionContext<Row> ectx,
        RelDataType rowType,
        RangeIterable<Row> ranges
    ) {
        return new IndexScan(rowType, this, ranges);
    }

    /**
     *
     */
    private class IndexScan extends AbstractIndexScan<Row, Row> {
        /**
         * @param rowType Row type.
         * @param idx Physical index.
         * @param ranges Index scan bounds.
         */
        IndexScan(
            RelDataType rowType,
            TreeIndex<Row> idx,
            RangeIterable<Row> ranges
        ) {
            super(RuntimeSortedIndex.this.ectx, rowType, idx, ranges);
        }

        /** {@inheritDoc} */
        @Override protected Row row2indexRow(Row bound) {
            return bound;
        }

        /** {@inheritDoc} */
        @Override protected Row indexRow2Row(Row row) {
            return row;
        }

        /** */
        @Override protected IndexQueryContext indexQueryContext() {
            return null;
        }
    }
}<|MERGE_RESOLUTION|>--- conflicted
+++ resolved
@@ -88,11 +88,7 @@
         Row lowerRow = (lowerBound == null) ? null : lower;
         Row upperRow = (upperBound == null) ? null : upper;
 
-<<<<<<< HEAD
-        return new ListCursor<>(comp, rows, lowerRow, upperRow, lowerInclude, upperInclude);
-=======
         return new SortedListRangeCursor<>(comp, rows, lowerRow, upperRow, lowerInclude, upperInclude);
->>>>>>> 00a0d404
     }
 
     /**
