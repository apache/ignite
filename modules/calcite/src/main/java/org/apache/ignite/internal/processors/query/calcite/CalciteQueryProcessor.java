/*
 * Licensed to the Apache Software Foundation (ASF) under one or more
 * contributor license agreements.  See the NOTICE file distributed with
 * this work for additional information regarding copyright ownership.
 * The ASF licenses this file to You under the Apache License, Version 2.0
 * (the "License"); you may not use this file except in compliance with
 * the License.  You may obtain a copy of the License at
 *
 *      http://www.apache.org/licenses/LICENSE-2.0
 *
 * Unless required by applicable law or agreed to in writing, software
 * distributed under the License is distributed on an "AS IS" BASIS,
 * WITHOUT WARRANTIES OR CONDITIONS OF ANY KIND, either express or implied.
 * See the License for the specific language governing permissions and
 * limitations under the License.
 */

package org.apache.ignite.internal.processors.query.calcite;

import java.util.ArrayList;
import java.util.Arrays;
import java.util.Collection;
import java.util.Collections;
import java.util.HashMap;
import java.util.List;
import java.util.Map;
import java.util.UUID;
import java.util.concurrent.atomic.AtomicBoolean;
import java.util.function.BiFunction;
import java.util.function.Function;
import org.apache.calcite.DataContexts;
import org.apache.calcite.config.Lex;
import org.apache.calcite.config.NullCollation;
import org.apache.calcite.plan.Contexts;
import org.apache.calcite.plan.ConventionTraitDef;
import org.apache.calcite.plan.RelTraitDef;
import org.apache.calcite.rel.RelCollationTraitDef;
<<<<<<< HEAD
import org.apache.calcite.rel.hint.RelHint;
=======
>>>>>>> 033cf0bc
import org.apache.calcite.schema.SchemaPlus;
import org.apache.calcite.sql.SqlCall;
import org.apache.calcite.sql.SqlDynamicParam;
import org.apache.calcite.sql.SqlKind;
import org.apache.calcite.sql.SqlLiteral;
import org.apache.calcite.sql.SqlNode;
import org.apache.calcite.sql.SqlNodeList;
import org.apache.calcite.sql.parser.SqlParser;
import org.apache.calcite.sql.parser.SqlParserPos;
import org.apache.calcite.sql.util.SqlOperatorTables;
import org.apache.calcite.sql.util.SqlShuttle;
import org.apache.calcite.sql.validate.SqlValidator;
import org.apache.calcite.sql2rel.SqlToRelConverter;
import org.apache.calcite.tools.FrameworkConfig;
import org.apache.calcite.tools.Frameworks;
import org.apache.ignite.SystemProperty;
import org.apache.ignite.cache.query.FieldsQueryCursor;
import org.apache.ignite.cache.query.QueryCancelledException;
import org.apache.ignite.cache.query.SqlFieldsQuery;
import org.apache.ignite.calcite.CalciteQueryEngineConfiguration;
import org.apache.ignite.configuration.QueryEngineConfiguration;
import org.apache.ignite.events.SqlQueryExecutionEvent;
import org.apache.ignite.internal.GridKernalContext;
import org.apache.ignite.internal.processors.GridProcessorAdapter;
import org.apache.ignite.internal.processors.cache.query.IgniteQueryErrorCode;
import org.apache.ignite.internal.processors.failure.FailureProcessor;
import org.apache.ignite.internal.processors.query.GridQueryFieldMetadata;
import org.apache.ignite.internal.processors.query.IgniteSQLException;
import org.apache.ignite.internal.processors.query.QueryContext;
import org.apache.ignite.internal.processors.query.QueryEngine;
import org.apache.ignite.internal.processors.query.QueryParserMetricsHolder;
import org.apache.ignite.internal.processors.query.QueryUtils;
import org.apache.ignite.internal.processors.query.calcite.exec.ArrayRowHandler;
import org.apache.ignite.internal.processors.query.calcite.exec.ExchangeService;
import org.apache.ignite.internal.processors.query.calcite.exec.ExchangeServiceImpl;
import org.apache.ignite.internal.processors.query.calcite.exec.ExecutionService;
import org.apache.ignite.internal.processors.query.calcite.exec.ExecutionServiceImpl;
import org.apache.ignite.internal.processors.query.calcite.exec.MailboxRegistry;
import org.apache.ignite.internal.processors.query.calcite.exec.MailboxRegistryImpl;
import org.apache.ignite.internal.processors.query.calcite.exec.QueryTaskExecutor;
import org.apache.ignite.internal.processors.query.calcite.exec.QueryTaskExecutorImpl;
import org.apache.ignite.internal.processors.query.calcite.exec.exp.RexExecutorImpl;
import org.apache.ignite.internal.processors.query.calcite.hint.HintDefinition;
import org.apache.ignite.internal.processors.query.calcite.hint.HintsConfig;
import org.apache.ignite.internal.processors.query.calcite.message.MessageService;
import org.apache.ignite.internal.processors.query.calcite.message.MessageServiceImpl;
import org.apache.ignite.internal.processors.query.calcite.metadata.AffinityService;
import org.apache.ignite.internal.processors.query.calcite.metadata.AffinityServiceImpl;
import org.apache.ignite.internal.processors.query.calcite.metadata.MappingService;
import org.apache.ignite.internal.processors.query.calcite.metadata.MappingServiceImpl;
import org.apache.ignite.internal.processors.query.calcite.metadata.cost.IgniteCostFactory;
import org.apache.ignite.internal.processors.query.calcite.prepare.CacheKey;
import org.apache.ignite.internal.processors.query.calcite.prepare.ExplainPlan;
import org.apache.ignite.internal.processors.query.calcite.prepare.FieldsMetadata;
import org.apache.ignite.internal.processors.query.calcite.prepare.IgniteConvertletTable;
import org.apache.ignite.internal.processors.query.calcite.prepare.IgniteTypeCoercion;
import org.apache.ignite.internal.processors.query.calcite.prepare.MultiStepPlan;
import org.apache.ignite.internal.processors.query.calcite.prepare.PrepareServiceImpl;
import org.apache.ignite.internal.processors.query.calcite.prepare.QueryPlan;
import org.apache.ignite.internal.processors.query.calcite.prepare.QueryPlanCache;
import org.apache.ignite.internal.processors.query.calcite.prepare.QueryPlanCacheImpl;
import org.apache.ignite.internal.processors.query.calcite.schema.SchemaHolder;
import org.apache.ignite.internal.processors.query.calcite.schema.SchemaHolderImpl;
import org.apache.ignite.internal.processors.query.calcite.sql.IgniteSqlAlterUser;
import org.apache.ignite.internal.processors.query.calcite.sql.IgniteSqlConformance;
import org.apache.ignite.internal.processors.query.calcite.sql.IgniteSqlCreateUser;
import org.apache.ignite.internal.processors.query.calcite.sql.IgniteSqlOption;
import org.apache.ignite.internal.processors.query.calcite.sql.fun.IgniteOwnSqlOperatorTable;
import org.apache.ignite.internal.processors.query.calcite.sql.fun.IgniteStdSqlOperatorTable;
import org.apache.ignite.internal.processors.query.calcite.sql.generated.IgniteSqlParserImpl;
import org.apache.ignite.internal.processors.query.calcite.trait.CorrelationTraitDef;
import org.apache.ignite.internal.processors.query.calcite.trait.DistributionTraitDef;
import org.apache.ignite.internal.processors.query.calcite.trait.RewindabilityTraitDef;
import org.apache.ignite.internal.processors.query.calcite.type.IgniteTypeFactory;
import org.apache.ignite.internal.processors.query.calcite.type.IgniteTypeSystem;
import org.apache.ignite.internal.processors.query.calcite.util.Commons;
import org.apache.ignite.internal.processors.query.calcite.util.LifecycleAware;
import org.apache.ignite.internal.processors.query.calcite.util.Service;
import org.apache.ignite.internal.processors.security.SecurityUtils;
import org.apache.ignite.internal.util.typedef.F;
import org.jetbrains.annotations.Nullable;

import static org.apache.ignite.IgniteSystemProperties.getLong;
import static org.apache.ignite.events.EventType.EVT_SQL_QUERY_EXECUTION;

/** */
public class CalciteQueryProcessor extends GridProcessorAdapter implements QueryEngine {
    /**
     * Default planner timeout, in ms.
     */
    private static final long DFLT_IGNITE_CALCITE_PLANNER_TIMEOUT = 15000;

    /**
     * Planner timeout property name.
     */
    @SystemProperty(value = "Timeout of calcite based sql engine's planner, in ms", type = Long.class,
        defaults = "" + DFLT_IGNITE_CALCITE_PLANNER_TIMEOUT)
    public static final String IGNITE_CALCITE_PLANNER_TIMEOUT = "IGNITE_CALCITE_PLANNER_TIMEOUT";

    /** */
    public static final FrameworkConfig FRAMEWORK_CONFIG = Frameworks.newConfigBuilder()
        .executor(new RexExecutorImpl(DataContexts.EMPTY))
        .sqlToRelConverterConfig(SqlToRelConverter.config()
            .withTrimUnusedFields(true)
            // currently SqlToRelConverter creates not optimal plan for both optimization and execution
            // so it's better to disable such rewriting right now
            // TODO: remove this after IGNITE-14277
            .withInSubQueryThreshold(Integer.MAX_VALUE)
            .withDecorrelationEnabled(true)
            .withExpand(false)
            .withHintStrategyTable(HintsConfig.buildHintTable())
        )
        .convertletTable(IgniteConvertletTable.INSTANCE)
        .parserConfig(
            SqlParser.config()
                .withParserFactory(IgniteSqlParserImpl.FACTORY)
                .withLex(Lex.ORACLE)
                .withConformance(IgniteSqlConformance.INSTANCE))
        .sqlValidatorConfig(SqlValidator.Config.DEFAULT
            .withIdentifierExpansion(true)
            .withDefaultNullCollation(NullCollation.LOW)
            .withSqlConformance(IgniteSqlConformance.INSTANCE)
            .withTypeCoercionFactory(IgniteTypeCoercion::new))
        // Dialects support.
        .operatorTable(SqlOperatorTables.chain(IgniteStdSqlOperatorTable.INSTANCE, IgniteOwnSqlOperatorTable.instance()))
        // Context provides a way to store data within the planner session that can be accessed in planner rules.
        .context(Contexts.empty())
        // Custom cost factory to use during optimization
        .costFactory(new IgniteCostFactory())
        .typeSystem(IgniteTypeSystem.INSTANCE)
        .traitDefs(new RelTraitDef<?>[] {
            ConventionTraitDef.INSTANCE,
            RelCollationTraitDef.INSTANCE,
            DistributionTraitDef.INSTANCE,
            RewindabilityTraitDef.INSTANCE,
            CorrelationTraitDef.INSTANCE,
        })
        .build();

    /** Query planner timeout. */
    private final long queryPlannerTimeout = getLong(IGNITE_CALCITE_PLANNER_TIMEOUT,
        DFLT_IGNITE_CALCITE_PLANNER_TIMEOUT);

    /** */
    private final QueryPlanCache qryPlanCache;

    /** */
    private final QueryParserMetricsHolder parserMetrics;

    /** */
    private final QueryTaskExecutor taskExecutor;

    /** */
    private final FailureProcessor failureProcessor;

    /** */
    private final AffinityService partSvc;

    /** */
    private final SchemaHolder schemaHolder;

    /** */
    private final MessageService msgSvc;

    /** */
    private final ExchangeService exchangeSvc;

    /** */
    private final MappingService mappingSvc;

    /** */
    private final MailboxRegistry mailboxRegistry;

    /** */
    private final ExecutionService<Object[]> executionSvc;

    /** */
    private final PrepareServiceImpl prepareSvc;

    /** */
    private final QueryRegistry qryReg;

    /** */
    private final CalciteQueryEngineConfiguration cfg;

    /** */
    private final DistributedCalciteConfiguration distrCfg;

    /** */
    private volatile boolean started;

    /**
     * @param ctx Kernal context.
     */
    public CalciteQueryProcessor(GridKernalContext ctx) {
        super(ctx);

        failureProcessor = ctx.failure();
        schemaHolder = new SchemaHolderImpl(ctx);
        qryPlanCache = new QueryPlanCacheImpl(ctx);
        parserMetrics = new QueryParserMetricsHolder(ctx.metric());
        mailboxRegistry = new MailboxRegistryImpl(ctx);
        taskExecutor = new QueryTaskExecutorImpl(ctx);
        executionSvc = new ExecutionServiceImpl<>(ctx, ArrayRowHandler.INSTANCE);
        partSvc = new AffinityServiceImpl(ctx);
        msgSvc = new MessageServiceImpl(ctx);
        mappingSvc = new MappingServiceImpl(ctx);
        exchangeSvc = new ExchangeServiceImpl(ctx);
        prepareSvc = new PrepareServiceImpl(ctx);
        qryReg = new QueryRegistryImpl(ctx);

        QueryEngineConfiguration[] qryEnginesCfg = ctx.config().getSqlConfiguration().getQueryEnginesConfiguration();

        if (F.isEmpty(qryEnginesCfg))
            cfg = new CalciteQueryEngineConfiguration();
        else {
            cfg = (CalciteQueryEngineConfiguration)Arrays.stream(qryEnginesCfg)
                .filter(c -> c instanceof CalciteQueryEngineConfiguration)
                .findAny()
                .orElse(new CalciteQueryEngineConfiguration());
        }

        distrCfg = new DistributedCalciteConfiguration(ctx, log);
    }

    /**
     * @return Affinity service.
     */
    public AffinityService affinityService() {
        return partSvc;
    }

    /**
     * @return Query cache.
     */
    public QueryPlanCache queryPlanCache() {
        return qryPlanCache;
    }

    /**
     * @return Task executor.
     */
    public QueryTaskExecutor taskExecutor() {
        return taskExecutor;
    }

    /**
     * @return Schema holder.
     */
    public SchemaHolder schemaHolder() {
        return schemaHolder;
    }

    /**
     * @return Message service.
     */
    public MessageService messageService() {
        return msgSvc;
    }

    /**
     * @return Mapping service.
     */
    public MappingService mappingService() {
        return mappingSvc;
    }

    /**
     * @return Exchange service.
     */
    public ExchangeService exchangeService() {
        return exchangeSvc;
    }

    /**
     * @return Mailbox registry.
     */
    public MailboxRegistry mailboxRegistry() {
        return mailboxRegistry;
    }

    /**
     * @return Failure processor.
     */
    public FailureProcessor failureProcessor() {
        return failureProcessor;
    }

    /** */
    public PrepareServiceImpl prepareService() {
        return prepareSvc;
    }

    /** */
    public ExecutionService<Object[]> executionService() {
        return executionSvc;
    }

    /** {@inheritDoc} */
    @Override public void onKernalStart(boolean active) {
        onStart(ctx,
            executionSvc,
            mailboxRegistry,
            partSvc,
            schemaHolder,
            msgSvc,
            taskExecutor,
            mappingSvc,
            qryPlanCache,
            exchangeSvc,
            qryReg
        );

        started = true;
    }

    /** {@inheritDoc} */
    @Override public void onKernalStop(boolean cancel) {
        if (started) {
            started = false;

            onStop(
                qryReg,
                executionSvc,
                mailboxRegistry,
                partSvc,
                schemaHolder,
                msgSvc,
                taskExecutor,
                mappingSvc,
                qryPlanCache,
                exchangeSvc
            );
        }
    }

    /** {@inheritDoc} */
    @Override public List<FieldsQueryCursor<List<?>>> query(
        @Nullable QueryContext qryCtx,
        @Nullable String schemaName,
        String sql,
        Object... params
    ) throws IgniteSQLException {
        return parseAndProcessQuery(qryCtx, executionSvc::executePlan, schemaName, sql, params);
    }

    /** {@inheritDoc} */
    @Override public List<List<GridQueryFieldMetadata>> parameterMetaData(
        @Nullable QueryContext ctx,
        String schemaName,
        String sql
    ) throws IgniteSQLException {
        return parseAndProcessQuery(ctx, (qry, plan) -> fieldsMeta(plan, true), schemaName, sql);
    }

    /** {@inheritDoc} */
    @Override public List<List<GridQueryFieldMetadata>> resultSetMetaData(
        @Nullable QueryContext ctx,
        String schemaName,
        String sql
    ) throws IgniteSQLException {
        return parseAndProcessQuery(ctx, (qry, plan) -> fieldsMeta(plan, false), schemaName, sql);
    }

    /** {@inheritDoc} */
    @Override public List<FieldsQueryCursor<List<?>>> queryBatched(
        @Nullable QueryContext qryCtx,
        String schemaName,
        String sql,
        List<Object[]> batchedParams
    ) throws IgniteSQLException {
        SchemaPlus schema = schemaHolder.schema(schemaName);

        assert schema != null : "Schema not found: " + schemaName;

        SqlNodeList qryNodeList = Commons.parse(sql, FRAMEWORK_CONFIG.getParserConfig());

        if (qryNodeList.size() != 1) {
            throw new IgniteSQLException("Multiline statements are not supported in batched query",
                IgniteQueryErrorCode.PARSING);
        }

        SqlNode qryNode = qryNodeList.get(0);

        if (qryNode.getKind() != SqlKind.INSERT && qryNode.getKind() != SqlKind.UPDATE
            && qryNode.getKind() != SqlKind.MERGE && qryNode.getKind() != SqlKind.DELETE) {
            throw new IgniteSQLException("Unexpected operation kind for batched query [kind=" + qryNode.getKind() + "]",
                IgniteQueryErrorCode.UNEXPECTED_OPERATION);
        }

        List<FieldsQueryCursor<List<?>>> cursors = new ArrayList<>(batchedParams.size());

        List<RootQuery<Object[]>> qrys = new ArrayList<>(batchedParams.size());

        BiFunction<RootQuery<Object[]>, Object[], QueryPlan> planSupplier =
            new BiFunction<RootQuery<Object[]>, Object[], QueryPlan>() {
                private QueryPlan plan;

                @Override public QueryPlan apply(RootQuery<Object[]> qry, Object[] params) {
                    if (plan == null) {
                        AtomicBoolean miss = new AtomicBoolean();

                        plan = queryPlanCache().queryPlan(
<<<<<<< HEAD
                                new CacheKey(schema.getName(), sql, contextKey(qryCtx), params, queryParams(qryCtx)),
=======
                                new CacheKey(schema.getName(), sql, contextKey(qryCtx), params, additionalQueryParams(qryCtx)),
>>>>>>> 033cf0bc
                                () -> {
                                    miss.set(true);

                                    return prepareSvc.prepareSingle(qryNode, qry.planningContext());
                                });

                        if (miss.get())
                            parserMetrics.countCacheMiss();
                        else
                            parserMetrics.countCacheHit();
                    }

                    return plan;
                }
            };

        for (final Object[] batch: batchedParams) {
            FieldsQueryCursor<List<?>> cur = processQuery(qryCtx, qry ->
                executionSvc.executePlan(qry, planSupplier.apply(qry, batch)), schema.getName(),
                    removeSensitive(qryNode), qrys, batch);

            cursors.add(cur);
        }

        return cursors;
    }

    /** */
    private <T> List<T> parseAndProcessQuery(
        @Nullable QueryContext qryCtx,
        BiFunction<RootQuery<Object[]>, QueryPlan, T> action,
        @Nullable String schemaName,
        String sql,
        Object... params
    ) throws IgniteSQLException {
        SchemaPlus schema = schemaHolder.schema(schemaName);

        assert schema != null : "Schema not found: " + schemaName;

        QueryPlan plan = queryPlanCache().queryPlan(new CacheKey(schema.getName(), sql, contextKey(qryCtx), params,
<<<<<<< HEAD
            queryParams(qryCtx)));
=======
            additionalQueryParams(qryCtx)));
>>>>>>> 033cf0bc

        if (plan != null) {
            parserMetrics.countCacheHit();

            return Collections.singletonList(
                processQuery(qryCtx, qry -> action.apply(qry, plan), schema.getName(), plan.query(), null, params)
            );
        }

        parserMetrics.countCacheMiss();

        SqlNodeList qryList = Commons.parse(sql, FRAMEWORK_CONFIG.getParserConfig());

        List<T> res = new ArrayList<>(qryList.size());
        List<RootQuery<Object[]>> qrys = new ArrayList<>(qryList.size());

        for (final SqlNode sqlNode: qryList) {
            T singleRes = processQuery(qryCtx, qry -> {
                QueryPlan plan0;
                if (qryList.size() == 1) {
                    plan0 = queryPlanCache().queryPlan(
                        // Use source SQL to avoid redundant parsing next time.
<<<<<<< HEAD
                        new CacheKey(schema.getName(), sql, contextKey(qryCtx), params, queryParams(qryCtx)),
=======
                        new CacheKey(schema.getName(), sql, contextKey(qryCtx), params, additionalQueryParams(qryCtx)),
>>>>>>> 033cf0bc
                        () -> prepareSvc.prepareSingle(sqlNode, qry.planningContext())
                    );
                }
                else
                    plan0 = prepareSvc.prepareSingle(sqlNode, qry.planningContext());

                return action.apply(qry, plan0);
            }, schema.getName(), removeSensitive(sqlNode), qrys, params);

            res.add(singleRes);
        }

        return res;
    }

    /** */
<<<<<<< HEAD
    private static Map<Class<?>, Object> queryParams(QueryContext ctx) {
=======
    private static Map<Class<?>, Object> additionalQueryParams(QueryContext ctx) {
>>>>>>> 033cf0bc
        SqlFieldsQuery sqlFieldsQuery = ctx.unwrap(SqlFieldsQuery.class);

        if (sqlFieldsQuery == null)
            return null;

        Map<Class<?>, Object> res = null;

        if (sqlFieldsQuery.isEnforceJoinOrder()) {
            res = new HashMap<>();

<<<<<<< HEAD
            res.put(RelHint.class, Collections.singletonList(RelHint.builder(HintDefinition.ORDERED_JOINS.name())));
=======
            res.put(HintDefinition.class, Collections.singletonList(HintDefinition.ORDERED_JOINS));
>>>>>>> 033cf0bc
        }

        return res;
    }

    /** */
    private String removeSensitive(SqlNode qry) {
        if (QueryUtils.INCLUDE_SENSITIVE)
            return qry.toString();
        else {
            return qry.accept(
                new SqlShuttle() {
                    @Override public SqlNode visit(SqlLiteral literal) {
                        return new SqlDynamicParam(-1, literal.getParserPosition());
                    }

                    @Override public SqlNode visit(SqlCall call) {
                        // Handle some special cases.
                        if (call instanceof IgniteSqlOption)
                            return call;
                        else if (call instanceof IgniteSqlCreateUser) {
                            return new IgniteSqlCreateUser(call.getParserPosition(), ((IgniteSqlCreateUser)call).user(),
                                SqlLiteral.createCharString("hidden", SqlParserPos.ZERO));
                        }
                        else if (call instanceof IgniteSqlAlterUser) {
                            return new IgniteSqlAlterUser(call.getParserPosition(), ((IgniteSqlAlterUser)call).user(),
                                SqlLiteral.createCharString("hidden", SqlParserPos.ZERO));
                        }

                        return super.visit(call);
                    }
                }
            ).toString();
        }
    }

    /** */
    private Object contextKey(QueryContext qryCtx) {
        if (qryCtx == null)
            return null;

        SqlFieldsQuery sqlFieldsQry = qryCtx.unwrap(SqlFieldsQuery.class);

        return sqlFieldsQry != null ? sqlFieldsQry.isLocal() : null;
    }

    /** */
    private <T> T processQuery(
        @Nullable QueryContext qryCtx,
        Function<RootQuery<Object[]>, T> action,
        String schema,
        String sql,
        @Nullable List<RootQuery<Object[]>> qrys,
        Object... params
    ) {
        SqlFieldsQuery fldsQry = qryCtx != null ? qryCtx.unwrap(SqlFieldsQuery.class) : null;

        long timeout = fldsQry != null ? fldsQry.getTimeout() : 0;

        if (timeout <= 0)
            timeout = distrCfg.defaultQueryTimeout();

        RootQuery<Object[]> qry = new RootQuery<>(
            sql,
            schemaHolder.schema(schema),
            params,
            qryCtx,
            fldsQry != null && fldsQry.isLocal(),
            fldsQry != null ? fldsQry.getPartitions() : null,
            exchangeSvc,
            (q, ex) -> qryReg.unregister(q.id(), ex),
            log,
            queryPlannerTimeout,
            timeout
        );

        if (qrys != null)
            qrys.add(qry);

        qryReg.register(qry);

        if (ctx.event().isRecordable(EVT_SQL_QUERY_EXECUTION)) {
            ctx.event().record(new SqlQueryExecutionEvent(
                ctx.discovery().localNode(),
                "SQL query execution.",
                sql,
                params,
                SecurityUtils.securitySubjectId(ctx))
            );
        }

        try {
            T res = action.apply(qry);

            // Queries without iterator (DDL, EXPLAIN, metadata requests) can be unregistered right after executing,
            // queries with iterator (SELECT, DML) must be unregistered only after fetching all data or on error/cancel.
            if (qry.iterator() == null)
                qryReg.unregister(qry.id(), null);

            return res;
        }
        catch (Throwable e) {
            boolean isCanceled = qry.isCancelled();

            if (qrys != null)
                qrys.forEach(RootQuery::cancel);

            if (isCanceled) {
                qryReg.unregister(qry.id(), new QueryCancelledException());

                throw new IgniteSQLException("The query was cancelled while planning",
                    IgniteQueryErrorCode.QUERY_CANCELED, e);
            }
            else {
                qryReg.unregister(qry.id(), e);

                throw e;
            }
        }
    }

    /**
     * @param plan Query plan.
     * @param isParamsMeta If {@code true}, return parameter metadata, otherwise result set metadata.
     * @return Return query fields metadata.
     */
    private List<GridQueryFieldMetadata> fieldsMeta(QueryPlan plan, boolean isParamsMeta) {
        IgniteTypeFactory typeFactory = Commons.typeFactory();

        switch (plan.type()) {
            case QUERY:
            case DML:
                MultiStepPlan msPlan = (MultiStepPlan)plan;

                FieldsMetadata meta = isParamsMeta ? msPlan.paramsMetadata() : msPlan.fieldsMetadata();

                return meta.queryFieldsMetadata(typeFactory);
            case EXPLAIN:
                ExplainPlan exPlan = (ExplainPlan)plan;

                return isParamsMeta ? Collections.emptyList() : exPlan.fieldsMeta().queryFieldsMetadata(typeFactory);
            default:
                return Collections.emptyList();
        }
    }

    /** */
    private void onStart(GridKernalContext ctx, Service... services) {
        for (Service service : services) {
            if (service instanceof LifecycleAware)
                ((LifecycleAware)service).onStart(ctx);
        }
    }

    /** */
    private void onStop(Service... services) {
        for (Service service : services) {
            if (service instanceof LifecycleAware)
                ((LifecycleAware)service).onStop();
        }
    }

    /** */
    public Query<?> runningQuery(UUID id) {
        return qryReg.query(id);
    }

    /** */
    public Collection<? extends Query<?>> runningQueries() {
        return qryReg.runningQueries();
    }

    /** */
    public QueryRegistry queryRegistry() {
        return qryReg;
    }

    /** */
    public CalciteQueryEngineConfiguration config() {
        return cfg;
    }

    /** */
    public DistributedCalciteConfiguration distributedConfiguration() {
        return distrCfg;
    }
}<|MERGE_RESOLUTION|>--- conflicted
+++ resolved
@@ -35,10 +35,6 @@
 import org.apache.calcite.plan.ConventionTraitDef;
 import org.apache.calcite.plan.RelTraitDef;
 import org.apache.calcite.rel.RelCollationTraitDef;
-<<<<<<< HEAD
-import org.apache.calcite.rel.hint.RelHint;
-=======
->>>>>>> 033cf0bc
 import org.apache.calcite.schema.SchemaPlus;
 import org.apache.calcite.sql.SqlCall;
 import org.apache.calcite.sql.SqlDynamicParam;
@@ -442,11 +438,7 @@
                         AtomicBoolean miss = new AtomicBoolean();
 
                         plan = queryPlanCache().queryPlan(
-<<<<<<< HEAD
-                                new CacheKey(schema.getName(), sql, contextKey(qryCtx), params, queryParams(qryCtx)),
-=======
                                 new CacheKey(schema.getName(), sql, contextKey(qryCtx), params, additionalQueryParams(qryCtx)),
->>>>>>> 033cf0bc
                                 () -> {
                                     miss.set(true);
 
@@ -487,11 +479,7 @@
         assert schema != null : "Schema not found: " + schemaName;
 
         QueryPlan plan = queryPlanCache().queryPlan(new CacheKey(schema.getName(), sql, contextKey(qryCtx), params,
-<<<<<<< HEAD
-            queryParams(qryCtx)));
-=======
             additionalQueryParams(qryCtx)));
->>>>>>> 033cf0bc
 
         if (plan != null) {
             parserMetrics.countCacheHit();
@@ -514,11 +502,7 @@
                 if (qryList.size() == 1) {
                     plan0 = queryPlanCache().queryPlan(
                         // Use source SQL to avoid redundant parsing next time.
-<<<<<<< HEAD
-                        new CacheKey(schema.getName(), sql, contextKey(qryCtx), params, queryParams(qryCtx)),
-=======
                         new CacheKey(schema.getName(), sql, contextKey(qryCtx), params, additionalQueryParams(qryCtx)),
->>>>>>> 033cf0bc
                         () -> prepareSvc.prepareSingle(sqlNode, qry.planningContext())
                     );
                 }
@@ -535,11 +519,7 @@
     }
 
     /** */
-<<<<<<< HEAD
-    private static Map<Class<?>, Object> queryParams(QueryContext ctx) {
-=======
     private static Map<Class<?>, Object> additionalQueryParams(QueryContext ctx) {
->>>>>>> 033cf0bc
         SqlFieldsQuery sqlFieldsQuery = ctx.unwrap(SqlFieldsQuery.class);
 
         if (sqlFieldsQuery == null)
@@ -550,11 +530,7 @@
         if (sqlFieldsQuery.isEnforceJoinOrder()) {
             res = new HashMap<>();
 
-<<<<<<< HEAD
-            res.put(RelHint.class, Collections.singletonList(RelHint.builder(HintDefinition.ORDERED_JOINS.name())));
-=======
             res.put(HintDefinition.class, Collections.singletonList(HintDefinition.ORDERED_JOINS));
->>>>>>> 033cf0bc
         }
 
         return res;
