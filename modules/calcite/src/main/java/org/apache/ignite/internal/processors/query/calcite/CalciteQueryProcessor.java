/*
 * Licensed to the Apache Software Foundation (ASF) under one or more
 * contributor license agreements.  See the NOTICE file distributed with
 * this work for additional information regarding copyright ownership.
 * The ASF licenses this file to You under the Apache License, Version 2.0
 * (the "License"); you may not use this file except in compliance with
 * the License.  You may obtain a copy of the License at
 *
 *      http://www.apache.org/licenses/LICENSE-2.0
 *
 * Unless required by applicable law or agreed to in writing, software
 * distributed under the License is distributed on an "AS IS" BASIS,
 * WITHOUT WARRANTIES OR CONDITIONS OF ANY KIND, either express or implied.
 * See the License for the specific language governing permissions and
 * limitations under the License.
 */

package org.apache.ignite.internal.processors.query.calcite;

import java.util.List;
import org.apache.calcite.DataContexts;
import org.apache.calcite.config.Lex;
import org.apache.calcite.config.NullCollation;
import org.apache.calcite.plan.Contexts;
import org.apache.calcite.plan.ConventionTraitDef;
import org.apache.calcite.plan.RelTraitDef;
import org.apache.calcite.rel.RelCollationTraitDef;
import org.apache.calcite.rel.core.Aggregate;
import org.apache.calcite.rel.hint.HintStrategyTable;
import org.apache.calcite.sql.fun.SqlLibrary;
import org.apache.calcite.sql.fun.SqlLibraryOperatorTableFactory;
import org.apache.calcite.sql.parser.SqlParser;
import org.apache.calcite.sql.util.SqlOperatorTables;
import org.apache.calcite.sql.validate.SqlValidator;
import org.apache.calcite.sql2rel.SqlToRelConverter;
import org.apache.calcite.tools.FrameworkConfig;
import org.apache.calcite.tools.Frameworks;
import org.apache.ignite.cache.query.FieldsQueryCursor;
import org.apache.ignite.internal.GridKernalContext;
import org.apache.ignite.internal.processors.GridProcessorAdapter;
import org.apache.ignite.internal.processors.failure.FailureProcessor;
import org.apache.ignite.internal.processors.query.IgniteSQLException;
import org.apache.ignite.internal.processors.query.QueryContext;
import org.apache.ignite.internal.processors.query.QueryEngine;
import org.apache.ignite.internal.processors.query.calcite.exec.ArrayRowHandler;
import org.apache.ignite.internal.processors.query.calcite.exec.ExchangeService;
import org.apache.ignite.internal.processors.query.calcite.exec.ExchangeServiceImpl;
import org.apache.ignite.internal.processors.query.calcite.exec.ExecutionService;
import org.apache.ignite.internal.processors.query.calcite.exec.ExecutionServiceImpl;
import org.apache.ignite.internal.processors.query.calcite.exec.MailboxRegistry;
import org.apache.ignite.internal.processors.query.calcite.exec.MailboxRegistryImpl;
import org.apache.ignite.internal.processors.query.calcite.exec.QueryTaskExecutor;
import org.apache.ignite.internal.processors.query.calcite.exec.QueryTaskExecutorImpl;
import org.apache.ignite.internal.processors.query.calcite.exec.exp.RexExecutorImpl;
import org.apache.ignite.internal.processors.query.calcite.message.MessageService;
import org.apache.ignite.internal.processors.query.calcite.message.MessageServiceImpl;
import org.apache.ignite.internal.processors.query.calcite.metadata.AffinityService;
import org.apache.ignite.internal.processors.query.calcite.metadata.AffinityServiceImpl;
import org.apache.ignite.internal.processors.query.calcite.metadata.MappingService;
import org.apache.ignite.internal.processors.query.calcite.metadata.MappingServiceImpl;
import org.apache.ignite.internal.processors.query.calcite.metadata.cost.IgniteCostFactory;
import org.apache.ignite.internal.processors.query.calcite.prepare.IgniteConvertletTable;
import org.apache.ignite.internal.processors.query.calcite.prepare.IgniteTypeCoercion;
import org.apache.ignite.internal.processors.query.calcite.prepare.QueryPlanCache;
import org.apache.ignite.internal.processors.query.calcite.prepare.QueryPlanCacheImpl;
import org.apache.ignite.internal.processors.query.calcite.schema.SchemaHolder;
import org.apache.ignite.internal.processors.query.calcite.schema.SchemaHolderImpl;
import org.apache.ignite.internal.processors.query.calcite.sql.IgniteSqlConformance;
import org.apache.ignite.internal.processors.query.calcite.sql.IgniteSqlParserImpl;
import org.apache.ignite.internal.processors.query.calcite.sql.fun.IgniteSqlOperatorTable;
import org.apache.ignite.internal.processors.query.calcite.trait.CorrelationTraitDef;
import org.apache.ignite.internal.processors.query.calcite.trait.DistributionTraitDef;
import org.apache.ignite.internal.processors.query.calcite.trait.RewindabilityTraitDef;
import org.apache.ignite.internal.processors.query.calcite.type.IgniteTypeSystem;
import org.apache.ignite.internal.processors.query.calcite.util.LifecycleAware;
import org.apache.ignite.internal.processors.query.calcite.util.Service;
import org.jetbrains.annotations.Nullable;

/** */
public class CalciteQueryProcessor extends GridProcessorAdapter implements QueryEngine {
    /** */
    public static final FrameworkConfig FRAMEWORK_CONFIG = Frameworks.newConfigBuilder()
        .executor(new RexExecutorImpl(DataContexts.EMPTY))
        .sqlToRelConverterConfig(SqlToRelConverter.config()
            .withTrimUnusedFields(true)
            // currently SqlToRelConverter creates not optimal plan for both optimization and execution
            // so it's better to disable such rewriting right now
            // TODO: remove this after IGNITE-14277
            .withInSubQueryThreshold(Integer.MAX_VALUE)
            .withDecorrelationEnabled(true)
            .withExpand(false)
            .withHintStrategyTable(
                HintStrategyTable.builder()
                    .hintStrategy("DISABLE_RULE", (hint, rel) -> true)
                    .hintStrategy("EXPAND_DISTINCT_AGG", (hint, rel) -> rel instanceof Aggregate)
                    .build()
            )
        )
        .convertletTable(IgniteConvertletTable.INSTANCE)
        .parserConfig(
            SqlParser.config()
                .withParserFactory(IgniteSqlParserImpl.FACTORY)
                .withLex(Lex.ORACLE)
                .withConformance(IgniteSqlConformance.INSTANCE))
        .sqlValidatorConfig(SqlValidator.Config.DEFAULT
            .withIdentifierExpansion(true)
            .withDefaultNullCollation(NullCollation.LOW)
            .withSqlConformance(IgniteSqlConformance.INSTANCE)
<<<<<<< HEAD
            .withTypeCoercionFactory(IgniteTypeCoercion::new)
        )
=======
            .withTypeCoercionFactory(IgniteTypeCoercion::new))
>>>>>>> 4f536c10
        // Dialects support.
        .operatorTable(SqlOperatorTables.chain(
            SqlLibraryOperatorTableFactory.INSTANCE
                .getOperatorTable(
                    SqlLibrary.STANDARD,
                    SqlLibrary.POSTGRESQL,
                    SqlLibrary.ORACLE,
                    SqlLibrary.MYSQL),
            IgniteSqlOperatorTable.instance()))
        // Context provides a way to store data within the planner session that can be accessed in planner rules.
        .context(Contexts.empty())
        // Custom cost factory to use during optimization
        .costFactory(new IgniteCostFactory())
        .typeSystem(IgniteTypeSystem.INSTANCE)
        .traitDefs(new RelTraitDef<?>[] {
            ConventionTraitDef.INSTANCE,
            RelCollationTraitDef.INSTANCE,
            DistributionTraitDef.INSTANCE,
            RewindabilityTraitDef.INSTANCE,
            CorrelationTraitDef.INSTANCE,
        })
        .build();

    /** */
    private final QueryPlanCache qryPlanCache;

    /** */
    private final QueryTaskExecutor taskExecutor;

    /** */
    private final FailureProcessor failureProcessor;

    /** */
    private final AffinityService partSvc;

    /** */
    private final SchemaHolder schemaHolder;

    /** */
    private final MessageService msgSvc;

    /** */
    private final ExchangeService exchangeSvc;

    /** */
    private final MappingService mappingSvc;

    /** */
    private final MailboxRegistry mailboxRegistry;

    /** */
    private final ExecutionService executionSvc;

    /**
     * @param ctx Kernal context.
     */
    public CalciteQueryProcessor(GridKernalContext ctx) {
        super(ctx);

        failureProcessor = ctx.failure();
        schemaHolder = new SchemaHolderImpl(ctx);
        qryPlanCache = new QueryPlanCacheImpl(ctx);
        mailboxRegistry = new MailboxRegistryImpl(ctx);
        taskExecutor = new QueryTaskExecutorImpl(ctx);
        executionSvc = new ExecutionServiceImpl<>(ctx, ArrayRowHandler.INSTANCE);
        partSvc = new AffinityServiceImpl(ctx);
        msgSvc = new MessageServiceImpl(ctx);
        mappingSvc = new MappingServiceImpl(ctx);
        exchangeSvc = new ExchangeServiceImpl(ctx);
    }

    /**
     * @return Affinity service.
     */
    public AffinityService affinityService() {
        return partSvc;
    }

    /**
     * @return Query cache.
     */
    public QueryPlanCache queryPlanCache() {
        return qryPlanCache;
    }

    /**
     * @return Task executor.
     */
    public QueryTaskExecutor taskExecutor() {
        return taskExecutor;
    }

    /**
     * @return Schema holder.
     */
    public SchemaHolder schemaHolder() {
        return schemaHolder;
    }

    /**
     * @return Message service.
     */
    public MessageService messageService() {
        return msgSvc;
    }

    /**
     * @return Mapping service.
     */
    public MappingService mappingService() {
        return mappingSvc;
    }

    /**
     * @return Exchange service.
     */
    public ExchangeService exchangeService() {
        return exchangeSvc;
    }

    /**
     * @return Mailbox registry.
     */
    public MailboxRegistry mailboxRegistry() {
        return mailboxRegistry;
    }

    /**
     * @return Failure processor.
     */
    public FailureProcessor failureProcessor() {
        return failureProcessor;
    }

    /** {@inheritDoc} */
    @Override public void start() {
        onStart(ctx,
            executionSvc,
            mailboxRegistry,
            partSvc,
            schemaHolder,
            msgSvc,
            taskExecutor,
            mappingSvc,
            qryPlanCache,
            exchangeSvc
        );
    }

    /** {@inheritDoc} */
    @Override public void stop(boolean cancel) {
        onStop(
            executionSvc,
            mailboxRegistry,
            partSvc,
            schemaHolder,
            msgSvc,
            taskExecutor,
            mappingSvc,
            qryPlanCache,
            exchangeSvc
        );
    }

    /** {@inheritDoc} */
    @Override public List<FieldsQueryCursor<List<?>>> query(@Nullable QueryContext qryCtx, @Nullable String schemaName,
        String qry, Object... params) throws IgniteSQLException {

        return executionSvc.executeQuery(qryCtx, schemaName, qry, params);
    }

    /** */
    private void onStart(GridKernalContext ctx, Service... services) {
        for (Service service : services) {
            if (service instanceof LifecycleAware)
                ((LifecycleAware) service).onStart(ctx);
        }
    }

    /** */
    private void onStop(Service... services) {
        for (Service service : services) {
            if (service instanceof LifecycleAware)
                ((LifecycleAware) service).onStop();
        }
    }
}<|MERGE_RESOLUTION|>--- conflicted
+++ resolved
@@ -106,12 +106,7 @@
             .withIdentifierExpansion(true)
             .withDefaultNullCollation(NullCollation.LOW)
             .withSqlConformance(IgniteSqlConformance.INSTANCE)
-<<<<<<< HEAD
-            .withTypeCoercionFactory(IgniteTypeCoercion::new)
-        )
-=======
             .withTypeCoercionFactory(IgniteTypeCoercion::new))
->>>>>>> 4f536c10
         // Dialects support.
         .operatorTable(SqlOperatorTables.chain(
             SqlLibraryOperatorTableFactory.INSTANCE
