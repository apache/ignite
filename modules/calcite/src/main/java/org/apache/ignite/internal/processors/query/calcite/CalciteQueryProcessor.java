/*
 * Licensed to the Apache Software Foundation (ASF) under one or more
 * contributor license agreements.  See the NOTICE file distributed with
 * this work for additional information regarding copyright ownership.
 * The ASF licenses this file to You under the Apache License, Version 2.0
 * (the "License"); you may not use this file except in compliance with
 * the License.  You may obtain a copy of the License at
 *
 *      http://www.apache.org/licenses/LICENSE-2.0
 *
 * Unless required by applicable law or agreed to in writing, software
 * distributed under the License is distributed on an "AS IS" BASIS,
 * WITHOUT WARRANTIES OR CONDITIONS OF ANY KIND, either express or implied.
 * See the License for the specific language governing permissions and
 * limitations under the License.
 */

package org.apache.ignite.internal.processors.query.calcite;

import java.util.ArrayList;
import java.util.Arrays;
import java.util.Collection;
import java.util.Collections;
import java.util.List;
import java.util.UUID;
import java.util.concurrent.atomic.AtomicBoolean;
import java.util.function.BiFunction;
import java.util.function.Function;
import org.apache.calcite.DataContexts;
import org.apache.calcite.config.Lex;
import org.apache.calcite.config.NullCollation;
import org.apache.calcite.plan.Contexts;
import org.apache.calcite.plan.ConventionTraitDef;
import org.apache.calcite.plan.RelTraitDef;
import org.apache.calcite.rel.RelCollationTraitDef;
import org.apache.calcite.schema.SchemaPlus;
import org.apache.calcite.sql.SqlCall;
import org.apache.calcite.sql.SqlDdl;
import org.apache.calcite.sql.SqlDynamicParam;
import org.apache.calcite.sql.SqlKind;
import org.apache.calcite.sql.SqlLiteral;
import org.apache.calcite.sql.SqlNode;
import org.apache.calcite.sql.SqlNodeList;
import org.apache.calcite.sql.parser.SqlParser;
import org.apache.calcite.sql.parser.SqlParserPos;
import org.apache.calcite.sql.util.SqlOperatorTables;
import org.apache.calcite.sql.util.SqlShuttle;
import org.apache.calcite.sql.validate.SqlValidator;
import org.apache.calcite.sql2rel.SqlToRelConverter;
import org.apache.calcite.tools.FrameworkConfig;
import org.apache.calcite.tools.Frameworks;
import org.apache.ignite.SystemProperty;
import org.apache.ignite.cache.query.FieldsQueryCursor;
import org.apache.ignite.cache.query.QueryCancelledException;
import org.apache.ignite.cache.query.SqlFieldsQuery;
import org.apache.ignite.calcite.CalciteQueryEngineConfiguration;
import org.apache.ignite.configuration.QueryEngineConfiguration;
import org.apache.ignite.events.SqlQueryExecutionEvent;
import org.apache.ignite.internal.GridKernalContext;
import org.apache.ignite.internal.processors.GridProcessorAdapter;
import org.apache.ignite.internal.processors.cache.distributed.near.GridNearTxLocal;
import org.apache.ignite.internal.processors.cache.query.IgniteQueryErrorCode;
<<<<<<< HEAD
import org.apache.ignite.internal.processors.cache.transactions.IgniteTxManager;
=======
>>>>>>> 87a22b17
import org.apache.ignite.internal.processors.cache.version.GridCacheVersion;
import org.apache.ignite.internal.processors.failure.FailureProcessor;
import org.apache.ignite.internal.processors.query.GridQueryFieldMetadata;
import org.apache.ignite.internal.processors.query.IgniteSQLException;
import org.apache.ignite.internal.processors.query.QueryContext;
import org.apache.ignite.internal.processors.query.QueryEngine;
import org.apache.ignite.internal.processors.query.QueryParserMetricsHolder;
import org.apache.ignite.internal.processors.query.QueryProperties;
import org.apache.ignite.internal.processors.query.QueryUtils;
import org.apache.ignite.internal.processors.query.calcite.exec.ArrayRowHandler;
import org.apache.ignite.internal.processors.query.calcite.exec.ExchangeService;
import org.apache.ignite.internal.processors.query.calcite.exec.ExchangeServiceImpl;
import org.apache.ignite.internal.processors.query.calcite.exec.ExecutionService;
import org.apache.ignite.internal.processors.query.calcite.exec.ExecutionServiceImpl;
import org.apache.ignite.internal.processors.query.calcite.exec.MailboxRegistry;
import org.apache.ignite.internal.processors.query.calcite.exec.MailboxRegistryImpl;
import org.apache.ignite.internal.processors.query.calcite.exec.QueryTaskExecutor;
import org.apache.ignite.internal.processors.query.calcite.exec.QueryTaskExecutorImpl;
import org.apache.ignite.internal.processors.query.calcite.exec.TimeoutService;
import org.apache.ignite.internal.processors.query.calcite.exec.TimeoutServiceImpl;
import org.apache.ignite.internal.processors.query.calcite.exec.exp.RexExecutorImpl;
import org.apache.ignite.internal.processors.query.calcite.hint.HintsConfig;
import org.apache.ignite.internal.processors.query.calcite.message.MessageService;
import org.apache.ignite.internal.processors.query.calcite.message.MessageServiceImpl;
import org.apache.ignite.internal.processors.query.calcite.metadata.AffinityService;
import org.apache.ignite.internal.processors.query.calcite.metadata.AffinityServiceImpl;
import org.apache.ignite.internal.processors.query.calcite.metadata.MappingService;
import org.apache.ignite.internal.processors.query.calcite.metadata.MappingServiceImpl;
import org.apache.ignite.internal.processors.query.calcite.metadata.cost.IgniteCostFactory;
import org.apache.ignite.internal.processors.query.calcite.prepare.CacheKey;
import org.apache.ignite.internal.processors.query.calcite.prepare.ExplainPlan;
import org.apache.ignite.internal.processors.query.calcite.prepare.FieldsMetadata;
import org.apache.ignite.internal.processors.query.calcite.prepare.IgniteConvertletTable;
import org.apache.ignite.internal.processors.query.calcite.prepare.IgniteTypeCoercion;
import org.apache.ignite.internal.processors.query.calcite.prepare.MultiStepPlan;
import org.apache.ignite.internal.processors.query.calcite.prepare.PrepareServiceImpl;
import org.apache.ignite.internal.processors.query.calcite.prepare.QueryPlan;
import org.apache.ignite.internal.processors.query.calcite.prepare.QueryPlanCache;
import org.apache.ignite.internal.processors.query.calcite.prepare.QueryPlanCacheImpl;
import org.apache.ignite.internal.processors.query.calcite.schema.SchemaHolder;
import org.apache.ignite.internal.processors.query.calcite.schema.SchemaHolderImpl;
import org.apache.ignite.internal.processors.query.calcite.sql.IgniteSqlAlterUser;
import org.apache.ignite.internal.processors.query.calcite.sql.IgniteSqlConformance;
import org.apache.ignite.internal.processors.query.calcite.sql.IgniteSqlCreateTable;
import org.apache.ignite.internal.processors.query.calcite.sql.IgniteSqlCreateUser;
import org.apache.ignite.internal.processors.query.calcite.sql.IgniteSqlOption;
import org.apache.ignite.internal.processors.query.calcite.sql.fun.IgniteOwnSqlOperatorTable;
import org.apache.ignite.internal.processors.query.calcite.sql.fun.IgniteStdSqlOperatorTable;
import org.apache.ignite.internal.processors.query.calcite.sql.generated.IgniteSqlParserImpl;
import org.apache.ignite.internal.processors.query.calcite.trait.CorrelationTraitDef;
import org.apache.ignite.internal.processors.query.calcite.trait.DistributionTraitDef;
import org.apache.ignite.internal.processors.query.calcite.trait.RewindabilityTraitDef;
import org.apache.ignite.internal.processors.query.calcite.type.IgniteTypeFactory;
import org.apache.ignite.internal.processors.query.calcite.type.IgniteTypeSystem;
import org.apache.ignite.internal.processors.query.calcite.util.Commons;
import org.apache.ignite.internal.processors.query.calcite.util.LifecycleAware;
import org.apache.ignite.internal.processors.query.calcite.util.Service;
import org.apache.ignite.internal.processors.security.SecurityUtils;
import org.apache.ignite.internal.util.typedef.F;
import org.apache.ignite.internal.util.typedef.internal.U;
import org.jetbrains.annotations.Nullable;

import static org.apache.ignite.IgniteSystemProperties.getLong;
import static org.apache.ignite.configuration.TransactionConfiguration.TX_AWARE_QUERIES_SUPPORTED_MODES;
import static org.apache.ignite.events.EventType.EVT_SQL_QUERY_EXECUTION;

/** */
public class CalciteQueryProcessor extends GridProcessorAdapter implements QueryEngine {
    /**
     * Default planner timeout, in ms.
     */
    private static final long DFLT_IGNITE_CALCITE_PLANNER_TIMEOUT = 15000;

    /**
     * Planner timeout property name.
     */
    @SystemProperty(value = "Timeout of calcite based sql engine's planner, in ms", type = Long.class,
        defaults = "" + DFLT_IGNITE_CALCITE_PLANNER_TIMEOUT)
    public static final String IGNITE_CALCITE_PLANNER_TIMEOUT = "IGNITE_CALCITE_PLANNER_TIMEOUT";

    /** */
    public static final FrameworkConfig FRAMEWORK_CONFIG = Frameworks.newConfigBuilder()
        .executor(new RexExecutorImpl(DataContexts.EMPTY))
        .sqlToRelConverterConfig(SqlToRelConverter.config()
            .withRemoveSortInSubQuery(false)
            .withTrimUnusedFields(true)
            // currently SqlToRelConverter creates not optimal plan for both optimization and execution
            // so it's better to disable such rewriting right now
            // TODO: remove this after IGNITE-14277
            .withInSubQueryThreshold(Integer.MAX_VALUE)
            .withDecorrelationEnabled(true)
            .withExpand(false)
            .withHintStrategyTable(HintsConfig.buildHintTable())
        )
        .convertletTable(IgniteConvertletTable.INSTANCE)
        .parserConfig(
            SqlParser.config()
                .withParserFactory(IgniteSqlParserImpl.FACTORY)
                .withLex(Lex.ORACLE)
                .withConformance(IgniteSqlConformance.INSTANCE))
        .sqlValidatorConfig(SqlValidator.Config.DEFAULT
            .withIdentifierExpansion(true)
            .withDefaultNullCollation(NullCollation.LOW)
            .withSqlConformance(IgniteSqlConformance.INSTANCE)
            .withTypeCoercionFactory(IgniteTypeCoercion::new))
        // Dialects support.
        .operatorTable(SqlOperatorTables.chain(IgniteStdSqlOperatorTable.INSTANCE, IgniteOwnSqlOperatorTable.instance()))
        // Context provides a way to store data within the planner session that can be accessed in planner rules.
        .context(Contexts.empty())
        // Custom cost factory to use during optimization
        .costFactory(new IgniteCostFactory())
        .typeSystem(IgniteTypeSystem.INSTANCE)
        .traitDefs(new RelTraitDef<?>[] {
            ConventionTraitDef.INSTANCE,
            RelCollationTraitDef.INSTANCE,
            DistributionTraitDef.INSTANCE,
            RewindabilityTraitDef.INSTANCE,
            CorrelationTraitDef.INSTANCE,
        })
        .build();

    /** Query planner timeout. */
    private final long queryPlannerTimeout = getLong(IGNITE_CALCITE_PLANNER_TIMEOUT,
        DFLT_IGNITE_CALCITE_PLANNER_TIMEOUT);

    /** */
    private final QueryPlanCache qryPlanCache;

    /** */
    private final QueryParserMetricsHolder parserMetrics;

    /** */
    private final QueryTaskExecutor taskExecutor;

    /** */
    private final FailureProcessor failureProcessor;

    /** */
    private final AffinityService partSvc;

    /** */
    private final SchemaHolder schemaHolder;

    /** */
    private final MessageService msgSvc;

    /** */
    private final ExchangeService exchangeSvc;

    /** */
    private final MappingService mappingSvc;

    /** */
    private final MailboxRegistry mailboxRegistry;

    /** */
    private final ExecutionService<Object[]> executionSvc;

    /** */
    private final PrepareServiceImpl prepareSvc;

    /** */
    private final TimeoutService timeoutSvc;

    /** */
    private final QueryRegistry qryReg;

    /** */
    private final CalciteQueryEngineConfiguration cfg;

    /** */
    private final DistributedCalciteConfiguration distrCfg;

    /** */
    private volatile boolean started;

    /**
     * @param ctx Kernal context.
     */
    public CalciteQueryProcessor(GridKernalContext ctx) {
        super(ctx);

        failureProcessor = ctx.failure();
        schemaHolder = new SchemaHolderImpl(ctx);
        qryPlanCache = new QueryPlanCacheImpl(ctx);
        parserMetrics = new QueryParserMetricsHolder(ctx.metric());
        mailboxRegistry = new MailboxRegistryImpl(ctx);
        taskExecutor = new QueryTaskExecutorImpl(ctx);
        executionSvc = new ExecutionServiceImpl<>(ctx, ArrayRowHandler.INSTANCE);
        partSvc = new AffinityServiceImpl(ctx);
        msgSvc = new MessageServiceImpl(ctx);
        mappingSvc = new MappingServiceImpl(ctx);
        exchangeSvc = new ExchangeServiceImpl(ctx);
        prepareSvc = new PrepareServiceImpl(ctx);
        timeoutSvc = new TimeoutServiceImpl(ctx);
        qryReg = new QueryRegistryImpl(ctx);

        QueryEngineConfiguration[] qryEnginesCfg = ctx.config().getSqlConfiguration().getQueryEnginesConfiguration();

        if (F.isEmpty(qryEnginesCfg))
            cfg = new CalciteQueryEngineConfiguration();
        else {
            cfg = (CalciteQueryEngineConfiguration)Arrays.stream(qryEnginesCfg)
                .filter(c -> c instanceof CalciteQueryEngineConfiguration)
                .findAny()
                .orElse(new CalciteQueryEngineConfiguration());
        }

        distrCfg = new DistributedCalciteConfiguration(ctx, log);
    }

    /**
     * @return Affinity service.
     */
    public AffinityService affinityService() {
        return partSvc;
    }

    /**
     * @return Query cache.
     */
    public QueryPlanCache queryPlanCache() {
        return qryPlanCache;
    }

    /**
     * @return Task executor.
     */
    public QueryTaskExecutor taskExecutor() {
        return taskExecutor;
    }

    /**
     * @return Schema holder.
     */
    public SchemaHolder schemaHolder() {
        return schemaHolder;
    }

    /**
     * @return Message service.
     */
    public MessageService messageService() {
        return msgSvc;
    }

    /**
     * @return Mapping service.
     */
    public MappingService mappingService() {
        return mappingSvc;
    }

    /**
     * @return Exchange service.
     */
    public ExchangeService exchangeService() {
        return exchangeSvc;
    }

    /**
     * @return Mailbox registry.
     */
    public MailboxRegistry mailboxRegistry() {
        return mailboxRegistry;
    }

    /**
     * @return Failure processor.
     */
    public FailureProcessor failureProcessor() {
        return failureProcessor;
    }

    /** */
    public PrepareServiceImpl prepareService() {
        return prepareSvc;
    }

    /** */
    public TimeoutService timeoutService() {
        return timeoutSvc;
    }

    /** */
    public ExecutionService<Object[]> executionService() {
        return executionSvc;
    }

    /** {@inheritDoc} */
    @Override public void onKernalStart(boolean active) {
        onStart(ctx,
            executionSvc,
            mailboxRegistry,
            partSvc,
            schemaHolder,
            msgSvc,
            taskExecutor,
            mappingSvc,
            qryPlanCache,
            exchangeSvc,
            qryReg
        );

        started = true;
    }

    /** {@inheritDoc} */
    @Override public void onKernalStop(boolean cancel) {
        if (started) {
            started = false;

            onStop(
                qryReg,
                executionSvc,
                mailboxRegistry,
                partSvc,
                schemaHolder,
                msgSvc,
                taskExecutor,
                mappingSvc,
                qryPlanCache,
                exchangeSvc
            );
        }
    }

    /** {@inheritDoc} */
    @Override public List<FieldsQueryCursor<List<?>>> query(
        @Nullable QueryContext qryCtx,
        @Nullable String schemaName,
        String sql,
        Object... params
    ) throws IgniteSQLException {
        return parseAndProcessQuery(qryCtx, executionSvc::executePlan, schemaName, sql, params);
    }

    /** {@inheritDoc} */
    @Override public List<List<GridQueryFieldMetadata>> parameterMetaData(
        @Nullable QueryContext ctx,
        String schemaName,
        String sql
    ) throws IgniteSQLException {
        return parseAndProcessQuery(ctx, (qry, plan) -> fieldsMeta(plan, true), schemaName, sql);
    }

    /** {@inheritDoc} */
    @Override public List<List<GridQueryFieldMetadata>> resultSetMetaData(
        @Nullable QueryContext ctx,
        String schemaName,
        String sql
    ) throws IgniteSQLException {
        return parseAndProcessQuery(ctx, (qry, plan) -> fieldsMeta(plan, false), schemaName, sql);
    }

    /** {@inheritDoc} */
    @Override public List<FieldsQueryCursor<List<?>>> queryBatched(
        @Nullable QueryContext qryCtx,
        String schemaName,
        String sql,
        List<Object[]> batchedParams
    ) throws IgniteSQLException {
        SchemaPlus schema = schemaHolder.schema(schemaName);

        assert schema != null : "Schema not found: " + schemaName;

        SqlNodeList qryNodeList = Commons.parse(sql, FRAMEWORK_CONFIG.getParserConfig());

        if (qryNodeList.size() != 1) {
            throw new IgniteSQLException("Multiline statements are not supported in batched query",
                IgniteQueryErrorCode.PARSING);
        }

        SqlNode qryNode = qryNodeList.get(0);

        if (qryNode.getKind() != SqlKind.INSERT && qryNode.getKind() != SqlKind.UPDATE
            && qryNode.getKind() != SqlKind.MERGE && qryNode.getKind() != SqlKind.DELETE) {
            throw new IgniteSQLException("Unexpected operation kind for batched query [kind=" + qryNode.getKind() + "]",
                IgniteQueryErrorCode.UNEXPECTED_OPERATION);
        }

        List<FieldsQueryCursor<List<?>>> cursors = new ArrayList<>(batchedParams.size());

        List<RootQuery<Object[]>> qrys = new ArrayList<>(batchedParams.size());

        BiFunction<RootQuery<Object[]>, Object[], QueryPlan> planSupplier =
            new BiFunction<RootQuery<Object[]>, Object[], QueryPlan>() {
                private QueryPlan plan;

                @Override public QueryPlan apply(RootQuery<Object[]> qry, Object[] params) {
                    if (plan == null) {
                        AtomicBoolean miss = new AtomicBoolean();

                        plan = queryPlanCache().queryPlan(
                                new CacheKey(schema.getName(), sql, contextKey(qryCtx), params),
                                () -> {
                                    miss.set(true);

                                    return prepareSvc.prepareSingle(qryNode, qry.planningContext());
                                });

                        if (miss.get())
                            parserMetrics.countCacheMiss();
                        else
                            parserMetrics.countCacheHit();
                    }

                    return plan;
                }
            };

        for (final Object[] batch: batchedParams) {
            FieldsQueryCursor<List<?>> cur = processQuery(qryCtx, qry ->
                executionSvc.executePlan(qry, planSupplier.apply(qry, batch)), schema.getName(),
                    removeSensitive(qryNode), qrys, batch);

            cursors.add(cur);
        }

        return cursors;
    }

    /** */
    private <T> List<T> parseAndProcessQuery(
        @Nullable QueryContext qryCtx,
        BiFunction<RootQuery<Object[]>, QueryPlan, T> action,
        @Nullable String schemaName,
        String sql,
        Object... params
    ) throws IgniteSQLException {
        ensureTransactionModeSupported(qryCtx);

        SchemaPlus schema = schemaHolder.schema(schemaName);

        assert schema != null : "Schema not found: " + schemaName;

        QueryPlan plan = queryPlanCache().queryPlan(new CacheKey(schema.getName(), sql, contextKey(qryCtx), params));

        if (plan != null) {
            parserMetrics.countCacheHit();

            return Collections.singletonList(
                processQuery(qryCtx, qry -> action.apply(qry, plan), schema.getName(), plan.query(), null, params)
            );
        }

        parserMetrics.countCacheMiss();

        QueryProperties qryProps = qryCtx != null ? qryCtx.unwrap(QueryProperties.class) : null;

        SqlNodeList qryList = Commons.parse(sql, FRAMEWORK_CONFIG.getParserConfig());

        if (qryList.size() > 1 && qryProps != null && qryProps.isFailOnMultipleStmts()) {
            throw new IgniteSQLException("Multiple statements queries are not supported.",
                IgniteQueryErrorCode.UNSUPPORTED_OPERATION);
        }

        List<T> res = new ArrayList<>(qryList.size());
        List<RootQuery<Object[]>> qrys = new ArrayList<>(qryList.size());

        for (final SqlNode sqlNode: qryList) {
            T singleRes = processQuery(qryCtx, qry -> {
                QueryPlan plan0;
                if (qryList.size() == 1) {
                    plan0 = queryPlanCache().queryPlan(
                        // Use source SQL to avoid redundant parsing next time.
                        new CacheKey(schema.getName(), sql, contextKey(qryCtx), params),
                        () -> prepareSvc.prepareSingle(sqlNode, qry.planningContext())
                    );
                }
                else
                    plan0 = prepareSvc.prepareSingle(sqlNode, qry.planningContext());

                return action.apply(qry, plan0);
            }, schema.getName(), removeSensitive(sqlNode), qrys, params);

            res.add(singleRes);
        }

        return res;
    }

    /** */
    private String removeSensitive(SqlNode qry) {
        if (QueryUtils.INCLUDE_SENSITIVE)
            return qry.toString();
        else {
            try {
                return qry.accept(
                    new SqlShuttle() {
                        @Override public SqlNode visit(SqlLiteral literal) {
                            return new SqlDynamicParam(-1, literal.getParserPosition());
                        }

                        @Override public SqlNode visit(SqlCall call) {
                            // Handle some special cases.
                            if (call instanceof IgniteSqlOption)
                                return call;
                            else if (call instanceof IgniteSqlCreateUser) {
                                return new IgniteSqlCreateUser(call.getParserPosition(), ((IgniteSqlCreateUser)call).user(),
                                    SqlLiteral.createCharString("hidden", SqlParserPos.ZERO));
                            }
                            else if (call instanceof IgniteSqlAlterUser) {
                                return new IgniteSqlAlterUser(call.getParserPosition(), ((IgniteSqlAlterUser)call).user(),
                                    SqlLiteral.createCharString("hidden", SqlParserPos.ZERO));
                            }
                            // Assume DDL statements except CREATE ... AS SELECT, and CREATE/ALTER USER can't contain
                            // sensitive data. Return these statements as is, since they can't be cloned by SqlShuttle
                            // correctly and can't be unparsed.
                            else if (call instanceof SqlDdl && !(call instanceof IgniteSqlCreateTable))
                                return call;

                            return super.visit(call);
                        }
                    }
                ).toString();
            }
            catch (Exception e) {
                String msg = "Unable to remove sensitive information from SQL node of class: " + qry.getClass().getName();

                log.warning(msg, e);

                return msg;
            }
        }
    }

    /** */
    private Object contextKey(QueryContext qryCtx) {
        if (qryCtx == null)
            return null;

        SqlFieldsQuery sqlFieldsQry = qryCtx.unwrap(SqlFieldsQuery.class);

        return sqlFieldsQry != null
            ? F.asList(sqlFieldsQry.isLocal(), sqlFieldsQry.isEnforceJoinOrder(), queryTransactionVersion(qryCtx) == null)
            : null;
    }

    /** */
    private static GridCacheVersion queryTransactionVersion(@Nullable QueryContext qryCtx) {
        return qryCtx == null ? null : qryCtx.unwrap(GridCacheVersion.class);
    }

    /** */
    private void ensureTransactionModeSupported(@Nullable QueryContext qryCtx) {
<<<<<<< HEAD
        if (!U.isTxAwareQueriesEnabled(ctx))
=======
        if (!ctx.config().getTransactionConfiguration().isTxAwareQueriesEnabled())
>>>>>>> 87a22b17
            return;

        GridCacheVersion ver = queryTransactionVersion(qryCtx);

        if (ver == null)
            return;

<<<<<<< HEAD
        IgniteTxManager.ensureTransactionModeSupported(ctx.cache().context().tm().tx(ver).isolation());
=======
        final GridNearTxLocal userTx = ctx.cache().context().tm().tx(ver);

        if (TX_AWARE_QUERIES_SUPPORTED_MODES.contains(userTx.isolation()))
            return;

        throw new IllegalStateException("Transaction isolation mode not supported for SQL queries: " + userTx.isolation());
>>>>>>> 87a22b17
    }

    /** */
    private <T> T processQuery(
        @Nullable QueryContext qryCtx,
        Function<RootQuery<Object[]>, T> action,
        String schema,
        String sql,
        @Nullable List<RootQuery<Object[]>> qrys,
        Object... params
    ) {
        SqlFieldsQuery fldsQry = qryCtx != null ? qryCtx.unwrap(SqlFieldsQuery.class) : null;

        long timeout = fldsQry != null ? fldsQry.getTimeout() : 0;

        if (timeout <= 0)
            timeout = distrCfg.defaultQueryTimeout();

        RootQuery<Object[]> qry = new RootQuery<>(
            sql,
            schemaHolder.schema(schema),
            params,
            qryCtx,
            fldsQry != null && fldsQry.isLocal(),
            fldsQry != null && fldsQry.isEnforceJoinOrder(),
            fldsQry != null ? fldsQry.getPartitions() : null,
            exchangeSvc,
            (q, ex) -> qryReg.unregister(q.id(), ex),
            log,
            queryPlannerTimeout,
            timeout
        );

        if (qrys != null)
            qrys.add(qry);

        qryReg.register(qry);

        if (ctx.event().isRecordable(EVT_SQL_QUERY_EXECUTION)) {
            ctx.event().record(new SqlQueryExecutionEvent(
                ctx.discovery().localNode(),
                "SQL query execution.",
                sql,
                params,
                SecurityUtils.securitySubjectId(ctx))
            );
        }

        try {
            T res = action.apply(qry);

            // Queries without iterator (DDL, EXPLAIN, metadata requests) can be unregistered right after executing,
            // queries with iterator (SELECT, DML) must be unregistered only after fetching all data or on error/cancel.
            if (qry.iterator() == null)
                qryReg.unregister(qry.id(), null);

            return res;
        }
        catch (Throwable e) {
            boolean isCanceled = qry.isCancelled();

            if (qrys != null)
                qrys.forEach(RootQuery::cancel);

            if (isCanceled) {
                qryReg.unregister(qry.id(), new QueryCancelledException());

                throw new IgniteSQLException("The query was cancelled while planning",
                    IgniteQueryErrorCode.QUERY_CANCELED, e);
            }
            else {
                qryReg.unregister(qry.id(), e);

                throw e;
            }
        }
    }

    /**
     * @param plan Query plan.
     * @param isParamsMeta If {@code true}, return parameter metadata, otherwise result set metadata.
     * @return Return query fields metadata.
     */
    private List<GridQueryFieldMetadata> fieldsMeta(QueryPlan plan, boolean isParamsMeta) {
        IgniteTypeFactory typeFactory = Commons.typeFactory();

        switch (plan.type()) {
            case QUERY:
            case DML:
                MultiStepPlan msPlan = (MultiStepPlan)plan;

                FieldsMetadata meta = isParamsMeta ? msPlan.paramsMetadata() : msPlan.fieldsMetadata();

                return meta.queryFieldsMetadata(typeFactory);
            case EXPLAIN:
                ExplainPlan exPlan = (ExplainPlan)plan;

                return isParamsMeta ? Collections.emptyList() : exPlan.fieldsMeta().queryFieldsMetadata(typeFactory);
            default:
                return Collections.emptyList();
        }
    }

    /** */
    private void onStart(GridKernalContext ctx, Service... services) {
        for (Service srvc : services) {
            if (srvc instanceof LifecycleAware)
                ((LifecycleAware)srvc).onStart(ctx);
        }
    }

    /** */
    private void onStop(Service... services) {
        for (Service srvc : services) {
            if (srvc instanceof LifecycleAware)
                ((LifecycleAware)srvc).onStop();
        }
    }

    /** */
    public Query<?> runningQuery(UUID id) {
        return qryReg.query(id);
    }

    /** */
    public Collection<? extends Query<?>> runningQueries() {
        return qryReg.runningQueries();
    }

    /** */
    public QueryRegistry queryRegistry() {
        return qryReg;
    }

    /** */
    public CalciteQueryEngineConfiguration config() {
        return cfg;
    }

    /** */
    public DistributedCalciteConfiguration distributedConfiguration() {
        return distrCfg;
    }
}<|MERGE_RESOLUTION|>--- conflicted
+++ resolved
@@ -60,10 +60,8 @@
 import org.apache.ignite.internal.processors.GridProcessorAdapter;
 import org.apache.ignite.internal.processors.cache.distributed.near.GridNearTxLocal;
 import org.apache.ignite.internal.processors.cache.query.IgniteQueryErrorCode;
-<<<<<<< HEAD
+import org.apache.ignite.internal.processors.cache.version.GridCacheVersion;
 import org.apache.ignite.internal.processors.cache.transactions.IgniteTxManager;
-=======
->>>>>>> 87a22b17
 import org.apache.ignite.internal.processors.cache.version.GridCacheVersion;
 import org.apache.ignite.internal.processors.failure.FailureProcessor;
 import org.apache.ignite.internal.processors.query.GridQueryFieldMetadata;
@@ -610,11 +608,7 @@
 
     /** */
     private void ensureTransactionModeSupported(@Nullable QueryContext qryCtx) {
-<<<<<<< HEAD
         if (!U.isTxAwareQueriesEnabled(ctx))
-=======
-        if (!ctx.config().getTransactionConfiguration().isTxAwareQueriesEnabled())
->>>>>>> 87a22b17
             return;
 
         GridCacheVersion ver = queryTransactionVersion(qryCtx);
@@ -622,16 +616,7 @@
         if (ver == null)
             return;
 
-<<<<<<< HEAD
         IgniteTxManager.ensureTransactionModeSupported(ctx.cache().context().tm().tx(ver).isolation());
-=======
-        final GridNearTxLocal userTx = ctx.cache().context().tm().tx(ver);
-
-        if (TX_AWARE_QUERIES_SUPPORTED_MODES.contains(userTx.isolation()))
-            return;
-
-        throw new IllegalStateException("Transaction isolation mode not supported for SQL queries: " + userTx.isolation());
->>>>>>> 87a22b17
     }
 
     /** */
