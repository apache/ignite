/*
 * Licensed to the Apache Software Foundation (ASF) under one or more
 * contributor license agreements.  See the NOTICE file distributed with
 * this work for additional information regarding copyright ownership.
 * The ASF licenses this file to You under the Apache License, Version 2.0
 * (the "License"); you may not use this file except in compliance with
 * the License.  You may obtain a copy of the License at
 *
 *      http://www.apache.org/licenses/LICENSE-2.0
 *
 * Unless required by applicable law or agreed to in writing, software
 * distributed under the License is distributed on an "AS IS" BASIS,
 * WITHOUT WARRANTIES OR CONDITIONS OF ANY KIND, either express or implied.
 * See the License for the specific language governing permissions and
 * limitations under the License.
 */

package org.apache.ignite.stream.jms11;

import java.util.ArrayList;
import java.util.HashMap;
import java.util.HashSet;
import java.util.LinkedList;
import java.util.List;
import java.util.Map;
import java.util.UUID;
import java.util.concurrent.Callable;
import java.util.concurrent.CountDownLatch;
import java.util.concurrent.TimeUnit;
import javax.jms.ConnectionFactory;
import javax.jms.Destination;
import javax.jms.ExceptionListener;
import javax.jms.JMSException;
import javax.jms.Message;
import javax.jms.MessageProducer;
import javax.jms.ObjectMessage;
import javax.jms.Queue;
import javax.jms.Session;
import javax.jms.TextMessage;
import javax.jms.Topic;
import org.apache.activemq.ActiveMQConnectionFactory;
import org.apache.activemq.broker.BrokerPlugin;
import org.apache.activemq.broker.BrokerRegistry;
import org.apache.activemq.broker.BrokerService;
import org.apache.activemq.broker.region.DestinationStatistics;
import org.apache.activemq.broker.region.Subscription;
import org.apache.activemq.broker.region.policy.PolicyEntry;
import org.apache.activemq.broker.region.policy.PolicyMap;
import org.apache.activemq.command.ActiveMQQueue;
import org.apache.activemq.command.ActiveMQTopic;
import org.apache.activemq.security.SimpleAuthenticationPlugin;
import org.apache.ignite.Ignite;
import org.apache.ignite.IgniteCache;
import org.apache.ignite.IgniteDataStreamer;
import org.apache.ignite.IgniteException;
import org.apache.ignite.events.CacheEvent;
import org.apache.ignite.lang.IgniteBiPredicate;
import org.apache.ignite.testframework.GridTestUtils;
import org.apache.ignite.testframework.junits.common.GridCommonAbstractTest;
<<<<<<< HEAD
import org.junit.After;
import org.junit.Before;
=======
>>>>>>> 5310d373
import org.junit.Test;
import org.junit.runner.RunWith;
import org.junit.runners.JUnit4;

import static org.apache.ignite.events.EventType.EVT_CACHE_OBJECT_PUT;

/**
 * Test for {@link JmsStreamer}. Tests both queues and topics.
 *
 * @author Raul Kripalani
 */
@RunWith(JUnit4.class)
public class IgniteJmsStreamerTest extends GridCommonAbstractTest {
    /** */
    private static final int CACHE_ENTRY_COUNT = 100;

    /** */
    private static final String QUEUE_NAME = "ignite.test.queue";

    /** */
    private static final String TOPIC_NAME = "ignite.test.topic";

    /** */
    private static final Map<String, String> TEST_DATA = new HashMap<>();

    static {
        for (int i = 1; i <= CACHE_ENTRY_COUNT; i++)
            TEST_DATA.put(Integer.toString(i), "v" + i);
    }

    /** */
    private BrokerService broker;

    /** */
    private ConnectionFactory connFactory;

    /** Constructor. */
    public IgniteJmsStreamerTest() {
        super(true);
    }

    /**
     * @throws Exception If failed.
     */
    @SuppressWarnings("unchecked")
    @Override public void beforeTest() throws Exception {
        grid().<Integer, String>getOrCreateCache(defaultCacheConfiguration());

        broker = new BrokerService();
        broker.setDeleteAllMessagesOnStartup(true);
        broker.setPersistent(false);
        broker.setPersistenceAdapter(null);
        broker.setPersistenceFactory(null);

        PolicyMap plcMap = new PolicyMap();
        PolicyEntry plc = new PolicyEntry();

        plc.setQueuePrefetch(1);

        broker.setDestinationPolicy(plcMap);
        broker.getDestinationPolicy().setDefaultEntry(plc);
        broker.setSchedulerSupport(false);

        broker.start(true);

        connFactory = new ActiveMQConnectionFactory(BrokerRegistry.getInstance().findFirst().getVmConnectorURI());
    }

    /**
     * @throws Exception Iff ailed.
     */
<<<<<<< HEAD
    @After
=======
>>>>>>> 5310d373
    @Override public void afterTest() throws Exception {
        grid().cache(DEFAULT_CACHE_NAME).clear();

        broker.stop();
        broker.deleteAllMessages();
    }

    /**
     * @throws Exception If failed.
     */
    @Test
    public void testQueueFromName() throws Exception {
        Destination dest = new ActiveMQQueue(QUEUE_NAME);

        // produce messages into the queue
        produceObjectMessages(dest, false);

        try (IgniteDataStreamer<String, String> dataStreamer = grid().dataStreamer(DEFAULT_CACHE_NAME)) {
            JmsStreamer<ObjectMessage, String, String> jmsStreamer = newJmsStreamer(ObjectMessage.class, dataStreamer);
            jmsStreamer.setDestinationType(Queue.class);
            jmsStreamer.setDestinationName(QUEUE_NAME);

            // subscribe to cache PUT events and return a countdown latch starting at CACHE_ENTRY_COUNT
            CountDownLatch latch = subscribeToPutEvents(CACHE_ENTRY_COUNT);

            jmsStreamer.start();

            // all cache PUT events received in 10 seconds
            latch.await(10, TimeUnit.SECONDS);

            assertAllCacheEntriesLoaded();

            jmsStreamer.stop();
        }

    }

    /**
     * @throws Exception If failed.
     */
    @Test
    public void testTopicFromName() throws JMSException, InterruptedException {
        Destination dest = new ActiveMQTopic(TOPIC_NAME);

        // should not produced messages until subscribed to the topic; otherwise they will be missed because this is not
        // a durable subscriber (for which a dedicated test exists)

        try (IgniteDataStreamer<String, String> dataStreamer = grid().dataStreamer(DEFAULT_CACHE_NAME)) {
            JmsStreamer<ObjectMessage, String, String> jmsStreamer = newJmsStreamer(ObjectMessage.class, dataStreamer);
            jmsStreamer.setDestinationType(Topic.class);
            jmsStreamer.setDestinationName(TOPIC_NAME);

            // subscribe to cache PUT events and return a countdown latch starting at CACHE_ENTRY_COUNT
            CountDownLatch latch = subscribeToPutEvents(CACHE_ENTRY_COUNT);

            jmsStreamer.start();

            // produce messages
            produceObjectMessages(dest, false);

            // all cache PUT events received in 10 seconds
            latch.await(10, TimeUnit.SECONDS);

            assertAllCacheEntriesLoaded();

            jmsStreamer.stop();
        }

    }

    /**
     * @throws Exception If failed.
     */
    @Test
    public void testQueueFromExplicitDestination() throws Exception {
        Destination dest = new ActiveMQQueue(QUEUE_NAME);

        // produce messages into the queue
        produceObjectMessages(dest, false);

        try (IgniteDataStreamer<String, String> dataStreamer = grid().dataStreamer(DEFAULT_CACHE_NAME)) {
            JmsStreamer<ObjectMessage, String, String> jmsStreamer = newJmsStreamer(ObjectMessage.class, dataStreamer);
            jmsStreamer.setDestination(dest);

            // subscribe to cache PUT events and return a countdown latch starting at CACHE_ENTRY_COUNT
            CountDownLatch latch = subscribeToPutEvents(CACHE_ENTRY_COUNT);

            // start the streamer
            jmsStreamer.start();

            // all cache PUT events received in 10 seconds
            latch.await(10, TimeUnit.SECONDS);

            assertAllCacheEntriesLoaded();

            jmsStreamer.stop();
        }

    }

    /**
     * @throws Exception If failed.
     */
    @Test
    public void testTopicFromExplicitDestination() throws JMSException, InterruptedException {
        Destination dest = new ActiveMQTopic(TOPIC_NAME);

        // should not produced messages until subscribed to the topic; otherwise they will be missed because this is not
        // a durable subscriber (for which a dedicated test exists)

        try (IgniteDataStreamer<String, String> dataStreamer = grid().dataStreamer(DEFAULT_CACHE_NAME)) {
            JmsStreamer<ObjectMessage, String, String> jmsStreamer = newJmsStreamer(ObjectMessage.class, dataStreamer);
            jmsStreamer.setDestination(dest);

            // subscribe to cache PUT events and return a countdown latch starting at CACHE_ENTRY_COUNT
            CountDownLatch latch = subscribeToPutEvents(CACHE_ENTRY_COUNT);

            jmsStreamer.start();

            // produce messages
            produceObjectMessages(dest, false);

            // all cache PUT events received in 10 seconds
            latch.await(10, TimeUnit.SECONDS);

            assertAllCacheEntriesLoaded();

            jmsStreamer.stop();
        }

    }

    /**
     * @throws Exception If failed.
     */
    @Test
    public void testInsertMultipleCacheEntriesFromOneMessage() throws Exception {
        Destination dest = new ActiveMQQueue(QUEUE_NAME);

        // produce A SINGLE MESSAGE, containing all data, into the queue
        produceStringMessages(dest, true);

        try (IgniteDataStreamer<String, String> dataStreamer = grid().dataStreamer(DEFAULT_CACHE_NAME)) {
            JmsStreamer<TextMessage, String, String> jmsStreamer = newJmsStreamer(TextMessage.class, dataStreamer);
            jmsStreamer.setDestination(dest);

            // subscribe to cache PUT events and return a countdown latch starting at CACHE_ENTRY_COUNT
            CountDownLatch latch = subscribeToPutEvents(CACHE_ENTRY_COUNT);

            jmsStreamer.start();

            // all cache PUT events received in 10 seconds
            latch.await(10, TimeUnit.SECONDS);

            assertAllCacheEntriesLoaded();

            jmsStreamer.stop();
        }

    }

    /**
     * @throws Exception If failed.
     */
    @Test
    public void testDurableSubscriberStartStopStart() throws Exception {
        Destination dest = new ActiveMQTopic(TOPIC_NAME);

        try (IgniteDataStreamer<String, String> dataStreamer = grid().dataStreamer(DEFAULT_CACHE_NAME)) {
            JmsStreamer<TextMessage, String, String> jmsStreamer = newJmsStreamer(TextMessage.class, dataStreamer);
            jmsStreamer.setDestination(dest);
            jmsStreamer.setDurableSubscription(true);
            jmsStreamer.setClientId(Long.toString(System.currentTimeMillis()));
            jmsStreamer.setDurableSubscriptionName("ignite-test-durable");

            // we start the streamer so that the durable subscriber registers itself
            jmsStreamer.start();

            // we stop it immediately
            jmsStreamer.stop();

            // we assert that there are no clients of the broker (to make sure we disconnected properly)
            assertEquals(0, broker.getCurrentConnections());

            // we send messages while we're still away
            produceStringMessages(dest, false);

            // subscribe to cache PUT events and return a countdown latch starting at CACHE_ENTRY_COUNT
            CountDownLatch latch = subscribeToPutEvents(CACHE_ENTRY_COUNT);

            jmsStreamer.start();

            // all cache PUT events received in 10 seconds
            latch.await(10, TimeUnit.SECONDS);

            assertAllCacheEntriesLoaded();

            jmsStreamer.stop();
        }

    }

    /**
     * @throws Exception If failed.
     */
    @Test
    public void testQueueMessagesConsumedInBatchesCompletionSizeBased() throws Exception {
        Destination dest = new ActiveMQQueue(QUEUE_NAME);

        // produce multiple messages into the queue
        produceStringMessages(dest, false);

        try (IgniteDataStreamer<String, String> dataStreamer = grid().dataStreamer(DEFAULT_CACHE_NAME)) {
            JmsStreamer<TextMessage, String, String> jmsStreamer = newJmsStreamer(TextMessage.class, dataStreamer);
            jmsStreamer.setDestination(dest);
            jmsStreamer.setBatched(true);
            jmsStreamer.setBatchClosureSize(99);

            // disable time-based session commits
            jmsStreamer.setBatchClosureMillis(0);

            // subscribe to cache PUT events and return a countdown latch starting at CACHE_ENTRY_COUNT
            CountDownLatch latch = subscribeToPutEvents(CACHE_ENTRY_COUNT);

            jmsStreamer.start();

            // all cache PUT events received in 10 seconds
            latch.await(10, TimeUnit.SECONDS);

            assertAllCacheEntriesLoaded();

            // we expect all entries to be loaded, but still one (uncommitted) message should remain in the queue
            // as observed by the broker
            DestinationStatistics qStats = broker.getBroker().getDestinationMap().get(dest).getDestinationStatistics();
            assertEquals(1, qStats.getMessages().getCount());
            assertEquals(1, qStats.getInflight().getCount());

            jmsStreamer.stop();
        }

    }

    /**
     * @throws Exception If failed.
     */
    @Test
    public void testQueueMessagesConsumedInBatchesCompletionTimeBased() throws Exception {
        Destination dest = new ActiveMQQueue(QUEUE_NAME);

        // produce multiple messages into the queue
        produceStringMessages(dest, false);

        try (IgniteDataStreamer<String, String> dataStreamer = grid().dataStreamer(DEFAULT_CACHE_NAME)) {
            JmsStreamer<TextMessage, String, String> jmsStreamer = newJmsStreamer(TextMessage.class, dataStreamer);
            jmsStreamer.setDestination(dest);
            jmsStreamer.setBatched(true);
            jmsStreamer.setBatchClosureMillis(2000);
            // disable size-based session commits
            jmsStreamer.setBatchClosureSize(0);

            // subscribe to cache PUT events and return a countdown latch starting at CACHE_ENTRY_COUNT
            CountDownLatch latch = subscribeToPutEvents(CACHE_ENTRY_COUNT);
            DestinationStatistics qStats = broker.getBroker().getDestinationMap().get(dest).getDestinationStatistics();

            jmsStreamer.start();

            // all messages are still inflight
            assertEquals(CACHE_ENTRY_COUNT, qStats.getMessages().getCount());
            assertEquals(0, qStats.getDequeues().getCount());

            // wait a little bit
            Thread.sleep(100);

            // all messages are still inflight
            assertEquals(CACHE_ENTRY_COUNT, qStats.getMessages().getCount());
            assertEquals(0, qStats.getDequeues().getCount());

            // now let the scheduler execute
            Thread.sleep(2100);

            // all messages are committed
            assertEquals(0, qStats.getMessages().getCount());
            assertEquals(CACHE_ENTRY_COUNT, qStats.getDequeues().getCount());

            latch.await(5, TimeUnit.SECONDS);

            assertAllCacheEntriesLoaded();

            jmsStreamer.stop();
        }

    }

    /**
     * @throws Exception If failed.
     */
    @Test
    public void testGenerateNoEntries() throws Exception {
        Destination dest = new ActiveMQQueue(QUEUE_NAME);

        // produce multiple messages into the queue
        produceStringMessages(dest, false);

        try (IgniteDataStreamer<String, String> dataStreamer = grid().dataStreamer(DEFAULT_CACHE_NAME)) {
            JmsStreamer<TextMessage, String, String> jmsStreamer = newJmsStreamer(TextMessage.class, dataStreamer);
            // override the transformer with one that generates no cache entries
            jmsStreamer.setTransformer(TestTransformers.generateNoEntries());
            jmsStreamer.setDestination(dest);

            // subscribe to cache PUT events and return a countdown latch starting at CACHE_ENTRY_COUNT
            CountDownLatch latch = subscribeToPutEvents(1);

            jmsStreamer.start();

            // no cache PUT events were received in 3 seconds, i.e. CountDownLatch does not fire
            assertFalse(latch.await(3, TimeUnit.SECONDS));

            jmsStreamer.stop();
        }

    }

    /**
     * @throws Exception If failed.
     */
    @Test
    public void testTransactedSessionNoBatching() throws Exception {
        Destination dest = new ActiveMQQueue(QUEUE_NAME);

        // produce multiple messages into the queue
        produceStringMessages(dest, false);

        try (IgniteDataStreamer<String, String> dataStreamer = grid().dataStreamer(DEFAULT_CACHE_NAME)) {
            JmsStreamer<TextMessage, String, String> jmsStreamer = newJmsStreamer(TextMessage.class, dataStreamer);
            jmsStreamer.setTransacted(true);
            jmsStreamer.setDestination(dest);

            // subscribe to cache PUT events and return a countdown latch starting at CACHE_ENTRY_COUNT
            CountDownLatch latch = subscribeToPutEvents(CACHE_ENTRY_COUNT);

            jmsStreamer.start();

            // all cache PUT events received in 10 seconds
            latch.await(10, TimeUnit.SECONDS);

            assertAllCacheEntriesLoaded();

            jmsStreamer.stop();
        }

    }

    /**
     * @throws Exception If failed.
     */
    @Test
    public void testQueueMultipleThreads() throws Exception {
        Destination dest = new ActiveMQQueue(QUEUE_NAME);

        // produce messages into the queue
        produceObjectMessages(dest, false);

        try (IgniteDataStreamer<String, String> dataStreamer = grid().dataStreamer(DEFAULT_CACHE_NAME)) {
            JmsStreamer<ObjectMessage, String, String> jmsStreamer = newJmsStreamer(ObjectMessage.class, dataStreamer);
            jmsStreamer.setDestination(dest);
            jmsStreamer.setThreads(5);

            // subscribe to cache PUT events and return a countdown latch starting at CACHE_ENTRY_COUNT
            CountDownLatch latch = subscribeToPutEvents(CACHE_ENTRY_COUNT);

            // start the streamer
            jmsStreamer.start();

            DestinationStatistics qStats = broker.getBroker().getDestinationMap().get(dest).getDestinationStatistics();
            assertEquals(5, qStats.getConsumers().getCount());

            // all cache PUT events received in 10 seconds
            latch.await(10, TimeUnit.SECONDS);

            // assert that all consumers received messages - given that the prefetch is 1
            for (Subscription subscription : broker.getBroker().getDestinationMap().get(dest).getConsumers())
                assertTrue(subscription.getDequeueCounter() > 0);

            assertAllCacheEntriesLoaded();

            jmsStreamer.stop();
        }

    }

    /**
     * Test for ExceptionListener functionality.
     *
     * @throws Exception If fails.
     */
    @Test
    public void testExceptionListener() throws Exception {
        // restart broker with auth plugin
        if (broker.isStarted())
            broker.stop();

        broker.waitUntilStopped();

        broker.setPlugins(new BrokerPlugin[]{new SimpleAuthenticationPlugin(new ArrayList())});

        broker.start(true);

        connFactory = new ActiveMQConnectionFactory(BrokerRegistry.getInstance().findFirst().getVmConnectorURI());

        final List<Throwable> lsnrExceptions = new LinkedList<>();

        final CountDownLatch latch = new CountDownLatch(1);

        Destination dest = new ActiveMQQueue(QUEUE_NAME);

        try (IgniteDataStreamer<String, String> dataStreamer = grid().dataStreamer(DEFAULT_CACHE_NAME)) {
            JmsStreamer<ObjectMessage, String, String> jmsStreamer = newJmsStreamer(ObjectMessage.class, dataStreamer);

            jmsStreamer.setExceptionListener(new ExceptionListener() {
                @Override public void onException(JMSException e) {
                    System.out.println("ERROR");

                    lsnrExceptions.add(e);

                    latch.countDown();
                }
            });

            jmsStreamer.setDestination(dest);

            GridTestUtils.assertThrowsWithCause(new Callable<Void>() {
                @Override public Void call() throws Exception {
                    jmsStreamer.start();

                    return null;
                }
            }, SecurityException.class);

            assertTrue(latch.await(10, TimeUnit.SECONDS));

            assertTrue(lsnrExceptions.size() > 0);

            GridTestUtils.assertThrowsWithCause(new Callable<Void>() {
                @Override public Void call() throws Exception {
                    jmsStreamer.stop();

                    return null;
                }
            }, IgniteException.class);
        }
    }

    /**
     *
     */
    private void assertAllCacheEntriesLoaded() {
        // Get the cache and check that the entries are present
        IgniteCache<String, String> cache = grid().cache(DEFAULT_CACHE_NAME);
        for (Map.Entry<String, String> entry : TEST_DATA.entrySet())
            assertEquals(entry.getValue(), cache.get(entry.getKey()));
    }

    @SuppressWarnings("unchecked")
    private <T extends Message> JmsStreamer<T, String, String> newJmsStreamer(Class<T> type,
        IgniteDataStreamer<String, String> dataStreamer) {

        JmsStreamer<T, String, String> jmsStreamer = new JmsStreamer<>();
        jmsStreamer.setIgnite(grid());
        jmsStreamer.setStreamer(dataStreamer);
        jmsStreamer.setConnectionFactory(connFactory);

        if (type == ObjectMessage.class)
            jmsStreamer.setTransformer((MessageTransformer<T, String, String>) TestTransformers.forObjectMessage());
        else
            jmsStreamer.setTransformer((MessageTransformer<T, String, String>) TestTransformers.forTextMessage());

        dataStreamer.allowOverwrite(true);
        dataStreamer.autoFlushFrequency(10);
        return jmsStreamer;
    }

    /**
     * @param expect Expected events number.
     * @return Event receive latch.
     */
    private CountDownLatch subscribeToPutEvents(int expect) {
        Ignite ignite = grid();

        // Listen to cache PUT events and expect as many as messages as test data items
        final CountDownLatch latch = new CountDownLatch(expect);

        @SuppressWarnings("serial") IgniteBiPredicate<UUID, CacheEvent> cb = new IgniteBiPredicate<UUID, CacheEvent>() {
            @Override public boolean apply(UUID uuid, CacheEvent evt) {
                latch.countDown();
                return true;
            }
        };

        ignite.events(ignite.cluster().forCacheNodes(DEFAULT_CACHE_NAME)).remoteListen(cb, null, EVT_CACHE_OBJECT_PUT);
        return latch;
    }

    private void produceObjectMessages(Destination dest, boolean singleMsg) throws JMSException {
        Session ses = connFactory.createConnection().createSession(false, Session.AUTO_ACKNOWLEDGE);

        MessageProducer mp = ses.createProducer(dest);

        HashSet<TestTransformers.TestObject> set = new HashSet<>();

        for (String key : TEST_DATA.keySet()) {
            TestTransformers.TestObject to = new TestTransformers.TestObject(key, TEST_DATA.get(key));
            set.add(to);
        }

        int messagesSent;

        if (singleMsg) {
            mp.send(ses.createObjectMessage(set));
            messagesSent = 1;
        }
        else {
            for (TestTransformers.TestObject to : set)
                mp.send(ses.createObjectMessage(to));

            messagesSent = set.size();
        }

        if (dest instanceof Queue) {
            try {
                assertEquals(messagesSent, broker.getBroker().getDestinationMap().get(dest)
                    .getDestinationStatistics().getMessages().getCount());
            }
            catch (Exception e) {
                fail(e.toString());
            }
        }

    }

    private void produceStringMessages(Destination dest, boolean singleMsg) throws JMSException {
        Session ses = connFactory.createConnection().createSession(false, Session.AUTO_ACKNOWLEDGE);

        MessageProducer mp = ses.createProducer(dest);

        HashSet<String> set = new HashSet<>();

        for (String key : TEST_DATA.keySet())
            set.add(key + "," + TEST_DATA.get(key));

        int messagesSent;

        if (singleMsg) {
            StringBuilder sb = new StringBuilder();

            for (String s : set)
                sb.append(s).append("|");

            sb.deleteCharAt(sb.length() - 1);
            mp.send(ses.createTextMessage(sb.toString()));
            messagesSent = 1;

        }
        else {
            for (String s : set)
                mp.send(ses.createTextMessage(s));

            messagesSent = set.size();
        }

        if (dest instanceof Queue) {
            try {
                assertEquals(messagesSent, broker.getBroker().getDestinationMap().get(dest)
                    .getDestinationStatistics().getMessages().getCount());
            }
            catch (Exception e) {
                fail(e.toString());
            }
        }

    }
}<|MERGE_RESOLUTION|>--- conflicted
+++ resolved
@@ -57,11 +57,6 @@
 import org.apache.ignite.lang.IgniteBiPredicate;
 import org.apache.ignite.testframework.GridTestUtils;
 import org.apache.ignite.testframework.junits.common.GridCommonAbstractTest;
-<<<<<<< HEAD
-import org.junit.After;
-import org.junit.Before;
-=======
->>>>>>> 5310d373
 import org.junit.Test;
 import org.junit.runner.RunWith;
 import org.junit.runners.JUnit4;
@@ -133,10 +128,6 @@
     /**
      * @throws Exception Iff ailed.
      */
-<<<<<<< HEAD
-    @After
-=======
->>>>>>> 5310d373
     @Override public void afterTest() throws Exception {
         grid().cache(DEFAULT_CACHE_NAME).clear();
 
