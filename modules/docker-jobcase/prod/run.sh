--- conflicted
+++ resolved
@@ -55,7 +55,6 @@
 
 # form a consistent ID from the ECS host's name and the cluster name
 if [ -z "$IGNITE_CONSISTENT_ID" ]; then
-<<<<<<< HEAD
     if [ -z $IGNITE_CONSISTENT_ID_PREFIX ]; then
          IGNITE_CONSISTENT_ID_PREFIX=${IGNITE_CLUSTER_NAME}
     fi
@@ -72,10 +71,6 @@
         else
             echo "Cannnot select  IGNITE_CONSISTENT_ID from ${EXIST[@]}, leaving unset"         
         fi
-=======
-    if [ ! -z "$IGNITE_CLUSTER_NAME" ]  && [ ! -z "$IGNITE_PERSISTENT_STORE" ]  &&  [ -f "$IGNITE_PERSISTENT_STORE/hostname" ]; then
-        export IGNITE_CONSISTENT_ID=${IGNITE_CLUSTER_NAME}-${DOCKER_HOST_NAME}
->>>>>>> fbcf9cd4
     fi
 fi
 
