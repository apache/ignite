--- conflicted
+++ resolved
@@ -32,11 +32,7 @@
     </parent>
 
     <artifactId>ignite-codegen</artifactId>
-<<<<<<< HEAD
-    <version>${revision}</version>
-=======
 
->>>>>>> 9cf06362
     <url>http://ignite.apache.org</url>
 
     <dependencies>
@@ -54,12 +50,6 @@
             <groupId>org.apache.ignite</groupId>
             <artifactId>ignite-calcite</artifactId>
         </dependency>
-
-        <dependency>
-            <groupId>org.apache.ignite</groupId>
-            <artifactId>ignite-calcite</artifactId>
-            <version>${project.version}</version>
-        </dependency>
     </dependencies>
 
     <build>
