/*
 * Licensed to the Apache Software Foundation (ASF) under one or more
 * contributor license agreements.  See the NOTICE file distributed with
 * this work for additional information regarding copyright ownership.
 * The ASF licenses this file to You under the Apache License, Version 2.0
 * (the "License"); you may not use this file except in compliance with
 * the License.  You may obtain a copy of the License at
 *
 *      http://www.apache.org/licenses/LICENSE-2.0
 *
 * Unless required by applicable law or agreed to in writing, software
 * distributed under the License is distributed on an "AS IS" BASIS,
 * WITHOUT WARRANTIES OR CONDITIONS OF ANY KIND, either express or implied.
 * See the License for the specific language governing permissions and
 * limitations under the License.
 */

package org.apache.ignite.codegen;

import java.io.File;
import java.io.FileWriter;
import java.io.IOException;
import java.lang.reflect.Method;
import java.lang.reflect.Modifier;
import java.util.ArrayList;
import java.util.Arrays;
import java.util.Collection;
import java.util.Collections;
import java.util.Comparator;
import java.util.HashSet;
import java.util.List;
import java.util.Set;
import java.util.TreeSet;
import java.util.function.ObjIntConsumer;
import org.apache.ignite.internal.managers.systemview.walker.Order;
import org.apache.ignite.spi.systemview.jmx.SystemViewMBean;
import org.apache.ignite.spi.systemview.view.ClientConnectionView;
import org.apache.ignite.spi.systemview.view.SystemView;
import org.apache.ignite.spi.systemview.view.SystemViewRowAttributeWalker;
import org.apache.ignite.spi.systemview.view.CacheGroupView;
import org.apache.ignite.spi.systemview.view.CacheView;
import org.apache.ignite.spi.systemview.view.ComputeTaskView;
import org.apache.ignite.spi.systemview.view.ServiceView;
import org.apache.ignite.spi.systemview.SystemViewLocal;
import org.apache.ignite.spi.systemview.view.TransactionView;

import static org.apache.ignite.codegen.MessageCodeGenerator.DFLT_SRC_DIR;

/**
 * Application for code generation of {@link SystemViewRowAttributeWalker}.
 * Usage: simply run main method from Ignite source folder(using IDE or other way).
 * Generated code used in {@link SystemView}.
 *
 * @see SystemViewMBean
 * @see SystemViewLocal
 */
public class SystemViewRowAttributeWalkerGenerator {
    /** Methods that should be excluded from specific {@link SystemViewRowAttributeWalker}. */
    private static final Set<String> SYS_METHODS = new HashSet<>(Arrays.asList("equals", "hashCode", "toString",
        "getClass"));

    /** Package for {@link SystemViewRowAttributeWalker} implementations. */
    public static final String WALKER_PACKAGE = "org.apache.ignite.internal.managers.systemview.walker";

    /** */
    public static final String TAB = "    ";

    /**
     * @throws Exception If generation failed.
     */
    public static void main(String[] args) throws Exception {
        SystemViewRowAttributeWalkerGenerator gen = new SystemViewRowAttributeWalkerGenerator();

        gen.generateAndWrite(CacheGroupView.class, DFLT_SRC_DIR);
        gen.generateAndWrite(CacheView.class, DFLT_SRC_DIR);
        gen.generateAndWrite(ServiceView.class, DFLT_SRC_DIR);
        gen.generateAndWrite(ComputeTaskView.class, DFLT_SRC_DIR);
<<<<<<< HEAD
        gen.generateAndWrite(TransactionView.class, DFLT_SRC_DIR);
=======
        gen.generateAndWrite(ClientConnectionView.class, DFLT_SRC_DIR);
>>>>>>> b67f2df7
    }

    /**
     * Generates {@link SystemViewRowAttributeWalker} implementation and write it to the file.
     *
     * @param clazz Class to geneare {@link SystemViewRowAttributeWalker} for.
     * @param srcRoot Source root folder.
     * @param <T> type of the row.
     * @throws IOException If generation failed.
     */
    private <T> void generateAndWrite(Class<T> clazz, String srcRoot) throws IOException {
        File walkerClass = new File(srcRoot + '/' + WALKER_PACKAGE.replaceAll("\\.", "/") + '/' +
            clazz.getSimpleName() + "Walker.java");

        Collection<String> code = generate(clazz);

        walkerClass.createNewFile();

        try (FileWriter writer = new FileWriter(walkerClass)) {
            for (String line : code) {
                writer.write(line);
                writer.write('\n');
            }
        }
    }

    /**
     * Generates {@link SystemViewRowAttributeWalker} implementation.
     *
     * @param clazz Class to geneare {@link SystemViewRowAttributeWalker} for.
     * @param <T> type of the row.
     * @return Java source code of the {@link SystemViewRowAttributeWalker} implementation.
     */
    private <T> Collection<String> generate(Class<T> clazz) {
        final List<String> code = new ArrayList<>();
        final Set<String> imports = new TreeSet<>();

        addImport(imports, SystemViewRowAttributeWalker.class);
        addImport(imports, clazz);

        String simpleName = clazz.getSimpleName();

        code.add("package " + WALKER_PACKAGE + ";");
        code.add("");
        code.add("");
        code.add("/**");
        code.add(" * Generated by {@code " + SystemViewRowAttributeWalkerGenerator.class.getName() + "}.");
        code.add(" * {@link " + simpleName + "} attributes walker.");
        code.add(" * ");
        code.add(" * @see " + simpleName);
        code.add(" */");
        code.add("public class " + simpleName + "Walker implements SystemViewRowAttributeWalker<" + simpleName + "> {");
        code.add(TAB + "/** {@inheritDoc} */");
        code.add(TAB + "@Override public void visitAll(AttributeVisitor v) {");

        forEachMethod(clazz, (m, i) -> {
            String name = m.getName();

            Class<?> retClazz = m.getReturnType();

            String line = TAB + TAB;

            if (!retClazz.isPrimitive() && !retClazz.getName().startsWith("java.lang"))
                addImport(imports, retClazz);

            line += "v.accept(" + i + ", \"" + name + "\", " + retClazz.getSimpleName() + ".class);";

            code.add(line);
        });

        code.add(TAB + "}");
        code.add("");
        code.add(TAB + "/** {@inheritDoc} */");
        code.add(TAB + "@Override public void visitAll(" + simpleName + " row, AttributeWithValueVisitor v) {");

        forEachMethod(clazz, (m, i) -> {
            String name = m.getName();

            Class<?> retClazz = m.getReturnType();

            String line = TAB + TAB;

            if (!retClazz.isPrimitive()) {
                line += "v.accept(" + i + ", \"" + name + "\", " + retClazz.getSimpleName() + ".class, row." + m.getName() + "());";
            }
            else if (retClazz == boolean.class)
                line += "v.acceptBoolean(" + i + ", \"" + name + "\", row." + m.getName() + "());";
            else if (retClazz == char.class)
                line += "v.acceptChar(" + i + ", \"" + name + "\", row." + m.getName() + "());";
            else if (retClazz == byte.class)
                line += "v.acceptByte(" + i + ", \"" + name + "\", row." + m.getName() + "());";
            else if (retClazz == short.class)
                line += "v.acceptShort(" + i + ", \"" + name + "\", row." + m.getName() + "());";
            else if (retClazz == int.class)
                line += "v.acceptInt(" + i + ", \"" + name + "\", row." + m.getName() + "());";
            else if (retClazz == long.class)
                line += "v.acceptLong(" + i + ", \"" + name + "\", row." + m.getName() + "());";
            else if (retClazz == float.class)
                line += "v.acceptFloat(" + i + ", \"" + name + "\", row." + m.getName() + "());";
            else if (retClazz == double.class)
                line += "v.acceptDouble(" + i + ", \"" + name + "\", row." + m.getName() + "());";

            code.add(line);
        });

        code.add(TAB + "}");
        code.add("");

        final int[] cnt = {0};
        forEachMethod(clazz, (m, i) -> cnt[0]++);

        code.add(TAB + "/** {@inheritDoc} */");
        code.add(TAB + "@Override public int count() {");
        code.add(TAB + TAB + "return " + cnt[0] + ';');
        code.add(TAB + "}");
        code.add("}");

        code.addAll(2, imports);

        addLicenseHeader(code);

        return code;
    }

    /** Adds import to set imports set. */
    private void addImport(Set<String> imports, Class<?> cls) {
        imports.add("import " + cls.getName().replaceAll("\\$", ".") + ';');
    }

    /**
     * Adds Apache License Header to the source code.
     *
     * @param code Source code.
     */
    private void addLicenseHeader(List<String> code) {
        List<String> lic = new ArrayList<>();

        lic.add("/*");
        lic.add(" * Licensed to the Apache Software Foundation (ASF) under one or more");
        lic.add(" * contributor license agreements.  See the NOTICE file distributed with");
        lic.add(" * this work for additional information regarding copyright ownership.");
        lic.add(" * The ASF licenses this file to You under the Apache License, Version 2.0");
        lic.add(" * (the \"License\"); you may not use this file except in compliance with");
        lic.add(" * the License.  You may obtain a copy of the License at");
        lic.add(" *");
        lic.add(" *      http://www.apache.org/licenses/LICENSE-2.0");
        lic.add(" *");
        lic.add(" * Unless required by applicable law or agreed to in writing, software");
        lic.add(" * distributed under the License is distributed on an \"AS IS\" BASIS,");
        lic.add(" * WITHOUT WARRANTIES OR CONDITIONS OF ANY KIND, either express or implied.");
        lic.add(" * See the License for the specific language governing permissions and");
        lic.add(" * limitations under the License.");
        lic.add(" */");
        lic.add("");

        code.addAll(0, lic);
    }

    /**
     * Iterates each method of the {@code clazz} and call consume {@code c} for it.
     *
     * @param c Method consumer.
     */
    private void forEachMethod(Class<?> clazz, ObjIntConsumer<Method> c) {
        Method[] methods = clazz.getMethods();

        List<Method> notOrdered = new ArrayList<>();
        List<Method> ordered = new ArrayList<>();

        for (int i = 0; i < methods.length; i++) {
            Method m = methods[i];

            if (Modifier.isStatic(m.getModifiers()))
                continue;

            if (SYS_METHODS.contains(m.getName()))
                continue;

            Class<?> retClazz = m.getReturnType();

            if (retClazz == void.class)
                continue;

            if (m.getAnnotation(Order.class) != null)
                ordered.add(m);
            else
                notOrdered.add(m);
        }

        Collections.sort(ordered, Comparator.comparingInt(m -> m.getAnnotation(Order.class).value()));
        Collections.sort(notOrdered, Comparator.comparing(Method::getName));

        for (int i = 0; i < ordered.size(); i++)
            c.accept(ordered.get(i), i);

        for (int i = 0; i < notOrdered.size(); i++)
            c.accept(notOrdered.get(i), i + ordered.size());
    }
}<|MERGE_RESOLUTION|>--- conflicted
+++ resolved
@@ -75,11 +75,8 @@
         gen.generateAndWrite(CacheView.class, DFLT_SRC_DIR);
         gen.generateAndWrite(ServiceView.class, DFLT_SRC_DIR);
         gen.generateAndWrite(ComputeTaskView.class, DFLT_SRC_DIR);
-<<<<<<< HEAD
+        gen.generateAndWrite(ClientConnectionView.class, DFLT_SRC_DIR);
         gen.generateAndWrite(TransactionView.class, DFLT_SRC_DIR);
-=======
-        gen.generateAndWrite(ClientConnectionView.class, DFLT_SRC_DIR);
->>>>>>> b67f2df7
     }
 
     /**
