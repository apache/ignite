--- conflicted
+++ resolved
@@ -77,11 +77,8 @@
         gen.generateAndWrite(ServiceView.class, DFLT_SRC_DIR);
         gen.generateAndWrite(ComputeTaskView.class, DFLT_SRC_DIR);
         gen.generateAndWrite(ClientConnectionView.class, DFLT_SRC_DIR);
-<<<<<<< HEAD
+        gen.generateAndWrite(TransactionView.class, DFLT_SRC_DIR);
         gen.generateAndWrite(ContinuousQueryView.class, DFLT_SRC_DIR);
-=======
-        gen.generateAndWrite(TransactionView.class, DFLT_SRC_DIR);
->>>>>>> 110f8d2e
     }
 
     /**
