/*
 * Licensed to the Apache Software Foundation (ASF) under one or more
 * contributor license agreements.  See the NOTICE file distributed with
 * this work for additional information regarding copyright ownership.
 * The ASF licenses this file to You under the Apache License, Version 2.0
 * (the "License"); you may not use this file except in compliance with
 * the License.  You may obtain a copy of the License at
 *
 *      http://www.apache.org/licenses/LICENSE-2.0
 *
 * Unless required by applicable law or agreed to in writing, software
 * distributed under the License is distributed on an "AS IS" BASIS,
 * WITHOUT WARRANTIES OR CONDITIONS OF ANY KIND, either express or implied.
 * See the License for the specific language governing permissions and
 * limitations under the License.
 */

package org.apache.ignite.codegen;

import java.io.File;
import java.io.FileWriter;
import java.io.IOException;
import java.lang.reflect.Method;
import java.lang.reflect.Modifier;
import java.util.ArrayList;
import java.util.Arrays;
import java.util.Collection;
import java.util.Collections;
import java.util.Comparator;
import java.util.HashSet;
import java.util.List;
import java.util.Set;
import java.util.TreeSet;
import java.util.function.ObjIntConsumer;
import org.apache.ignite.internal.managers.systemview.walker.Order;
import org.apache.ignite.spi.systemview.jmx.SystemViewMBean;
import org.apache.ignite.spi.systemview.view.SqlTableColumnView;
import org.apache.ignite.spi.systemview.view.SqlIndexView;
import org.apache.ignite.spi.systemview.view.SqlSchemaView;
import org.apache.ignite.spi.systemview.view.SqlTableView;
import org.apache.ignite.spi.systemview.view.SqlViewColumnView;
import org.apache.ignite.spi.systemview.view.SqlViewView;
import org.apache.ignite.spi.systemview.view.ClientConnectionView;
<<<<<<< HEAD
import org.apache.ignite.spi.systemview.view.ClusterNodeView;
=======
import org.apache.ignite.spi.systemview.view.ContinuousQueryView;
>>>>>>> bf7c6d2d
import org.apache.ignite.spi.systemview.view.SystemView;
import org.apache.ignite.spi.systemview.view.SystemViewRowAttributeWalker;
import org.apache.ignite.spi.systemview.view.CacheGroupView;
import org.apache.ignite.spi.systemview.view.CacheView;
import org.apache.ignite.spi.systemview.view.ComputeTaskView;
import org.apache.ignite.spi.systemview.view.ServiceView;
import org.apache.ignite.spi.systemview.SystemViewLocal;
import org.apache.ignite.spi.systemview.view.TransactionView;

import static org.apache.ignite.codegen.MessageCodeGenerator.DFLT_SRC_DIR;
import static org.apache.ignite.codegen.MessageCodeGenerator.INDEXING_SRC_DIR;

/**
 * Application for code generation of {@link SystemViewRowAttributeWalker}.
 * Usage: simply run main method from Ignite source folder(using IDE or other way).
 * Generated code used in {@link SystemView}.
 *
 * @see SystemViewMBean
 * @see SystemViewLocal
 */
public class SystemViewRowAttributeWalkerGenerator {
    /** Methods that should be excluded from specific {@link SystemViewRowAttributeWalker}. */
    private static final Set<String> SYS_METHODS = new HashSet<>(Arrays.asList("equals", "hashCode", "toString",
        "getClass"));

    /** Package for {@link SystemViewRowAttributeWalker} implementations. */
    public static final String WALKER_PACKAGE = "org.apache.ignite.internal.managers.systemview.walker";

    /** */
    public static final String TAB = "    ";

    /**
     * @throws Exception If generation failed.
     */
    public static void main(String[] args) throws Exception {
        SystemViewRowAttributeWalkerGenerator gen = new SystemViewRowAttributeWalkerGenerator();

        gen.generateAndWrite(CacheGroupView.class, DFLT_SRC_DIR);
        gen.generateAndWrite(CacheView.class, DFLT_SRC_DIR);
        gen.generateAndWrite(ServiceView.class, DFLT_SRC_DIR);
        gen.generateAndWrite(ComputeTaskView.class, DFLT_SRC_DIR);
        gen.generateAndWrite(ClientConnectionView.class, DFLT_SRC_DIR);
        gen.generateAndWrite(TransactionView.class, DFLT_SRC_DIR);
<<<<<<< HEAD
        gen.generateAndWrite(ClusterNodeView.class, DFLT_SRC_DIR);
=======
        gen.generateAndWrite(ContinuousQueryView.class, DFLT_SRC_DIR);

        gen.generateAndWrite(SqlSchemaView.class, INDEXING_SRC_DIR);
        gen.generateAndWrite(SqlTableView.class, INDEXING_SRC_DIR);
        gen.generateAndWrite(SqlViewView.class, INDEXING_SRC_DIR);
        gen.generateAndWrite(SqlIndexView.class, INDEXING_SRC_DIR);
        gen.generateAndWrite(SqlTableColumnView.class, INDEXING_SRC_DIR);
        gen.generateAndWrite(SqlViewColumnView.class, INDEXING_SRC_DIR);
>>>>>>> bf7c6d2d
    }

    /**
     * Generates {@link SystemViewRowAttributeWalker} implementation and write it to the file.
     *
     * @param clazz Class to geneare {@link SystemViewRowAttributeWalker} for.
     * @param srcRoot Source root folder.
     * @param <T> type of the row.
     * @throws IOException If generation failed.
     */
    private <T> void generateAndWrite(Class<T> clazz, String srcRoot) throws IOException {
        File walkerClass = new File(srcRoot + '/' + WALKER_PACKAGE.replaceAll("\\.", "/") + '/' +
            clazz.getSimpleName() + "Walker.java");

        Collection<String> code = generate(clazz);

        walkerClass.createNewFile();

        try (FileWriter writer = new FileWriter(walkerClass)) {
            for (String line : code) {
                writer.write(line);
                writer.write('\n');
            }
        }
    }

    /**
     * Generates {@link SystemViewRowAttributeWalker} implementation.
     *
     * @param clazz Class to geneare {@link SystemViewRowAttributeWalker} for.
     * @param <T> type of the row.
     * @return Java source code of the {@link SystemViewRowAttributeWalker} implementation.
     */
    private <T> Collection<String> generate(Class<T> clazz) {
        final List<String> code = new ArrayList<>();
        final Set<String> imports = new TreeSet<>();

        addImport(imports, SystemViewRowAttributeWalker.class);
        addImport(imports, clazz);

        String simpleName = clazz.getSimpleName();

        code.add("package " + WALKER_PACKAGE + ";");
        code.add("");
        code.add("");
        code.add("/**");
        code.add(" * Generated by {@code " + SystemViewRowAttributeWalkerGenerator.class.getName() + "}.");
        code.add(" * {@link " + simpleName + "} attributes walker.");
        code.add(" * ");
        code.add(" * @see " + simpleName);
        code.add(" */");
        code.add("public class " + simpleName + "Walker implements SystemViewRowAttributeWalker<" + simpleName + "> {");
        code.add(TAB + "/** {@inheritDoc} */");
        code.add(TAB + "@Override public void visitAll(AttributeVisitor v) {");

        forEachMethod(clazz, (m, i) -> {
            String name = m.getName();

            Class<?> retClazz = m.getReturnType();

            String line = TAB + TAB;

            if (!retClazz.isPrimitive() && !retClazz.getName().startsWith("java.lang"))
                addImport(imports, retClazz);

            line += "v.accept(" + i + ", \"" + name + "\", " + retClazz.getSimpleName() + ".class);";

            code.add(line);
        });

        code.add(TAB + "}");
        code.add("");
        code.add(TAB + "/** {@inheritDoc} */");
        code.add(TAB + "@Override public void visitAll(" + simpleName + " row, AttributeWithValueVisitor v) {");

        forEachMethod(clazz, (m, i) -> {
            String name = m.getName();

            Class<?> retClazz = m.getReturnType();

            String line = TAB + TAB;

            if (!retClazz.isPrimitive()) {
                line += "v.accept(" + i + ", \"" + name + "\", " + retClazz.getSimpleName() + ".class, row." + m.getName() + "());";
            }
            else if (retClazz == boolean.class)
                line += "v.acceptBoolean(" + i + ", \"" + name + "\", row." + m.getName() + "());";
            else if (retClazz == char.class)
                line += "v.acceptChar(" + i + ", \"" + name + "\", row." + m.getName() + "());";
            else if (retClazz == byte.class)
                line += "v.acceptByte(" + i + ", \"" + name + "\", row." + m.getName() + "());";
            else if (retClazz == short.class)
                line += "v.acceptShort(" + i + ", \"" + name + "\", row." + m.getName() + "());";
            else if (retClazz == int.class)
                line += "v.acceptInt(" + i + ", \"" + name + "\", row." + m.getName() + "());";
            else if (retClazz == long.class)
                line += "v.acceptLong(" + i + ", \"" + name + "\", row." + m.getName() + "());";
            else if (retClazz == float.class)
                line += "v.acceptFloat(" + i + ", \"" + name + "\", row." + m.getName() + "());";
            else if (retClazz == double.class)
                line += "v.acceptDouble(" + i + ", \"" + name + "\", row." + m.getName() + "());";

            code.add(line);
        });

        code.add(TAB + "}");
        code.add("");

        final int[] cnt = {0};
        forEachMethod(clazz, (m, i) -> cnt[0]++);

        code.add(TAB + "/** {@inheritDoc} */");
        code.add(TAB + "@Override public int count() {");
        code.add(TAB + TAB + "return " + cnt[0] + ';');
        code.add(TAB + "}");
        code.add("}");

        code.addAll(2, imports);

        addLicenseHeader(code);

        return code;
    }

    /** Adds import to set imports set. */
    private void addImport(Set<String> imports, Class<?> cls) {
        imports.add("import " + cls.getName().replaceAll("\\$", ".") + ';');
    }

    /**
     * Adds Apache License Header to the source code.
     *
     * @param code Source code.
     */
    private void addLicenseHeader(List<String> code) {
        List<String> lic = new ArrayList<>();

        lic.add("/*");
        lic.add(" * Licensed to the Apache Software Foundation (ASF) under one or more");
        lic.add(" * contributor license agreements.  See the NOTICE file distributed with");
        lic.add(" * this work for additional information regarding copyright ownership.");
        lic.add(" * The ASF licenses this file to You under the Apache License, Version 2.0");
        lic.add(" * (the \"License\"); you may not use this file except in compliance with");
        lic.add(" * the License.  You may obtain a copy of the License at");
        lic.add(" *");
        lic.add(" *      http://www.apache.org/licenses/LICENSE-2.0");
        lic.add(" *");
        lic.add(" * Unless required by applicable law or agreed to in writing, software");
        lic.add(" * distributed under the License is distributed on an \"AS IS\" BASIS,");
        lic.add(" * WITHOUT WARRANTIES OR CONDITIONS OF ANY KIND, either express or implied.");
        lic.add(" * See the License for the specific language governing permissions and");
        lic.add(" * limitations under the License.");
        lic.add(" */");
        lic.add("");

        code.addAll(0, lic);
    }

    /**
     * Iterates each method of the {@code clazz} and call consume {@code c} for it.
     *
     * @param c Method consumer.
     */
    private void forEachMethod(Class<?> clazz, ObjIntConsumer<Method> c) {
        Method[] methods = clazz.getMethods();

        List<Method> notOrdered = new ArrayList<>();
        List<Method> ordered = new ArrayList<>();

        for (int i = 0; i < methods.length; i++) {
            Method m = methods[i];

            if (Modifier.isStatic(m.getModifiers()))
                continue;

            if (SYS_METHODS.contains(m.getName()))
                continue;

            Class<?> retClazz = m.getReturnType();

            if (retClazz == void.class)
                continue;

            if (m.getAnnotation(Order.class) != null)
                ordered.add(m);
            else
                notOrdered.add(m);
        }

        Collections.sort(ordered, Comparator.comparingInt(m -> m.getAnnotation(Order.class).value()));
        Collections.sort(notOrdered, Comparator.comparing(Method::getName));

        for (int i = 0; i < ordered.size(); i++)
            c.accept(ordered.get(i), i);

        for (int i = 0; i < notOrdered.size(); i++)
            c.accept(notOrdered.get(i), i + ordered.size());
    }
}<|MERGE_RESOLUTION|>--- conflicted
+++ resolved
@@ -41,11 +41,8 @@
 import org.apache.ignite.spi.systemview.view.SqlViewColumnView;
 import org.apache.ignite.spi.systemview.view.SqlViewView;
 import org.apache.ignite.spi.systemview.view.ClientConnectionView;
-<<<<<<< HEAD
+import org.apache.ignite.spi.systemview.view.ContinuousQueryView;
 import org.apache.ignite.spi.systemview.view.ClusterNodeView;
-=======
-import org.apache.ignite.spi.systemview.view.ContinuousQueryView;
->>>>>>> bf7c6d2d
 import org.apache.ignite.spi.systemview.view.SystemView;
 import org.apache.ignite.spi.systemview.view.SystemViewRowAttributeWalker;
 import org.apache.ignite.spi.systemview.view.CacheGroupView;
@@ -89,10 +86,8 @@
         gen.generateAndWrite(ComputeTaskView.class, DFLT_SRC_DIR);
         gen.generateAndWrite(ClientConnectionView.class, DFLT_SRC_DIR);
         gen.generateAndWrite(TransactionView.class, DFLT_SRC_DIR);
-<<<<<<< HEAD
+        gen.generateAndWrite(ContinuousQueryView.class, DFLT_SRC_DIR);
         gen.generateAndWrite(ClusterNodeView.class, DFLT_SRC_DIR);
-=======
-        gen.generateAndWrite(ContinuousQueryView.class, DFLT_SRC_DIR);
 
         gen.generateAndWrite(SqlSchemaView.class, INDEXING_SRC_DIR);
         gen.generateAndWrite(SqlTableView.class, INDEXING_SRC_DIR);
@@ -100,7 +95,6 @@
         gen.generateAndWrite(SqlIndexView.class, INDEXING_SRC_DIR);
         gen.generateAndWrite(SqlTableColumnView.class, INDEXING_SRC_DIR);
         gen.generateAndWrite(SqlViewColumnView.class, INDEXING_SRC_DIR);
->>>>>>> bf7c6d2d
     }
 
     /**
