--- conflicted
+++ resolved
@@ -83,7 +83,7 @@
         gen.generateAndWrite(ServiceView.class, DFLT_SRC_DIR);
         gen.generateAndWrite(ComputeTaskView.class, DFLT_SRC_DIR);
         gen.generateAndWrite(ClientConnectionView.class, DFLT_SRC_DIR);
-<<<<<<< HEAD
+        gen.generateAndWrite(TransactionView.class, DFLT_SRC_DIR);
 
         gen.generateAndWrite(SqlSchemaView.class, INDEXING_SRC_DIR);
         gen.generateAndWrite(SqlTableView.class, INDEXING_SRC_DIR);
@@ -91,9 +91,6 @@
         gen.generateAndWrite(SqlIndexView.class, INDEXING_SRC_DIR);
         gen.generateAndWrite(SqlTableColumnView.class, INDEXING_SRC_DIR);
         gen.generateAndWrite(SqlViewColumnView.class, INDEXING_SRC_DIR);
-=======
-        gen.generateAndWrite(TransactionView.class, DFLT_SRC_DIR);
->>>>>>> 110f8d2e
     }
 
     /**
