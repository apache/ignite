/*
 * Licensed to the Apache Software Foundation (ASF) under one or more
 * contributor license agreements.  See the NOTICE file distributed with
 * this work for additional information regarding copyright ownership.
 * The ASF licenses this file to You under the Apache License, Version 2.0
 * (the "License"); you may not use this file except in compliance with
 * the License.  You may obtain a copy of the License at
 *
 *      http://www.apache.org/licenses/LICENSE-2.0
 *
 * Unless required by applicable law or agreed to in writing, software
 * distributed under the License is distributed on an "AS IS" BASIS,
 * WITHOUT WARRANTIES OR CONDITIONS OF ANY KIND, either express or implied.
 * See the License for the specific language governing permissions and
 * limitations under the License.
 */

package org.apache.ignite.codegen;

import java.io.File;
import java.io.FileWriter;
import java.io.IOException;
import java.lang.reflect.Method;
import java.lang.reflect.Modifier;
import java.util.ArrayList;
import java.util.Arrays;
import java.util.Collection;
import java.util.Collections;
import java.util.Comparator;
import java.util.HashSet;
import java.util.List;
import java.util.Set;
import java.util.TreeSet;
import java.util.function.ObjIntConsumer;
import org.apache.ignite.internal.managers.systemview.walker.Order;
import org.apache.ignite.spi.systemview.SystemViewLocal;
import org.apache.ignite.spi.systemview.jmx.SystemViewMBean;
import org.apache.ignite.spi.systemview.view.CacheGroupView;
import org.apache.ignite.spi.systemview.view.CacheView;
import org.apache.ignite.spi.systemview.view.ClientConnectionView;
import org.apache.ignite.spi.systemview.view.ClusterNodeView;
import org.apache.ignite.spi.systemview.view.ComputeTaskView;
import org.apache.ignite.spi.systemview.view.ContinuousQueryView;
<<<<<<< HEAD
=======
import org.apache.ignite.spi.systemview.view.ScanQueryView;
>>>>>>> 7464044c
import org.apache.ignite.spi.systemview.view.ServiceView;
import org.apache.ignite.spi.systemview.view.SqlIndexView;
import org.apache.ignite.spi.systemview.view.SqlQueryHistoryView;
import org.apache.ignite.spi.systemview.view.SqlQueryView;
import org.apache.ignite.spi.systemview.view.SqlSchemaView;
import org.apache.ignite.spi.systemview.view.SqlTableColumnView;
import org.apache.ignite.spi.systemview.view.SqlTableView;
import org.apache.ignite.spi.systemview.view.SqlViewColumnView;
import org.apache.ignite.spi.systemview.view.SqlViewView;
import org.apache.ignite.spi.systemview.view.SystemView;
import org.apache.ignite.spi.systemview.view.SystemViewRowAttributeWalker;
import org.apache.ignite.spi.systemview.view.TransactionView;

import static org.apache.ignite.codegen.MessageCodeGenerator.DFLT_SRC_DIR;
import static org.apache.ignite.codegen.MessageCodeGenerator.INDEXING_SRC_DIR;

/**
 * Application for code generation of {@link SystemViewRowAttributeWalker}.
 * Usage: simply run main method from Ignite source folder(using IDE or other way).
 * Generated code used in {@link SystemView}.
 *
 * @see SystemViewMBean
 * @see SystemViewLocal
 */
public class SystemViewRowAttributeWalkerGenerator {
    /** Methods that should be excluded from specific {@link SystemViewRowAttributeWalker}. */
    private static final Set<String> SYS_METHODS = new HashSet<>(Arrays.asList("equals", "hashCode", "toString",
        "getClass"));

    /** Package for {@link SystemViewRowAttributeWalker} implementations. */
    public static final String WALKER_PACKAGE = "org.apache.ignite.internal.managers.systemview.walker";

    /** */
    public static final String TAB = "    ";

    /**
     * @throws Exception If generation failed.
     */
    public static void main(String[] args) throws Exception {
        SystemViewRowAttributeWalkerGenerator gen = new SystemViewRowAttributeWalkerGenerator();

        gen.generateAndWrite(CacheGroupView.class, DFLT_SRC_DIR);
        gen.generateAndWrite(CacheView.class, DFLT_SRC_DIR);
        gen.generateAndWrite(ServiceView.class, DFLT_SRC_DIR);
        gen.generateAndWrite(ComputeTaskView.class, DFLT_SRC_DIR);
        gen.generateAndWrite(ClientConnectionView.class, DFLT_SRC_DIR);
        gen.generateAndWrite(TransactionView.class, DFLT_SRC_DIR);
        gen.generateAndWrite(ContinuousQueryView.class, DFLT_SRC_DIR);
        gen.generateAndWrite(ClusterNodeView.class, DFLT_SRC_DIR);
<<<<<<< HEAD
        gen.generateAndWrite(SqlQueryView.class, DFLT_SRC_DIR);
        gen.generateAndWrite(SqlQueryHistoryView.class, DFLT_SRC_DIR);
=======
        gen.generateAndWrite(ScanQueryView.class, DFLT_SRC_DIR);
>>>>>>> 7464044c

        gen.generateAndWrite(SqlSchemaView.class, INDEXING_SRC_DIR);
        gen.generateAndWrite(SqlTableView.class, INDEXING_SRC_DIR);
        gen.generateAndWrite(SqlViewView.class, INDEXING_SRC_DIR);
        gen.generateAndWrite(SqlIndexView.class, INDEXING_SRC_DIR);
        gen.generateAndWrite(SqlTableColumnView.class, INDEXING_SRC_DIR);
        gen.generateAndWrite(SqlViewColumnView.class, INDEXING_SRC_DIR);
    }

    /**
     * Generates {@link SystemViewRowAttributeWalker} implementation and write it to the file.
     *
     * @param clazz Class to geneare {@link SystemViewRowAttributeWalker} for.
     * @param srcRoot Source root folder.
     * @param <T> type of the row.
     * @throws IOException If generation failed.
     */
    private <T> void generateAndWrite(Class<T> clazz, String srcRoot) throws IOException {
        File walkerClass = new File(srcRoot + '/' + WALKER_PACKAGE.replaceAll("\\.", "/") + '/' +
            clazz.getSimpleName() + "Walker.java");

        Collection<String> code = generate(clazz);

        walkerClass.createNewFile();

        try (FileWriter writer = new FileWriter(walkerClass)) {
            for (String line : code) {
                writer.write(line);
                writer.write('\n');
            }
        }
    }

    /**
     * Generates {@link SystemViewRowAttributeWalker} implementation.
     *
     * @param clazz Class to geneare {@link SystemViewRowAttributeWalker} for.
     * @param <T> type of the row.
     * @return Java source code of the {@link SystemViewRowAttributeWalker} implementation.
     */
    private <T> Collection<String> generate(Class<T> clazz) {
        final List<String> code = new ArrayList<>();
        final Set<String> imports = new TreeSet<>();

        addImport(imports, SystemViewRowAttributeWalker.class);
        addImport(imports, clazz);

        String simpleName = clazz.getSimpleName();

        code.add("package " + WALKER_PACKAGE + ";");
        code.add("");
        code.add("");
        code.add("/**");
        code.add(" * Generated by {@code " + SystemViewRowAttributeWalkerGenerator.class.getName() + "}.");
        code.add(" * {@link " + simpleName + "} attributes walker.");
        code.add(" * ");
        code.add(" * @see " + simpleName);
        code.add(" */");
        code.add("public class " + simpleName + "Walker implements SystemViewRowAttributeWalker<" + simpleName + "> {");
        code.add(TAB + "/** {@inheritDoc} */");
        code.add(TAB + "@Override public void visitAll(AttributeVisitor v) {");

        forEachMethod(clazz, (m, i) -> {
            String name = m.getName();

            Class<?> retClazz = m.getReturnType();

            String line = TAB + TAB;

            if (!retClazz.isPrimitive() && !retClazz.getName().startsWith("java.lang"))
                addImport(imports, retClazz);

            line += "v.accept(" + i + ", \"" + name + "\", " + retClazz.getSimpleName() + ".class);";

            code.add(line);
        });

        code.add(TAB + "}");
        code.add("");
        code.add(TAB + "/** {@inheritDoc} */");
        code.add(TAB + "@Override public void visitAll(" + simpleName + " row, AttributeWithValueVisitor v) {");

        forEachMethod(clazz, (m, i) -> {
            String name = m.getName();

            Class<?> retClazz = m.getReturnType();

            String line = TAB + TAB;

            if (!retClazz.isPrimitive()) {
                line += "v.accept(" + i + ", \"" + name + "\", " + retClazz.getSimpleName() + ".class, row." + m.getName() + "());";
            }
            else if (retClazz == boolean.class)
                line += "v.acceptBoolean(" + i + ", \"" + name + "\", row." + m.getName() + "());";
            else if (retClazz == char.class)
                line += "v.acceptChar(" + i + ", \"" + name + "\", row." + m.getName() + "());";
            else if (retClazz == byte.class)
                line += "v.acceptByte(" + i + ", \"" + name + "\", row." + m.getName() + "());";
            else if (retClazz == short.class)
                line += "v.acceptShort(" + i + ", \"" + name + "\", row." + m.getName() + "());";
            else if (retClazz == int.class)
                line += "v.acceptInt(" + i + ", \"" + name + "\", row." + m.getName() + "());";
            else if (retClazz == long.class)
                line += "v.acceptLong(" + i + ", \"" + name + "\", row." + m.getName() + "());";
            else if (retClazz == float.class)
                line += "v.acceptFloat(" + i + ", \"" + name + "\", row." + m.getName() + "());";
            else if (retClazz == double.class)
                line += "v.acceptDouble(" + i + ", \"" + name + "\", row." + m.getName() + "());";

            code.add(line);
        });

        code.add(TAB + "}");
        code.add("");

        final int[] cnt = {0};
        forEachMethod(clazz, (m, i) -> cnt[0]++);

        code.add(TAB + "/** {@inheritDoc} */");
        code.add(TAB + "@Override public int count() {");
        code.add(TAB + TAB + "return " + cnt[0] + ';');
        code.add(TAB + "}");
        code.add("}");

        code.addAll(2, imports);

        addLicenseHeader(code);

        return code;
    }

    /** Adds import to set imports set. */
    private void addImport(Set<String> imports, Class<?> cls) {
        imports.add("import " + cls.getName().replaceAll("\\$", ".") + ';');
    }

    /**
     * Adds Apache License Header to the source code.
     *
     * @param code Source code.
     */
    private void addLicenseHeader(List<String> code) {
        List<String> lic = new ArrayList<>();

        lic.add("/*");
        lic.add(" * Licensed to the Apache Software Foundation (ASF) under one or more");
        lic.add(" * contributor license agreements.  See the NOTICE file distributed with");
        lic.add(" * this work for additional information regarding copyright ownership.");
        lic.add(" * The ASF licenses this file to You under the Apache License, Version 2.0");
        lic.add(" * (the \"License\"); you may not use this file except in compliance with");
        lic.add(" * the License.  You may obtain a copy of the License at");
        lic.add(" *");
        lic.add(" *      http://www.apache.org/licenses/LICENSE-2.0");
        lic.add(" *");
        lic.add(" * Unless required by applicable law or agreed to in writing, software");
        lic.add(" * distributed under the License is distributed on an \"AS IS\" BASIS,");
        lic.add(" * WITHOUT WARRANTIES OR CONDITIONS OF ANY KIND, either express or implied.");
        lic.add(" * See the License for the specific language governing permissions and");
        lic.add(" * limitations under the License.");
        lic.add(" */");
        lic.add("");

        code.addAll(0, lic);
    }

    /**
     * Iterates each method of the {@code clazz} and call consume {@code c} for it.
     *
     * @param c Method consumer.
     */
    private void forEachMethod(Class<?> clazz, ObjIntConsumer<Method> c) {
        Method[] methods = clazz.getMethods();

        List<Method> notOrdered = new ArrayList<>();
        List<Method> ordered = new ArrayList<>();

        for (int i = 0; i < methods.length; i++) {
            Method m = methods[i];

            if (Modifier.isStatic(m.getModifiers()))
                continue;

            if (SYS_METHODS.contains(m.getName()))
                continue;

            Class<?> retClazz = m.getReturnType();

            if (retClazz == void.class)
                continue;

            if (m.getAnnotation(Order.class) != null)
                ordered.add(m);
            else
                notOrdered.add(m);
        }

        Collections.sort(ordered, Comparator.comparingInt(m -> m.getAnnotation(Order.class).value()));
        Collections.sort(notOrdered, Comparator.comparing(Method::getName));

        for (int i = 0; i < ordered.size(); i++)
            c.accept(ordered.get(i), i);

        for (int i = 0; i < notOrdered.size(); i++)
            c.accept(notOrdered.get(i), i + ordered.size());
    }
}<|MERGE_RESOLUTION|>--- conflicted
+++ resolved
@@ -41,10 +41,7 @@
 import org.apache.ignite.spi.systemview.view.ClusterNodeView;
 import org.apache.ignite.spi.systemview.view.ComputeTaskView;
 import org.apache.ignite.spi.systemview.view.ContinuousQueryView;
-<<<<<<< HEAD
-=======
 import org.apache.ignite.spi.systemview.view.ScanQueryView;
->>>>>>> 7464044c
 import org.apache.ignite.spi.systemview.view.ServiceView;
 import org.apache.ignite.spi.systemview.view.SqlIndexView;
 import org.apache.ignite.spi.systemview.view.SqlQueryHistoryView;
@@ -94,12 +91,9 @@
         gen.generateAndWrite(TransactionView.class, DFLT_SRC_DIR);
         gen.generateAndWrite(ContinuousQueryView.class, DFLT_SRC_DIR);
         gen.generateAndWrite(ClusterNodeView.class, DFLT_SRC_DIR);
-<<<<<<< HEAD
+        gen.generateAndWrite(ScanQueryView.class, DFLT_SRC_DIR);
         gen.generateAndWrite(SqlQueryView.class, DFLT_SRC_DIR);
         gen.generateAndWrite(SqlQueryHistoryView.class, DFLT_SRC_DIR);
-=======
-        gen.generateAndWrite(ScanQueryView.class, DFLT_SRC_DIR);
->>>>>>> 7464044c
 
         gen.generateAndWrite(SqlSchemaView.class, INDEXING_SRC_DIR);
         gen.generateAndWrite(SqlTableView.class, INDEXING_SRC_DIR);
