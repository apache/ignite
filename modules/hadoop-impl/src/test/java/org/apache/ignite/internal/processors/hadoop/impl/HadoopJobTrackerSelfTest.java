/*
 * Licensed to the Apache Software Foundation (ASF) under one or more
 * contributor license agreements.  See the NOTICE file distributed with
 * this work for additional information regarding copyright ownership.
 * The ASF licenses this file to You under the Apache License, Version 2.0
 * (the "License"); you may not use this file except in compliance with
 * the License.  You may obtain a copy of the License at
 *
 *      http://www.apache.org/licenses/LICENSE-2.0
 *
 * Unless required by applicable law or agreed to in writing, software
 * distributed under the License is distributed on an "AS IS" BASIS,
 * WITHOUT WARRANTIES OR CONDITIONS OF ANY KIND, either express or implied.
 * See the License for the specific language governing permissions and
 * limitations under the License.
 */

package org.apache.ignite.internal.processors.hadoop.impl;

import java.io.IOException;
import java.net.URI;
import java.net.URISyntaxException;
import java.util.ArrayList;
import java.util.List;
import java.util.UUID;
import java.util.concurrent.CountDownLatch;
import org.apache.hadoop.fs.Path;
import org.apache.hadoop.mapreduce.InputFormat;
import org.apache.hadoop.mapreduce.InputSplit;
import org.apache.hadoop.mapreduce.Job;
import org.apache.hadoop.mapreduce.JobContext;
import org.apache.hadoop.mapreduce.Mapper;
import org.apache.hadoop.mapreduce.RecordReader;
import org.apache.hadoop.mapreduce.Reducer;
import org.apache.hadoop.mapreduce.TaskAttemptContext;
import org.apache.hadoop.mapreduce.lib.input.FileSplit;
import org.apache.hadoop.mapreduce.lib.output.FileOutputFormat;
import org.apache.ignite.configuration.HadoopConfiguration;
import org.apache.ignite.internal.IgniteInternalFuture;
import org.apache.ignite.internal.IgniteKernal;
import org.apache.ignite.internal.processors.hadoop.Hadoop;
import org.apache.ignite.internal.processors.hadoop.HadoopJobId;
import org.apache.ignite.internal.processors.hadoop.HadoopJobStatus;
import org.apache.ignite.internal.util.typedef.internal.U;

import static org.apache.ignite.internal.processors.hadoop.impl.HadoopUtils.createJobInfo;
import static org.apache.ignite.internal.processors.hadoop.state.HadoopJobTrackerSelfTestState.combineExecCnt;
import static org.apache.ignite.internal.processors.hadoop.state.HadoopJobTrackerSelfTestState.latch;
import static org.apache.ignite.internal.processors.hadoop.state.HadoopJobTrackerSelfTestState.mapExecCnt;
import static org.apache.ignite.internal.processors.hadoop.state.HadoopJobTrackerSelfTestState.reduceExecCnt;

/**
 * Job tracker self test.
 */
public class HadoopJobTrackerSelfTest extends HadoopAbstractSelfTest {
    /** */
    private static final String PATH_OUTPUT = "/test-out";

    /** Test block count parameter name. */
    private static final int BLOCK_CNT = 10;

<<<<<<< HEAD
    /** */
    public static final HadoopSharedMap m = HadoopSharedMap.map(HadoopJobTrackerSelfTest.class);

    /** Map task execution count. */
    public static final AtomicInteger mapExecCnt = m.put("mapExecCnt", new AtomicInteger());

    /** Reduce task execution count. */
    public static final AtomicInteger reduceExecCnt = m.put("reduceExecCnt", new AtomicInteger());

    /** Reduce task execution count. */
    public static final AtomicInteger combineExecCnt = m.put("combineExecCnt", new AtomicInteger());

    /** */
    public static final Map<String, CountDownLatch> latch = m.put("latch", new HashMap<String, CountDownLatch>());

=======
>>>>>>> 778878a0
    /** {@inheritDoc} */
    @Override protected boolean igfsEnabled() {
        return true;
    }

    /** {@inheritDoc} */
    @Override protected void beforeTestsStarted() throws Exception {
        super.beforeTestsStarted();

        startGrids(gridCount());
    }

    /** {@inheritDoc} */
    @Override protected void afterTestsStopped() throws Exception {
        stopAllGrids();

        super.afterTestsStopped();
    }

    /** {@inheritDoc} */
    @Override protected void beforeTest() throws Exception {
        latch.put("mapAwaitLatch", new CountDownLatch(1));
        latch.put("reduceAwaitLatch", new CountDownLatch(1));
        latch.put("combineAwaitLatch", new CountDownLatch(1));
    }

//    static void initLatchMap(Map<?,?> latch) {
//        latch.put("mapAwaitLatch", new CountDownLatch(1));
//        latch.put("reduceAwaitLatch", new CountDownLatch(1));
//        latch.put("combineAwaitLatch", new CountDownLatch(1));
//    }

    /** {@inheritDoc} */
    @Override protected void afterTest() throws Exception {
        mapExecCnt.set(0);
        combineExecCnt.set(0);
        reduceExecCnt.set(0);
    }

    /** {@inheritDoc} */
    @Override public HadoopConfiguration hadoopConfiguration(String gridName) {
        HadoopConfiguration cfg = super.hadoopConfiguration(gridName);

        cfg.setMapReducePlanner(new HadoopTestRoundRobinMrPlanner());

        // TODO: IGNITE-404: Uncomment when fixed.
        //cfg.setExternalExecution(false);

        return cfg;
    }

    /**
     * @throws Exception If failed.
     */
    public void testSimpleTaskSubmit() throws Exception {
        try {
            UUID globalId = UUID.randomUUID();

            Job job = Job.getInstance();
            setupFileSystems(job.getConfiguration());

            job.setMapperClass(TestMapper.class);
            job.setReducerClass(TestReducer.class);
            job.setInputFormatClass(InFormat.class);

            FileOutputFormat.setOutputPath(job, new Path(igfsScheme() + PATH_OUTPUT + "1"));

            HadoopJobId jobId = new HadoopJobId(globalId, 1);

            grid(0).hadoop().submit(jobId, createJobInfo(job.getConfiguration()));

            checkStatus(jobId, false);

            info("Releasing map latch.");

            latch.get("mapAwaitLatch").countDown();

            checkStatus(jobId, false);

            info("Releasing reduce latch.");

            latch.get("reduceAwaitLatch").countDown();

            checkStatus(jobId, true);

            assertEquals(10, mapExecCnt.get());
            assertEquals(0, combineExecCnt.get());
            assertEquals(1, reduceExecCnt.get());
        }
        finally {
            // Safety.
            latch.get("mapAwaitLatch").countDown();
            latch.get("combineAwaitLatch").countDown();
            latch.get("reduceAwaitLatch").countDown();
        }
    }

    /**
     * @throws Exception If failed.
     */
    public void testTaskWithCombinerPerMap() throws Exception {
        try {
            UUID globalId = UUID.randomUUID();

            Job job = Job.getInstance();
            setupFileSystems(job.getConfiguration());

            job.setMapperClass(TestMapper.class);
            job.setReducerClass(TestReducer.class);
            job.setCombinerClass(TestCombiner.class);
            job.setInputFormatClass(InFormat.class);

            FileOutputFormat.setOutputPath(job, new Path(igfsScheme() + PATH_OUTPUT + "2"));

            HadoopJobId jobId = new HadoopJobId(globalId, 1);

            grid(0).hadoop().submit(jobId, createJobInfo(job.getConfiguration()));

            checkStatus(jobId, false);

            info("Releasing map latch.");

            latch.get("mapAwaitLatch").countDown();

            checkStatus(jobId, false);

            // All maps are completed. We have a combiner, so no reducers should be executed
            // before combiner latch is released.

            U.sleep(50);

            assertEquals(0, reduceExecCnt.get());

            info("Releasing combiner latch.");

            latch.get("combineAwaitLatch").countDown();

            checkStatus(jobId, false);

            info("Releasing reduce latch.");

            latch.get("reduceAwaitLatch").countDown();

            checkStatus(jobId, true);

            assertEquals(10, mapExecCnt.get());
            assertEquals(10, combineExecCnt.get());
            assertEquals(1, reduceExecCnt.get());
        }
        finally {
            // Safety.
            latch.get("mapAwaitLatch").countDown();
            latch.get("combineAwaitLatch").countDown();
            latch.get("reduceAwaitLatch").countDown();
        }
    }

    /**
     * Checks job execution status.
     *
     * @param jobId Job ID.
     * @param complete Completion status.
     * @throws Exception If failed.
     */
    private void checkStatus(HadoopJobId jobId, boolean complete) throws Exception {
        for (int i = 0; i < gridCount(); i++) {
            IgniteKernal kernal = (IgniteKernal)grid(i);

            Hadoop hadoop = kernal.hadoop();

            HadoopJobStatus stat = hadoop.status(jobId);

            assert stat != null;

            IgniteInternalFuture<?> fut = hadoop.finishFuture(jobId);

            if (!complete)
                assertFalse(fut.isDone());
            else {
                info("Waiting for status future completion on node [idx=" + i + ", nodeId=" +
                    kernal.getLocalNodeId() + ']');

                fut.get();
            }
        }
    }

    /**
     * Test input format
     */
    public static class InFormat extends InputFormat {

        @Override public List<InputSplit> getSplits(JobContext ctx) throws IOException, InterruptedException {
            List<InputSplit> res = new ArrayList<>(BLOCK_CNT);

            for (int i = 0; i < BLOCK_CNT; i++)
                try {
                    res.add(new FileSplit(new Path(new URI("someFile")), i, i + 1, new String[] {"localhost"}));
                }
                catch (URISyntaxException e) {
                    throw new IOException(e);
                }

            return res;
        }

        @Override public RecordReader createRecordReader(InputSplit split, TaskAttemptContext ctx) throws IOException, InterruptedException {
            return new RecordReader() {
                @Override public void initialize(InputSplit split, TaskAttemptContext ctx) {
                }

                @Override public boolean nextKeyValue() {
                    return false;
                }

                @Override public Object getCurrentKey() {
                    return null;
                }

                @Override public Object getCurrentValue() {
                    return null;
                }

                @Override public float getProgress() {
                    return 0;
                }

                @Override public void close() {

                }
            };
        }
    }

    /**
     * Test mapper.
     */
    private static class TestMapper extends Mapper {
        @Override public void run(Context ctx) throws IOException, InterruptedException {
            System.out.println("Running task: " + ctx.getTaskAttemptID().getTaskID().getId());

            //assertEquals(getClass().getClassLoader(), HadoopJobTrackerSelfTest.class.getClassLoader());
            System.out.println("###### cl = " + HadoopJobTrackerSelfTest.class.getClassLoader());

            latch.get("mapAwaitLatch").await();

            mapExecCnt.incrementAndGet();

            System.out.println("Completed task: " + ctx.getTaskAttemptID().getTaskID().getId());
        }
    }

    /**
     * Test reducer.
     */
    private static class TestReducer extends Reducer {
        @Override public void run(Context ctx) throws IOException, InterruptedException {
            System.out.println("Running task: " + ctx.getTaskAttemptID().getTaskID().getId());

            latch.get("reduceAwaitLatch").await();

            reduceExecCnt.incrementAndGet();

            System.out.println("Completed task: " + ctx.getTaskAttemptID().getTaskID().getId());
        }
    }

    /**
     * Test combiner.
     */
    private static class TestCombiner extends Reducer {
        @Override public void run(Context ctx) throws IOException, InterruptedException {
            System.out.println("Running task: " + ctx.getTaskAttemptID().getTaskID().getId());

            latch.get("combineAwaitLatch").await();

            combineExecCnt.incrementAndGet();

            System.out.println("Completed task: " + ctx.getTaskAttemptID().getTaskID().getId());
        }
    }
}<|MERGE_RESOLUTION|>--- conflicted
+++ resolved
@@ -59,24 +59,6 @@
     /** Test block count parameter name. */
     private static final int BLOCK_CNT = 10;
 
-<<<<<<< HEAD
-    /** */
-    public static final HadoopSharedMap m = HadoopSharedMap.map(HadoopJobTrackerSelfTest.class);
-
-    /** Map task execution count. */
-    public static final AtomicInteger mapExecCnt = m.put("mapExecCnt", new AtomicInteger());
-
-    /** Reduce task execution count. */
-    public static final AtomicInteger reduceExecCnt = m.put("reduceExecCnt", new AtomicInteger());
-
-    /** Reduce task execution count. */
-    public static final AtomicInteger combineExecCnt = m.put("combineExecCnt", new AtomicInteger());
-
-    /** */
-    public static final Map<String, CountDownLatch> latch = m.put("latch", new HashMap<String, CountDownLatch>());
-
-=======
->>>>>>> 778878a0
     /** {@inheritDoc} */
     @Override protected boolean igfsEnabled() {
         return true;
@@ -102,12 +84,6 @@
         latch.put("reduceAwaitLatch", new CountDownLatch(1));
         latch.put("combineAwaitLatch", new CountDownLatch(1));
     }
-
-//    static void initLatchMap(Map<?,?> latch) {
-//        latch.put("mapAwaitLatch", new CountDownLatch(1));
-//        latch.put("reduceAwaitLatch", new CountDownLatch(1));
-//        latch.put("combineAwaitLatch", new CountDownLatch(1));
-//    }
 
     /** {@inheritDoc} */
     @Override protected void afterTest() throws Exception {
@@ -318,9 +294,6 @@
         @Override public void run(Context ctx) throws IOException, InterruptedException {
             System.out.println("Running task: " + ctx.getTaskAttemptID().getTaskID().getId());
 
-            //assertEquals(getClass().getClassLoader(), HadoopJobTrackerSelfTest.class.getClassLoader());
-            System.out.println("###### cl = " + HadoopJobTrackerSelfTest.class.getClassLoader());
-
             latch.get("mapAwaitLatch").await();
 
             mapExecCnt.incrementAndGet();
