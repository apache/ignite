/*
 * Licensed to the Apache Software Foundation (ASF) under one or more
 * contributor license agreements.  See the NOTICE file distributed with
 * this work for additional information regarding copyright ownership.
 * The ASF licenses this file to You under the Apache License, Version 2.0
 * (the "License"); you may not use this file except in compliance with
 * the License.  You may obtain a copy of the License at
 *
 *      http://www.apache.org/licenses/LICENSE-2.0
 *
 * Unless required by applicable law or agreed to in writing, software
 * distributed under the License is distributed on an "AS IS" BASIS,
 * WITHOUT WARRANTIES OR CONDITIONS OF ANY KIND, either express or implied.
 * See the License for the specific language governing permissions and
 * limitations under the License.
 */

package org.apache.ignite.internal.processors.hadoop.impl;

import java.io.IOException;
import java.io.OutputStream;
import java.io.OutputStreamWriter;
import java.io.PrintWriter;
import java.util.List;
import java.util.UUID;
import java.util.concurrent.Callable;
import org.apache.hadoop.conf.Configuration;
import org.apache.hadoop.fs.FileSystem;
import org.apache.hadoop.fs.LocalFileSystem;
import org.apache.hadoop.fs.Path;
import org.apache.hadoop.io.IntWritable;
import org.apache.hadoop.io.Text;
import org.apache.hadoop.mapreduce.InputSplit;
import org.apache.hadoop.mapreduce.Job;
import org.apache.hadoop.mapreduce.JobContext;
import org.apache.hadoop.mapreduce.Mapper;
import org.apache.hadoop.mapreduce.Reducer;
import org.apache.hadoop.mapreduce.lib.input.FileInputFormat;
import org.apache.hadoop.mapreduce.lib.input.TextInputFormat;
import org.apache.hadoop.mapreduce.lib.output.FileOutputFormat;
import org.apache.ignite.IgniteCheckedException;
import org.apache.ignite.IgniteFileSystem;
import org.apache.ignite.configuration.FileSystemConfiguration;
import org.apache.ignite.configuration.HadoopConfiguration;
import org.apache.ignite.hadoop.fs.v1.IgniteHadoopFileSystem;
import org.apache.ignite.igfs.IgfsPath;
import org.apache.ignite.internal.IgniteInternalFuture;
import org.apache.ignite.internal.processors.hadoop.Hadoop;
import org.apache.ignite.internal.processors.hadoop.HadoopJobId;
import org.apache.ignite.internal.processors.hadoop.HadoopTaskCancelledException;
import org.apache.ignite.internal.util.lang.GridAbsPredicate;
import org.apache.ignite.internal.util.typedef.X;
import org.apache.ignite.internal.util.typedef.internal.U;
import org.apache.ignite.testframework.GridTestUtils;

import static org.apache.ignite.internal.processors.hadoop.state.HadoopTaskExecutionSelfTestValues.cancelledTasks;
import static org.apache.ignite.internal.processors.hadoop.state.HadoopTaskExecutionSelfTestValues.executedTasks;
import static org.apache.ignite.internal.processors.hadoop.state.HadoopTaskExecutionSelfTestValues.failMapperId;
import static org.apache.ignite.internal.processors.hadoop.state.HadoopTaskExecutionSelfTestValues.splitsCount;
import static org.apache.ignite.internal.processors.hadoop.state.HadoopTaskExecutionSelfTestValues.taskWorkDirs;
import static org.apache.ignite.internal.processors.hadoop.state.HadoopTaskExecutionSelfTestValues.totalLineCnt;
import static org.apache.ignite.internal.processors.hadoop.impl.HadoopUtils.createJobInfo;

/**
 * Tests map-reduce task execution basics.
 */
public class HadoopTaskExecutionSelfTest extends HadoopAbstractSelfTest {
<<<<<<< HEAD
    /** */
    public static HadoopSharedMap m = HadoopSharedMap.map(HadoopTaskExecutionSelfTest.class);

    /** Line count. */
    public static final AtomicInteger totalLineCnt = m.put("totalLineCnt", new AtomicInteger());

    /** Executed tasks. */
    public static final AtomicInteger executedTasks = m.put("executedTasks", new AtomicInteger());

    /** Cancelled tasks. */
    public static final AtomicInteger cancelledTasks = m.put("cancelledTasks", new AtomicInteger());

    /** Working directory of each task. */
    public static final Map<String, String> taskWorkDirs = m.put("taskWorkDirs",
        new ConcurrentHashMap<String, String>());

    /** Mapper id to fail. */
    public static final AtomicInteger failMapperId = m.put("failMapperId", new AtomicInteger());

    /** Number of splits of the current input. */
    public static final AtomicInteger splitsCount = m.put("splitsCount", new AtomicInteger());

=======
>>>>>>> 778878a0
    /** Test param. */
    private static final String MAP_WRITE = "test.map.write";

    /** {@inheritDoc} */
    @Override public FileSystemConfiguration igfsConfiguration() throws Exception {
        FileSystemConfiguration cfg = super.igfsConfiguration();

        cfg.setFragmentizerEnabled(false);

        return cfg;
    }

    /** {@inheritDoc} */
    @Override protected boolean igfsEnabled() {
        return true;
    }

    /** {@inheritDoc} */
    @Override protected void beforeTestsStarted() throws Exception {
        super.beforeTestsStarted();

        startGrids(gridCount());
    }

    /** {@inheritDoc} */
    @Override protected void afterTestsStopped() throws Exception {
        stopAllGrids();

        super.afterTestsStopped();
    }

    /** {@inheritDoc} */
    @Override protected void beforeTest() throws Exception {
        grid(0).fileSystem(igfsName).format();
    }

    /** {@inheritDoc} */
    @Override public HadoopConfiguration hadoopConfiguration(String gridName) {
        HadoopConfiguration cfg = super.hadoopConfiguration(gridName);

        cfg.setMaxParallelTasks(5);

        // TODO: IGNITE-404: Uncomment when fixed.
        //cfg.setExternalExecution(false);

        return cfg;
    }

    /**
     * @throws Exception If failed.
     */
    public void testMapRun() throws Exception {
        int lineCnt = 10000;
        String fileName = "/testFile";

        prepareFile(fileName, lineCnt);

        totalLineCnt.set(0);
        taskWorkDirs.clear();

        Configuration cfg = new Configuration();

        cfg.setStrings("fs.igfs.impl", IgniteHadoopFileSystem.class.getName());

        Job job = Job.getInstance(cfg);
        job.setOutputKeyClass(Text.class);
        job.setOutputValueClass(IntWritable.class);

        job.setMapperClass(TestMapper.class);

        job.setNumReduceTasks(0);

        job.setInputFormatClass(TextInputFormat.class);

        FileInputFormat.setInputPaths(job, new Path("igfs://:" + getTestGridName(0) + "@/"));
        FileOutputFormat.setOutputPath(job, new Path("igfs://:" + getTestGridName(0) + "@/output/"));

        job.setJarByClass(getClass());

        IgniteInternalFuture<?> fut = grid(0).hadoop().submit(new HadoopJobId(UUID.randomUUID(), 1),
                createJobInfo(job.getConfiguration()));

        fut.get();

        assertEquals(lineCnt, totalLineCnt.get());

        assertEquals(32, taskWorkDirs.size());
    }

    /**
     * @throws Exception If failed.
     */
    public void testMapCombineRun() throws Exception {
        int lineCnt = 10001;
        String fileName = "/testFile";

        prepareFile(fileName, lineCnt);

        totalLineCnt.set(0);
        taskWorkDirs.clear();

        Configuration cfg = new Configuration();

        cfg.setStrings("fs.igfs.impl", IgniteHadoopFileSystem.class.getName());
        cfg.setBoolean(MAP_WRITE, true);

        Job job = Job.getInstance(cfg);
        job.setOutputKeyClass(Text.class);
        job.setOutputValueClass(IntWritable.class);

        job.setMapperClass(TestMapper.class);
        job.setCombinerClass(TestCombiner.class);
        job.setReducerClass(TestReducer.class);

        job.setNumReduceTasks(2);

        job.setInputFormatClass(TextInputFormat.class);

        FileInputFormat.setInputPaths(job, new Path("igfs://:" + getTestGridName(0) + "@/"));
        FileOutputFormat.setOutputPath(job, new Path("igfs://:" + getTestGridName(0) + "@/output"));

        job.setJarByClass(getClass());

        HadoopJobId jobId = new HadoopJobId(UUID.randomUUID(), 2);

        IgniteInternalFuture<?> fut = grid(0).hadoop().submit(jobId, createJobInfo(job.getConfiguration()));

        fut.get();

        assertEquals(lineCnt, totalLineCnt.get());

        assertEquals(34, taskWorkDirs.size());

        for (int g = 0; g < gridCount(); g++)
            grid(g).hadoop().finishFuture(jobId).get();
    }

    /**
     * @throws Exception If failed.
     */
    public void testMapperException() throws Exception {
        prepareFile("/testFile", 1000);

        Configuration cfg = new Configuration();

        cfg.setStrings("fs.igfs.impl", IgniteHadoopFileSystem.class.getName());

        Job job = Job.getInstance(cfg);
        job.setOutputKeyClass(Text.class);
        job.setOutputValueClass(IntWritable.class);

        job.setMapperClass(FailMapper.class);

        job.setNumReduceTasks(0);

        job.setInputFormatClass(TextInputFormat.class);

        FileInputFormat.setInputPaths(job, new Path("igfs://:" + getTestGridName(0) + "@/"));
        FileOutputFormat.setOutputPath(job, new Path("igfs://:" + getTestGridName(0) + "@/output/"));

        job.setJarByClass(getClass());

        final IgniteInternalFuture<?> fut = grid(0).hadoop().submit(new HadoopJobId(UUID.randomUUID(), 3),
                createJobInfo(job.getConfiguration()));

        GridTestUtils.assertThrows(log, new Callable<Object>() {
            @Override public Object call() throws Exception {
                fut.get();

                return null;
            }
        }, IgniteCheckedException.class, null);
    }

    /**
     * @param fileName File name.
     * @param lineCnt Line count.
     * @throws Exception If failed.
     */
    private void prepareFile(String fileName, int lineCnt) throws Exception {
        IgniteFileSystem igfs = grid(0).fileSystem(igfsName);

        try (OutputStream os = igfs.create(new IgfsPath(fileName), true)) {
            PrintWriter w = new PrintWriter(new OutputStreamWriter(os));

            for (int i = 0; i < lineCnt; i++)
                w.print("Hello, Hadoop map-reduce!\n");

            w.flush();
        }
    }

    /**
     * Prepare job with mappers to cancel.
     * @return Fully configured job.
     * @throws Exception If fails.
     */
    private Configuration prepareJobForCancelling() throws Exception {
        prepareFile("/testFile", 1500);

        executedTasks.set(0);
        cancelledTasks.set(0);
        failMapperId.set(0);
        splitsCount.set(0);

        Configuration cfg = new Configuration();

        setupFileSystems(cfg);

        Job job = Job.getInstance(cfg);
        job.setOutputKeyClass(Text.class);
        job.setOutputValueClass(IntWritable.class);

        job.setMapperClass(CancellingTestMapper.class);

        job.setNumReduceTasks(0);

        job.setInputFormatClass(InFormat.class);

        FileInputFormat.setInputPaths(job, new Path("igfs://:" + getTestGridName(0) + "@/"));
        FileOutputFormat.setOutputPath(job, new Path("igfs://:" + getTestGridName(0) + "@/output/"));

        job.setJarByClass(getClass());

        return job.getConfiguration();
    }

    /**
     * Test input format.
     */
    private static class InFormat extends TextInputFormat {
        @Override public List<InputSplit> getSplits(JobContext ctx) throws IOException {
            List<InputSplit> res = super.getSplits(ctx);

            splitsCount.set(res.size());

            X.println("___ split of input: " + splitsCount.get());

            return res;
        }
    }

    /**
     * @throws Exception If failed.
     */
    public void testTaskCancelling() throws Exception {
        Configuration cfg = prepareJobForCancelling();

        HadoopJobId jobId = new HadoopJobId(UUID.randomUUID(), 1);

        final IgniteInternalFuture<?> fut = grid(0).hadoop().submit(jobId, createJobInfo(cfg));

        if (!GridTestUtils.waitForCondition(new GridAbsPredicate() {
            @Override public boolean apply() {
                return splitsCount.get() > 0;
            }
        }, 20000)) {
            U.dumpThreads(log);

            assertTrue(false);
        }

        if (!GridTestUtils.waitForCondition(new GridAbsPredicate() {
            @Override public boolean apply() {
                return executedTasks.get() == splitsCount.get();
            }
        }, 20000)) {
            U.dumpThreads(log);

            assertTrue(false);
        }

        // Fail mapper with id "1", cancels others
        failMapperId.set(1);

        GridTestUtils.assertThrows(log, new Callable<Object>() {
            @Override public Object call() throws Exception {
                fut.get();

                return null;
            }
        }, IgniteCheckedException.class, null);

        assertEquals(executedTasks.get(), cancelledTasks.get() + 1);
    }

    /**
     * @throws Exception If failed.
     */
    public void testJobKill() throws Exception {
        Configuration cfg = prepareJobForCancelling();

        Hadoop hadoop = grid(0).hadoop();

        HadoopJobId jobId = new HadoopJobId(UUID.randomUUID(), 1);

        //Kill unknown job.
        boolean killRes = hadoop.kill(jobId);

        assertFalse(killRes);

        final IgniteInternalFuture<?> fut = hadoop.submit(jobId, createJobInfo(cfg));

        if (!GridTestUtils.waitForCondition(new GridAbsPredicate() {
            @Override public boolean apply() {
                return splitsCount.get() > 0;
            }
        }, 20000)) {
            U.dumpThreads(log);

            assertTrue(false);
        }

        if (!GridTestUtils.waitForCondition(new GridAbsPredicate() {
            @Override public boolean apply() {
                X.println("___ executed tasks: " + executedTasks.get());

                return executedTasks.get() == splitsCount.get();
            }
        }, 20000)) {
            U.dumpThreads(log);

            fail();
        }

        //Kill really ran job.
        killRes = hadoop.kill(jobId);

        assertTrue(killRes);

        GridTestUtils.assertThrows(log, new Callable<Object>() {
            @Override public Object call() throws Exception {
                fut.get();

                return null;
            }
        }, IgniteCheckedException.class, null);

        assertEquals(executedTasks.get(), cancelledTasks.get());

        //Kill the same job again.
        killRes = hadoop.kill(jobId);

        assertFalse(killRes);
    }

    private static class CancellingTestMapper extends Mapper<Object, Text, Text, IntWritable> {
        private int mapperId;

        /** {@inheritDoc} */
        @Override protected void setup(Context ctx) throws IOException, InterruptedException {
            mapperId = executedTasks.incrementAndGet();
        }

        /** {@inheritDoc} */
        @Override public void run(Context ctx) throws IOException, InterruptedException {
            try {
                super.run(ctx);
            }
            catch (HadoopTaskCancelledException e) {
                cancelledTasks.incrementAndGet();

                throw e;
            }
        }

        /** {@inheritDoc} */
        @Override protected void map(Object key, Text val, Context ctx) throws IOException, InterruptedException {
            if (mapperId == failMapperId.get())
                throw new IOException();

            Thread.sleep(1000);
        }
    }

    /**
     * Test failing mapper.
     */
    private static class FailMapper extends Mapper<Object, Text, Text, IntWritable> {
        /** {@inheritDoc} */
        @Override protected void map(Object key, Text val, Context ctx) throws IOException, InterruptedException {
            throw new IOException("Expected");
        }
    }

    /**
     * Mapper calculates number of lines.
     */
    private static class TestMapper extends Mapper<Object, Text, Text, IntWritable> {
        /** Writable integer constant of '1'. */
        private static final IntWritable ONE = new IntWritable(1);

        /** Line count constant. */
        public static final Text LINE_COUNT = new Text("lineCount");

        /** {@inheritDoc} */
        @Override protected void setup(Context ctx) throws IOException, InterruptedException {
            X.println("___ Mapper: " + ctx.getTaskAttemptID());

            String taskId = ctx.getTaskAttemptID().toString();

            LocalFileSystem locFs = FileSystem.getLocal(ctx.getConfiguration());

            String workDir = locFs.getWorkingDirectory().toString();

            assertNull(taskWorkDirs.put(workDir, taskId));
        }

        /** {@inheritDoc} */
        @Override protected void map(Object key, Text val, Context ctx) throws IOException, InterruptedException {
            if (ctx.getConfiguration().getBoolean(MAP_WRITE, false))
                ctx.write(LINE_COUNT, ONE);
            else
                totalLineCnt.incrementAndGet();
        }
    }

    /**
     * Combiner calculates number of lines.
     */
    private static class TestCombiner extends Reducer<Text, IntWritable, Text, IntWritable> {
        /** */
        IntWritable sum = new IntWritable();

        /** {@inheritDoc} */
        @Override protected void setup(Context ctx) throws IOException, InterruptedException {
            X.println("___ Combiner: ");
        }

        /** {@inheritDoc} */
        @Override protected void reduce(Text key, Iterable<IntWritable> values, Context ctx) throws IOException,
            InterruptedException {
            int lineCnt = 0;

            for (IntWritable value : values)
                lineCnt += value.get();

            sum.set(lineCnt);

            X.println("___ combo: " + lineCnt);

            ctx.write(key, sum);
        }
    }

    /**
     * Combiner calculates number of lines.
     */
    private static class TestReducer extends Reducer<Text, IntWritable, Text, IntWritable> {
        /** */
        IntWritable sum = new IntWritable();

        /** {@inheritDoc} */
        @Override protected void setup(Context ctx) throws IOException, InterruptedException {
            X.println("___ Reducer: " + ctx.getTaskAttemptID());

            String taskId = ctx.getTaskAttemptID().toString();
            String workDir = FileSystem.getLocal(ctx.getConfiguration()).getWorkingDirectory().toString();

            assertNull(taskWorkDirs.put(workDir, taskId));
        }

        /** {@inheritDoc} */
        @Override protected void reduce(Text key, Iterable<IntWritable> values, Context ctx) throws IOException,
            InterruptedException {
            int lineCnt = 0;

            for (IntWritable value : values) {
                lineCnt += value.get();

                X.println("___ rdcr: " + value.get());
            }

            sum.set(lineCnt);

            ctx.write(key, sum);

            X.println("___ RDCR SUM: " + lineCnt);

            totalLineCnt.addAndGet(lineCnt);
        }
    }
}<|MERGE_RESOLUTION|>--- conflicted
+++ resolved
@@ -65,31 +65,6 @@
  * Tests map-reduce task execution basics.
  */
 public class HadoopTaskExecutionSelfTest extends HadoopAbstractSelfTest {
-<<<<<<< HEAD
-    /** */
-    public static HadoopSharedMap m = HadoopSharedMap.map(HadoopTaskExecutionSelfTest.class);
-
-    /** Line count. */
-    public static final AtomicInteger totalLineCnt = m.put("totalLineCnt", new AtomicInteger());
-
-    /** Executed tasks. */
-    public static final AtomicInteger executedTasks = m.put("executedTasks", new AtomicInteger());
-
-    /** Cancelled tasks. */
-    public static final AtomicInteger cancelledTasks = m.put("cancelledTasks", new AtomicInteger());
-
-    /** Working directory of each task. */
-    public static final Map<String, String> taskWorkDirs = m.put("taskWorkDirs",
-        new ConcurrentHashMap<String, String>());
-
-    /** Mapper id to fail. */
-    public static final AtomicInteger failMapperId = m.put("failMapperId", new AtomicInteger());
-
-    /** Number of splits of the current input. */
-    public static final AtomicInteger splitsCount = m.put("splitsCount", new AtomicInteger());
-
-=======
->>>>>>> 778878a0
     /** Test param. */
     private static final String MAP_WRITE = "test.map.write";
 
