--- conflicted
+++ resolved
@@ -27,14 +27,10 @@
 import org.apache.ignite.internal.IgniteEx;
 import org.apache.ignite.testframework.GridTestUtils;
 import org.apache.ignite.testsuites.IgniteIgnore;
-import org.junit.Test;
-import org.junit.runner.RunWith;
-import org.junit.runners.JUnit4;
 
 /**
  * Lookup class name based JTA integration test using PARTITIONED cache.
  */
-@RunWith(JUnit4.class)
 public class GridPartitionedCacheJtaLookupClassNameSelfTest extends AbstractCacheJtaSelfTest {
     /** {@inheritDoc} */
     @Override protected void configureJta(IgniteConfiguration cfg) {
@@ -44,11 +40,6 @@
     /**
      *
      */
-<<<<<<< HEAD
-    @IgniteIgnore(value = "https://issues.apache.org/jira/browse/IGNITE-1094", forceFailure = true)
-    @Test
-=======
->>>>>>> 5310d373
     public void testIncompatibleTmLookup() {
         final IgniteEx ignite = grid(0);
 
