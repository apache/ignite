--- conflicted
+++ resolved
@@ -31,35 +31,24 @@
 import org.apache.ignite.internal.processors.cache.jta.GridReplicatedCacheJtaLookupClassNameSelfTest;
 import org.apache.ignite.internal.processors.cache.GridJtaLifecycleAwareSelfTest;
 import org.apache.ignite.testframework.IgniteTestSuite;
-import org.junit.runner.RunWith;
-import org.junit.runners.AllTests;
 
 /**
  * JTA integration tests.
  */
-@RunWith(AllTests.class)
-public class IgniteJtaTestSuite {
+public class IgniteJtaTestSuite extends TestSuite {
     /**
      * @return Test suite.
      */
     public static TestSuite suite() {
         TestSuite suite = new IgniteTestSuite("JTA Integration Test Suite");
 
-<<<<<<< HEAD
-        suite.addTest(new JUnit4TestAdapter(GridPartitionedCacheJtaFactorySelfTest.class));
-=======
         suite.addTestSuite(GridPartitionedCacheJtaFactorySelfTest.class);
->>>>>>> 5310d373
         suite.addTest(new JUnit4TestAdapter(GridReplicatedCacheJtaFactorySelfTest.class));
 
-        suite.addTest(new JUnit4TestAdapter(GridPartitionedCacheJtaLookupClassNameSelfTest.class));
-        suite.addTest(new JUnit4TestAdapter(GridReplicatedCacheJtaLookupClassNameSelfTest.class));
+        suite.addTestSuite(GridPartitionedCacheJtaLookupClassNameSelfTest.class);
+        suite.addTestSuite(GridReplicatedCacheJtaLookupClassNameSelfTest.class);
 
-<<<<<<< HEAD
-        suite.addTest(new JUnit4TestAdapter(GridPartitionedCacheJtaFactoryUseSyncSelfTest.class));
-=======
         suite.addTestSuite(GridPartitionedCacheJtaFactoryUseSyncSelfTest.class);
->>>>>>> 5310d373
         suite.addTest(new JUnit4TestAdapter(GridReplicatedCacheJtaFactoryUseSyncSelfTest.class));
 
         suite.addTest(new JUnit4TestAdapter(GridJtaLifecycleAwareSelfTest.class));
