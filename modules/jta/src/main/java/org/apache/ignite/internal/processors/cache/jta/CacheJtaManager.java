--- conflicted
+++ resolved
@@ -167,13 +167,9 @@
                                 tCfg.getDefaultTxIsolation(),
                                 tCfg.getDefaultTxTimeout(),
                                 /*store enabled*/true,
-<<<<<<< HEAD
                                 /*sql*/false,
-                                /*tx size*/0
-=======
                                 /*tx size*/0,
                                 null
->>>>>>> ebd669e4
                             );
                         }
 
