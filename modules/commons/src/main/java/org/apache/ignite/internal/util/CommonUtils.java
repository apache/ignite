/*
 * Licensed to the Apache Software Foundation (ASF) under one or more
 * contributor license agreements.  See the NOTICE file distributed with
 * this work for additional information regarding copyright ownership.
 * The ASF licenses this file to You under the Apache License, Version 2.0
 * (the "License"); you may not use this file except in compliance with
 * the License.  You may obtain a copy of the License at
 *
 *      http://www.apache.org/licenses/LICENSE-2.0
 *
 * Unless required by applicable law or agreed to in writing, software
 * distributed under the License is distributed on an "AS IS" BASIS,
 * WITHOUT WARRANTIES OR CONDITIONS OF ANY KIND, either express or implied.
 * See the License for the specific language governing permissions and
 * limitations under the License.
 */

package org.apache.ignite.internal.util;

import java.io.DataInput;
import java.io.DataOutput;
import java.io.Externalizable;
import java.io.File;
import java.io.IOException;
import java.io.PrintStream;
<<<<<<< HEAD
import java.io.UTFDataFormatException;
=======
>>>>>>> ab0b24a0
import java.lang.reflect.Constructor;
import java.lang.reflect.Field;
import java.lang.reflect.InvocationTargetException;
import java.lang.reflect.Method;
<<<<<<< HEAD
import java.lang.reflect.Modifier;
import java.net.DatagramSocket;
import java.net.Socket;
import java.net.SocketException;
import java.net.URI;
import java.net.URISyntaxException;
import java.net.URL;
=======
import java.net.DatagramSocket;
import java.net.Socket;
import java.net.SocketException;
>>>>>>> ab0b24a0
import java.net.URLClassLoader;
import java.nio.channels.ClosedChannelException;
import java.nio.channels.SelectionKey;
import java.nio.channels.Selector;
<<<<<<< HEAD
import java.nio.file.Files;
import java.nio.file.Path;
import java.security.AccessController;
import java.security.PrivilegedAction;
import java.security.ProtectionDomain;
import java.time.Instant;
import java.time.ZoneId;
import java.time.format.DateTimeFormatter;
import java.util.Arrays;
import java.util.Collection;
import java.util.Collections;
=======
import java.security.AccessController;
import java.security.PrivilegedAction;
import java.time.Instant;
import java.time.ZoneId;
import java.time.format.DateTimeFormatter;
>>>>>>> ab0b24a0
import java.util.HashMap;
import java.util.HashSet;
import java.util.LinkedHashMap;
import java.util.LinkedHashSet;
import java.util.Map;
import java.util.ServiceLoader;
import java.util.UUID;
import java.util.concurrent.ConcurrentHashMap;
import java.util.concurrent.ConcurrentMap;
import java.util.concurrent.TimeUnit;
import org.apache.ignite.IgniteCheckedException;
import org.apache.ignite.IgniteClientDisconnectedException;
import org.apache.ignite.IgniteCommonsSystemProperties;
<<<<<<< HEAD
import org.apache.ignite.IgniteException;
import org.apache.ignite.IgniteInterruptedException;
import org.apache.ignite.IgniteLogger;
import org.apache.ignite.internal.IgniteClientDisconnectedCheckedException;
import org.apache.ignite.internal.IgniteFutureCancelledCheckedException;
import org.apache.ignite.internal.IgniteFutureTimeoutCheckedException;
import org.apache.ignite.internal.IgniteInterruptedCheckedException;
=======
import org.apache.ignite.IgniteLogger;
>>>>>>> ab0b24a0
import org.apache.ignite.internal.processors.cache.CacheClassLoaderMarker;
import org.apache.ignite.internal.util.lang.GridTuple;
import org.apache.ignite.internal.util.typedef.C1;
import org.apache.ignite.internal.util.typedef.F;
import org.apache.ignite.internal.util.typedef.X;
import org.apache.ignite.internal.util.typedef.internal.A;
import org.apache.ignite.internal.util.typedef.internal.LT;
import org.apache.ignite.internal.util.typedef.internal.SB;
<<<<<<< HEAD
import org.apache.ignite.lang.IgniteFutureCancelledException;
import org.apache.ignite.lang.IgniteFutureTimeoutException;
=======
>>>>>>> ab0b24a0
import org.apache.ignite.lang.IgnitePredicate;
import org.jetbrains.annotations.Nullable;

import static java.util.Objects.isNull;
import static org.apache.ignite.IgniteCommonsSystemProperties.IGNITE_HOME;

/**
 * Collection of utility methods used in 'ignite-commons' and throughout the system.
 */
public abstract class CommonUtils {
<<<<<<< HEAD
    /** */
    public static final long KB = 1024L;

    /** */
    public static final long MB = 1024L * 1024;

    /** */
    public static final long GB = 1024L * 1024 * 1024;

=======
>>>>>>> ab0b24a0
    /** Dev only logging disabled. */
    private static final boolean devOnlyLogDisabled =
        IgniteCommonsSystemProperties.getBoolean(IgniteCommonsSystemProperties.IGNITE_DEV_ONLY_LOGGING_DISABLED);

    /**
     * The maximum size of array to allocate.
     * Some VMs reserve some header words in an array.
     * Attempts to allocate larger arrays may result in
     * OutOfMemoryError: Requested array size exceeds VM limit
     * @see java.util.ArrayList#MAX_ARRAY_SIZE
     */
    public static final int MAX_ARRAY_SIZE = Integer.MAX_VALUE - 8;

    /** @see IgniteCommonsSystemProperties#IGNITE_MEMORY_PER_BYTE_COPY_THRESHOLD */
    public static final long DFLT_MEMORY_PER_BYTE_COPY_THRESHOLD = 0L;

    /** @see IgniteCommonsSystemProperties#IGNITE_MARSHAL_BUFFERS_RECHECK */
    public static final int DFLT_MARSHAL_BUFFERS_RECHECK = 10000;

    /** @see IgniteCommonsSystemProperties#IGNITE_MARSHAL_BUFFERS_PER_THREAD_POOL_SIZE */
    public static final int DFLT_MARSHAL_BUFFERS_PER_THREAD_POOL_SIZE = 32;

    /** Sun-specific JDK constructor factory for objects that don't have empty constructor. */
    private static final Method CTOR_FACTORY;

    /** Sun JDK reflection factory. */
    private static final Object SUN_REFLECT_FACTORY;

    /** Public {@code java.lang.Object} no-argument constructor. */
    private static final Constructor OBJECT_CTOR;

    /** System line separator. */
    static final String NL = System.getProperty("line.separator");

    /** Version of the JDK. */
    static String jdkVer;

    /** Project home directory. */
    private static volatile GridTuple<String> ggHome;

    /** */
    static volatile long curTimeMillis = System.currentTimeMillis();

    /** Clock timer. */
    private static Thread timer;

    /** Grid counter. */
    static int gridCnt;

    /** Indicates whether current OS is some version of Windows. */
    private static boolean win;

    /** Indicates whether current OS is UNIX flavor. */
    private static boolean unix;

    /** Indicates whether current OS is Linux flavor. */
    private static boolean linux;

    /** Indicates whether current OS is Mac OS. */
    private static boolean mac;

    /** Empty URL array. */
    private static final URL[] EMPTY_URL_ARR = new URL[0];

    /** Builtin class loader class.
     *
     * Note: needs for compatibility with Java 9.
     */
    private static final Class bltClsLdrCls = defaultClassLoaderClass();

    /** Url class loader field.
     *
     * Note: needs for compatibility with Java 9.
     */
    private static final Field urlClsLdrField = urlClassLoaderField();

    /** JDK9: jdk.internal.loader.URLClassPath. */
    private static Class clsURLClassPath;

    /** JDK9: URLClassPath#getURLs. */
    private static Method mthdURLClassPathGetUrls;

    /** Mutex. */
    static final Object mux = new Object();

    /** Empty local Ignite name. */
    public static final String LOC_IGNITE_NAME_EMPTY = new String();

    /** Local Ignite name thread local. */
    private static final ThreadLocal<String> LOC_IGNITE_NAME = new ThreadLocal<String>() {
        @Override protected String initialValue() {
            return LOC_IGNITE_NAME_EMPTY;
        }
    };

    /** Ignite package. */
    public static final String IGNITE_PKG = "org.apache.ignite.";

    /**
     * Short date format pattern for log messages in "quiet" mode.
     * Only time is included since we don't expect "quiet" mode to be used
     * for longer runs.
     */
    public static final DateTimeFormatter SHORT_DATE_FMT =
        DateTimeFormatter.ofPattern("HH:mm:ss").withZone(ZoneId.systemDefault());

    /** Class loader used to load Ignite. */
    private static final ClassLoader gridClassLoader = CommonUtils.class.getClassLoader();

    /** Primitive class map. */
    private static final Map<String, Class<?>> primitiveMap = new HashMap<>(16, .5f);

    /** */
    private static final ConcurrentMap<ClassLoader, ConcurrentMap<String, Class>> classCache =
        new ConcurrentHashMap<>();

    /** Exception converters. */
    protected static final Map<Class<? extends IgniteCheckedException>, C1<IgniteCheckedException, IgniteException>>
        exceptionConverters;

    static {
        primitiveMap.put("byte", byte.class);
        primitiveMap.put("short", short.class);
        primitiveMap.put("int", int.class);
        primitiveMap.put("long", long.class);
        primitiveMap.put("float", float.class);
        primitiveMap.put("double", double.class);
        primitiveMap.put("char", char.class);
        primitiveMap.put("boolean", boolean.class);
        primitiveMap.put("void", void.class);

        try {
            OBJECT_CTOR = Object.class.getConstructor();
        }
        catch (NoSuchMethodException e) {
            throw new AssertionError("Object class does not have empty constructor (is JDK corrupted?).", e);
        }

        // Constructor factory.
        Method ctorFac = null;
        Object refFac = null;

        try {
            Class<?> refFactoryCls = Class.forName("sun.reflect.ReflectionFactory");

            refFac = refFactoryCls.getMethod("getReflectionFactory").invoke(null);

            ctorFac = refFac.getClass().getMethod("newConstructorForSerialization", Class.class,
                Constructor.class);
        }
        catch (NoSuchMethodException | ClassNotFoundException | IllegalAccessException | InvocationTargetException ignored) {
            // No-op.
        }

        CTOR_FACTORY = ctorFac;
        SUN_REFLECT_FACTORY = refFac;

        jdkVer = System.getProperty("java.specification.version");

        String osName = System.getProperty("os.name");

        String osLow = osName.toLowerCase();

        // OS type detection.
        if (osLow.contains("win"))
            win = true;
        else if (osLow.contains("mac os"))
            mac = true;
        else {
            // UNIXs flavors tokens.
            for (CharSequence os : new String[] {"ix", "inux", "olaris", "un", "ux", "sco", "bsd", "att"})
                if (osLow.contains(os)) {
                    unix = true;

                    break;
                }

            if (osLow.contains("inux"))
                linux = true;
        }

        exceptionConverters = exceptionConverters();

        try {
            clsURLClassPath = Class.forName("jdk.internal.loader.URLClassPath");
            mthdURLClassPathGetUrls = clsURLClassPath.getMethod("getURLs");
        }
        catch (ReflectiveOperationException e) {
            clsURLClassPath = null;
            mthdURLClassPathGetUrls = null;
        }
    }

    /**
     * Creates new instance of a class even if it does not have public constructor.
     *
     * @param cls Class to instantiate.
     * @return New instance of the class or {@code null} if empty constructor could not be assigned.
     * @throws IgniteCheckedException If failed.
     */
    @Nullable public static <T> T forceNewInstance(Class<?> cls) throws IgniteCheckedException {
        Constructor ctor = forceEmptyConstructor(cls);

        if (ctor == null)
            return null;

        boolean set = false;

        try {

            if (!ctor.isAccessible()) {
                ctor.setAccessible(true);

                set = true;
            }

            return (T)ctor.newInstance();
        }
        catch (InstantiationException | InvocationTargetException | IllegalAccessException e) {
            throw new IgniteCheckedException("Failed to create new instance for class: " + cls, e);
        }
        finally {
            if (set)
                ctor.setAccessible(false);
        }
    }

    /**
     * Gets empty constructor for class even if the class does not have empty constructor
     * declared. This method is guaranteed to work with SUN JDK and other JDKs still need
     * to be tested.
     *
     * @param cls Class to get empty constructor for.
     * @return Empty constructor if one could be found or {@code null} otherwise.
     * @throws IgniteCheckedException If failed.
     */
    @Nullable public static Constructor<?> forceEmptyConstructor(Class<?> cls) throws IgniteCheckedException {
        Constructor<?> ctor = null;

        try {
            return cls.getDeclaredConstructor();
        }
        catch (Exception ignore) {
            Method ctorFac = CTOR_FACTORY;
            Object sunRefFac = sunReflectionFactory();

            if (ctorFac != null && sunRefFac != null)
                try {
                    ctor = (Constructor)ctorFac.invoke(sunRefFac, cls, OBJECT_CTOR);
                }
                catch (IllegalAccessException | InvocationTargetException e) {
                    throw new IgniteCheckedException("Failed to get object constructor for class: " + cls, e);
                }
        }

        return ctor;
    }

    /**
     * SUN JDK specific reflection factory for objects without public constructor.
     *
     * @return Reflection factory for objects without public constructor.
     */
    @Nullable public static Object sunReflectionFactory() {
        return SUN_REFLECT_FACTORY;
    }

    /**
     * Returns a capacity that is sufficient to keep the map from being resized as
     * long as it grows no larger than expSize and the load factor is >= its
     * default (0.75).
     *
     * Copy pasted from guava. See com.google.common.collect.Maps#capacity(int)
     *
     * @param expSize Expected size of created map.
     * @return Capacity.
     */
    public static int capacity(int expSize) {
        if (expSize < 3)
            return expSize + 1;

        if (expSize < (1 << 30))
            return expSize + expSize / 3;

        return Integer.MAX_VALUE; // any large value
    }

    /**
     * @return {@code line.separator} system property.
     */
    public static String nl() {
        return NL;
    }

    /**
     * Gets JDK version.
     *
     * @return JDK version.
     */
    public static String jdkVersion() {
        return jdkVer;
    }

    /**
     * Get major Java version from string.
     *
     * @param verStr Version string.
     * @return Major version or zero if failed to resolve.
     */
    public static int majorJavaVersion(String verStr) {
        if (F.isEmpty(verStr))
            return 0;

        try {
            String[] parts = verStr.split("\\.");

            int major = Integer.parseInt(parts[0]);

            if (parts.length == 1)
                return major;

            int minor = Integer.parseInt(parts[1]);

            return major == 1 ? minor : major;
        }
        catch (Exception e) {
            return 0;
        }
    }

    /**
     * @param x X.
     * @param less Less.
     */
    public static int nearestPow2(int x, boolean less) {
        assert x > 0 : "can not calculate for less zero";

        long y = 1;

        while (y < x) {
            if (y * 2 > Integer.MAX_VALUE)
                return (int)y;

            y *= 2;
        }

        if (less)
            y /= 2;

        return (int)y;
    }

    /**
     * @param svcCls Service class to load.
     * @param <S> Type of loaded interfaces.
     * @return Lazy iterable structure over loaded class implementations.
     */
    public static <S> Iterable<S> loadService(Class<S> svcCls) {
        return AccessController.doPrivileged(new PrivilegedAction<Iterable<S>>() {
            @Override public Iterable<S> run() {
                return ServiceLoader.load(svcCls);
            }
        });
    }

    /**
     * Convert milliseconds time interval to nanoseconds.
     *
     * @param millis Original time interval.
     * @return Calculated time interval.
     */
    public static long millisToNanos(long millis) {
        return TimeUnit.MILLISECONDS.toNanos(millis);
    }

    /**
     * Convert nanoseconds time interval to milliseconds.
     *
     * @param nanos Original time interval.
     * @return Calculated time interval.
     */
    public static long nanosToMillis(long nanos) {
        return TimeUnit.NANOSECONDS.toMillis(nanos);
    }

    /**
     * Returns number of milliseconds passed after the given nanos timestamp.
     *
     * @param nanos Nanos timestamp.
     * @return Number of milliseconds passed after the given nanos timestamp.
     * @see System#nanoTime()
     */
    public static long millisSinceNanos(long nanos) {
        return nanosToMillis(System.nanoTime() - nanos);
    }

    /**
     * Gets nearest power of 2 larger or equal than v.
     *
     * @param v Value.
     * @return Nearest power of 2.
     */
    public static int ceilPow2(int v) {
        int i = v - 1;

        return Integer.highestOneBit(i) << 1 - (i >>> 30 ^ v >> 31);
    }

    /**
     * @param i Value.
     * @return {@code true} If the given value is power of 2 (0 is not power of 2).
     */
    public static boolean isPow2(int i) {
        return i > 0 && (i & (i - 1)) == 0;
    }

    /**
     * Round up the argument to the next highest power of 2;
     *
     * @param v Value to round up.
     * @return Next closest power of 2.
     */
    public static int nextPowerOf2(int v) {
        A.ensure(v >= 0, "v must not be negative");

        if (v == 0)
            return 1;

        return 1 << (32 - Integer.numberOfLeadingZeros(v - 1));
    }

    /**
     * @return System time approximated by 10 ms.
     */
    public static long currentTimeMillis() {
        return curTimeMillis;
    }

    /**
     * Starts clock timer if grid is first.
     */
    public static void onGridStart() {
        synchronized (mux) {
            if (gridCnt == 0) {
                assert timer == null;

                timer = new Thread(new Runnable() {
                    @SuppressWarnings({"BusyWait"})
                    @Override public void run() {
                        while (true) {
                            curTimeMillis = System.currentTimeMillis();

                            try {
                                Thread.sleep(10);
                            }
                            catch (InterruptedException ignored) {
                                break;
                            }
                        }
                    }
                }, "ignite-clock");

                timer.setDaemon(true);

                timer.setPriority(10);

                timer.start();
            }

            ++gridCnt;
        }
    }

    /**
     * Stops clock timer if all nodes into JVM were stopped.
     * @throws InterruptedException If interrupted.
     */
    public static void onGridStop() throws InterruptedException {
        synchronized (mux) {
            // Grid start may fail and onGridStart() does not get called.
            if (gridCnt == 0)
                return;

            --gridCnt;

            Thread timer0 = timer;

            if (gridCnt == 0 && timer0 != null) {
                timer = null;

                timer0.interrupt();

                timer0.join();
            }
        }
    }

    /**
     * Writes UUID to output stream. This method is meant to be used by
     * implementations of {@link Externalizable} interface.
     *
     * @param out Output stream.
     * @param uid UUID to write.
     * @throws IOException If write failed.
     */
    public static void writeUuid(DataOutput out, UUID uid) throws IOException {
        // Write null flag.
        out.writeBoolean(uid == null);

        if (uid != null) {
            out.writeLong(uid.getMostSignificantBits());
            out.writeLong(uid.getLeastSignificantBits());
        }
    }

    /**
     * Reads UUID from input stream. This method is meant to be used by
     * implementations of {@link Externalizable} interface.
     *
     * @param in Input stream.
     * @return Read UUID.
     * @throws IOException If read failed.
     */
    @Nullable public static UUID readUuid(DataInput in) throws IOException {
        // If UUID is not null.
        if (!in.readBoolean()) {
            long most = in.readLong();
            long least = in.readLong();

            return IgniteUuidCache.onIgniteUuidRead(new UUID(most, least));
        }

        return null;
    }

    /**
     * Get current Ignite name.
     *
     * @return Current Ignite name.
     */
    @Nullable public static String getCurrentIgniteName() {
        return LOC_IGNITE_NAME.get();
    }

    /**
     * Check if current Ignite name is set.
     *
     * @param name Name to check.
     * @return {@code True} if set.
     */
    @SuppressWarnings("StringEquality")
    public static boolean isCurrentIgniteNameSet(@Nullable String name) {
        return name != LOC_IGNITE_NAME_EMPTY;
    }

    /**
     * Set current Ignite name.
     *
     * @param newName New name.
     * @return Old name.
     */
    @SuppressWarnings("StringEquality")
    @Nullable public static String setCurrentIgniteName(@Nullable String newName) {
        String oldName = LOC_IGNITE_NAME.get();

        if (oldName != newName)
            LOC_IGNITE_NAME.set(newName);

        return oldName;
    }

    /**
     * Restore old Ignite name.
     *
     * @param oldName Old name.
     * @param curName Current name.
     */
    @SuppressWarnings("StringEquality")
    public static void restoreOldIgniteName(@Nullable String oldName, @Nullable String curName) {
        if (oldName != curName)
            LOC_IGNITE_NAME.set(oldName);
    }

    /**
     * @return Class loader used to load Ignite itself.
     */
    public static ClassLoader gridClassLoader() {
        return gridClassLoader;
    }

    /**
     * @param ldr Custom class loader.
     * @param cfgLdr Class loader from config.
     * @return ClassLoader passed as param in case it is not null or cfgLdr  in case it is not null or ClassLoader used to start Ignite.
     */
    public static ClassLoader resolveClassLoader(@Nullable ClassLoader ldr, @Nullable ClassLoader cfgLdr) {
        return (ldr != null && ldr != gridClassLoader)
            ? ldr
            : cfgLdr != null
                ? cfgLdr
                : gridClassLoader;
    }

    /**
<<<<<<< HEAD
     * Tests whether or not given class is loadable provided class loader.
=======
     * Tests whether given class is loadable with provided class loader.
>>>>>>> ab0b24a0
     *
     * @param clsName Class name to test.
     * @param ldr Class loader to test with. If {@code null} - we'll use system class loader instead.
     *      If System class loader is not set - this method will return {@code false}.
     * @return {@code True} if class is loadable, {@code false} otherwise.
     */
    public static boolean isLoadableBy(String clsName, @Nullable ClassLoader ldr) {
        assert clsName != null;

        if (ldr == null)
            ldr = gridClassLoader;

        String lambdaParent = lambdaEnclosingClassName(clsName);

        try {
            ldr.loadClass(lambdaParent == null ? clsName : lambdaParent);

            return true;
        }
        catch (ClassNotFoundException ignore) {
            return false;
        }
    }

    /**
     * Gets class for the given name if it can be loaded or default given class.
     *
     * @param cls Class.
     * @param dflt Default class to return.
     * @return Class or default given class if it can't be found.
     */
    @Nullable public static Class<?> classForName(@Nullable String cls, @Nullable Class<?> dflt) {
        return classForName(cls, dflt, false);
    }

    /**
     * Gets class for the given name if it can be loaded or default given class.
     *
     * @param cls Class.
     * @param dflt Default class to return.
     * @param includePrimitiveTypes Whether class resolution should include primitive types
     *                              (i.e. "int" will resolve to int.class if flag is set)
     * @return Class or default given class if it can't be found.
     */
    @Nullable public static Class<?> classForName(
        @Nullable String cls,
        @Nullable Class<?> dflt,
        boolean includePrimitiveTypes
    ) {
        Class<?> clazz;
        if (cls == null)
            clazz = dflt;
        else if (!includePrimitiveTypes || cls.length() > 7 || (clazz = primitiveMap.get(cls)) == null) {
            try {
                clazz = Class.forName(cls);
            }
            catch (ClassNotFoundException ignore) {
                clazz = dflt;
            }
        }
        return clazz;
    }

    /**
     * Gets class for provided name. Accepts primitive types names.
     *
     * @param clsName Class name.
     * @param ldr Class loader.
     * @param useCache If true class loader and result should be cached internally, false otherwise.
     * @return Class.
     * @throws ClassNotFoundException If class not found.
     */
    public static Class<?> forName(
        String clsName,
        @Nullable ClassLoader ldr,
        IgnitePredicate<String> clsFilter,
        boolean useCache
    ) throws ClassNotFoundException {
        assert clsName != null;

        Class<?> cls = primitiveMap.get(clsName);

        if (cls != null)
            return cls;

        if (ldr != null) {
            if (ldr instanceof ClassCache)
                return ((ClassCache)ldr).getFromCache(clsName);
            else if (!useCache) {
                cls = Class.forName(clsName, true, ldr);

                return cls;
            }
        }
        else
            ldr = gridClassLoader;

        if (!useCache) {
            cls = Class.forName(clsName, true, ldr);

            return cls;
        }

        ConcurrentMap<String, Class> ldrMap = classCache.get(ldr);

        if (ldrMap == null) {
            ConcurrentMap<String, Class> old = classCache.putIfAbsent(ldr, ldrMap = new ConcurrentHashMap<>());

            if (old != null)
                ldrMap = old;
        }

        cls = ldrMap.get(clsName);

        if (cls == null) {
            if (clsFilter != null && !clsFilter.apply(clsName))
                throw new ClassNotFoundException("Deserialization of class " + clsName + " is disallowed.");

            // Avoid class caching inside Class.forName
            if (ldr instanceof CacheClassLoaderMarker)
                cls = ldr.loadClass(clsName);
            else
                cls = Class.forName(clsName, true, ldr);

            Class old = ldrMap.putIfAbsent(clsName, cls);

            if (old != null)
                cls = old;
        }

        return cls;
    }

    /**
     * Clears class associated with provided class loader from class cache.
     *
     * @param ldr Class loader.
     * @param clsName Class name of clearing class.
     */
    public static void clearClassFromClassCache(ClassLoader ldr, String clsName) {
        ConcurrentMap<String, Class> map = classCache.get(ldr);

        if (map != null)
            map.remove(clsName);
    }

    /**
     * Clears class cache for provided loader.
     *
     * @param ldr Class loader.
     */
    public static void clearClassCache(ClassLoader ldr) {
        classCache.remove(ldr);
    }

    /**
     * Completely clears class cache.
     */
    public static void clearClassCache() {
        classCache.clear();
    }

    /**
     * Extracts full name of enclosing class from JDK8 lambda class name.
     *
     * @param clsName JDK8 lambda class name.
     * @return Full name of enclosing class for JDK8 lambda class name or
     *      {@code null} if passed in name is not related to lambda.
     */
    @Nullable public static String lambdaEnclosingClassName(String clsName) {
        int idx0 = clsName.indexOf("$$Lambda$"); // Java 8+
        int idx1 = clsName.indexOf("$$Lambda/"); // Java 21+

        if (idx0 == idx1)
            return null;

        return clsName.substring(0, idx0 >= 0 ? idx0 : idx1);
    }

    /**
     * Returns {@code true} if class is a lambda.
     *
     * @param objectClass Class.
     * @return {@code true} if class is a lambda, {@code false} otherwise.
     */
    public static boolean isLambda(Class<?> objectClass) {
        return !objectClass.isPrimitive() && !objectClass.isArray()
            // Order is crucial here, isAnonymousClass and isLocalClass may fail if
            // class' outer class was loaded with different classloader.
            && objectClass.isSynthetic()
            && !objectClass.isAnonymousClass() && !objectClass.isLocalClass()
            && classCannotBeLoadedByName(objectClass);
    }

    /**
     * Returns {@code true} if class can not be loaded by name.
     *
     * @param objectClass Class.
     * @return {@code true} if class can not be loaded by name, {@code false} otherwise.
     */
    public static boolean classCannotBeLoadedByName(Class<?> objectClass) {
        try {
            Class.forName(objectClass.getName());
            return false;
        }
        catch (ClassNotFoundException e) {
            return true;
        }
    }

    /**
     * Creates new {@link HashMap} with expected size.
     *
     * @param expSize Expected size of created map.
     * @param <K> Type of map keys.
     * @param <V> Type of map values.
     * @return New map.
     */
    public static <K, V> HashMap<K, V> newHashMap(int expSize) {
        return new HashMap<>(capacity(expSize));
    }

    /**
<<<<<<< HEAD
     * Creates new {@link LinkedHashMap} with expected size.
     *
     * @param expSize Expected size of created map.
     * @param <K> Type of map keys.
     * @param <V> Type of map values.
     * @return New map.
     */
    public static <K, V> LinkedHashMap<K, V> newLinkedHashMap(int expSize) {
        return new LinkedHashMap<>(capacity(expSize));
    }

    /**
     * Creates new {@link HashSet} with expected size.
     *
     * @param expSize Expected size of created map.
     * @param <T> Type of elements.
     * @return New set.
     */
    public static <T> HashSet<T> newHashSet(int expSize) {
        return new HashSet<>(capacity(expSize));
    }

    /**
     * Creates new {@link LinkedHashSet} with expected size.
     *
     * @param expSize Expected size of created map.
     * @param <T> Type of elements.
     * @return New set.
     */
    public static <T> LinkedHashSet<T> newLinkedHashSet(int expSize) {
        return new LinkedHashSet<>(capacity(expSize));
    }

    /**
     * Creates new map that limited by size.
     *
     * @param limit Limit for size.
     */
    public static <K, V> Map<K, V> limitedMap(int limit) {
        if (limit == 0)
            return Collections.emptyMap();

        if (limit < 5)
            return new GridLeanMap<>(limit);

        return new HashMap<>(capacity(limit), 0.75f);
    }

    /**
=======
>>>>>>> ab0b24a0
     * Closes given resource logging possible checked exception.
     *
     * @param rsrc Resource to close. If it's {@code null} - it's no-op.
     * @param log Logger to log possible checked exception with (optional).
     */
    public static void close(@Nullable AutoCloseable rsrc, @Nullable IgniteLogger log) {
        if (rsrc != null) {
            try {
                rsrc.close();
            }
            catch (Exception e) {
                warn(log, "Failed to close resource: " + e.getMessage(), e);
            }
        }
    }

    /**
     * Closes given socket logging possible checked exception.
     *
     * @param sock Socket to close. If it's {@code null} - it's no-op.
     * @param log Logger to log possible checked exception with (optional).
     */
    public static void close(@Nullable Socket sock, @Nullable IgniteLogger log) {
        if (sock == null || sock.isClosed())
            return;

        try {
            // Closing output and input first to avoid tls 1.3 incompatibility
            // https://bugs.openjdk.java.net/browse/JDK-8208526
            if (!sock.isOutputShutdown())
                sock.shutdownOutput();
            if (!sock.isInputShutdown())
                sock.shutdownInput();
        }
        catch (ClosedChannelException | SocketException ex) {
            LT.warn(log, "Failed to shutdown socket", ex);
        }
        catch (Exception e) {
            warn(log, "Failed to shutdown socket: " + e.getMessage(), e);
        }

        try {
            sock.close();
        }
        catch (ClosedChannelException | SocketException ex) {
            LT.warn(log, "Failed to close socket", ex);
        }
        catch (Exception e) {
            warn(log, "Failed to close socket: " + e.getMessage(), e);
        }
    }

    /**
     * Closes given resource logging possible checked exceptions.
     *
     * @param rsrc Resource to close. If it's {@code null} - it's no-op.
     * @param log Logger to log possible checked exception with (optional).
     */
    public static void close(@Nullable SelectionKey rsrc, @Nullable IgniteLogger log) {
        if (rsrc != null)
            // This apply will automatically deregister the selection key as well.
            close(rsrc.channel(), log);
    }

    /**
     * Closes given resource.
     *
     * @param rsrc Resource to close. If it's {@code null} - it's no-op.
     */
    public static void close(@Nullable DatagramSocket rsrc) {
        if (rsrc != null)
            rsrc.close();
    }

    /**
     * Closes given resource logging possible checked exception.
     *
     * @param rsrc Resource to close. If it's {@code null} - it's no-op.
     * @param log Logger to log possible checked exception with (optional).
     */
    public static void close(@Nullable Selector rsrc, @Nullable IgniteLogger log) {
        if (rsrc != null)
            try {
                if (rsrc.isOpen())
                    rsrc.close();
            }
            catch (IOException e) {
                warn(log, "Failed to close resource: " + e.getMessage());
            }
    }

    /**
     * Closes class loader logging possible checked exception.
     *
     * @param clsLdr Class loader. If it's {@code null} - it's no-op.
     * @param log Logger to log possible checked exception with (optional).
     */
    public static void close(@Nullable URLClassLoader clsLdr, @Nullable IgniteLogger log) {
        if (clsLdr != null) {
            try {
                clsLdr.close();
            }
            catch (Exception e) {
                warn(log, "Failed to close resource: " + e.getMessage());
            }
        }
    }

    /**
<<<<<<< HEAD
     * Depending on whether or not log is provided and quiet mode is enabled logs given
=======
     * Depending on whether log is provided and quiet mode is enabled logs given
>>>>>>> ab0b24a0
     * messages as quiet message or normal log WARN message. If {@code log} is {@code null}
     * or in QUIET mode it will add {@code (wrn)} prefix to the message.
     *
     * @param log Optional logger to use when QUIET mode is not enabled.
     * @param msg Message to log.
     */
    public static void warn(@Nullable IgniteLogger log, Object msg) {
        assert msg != null;

        String s = msg.toString();

        warn(log, s, null);
    }

    /**
<<<<<<< HEAD
     * Depending on whether or not log is provided and quiet mode is enabled logs given
=======
     * Depending on whether log is provided and quiet mode is enabled logs given
>>>>>>> ab0b24a0
     * messages as quiet message or normal log WARN message. If {@code log} is {@code null}
     * or in QUIET mode it will add {@code (wrn)} prefix to the message.
     *
     * @param log Optional logger to use when QUIET mode is not enabled.
     * @param msg Message to log using normal logger.
     * @param e Optional exception.
     */
    public static void warn(@Nullable IgniteLogger log, Object msg, @Nullable Throwable e) {
        assert msg != null;

        if (log != null)
            log.warning(compact(msg.toString()), e);
        else {
            X.println("[" + SHORT_DATE_FMT.format(Instant.now()) + "] (wrn) " +
                compact(msg.toString()));

            if (e != null)
                e.printStackTrace(System.err);
            else
                X.printerrln();
        }
    }

    /**
     * Logs warning message in both verbose and quiet modes.
     *
     * @param log Logger to use.
     * @param msg Message to log.
     */
    public static void quietAndWarn(IgniteLogger log, Object msg) {
        quietAndWarn(log, msg, msg);
    }

    /**
     * Logs warning message in both verbose and quiet modes.
     *
     * @param log Logger to use.
     * @param shortMsg Short message.
     * @param msg Message to log.
     */
    public static void quietAndWarn(IgniteLogger log, Object msg, Object shortMsg) {
        warn(log, msg);

        if (log.isQuiet())
            quiet(false, shortMsg);
    }

    /**
     * Logs warning message in both verbose and quiet modes.
     *
     * @param log Logger to use.
     * @param msg Message to log.
     * @param e Optional exception.
     */
    public static void quietAndWarn(IgniteLogger log, Object msg, @Nullable Throwable e) {
        warn(log, msg, e);

        if (log.isQuiet())
            quiet(false, msg);
    }

    /**
<<<<<<< HEAD
     * Depending on whether or not log is provided and quiet mode is enabled logs given
=======
     * Depending on whether log is provided and quiet mode is enabled logs given
>>>>>>> ab0b24a0
     * messages as quiet message or normal log ERROR message. If {@code log} is {@code null}
     * or in QUIET mode it will add {@code (err)} prefix to the message.
     *
     * @param log Optional logger to use when QUIET mode is not enabled.
     * @param msg Message to log.
     */
    public static void error(@Nullable IgniteLogger log, Object msg) {
        assert msg != null;

        if (msg instanceof Throwable) {
            Throwable t = (Throwable)msg;

            error(log, t.getMessage(), t);
        }
        else {
            String s = msg.toString();

            error(log, s, s, null);
        }
    }

    /**
<<<<<<< HEAD
     * Depending on whether or not log is provided and quiet mode is enabled logs given
=======
     * Depending on whether log is provided and quiet mode is enabled logs given
>>>>>>> ab0b24a0
     * messages as quiet message or normal log WARN message with {@link IgniteLogger#DEV_ONLY DEV_ONLY} marker.
     * If {@code log} is {@code null} or in QUIET mode it will add {@code (wrn)} prefix to the message.
     * If property {@link IgniteCommonsSystemProperties#IGNITE_DEV_ONLY_LOGGING_DISABLED IGNITE_DEV_ONLY_LOGGING_DISABLED}
     * is set to true, the message will not be logged.
     *
     * @param log Optional logger to use when QUIET mode is not enabled.
     * @param msg Message to log.
     */
    public static void warnDevOnly(@Nullable IgniteLogger log, Object msg) {
        assert msg != null;

        // don't log message if DEV_ONLY messages are disabled
        if (devOnlyLogDisabled)
            return;

        if (log != null)
            log.warning(IgniteLogger.DEV_ONLY, compact(msg.toString()), null);
        else
            X.println("[" + SHORT_DATE_FMT.format(Instant.now()) + "] (wrn) " +
                compact(msg.toString()));
    }

    /**
<<<<<<< HEAD
     * Depending on whether or not log is provided and quiet mode is enabled logs given
=======
     * Depending on whether log is provided and quiet mode is enabled logs given
>>>>>>> ab0b24a0
     * messages as quiet message or normal log INFO message.
     * <p>
     * <b>NOTE:</b> unlike the normal logging when INFO level may not be enabled and
     * therefore no logging will happen - using this method the log will be written
     * always either via INFO log or quiet mode.
     * <p>
     * <b>USE IT APPROPRIATELY.</b>
     *
     * @param log Optional logger to use when QUIET mode is not enabled.
     * @param longMsg Message to log using normal logger.
     * @param shortMsg Message to log using quiet logger.
     */
    public static void log(@Nullable IgniteLogger log, Object longMsg, Object shortMsg) {
        assert longMsg != null;
        assert shortMsg != null;

        if (log != null) {
            if (log.isInfoEnabled())
                log.info(compact(longMsg.toString()));
        }
        else
            quiet(false, shortMsg);
    }

    /**
<<<<<<< HEAD
     * Depending on whether or not log is provided and quiet mode is enabled logs given
=======
     * Depending on whether log is provided and quiet mode is enabled logs given
>>>>>>> ab0b24a0
     * messages as quiet message or normal log INF0 message.
     * <p>
     * <b>NOTE:</b> unlike the normal logging when INFO level may not be enabled and
     * therefore no logging will happen - using this method the log will be written
     * always either via INFO log or quiet mode.
     * <p>
     * <b>USE IT APPROPRIATELY.</b>
     *
     * @param log Optional logger to use when QUIET mode is not enabled.
     * @param msg Message to log.
     */
    public static void log(@Nullable IgniteLogger log, Object msg) {
        assert msg != null;

        String s = msg.toString();

        log(log, s, s);
    }

    /**
<<<<<<< HEAD
     * Depending on whether or not log is provided and quiet mode is enabled logs given
=======
     * Depending on whether log is provided and quiet mode is enabled logs given
>>>>>>> ab0b24a0
     * messages as quiet message or normal log ERROR message. If {@code log} is {@code null}
     * or in QUIET mode it will add {@code (err)} prefix to the message.
     *
     * @param log Optional logger to use when QUIET mode is not enabled.
     * @param longMsg Message to log using normal logger.
     * @param shortMsg Message to log using quiet logger.
     * @param e Optional exception.
     */
    public static void error(@Nullable IgniteLogger log, Object longMsg, Object shortMsg, @Nullable Throwable e) {
        assert longMsg != null;
        assert shortMsg != null;

        if (log != null) {
            if (e == null)
                log.error(compact(longMsg.toString()));
            else
                log.error(compact(longMsg.toString()), e);
        }
        else {
            X.printerr("[" + SHORT_DATE_FMT.format(Instant.now()) + "] (err) " +
                compact(shortMsg.toString()));

            if (e != null)
                e.printStackTrace(System.err);
            else
                X.printerrln();
        }
    }

    /**
     * Shortcut for {@link #error(org.apache.ignite.IgniteLogger, Object, Object, Throwable)}.
     *
     * @param log Optional logger.
     * @param shortMsg Message to log using quiet logger.
     * @param e Optional exception.
     */
    public static void error(@Nullable IgniteLogger log, Object shortMsg, @Nullable Throwable e) {
        assert shortMsg != null;

        String s = shortMsg.toString();

        error(log, s, s, e);
    }

    /**
     *
     * @param err Whether to print to {@code System.err}.
     * @param objs Objects to log in quiet mode.
     */
    public static void quiet(boolean err, Object... objs) {
        assert objs != null;

        String time = SHORT_DATE_FMT.format(Instant.now());

        SB sb = new SB();

        for (Object obj : objs)
            sb.a('[').a(time).a("] ").a(obj.toString()).a(NL);

        PrintStream ps = err ? System.err : System.out;

        ps.print(compact(sb.toString()));
    }

    /**
     *
     * @param err Whether to print to {@code System.err}.
     * @param multiline Multiple lines string to print.
     */
    public static void quietMultipleLines(boolean err, String multiline) {
        assert multiline != null;

        quiet(err, multiline.split(NL));
    }

    /**
     * Prints out the message in quiet and info modes.
     *
     * @param log Logger.
     * @param msg Message to print.
     */
    public static void quietAndInfo(IgniteLogger log, String msg) {
        if (log.isQuiet())
            quiet(false, msg);

        if (log.isInfoEnabled())
            log.info(msg);
    }

    /**
     * Replaces all occurrences of {@code org.apache.ignite.} with {@code o.a.i.},
     * {@code org.apache.ignite.internal.} with {@code o.a.i.i.},
     * {@code org.apache.ignite.internal.visor.} with {@code o.a.i.i.v.} and
     *
     * @param s String to replace in.
     * @return Replaces string.
     */
    public static String compact(String s) {
        return s.replace("org.apache.ignite.internal.visor.", "o.a.i.i.v.").
            replace("org.apache.ignite.internal.", "o.a.i.i.").
            replace(IGNITE_PKG, "o.a.i.");
    }

    /**
     * Check if given class represents a Enum.
     *
     * @param cls Class to check.
     * @return {@code True} if this is a Enum class.
     */
    public static boolean isEnum(Class cls) {
        if (cls.isEnum())
            return true;

        Class sCls = cls.getSuperclass();

        return sCls != null && sCls.isEnum();
    }
<<<<<<< HEAD

    /**
     * Returns a first non-null value in a given array, if such is present.
     *
     * @param vals Input array.
     * @return First non-null value, or {@code null}, if array is empty or contains
     *      only nulls.
     */
    @Nullable public static <T> T firstNotNull(@Nullable T... vals) {
        if (vals == null)
            return null;

        for (T val : vals) {
            if (val != null)
                return val;
        }

        return null;
    }

    /**
     * @param cls Class to check.
     * @return {@code True} if class is final.
     */
    public static boolean isFinal(Class<?> cls) {
        return Modifier.isFinal(cls.getModifiers());
    }

    /**
     * @param col non-null collection with one element
     * @return a SingletonList containing the element in the original collection
     */
    public static <T> Collection<T> convertToSingletonList(Collection<T> col) {
        if (col.size() != 1) {
            throw new IllegalArgumentException("Unexpected collection size for singleton list, expecting 1 but was: " + col.size());
        }
        return Collections.singletonList(col.iterator().next());
    }

    /**
     * Checks if given class is of {@code Ignite} type.
     *
     * @param cls Class to check.
     * @return {@code True} if given class is of {@code Ignite} type.
     */
    public static boolean isIgnite(Class<?> cls) {
        String name = cls.getName();

        return name.startsWith("org.apache.ignite") || name.startsWith("org.jsr166");
    }

    /**
     * Checks if given class is of {@code Grid} type.
     *
     * @param cls Class to check.
     * @return {@code True} if given class is of {@code Grid} type.
     */
    public static boolean isGrid(Class<?> cls) {
        return cls.getName().startsWith("org.apache.ignite.internal");
    }

    /**
     * Check if given class is of JDK type.
     *
     * @param cls Class to check.
     * @return {@code True} if object is JDK type.
     */
    public static boolean isJdk(Class<?> cls) {
        if (cls.isPrimitive())
            return true;

        String s = cls.getName();

        return s.startsWith("java.") || s.startsWith("javax.");
    }

    /**
     * Finds a non-static and non-abstract method from the class it parents.
     *
     * Method.getMethod() does not return non-public method.
     *
     * @param cls Target class.
     * @param name Name of the method.
     * @param paramTypes Method parameters.
     * @return Method or {@code null}.
     */
    @Nullable public static Method findInheritableMethod(Class<?> cls, String name, Class<?>... paramTypes) {
        Method mtd = null;

        Class<?> cls0 = cls;

        while (cls0 != null) {
            try {
                mtd = cls0.getDeclaredMethod(name, paramTypes);

                break;
            }
            catch (NoSuchMethodException e) {
                cls0 = cls0.getSuperclass();
            }
        }

        if (mtd == null)
            return null;

        mtd.setAccessible(true);

        int mods = mtd.getModifiers();

        if ((mods & (Modifier.STATIC | Modifier.ABSTRACT)) != 0)
            return null;
        else if ((mods & (Modifier.PUBLIC | Modifier.PROTECTED)) != 0)
            return mtd;
        else if ((mods & Modifier.PRIVATE) != 0)
            return cls == cls0 ? mtd : null;
        else {
            ClassLoader clsLdr = cls.getClassLoader();

            ClassLoader clsLdr0 = cls0.getClassLoader();

            return clsLdr == clsLdr0 && packageName(cls).equals(packageName(cls0)) ? mtd : null;
        }
    }

    /**
     * @param cls Class.
     * @return Package name.
     */
    public static String packageName(Class<?> cls) {
        Package pkg = cls.getPackage();

        return pkg == null ? "" : pkg.getName();
    }

    /**
     * Writes string to output stream accounting for {@code null} values.
     * <p>
     * Limitation for max string lenght of <code>65535</code> bytes is caused by {@link DataOutput#writeUTF}
     * used under the hood to perform an actual write.
     * </p>
     * <p>
     * If longer string is passes a {@link UTFDataFormatException} exception will be thrown.
     * </p>
     * <p>
     * To write longer strings use {@link #writeLongString(DataOutput, String)} writes string as is converting it into binary array of UTF-8
     * encoded characters.
     * To read the value back {@link #readLongString(DataInput)} should be used.
     * </p>
     *
     * @param out Output stream to write to.
     * @param s String to write, possibly {@code null}.
     * @throws IOException If write failed.
     */
    public static void writeString(DataOutput out, String s) throws IOException {
        // Write null flag.
        out.writeBoolean(s == null);

        if (s != null)
            out.writeUTF(s);
    }

    /**
     * Reads string from input stream accounting for {@code null} values.
     *
     * Method enables to read strings shorter than <code>65535</code> bytes in UTF-8 otherwise an exception will be thrown.
     *
     * Strings written by {@link #writeString(DataOutput, String)} can be read by this method.
     *
     * @see #writeString(DataOutput, String) for more information about writing strings.
     *
     * @param in Stream to read from.
     * @return Read string, possibly {@code null}.
     * @throws IOException If read failed.
     */
    @Nullable public static String readString(DataInput in) throws IOException {
        // If value is not null, then read it. Otherwise return null.
        return !in.readBoolean() ? in.readUTF() : null;
    }

    /**
     * Writes string to output stream accounting for {@code null} values. <br/>
     *
     * This method can write string of any length, limit of <code>65535</code> is not applied.
     *
     * @param out Output stream to write to.
     * @param s String to write, possibly {@code null}.
     * @throws IOException If write failed.
     */
    public static void writeLongString(DataOutput out, @Nullable String s) throws IOException {
        // Write null flag.
        out.writeBoolean(isNull(s));

        if (isNull(s))
            return;

        int sLen = s.length();

        // Write string length.
        out.writeInt(sLen);

        // Write byte array.
        for (int i = 0; i < sLen; i++) {
            char c = s.charAt(i);
            int utfBytes = utfBytes(c);

            if (utfBytes == 1)
                out.writeByte((byte)c);
            else if (utfBytes == 3) {
                out.writeByte((byte)(0xE0 | (c >> 12) & 0x0F));
                out.writeByte((byte)(0x80 | (c >> 6) & 0x3F));
                out.writeByte((byte)(0x80 | (c & 0x3F)));
            }
            else {
                out.writeByte((byte)(0xC0 | ((c >> 6) & 0x1F)));
                out.writeByte((byte)(0x80 | (c & 0x3F)));
            }
        }
    }

    /**
     * Reads string from input stream accounting for {@code null} values. <br/>
     *
     * This method can read string of any length, limit of <code>65535</code> is not applied.
     *
     * @param in Stream to read from.
     * @return Read string, possibly {@code null}.
     * @throws IOException If read failed.
     */
    @Nullable public static String readLongString(DataInput in) throws IOException {
        // Check null value.
        if (in.readBoolean())
            return null;

        // Read string length.
        int sLen = in.readInt();

        StringBuilder strBuilder = new StringBuilder(sLen);

        // Read byte array.
        for (int i = 0, b0, b1, b2; i < sLen; i++) {
            b0 = in.readByte() & 0xff;

            switch (b0 >> 4) {
                case 0:
                case 1:
                case 2:
                case 3:
                case 4:
                case 5:
                case 6:
                case 7:   // 1 byte format: 0xxxxxxx
                    strBuilder.append((char)b0);
                    break;

                case 12:
                case 13:  // 2 byte format: 110xxxxx 10xxxxxx
                    b1 = in.readByte();

                    if ((b1 & 0xC0) != 0x80)
                        throw new UTFDataFormatException();

                    strBuilder.append((char)(((b0 & 0x1F) << 6) | (b1 & 0x3F)));
                    break;

                case 14:  // 3 byte format: 1110xxxx 10xxxxxx 10xxxxxx
                    b1 = in.readByte();
                    b2 = in.readByte();

                    if ((b1 & 0xC0) != 0x80 || (b2 & 0xC0) != 0x80)
                        throw new UTFDataFormatException();

                    strBuilder.append((char)(((b0 & 0x0F) << 12) | ((b1 & 0x3F) << 6) | (b2 & 0x3F)));
                    break;

                default:  // 10xx xxxx, 1111 xxxx
                    throw new UTFDataFormatException();
            }
        }

        return strBuilder.toString();
    }

    /**
     * Get number of bytes for {@link DataOutput#writeUTF},
     * depending on character: <br/>
     *
     * One byte - If a character <code>c</code> is in the range
     * <code>&#92;u0001</code> through <code>&#92;u007f</code>.<br/>
     *
     * Two bytes - If a character <code>c</code> is <code>&#92;u0000</code> or
     * is in the range <code>&#92;u0080</code> through <code>&#92;u07ff</code>.
     * <br/>
     *
     * Three bytes - If a character <code>c</code> is in the range
     * <code>&#92;u0800</code> through <code>uffff</code>.
     *
     * @param c Character.
     * @return Number of bytes.
     */
    public static int utfBytes(char c) {
        return (c >= 0x0001 && c <= 0x007F) ? 1 : (c > 0x07FF) ? 3 : 2;
    }

    /**
     * Retrieves {@code IGNITE_HOME} property. The property is retrieved from system
     * properties or from environment in that order.
     *
     * @return {@code IGNITE_HOME} property.
     */
    @Nullable public static String getIgniteHome() {
        GridTuple<String> ggHomeTup = ggHome;

        String ggHome0;

        if (ggHomeTup == null) {
            synchronized (CommonUtils.class) {
                // Double check.
                ggHomeTup = ggHome;

                if (ggHomeTup == null) {
                    // Resolve Ignite installation home directory.
                    ggHome = F.t(ggHome0 = resolveProjectHome());

                    if (ggHome0 != null)
                        System.setProperty(IGNITE_HOME, ggHome0);
                }
                else
                    ggHome0 = ggHomeTup.get();
            }
        }
        else
            ggHome0 = ggHomeTup.get();

        return ggHome0;
    }

    /**
     * Resolve project home directory based on source code base.
     *
     * @return Project home directory (or {@code null} if it cannot be resolved).
     */
    @Nullable private static String resolveProjectHome() {
        assert Thread.holdsLock(CommonUtils.class);

        // Resolve Ignite home via environment variables.
        String ggHome0 = IgniteCommonsSystemProperties.getString(IGNITE_HOME);

        if (!F.isEmpty(ggHome0))
            return ggHome0;

        String appWorkDir = System.getProperty("user.dir");

        if (appWorkDir != null) {
            ggHome0 = findProjectHome(new File(appWorkDir));

            if (ggHome0 != null)
                return ggHome0;
        }

        URI classesUri;

        Class<CommonUtils> cls = CommonUtils.class;

        try {
            ProtectionDomain domain = cls.getProtectionDomain();

            // Should not happen, but to make sure our code is not broken.
            if (domain == null || domain.getCodeSource() == null || domain.getCodeSource().getLocation() == null) {
                logResolveFailed(cls, null);

                return null;
            }

            // Resolve path to class-file.
            classesUri = domain.getCodeSource().getLocation().toURI();

            // Overcome UNC path problem on Windows (http://www.tomergabel.com/JavaMishandlesUNCPathsOnWindows.aspx)
            if (isWindows() && classesUri.getAuthority() != null)
                classesUri = new URI(classesUri.toString().replace("file://", "file:/"));
        }
        catch (URISyntaxException | SecurityException e) {
            logResolveFailed(cls, e);

            return null;
        }

        File classesFile;

        try {
            classesFile = new File(classesUri);
        }
        catch (IllegalArgumentException e) {
            logResolveFailed(cls, e);

            return null;
        }

        return findProjectHome(classesFile);
    }

    /**
     * Tries to find project home starting from specified directory and moving to root.
     *
     * @param startDir First directory in search hierarchy.
     * @return Project home path or {@code null} if it wasn't found.
     */
    private static String findProjectHome(File startDir) {
        for (File cur = startDir.getAbsoluteFile(); cur != null; cur = cur.getParentFile()) {
            // Check 'cur' is project home directory.
            if (!new File(cur, "bin").isDirectory() ||
                !new File(cur, "config").isDirectory())
                continue;

            return cur.getPath();
        }

        return null;
    }

    /**
     * @param cls Class.
     * @param e Exception.
     */
    private static void logResolveFailed(Class cls, Exception e) {
        warn(null, "Failed to resolve IGNITE_HOME automatically for class codebase " +
            "[class=" + cls + (e == null ? "" : ", e=" + e.getMessage()) + ']');
    }

    /**
     * @param path Ignite home. May be {@code null}.
     */
    public static void setIgniteHome(@Nullable String path) {
        GridTuple<String> ggHomeTup = ggHome;

        String ggHome0;

        if (ggHomeTup == null) {
            synchronized (CommonUtils.class) {
                // Double check.
                ggHomeTup = ggHome;

                if (ggHomeTup == null) {
                    if (F.isEmpty(path))
                        System.clearProperty(IGNITE_HOME);
                    else
                        System.setProperty(IGNITE_HOME, path);

                    ggHome = F.t(path);

                    return;
                }
                else
                    ggHome0 = ggHomeTup.get();
            }
        }
        else
            ggHome0 = ggHomeTup.get();

        if (ggHome0 != null && !ggHome0.equals(path)) {
            try {
                Path path0 = new File(ggHome0).toPath();

                Path path1 = new File(path).toPath();

                if (!Files.isSameFile(path0, path1))
                    throw new IgniteException("Failed to set IGNITE_HOME after it has been already resolved " +
                        "[igniteHome=" + path0 + ", newIgniteHome=" + path1 + ']');
            }
            catch (IOException ignore) {
                // Throw an exception if failed to follow symlinks.
                throw new IgniteException("Failed to set IGNITE_HOME after it has been already resolved " +
                    "[igniteHome=" + ggHome0 + ", newIgniteHome=" + path + ']');
            }
        }
    }

    /**
     * Nullifies Ignite home directory. For test purposes only.
     */
    public static void nullifyHomeDirectory() {
        ggHome = null;
    }

    /**
     * Indicates whether current OS is Linux flavor.
     *
     * @return {@code true} if current OS is Linux - {@code false} otherwise.
     */
    public static boolean isLinux() {
        return linux;
    }

    /**
     * Indicates whether current OS is Mac OS.
     *
     * @return {@code true} if current OS is Mac OS - {@code false} otherwise.
     */
    public static boolean isMacOs() {
        return mac;
    }

    /**
     * Indicates whether current OS is UNIX flavor.
     *
     * @return {@code true} if current OS is UNIX - {@code false} otherwise.
     */
    public static boolean isUnix() {
        return unix;
    }

    /**
     * Indicates whether current OS is Windows.
     *
     * @return {@code true} if current OS is Windows (any versions) - {@code false} otherwise.
     */
    public static boolean isWindows() {
        return win;
    }

    /**
     * Returns URLs of class loader
     *
     * @param clsLdr Class loader.
     */
    public static URL[] classLoaderUrls(ClassLoader clsLdr) {
        if (clsLdr == null)
            return EMPTY_URL_ARR;
        else if (clsLdr instanceof URLClassLoader)
            return ((URLClassLoader)clsLdr).getURLs();
        else if (bltClsLdrCls != null && urlClsLdrField != null && bltClsLdrCls.isAssignableFrom(clsLdr.getClass())) {
            try {
                synchronized (urlClsLdrField) {
                    // Backup accessible field state.
                    boolean accessible = urlClsLdrField.isAccessible();

                    try {
                        if (!accessible)
                            urlClsLdrField.setAccessible(true);

                        Object ucp = urlClsLdrField.get(clsLdr);

                        if (ucp instanceof URLClassLoader)
                            return ((URLClassLoader)ucp).getURLs();
                        else if (clsURLClassPath != null && clsURLClassPath.isInstance(ucp))
                            return (URL[])mthdURLClassPathGetUrls.invoke(ucp);
                        else
                            throw new RuntimeException("Unknown classloader: " + clsLdr.getClass());
                    }
                    finally {
                        // Recover accessible field state.
                        if (!accessible)
                            urlClsLdrField.setAccessible(false);
                    }
                }
            }
            catch (InvocationTargetException | IllegalAccessException e) {
                e.printStackTrace(System.err);

                return EMPTY_URL_ARR;
            }
        }
        else
            return EMPTY_URL_ARR;
    }

    /** */
    @Nullable private static Class defaultClassLoaderClass() {
        try {
            return Class.forName("jdk.internal.loader.BuiltinClassLoader");
        }
        catch (ClassNotFoundException e) {
            return null;
        }
    }

    /** */
    @Nullable private static Field urlClassLoaderField() {
        try {
            Class cls = defaultClassLoaderClass();

            return cls == null ? null : cls.getDeclaredField("ucp");
        }
        catch (NoSuchFieldException e) {
            return null;
        }
    }

    /**
     * Converts exception, but unlike {@link #convertException(IgniteCheckedException)}
     * does not wrap passed in exception if none suitable converter found.
     *
     * @param e Ignite checked exception.
     * @return Ignite runtime exception.
     */
    public static Exception convertExceptionNoWrap(IgniteCheckedException e) {
        C1<IgniteCheckedException, IgniteException> converter = exceptionConverters.get(e.getClass());

        if (converter != null)
            return converter.apply(e);

        if (e.getCause() instanceof IgniteException)
            return (Exception)e.getCause();

        return e;
    }

    /**
     * @param e Ignite checked exception.
     * @return Ignite runtime exception.
     */
    public static IgniteException convertException(IgniteCheckedException e) {
        IgniteClientDisconnectedException e0 = e.getCause(IgniteClientDisconnectedException.class);

        if (e0 != null) {
            assert e0.reconnectFuture() != null : e0;

            throw e0;
        }

        IgniteClientDisconnectedCheckedException disconnectedErr =
            e.getCause(IgniteClientDisconnectedCheckedException.class);

        if (disconnectedErr != null) {
            assert disconnectedErr.reconnectFuture() != null : disconnectedErr;

            e = disconnectedErr;
        }

        C1<IgniteCheckedException, IgniteException> converter = exceptionConverters.get(e.getClass());

        if (converter != null)
            return converter.apply(e);

        if (e.getCause() instanceof IgniteException)
            return (IgniteException)e.getCause();

        return new IgniteException(e.getMessage(), e);
    }

    /**
     * Gets IgniteClosure for an IgniteCheckedException class.
     *
     * @param clazz Class.
     * @return The IgniteClosure mapped to this exception class, or null if none.
     */
    public static C1<IgniteCheckedException, IgniteException> getExceptionConverter(Class<? extends IgniteCheckedException> clazz) {
        return exceptionConverters.get(clazz);
    }

    /**
     * Gets map with converters to convert internal checked exceptions to public API unchecked exceptions.
     *
     * @return Exception converters.
     */
    private static Map<Class<? extends IgniteCheckedException>, C1<IgniteCheckedException, IgniteException>> exceptionConverters() {
        Map<Class<? extends IgniteCheckedException>, C1<IgniteCheckedException, IgniteException>> m = new HashMap<>();

        m.put(IgniteInterruptedCheckedException.class, new C1<IgniteCheckedException, IgniteException>() {
            @Override public IgniteException apply(IgniteCheckedException e) {
                return new IgniteInterruptedException(e.getMessage(), (InterruptedException)e.getCause());
            }
        });

        m.put(IgniteFutureCancelledCheckedException.class, new C1<IgniteCheckedException, IgniteException>() {
            @Override public IgniteException apply(IgniteCheckedException e) {
                return new IgniteFutureCancelledException(e.getMessage(), e);
            }
        });

        m.put(IgniteFutureTimeoutCheckedException.class, new C1<IgniteCheckedException, IgniteException>() {
            @Override public IgniteException apply(IgniteCheckedException e) {
                return new IgniteFutureTimeoutException(e.getMessage(), e);
            }
        });

        return m;
    }

    /**
     * Calculate a hashCode for an array.
     *
     * @param obj Object.
     */
    public static int hashCode(Object obj) {
        if (obj == null)
            return 0;

        if (obj.getClass().isArray()) {
            if (obj instanceof byte[])
                return Arrays.hashCode((byte[])obj);
            if (obj instanceof short[])
                return Arrays.hashCode((short[])obj);
            if (obj instanceof int[])
                return Arrays.hashCode((int[])obj);
            if (obj instanceof long[])
                return Arrays.hashCode((long[])obj);
            if (obj instanceof float[])
                return Arrays.hashCode((float[])obj);
            if (obj instanceof double[])
                return Arrays.hashCode((double[])obj);
            if (obj instanceof char[])
                return Arrays.hashCode((char[])obj);
            if (obj instanceof boolean[])
                return Arrays.hashCode((boolean[])obj);

            int result = 1;

            for (Object element : (Object[])obj)
                result = 31 * result + hashCode(element);

            return result;
        }
        else
            return obj.hashCode();
    }
=======
>>>>>>> ab0b24a0
}<|MERGE_RESOLUTION|>--- conflicted
+++ resolved
@@ -23,15 +23,11 @@
 import java.io.File;
 import java.io.IOException;
 import java.io.PrintStream;
-<<<<<<< HEAD
 import java.io.UTFDataFormatException;
-=======
->>>>>>> ab0b24a0
 import java.lang.reflect.Constructor;
 import java.lang.reflect.Field;
 import java.lang.reflect.InvocationTargetException;
 import java.lang.reflect.Method;
-<<<<<<< HEAD
 import java.lang.reflect.Modifier;
 import java.net.DatagramSocket;
 import java.net.Socket;
@@ -39,16 +35,10 @@
 import java.net.URI;
 import java.net.URISyntaxException;
 import java.net.URL;
-=======
-import java.net.DatagramSocket;
-import java.net.Socket;
-import java.net.SocketException;
->>>>>>> ab0b24a0
 import java.net.URLClassLoader;
 import java.nio.channels.ClosedChannelException;
 import java.nio.channels.SelectionKey;
 import java.nio.channels.Selector;
-<<<<<<< HEAD
 import java.nio.file.Files;
 import java.nio.file.Path;
 import java.security.AccessController;
@@ -60,13 +50,6 @@
 import java.util.Arrays;
 import java.util.Collection;
 import java.util.Collections;
-=======
-import java.security.AccessController;
-import java.security.PrivilegedAction;
-import java.time.Instant;
-import java.time.ZoneId;
-import java.time.format.DateTimeFormatter;
->>>>>>> ab0b24a0
 import java.util.HashMap;
 import java.util.HashSet;
 import java.util.LinkedHashMap;
@@ -80,7 +63,6 @@
 import org.apache.ignite.IgniteCheckedException;
 import org.apache.ignite.IgniteClientDisconnectedException;
 import org.apache.ignite.IgniteCommonsSystemProperties;
-<<<<<<< HEAD
 import org.apache.ignite.IgniteException;
 import org.apache.ignite.IgniteInterruptedException;
 import org.apache.ignite.IgniteLogger;
@@ -88,9 +70,6 @@
 import org.apache.ignite.internal.IgniteFutureCancelledCheckedException;
 import org.apache.ignite.internal.IgniteFutureTimeoutCheckedException;
 import org.apache.ignite.internal.IgniteInterruptedCheckedException;
-=======
-import org.apache.ignite.IgniteLogger;
->>>>>>> ab0b24a0
 import org.apache.ignite.internal.processors.cache.CacheClassLoaderMarker;
 import org.apache.ignite.internal.util.lang.GridTuple;
 import org.apache.ignite.internal.util.typedef.C1;
@@ -99,11 +78,8 @@
 import org.apache.ignite.internal.util.typedef.internal.A;
 import org.apache.ignite.internal.util.typedef.internal.LT;
 import org.apache.ignite.internal.util.typedef.internal.SB;
-<<<<<<< HEAD
 import org.apache.ignite.lang.IgniteFutureCancelledException;
 import org.apache.ignite.lang.IgniteFutureTimeoutException;
-=======
->>>>>>> ab0b24a0
 import org.apache.ignite.lang.IgnitePredicate;
 import org.jetbrains.annotations.Nullable;
 
@@ -114,7 +90,6 @@
  * Collection of utility methods used in 'ignite-commons' and throughout the system.
  */
 public abstract class CommonUtils {
-<<<<<<< HEAD
     /** */
     public static final long KB = 1024L;
 
@@ -124,8 +99,6 @@
     /** */
     public static final long GB = 1024L * 1024 * 1024;
 
-=======
->>>>>>> ab0b24a0
     /** Dev only logging disabled. */
     private static final boolean devOnlyLogDisabled =
         IgniteCommonsSystemProperties.getBoolean(IgniteCommonsSystemProperties.IGNITE_DEV_ONLY_LOGGING_DISABLED);
@@ -730,11 +703,7 @@
     }
 
     /**
-<<<<<<< HEAD
-     * Tests whether or not given class is loadable provided class loader.
-=======
      * Tests whether given class is loadable with provided class loader.
->>>>>>> ab0b24a0
      *
      * @param clsName Class name to test.
      * @param ldr Class loader to test with. If {@code null} - we'll use system class loader instead.
@@ -958,7 +927,6 @@
     }
 
     /**
-<<<<<<< HEAD
      * Creates new {@link LinkedHashMap} with expected size.
      *
      * @param expSize Expected size of created map.
@@ -1008,8 +976,6 @@
     }
 
     /**
-=======
->>>>>>> ab0b24a0
      * Closes given resource logging possible checked exception.
      *
      * @param rsrc Resource to close. If it's {@code null} - it's no-op.
@@ -1119,11 +1085,7 @@
     }
 
     /**
-<<<<<<< HEAD
      * Depending on whether or not log is provided and quiet mode is enabled logs given
-=======
-     * Depending on whether log is provided and quiet mode is enabled logs given
->>>>>>> ab0b24a0
      * messages as quiet message or normal log WARN message. If {@code log} is {@code null}
      * or in QUIET mode it will add {@code (wrn)} prefix to the message.
      *
@@ -1139,11 +1101,7 @@
     }
 
     /**
-<<<<<<< HEAD
      * Depending on whether or not log is provided and quiet mode is enabled logs given
-=======
-     * Depending on whether log is provided and quiet mode is enabled logs given
->>>>>>> ab0b24a0
      * messages as quiet message or normal log WARN message. If {@code log} is {@code null}
      * or in QUIET mode it will add {@code (wrn)} prefix to the message.
      *
@@ -1206,11 +1164,7 @@
     }
 
     /**
-<<<<<<< HEAD
      * Depending on whether or not log is provided and quiet mode is enabled logs given
-=======
-     * Depending on whether log is provided and quiet mode is enabled logs given
->>>>>>> ab0b24a0
      * messages as quiet message or normal log ERROR message. If {@code log} is {@code null}
      * or in QUIET mode it will add {@code (err)} prefix to the message.
      *
@@ -1233,11 +1187,7 @@
     }
 
     /**
-<<<<<<< HEAD
      * Depending on whether or not log is provided and quiet mode is enabled logs given
-=======
-     * Depending on whether log is provided and quiet mode is enabled logs given
->>>>>>> ab0b24a0
      * messages as quiet message or normal log WARN message with {@link IgniteLogger#DEV_ONLY DEV_ONLY} marker.
      * If {@code log} is {@code null} or in QUIET mode it will add {@code (wrn)} prefix to the message.
      * If property {@link IgniteCommonsSystemProperties#IGNITE_DEV_ONLY_LOGGING_DISABLED IGNITE_DEV_ONLY_LOGGING_DISABLED}
@@ -1261,11 +1211,7 @@
     }
 
     /**
-<<<<<<< HEAD
      * Depending on whether or not log is provided and quiet mode is enabled logs given
-=======
-     * Depending on whether log is provided and quiet mode is enabled logs given
->>>>>>> ab0b24a0
      * messages as quiet message or normal log INFO message.
      * <p>
      * <b>NOTE:</b> unlike the normal logging when INFO level may not be enabled and
@@ -1291,11 +1237,7 @@
     }
 
     /**
-<<<<<<< HEAD
      * Depending on whether or not log is provided and quiet mode is enabled logs given
-=======
-     * Depending on whether log is provided and quiet mode is enabled logs given
->>>>>>> ab0b24a0
      * messages as quiet message or normal log INF0 message.
      * <p>
      * <b>NOTE:</b> unlike the normal logging when INFO level may not be enabled and
@@ -1316,11 +1258,7 @@
     }
 
     /**
-<<<<<<< HEAD
      * Depending on whether or not log is provided and quiet mode is enabled logs given
-=======
-     * Depending on whether log is provided and quiet mode is enabled logs given
->>>>>>> ab0b24a0
      * messages as quiet message or normal log ERROR message. If {@code log} is {@code null}
      * or in QUIET mode it will add {@code (err)} prefix to the message.
      *
@@ -1438,7 +1376,6 @@
 
         return sCls != null && sCls.isEnum();
     }
-<<<<<<< HEAD
 
     /**
      * Returns a first non-null value in a given array, if such is present.
@@ -2154,6 +2091,4 @@
         else
             return obj.hashCode();
     }
-=======
->>>>>>> ab0b24a0
 }