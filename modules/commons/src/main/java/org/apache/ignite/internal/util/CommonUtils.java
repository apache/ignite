--- conflicted
+++ resolved
@@ -976,8 +976,6 @@
     }
 
     /**
-<<<<<<< HEAD
-=======
      * @param col non-null collection with one element
      * @return a SingletonList containing the element in the original collection
      */
@@ -989,7 +987,6 @@
     }
 
     /**
->>>>>>> 0a619b02
      * Closes given resource logging possible checked exception.
      *
      * @param rsrc Resource to close. If it's {@code null} - it's no-op.
@@ -1419,20 +1416,6 @@
     }
 
     /**
-<<<<<<< HEAD
-     * @param col non-null collection with one element
-     * @return a SingletonList containing the element in the original collection
-     */
-    public static <T> Collection<T> convertToSingletonList(Collection<T> col) {
-        if (col.size() != 1) {
-            throw new IllegalArgumentException("Unexpected collection size for singleton list, expecting 1 but was: " + col.size());
-        }
-        return Collections.singletonList(col.iterator().next());
-    }
-
-    /**
-=======
->>>>>>> 0a619b02
      * Checks if given class is of {@code Ignite} type.
      *
      * @param cls Class to check.
@@ -1470,7 +1453,6 @@
     }
 
     /**
-<<<<<<< HEAD
      * Finds a non-static and non-abstract method from the class it parents.
      *
      * Method.getMethod() does not return non-public method.
@@ -2073,8 +2055,6 @@
     }
 
     /**
-=======
->>>>>>> 0a619b02
      * Calculate a hashCode for an array.
      *
      * @param obj Object.
