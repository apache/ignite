// @scala.file.header

/*
 * ___    _________________________ ________
 * __ |  / /____  _/__  ___/__  __ \___  __ \
 * __ | / /  __  /  _____ \ _  / / /__  /_/ /
 * __ |/ /  __/ /   ____/ / / /_/ / _  _, _/
 * _____/   /___/   /____/  \____/  /_/ |_|
 *
 */

package org.gridgain.visor.commands.cache

import java.util
import java.util.UUID
import org.jetbrains.annotations._
import scala.collection._
import scala.collection.JavaConversions._
import scala.util.control.Breaks._
import org.gridgain.grid._
import org.gridgain.grid.compute.{GridComputeJobResult, GridComputeJobAdapter, GridComputeJob}
import org.gridgain.grid.kernal.processors.task.GridInternal
import org.gridgain.grid.util.scala.impl
import org.gridgain.grid.util.typedef._
import org.gridgain.grid.cache._
<<<<<<< HEAD
import org.gridgain.grid.kernal.processors.cache.query.GridCacheQueryType
import GridCacheQueryType._
=======
>>>>>>> f9d85f2d
import org.gridgain.grid.kernal.GridEx
import org.gridgain.grid.resources.GridInstanceResource
import org.gridgain.scalar.scalar._
import org.gridgain.visor._
import visor._
import org.gridgain.visor.commands.{VisorConsoleMultiNodeTask, VisorConsoleCommand, VisorTextTable}

/**
 * ==Overview==
 * Visor 'cache' command implementation.
 *
 * ==Importing==
 * When using this command from Scala code (not from REPL) you need to make sure to
 * properly import all necessary typed and implicit conversions:
 * <ex>
 * import org.gridgain.visor._
 * import commands.cache.VisorCacheCommand._
 * </ex>
 * Note that `VisorCacheCommand` object contains necessary implicit conversions so that
 * this command would be available via `visor` keyword.
 *
 * ==Help==
 * {{{
 * +--------------------------------------------------------------------------------+
 * | cache | Prints statistics about caches from specified node on the entire grid. |
 * |       | Output sorting can be specified in arguments.                          |
 * |       |                                                                        |
 * |       | Output abbreviations:                                                  |
 * |       |     #   Number of nodes.                                               |
 * |       |     H/h Number of cache hits.                                          |
 * |       |     M/m Number of cache misses.                                        |
 * |       |     R/r Number of cache reads.                                         |
 * |       |     W/w Number of cache writes.                                        |
 * +--------------------------------------------------------------------------------+
 * }}}
 *
 * ====Specification====
 * {{{
 *     visor cache
 *     visor cache "-i {-n=<name>}"
 *     visor cache "{-n=<name>} {-id=<node-id>|id8=<node-id8>} {-s=lr|lw|hi|mi|re|wr} {-a} {-r}"
 * }}}
 *
 * ====Arguments====
 * {{{
 *     -id=<node-id>
 *         Full ID of the node to get cache statistics from.
 *         Either '-id8' or '-id' can be specified.
 *         If neither is specified statistics will be gathered from all nodes.
 *     -id8=<node-id>
 *         ID8 of the node to get cache statistics from.
 *         Either '-id8' or '-id' can be specified.
 *         If neither is specified statistics will be gathered from all nodes.
 *     -n=<name>
 *         Name of the cache.
 *         By default - statistics for all caches will be printed.
 *     -s=no|lr|lw|hi|mi|re|wr
 *         Defines sorting type. Sorted by:
 *            lr Last read.
 *            lw Last write.
 *            hi Hits.
 *            mi Misses.
 *            rd Reads.
 *            wr Writes.
 *         If not specified - default sorting is 'lr'.
 *     -i
 *         Interactive mode.
 *         User can interactively select node for cache statistics.
 *     -r
 *         Defines if sorting should be reversed.
 *         Can be specified only with '-s' argument.
 *     -a
 *         Prints details statistics about each cache.
 *         By default only aggregated summary is printed.
 * }}}
 *
 * ====Examples====
 * {{{
 *     visor cache "-id8=12345678 -s=hi -r"
 *         Prints summary statistics about caches from node with specified id8
 *         sorted by number of hits in reverse order.
 *     visor cache "-i"
 *         Prints cache statistics for interactively selected node.
 *     visor cache "-s=hi -r -a"
 *         Prints detailed statistics about all caches sorted by number of hits in reverse order.
 *     visor cache
 *         Prints summary statistics about all caches.
 * }}}
 *
 * @author @java.author
 * @version @java.version
 */
class VisorCacheCommand {
    /**
     * Prints error message and advise.
     *
     * @param errMsgs Error messages.
     */
    private def scold(errMsgs: Any*) {
        assert(errMsgs != null)

        warn(errMsgs: _*)
        warn("Type 'help cache' to see how to use this command.")
    }

    /**
     * ===Command===
     * Prints statistics about caches from nodes that pass mnemonic predicate.
     * Sorting can be specified in arguments.
     *
     * ===Examples===
     * <ex>cache "-id8=12345678 -s=no -r"</ex>
     * Prints statistics about caches from node with specified id8 sorted by number of
     * nodes in reverse order.
     *
     * <ex>cache "-s=no -r"</ex>
     * Prints statistics about all caches sorted by number of nodes in reverse order.
     *
     * @param args Command arguments.
     */
    def cache(args: String) {
        breakable {
            if (!isConnected)
                adviseToConnect()
            else {
                val argLst = parseArgs(args)

                if (hasArgFlag("i", argLst)) {
                    askForNode("Select node from:") match {
                        case Some(nid) => ask("Detailed statistics (y/n) [n]: ", "n") match {
                            case "n" | "N" => nl(); cache("-id=" + nid).^^
                            case "y" | "Y" => nl(); cache("-a -id=" + nid).^^
                            case x => nl(); warn("Invalid answer: " + x).^^
                        }
                        case None => break()
                    }

                    break()
                }

                val id8 = argValue("id8", argLst)
                val id = argValue("id", argLst)
                val name = argValue("n", argLst)
                val all = hasArgFlag("a", argLst)

                var node: Option[GridNode] = None

                if (id8.isDefined && id.isDefined)
                    scold("Only one of '-id8' or '-id' is allowed.").^^

                if (id8.isDefined) {
                    val ns = nodeById8(id8.get)

                    if (ns.isEmpty)
                        scold("Unknown 'id8' value: " + id8.get).^^
                    else if (ns.size != 1)
                        scold("'id8' resolves to more than one node (use full 'id' instead): " + id8.get).^^
                    else
                        node = ns.headOption
                }
                else if (id.isDefined)
                    try {
                        node = Option(grid.node(java.util.UUID.fromString(id.get)))

                        if (!node.isDefined)
                            scold("'id' does not match any node: " + id.get).^^
                    }
                    catch {
                        case e: IllegalArgumentException => scold("Invalid node 'id': " + id.get).^^
                    }

                val sortType = argValue("s", argLst)
                val reversed = hasArgName("r", argLst)

                if (sortType.isDefined && !isValidSortType(sortType.get))
                    scold("Invalid '-s' argument in: " + args).^^

                // Get cache stats data from all nodes.
                val aggrData = cacheData(node, name)

                if (aggrData.isEmpty)
                    scold("No caches found.").^^

                println("Time of the snapshot: " + formatDateTime(System.currentTimeMillis))

                val sumT = VisorTextTable()

                sumT #= (("Name(@),", "Last Read/Write"), "Nodes", "Size", "Hits", "Misses", "Reads", "Writes")

                sortAggregatedData(aggrData, sortType getOrElse "lr", reversed).foreach(
                    ad => {
                        // Add cache host as visor variable.
                        registerCacheName(ad.cacheName)

                        sumT += (
                            (
                                mkCacheName(ad.cacheName),
                                " ",
                                formatDateTime(ad.lastRead),
                                formatDateTime(ad.lastWrite)
                                ),
                            ad.nodes,
                            (
                                "min: " + ad.minSize,
                                "avg: " + formatDouble(ad.avgSize),
                                "max: " + ad.maxSize
                                ),
                            (
                                "min: " + ad.minHits,
                                "avg: " + formatDouble(ad.avgHits),
                                "max: " + ad.maxHits
                                ),
                            (
                                "min: " + ad.minMisses,
                                "avg: " + formatDouble(ad.avgMisses),
                                "max: " + ad.maxMisses
                                ),
                            (
                                "min: " + ad.minReads,
                                "avg: " + formatDouble(ad.avgReads),
                                "max: " + ad.maxReads
                                ),
                            (
                                "min: " + ad.minWrites,
                                "avg: " + formatDouble(ad.avgWrites),
                                "max: " + ad.maxWrites
                                )
                            )
                    }
                )

                sumT.render()

                if (all) {
                    val sorted = aggrData.sortWith((k1, k2) => {
                        if (k1.cacheName == null)
                            true
                        else if (k2.cacheName == null)
                            false
                        else k1.cacheName.compareTo(k2.cacheName) < 0
                    })

                    sorted.foreach(ad => {
                        val cacheNameVar = mkCacheName(ad.cacheName)

                        println("\nCache '" + cacheNameVar + "':")

                        val csT = VisorTextTable()

                        csT += ("Name(@)", cacheNameVar)
                        csT += ("Nodes", ad.nodes.size)
                        csT += ("Size Min/Avg/Max", ad.minSize + " / " + formatDouble(ad.avgSize) + " / " + ad.maxSize)

                        val ciT = VisorTextTable()

                        ciT #= ("Node ID8(@), IP", "CPUs", "Heap Used", "CPU Load", "Up Time", "Size",
                            "Last Read/Write", "Hi/Mi/Rd/Wr")

                        sortData(ad.data, sortType getOrElse "lr", reversed).
                            foreach(cd => {
                                ciT += (
                                    nodeId8Addr(cd.nodeId),
                                    cd.cpus,
                                    formatDouble(cd.heapUsed) + " %",
                                    formatDouble(cd.cpuLoad) + " %",
                                    X.timeSpan2HMSM(cd.upTime),
                                    cd.size,
                                    (
                                        formatDateTime(cd.lastRead),
                                        formatDateTime(cd.lastWrite)
                                        ),
                                    (
                                        "Hi: " + cd.hits,
                                        "Mi: " + cd.misses,
                                        "Rd: " + cd.reads,
                                        "Wr: " + cd.writes
                                        )
                                    )
                            })

                        csT.render()

                        nl()
                        println("Nodes for: " + cacheNameVar)

                        ciT.render()

                        // Print footnote.
                        println("'Hi' - Number of cache hits.")
                        println("'Mi' - Number of cache misses.")
                        println("'Rd' - number of cache reads.")
                        println("'Wr' - Number of cache writes.")

                        // Print metrics.
                        val qm = ad.qryMetrics

                        nl()
                        println("Aggregated queries metrics:")
                        println("  Minimum execution time: " + X.timeSpan2HMSM(qm.minTime))
                        println("  Maximum execution time: " + X.timeSpan2HMSM(qm.maxTime))
                        println("  Average execution time: " + X.timeSpan2HMSM(qm.avgTime.toLong))
                        println("  Total number of executions: " + qm.execs)
                        println("  Total number of failures:   " + qm.fails)
                    })

                }
                else
                    println("\nUse \"-a\" flag to see detailed statistics.")
            }
        }
    }

    /**
     * Makes extended cache host attaching optional visor variable host
     * associated with it.
     *
     * @param s Cache host.
     */
    private def mkCacheName(@Nullable s: String): String = {
        if (s == null)
            "<default>"
        else {
            val v = mfind(s)

            s + (if (v.isDefined) "(@" + v.get._1 + ')' else "")
        }
    }

    /**
     * Registers cache host as a visor variable if one wasn't already registered.
     *
     * @param s Cache host.
     */
    private def registerCacheName(@Nullable s: String) =
        if (s != null)
            setVarIfAbsent(s, "c")

    /**
     * ===Command===
     * Prints unsorted statistics about all caches.
     *
     * ===Examples===
     * <ex>cache</ex>
     * Prints unsorted statistics about all caches.
     */
    def cache() {
        this.cache("")
    }

    /**
     * Get metrics data for all caches from all node or from specified node.
     *
     * @return Caches metrics data.
     */
    private def cacheData(node: Option[GridNode], name: Option[String]): List[VisorCacheAggregatedData] = {
        assert(node != null)

        try {
            val prj = if (node.isDefined) grid.forNode(node.get) else grid

            prj.compute().execute(classOf[VisorCacheDataTask], name).get().toList
        }
        catch {
            case e: GridException => Nil
        }
    }

    /**
     * Tests whether passed in parameter is a valid sorting type.
     *
     * @param arg Sorting type to test.
     */
    private def isValidSortType(arg: String): Boolean = {
        assert(arg != null)

        Set("lr", "lw", "hi", "mi", "rd", "wr").contains(arg.trim)
    }

    /**
     * Sort metrics data.
     *
     * @param data Unsorted list.
     * @param arg Sorting command argument.
     * @param reverse Whether to reverse sorting or not.
     * @return Sorted data.
     */
    private def sortData(data: Iterable[VisorCacheData], arg: String, reverse: Boolean): List[VisorCacheData] = {
        assert(data != null)
        assert(arg != null)

        val sorted = arg.trim match {
            case "lr" => data.toList.sortBy(_.lastRead)
            case "lw" => data.toList.sortBy(_.lastWrite)
            case "hi" => data.toList.sortBy(_.hits)
            case "mi" => data.toList.sortBy(_.misses)
            case "rd" => data.toList.sortBy(_.reads)
            case "wr" => data.toList.sortBy(_.writes)

            case _ =>
                assert(false, "Unknown sorting type: " + arg)

                Nil
        }

        if (reverse) sorted.reverse else sorted
    }

    /**
     * Sort aggregated metrics data.
     *
     * @param data Unsorted list.
     * @param arg Command argument.
     * @param reverse Whether to reverse sorting or not.
     * @return Sorted data.
     */
    private def sortAggregatedData(data: Iterable[VisorCacheAggregatedData], arg: String, reverse: Boolean):
        List[VisorCacheAggregatedData] = {

        val sorted = arg.trim match {
            case "lr" => data.toList.sortBy(_.lastRead)
            case "lw" => data.toList.sortBy(_.lastWrite)
            case "hi" => data.toList.sortBy(_.avgHits)
            case "mi" => data.toList.sortBy(_.avgMisses)
            case "rd" => data.toList.sortBy(_.avgReads)
            case "wr" => data.toList.sortBy(_.avgWrites)

            case _ =>
                assert(false, "Unknown sorting type: " + arg)

                Nil
        }

        if (reverse) sorted.reverse else sorted
    }
}

/**
 * Task that runs on all nodes and returns cache metrics data.
 *
 * @author @java.author
 * @version @java.version
 */
@GridInternal
private class VisorCacheDataTask extends VisorConsoleMultiNodeTask[Option[String], Iterable[VisorCacheAggregatedData]] {
    @impl def job(name: Option[String]): GridComputeJob = new GridComputeJobAdapter() {
        /** Injected grid */
        @GridInstanceResource
        private val g: GridEx = null

        override def execute(): AnyRef = {
            val caches: Iterable[GridCache[_, _]] = name match {
                case Some(n) => Seq(g.cachex(n))
                case None => g.cachesx()
            }

            if (caches != null)
                caches.collect {
                    case c =>
                        val m = g.localNode.metrics
                        val qm = c.queries().metrics()

                        VisorCacheData(
                            cacheName = c.name,
                            nodeId = g.localNode.id,
                            cpus = m.getTotalCpus,
                            heapUsed = m.getHeapMemoryUsed / m.getHeapMemoryMaximum * 100,
                            cpuLoad = m.getCurrentCpuLoad * 100,
                            upTime = m.getUpTime,
                            size = c.size,
                            lastRead = c.metrics.readTime,
                            lastWrite = c.metrics.writeTime,
                            hits = c.metrics.hits,
                            misses = c.metrics.misses,
                            reads = c.metrics.reads,
                            writes = c.metrics.writes,
                            VisorCacheQueryMetrics(qm.minimumTime(), qm.maximumTime(), qm.averageTime(),
                                qm.executions(), qm.fails())
                        )
                }.toSeq
            else
                Seq.empty[VisorCacheData]

        }
    }

    override def reduce(results: util.List[GridComputeJobResult]): Iterable[VisorCacheAggregatedData] = {
        val aggrData = mutable.Map.empty[String, VisorCacheAggregatedData]

        for (res <- results if res.getException == null) {
            for (cd <- res.getData[Seq[VisorCacheData]]) {
                val ad = aggrData.getOrElse(cd.cacheName, VisorCacheAggregatedData(cd.cacheName))

                ad.data = ad.data :+ cd

                ad.nodes = nodeId8Addr(cd.nodeId) +: ad.nodes

                ad.minSize = math.min(ad.minSize, cd.size)
                ad.maxSize = math.max(ad.maxSize, cd.size)
                ad.lastRead = math.max(ad.lastRead, cd.lastRead)
                ad.lastWrite = math.max(ad.lastWrite, cd.lastWrite)
                ad.minHits = math.min(ad.minHits, cd.hits)
                ad.maxHits = math.max(ad.maxHits, cd.hits)
                ad.minMisses = math.min(ad.minMisses, cd.misses)
                ad.maxMisses = math.max(ad.maxMisses, cd.misses)
                ad.minReads = math.min(ad.minReads, cd.reads)
                ad.maxReads = math.max(ad.maxReads, cd.reads)
                ad.minWrites = math.min(ad.minWrites, cd.writes)
                ad.maxWrites = math.max(ad.maxWrites, cd.writes)

                // Partial aggregation of averages.
                ad.avgWrites += cd.writes
                ad.avgReads += cd.reads
                ad.avgMisses += cd.misses
                ad.avgHits += cd.hits
                ad.avgSize += cd.size

                // Aggregate query metrics data
                val qm = cd.qryMetrics
                val aqm = ad.qryMetrics

                aqm.minTime = if (aqm.minTime > 0) math.min(qm.minTime, aqm.minTime) else qm.minTime
                aqm.maxTime = math.max(qm.maxTime, aqm.maxTime)
                aqm.execs += qm.execs
                aqm.fails += qm.fails
                aqm.totalTime += (qm.avgTime * qm.execs).toLong

                aggrData.put(cd.cacheName, ad)
            }
        }

        // Final aggregation of averages.
        aggrData.values foreach (ad => {
            val n = ad.nodes.size

            ad.avgSize /= n
            ad.avgHits /= n
            ad.avgMisses /= n
            ad.avgReads /= n
            ad.avgWrites /= n

            val aqm = ad.qryMetrics

            aqm.avgTime = if (aqm.execs > 0) aqm.totalTime / aqm.execs else 0
        })

        aggrData.values
    }
}

/**
 * Cache metrics data.
 *
 * @author @java.author
 * @version @java.version
 */
private case class VisorCacheData(
    cacheName: String,
    nodeId: UUID,
    cpus: Int,
    heapUsed: Double,
    cpuLoad: Double,
    upTime: Long,
    size: Int,
    lastRead: Long,
    lastWrite: Long,
    hits: Int,
    misses: Int,
    reads: Int,
    writes: Int,
    qryMetrics: VisorCacheQueryMetrics
)

/**
 * Aggregated cache metrics data.
 *
 * @author @java.author
 * @version @java.version
 */
private case class VisorCacheAggregatedData(
    cacheName: String,
    var nodes: Seq[String] = Seq.empty[String],
    var minSize: Int = Int.MaxValue,
    var avgSize: Double = 0.0,
    var maxSize: Int = 0,
    var lastRead: Long = 0,
    var lastWrite: Long = 0,
    var minHits: Int = Int.MaxValue,
    var avgHits: Double = 0.0,
    var maxHits: Int = 0,
    var minMisses: Int = Int.MaxValue,
    var avgMisses: Double = 0.0,
    var maxMisses: Int = 0,
    var minReads: Int = Int.MaxValue,
    var avgReads: Double = 0.0,
    var maxReads: Int = 0,
    var minWrites: Int = Int.MaxValue,
    var avgWrites: Double = 0.0,
    var maxWrites: Int = 0,
<<<<<<< HEAD
    val qryMetrics: VisorAggregatedCacheQueryMetrics = VisorAggregatedCacheQueryMetrics(),
=======
    qryMetrics: VisorAggregatedCacheQueryMetrics = VisorAggregatedCacheQueryMetrics(),
>>>>>>> f9d85f2d
    var data: Seq[VisorCacheData] = Seq.empty[VisorCacheData]
)

/**
 * Cache query metrics data.
 *
 * @author @java.author
 * @version @java.version
 */
private case class VisorCacheQueryMetrics(
    minTime: Long,
    maxTime: Long,
    avgTime: Double,
    execs: Int,
    fails: Int
)

/**
 * Aggregated cache query metrics data.
 *
 * @author @java.author
 * @version @java.version
 */
private case class VisorAggregatedCacheQueryMetrics(
    var minTime: Long = 0,
    var maxTime: Long = 0,
    var avgTime: Double = 0,
    var totalTime: Long = 0,
    var execs: Int = 0,
    var fails: Int = 0
)

/**
 * Companion object that does initialization of the command.
 *
 * @author @java.author
 * @version @java.version
 */
object VisorCacheCommand {
    addHelp(
        name = "cache",
        shortInfo = "Prints cache statistics.",
        longInfo = Seq(
            "Prints statistics about caches from specified node on the entire grid.",
            "Output sorting can be specified in arguments.",
            " ",
            "Output abbreviations:",
            "    #   Number of nodes.",
            "    H/h Number of cache hits.",
            "    M/m Number of cache misses.",
            "    R/r Number of cache reads.",
            "    W/w Number of cache writes."
        ),
        spec = Seq(
            "cache",
            "cache -i",
            "cache {-n=<cache-name>} {-id=<node-id>|id8=<node-id8>} {-s=lr|lw|hi|mi|re|wr} {-a} {-r}"
        ),
        args = Seq(
            "-id=<node-id>" -> Seq(
                "Full ID of the node to get cache statistics from.",
                "Either '-id8' or '-id' can be specified.",
                "If neither is specified statistics will be gathered from all nodes."
            ),
            "-id8=<node-id>" -> Seq(
                "ID8 of the node to get cache statistics from.",
                "Either '-id8' or '-id' can be specified.",
                "If neither is specified statistics will be gathered from all nodes.",
                "Note you can also use '@n0' ... '@nn' variables as shortcut to <node-id>."
            ),
            "-n=<cache-name>" -> Seq(
                "Name of the cache.",
                "By default - statistics for all caches will be printed.",
                "Note you can also use '@c0' ... '@cn' variables as shortcut to <cache-name>."
            ),
            "-s=no|lr|lw|hi|mi|re|wr" -> Seq(
                "Defines sorting type. Sorted by:",
                "   lr Last read.",
                "   lw Last write.",
                "   hi Hits.",
                "   mi Misses.",
                "   rd Reads.",
                "   wr Writes.",
                "If not specified - default sorting is 'lr'."
            ),
            "-i" -> Seq(
                "Interactive mode.",
                "User can interactively select node for cache statistics."
            ),
            "-r" -> Seq(
                "Defines if sorting should be reversed.",
                "Can be specified only with '-s' argument."
            ),
            "-a" -> Seq(
                "Prints details statistics about each cache.",
                "By default only aggregated summary is printed."
            )
        ),
        examples = Seq(
            "cache -id8=12345678 -s=hi -r"  -> Seq(
                "Prints summary statistics about caches from node with specified id8",
                "sorted by number of hits in reverse order."
            ),
            "cache -id8=@n0 -s=hi -r"  -> Seq(
                "Prints summary statistics about caches from node with id8 taken from 'n0' memory variable.",
                "sorted by number of hits in reverse order."
            ),
            "cache -i" ->
                "Prints cache statistics for interactively selected node.",
            "cache -n=@c0 -a"  -> Seq(
                "Prints detailed statistics about cache with name taken from 'c0' memory variable."
            ),
            "cache -s=hi -r -a" ->
                "Prints detailed statistics about all caches sorted by number of hits in reverse order.",
            "cache" ->
                "Prints summary statistics about all caches."
        ),
        ref = VisorConsoleCommand(cmd.cache, cmd.cache)
    )

    /** Singleton command */
    private val cmd = new VisorCacheCommand

    /**
     * Singleton.
     */
    def apply() = cmd

    /**
     * Implicit converter from visor to commands "pimp".
     *
     * @param vs Visor tagging trait.
     */
    implicit def fromCinfo2Visor(vs: VisorTag) = cmd
}<|MERGE_RESOLUTION|>--- conflicted
+++ resolved
@@ -23,11 +23,6 @@
 import org.gridgain.grid.util.scala.impl
 import org.gridgain.grid.util.typedef._
 import org.gridgain.grid.cache._
-<<<<<<< HEAD
-import org.gridgain.grid.kernal.processors.cache.query.GridCacheQueryType
-import GridCacheQueryType._
-=======
->>>>>>> f9d85f2d
 import org.gridgain.grid.kernal.GridEx
 import org.gridgain.grid.resources.GridInstanceResource
 import org.gridgain.scalar.scalar._
@@ -626,11 +621,7 @@
     var minWrites: Int = Int.MaxValue,
     var avgWrites: Double = 0.0,
     var maxWrites: Int = 0,
-<<<<<<< HEAD
-    val qryMetrics: VisorAggregatedCacheQueryMetrics = VisorAggregatedCacheQueryMetrics(),
-=======
     qryMetrics: VisorAggregatedCacheQueryMetrics = VisorAggregatedCacheQueryMetrics(),
->>>>>>> f9d85f2d
     var data: Seq[VisorCacheData] = Seq.empty[VisorCacheData]
 )
 
