<?xml version="1.0" encoding="UTF-8"?>

<!--
  Licensed to the Apache Software Foundation (ASF) under one or more
  contributor license agreements.  See the NOTICE file distributed with
  this work for additional information regarding copyright ownership.
  The ASF licenses this file to You under the Apache License, Version 2.0
  (the "License"); you may not use this file except in compliance with
  the License.  You may obtain a copy of the License at

       http://www.apache.org/licenses/LICENSE-2.0

  Unless required by applicable law or agreed to in writing, software
  distributed under the License is distributed on an "AS IS" BASIS,
  WITHOUT WARRANTIES OR CONDITIONS OF ANY KIND, either express or implied.
  See the License for the specific language governing permissions and
  limitations under the License.
-->

<!--
    POM file.
-->
<project xmlns="http://maven.apache.org/POM/4.0.0" xmlns:xsi="http://www.w3.org/2001/XMLSchema-instance" xsi:schemaLocation="http://maven.apache.org/POM/4.0.0 http://maven.apache.org/xsd/maven-4.0.0.xsd">
    <modelVersion>4.0.0</modelVersion>
    <packaging>pom</packaging>

    <parent>
        <groupId>org.apache.ignite</groupId>
        <artifactId>ignite-parent-internal</artifactId>
        <version>${revision}</version>
        <relativePath>../../../parent-internal/pom.xml</relativePath>
    </parent>

    <artifactId>ignite-extdata-uri</artifactId>
<<<<<<< HEAD
    <version>${revision}</version>
=======
>>>>>>> 9cf06362

    <dependencies>
        <dependency>
            <groupId>${project.groupId}</groupId>
            <artifactId>ignite-core</artifactId>
        </dependency>

        <dependency>
            <groupId>org.springframework</groupId>
            <artifactId>spring-core</artifactId>
            <version>${spring.version}</version>
        </dependency>

        <dependency>
            <groupId>org.springframework</groupId>
            <artifactId>spring-beans</artifactId>
            <version>${spring.version}</version>
        </dependency>

        <dependency>
            <groupId>${project.groupId}</groupId>
            <artifactId>ignite-extdata-uri-dep</artifactId>
            <version>${project.version}</version>
        </dependency>
    </dependencies>

    <modules>
        <module>modules/uri-dependency</module>
    </modules>

    <properties>

        <uri.fn>uri</uri.fn>
        <uri.jar>${uri.fn}.jar</uri.jar>

        <plain.fn>deployfile</plain.fn>
        <plain.clr>plain</plain.clr>
        <plain.jar>${plain.fn}-${plain.clr}.jar</plain.jar>

        <well-signed.fn>deployfile</well-signed.fn>
        <well-signed.clr>well-signed</well-signed.clr>
        <well-signed.jar>${well-signed.fn}-${well-signed.clr}.jar</well-signed.jar>

        <bad-signed.fn>deployfile</bad-signed.fn>
        <bad-signed.clr>bad-signed</bad-signed.clr>
        <bad-signed.jar>${bad-signed.fn}-${bad-signed.clr}.jar</bad-signed.jar>

    </properties>

    <build>

        <resources>
            <resource>
                <directory>src/main/java</directory>
                <excludes>
                    <exclude>**/*.java</exclude>
                </excludes>
            </resource>
        </resources>

        <plugins>
            <plugin>
                <groupId>org.apache.maven.plugins</groupId>
                <artifactId>maven-clean-plugin</artifactId>
                <executions>
                    <execution>
                        <phase>clean</phase>
                        <goals>
                            <goal>clean</goal>
                        </goals>
                        <configuration>
                            <filesets>
                                <fileset>
                                    <directory>deploy</directory>
                                </fileset>
                            </filesets>
                        </configuration>
                    </execution>
                </executions>
            </plugin>

            <plugin>
                <groupId>org.apache.maven.plugins</groupId>
                <artifactId>maven-compiler-plugin</artifactId>
                <executions>
                    <execution>
                        <id>compile</id>
                        <phase>compile</phase>
                        <goals>
                            <!-- need to compile sources. pom packaging will not compile automatically. -->
                            <goal>compile</goal>
                        </goals>
                    </execution>
                </executions>
            </plugin>

            <plugin>
                <groupId>org.apache.maven.plugins</groupId>
                <artifactId>maven-jar-plugin</artifactId>
                <executions>
                    <execution>
                        <id>jar-uri</id>
                        <phase>compile</phase>
                        <goals>
                            <goal>jar</goal>
                        </goals>
                        <configuration>
                            <finalName>${uri.fn}</finalName>
                            <outputDirectory>${basedir}/target/deploy</outputDirectory>
                            <includes>
                                <include>**/GridUriDeploymentTestTask8.class</include>
                                <include>**/GridUriDeploymentTestWithNameTask8.class</include>
                            </includes>
                        </configuration>
                    </execution>
                    <execution>
                        <id>jar-plain</id>
                        <phase>compile</phase>
                        <goals>
                            <goal>jar</goal>
                        </goals>
                        <configuration>
                            <finalName>${plain.fn}</finalName>
                            <classifier>${plain.clr}</classifier>
                            <outputDirectory>${basedir}/target/file</outputDirectory>
                            <includes>
                                <include>**/GridUriDeploymentTestTask8.class</include>
                                <include>**/GridUriDeploymentTestWithNameTask8.class</include>
                                <include>**/GridUriDeploymentTestTask9.class</include>
                                <include>**/GridUriDeploymentDependency9.class</include>
                                <include>**/test9.properties</include>
                                <include>**/spring9.xml</include>
                            </includes>
                        </configuration>
                    </execution>
                    <execution>
                        <id>jar-well-signed</id>
                        <phase>compile</phase>
                        <goals>
                            <goal>jar</goal>
                        </goals>
                        <configuration>
                            <finalName>${well-signed.fn}</finalName>
                            <classifier>${well-signed.clr}</classifier>
                            <outputDirectory>${basedir}/target/file</outputDirectory>
                            <includes>
                                <include>**/GridUriDeploymentTestTask10.class</include>
                                <include>**/GridUriDeploymentTestWithNameTask10.class</include>
                            </includes>
                        </configuration>
                    </execution>
                    <execution>
                        <id>jar-bad-signed</id>
                        <phase>compile</phase>
                        <goals>
                            <goal>jar</goal>
                        </goals>
                        <configuration>
                            <finalName>${bad-signed.fn}</finalName>
                            <classifier>${bad-signed.clr}</classifier>
                            <outputDirectory>${basedir}/target/file</outputDirectory>
                            <includes>
                                <include>**/GridUriDeploymentTestTask11.class</include>
                                <include>**/GridUriDeploymentTestWithNameTask11.class</include>
                            </includes>
                        </configuration>
                    </execution>
                </executions>
            </plugin>

            <plugin>
                <groupId>org.apache.maven.plugins</groupId>
                <artifactId>maven-jarsigner-plugin</artifactId>
                <version>3.0.0</version>
                <executions>
                    <execution>
                        <id>sign-well</id>
                        <phase>compile</phase>
                        <goals>
                            <goal>sign</goal>
                        </goals>
                        <configuration>
                            <archive>${basedir}/target/file/${well-signed.jar}</archive>
                            <keystore>${basedir}/config/signeddeploy/keystore</keystore>
                            <alias>business</alias>
                            <storepass>abc123</storepass>
                            <keypass>abc123</keypass>
                        </configuration>
                    </execution>
                </executions>
            </plugin>

            <plugin>
                <groupId>org.apache.maven.plugins</groupId>
                <artifactId>maven-antrun-plugin</artifactId>
                <dependencies>
                    <dependency>
<<<<<<< HEAD
                        <groupId>${project.groupId}</groupId>
                        <artifactId>ignite-tools</artifactId>
                        <version>${project.version}</version>
                    </dependency>
                    <dependency>
=======
>>>>>>> 9cf06362
                        <groupId>com.sun.mail</groupId>
                        <artifactId>javax.mail</artifactId>
                        <version>1.5.2</version>
                    </dependency>
                </dependencies>
                <executions>
                    <execution>
                        <id>jar-badly-signed</id>
                        <goals>
                            <goal>run</goal>
                        </goals>
                        <phase>compile</phase>
                        <configuration>
                            <target>
                                <mkdir dir="${basedir}/target/file_tmp/classes/org/apache/ignite/spi/deployment/uri/tasks/" />
                                <copy file="${basedir}/target/classes/org/apache/ignite/spi/deployment/uri/tasks/GridUriDeploymentTestTask11.class" todir="${basedir}/target/file_tmp/classes/org/apache/ignite/spi/deployment/uri/tasks/" />
                                <copy file="${basedir}/target/classes/org/apache/ignite/spi/deployment/uri/tasks/GridUriDeploymentTestTask11.class" tofile="${basedir}/target/file_tmp/classes/org/apache/ignite/spi/deployment/uri/tasks/GridUriDeploymentTestWithNameTask11.class" />

                                <jar destfile="${basedir}/target/file/${bad-signed.jar}" basedir="${basedir}/target/file_tmp/classes" />

                                <signjar jar="${basedir}/target/file/${bad-signed.jar}" keystore="${basedir}/config/signeddeploy/keystore" storepass="abc123" keypass="abc123" alias="business" />

                                <sleep seconds="2" />

                                <touch file="${basedir}/target/classes/org/apache/ignite/spi/deployment/uri/tasks/GridUriDeploymentTestWithNameTask11.class" />

                                <zip destfile="${basedir}/target/file/${bad-signed.jar}" basedir="${basedir}/target/classes/" includes="org/apache/ignite/spi/deployment/uri/tasks/GridUriDeploymentTestWithNameTask11.class" update="yes" />

                                <delete dir="${basedir}/target/file_tmp/"/>
                            </target>
                        </configuration>
                    </execution>
                    <execution>
                        <id>gar</id>
                        <goals>
                            <goal>run</goal>
                        </goals>
                        <phase>compile</phase>
                        <configuration>
                            <target>
                                <taskdef name="gar" classname="org.apache.ignite.util.antgar.IgniteDeploymentGarAntTask" />

                                <!-- copying resources to classes -->
                                <copy todir="${basedir}/target/classes">
                                    <fileset dir="${basedir}/src/main/java">
                                        <include name="**/*.xml" />
                                        <include name="**/*.properties" />
                                    </fileset>
                                </copy>

                                <mkdir dir="${basedir}/target/deploy_tmp/" />

                                <!--uri-classes.gar-->
                                <gar destfile="${basedir}/target/deploy2/uri-classes.gar" basedir="${basedir}/target/classes" />

                                <!--Copy libs-->
                                <zip destfile="${basedir}/target/classes/lib/depend.jar" encoding="UTF-8">
                                    <zipfileset dir="modules/uri-dependency/target/classes" />
                                </zip>

                                <copy file="${settings.localRepository}/com/sun/mail/javax.mail/1.5.2/javax.mail-1.5.2.jar" todir="${basedir}/target/classes/lib" />

                                <!--uri-libs.gar-->
                                <gar destfile="${basedir}/target/deploy2/uri-libs.gar" basedir="${basedir}/target/classes/lib" />

                                <!--uri.gar-->
                                <gar destfile="${basedir}/target/deploy/uri.gar" basedir="${basedir}/target/classes" />

                                <!--
                                This is created for test GridTaskUriDeploymentDeadlockSelfTest.
                                We put two files here to have a collision and make deployment SPI to unregister class loaders.
                                This is intended to test GG-2852 issue.
                                -->
                                <gar destfile="${basedir}/target/resources/helloworld.gar" descrdir="${basedir}/META-INF" basedir="${basedir}/target/classes" />
                                <gar destfile="${basedir}/target/resources/helloworld1.gar" descrdir="${basedir}/META-INF" basedir="${basedir}/target/classes" />

                                <!--deploydir.gar-->
                                <mkdir dir="${basedir}/target/file_tmp/META-INF/" />
                                <copy file="${basedir}/META-INF/deploydir-ignite.xml" tofile="${basedir}/target/file_tmp/META-INF/ignite.xml" />

                                <mkdir dir="${basedir}/target/file_tmp/classes/org/apache/ignite/spi/deployment/uri/tasks/" />
                                <copy file="${basedir}/target/classes/org/apache/ignite/spi/deployment/uri/tasks/GridUriDeploymentTestTask0.class" todir="${basedir}/target/file_tmp/classes/org/apache/ignite/spi/deployment/uri/tasks/" />
                                <copy file="${basedir}/target/classes/org/apache/ignite/spi/deployment/uri/tasks/GridUriDeploymentTestWithNameTask0.class" todir="${basedir}/target/file_tmp/classes/org/apache/ignite/spi/deployment/uri/tasks/" />

                                <gar destfile="${basedir}/target/file/deploydir0.gar" descrdir="${basedir}/target/file_tmp/META-INF" basedir="${basedir}/target/file_tmp/classes" />
                                <mkdir dir="${basedir}/target/file/deploydir.gar" />
                                <unzip src="${basedir}/target/file/deploydir0.gar" dest="${basedir}/target/file/deploydir.gar" />
                                <delete file="${basedir}/target/file/deploydir0.gar" />

                                <delete dir="${basedir}/target/file_tmp/" />

                                <!--deployfile.gar-->
                                <mkdir dir="${basedir}/target/file_tmp/META-INF/" />
                                <copy file="${basedir}/META-INF/deployfile-ignite.xml" tofile="${basedir}/target/file_tmp/META-INF/ignite.xml" />

                                <mkdir dir="${basedir}/target/file_tmp/classes/org/apache/ignite/spi/deployment/uri/tasks/" />
                                <copy file="${basedir}/target/classes/org/apache/ignite/spi/deployment/uri/tasks/GridUriDeploymentTestTask3.class" todir="${basedir}/target/file_tmp/classes/org/apache/ignite/spi/deployment/uri/tasks/" />
                                <copy file="${basedir}/target/classes/org/apache/ignite/spi/deployment/uri/tasks/GridUriDeploymentTestWithNameTask3.class" todir="${basedir}/target/file_tmp/classes/org/apache/ignite/spi/deployment/uri/tasks/" />

                                <gar destfile="${basedir}/target/file/deployfile.gar" descrdir="${basedir}/target/file_tmp/META-INF" basedir="${basedir}/target/file_tmp/classes" />

                                <delete dir="${basedir}/target/file_tmp/" />

                                <!--deployfile-nodescr.gar-->
                                <mkdir dir="${basedir}/target/file_tmp/classes/org/apache/ignite/spi/deployment/uri/tasks/" />
                                <copy file="${basedir}/target/classes/org/apache/ignite/spi/deployment/uri/tasks/GridUriDeploymentTestTask4.class" todir="${basedir}/target/file_tmp/classes/org/apache/ignite/spi/deployment/uri/tasks/" />
                                <copy file="${basedir}/target/classes/org/apache/ignite/spi/deployment/uri/tasks/GridUriDeploymentTestWithNameTask4.class" todir="${basedir}/target/file_tmp/classes/org/apache/ignite/spi/deployment/uri/tasks/" />

                                <gar destfile="${basedir}/target/file/deployfile-nodescr.gar" basedir="${basedir}/target/file_tmp/classes" />

                                <delete dir="${basedir}/target/file_tmp/" />

                                <!--deployfile-bad.gar-->
                                <mkdir dir="${basedir}/target/file_tmp/META-INF/" />
                                <copy file="${basedir}/META-INF/bad-classes-ignite.xml" tofile="${basedir}/target/file_tmp/META-INF/ignite.xml" />

                                <mkdir dir="${basedir}/target/file_tmp/classes/org/apache/ignite/spi/deployment/uri/tasks/" />
                                <copy file="${basedir}/target/classes/org/apache/ignite/spi/deployment/uri/tasks/GridUriDeploymentAbstractTestTask.class" todir="${basedir}/target/file_tmp/classes/org/apache/ignite/spi/deployment/uri/tasks/" />
                                <copy file="${basedir}/target/classes/org/apache/ignite/spi/deployment/uri/tasks/GridUriDeploymentInnerTestTask.class" todir="${basedir}/target/file_tmp/classes/org/apache/ignite/spi/deployment/uri/tasks/" />
                                <copy file="${basedir}/target/classes/org/apache/ignite/spi/deployment/uri/tasks/GridUriDeploymentInnerTestTask$GridInnerTestTask.class" todir="${basedir}/target/file_tmp/classes/org/apache/ignite/spi/deployment/uri/tasks/" />
                                <copy file="${basedir}/target/classes/org/apache/ignite/spi/deployment/uri/tasks/GridUriDeploymentInterfaceTestTask.class" todir="${basedir}/target/file_tmp/classes/org/apache/ignite/spi/deployment/uri/tasks/" />
                                <copy file="${basedir}/target/classes/org/apache/ignite/spi/deployment/uri/tasks/GridUriDeploymentNonePublicTestTask.class" todir="${basedir}/target/file_tmp/classes/org/apache/ignite/spi/deployment/uri/tasks/" />

                                <gar destfile="${basedir}/target/file/deployfile-bad.gar" descrdir="${basedir}/target/file_tmp/META-INF" basedir="${basedir}/target/file_tmp/classes" />

                                <delete dir="${basedir}/target/file_tmp/" />

                                <!--deployfile-depend.gar-->
                                <mkdir dir="${basedir}/target/file_tmp/META-INF/" />
                                <copy file="${basedir}/META-INF/deploydepend-ignite.xml" tofile="${basedir}/target/file_tmp/META-INF/ignite.xml" />

                                <mkdir dir="${basedir}/target/file_tmp/classes/org/apache/ignite/spi/deployment/uri/tasks/" />
                                <copy file="${basedir}/target/classes/org/apache/ignite/spi/deployment/uri/tasks/GridUriDeploymentTestTask1.class" todir="${basedir}/target/file_tmp/classes/org/apache/ignite/spi/deployment/uri/tasks/" />
                                <copy file="${basedir}/target/classes/org/apache/ignite/spi/deployment/uri/tasks/GridUriDeploymentDependency1.class" todir="${basedir}/target/file_tmp/classes/org/apache/ignite/spi/deployment/uri/tasks/" />
                                <copy file="${basedir}/target/classes/org/apache/ignite/spi/deployment/uri/tasks/test1.properties" todir="${basedir}/target/file_tmp/classes/org/apache/ignite/spi/deployment/uri/tasks/" />

                                <gar destfile="${basedir}/target/file/deployfile-depend.gar" descrdir="${basedir}/target/file_tmp/META-INF" basedir="${basedir}/target/file_tmp/classes" />
                                <zip destfile="${basedir}/target/file/deployfile-depend.gar" basedir="${basedir}/target/classes/org/apache/ignite/spi/deployment/uri/tasks/" includes="spring1.xml" update="yes" />

                                <delete dir="${basedir}/target/file_tmp/" />

                                <!--deploydir-nodescr-depend.gar-->
                                <mkdir dir="${basedir}/target/file_tmp/classes/org/apache/ignite/spi/deployment/uri/tasks/" />
                                <copy file="${basedir}/target/classes/org/apache/ignite/spi/deployment/uri/tasks/GridUriDeploymentTestTask2.class" todir="${basedir}/target/file_tmp/classes/org/apache/ignite/spi/deployment/uri/tasks/" />
                                <copy file="${basedir}/target/classes/org/apache/ignite/spi/deployment/uri/tasks/GridUriDeploymentDependency2.class" todir="${basedir}/target/file_tmp/classes/org/apache/ignite/spi/deployment/uri/tasks/" />
                                <copy file="${basedir}/target/classes/org/apache/ignite/spi/deployment/uri/tasks/test2.properties" todir="${basedir}/target/file_tmp/classes/org/apache/ignite/spi/deployment/uri/tasks/" />
                                <copy file="${basedir}/target/classes/org/apache/ignite/spi/deployment/uri/tasks/spring2.xml" todir="${basedir}/target/file_tmp/classes/org/apache/ignite/spi/deployment/uri/tasks/" />

                                <gar destfile="${basedir}/target/file/deploydir-nodescr-depend0.gar" basedir="${basedir}/target/file_tmp/classes" />
                                <mkdir dir="${basedir}/target/file/deploydir-nodescr-depend.gar" />
                                <unzip src="${basedir}/target/file/deploydir-nodescr-depend0.gar" dest="${basedir}/target/file/deploydir-nodescr-depend.gar" />
                                <delete file="${basedir}/target/file/deploydir-nodescr-depend0.gar" />

                                <delete dir="${basedir}/target/file_tmp/" />

                                <!--well-signed-deployfile.gar-->
                                <mkdir dir="${basedir}/target/file_tmp/META-INF/" />
                                <copy file="${basedir}/META-INF/well-signed-deployfile-ignite.xml" tofile="${basedir}/target/file_tmp/META-INF/ignite.xml" />

                                <mkdir dir="${basedir}/target/file_tmp/classes/org/apache/ignite/spi/deployment/uri/tasks/" />
                                <copy file="${basedir}/target/classes/org/apache/ignite/spi/deployment/uri/tasks/GridUriDeploymentTestTask5.class" todir="${basedir}/target/file_tmp/classes/org/apache/ignite/spi/deployment/uri/tasks/" />
                                <copy file="${basedir}/target/classes/org/apache/ignite/spi/deployment/uri/tasks/GridUriDeploymentTestWithNameTask5.class" todir="${basedir}/target/file_tmp/classes/org/apache/ignite/spi/deployment/uri/tasks/" />

                                <gar destfile="${basedir}/target/file/well-signed-deployfile.gar" descrdir="${basedir}/target/file_tmp/META-INF" basedir="${basedir}/target/file_tmp/classes" />

                                <signjar jar="${basedir}/target/file/well-signed-deployfile.gar" keystore="${basedir}/config/signeddeploy/keystore" storepass="abc123" keypass="abc123" alias="business" />

                                <delete dir="${basedir}/target/file_tmp/" />

                                <!--bad-signed-deployfile.gar-->
                                <mkdir dir="${basedir}/target/file_tmp/META-INF/" />
                                <copy file="${basedir}/META-INF/bad-signed-deployfile-ignite.xml" tofile="${basedir}/target/file_tmp/META-INF/ignite.xml" />

                                <mkdir dir="${basedir}/target/file_tmp/classes/org/apache/ignite/spi/deployment/uri/tasks/" />
                                <copy file="${basedir}/target/classes/org/apache/ignite/spi/deployment/uri/tasks/GridUriDeploymentTestTask6.class" todir="${basedir}/target/file_tmp/classes/org/apache/ignite/spi/deployment/uri/tasks/" />
                                <copy file="${basedir}/target/classes/org/apache/ignite/spi/deployment/uri/tasks/GridUriDeploymentTestTask6.class" tofile="${basedir}/target/file_tmp/classes/org/apache/ignite/spi/deployment/uri/tasks/GridUriDeploymentTestWithNameTask6.class" />

                                <gar destfile="${basedir}/target/file/bad-signed-deployfile.gar" descrdir="${basedir}/target/file_tmp/META-INF" basedir="${basedir}/target/file_tmp/classes" />

                                <signjar jar="${basedir}/target/file/bad-signed-deployfile.gar" keystore="${basedir}/config/signeddeploy/keystore" storepass="abc123" keypass="abc123" alias="business" />

                                <sleep seconds="2" />

                                <touch file="${basedir}/target/classes/org/apache/ignite/spi/deployment/uri/tasks/GridUriDeploymentTestWithNameTask6.class" />

                                <zip destfile="${basedir}/target/file/bad-signed-deployfile.gar" basedir="${basedir}/target/classes/" includes="org/apache/ignite/spi/deployment/uri/tasks/GridUriDeploymentTestWithNameTask6.class" update="yes" />

                                <delete dir="${basedir}/target/file_tmp/" />
                            </target>
                        </configuration>
                    </execution>
                </executions>
            </plugin>
        </plugins>
    </build>
</project><|MERGE_RESOLUTION|>--- conflicted
+++ resolved
@@ -32,10 +32,6 @@
     </parent>
 
     <artifactId>ignite-extdata-uri</artifactId>
-<<<<<<< HEAD
-    <version>${revision}</version>
-=======
->>>>>>> 9cf06362
 
     <dependencies>
         <dependency>
@@ -233,14 +229,6 @@
                 <artifactId>maven-antrun-plugin</artifactId>
                 <dependencies>
                     <dependency>
-<<<<<<< HEAD
-                        <groupId>${project.groupId}</groupId>
-                        <artifactId>ignite-tools</artifactId>
-                        <version>${project.version}</version>
-                    </dependency>
-                    <dependency>
-=======
->>>>>>> 9cf06362
                         <groupId>com.sun.mail</groupId>
                         <artifactId>javax.mail</artifactId>
                         <version>1.5.2</version>
