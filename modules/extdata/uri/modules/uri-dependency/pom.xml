<?xml version="1.0" encoding="UTF-8"?>
<!--
  Licensed to the Apache Software Foundation (ASF) under one or more
  contributor license agreements.  See the NOTICE file distributed with
  this work for additional information regarding copyright ownership.
  The ASF licenses this file to You under the Apache License, Version 2.0
  (the "License"); you may not use this file except in compliance with
  the License.  You may obtain a copy of the License at

       http://www.apache.org/licenses/LICENSE-2.0

  Unless required by applicable law or agreed to in writing, software
  distributed under the License is distributed on an "AS IS" BASIS,
  WITHOUT WARRANTIES OR CONDITIONS OF ANY KIND, either express or implied.
  See the License for the specific language governing permissions and
  limitations under the License.
-->

<project xmlns="http://maven.apache.org/POM/4.0.0" xmlns:xsi="http://www.w3.org/2001/XMLSchema-instance" xsi:schemaLocation="http://maven.apache.org/POM/4.0.0 http://maven.apache.org/xsd/maven-4.0.0.xsd">
    <parent>
        <groupId>org.apache.ignite</groupId>
        <artifactId>ignite-parent-internal</artifactId>
        <version>${revision}</version>
        <relativePath>../../../../../parent-internal/pom.xml</relativePath>
    </parent>

    <artifactId>ignite-extdata-uri-dep</artifactId>
    <packaging>jar</packaging>

<<<<<<< HEAD
    <version>${revision}</version>
=======
>>>>>>> 9cf06362
    <modelVersion>4.0.0</modelVersion>

    <dependencies>
        <dependency>
            <groupId>${project.groupId}</groupId>
            <artifactId>ignite-core</artifactId>
        </dependency>
    </dependencies>
</project><|MERGE_RESOLUTION|>--- conflicted
+++ resolved
@@ -27,10 +27,6 @@
     <artifactId>ignite-extdata-uri-dep</artifactId>
     <packaging>jar</packaging>
 
-<<<<<<< HEAD
-    <version>${revision}</version>
-=======
->>>>>>> 9cf06362
     <modelVersion>4.0.0</modelVersion>
 
     <dependencies>
