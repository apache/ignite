--- conflicted
+++ resolved
@@ -31,10 +31,6 @@
     </parent>
 
     <artifactId>ignite-extdata-p2p</artifactId>
-<<<<<<< HEAD
-    <version>${revision}</version>
-=======
->>>>>>> 9cf06362
 
     <dependencies>
         <dependency>
@@ -79,17 +75,6 @@
             <plugin>
                 <groupId>org.apache.maven.plugins</groupId>
                 <artifactId>maven-antrun-plugin</artifactId>
-<<<<<<< HEAD
-                <version>1.7</version>
-                <dependencies>
-                    <dependency>
-                        <groupId>${project.groupId}</groupId>
-                        <artifactId>ignite-tools</artifactId>
-                        <version>${project.version}</version>
-                    </dependency>
-                </dependencies>
-=======
->>>>>>> 9cf06362
                 <executions>
                     <execution>
                         <id>gar</id>
