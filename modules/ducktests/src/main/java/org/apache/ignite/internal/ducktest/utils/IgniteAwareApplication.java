/*
 * Licensed to the Apache Software Foundation (ASF) under one or more
 * contributor license agreements.  See the NOTICE file distributed with
 * this work for additional information regarding copyright ownership.
 * The ASF licenses this file to You under the Apache License, Version 2.0
 * (the "License"); you may not use this file except in compliance with
 * the License.  You may obtain a copy of the License at
 *
 *      http://www.apache.org/licenses/LICENSE-2.0
 *
 * Unless required by applicable law or agreed to in writing, software
 * distributed under the License is distributed on an "AS IS" BASIS,
 * WITHOUT WARRANTIES OR CONDITIONS OF ANY KIND, either express or implied.
 * See the License for the specific language governing permissions and
 * limitations under the License.
 */

package org.apache.ignite.internal.ducktest.utils;

import com.fasterxml.jackson.databind.JsonNode;
import org.apache.ignite.Ignite;
import org.apache.ignite.internal.IgniteInterruptedCheckedException;
import org.apache.ignite.internal.util.typedef.internal.U;
import org.apache.log4j.LogManager;
import org.apache.log4j.Logger;

/**
 *
 */
public abstract class IgniteAwareApplication {
    /** Logger. */
    protected static final Logger log = LogManager.getLogger(IgniteAwareApplication.class.getName());

    /** App inited. */
    private static final String APP_INITED = "IGNITE_APPLICATION_INITIALIZED";

    /** App finished. */
    private static final String APP_FINISHED = "IGNITE_APPLICATION_FINISHED";

    /** App broken. */
    private static final String APP_BROKEN = "IGNITE_APPLICATION_BROKEN";

    /** App terminated. */
    private static final String APP_TERMINATED = "IGNITE_APPLICATION_TERMINATED";

    /** Inited. */
    private static volatile boolean inited;

    /** Finished. */
    private static volatile boolean finished;

    /** Broken. */
    private static volatile boolean broken;

    /** Terminated. */
    private static volatile boolean terminated;

    /** Shutdown hook. */
    private static volatile Thread hook;

    /** Ignite. */
    protected Ignite ignite;

    /** Cfg path. */
    protected String cfgPath;

    /**
     * Default constructor.
     */
    protected IgniteAwareApplication() {
        Runtime.getRuntime().addShutdownHook(hook = new Thread(() -> {
            log.info("SIGTERM recorded.");

            if (!finished && !broken) {
                assert !terminated;

                log.info(APP_TERMINATED);

                terminated = true;

                stop();
            }
            else
                log.info("Application already done [finished=" + finished + ", broken=" + broken + "]");

            if (log.isDebugEnabled())
                log.debug("Waiting for graceful termination...");

            while (!finished && !broken) {
<<<<<<< HEAD
                if (log.isTraceEnabled())
                    log.trace("Waiting for graceful termination cycle...");
=======
                log.info("Waiting for graceful termination cycle...");
>>>>>>> c6f55041

                try {
                    U.sleep(100);
                }
                catch (IgniteInterruptedCheckedException e) {
                    e.printStackTrace();
                }
            }

            if (log.isDebugEnabled())
                log.debug("Graceful termination done.");
        }));

        log.info("ShutdownHook registered.");
    }

    /**
     * Used to marks as started to perform actions. Suitable for async runs.
     */
    protected void markInitialized() {
        assert !inited;

        log.info(APP_INITED);

        inited = true;
    }

    /**
     *
     */
    protected void markFinished() {
        assert !finished;
        assert !broken;

        log.info(APP_FINISHED);

        if (!terminated())
            removeShutdownHook();

        finished = true;
    }

    /**
     *
     */
    private void markBroken() {
        assert !finished;
        assert !broken;

        log.info(APP_BROKEN);

        removeShutdownHook();

        broken = true;
    }

    /**
     *
     */
    private void removeShutdownHook() {
        Runtime.getRuntime().removeShutdownHook(hook);

        log.info("Shutdown hook removed.");
    }

    /**
     *
     */
    protected void markSyncExecutionComplete() {
        markInitialized();
        markFinished();
    }

    /**
     *
     */
    protected boolean terminated() {
        return terminated;
    }

    /**
     *
     */
    protected boolean inited() {
        return inited;
    }

    /**
     *
     */
    protected boolean active() {
        return !(terminated || broken || finished);
    }

    /**
     *
     */
    protected void stop() {
        // No-op.
    }

    /**
     *
     */
    protected boolean inited() {
        return inited;
    }

    /**
     *
     */
    protected boolean active() {
        return !(terminated || broken || finished);
    }

    /**
     * @param name Name.
     * @param val Value.
     */
    protected void recordResult(String name, String val) {
        assert !finished;

        log.info(name + "->" + val + "<-");
    }

    /**
     * @param name Name.
     * @param val Value.
     */
    protected void recordResult(String name, long val) {
        recordResult(name, String.valueOf(val));
    }

    /**
     * @param jsonNode JSON node.
     */
    protected abstract void run(JsonNode jsonNode) throws Exception;

    /**
     * @param jsonNode JSON node.
     */
    public void start(JsonNode jsonNode) {
        try {
            log.info("Application params: " + jsonNode);

            assert cfgPath != null;

            run(jsonNode);

            assert inited : "Was not properly initialized.";
            assert finished : "Was not properly finished.";
        }
        catch (Throwable th) {
            log.error("Unexpected Application failure... ", th);

            recordResult("ERROR", th.getMessage());

            markBroken();
        }
        finally {
            log.info("Application finished.");
        }
    }
}<|MERGE_RESOLUTION|>--- conflicted
+++ resolved
@@ -71,15 +71,8 @@
         Runtime.getRuntime().addShutdownHook(hook = new Thread(() -> {
             log.info("SIGTERM recorded.");
 
-            if (!finished && !broken) {
-                assert !terminated;
-
-                log.info(APP_TERMINATED);
-
-                terminated = true;
-
-                stop();
-            }
+            if (!finished && !broken)
+                terminate();
             else
                 log.info("Application already done [finished=" + finished + ", broken=" + broken + "]");
 
@@ -87,12 +80,7 @@
                 log.debug("Waiting for graceful termination...");
 
             while (!finished && !broken) {
-<<<<<<< HEAD
-                if (log.isTraceEnabled())
-                    log.trace("Waiting for graceful termination cycle...");
-=======
                 log.info("Waiting for graceful termination cycle...");
->>>>>>> c6f55041
 
                 try {
                     U.sleep(100);
@@ -169,29 +157,19 @@
     /**
      *
      */
+    private void terminate() {
+        assert !terminated;
+
+        log.info(APP_TERMINATED);
+
+        terminated = true;
+    }
+
+    /**
+     *
+     */
     protected boolean terminated() {
         return terminated;
-    }
-
-    /**
-     *
-     */
-    protected boolean inited() {
-        return inited;
-    }
-
-    /**
-     *
-     */
-    protected boolean active() {
-        return !(terminated || broken || finished);
-    }
-
-    /**
-     *
-     */
-    protected void stop() {
-        // No-op.
     }
 
     /**
