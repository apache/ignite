--- conflicted
+++ resolved
@@ -68,17 +68,6 @@
      * Default constructor.
      */
     protected IgniteAwareApplication() {
-<<<<<<< HEAD
-        Runtime.getRuntime().addShutdownHook(new Thread(() -> {
-            if (log.isDebugEnabled())
-                log.debug("Caught shutdown signal. Terminating, waiting for graceful stopping...");
-
-            terminate();
-
-            while (!finished()) {
-                if (log.isTraceEnabled())
-                    log.trace("Cycled waiting for graceful termination...");
-=======
         Runtime.getRuntime().addShutdownHook(hook = new Thread(() -> {
             log.info("SIGTERM recorded.");
 
@@ -89,7 +78,6 @@
 
             while (!finished && !broken) {
                 log.info("Waiting for graceful termnation.");
->>>>>>> 5f3b0f18
 
                 try {
                     U.sleep(100);
@@ -98,16 +86,9 @@
                     e.printStackTrace();
                 }
             }
-<<<<<<< HEAD
-
-            if(log.isDebugEnabled())
-                log.info("SIGTERM processed.");
-=======
->>>>>>> 5f3b0f18
         }));
 
-        if (log.isDebugEnabled())
-            log.debug("ShutdownHook registered.");
+        log.info("ShutdownHook registered.");
     }
 
     /**
@@ -121,7 +102,9 @@
         inited = true;
     }
 
-    /** */
+    /**
+     *
+     */
     protected void markFinished() {
         assert !finished;
         assert !broken;
@@ -133,50 +116,40 @@
         finished = true;
     }
 
-<<<<<<< HEAD
-    /** */
+    /**
+     *
+     */
+    private void markBroken() {
+        assert !finished;
+        assert !broken;
+
+        log.info(APP_BROKEN);
+
+        removeShutdownHook();
+
+        broken = true;
+    }
+
+    /**
+     *
+     */
+    private void removeShutdownHook() {
+        Runtime.getRuntime().removeShutdownHook(hook);
+
+        log.info("Shutdown hook removed.");
+    }
+
+    /**
+     *
+     */
     protected void markSyncExecutionComplete() {
         markInitialized();
         markFinished();
     }
 
-    /** */
-    protected boolean finished() {
-        return finished;
-=======
-    /**
-     *
-     */
-    private void markBroken() {
-        assert !finished;
-        assert !broken;
-
-        log.info(APP_BROKEN);
-
-        removeShutdownHook();
-
-        broken = true;
-    }
-
-    /**
-     *
-     */
-    private void removeShutdownHook() {
-        Runtime.getRuntime().removeShutdownHook(hook);
-
-        log.info("Shutdown hook removed.");
-    }
-
-    /**
-     *
-     */
-    protected void markSyncExecutionComplete() {
-        markInitialized();
-        markFinished();
->>>>>>> 5f3b0f18
-    }
-
-    /** */
+    /**
+     *
+     */
     private void terminate() {
         assert !terminated;
 
@@ -185,14 +158,11 @@
         terminated = true;
     }
 
-    /** */
+    /**
+     *
+     */
     protected boolean terminated() {
         return terminated;
-    }
-
-    /** */
-    protected boolean active() {
-        return !(terminated() || finished());
     }
 
     /**
@@ -230,6 +200,7 @@
             run(jsonNode);
 
             assert inited : "Was not properly initialized.";
+            assert finished : "Was not properly finished.";
         }
         catch (Throwable th) {
             log.error("Unexpected Application failure... ", th);
@@ -239,10 +210,7 @@
             markBroken();
         }
         finally {
-            if (finished())
-                log.info("Application finished.");
-            else if (terminated())
-                log.warn("Application terminated.");
+            log.info("Application finished.");
         }
     }
 }