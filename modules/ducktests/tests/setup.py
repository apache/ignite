# Licensed to the Apache Software Foundation (ASF) under one or more
# contributor license agreements.  See the NOTICE file distributed with
# this work for additional information regarding copyright ownership.
# The ASF licenses this file to You under the Apache License, Version 2.0
# (the "License"); you may not use this file except in compliance with
# the License.  You may obtain a copy of the License at
#
#    http://www.apache.org/licenses/LICENSE-2.0
#
# Unless required by applicable law or agreed to in writing, software
# distributed under the License is distributed on an "AS IS" BASIS,
# WITHOUT WARRANTIES OR CONDITIONS OF ANY KIND, either express or implied.
# See the License for the specific language governing permissions and
# limitations under the License.

import re
from setuptools import find_packages, setup


with open('ignitetest/__init__.py', 'r') as fd:
    version = re.search(r'^__version__\s*=\s*[\'"]([^\'"]*)[\'"]', fd.read(), re.MULTILINE).group(1)


# Note: when changing the version of ducktape, also revise tests/docker/Dockerfile
setup(name="ignitetest",
      version=version,
      description="Apache Ignite System Tests",
      author="Apache Ignite",
      platforms=["any"],
      license="apache2.0",
      packages=find_packages(exclude=["ignitetest.tests", "ignitetest.tests.*"]),
      include_package_data=True,
<<<<<<< HEAD
      install_requires=[
          'ducktape==0.8.0',
          'pytest==4.6.5',
          'mock==3.0.5'
      ],
      dependency_links = [
          'https://github.com/confluentinc/ducktape/tarball/master#egg=ducktape-0.8.0'
      ],
      tests_require=[],
      cmdclass={'test': PyTest}
=======
      install_requires=["ducktape==0.7.8", "requests==2.22.0", "monotonic==1.5"]
>>>>>>> 5f3b0f18
)<|MERGE_RESOLUTION|>--- conflicted
+++ resolved
@@ -30,18 +30,8 @@
       license="apache2.0",
       packages=find_packages(exclude=["ignitetest.tests", "ignitetest.tests.*"]),
       include_package_data=True,
-<<<<<<< HEAD
-      install_requires=[
-          'ducktape==0.8.0',
-          'pytest==4.6.5',
-          'mock==3.0.5'
-      ],
+      install_requires=['ducktape==0.8.0'],
       dependency_links = [
           'https://github.com/confluentinc/ducktape/tarball/master#egg=ducktape-0.8.0'
-      ],
-      tests_require=[],
-      cmdclass={'test': PyTest}
-=======
-      install_requires=["ducktape==0.7.8", "requests==2.22.0", "monotonic==1.5"]
->>>>>>> 5f3b0f18
+      ]
 )