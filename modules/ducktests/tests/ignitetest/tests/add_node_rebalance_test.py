# Licensed to the Apache Software Foundation (ASF) under one or more
# contributor license agreements.  See the NOTICE file distributed with
# this work for additional information regarding copyright ownership.
# The ASF licenses this file to You under the Apache License, Version 2.0
# (the "License"); you may not use this file except in compliance with
# the License.  You may obtain a copy of the License at
#
#    http://www.apache.org/licenses/LICENSE-2.0
#
# Unless required by applicable law or agreed to in writing, software
# distributed under the License is distributed on an "AS IS" BASIS,
# WITHOUT WARRANTIES OR CONDITIONS OF ANY KIND, either express or implied.
# See the License for the specific language governing permissions and
# limitations under the License.

"""
Module contains node rebalance tests.
"""

from ducktape.mark import parametrize
from ducktape.mark.resource import cluster

from ignitetest.services.ignite import IgniteService
from ignitetest.services.ignite_app import IgniteApplicationService
from ignitetest.tests.utils.ignite_test import IgniteTest
from ignitetest.tests.utils.version import DEV_BRANCH, IgniteVersion, LATEST


# pylint: disable=W0223
class AddNodeRebalanceTest(IgniteTest):
    """
    Test basic rebalance scenarios.
    """
    NUM_NODES = 4
    PRELOAD_TIMEOUT = 60
    DATA_AMOUNT = 1000000
    REBALANCE_TIMEOUT = 60

    """
    Test performs rebalance tests.
    """

<<<<<<< HEAD
    @staticmethod
    def properties(client_mode="false"):
        """
        :return: Rendered configuration properties.
        """
        return """
            <property name="clientMode" value="{client_mode}"/>
        """.format(client_mode=client_mode)

=======
>>>>>>> 5f2ca372
    def __init__(self, test_context):
        super(AddNodeRebalanceTest, self).__init__(test_context=test_context)

    def setUp(self):
        pass

    def teardown(self):
        pass

    @cluster(num_nodes=NUM_NODES + 1)
    @parametrize(version=str(DEV_BRANCH))
    @parametrize(version=str(LATEST))
    def test_add_node(self, version):
        """
        Test performs add node rebalance test which consists of following steps:
            * Start cluster.
            * Put data to it via IgniteClientApp.
            * Start one more node and awaits for rebalance to finish.
        """
        ignite_version = IgniteVersion(version)

        self.stage("Start Ignite nodes")

        ignites = IgniteService(self.test_context, num_nodes=AddNodeRebalanceTest.NUM_NODES - 1, version=ignite_version)

        ignites.start()

        self.stage("Starting DataGenerationApplication")

        # This client just put some data to the cache.
        IgniteApplicationService(self.test_context,
                                 java_class_name="org.apache.ignite.internal.ducktest.tests.DataGenerationApplication",
                                 version=ignite_version,
                                 params="test-cache,%d" % self.DATA_AMOUNT,
                                 timeout_sec=self.PRELOAD_TIMEOUT).run()

        ignite = IgniteService(self.test_context, num_nodes=1, version=ignite_version)

        self.stage("Starting Ignite node")

        ignite.start()

        start = self.monotonic()

        ignite.await_event("rebalanced=true, wasRebalanced=false",
                           timeout_sec=AddNodeRebalanceTest.REBALANCE_TIMEOUT,
                           from_the_beginning=True,
                           backoff_sec=1)

        data = {"Rebalanced in (sec)": self.monotonic() - start}

        return data<|MERGE_RESOLUTION|>--- conflicted
+++ resolved
@@ -36,22 +36,6 @@
     DATA_AMOUNT = 1000000
     REBALANCE_TIMEOUT = 60
 
-    """
-    Test performs rebalance tests.
-    """
-
-<<<<<<< HEAD
-    @staticmethod
-    def properties(client_mode="false"):
-        """
-        :return: Rendered configuration properties.
-        """
-        return """
-            <property name="clientMode" value="{client_mode}"/>
-        """.format(client_mode=client_mode)
-
-=======
->>>>>>> 5f2ca372
     def __init__(self, test_context):
         super(AddNodeRebalanceTest, self).__init__(test_context=test_context)
 
