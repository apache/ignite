--- conflicted
+++ resolved
@@ -36,14 +36,10 @@
     NUM_NODES = 3
 
     @staticmethod
-<<<<<<< HEAD
-    def properties(client_mode="false"):
+    def properties():
         """
         :return: Rendered configuration properties.
-       """
-=======
-    def properties():
->>>>>>> 5f2ca372
+        """
         return """
             <property name="cacheConfiguration">
                 <list>
@@ -101,14 +97,9 @@
 
         single_key_tx_streamer = IgniteApplicationService(
             self.test_context,
-<<<<<<< HEAD
             java_class_name="org.apache.ignite.internal.ducktest.tests.pme_free_switch_test."
                             "SingleKeyTxStreamerApplication",
-            properties=self.properties(client_mode="true"),
-=======
-            java_class_name="org.apache.ignite.internal.ducktest.tests.pme_free_switch_test.SingleKeyTxStreamerApplication",
             properties=self.properties(),
->>>>>>> 5f2ca372
             params="test-cache,1000",
             version=ignite_version)
 
