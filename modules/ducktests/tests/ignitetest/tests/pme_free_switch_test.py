# Licensed to the Apache Software Foundation (ASF) under one or more
# contributor license agreements.  See the NOTICE file distributed with
# this work for additional information regarding copyright ownership.
# The ASF licenses this file to You under the Apache License, Version 2.0
# (the "License"); you may not use this file except in compliance with
# the License.  You may obtain a copy of the License at
#
#    http://www.apache.org/licenses/LICENSE-2.0
#
# Unless required by applicable law or agreed to in writing, software
# distributed under the License is distributed on an "AS IS" BASIS,
# WITHOUT WARRANTIES OR CONDITIONS OF ANY KIND, either express or implied.
# See the License for the specific language governing permissions and
# limitations under the License.

"""
This module contains PME free switch tests.
"""

import time

from ducktape.mark import matrix
from ducktape.mark.resource import cluster

from ignitetest.services.ignite import IgniteService
from ignitetest.services.ignite_app import IgniteApplicationService
from ignitetest.services.utils.control_utility import ControlUtility
from ignitetest.services.utils.ignite_configuration import IgniteConfiguration
from ignitetest.services.utils.ignite_configuration.cache import CacheConfiguration
from ignitetest.services.utils.ignite_configuration.discovery import from_ignite_cluster
from ignitetest.utils import ignite_versions
from ignitetest.utils.ignite_test import IgniteTest
from ignitetest.utils.version import DEV_BRANCH, LATEST_2_7, V_2_8_0, IgniteVersion


# pylint: disable=W0223
class PmeFreeSwitchTest(IgniteTest):
    """
    Tests PME free switch scenarios.
    """
    NUM_NODES = 9
    CACHES_AMOUNT = 100

    @cluster(num_nodes=NUM_NODES + 2)
    @ignite_versions(str(DEV_BRANCH), str(LATEST_2_7))
    @matrix(long_txs=[False, True])
    def test(self, ignite_version, long_txs):
        """
        Tests PME-free switch scenario (node stop).
        """
        data = {}

        caches = [CacheConfiguration(name='test-cache', backups=2, atomicity_mode='TRANSACTIONAL')]

        # Checking PME (before 2.8) vs PME-free (2.8+) switch duration, but
        # focusing on switch duration (which depends on caches amount) when long_txs is false and
        # on waiting for previously started txs before the switch (which depends on txs duration) when long_txs of true.
        if not long_txs:
            for idx in range(1, self.CACHES_AMOUNT):
                caches.append(CacheConfiguration(name="cache-%d" % idx, backups=2, atomicity_mode='TRANSACTIONAL'))

        config = IgniteConfiguration(version=IgniteVersion(ignite_version), caches=caches, cluster_state="INACTIVE")

        ignites = IgniteService(self.test_context, config, num_nodes=self.NUM_NODES)

        ignites.start()

        if IgniteVersion(ignite_version) >= V_2_8_0:
            ControlUtility(ignites, self.test_context).disable_baseline_auto_adjust()

        ControlUtility(ignites, self.test_context).activate()

        client_config = config._replace(client_mode=True,
                                        discovery_spi=from_ignite_cluster(ignites, slice(0, self.NUM_NODES - 1)))

        long_tx_streamer = IgniteApplicationService(
            self.test_context,
            client_config,
            java_class_name="org.apache.ignite.internal.ducktest.tests.pme_free_switch_test.LongTxStreamerApplication",
            params={"cacheName": "test-cache"},
            timeout_sec=180)

        if long_txs:
            long_tx_streamer.start()

        single_key_tx_streamer = IgniteApplicationService(
            self.test_context,
            client_config,
            java_class_name="org.apache.ignite.internal.ducktest.tests.pme_free_switch_test."
                            "SingleKeyTxStreamerApplication",
            params={"cacheName": "test-cache", "warmup": 1000},
            timeout_sec=180)

        single_key_tx_streamer.start()

        ignites.stop_node(ignites.nodes[self.NUM_NODES - 1])

<<<<<<< HEAD
        long_tx_streamer.await_event("Node left topology", 120 if IgniteVersion(ignite_version) < V_2_8_0 else 60,
                                     from_the_beginning=True)
=======
        if long_txs:
            long_tx_streamer.await_event("Node left topology", 60, from_the_beginning=True)

            time.sleep(30)  # keeping txs alive for 30 seconds.
>>>>>>> 281458e3

            long_tx_streamer.stop()

<<<<<<< HEAD
        long_tx_streamer.stop_async()
        single_key_tx_streamer.stop_async()
=======
        single_key_tx_streamer.await_event("APPLICATION_STREAMED", 60)  # waiting for streaming continuation.
>>>>>>> 281458e3

        long_tx_streamer.await_stopped(60)
        single_key_tx_streamer.await_stopped(60)

        data["Worst latency (ms)"] = single_key_tx_streamer.extract_result("WORST_LATENCY")
        data["Streamed txs"] = single_key_tx_streamer.extract_result("STREAMED")
        data["Measure duration (ms)"] = single_key_tx_streamer.extract_result("MEASURE_DURATION")

        return data<|MERGE_RESOLUTION|>--- conflicted
+++ resolved
@@ -95,27 +95,16 @@
 
         ignites.stop_node(ignites.nodes[self.NUM_NODES - 1])
 
-<<<<<<< HEAD
-        long_tx_streamer.await_event("Node left topology", 120 if IgniteVersion(ignite_version) < V_2_8_0 else 60,
-                                     from_the_beginning=True)
-=======
         if long_txs:
             long_tx_streamer.await_event("Node left topology", 60, from_the_beginning=True)
 
             time.sleep(30)  # keeping txs alive for 30 seconds.
->>>>>>> 281458e3
 
             long_tx_streamer.stop()
 
-<<<<<<< HEAD
-        long_tx_streamer.stop_async()
-        single_key_tx_streamer.stop_async()
-=======
         single_key_tx_streamer.await_event("APPLICATION_STREAMED", 60)  # waiting for streaming continuation.
->>>>>>> 281458e3
 
-        long_tx_streamer.await_stopped(60)
-        single_key_tx_streamer.await_stopped(60)
+        single_key_tx_streamer.stop()
 
         data["Worst latency (ms)"] = single_key_tx_streamer.extract_result("WORST_LATENCY")
         data["Streamed txs"] = single_key_tx_streamer.extract_result("STREAMED")
