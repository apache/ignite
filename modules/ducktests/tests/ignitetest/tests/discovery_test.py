# Licensed to the Apache Software Foundation (ASF) under one or more
# contributor license agreements.  See the NOTICE file distributed with
# this work for additional information regarding copyright ownership.
# The ASF licenses this file to You under the Apache License, Version 2.0
# (the "License"); you may not use this file except in compliance with
# the License.  You may obtain a copy of the License at
#
#    http://www.apache.org/licenses/LICENSE-2.0
#
# Unless required by applicable law or agreed to in writing, software
# distributed under the License is distributed on an "AS IS" BASIS,
# WITHOUT WARRANTIES OR CONDITIONS OF ANY KIND, either express or implied.
# See the License for the specific language governing permissions and
# limitations under the License.

"""
Module contains discovery tests.
"""

import random
import re
from enum import IntEnum
from datetime import datetime
from time import monotonic
from typing import NamedTuple

from ducktape.mark import matrix
from ducktape.mark.resource import cluster

from ignitetest.services.ignite import IgniteAwareService
from ignitetest.services.ignite import IgniteService
from ignitetest.services.ignite_app import IgniteApplicationService
from ignitetest.services.utils.ignite_configuration import IgniteConfiguration
from ignitetest.services.utils.ignite_configuration.cache import CacheConfiguration
from ignitetest.services.utils.ignite_configuration.discovery import from_zookeeper_cluster, from_ignite_cluster, \
    TcpDiscoverySpi
from ignitetest.services.utils.time_utils import epoch_mills
from ignitetest.services.zk.zookeeper import ZookeeperService
from ignitetest.utils import ignite_versions, version_if
from ignitetest.utils.ignite_test import IgniteTest
from ignitetest.utils.version import DEV_BRANCH, LATEST_2_8, V_2_8_0, IgniteVersion


class ClusterLoad(IntEnum):
    """
    Type of cluster loading.
    """
    none = 0
    atomic = 1
    transactional = 2


class DiscoveryTestConfig(NamedTuple):
    """
    Configuration for DiscoveryTest.
    """
    version: IgniteVersion
    nodes_to_kill: int = 1
    kill_coordinator: bool = False
    load_type: ClusterLoad = ClusterLoad.none
    with_zk: bool = False


# pylint: disable=W0223
class DiscoveryTest(IgniteTest):
    """
    Test various node failure scenarios (TCP and ZooKeeper).
    1. Start of ignite cluster.
    2. Kill random node.
    3. Wait that survived node detects node failure.
    """
    NUM_NODES = 7

    FAILURE_DETECTION_TIMEOUT = 2000

    DATA_AMOUNT = 5_000_000

    WARMUP_DATA_AMOUNT = 10_000

    @cluster(num_nodes=NUM_NODES)
    @ignite_versions(str(DEV_BRANCH), str(LATEST_2_8))
    @matrix(kill_coordinator=[False, True],
            nodes_to_kill=[1, 2],
<<<<<<< HEAD
            with_load=[False, True])
    def test_node_fail_tcp(self, ignite_version, kill_coordinator, nodes_to_kill, with_load):
=======
            load_type=[ClusterLoad.none, ClusterLoad.atomic, ClusterLoad.transactional])
    def test_node_fail_tcp(self, version, kill_coordinator, nodes_to_kill, load_type):
>>>>>>> 4d0d349e
        """
        Test nodes failure scenario with TcpDiscoverySpi.
        :param load_type: How to load cluster during the test: 0 - no loading; 1 - do some loading; 2 - transactional.
        """
<<<<<<< HEAD
        test_config = DiscoveryTestConfig(version=IgniteVersion(ignite_version), kill_coordinator=kill_coordinator,
                                          nodes_to_kill=nodes_to_kill, with_load=with_load, with_zk=False)
=======
        test_config = DiscoveryTestConfig(version=IgniteVersion(version), kill_coordinator=kill_coordinator,
                                          nodes_to_kill=nodes_to_kill, load_type=load_type, with_zk=False)
>>>>>>> 4d0d349e

        return self._perform_node_fail_scenario(test_config)

    @cluster(num_nodes=NUM_NODES + 3)
    @version_if(lambda version: version != V_2_8_0)  # ignite-zookeeper package is broken in 2.8.0
    @ignite_versions(str(DEV_BRANCH), str(LATEST_2_8))
    @matrix(kill_coordinator=[False, True],
            nodes_to_kill=[1, 2],
<<<<<<< HEAD
            with_load=[False, True])
    def test_node_fail_zk(self, ignite_version, kill_coordinator, nodes_to_kill, with_load):
=======
            load_type=[ClusterLoad.none, ClusterLoad.atomic, ClusterLoad.transactional])
    def test_node_fail_zk(self, version, kill_coordinator, nodes_to_kill, load_type):
>>>>>>> 4d0d349e
        """
        Test node failure scenario with ZooKeeperSpi.
        :param load_type: How to load cluster during the test: 0 - no loading; 1 - do some loading; 2 - transactional.
        """
<<<<<<< HEAD
        test_config = DiscoveryTestConfig(version=IgniteVersion(ignite_version), kill_coordinator=kill_coordinator,
                                          nodes_to_kill=nodes_to_kill, with_load=with_load, with_zk=True)
=======
        test_config = DiscoveryTestConfig(version=IgniteVersion(version), kill_coordinator=kill_coordinator,
                                          nodes_to_kill=nodes_to_kill, load_type=load_type, with_zk=True)
>>>>>>> 4d0d349e

        return self._perform_node_fail_scenario(test_config)

    def _perform_node_fail_scenario(self, test_config):
        modules = ['zookeeper'] if test_config.with_zk else None

        if test_config.with_zk:
            zk_quorum = start_zookeeper(self.test_context, 3)

            discovery_spi = from_zookeeper_cluster(zk_quorum)
        else:
            discovery_spi = TcpDiscoverySpi()

        ignite_config = IgniteConfiguration(
            version=test_config.version,
            discovery_spi=discovery_spi,
            failure_detection_timeout=self.FAILURE_DETECTION_TIMEOUT,
            caches=[CacheConfiguration(name='test-cache', backups=1, atomicity_mode='TRANSACTIONAL' if
            test_config.load_type == ClusterLoad.transactional else 'ATOMIC')]
        )

        servers, start_servers_sec = start_servers(self.test_context, self.NUM_NODES - 1, ignite_config, modules)

        failed_nodes, survived_node = choose_node_to_kill(servers, test_config.kill_coordinator,
                                                          test_config.nodes_to_kill)

        if test_config.load_type is not ClusterLoad.none:
            load_config = ignite_config._replace(client_mode=True) if test_config.with_zk else \
                ignite_config._replace(client_mode=True, discovery_spi=from_ignite_cluster(servers))

            tran_nodes = [n.discovery_info().node_id for n in failed_nodes] \
                if test_config.load_type == ClusterLoad.transactional else None

            params = {"cacheName": "test-cache",
                      "range": self.DATA_AMOUNT,
                      "warmUpRange": self.WARMUP_DATA_AMOUNT,
                      "targetNodes": tran_nodes,
                      "transactional": bool(tran_nodes)}

            start_load_app(self.test_context, ignite_config=load_config, params=params, modules=modules)

        data = simulate_nodes_failure(servers, failed_nodes, survived_node)

        data['Ignite cluster start time (s)'] = start_servers_sec

        return data


def start_zookeeper(test_context, num_nodes):
    """
    Start zookeeper cluster.
    """
    zk_quorum = ZookeeperService(test_context, num_nodes)
    zk_quorum.start()
    return zk_quorum


def start_servers(test_context, num_nodes, ignite_config, modules=None):
    """
    Start ignite servers.
    """
    servers = IgniteService(test_context, config=ignite_config, num_nodes=num_nodes, modules=modules,
                            # mute spam in log.
                            jvm_opts=["-DIGNITE_DUMP_THREADS_ON_FAILURE=false"])

    start = monotonic()
    servers.start()
    return servers, round(monotonic() - start, 1)


def start_load_app(test_context, ignite_config, params, modules=None):
    """
    Start loader application.
    """
    loader = IgniteApplicationService(
        test_context,
        config=ignite_config,
        java_class_name="org.apache.ignite.internal.ducktest.tests.ContinuousDataLoadApplication",
        modules=modules,
        # mute spam in log.
        jvm_opts=["-DIGNITE_DUMP_THREADS_ON_FAILURE=false"],
        params=params)

    loader.start()


def failed_pattern(failed_node_id):
    """
    Failed node pattern in log
    """
    return "Node FAILED: .\\{1,\\}Node \\[id=" + failed_node_id


def choose_node_to_kill(servers, kill_coordinator, nodes_to_kill):
    """Choose node to kill during test"""
    assert nodes_to_kill > 0, "   No nodes to kill passed. Check the parameters."

    nodes = servers.nodes
    coordinator = nodes[0].discovery_info().coordinator
    to_kill = []

    if kill_coordinator:
        to_kill.append(next(node for node in nodes if node.discovery_info().node_id == coordinator))
        nodes_to_kill -= 1

    if nodes_to_kill > 0:
        choice = random.sample([n for n in nodes if n.discovery_info().node_id != coordinator], nodes_to_kill)
        to_kill.extend([choice] if not isinstance(choice, list) else choice)

    survive = random.choice([node for node in servers.nodes if node not in to_kill])

    return to_kill, survive


def simulate_nodes_failure(servers, failed_nodes, survived_node):
    """
    Perform node failure scenario
    """
    ids_to_wait = [node.discovery_info().node_id for node in failed_nodes]

    _, first_terminated = servers.stop_nodes_async(failed_nodes, clean_shutdown=False, wait_for_stop=False)

    # Keeps dates of logged node failures.
    logged_timestamps = []
    data = {}

    for failed_id in ids_to_wait:
        servers.await_event_on_node(failed_pattern(failed_id), survived_node, 20,
                                    from_the_beginning=True, backoff_sec=0.1)

        _, stdout, _ = survived_node.account.ssh_client.exec_command(
            "grep '%s' %s" % (failed_pattern(failed_id), IgniteAwareService.STDOUT_STDERR_CAPTURE))

        logged_timestamps.append(
            datetime.strptime(re.match("^\\[[^\\[]+\\]", stdout.read().decode("utf-8")).group(),
                              "[%Y-%m-%d %H:%M:%S,%f]"))

    logged_timestamps.sort(reverse=True)

    first_kill_time = epoch_mills(first_terminated)
    detection_delay = epoch_mills(logged_timestamps[0]) - first_kill_time

    data['Detection of node(s) failure (ms)'] = detection_delay
    data['All detection delays (ms):'] = str([epoch_mills(ts) - first_kill_time for ts in logged_timestamps])
    data['Nodes failed'] = len(failed_nodes)

    return data<|MERGE_RESOLUTION|>--- conflicted
+++ resolved
@@ -81,24 +81,14 @@
     @ignite_versions(str(DEV_BRANCH), str(LATEST_2_8))
     @matrix(kill_coordinator=[False, True],
             nodes_to_kill=[1, 2],
-<<<<<<< HEAD
-            with_load=[False, True])
-    def test_node_fail_tcp(self, ignite_version, kill_coordinator, nodes_to_kill, with_load):
-=======
             load_type=[ClusterLoad.none, ClusterLoad.atomic, ClusterLoad.transactional])
-    def test_node_fail_tcp(self, version, kill_coordinator, nodes_to_kill, load_type):
->>>>>>> 4d0d349e
+    def test_node_fail_tcp(self, ignite_version, kill_coordinator, nodes_to_kill, load_type):
         """
         Test nodes failure scenario with TcpDiscoverySpi.
         :param load_type: How to load cluster during the test: 0 - no loading; 1 - do some loading; 2 - transactional.
         """
-<<<<<<< HEAD
         test_config = DiscoveryTestConfig(version=IgniteVersion(ignite_version), kill_coordinator=kill_coordinator,
-                                          nodes_to_kill=nodes_to_kill, with_load=with_load, with_zk=False)
-=======
-        test_config = DiscoveryTestConfig(version=IgniteVersion(version), kill_coordinator=kill_coordinator,
                                           nodes_to_kill=nodes_to_kill, load_type=load_type, with_zk=False)
->>>>>>> 4d0d349e
 
         return self._perform_node_fail_scenario(test_config)
 
@@ -107,24 +97,14 @@
     @ignite_versions(str(DEV_BRANCH), str(LATEST_2_8))
     @matrix(kill_coordinator=[False, True],
             nodes_to_kill=[1, 2],
-<<<<<<< HEAD
-            with_load=[False, True])
-    def test_node_fail_zk(self, ignite_version, kill_coordinator, nodes_to_kill, with_load):
-=======
             load_type=[ClusterLoad.none, ClusterLoad.atomic, ClusterLoad.transactional])
-    def test_node_fail_zk(self, version, kill_coordinator, nodes_to_kill, load_type):
->>>>>>> 4d0d349e
+    def test_node_fail_zk(self, ignite_version, kill_coordinator, nodes_to_kill, load_type):
         """
         Test node failure scenario with ZooKeeperSpi.
         :param load_type: How to load cluster during the test: 0 - no loading; 1 - do some loading; 2 - transactional.
         """
-<<<<<<< HEAD
         test_config = DiscoveryTestConfig(version=IgniteVersion(ignite_version), kill_coordinator=kill_coordinator,
-                                          nodes_to_kill=nodes_to_kill, with_load=with_load, with_zk=True)
-=======
-        test_config = DiscoveryTestConfig(version=IgniteVersion(version), kill_coordinator=kill_coordinator,
                                           nodes_to_kill=nodes_to_kill, load_type=load_type, with_zk=True)
->>>>>>> 4d0d349e
 
         return self._perform_node_fail_scenario(test_config)
 
