# Licensed to the Apache Software Foundation (ASF) under one or more
# contributor license agreements.  See the NOTICE file distributed with
# this work for additional information regarding copyright ownership.
# The ASF licenses this file to You under the Apache License, Version 2.0
# (the "License"); you may not use this file except in compliance with
# the License.  You may obtain a copy of the License at
#
#    http://www.apache.org/licenses/LICENSE-2.0
#
# Unless required by applicable law or agreed to in writing, software
# distributed under the License is distributed on an "AS IS" BASIS,
# WITHOUT WARRANTIES OR CONDITIONS OF ANY KIND, either express or implied.
# See the License for the specific language governing permissions and
# limitations under the License.

"""
Module contains discovery tests.
"""

import os
import random
from enum import IntEnum
from time import monotonic
from typing import NamedTuple

from ducktape.mark import matrix
from ignitetest.services.ignite import IgniteAwareService, IgniteService, get_event_time, node_failed_event_pattern
from ignitetest.services.ignite_app import IgniteApplicationService
from ignitetest.services.utils.ignite_configuration import IgniteConfiguration
from ignitetest.services.utils.ignite_configuration.cache import CacheConfiguration
from ignitetest.services.utils.ignite_configuration.discovery import from_zookeeper_cluster, from_ignite_cluster, \
    TcpDiscoverySpi
from ignitetest.services.utils.time_utils import epoch_mills
from ignitetest.services.zk.zookeeper import ZookeeperService, ZookeeperSettings
from ignitetest.utils import ignite_versions, ignore_if, cluster
from ignitetest.utils.ignite_test import IgniteTest
from ignitetest.utils.version import DEV_BRANCH, LATEST, LATEST_2_7, V_2_8_0, V_2_9_0, IgniteVersion
from ignitetest.utils.enum import constructible


@constructible
class ClusterLoad(IntEnum):
    """
    Type of cluster loading.
    """
    NONE = 0
    ATOMIC = 1
    TRANSACTIONAL = 2


# pylint: disable=R0913
class DiscoveryTestConfig(NamedTuple):
    """
    Configuration for DiscoveryTest.
    """
    version: IgniteVersion
    nodes_to_kill: int = 1
    load_type: ClusterLoad = ClusterLoad.NONE
    sequential_failure: bool = False
    with_zk: bool = False
    disable_conn_recovery: bool = False
    net_part: IgniteAwareService.NetPart = IgniteService.NetPart.INPUT


# pylint: disable=W0223, no-member
class DiscoveryTest(IgniteTest):
    """
    Test various node failure scenarios (TCP and ZooKeeper).
    1. Start of ignite cluster.
    2. Kill random node.
    3. Wait that survived node detects node failure.
    """

    # Name of global param to control failure_detection_timeout used.
    GLOBAL_DETECTION_TIMEOUT = "failure_detection_timeout"

    # Default maximum numbers of containers to utilize for the test.
    MAX_CONTAINERS = 9

    ZOOKEEPER_NODES = 3

    DATA_AMOUNT = 5_000_000

    WARMUP_DATA_AMOUNT = 10_000

    DEFAULT_DETECTION_TIMEOUT = 2000

    def __init__(self, test_context):
        super().__init__(test_context=test_context)

        self.netfilter_store_path = None

    @cluster(num_nodes=MAX_CONTAINERS)
    @ignite_versions(str(DEV_BRANCH), str(LATEST))
<<<<<<< HEAD
    @matrix(nodes_to_kill=[1, 2], disable_conn_recovery=[True],
            net_part=[IgniteService.NetPart.INPUT],
=======
    @matrix(nodes_to_kill=[1, 2], net_part=[IgniteService.NetPart.ALL, IgniteService.NetPart.INPUT],
>>>>>>> 235b25e9
            load_type=[ClusterLoad.ATOMIC, ClusterLoad.TRANSACTIONAL])
    def test_nonsequential_failure_tcp(self, ignite_version, nodes_to_kill, load_type, net_part: IgniteService.NetPart):
        """
        Test nodes failure scenario with TcpDiscoverySpi not allowing nodes to fail in a row.
        """
        test_config = DiscoveryTestConfig(version=IgniteVersion(ignite_version), nodes_to_kill=nodes_to_kill,
                                          load_type=ClusterLoad.construct_from(load_type), sequential_failure=False,
                                          net_part=net_part)

        return self._perform_node_fail_scenario(test_config)

    @cluster(num_nodes=MAX_CONTAINERS)
    @ignite_versions(str(DEV_BRANCH), str(LATEST))
    @matrix(nodes_to_kill=[1, 2], load_type=[ClusterLoad.ATOMIC, ClusterLoad.TRANSACTIONAL])
    def test_nonsequential_failure_tcp_no_recovery(self, ignite_version, nodes_to_kill, load_type):
        """
        Test nodes failure scenario with TcpDiscoverySpi not allowing nodes to fail in a row with. The connection
        recovery is disabled.
        """
        test_config = DiscoveryTestConfig(version=IgniteVersion(ignite_version), nodes_to_kill=nodes_to_kill,
                                          load_type=ClusterLoad.construct_from(load_type), sequential_failure=False,
                                          disable_conn_recovery=True)

        return self._perform_node_fail_scenario(test_config)

    @cluster(num_nodes=MAX_CONTAINERS)
    @ignite_versions(str(DEV_BRANCH), str(LATEST))
    @matrix(load_type=[ClusterLoad.ATOMIC, ClusterLoad.TRANSACTIONAL],
<<<<<<< HEAD
            net_part=[IgniteService.NetPart.INPUT], disable_conn_recovery=[True])
    def test_2_nodes_fail_sequential_tcp(self, ignite_version, load_type, disable_conn_recovery: bool,
                                         net_part: IgniteService.NetPart):
=======
            net_part=[IgniteService.NetPart.ALL, IgniteService.NetPart.INPUT])
    def test_sequential_failure_tcp(self, ignite_version, load_type, net_part: IgniteService.NetPart):
>>>>>>> 235b25e9
        """
        Test 2 nodes sequential failure scenario with TcpDiscoverySpi.
        """
        test_config = DiscoveryTestConfig(version=IgniteVersion(ignite_version), nodes_to_kill=2,
                                          load_type=ClusterLoad.construct_from(load_type), sequential_failure=True,
                                          net_part=net_part)

        return self._perform_node_fail_scenario(test_config)

    @cluster(num_nodes=MAX_CONTAINERS)
    @ignite_versions(str(DEV_BRANCH), str(LATEST))
    @matrix(load_type=[ClusterLoad.ATOMIC, ClusterLoad.TRANSACTIONAL])
    def test_sequential_failure_tcp_no_recovery(self, ignite_version, load_type):
        """
        Test 2 nodes sequential failure scenario with TcpDiscoverySpi. The connection recovery is disabled.
        """
        test_config = DiscoveryTestConfig(version=IgniteVersion(ignite_version), nodes_to_kill=2,
                                          load_type=ClusterLoad.construct_from(load_type), sequential_failure=True,
                                          disable_conn_recovery=True)

        return self._perform_node_fail_scenario(test_config)

    @cluster(num_nodes=MAX_CONTAINERS)
    @ignore_if(lambda version, globals: version == V_2_8_0)  # ignite-zookeeper package is broken in 2.8.0
    @ignite_versions(str(DEV_BRANCH), str(LATEST))
    @matrix(nodes_to_kill=[1, 2], load_type=[ClusterLoad.ATOMIC, ClusterLoad.TRANSACTIONAL])
    def _test_nodes_fail_not_sequential_zk(self, ignite_version, nodes_to_kill, load_type):
        """
        Test node failure scenario with ZooKeeperSpi not allowing nodes to fail in a row.
        """
        test_config = DiscoveryTestConfig(version=IgniteVersion(ignite_version), nodes_to_kill=nodes_to_kill,
                                          load_type=ClusterLoad.construct_from(load_type), sequential_failure=False,
                                          with_zk=True)

        return self._perform_node_fail_scenario(test_config)

    @cluster(num_nodes=MAX_CONTAINERS)
    @ignore_if(lambda version, globals: version == V_2_8_0)  # ignite-zookeeper package is broken in 2.8.0
    @ignite_versions(str(DEV_BRANCH), str(LATEST))
    @matrix(load_type=[ClusterLoad.ATOMIC, ClusterLoad.TRANSACTIONAL])
    def _test_2_nodes_fail_sequential_zk(self, ignite_version, load_type):
        """
        Test node failure scenario with ZooKeeperSpi not allowing to fail nodes in a row.
        """
        test_config = DiscoveryTestConfig(version=IgniteVersion(ignite_version), nodes_to_kill=2, with_zk=True,
                                          load_type=ClusterLoad.construct_from(load_type), sequential_failure=True)

        return self._perform_node_fail_scenario(test_config)

    # pylint: disable=R0914
    def _perform_node_fail_scenario(self, test_config):
        failure_detection_timeout = self._global_int(self.GLOBAL_DETECTION_TIMEOUT, self.DEFAULT_DETECTION_TIMEOUT)

        cluster_size = len(self.test_context.cluster)

        # One node is required to detect the failure.
        assert cluster_size >= 1 + test_config.nodes_to_kill + (
            self.ZOOKEEPER_NODES if test_config.with_zk else 0), \
            f"Few required containers: {cluster_size}. Check the params."

        self.logger.info("Starting on " + str(cluster_size) + " maximal containers.")
        self.logger.info(f"{self.GLOBAL_DETECTION_TIMEOUT}: {failure_detection_timeout}")

        results = {}

        modules = ['zookeeper'] if test_config.with_zk else None

        if test_config.with_zk:
            zk_quorum = start_zookeeper(self.test_context, self.ZOOKEEPER_NODES, failure_detection_timeout)

            discovery_spi = from_zookeeper_cluster(zk_quorum)
        else:
            discovery_spi = TcpDiscoverySpi()

            if LATEST_2_7 < test_config.version <= V_2_9_0:
                discovery_spi.so_linger = 0

            if test_config.disable_conn_recovery:
                discovery_spi.conn_recovery_timeout = 0

        ignite_config = IgniteConfiguration(
            version=test_config.version,
            discovery_spi=discovery_spi,
            failure_detection_timeout=failure_detection_timeout,
            caches=[CacheConfiguration(
                name='test-cache',
                backups=1,
                atomicity_mode='TRANSACTIONAL' if test_config.load_type == ClusterLoad.TRANSACTIONAL else 'ATOMIC'
            )]
        )

        # Start Ignite nodes in count less than max_nodes_in_use. One node is erequired for the loader. Some nodes might
        # be needed for ZooKeeper.
        servers, start_servers_sec = start_servers(
            self.test_context, cluster_size - self.ZOOKEEPER_NODES - 1,
            ignite_config, modules)

        results['Ignite cluster start time (s)'] = start_servers_sec

        failed_nodes = choose_node_to_kill(servers, test_config.nodes_to_kill, test_config.sequential_failure)

        if test_config.load_type is not ClusterLoad.NONE:
            load_config = ignite_config._replace(client_mode=True) if test_config.with_zk else \
                ignite_config._replace(client_mode=True, discovery_spi=from_ignite_cluster(servers))

            tran_nodes = [servers.node_id(n) for n in failed_nodes] \
                if test_config.load_type == ClusterLoad.TRANSACTIONAL else None

            params = {"cacheName": "test-cache",
                      "range": self.DATA_AMOUNT,
                      "warmUpRange": self.WARMUP_DATA_AMOUNT,
                      "targetNodes": tran_nodes,
                      "transactional": bool(tran_nodes)}

            start_load_app(self.test_context, load_config, params, modules)

        # Detection timeout is 4 * failure_detection_timeout in seconds.
        detection_timeout_sec = 4 * ignite_config.failure_detection_timeout // 1000

        results.update(self._simulate_and_detect_failure(servers, failed_nodes, detection_timeout_sec,
                                                         test_config.net_part))

        return results

    def _simulate_and_detect_failure(self, servers, failed_nodes, event_timeout_sec,
                                     net_part: IgniteAwareService.NetPart):
        """
        Perform node failure scenario
        """
        ids_to_wait = []

        for node in failed_nodes:
            ids_to_wait.append(servers.node_id(node))

            self.logger.info("Simulating failure of node '%s' (ID: %s)." % (node.name, ids_to_wait[-1]))

        _, first_terminated = servers.drop_network(failed_nodes, net_part=net_part)

        # Keeps dates of logged node failures.
        logged_timestamps = []
        data = {}

        for survivor in [n for n in servers.nodes if n not in failed_nodes]:
            for failed_id in ids_to_wait:
                logged_timestamps.append(get_event_time(servers, survivor, node_failed_event_pattern(failed_id),
                                                        timeout=event_timeout_sec))

            self._check_failed_number(failed_nodes, survivor)

        self._check_not_segmented(failed_nodes)

        logged_timestamps.sort(reverse=True)

        data['Detection of node(s) failure (ms)'] = epoch_mills(logged_timestamps[0]) - epoch_mills(first_terminated)
        data['All detection delays (ms):'] = str(
            [epoch_mills(ts) - epoch_mills(first_terminated) for ts in logged_timestamps])
        data['Nodes failed'] = len(failed_nodes)

        return data

    def _check_failed_number(self, failed_nodes, survived_node):
        """Ensures number of failed nodes is correct."""
        cmd = "grep '%s' %s | wc -l" % (node_failed_event_pattern(), survived_node.log_file)

        failed_cnt = int(IgniteApplicationService.exec_command(survived_node, cmd))

        # Cache survivor id, do not read each time.
        surv_id = IgniteApplicationService.node_id(survived_node)

        if failed_cnt != len(failed_nodes):
            failed = IgniteApplicationService.exec_command(survived_node, "grep '%s' %s" % (node_failed_event_pattern(),
                                                                                            survived_node.log_file))

            self.logger.warn("Node '%s' (%s) has detected the following failures:%s%s" %
                             (survived_node.name, surv_id, os.linesep, failed))

            raise AssertionError(
                "Wrong number of failed nodes: %d. Expected: %d. Check the logs." % (failed_cnt, len(failed_nodes)))

    def _check_not_segmented(self, failed_nodes):
        """Ensures only target nodes failed"""
        for service in [srv for srv in self.test_context.services if isinstance(srv, IgniteAwareService)]:
            for node in [srv_node for srv_node in service.nodes if srv_node not in failed_nodes]:
                cmd = "grep -i '%s' %s | wc -l" % ("local node segmented", node.log_file)

                failed = IgniteApplicationService.exec_command(node, cmd)

                if int(failed) > 0:
                    raise AssertionError(
                        "Wrong node failed (segmented) on '%s'. Check the logs." % node.name)


def start_zookeeper(test_context, num_nodes, failure_detection_timeout):
    """
    Start zookeeper cluster.
    """
    zk_settings = ZookeeperSettings(min_session_timeout=failure_detection_timeout)

    zk_quorum = ZookeeperService(test_context, num_nodes, settings=zk_settings)
    zk_quorum.start()
    return zk_quorum


def start_servers(test_context, num_nodes, ignite_config, modules=None):
    """
    Start ignite servers.
    """
    servers = IgniteService(test_context, config=ignite_config, num_nodes=num_nodes, modules=modules,
                            # mute spam in log.
                            jvm_opts=["-DIGNITE_DUMP_THREADS_ON_FAILURE=false"])

    start = monotonic()
    servers.start()
    return servers, round(monotonic() - start, 1)


def start_load_app(test_context, ignite_config, params, modules=None):
    """
    Start loader application.
    """
    IgniteApplicationService(
        test_context,
        config=ignite_config,
        java_class_name="org.apache.ignite.internal.ducktest.tests.ContinuousDataLoadApplication",
        modules=modules,
        # mute spam in log.
        jvm_opts=["-DIGNITE_DUMP_THREADS_ON_FAILURE=false"],
        params=params).start()


def choose_node_to_kill(servers, nodes_to_kill, sequential):
    """Choose node to kill during test"""
    assert nodes_to_kill > 0, "No nodes to kill passed. Check the parameters."

    idx = random.randint(0, len(servers.nodes) - 1)

    to_kill = servers.nodes[idx:] + servers.nodes[:idx - 1]

    if not sequential:
        to_kill = to_kill[0::2]

    idx = random.randint(0, len(to_kill) - nodes_to_kill)
    to_kill = to_kill[idx:idx + nodes_to_kill]

    assert len(to_kill) == nodes_to_kill, "Unable to pick up required number of nodes to kill."

    return to_kill<|MERGE_RESOLUTION|>--- conflicted
+++ resolved
@@ -59,7 +59,7 @@
     sequential_failure: bool = False
     with_zk: bool = False
     disable_conn_recovery: bool = False
-    net_part: IgniteAwareService.NetPart = IgniteService.NetPart.INPUT
+    net_part: IgniteAwareService.NetPart = IgniteService.NetPart.ALL
 
 
 # pylint: disable=W0223, no-member
@@ -75,7 +75,7 @@
     GLOBAL_DETECTION_TIMEOUT = "failure_detection_timeout"
 
     # Default maximum numbers of containers to utilize for the test.
-    MAX_CONTAINERS = 9
+    MAX_CONTAINERS = 12
 
     ZOOKEEPER_NODES = 3
 
@@ -92,12 +92,7 @@
 
     @cluster(num_nodes=MAX_CONTAINERS)
     @ignite_versions(str(DEV_BRANCH), str(LATEST))
-<<<<<<< HEAD
-    @matrix(nodes_to_kill=[1, 2], disable_conn_recovery=[True],
-            net_part=[IgniteService.NetPart.INPUT],
-=======
     @matrix(nodes_to_kill=[1, 2], net_part=[IgniteService.NetPart.ALL, IgniteService.NetPart.INPUT],
->>>>>>> 235b25e9
             load_type=[ClusterLoad.ATOMIC, ClusterLoad.TRANSACTIONAL])
     def test_nonsequential_failure_tcp(self, ignite_version, nodes_to_kill, load_type, net_part: IgniteService.NetPart):
         """
@@ -126,14 +121,8 @@
     @cluster(num_nodes=MAX_CONTAINERS)
     @ignite_versions(str(DEV_BRANCH), str(LATEST))
     @matrix(load_type=[ClusterLoad.ATOMIC, ClusterLoad.TRANSACTIONAL],
-<<<<<<< HEAD
-            net_part=[IgniteService.NetPart.INPUT], disable_conn_recovery=[True])
-    def test_2_nodes_fail_sequential_tcp(self, ignite_version, load_type, disable_conn_recovery: bool,
-                                         net_part: IgniteService.NetPart):
-=======
             net_part=[IgniteService.NetPart.ALL, IgniteService.NetPart.INPUT])
     def test_sequential_failure_tcp(self, ignite_version, load_type, net_part: IgniteService.NetPart):
->>>>>>> 235b25e9
         """
         Test 2 nodes sequential failure scenario with TcpDiscoverySpi.
         """
@@ -160,7 +149,7 @@
     @ignore_if(lambda version, globals: version == V_2_8_0)  # ignite-zookeeper package is broken in 2.8.0
     @ignite_versions(str(DEV_BRANCH), str(LATEST))
     @matrix(nodes_to_kill=[1, 2], load_type=[ClusterLoad.ATOMIC, ClusterLoad.TRANSACTIONAL])
-    def _test_nodes_fail_not_sequential_zk(self, ignite_version, nodes_to_kill, load_type):
+    def test_nodes_fail_not_sequential_zk(self, ignite_version, nodes_to_kill, load_type):
         """
         Test node failure scenario with ZooKeeperSpi not allowing nodes to fail in a row.
         """
@@ -174,7 +163,7 @@
     @ignore_if(lambda version, globals: version == V_2_8_0)  # ignite-zookeeper package is broken in 2.8.0
     @ignite_versions(str(DEV_BRANCH), str(LATEST))
     @matrix(load_type=[ClusterLoad.ATOMIC, ClusterLoad.TRANSACTIONAL])
-    def _test_2_nodes_fail_sequential_zk(self, ignite_version, load_type):
+    def test_2_nodes_fail_sequential_zk(self, ignite_version, load_type):
         """
         Test node failure scenario with ZooKeeperSpi not allowing to fail nodes in a row.
         """
