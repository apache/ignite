# Licensed to the Apache Software Foundation (ASF) under one or more
# contributor license agreements.  See the NOTICE file distributed with
# this work for additional information regarding copyright ownership.
# The ASF licenses this file to You under the Apache License, Version 2.0
# (the "License"); you may not use this file except in compliance with
# the License.  You may obtain a copy of the License at
#
#    http://www.apache.org/licenses/LICENSE-2.0
#
# Unless required by applicable law or agreed to in writing, software
# distributed under the License is distributed on an "AS IS" BASIS,
# WITHOUT WARRANTIES OR CONDITIONS OF ANY KIND, either express or implied.
# See the License for the specific language governing permissions and
# limitations under the License.

"""
Module contains discovery tests.
"""

import os
import random
import sys
from enum import IntEnum
from time import monotonic
from typing import NamedTuple

from ducktape.mark import matrix

from ignitetest.services.ignite import IgniteAwareService, IgniteService, get_event_time, node_failed_event_pattern
from ignitetest.services.ignite_app import IgniteApplicationService
from ignitetest.services.utils.ignite_configuration import IgniteConfiguration
from ignitetest.services.utils.ignite_configuration.cache import CacheConfiguration
from ignitetest.services.utils.ignite_configuration.discovery import from_zookeeper_cluster, from_ignite_cluster, \
    TcpDiscoverySpi
from ignitetest.services.utils.time_utils import epoch_mills
from ignitetest.services.zk.zookeeper import ZookeeperService, ZookeeperSettings
from ignitetest.utils import ignite_versions, version_if, cluster
from ignitetest.utils.ignite_test import IgniteTest
from ignitetest.utils.version import DEV_BRANCH, LATEST, V_2_8_0, IgniteVersion
<<<<<<< HEAD
=======
from ignitetest.utils.enum import constructible
>>>>>>> aecf8516


@constructible
class ClusterLoad(IntEnum):
    """
    Type of cluster loading.
    """
    NONE = 0
    ATOMIC = 1
    TRANSACTIONAL = 2


# pylint: disable=R0913
class DiscoveryTestConfig(NamedTuple):
    """
    Configuration for DiscoveryTest.
    """
    version: IgniteVersion
    nodes_to_kill: int = 1
    load_type: ClusterLoad = ClusterLoad.NONE
    sequential_failure: bool = False
    with_zk: bool = False
    failure_detection_timeout: int = 1000


# pylint: disable=W0223, no-member
class DiscoveryTest(IgniteTest):
    """
    Test various node failure scenarios (TCP and ZooKeeper).
    1. Start of ignite cluster.
    2. Kill random node.
    3. Wait that survived node detects node failure.
    """
    NUM_NODES = 9

    DATA_AMOUNT = 5_000_000

    WARMUP_DATA_AMOUNT = 10_000

    def __init__(self, test_context):
        super().__init__(test_context=test_context)

        self.netfilter_store_path = None

    @cluster(num_nodes=NUM_NODES)
    @ignite_versions(str(DEV_BRANCH), str(LATEST))
<<<<<<< HEAD
    @matrix(nodes_to_kill=[1, 2], failure_detection_timeout=[500],
=======
    @matrix(nodes_to_kill=[1, 2], failure_detection_timeout=[1000],
>>>>>>> aecf8516
            load_type=[ClusterLoad.NONE, ClusterLoad.ATOMIC, ClusterLoad.TRANSACTIONAL])
    def test_nodes_fail_not_sequential_tcp(self, ignite_version, nodes_to_kill, load_type, failure_detection_timeout):
        """
        Test nodes failure scenario with TcpDiscoverySpi not allowing nodes to fail in a row.
        """
        test_config = DiscoveryTestConfig(version=IgniteVersion(ignite_version), nodes_to_kill=nodes_to_kill,
<<<<<<< HEAD
                                          load_type=load_type, sequential_failure=False,
=======
                                          load_type=ClusterLoad.construct_from(load_type), sequential_failure=False,
>>>>>>> aecf8516
                                          failure_detection_timeout=failure_detection_timeout)

        return self._perform_node_fail_scenario(test_config)

    @cluster(num_nodes=NUM_NODES)
    @ignite_versions(str(DEV_BRANCH), str(LATEST))
    @matrix(load_type=[ClusterLoad.NONE, ClusterLoad.ATOMIC, ClusterLoad.TRANSACTIONAL],
<<<<<<< HEAD
            failure_detection_timeout=[500])
=======
            failure_detection_timeout=[1000])
>>>>>>> aecf8516
    def test_2_nodes_fail_sequential_tcp(self, ignite_version, load_type, failure_detection_timeout):
        """
        Test 2 nodes sequential failure scenario with TcpDiscoverySpi.
        """
<<<<<<< HEAD
        test_config = DiscoveryTestConfig(version=IgniteVersion(ignite_version), nodes_to_kill=2, load_type=load_type,
                                          sequential_failure=True, failure_detection_timeout=failure_detection_timeout)
=======
        test_config = DiscoveryTestConfig(version=IgniteVersion(ignite_version), nodes_to_kill=2,
                                          load_type=ClusterLoad.construct_from(load_type), sequential_failure=True,
                                          failure_detection_timeout=failure_detection_timeout)
>>>>>>> aecf8516

        return self._perform_node_fail_scenario(test_config)

    @cluster(num_nodes=NUM_NODES + 3)
    @version_if(lambda version: version != V_2_8_0)  # ignite-zookeeper package is broken in 2.8.0
    @ignite_versions(str(DEV_BRANCH), str(LATEST))
<<<<<<< HEAD
    @matrix(nodes_to_kill=[1, 2], failure_detection_timeout=[500],
=======
    @matrix(nodes_to_kill=[1, 2], failure_detection_timeout=[1000],
>>>>>>> aecf8516
            load_type=[ClusterLoad.NONE, ClusterLoad.ATOMIC, ClusterLoad.TRANSACTIONAL])
    def test_nodes_fail_not_sequential_zk(self, ignite_version, nodes_to_kill, load_type, failure_detection_timeout):
        """
        Test node failure scenario with ZooKeeperSpi not allowing nodes to fail in a row.
        """
        test_config = DiscoveryTestConfig(version=IgniteVersion(ignite_version), nodes_to_kill=nodes_to_kill,
<<<<<<< HEAD
                                          load_type=load_type, sequential_failure=False, with_zk=True,
                                          failure_detection_timeout=failure_detection_timeout)
=======
                                          load_type=ClusterLoad.construct_from(load_type), sequential_failure=False,
                                          with_zk=True, failure_detection_timeout=failure_detection_timeout)
>>>>>>> aecf8516

        return self._perform_node_fail_scenario(test_config)

    @cluster(num_nodes=NUM_NODES + 3)
    @version_if(lambda version: version != V_2_8_0)  # ignite-zookeeper package is broken in 2.8.0
    @ignite_versions(str(DEV_BRANCH), str(LATEST))
    @matrix(load_type=[ClusterLoad.NONE, ClusterLoad.ATOMIC, ClusterLoad.TRANSACTIONAL],
<<<<<<< HEAD
            failure_detection_timeout=[500])
=======
            failure_detection_timeout=[1000])
>>>>>>> aecf8516
    def test_2_nodes_fail_sequential_zk(self, ignite_version, load_type, failure_detection_timeout):
        """
        Test node failure scenario with ZooKeeperSpi not allowing to fail nodes in a row.
        """
<<<<<<< HEAD
        test_config = DiscoveryTestConfig(version=IgniteVersion(ignite_version), nodes_to_kill=2, load_type=load_type,
                                          sequential_failure=True, with_zk=True,
                                          failure_detection_timeout=failure_detection_timeout)
=======
        test_config = DiscoveryTestConfig(version=IgniteVersion(ignite_version), nodes_to_kill=2,
                                          load_type=ClusterLoad.construct_from(load_type), sequential_failure=True,
                                          with_zk=True, failure_detection_timeout=failure_detection_timeout)
>>>>>>> aecf8516

        return self._perform_node_fail_scenario(test_config)

    def _perform_node_fail_scenario(self, test_config):
        results = {}

        modules = ['zookeeper'] if test_config.with_zk else None

        if test_config.with_zk:
            zk_quorum = start_zookeeper(self.test_context, 3, test_config)

            discovery_spi = from_zookeeper_cluster(zk_quorum)
        else:
            discovery_spi = TcpDiscoverySpi()

        ignite_config = IgniteConfiguration(
            version=test_config.version,
            discovery_spi=discovery_spi,
            failure_detection_timeout=test_config.failure_detection_timeout,
            caches=[CacheConfiguration(
                name='test-cache',
                backups=1,
                atomicity_mode='TRANSACTIONAL' if test_config.load_type == ClusterLoad.TRANSACTIONAL else 'ATOMIC'
            )]
        )

        servers, start_servers_sec = start_servers(self.test_context, self.NUM_NODES - 1, ignite_config, modules)

        results['Ignite cluster start time (s)'] = start_servers_sec

        failed_nodes = choose_node_to_kill(servers, test_config.nodes_to_kill, test_config.sequential_failure)

        if test_config.load_type is not ClusterLoad.NONE:
            load_config = ignite_config._replace(client_mode=True) if test_config.with_zk else \
                ignite_config._replace(client_mode=True, discovery_spi=from_ignite_cluster(servers))

            tran_nodes = [node_id(n) for n in failed_nodes] \
                if test_config.load_type == ClusterLoad.TRANSACTIONAL else None

            params = {"cacheName": "test-cache",
                      "range": self.DATA_AMOUNT,
                      "warmUpRange": self.WARMUP_DATA_AMOUNT,
                      "targetNodes": tran_nodes,
                      "transactional": bool(tran_nodes)}

            start_load_app(self.test_context, ignite_config=load_config, params=params, modules=modules)

        results.update(self._simulate_and_detect_failure(servers, failed_nodes,
                                                         test_config.failure_detection_timeout * 3))

        return results

    def _simulate_and_detect_failure(self, servers, failed_nodes, timeout):
        """
        Perform node failure scenario
        """
        for node in failed_nodes:
            self.logger.info(
                "Simulating failure of node '%s' (order %d) on '%s'" % (node_id(node), order(node), node.name))

        ids_to_wait = [node_id(n) for n in failed_nodes]

        _, first_terminated = servers.drop_network(failed_nodes)

        # Keeps dates of logged node failures.
        logged_timestamps = []
        data = {}

        start = monotonic()

        for survivor in [n for n in servers.nodes if n not in failed_nodes]:
            for failed_id in ids_to_wait:
                logged_timestamps.append(get_event_time(servers, survivor, node_failed_event_pattern(failed_id),
                                                        timeout=start + timeout - monotonic()))

            self._check_failed_number(failed_nodes, survivor)

        self._check_not_segmented(failed_nodes)

        logged_timestamps.sort(reverse=True)

        data['Detection of node(s) failure (ms)'] = epoch_mills(logged_timestamps[0]) - epoch_mills(first_terminated)
        data['All detection delays (ms):'] = str(
            [epoch_mills(ts) - epoch_mills(first_terminated) for ts in logged_timestamps])
        data['Nodes failed'] = len(failed_nodes)

        return data

    def _check_failed_number(self, failed_nodes, survived_node):
        """Ensures number of failed nodes is correct."""
        cmd = "grep '%s' %s | wc -l" % (node_failed_event_pattern(), IgniteAwareService.STDOUT_STDERR_CAPTURE)

        failed_cnt = int(str(survived_node.account.ssh_client.exec_command(cmd)[1].read(), sys.getdefaultencoding()))

        if failed_cnt != len(failed_nodes):
            failed = str(survived_node.account.ssh_client.exec_command(
                "grep '%s' %s" % (node_failed_event_pattern(), IgniteAwareService.STDOUT_STDERR_CAPTURE))[1].read(),
                         sys.getdefaultencoding())

            self.logger.warn("Node '%s' (%s) has detected the following failures:%s%s" % (
                survived_node.name, node_id(survived_node), os.linesep, failed))

            raise AssertionError(
                "Wrong number of failed nodes: %d. Expected: %d. Check the logs." % (failed_cnt, len(failed_nodes)))

    def _check_not_segmented(self, failed_nodes):
        """Ensures only target nodes failed"""
        for service in [srv for srv in self.test_context.services if isinstance(srv, IgniteAwareService)]:
            for node in [srv_node for srv_node in service.nodes if srv_node not in failed_nodes]:
                cmd = "grep -i '%s' %s | wc -l" % ("local node segmented", IgniteAwareService.STDOUT_STDERR_CAPTURE)

                failed = str(node.account.ssh_client.exec_command(cmd)[1].read(), sys.getdefaultencoding())

                if int(failed) > 0:
                    raise AssertionError(
                        "Wrong node failed (segmented) on '%s'. Check the logs." % node.name)


def start_zookeeper(test_context, num_nodes, test_config):
    """
    Start zookeeper cluster.
    """
    zk_settings = ZookeeperSettings(min_session_timeout=test_config.failure_detection_timeout,
                                    tick_time=test_config.failure_detection_timeout // 3)

    zk_quorum = ZookeeperService(test_context, num_nodes, settings=zk_settings)
    zk_quorum.start()
    return zk_quorum


def start_servers(test_context, num_nodes, ignite_config, modules=None):
    """
    Start ignite servers.
    """
    servers = IgniteService(test_context, config=ignite_config, num_nodes=num_nodes, modules=modules,
                            # mute spam in log.
                            jvm_opts=["-DIGNITE_DUMP_THREADS_ON_FAILURE=false"])

    start = monotonic()
    servers.start()
    return servers, round(monotonic() - start, 1)


def start_load_app(test_context, ignite_config, params, modules=None):
    """
    Start loader application.
    """
    IgniteApplicationService(
        test_context,
        config=ignite_config,
        java_class_name="org.apache.ignite.internal.ducktest.tests.ContinuousDataLoadApplication",
        modules=modules,
        # mute spam in log.
        jvm_opts=["-DIGNITE_DUMP_THREADS_ON_FAILURE=false"],
        params=params).start()


def choose_node_to_kill(servers, nodes_to_kill, sequential):
    """Choose node to kill during test"""
    assert nodes_to_kill > 0, "No nodes to kill passed. Check the parameters."

    idx = random.randint(0, len(servers.nodes)-1)

    to_kill = servers.nodes[idx:] + servers.nodes[:idx-1]

    if not sequential:
        to_kill = to_kill[0::2]

    idx = random.randint(0, len(to_kill) - nodes_to_kill)
    to_kill = to_kill[idx:idx + nodes_to_kill]

    assert len(to_kill) == nodes_to_kill, "Unable to pick up required number of nodes to kill."

    return to_kill


def order(node):
    """Return discovery order of the node."""
    return node.discovery_info().order


def node_id(node):
    """Return node id."""
    return node.discovery_info().node_id<|MERGE_RESOLUTION|>--- conflicted
+++ resolved
@@ -37,10 +37,7 @@
 from ignitetest.utils import ignite_versions, version_if, cluster
 from ignitetest.utils.ignite_test import IgniteTest
 from ignitetest.utils.version import DEV_BRANCH, LATEST, V_2_8_0, IgniteVersion
-<<<<<<< HEAD
-=======
 from ignitetest.utils.enum import constructible
->>>>>>> aecf8516
 
 
 @constructible
@@ -87,22 +84,14 @@
 
     @cluster(num_nodes=NUM_NODES)
     @ignite_versions(str(DEV_BRANCH), str(LATEST))
-<<<<<<< HEAD
     @matrix(nodes_to_kill=[1, 2], failure_detection_timeout=[500],
-=======
-    @matrix(nodes_to_kill=[1, 2], failure_detection_timeout=[1000],
->>>>>>> aecf8516
             load_type=[ClusterLoad.NONE, ClusterLoad.ATOMIC, ClusterLoad.TRANSACTIONAL])
     def test_nodes_fail_not_sequential_tcp(self, ignite_version, nodes_to_kill, load_type, failure_detection_timeout):
         """
         Test nodes failure scenario with TcpDiscoverySpi not allowing nodes to fail in a row.
         """
         test_config = DiscoveryTestConfig(version=IgniteVersion(ignite_version), nodes_to_kill=nodes_to_kill,
-<<<<<<< HEAD
-                                          load_type=load_type, sequential_failure=False,
-=======
                                           load_type=ClusterLoad.construct_from(load_type), sequential_failure=False,
->>>>>>> aecf8516
                                           failure_detection_timeout=failure_detection_timeout)
 
         return self._perform_node_fail_scenario(test_config)
@@ -110,47 +99,29 @@
     @cluster(num_nodes=NUM_NODES)
     @ignite_versions(str(DEV_BRANCH), str(LATEST))
     @matrix(load_type=[ClusterLoad.NONE, ClusterLoad.ATOMIC, ClusterLoad.TRANSACTIONAL],
-<<<<<<< HEAD
-            failure_detection_timeout=[500])
-=======
             failure_detection_timeout=[1000])
->>>>>>> aecf8516
     def test_2_nodes_fail_sequential_tcp(self, ignite_version, load_type, failure_detection_timeout):
         """
         Test 2 nodes sequential failure scenario with TcpDiscoverySpi.
         """
-<<<<<<< HEAD
-        test_config = DiscoveryTestConfig(version=IgniteVersion(ignite_version), nodes_to_kill=2, load_type=load_type,
-                                          sequential_failure=True, failure_detection_timeout=failure_detection_timeout)
-=======
         test_config = DiscoveryTestConfig(version=IgniteVersion(ignite_version), nodes_to_kill=2,
                                           load_type=ClusterLoad.construct_from(load_type), sequential_failure=True,
                                           failure_detection_timeout=failure_detection_timeout)
->>>>>>> aecf8516
 
         return self._perform_node_fail_scenario(test_config)
 
     @cluster(num_nodes=NUM_NODES + 3)
     @version_if(lambda version: version != V_2_8_0)  # ignite-zookeeper package is broken in 2.8.0
     @ignite_versions(str(DEV_BRANCH), str(LATEST))
-<<<<<<< HEAD
-    @matrix(nodes_to_kill=[1, 2], failure_detection_timeout=[500],
-=======
     @matrix(nodes_to_kill=[1, 2], failure_detection_timeout=[1000],
->>>>>>> aecf8516
             load_type=[ClusterLoad.NONE, ClusterLoad.ATOMIC, ClusterLoad.TRANSACTIONAL])
     def test_nodes_fail_not_sequential_zk(self, ignite_version, nodes_to_kill, load_type, failure_detection_timeout):
         """
         Test node failure scenario with ZooKeeperSpi not allowing nodes to fail in a row.
         """
         test_config = DiscoveryTestConfig(version=IgniteVersion(ignite_version), nodes_to_kill=nodes_to_kill,
-<<<<<<< HEAD
-                                          load_type=load_type, sequential_failure=False, with_zk=True,
-                                          failure_detection_timeout=failure_detection_timeout)
-=======
                                           load_type=ClusterLoad.construct_from(load_type), sequential_failure=False,
                                           with_zk=True, failure_detection_timeout=failure_detection_timeout)
->>>>>>> aecf8516
 
         return self._perform_node_fail_scenario(test_config)
 
@@ -158,24 +129,14 @@
     @version_if(lambda version: version != V_2_8_0)  # ignite-zookeeper package is broken in 2.8.0
     @ignite_versions(str(DEV_BRANCH), str(LATEST))
     @matrix(load_type=[ClusterLoad.NONE, ClusterLoad.ATOMIC, ClusterLoad.TRANSACTIONAL],
-<<<<<<< HEAD
-            failure_detection_timeout=[500])
-=======
             failure_detection_timeout=[1000])
->>>>>>> aecf8516
     def test_2_nodes_fail_sequential_zk(self, ignite_version, load_type, failure_detection_timeout):
         """
         Test node failure scenario with ZooKeeperSpi not allowing to fail nodes in a row.
         """
-<<<<<<< HEAD
-        test_config = DiscoveryTestConfig(version=IgniteVersion(ignite_version), nodes_to_kill=2, load_type=load_type,
-                                          sequential_failure=True, with_zk=True,
-                                          failure_detection_timeout=failure_detection_timeout)
-=======
         test_config = DiscoveryTestConfig(version=IgniteVersion(ignite_version), nodes_to_kill=2,
                                           load_type=ClusterLoad.construct_from(load_type), sequential_failure=True,
                                           with_zk=True, failure_detection_timeout=failure_detection_timeout)
->>>>>>> aecf8516
 
         return self._perform_node_fail_scenario(test_config)
 
