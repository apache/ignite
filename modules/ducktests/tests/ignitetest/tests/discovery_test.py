--- conflicted
+++ resolved
@@ -377,17 +377,11 @@
     cm_ports = str(cm_spi.port) if cm_spi.port_range < 1 else str(cm_spi.port) + ':' + str(
         cm_spi.port + cm_spi.port_range)
 
-<<<<<<< HEAD
-        logged_timestamps.append(
-            datetime.strptime(re.match("^\\[[^\\[]+\\]", stdout.read().decode("utf-8")).group(),
-                              "[%Y-%m-%dT%H:%M:%S,%f]"))
-=======
     if test_config.with_zk:
         dsc_ports = str(ignite_config.discovery_spi.port)
     else:
         dsc_ports = str(dsc_spi.port) if dsc_spi.port_range < 1 else str(dsc_spi.port) + ':' + str(
             dsc_spi.port + dsc_spi.port_range)
->>>>>>> bd262429
 
     cmd = f"sudo iptables -I %s 1 -p tcp -m multiport --dport {dsc_ports},{cm_ports} -j DROP"
 
