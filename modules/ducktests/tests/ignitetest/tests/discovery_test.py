# Licensed to the Apache Software Foundation (ASF) under one or more
# contributor license agreements.  See the NOTICE file distributed with
# this work for additional information regarding copyright ownership.
# The ASF licenses this file to You under the Apache License, Version 2.0
# (the "License"); you may not use this file except in compliance with
# the License.  You may obtain a copy of the License at
#
#    http://www.apache.org/licenses/LICENSE-2.0
#
# Unless required by applicable law or agreed to in writing, software
# distributed under the License is distributed on an "AS IS" BASIS,
# WITHOUT WARRANTIES OR CONDITIONS OF ANY KIND, either express or implied.
# See the License for the specific language governing permissions and
# limitations under the License.

"""
Module contains discovery tests.
"""

import os
import random
import sys
from enum import IntEnum
from time import monotonic
from typing import NamedTuple

from ducktape.mark import matrix

from ignitetest.services.ignite import IgniteAwareService, IgniteService, get_event_time, node_failed_event_pattern
from ignitetest.services.ignite_app import IgniteApplicationService
from ignitetest.services.utils.ignite_configuration import IgniteConfiguration
from ignitetest.services.utils.ignite_configuration.cache import CacheConfiguration
from ignitetest.services.utils.ignite_configuration.discovery import from_zookeeper_cluster, from_ignite_cluster, \
    TcpDiscoverySpi
from ignitetest.services.utils.time_utils import epoch_mills
from ignitetest.services.zk.zookeeper import ZookeeperService, ZookeeperSettings
from ignitetest.utils import ignite_versions, ignore_if, cluster
from ignitetest.utils.ignite_test import IgniteTest
from ignitetest.utils.version import DEV_BRANCH, LATEST, LATEST_2_7, V_2_8_0, V_2_9_0, IgniteVersion
from ignitetest.utils.enum import constructible


@constructible
class ClusterLoad(IntEnum):
    """
    Type of cluster loading.
    """
    NONE = 0
    ATOMIC = 1
    TRANSACTIONAL = 2


# pylint: disable=R0913
class DiscoveryTestConfig(NamedTuple):
    """
    Configuration for DiscoveryTest.
    """
    version: IgniteVersion
    nodes_to_kill: int = 1
    load_type: ClusterLoad = ClusterLoad.NONE
    sequential_failure: bool = False
    with_zk: bool = False
    failure_detection_timeout: int = 1000
    disable_conn_recovery: bool = False
    net_part: IgniteAwareService.NetPart = IgniteService.NetPart.ALL


# pylint: disable=W0223, no-member
class DiscoveryTest(IgniteTest):
    """
    Test various node failure scenarios (TCP and ZooKeeper).
    1. Start of ignite cluster.
    2. Kill random node.
    3. Wait that survived node detects node failure.
    """
    MAX_CONTAINERS = 12

    ZOOKEEPER_NODES = 3

    DATA_AMOUNT = 5_000_000

    WARMUP_DATA_AMOUNT = 10_000

    FAILURE_TIMEOUT = 800

    def __init__(self, test_context):
        super().__init__(test_context=test_context)

        self.netfilter_store_path = None

    @cluster(num_nodes=MAX_CONTAINERS)
    @ignite_versions(str(DEV_BRANCH), str(LATEST))
    @matrix(nodes_to_kill=[1, 2], failure_detection_timeout=[FAILURE_TIMEOUT], disable_conn_recovery=[False, True],
<<<<<<< HEAD
            net_part=[IgniteService.NetPart.ALL],
=======
            net_part=[IgniteService.NetPart.ALL, IgniteService.NetPart.INPUT],
>>>>>>> 31ad8413
            load_type=[ClusterLoad.ATOMIC, ClusterLoad.TRANSACTIONAL])
    def test_nodes_fail_not_sequential_tcp(self, ignite_version, nodes_to_kill, load_type, failure_detection_timeout,
                                           disable_conn_recovery: bool, net_part: IgniteService.NetPart):
        """
        Test nodes failure scenario with TcpDiscoverySpi not allowing nodes to fail in a row.
        """
        test_config = DiscoveryTestConfig(version=IgniteVersion(ignite_version), nodes_to_kill=nodes_to_kill,
                                          load_type=ClusterLoad.construct_from(load_type), sequential_failure=False,
                                          failure_detection_timeout=failure_detection_timeout,
                                          disable_conn_recovery=disable_conn_recovery, net_part=net_part)

        return self._perform_node_fail_scenario(test_config)

    @cluster(num_nodes=MAX_CONTAINERS)
    @ignite_versions(str(DEV_BRANCH), str(LATEST))
    @matrix(load_type=[ClusterLoad.ATOMIC, ClusterLoad.TRANSACTIONAL],
            net_part=[IgniteService.NetPart.ALL, IgniteService.NetPart.INPUT],
            failure_detection_timeout=[FAILURE_TIMEOUT], disable_conn_recovery=[False, True])
    def test_2_nodes_fail_sequential_tcp(self, ignite_version, load_type, failure_detection_timeout,
                                         disable_conn_recovery: bool, net_part: IgniteService.NetPart):
        """
        Test 2 nodes sequential failure scenario with TcpDiscoverySpi.
        """
        test_config = DiscoveryTestConfig(version=IgniteVersion(ignite_version), nodes_to_kill=2,
                                          load_type=ClusterLoad.construct_from(load_type), sequential_failure=True,
                                          failure_detection_timeout=failure_detection_timeout,
                                          disable_conn_recovery=disable_conn_recovery, net_part=net_part)

        return self._perform_node_fail_scenario(test_config)

    @cluster(num_nodes=MAX_CONTAINERS)
    @ignore_if(lambda version, globals: version == V_2_8_0)  # ignite-zookeeper package is broken in 2.8.0
    @ignite_versions(str(DEV_BRANCH), str(LATEST))
    @matrix(nodes_to_kill=[1, 2], failure_detection_timeout=[FAILURE_TIMEOUT],
            load_type=[ClusterLoad.ATOMIC, ClusterLoad.TRANSACTIONAL])
    def test_nodes_fail_not_sequential_zk(self, ignite_version, nodes_to_kill, load_type, failure_detection_timeout):
        """
        Test node failure scenario with ZooKeeperSpi not allowing nodes to fail in a row.
        """
        test_config = DiscoveryTestConfig(version=IgniteVersion(ignite_version), nodes_to_kill=nodes_to_kill,
                                          load_type=ClusterLoad.construct_from(load_type), sequential_failure=False,
                                          with_zk=True, failure_detection_timeout=failure_detection_timeout)

        return self._perform_node_fail_scenario(test_config)

    @cluster(num_nodes=MAX_CONTAINERS)
    @ignore_if(lambda version, globals: version == V_2_8_0)  # ignite-zookeeper package is broken in 2.8.0
    @ignite_versions(str(DEV_BRANCH), str(LATEST))
    @matrix(load_type=[ClusterLoad.ATOMIC, ClusterLoad.TRANSACTIONAL],
            failure_detection_timeout=[FAILURE_TIMEOUT])
    def test_2_nodes_fail_sequential_zk(self, ignite_version, load_type, failure_detection_timeout):
        """
        Test node failure scenario with ZooKeeperSpi not allowing to fail nodes in a row.
        """
        test_config = DiscoveryTestConfig(version=IgniteVersion(ignite_version), nodes_to_kill=2,
                                          load_type=ClusterLoad.construct_from(load_type), sequential_failure=True,
                                          with_zk=True, failure_detection_timeout=failure_detection_timeout)

        return self._perform_node_fail_scenario(test_config)

    def _perform_node_fail_scenario(self, test_config):
        max_containers = len(self.test_context.cluster)

        # One node is required to detect the failure.
        assert max_containers >= 1 + test_config.nodes_to_kill + (
            DiscoveryTest.ZOOKEEPER_NODES if test_config.with_zk else 0) + (
                   0 if test_config.load_type == ClusterLoad.NONE else 1), "Few required containers: " + \
                                                                           str(max_containers) + ". Check the params."

        self.logger.info("Starting on " + str(max_containers) + " maximal containers.")

        results = {}

        modules = ['zookeeper'] if test_config.with_zk else None

        if test_config.with_zk:
            zk_quorum = start_zookeeper(self.test_context, DiscoveryTest.ZOOKEEPER_NODES, test_config)

            discovery_spi = from_zookeeper_cluster(zk_quorum)
        else:
            discovery_spi = TcpDiscoverySpi()

            if LATEST_2_7 < test_config.version <= V_2_9_0:
                discovery_spi.so_linger = 0

            if test_config.disable_conn_recovery:
                discovery_spi.connRecoveryTimeout = 0

        ignite_config = IgniteConfiguration(
            version=test_config.version,
            discovery_spi=discovery_spi,
            failure_detection_timeout=test_config.failure_detection_timeout,
            caches=[CacheConfiguration(
                name='test-cache',
                backups=1,
                atomicity_mode='TRANSACTIONAL' if test_config.load_type == ClusterLoad.TRANSACTIONAL else 'ATOMIC'
            )]
        )

        # Start Ignite nodes in count less than max_nodes_in_use. One node is erequired for the loader. Some nodes might
        # be needed for ZooKeeper.
        servers, start_servers_sec = start_servers(
            self.test_context, max_containers - DiscoveryTest.ZOOKEEPER_NODES - 1, ignite_config, modules)

        results['Ignite cluster start time (s)'] = start_servers_sec

        failed_nodes = choose_node_to_kill(servers, test_config.nodes_to_kill, test_config.sequential_failure)

        if test_config.load_type is not ClusterLoad.NONE:
            load_config = ignite_config._replace(client_mode=True) if test_config.with_zk else \
                ignite_config._replace(client_mode=True, discovery_spi=from_ignite_cluster(servers))

            tran_nodes = [node_id(n) for n in failed_nodes] \
                if test_config.load_type == ClusterLoad.TRANSACTIONAL else None

            params = {"cacheName": "test-cache",
                      "range": self.DATA_AMOUNT,
                      "warmUpRange": self.WARMUP_DATA_AMOUNT,
                      "targetNodes": tran_nodes,
                      "transactional": bool(tran_nodes)}

            start_load_app(self.test_context, ignite_config=load_config, params=params, modules=modules)

        results.update(self._simulate_and_detect_failure(servers, failed_nodes,
                                                         test_config.failure_detection_timeout * 4,
                                                         test_config.net_part))

        return results

    def _simulate_and_detect_failure(self, servers, failed_nodes, timeout, net_part: IgniteAwareService.NetPart):
        """
        Perform node failure scenario
        """
        for node in failed_nodes:
            self.logger.info(
                "Simulating failure of node '%s' (order %d) on '%s'" % (node_id(node), order(node), node.name))

        ids_to_wait = [node_id(n) for n in failed_nodes]

        _, first_terminated = servers.drop_network(failed_nodes, net_part=net_part)

        # Keeps dates of logged node failures.
        logged_timestamps = []
        data = {}

        start = monotonic()

        for survivor in [n for n in servers.nodes if n not in failed_nodes]:
            for failed_id in ids_to_wait:
                logged_timestamps.append(get_event_time(servers, survivor, node_failed_event_pattern(failed_id),
                                                        timeout=start + timeout - monotonic()))

            self._check_failed_number(failed_nodes, survivor)

        self._check_not_segmented(failed_nodes)

        logged_timestamps.sort(reverse=True)

        data['Detection of node(s) failure (ms)'] = epoch_mills(logged_timestamps[0]) - epoch_mills(first_terminated)
        data['All detection delays (ms):'] = str(
            [epoch_mills(ts) - epoch_mills(first_terminated) for ts in logged_timestamps])
        data['Nodes failed'] = len(failed_nodes)

        return data

    def _check_failed_number(self, failed_nodes, survived_node):
        """Ensures number of failed nodes is correct."""
        cmd = "grep '%s' %s | wc -l" % (node_failed_event_pattern(), survived_node.log_file)

        failed_cnt = int(str(survived_node.account.ssh_client.exec_command(cmd)[1].read(), sys.getdefaultencoding()))

        if failed_cnt != len(failed_nodes):
            failed = str(survived_node.account.ssh_client.exec_command(
                "grep '%s' %s" % (node_failed_event_pattern(), survived_node.log_file))[1].read(),
                         sys.getdefaultencoding())

            self.logger.warn("Node '%s' (%s) has detected the following failures:%s%s" % (
                survived_node.name, node_id(survived_node), os.linesep, failed))

            raise AssertionError(
                "Wrong number of failed nodes: %d. Expected: %d. Check the logs." % (failed_cnt, len(failed_nodes)))

    def _check_not_segmented(self, failed_nodes):
        """Ensures only target nodes failed"""
        for service in [srv for srv in self.test_context.services if isinstance(srv, IgniteAwareService)]:
            for node in [srv_node for srv_node in service.nodes if srv_node not in failed_nodes]:
                cmd = "grep -i '%s' %s | wc -l" % ("local node segmented", node.log_file)

                failed = str(node.account.ssh_client.exec_command(cmd)[1].read(), sys.getdefaultencoding())

                if int(failed) > 0:
                    raise AssertionError(
                        "Wrong node failed (segmented) on '%s'. Check the logs." % node.name)


def start_zookeeper(test_context, num_nodes, test_config):
    """
    Start zookeeper cluster.
    """
    zk_settings = ZookeeperSettings(min_session_timeout=test_config.failure_detection_timeout)

    zk_quorum = ZookeeperService(test_context, num_nodes, settings=zk_settings)
    zk_quorum.start()
    return zk_quorum


def start_servers(test_context, num_nodes, ignite_config, modules=None):
    """
    Start ignite servers.
    """
    servers = IgniteService(test_context, config=ignite_config, num_nodes=num_nodes, modules=modules,
                            # mute spam in log.
                            jvm_opts=["-DIGNITE_DUMP_THREADS_ON_FAILURE=false"],
                            startup_timeout_sec=100)

    start = monotonic()
    servers.start()
    return servers, round(monotonic() - start, 1)


def start_load_app(test_context, ignite_config, params, modules=None):
    """
    Start loader application.
    """
    IgniteApplicationService(
        test_context,
        config=ignite_config,
        java_class_name="org.apache.ignite.internal.ducktest.tests.ContinuousDataLoadApplication",
        modules=modules,
        # mute spam in log.
        jvm_opts=["-DIGNITE_DUMP_THREADS_ON_FAILURE=false"],
        params=params).start()


def choose_node_to_kill(servers, nodes_to_kill, sequential):
    """Choose node to kill during test"""
    assert nodes_to_kill > 0, "No nodes to kill passed. Check the parameters."

    idx = random.randint(0, len(servers.nodes)-1)

    to_kill = servers.nodes[idx:] + servers.nodes[:idx-1]

    if not sequential:
        to_kill = to_kill[0::2]

    idx = random.randint(0, len(to_kill) - nodes_to_kill)
    to_kill = to_kill[idx:idx + nodes_to_kill]

    assert len(to_kill) == nodes_to_kill, "Unable to pick up required number of nodes to kill."

    return to_kill


def order(node):
    """Return discovery order of the node."""
    return node.discovery_info().order


def node_id(node):
    """Return node id."""
    return node.discovery_info().node_id<|MERGE_RESOLUTION|>--- conflicted
+++ resolved
@@ -91,11 +91,7 @@
     @cluster(num_nodes=MAX_CONTAINERS)
     @ignite_versions(str(DEV_BRANCH), str(LATEST))
     @matrix(nodes_to_kill=[1, 2], failure_detection_timeout=[FAILURE_TIMEOUT], disable_conn_recovery=[False, True],
-<<<<<<< HEAD
-            net_part=[IgniteService.NetPart.ALL],
-=======
             net_part=[IgniteService.NetPart.ALL, IgniteService.NetPart.INPUT],
->>>>>>> 31ad8413
             load_type=[ClusterLoad.ATOMIC, ClusterLoad.TRANSACTIONAL])
     def test_nodes_fail_not_sequential_tcp(self, ignite_version, nodes_to_kill, load_type, failure_detection_timeout,
                                            disable_conn_recovery: bool, net_part: IgniteService.NetPart):
