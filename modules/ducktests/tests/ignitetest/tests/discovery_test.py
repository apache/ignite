# Licensed to the Apache Software Foundation (ASF) under one or more
# contributor license agreements.  See the NOTICE file distributed with
# this work for additional information regarding copyright ownership.
# The ASF licenses this file to You under the Apache License, Version 2.0
# (the "License"); you may not use this file except in compliance with
# the License.  You may obtain a copy of the License at
#
#    http://www.apache.org/licenses/LICENSE-2.0
#
# Unless required by applicable law or agreed to in writing, software
# distributed under the License is distributed on an "AS IS" BASIS,
# WITHOUT WARRANTIES OR CONDITIONS OF ANY KIND, either express or implied.
# See the License for the specific language governing permissions and
# limitations under the License.

"""
Module contains discovery tests.
"""

import os
import random
import re
import sys
from enum import IntEnum
from datetime import datetime
from time import monotonic
from typing import NamedTuple

from ducktape.mark import matrix
from ducktape.mark.resource import cluster

from ignitetest.services.ignite import IgniteAwareService, IgniteService
from ignitetest.services.ignite_app import IgniteApplicationService
from ignitetest.services.utils.ignite_configuration import IgniteConfiguration
from ignitetest.services.utils.ignite_configuration.cache import CacheConfiguration
from ignitetest.services.utils.ignite_configuration.communication import TcpCommunicationSpi
from ignitetest.services.utils.ignite_configuration.discovery import from_zookeeper_cluster, from_ignite_cluster, \
    TcpDiscoverySpi
from ignitetest.services.utils.time_utils import epoch_mills
from ignitetest.services.zk.zookeeper import ZookeeperService
from ignitetest.utils import ignite_versions, version_if
from ignitetest.utils.ignite_test import IgniteTest
from ignitetest.utils.version import DEV_BRANCH, LATEST_2_8, V_2_8_0, IgniteVersion


class ClusterLoad(IntEnum):
    """
    Type of cluster loading.
    """
    NONE = 0
    ATOMIC = 1
    TRANSACTIONAL = 2


class DiscoveryTestConfig(NamedTuple):
    """
    Configuration for DiscoveryTest.
    """
    version: IgniteVersion
    nodes_to_kill: int = 1
    kill_coordinator: bool = False
    load_type: ClusterLoad = ClusterLoad.NONE
    with_zk: bool = False


class DiscoveryTest(IgniteTest):
    """
    Test various node failure scenarios (TCP and ZooKeeper).
    1. Start of ignite cluster.
    2. Kill random node.
    3. Wait that survived node detects node failure.
    """
    NUM_NODES = 7

    TCP_PORT_RANGE = 0

    FAILURE_DETECTION_TIMEOUT = 1000

    DATA_AMOUNT = 5_000_000

    WARMUP_DATA_AMOUNT = 10_000

    NETFILTER_SAVED_SETTINGS = os.path.join(IgniteTest.TEMP_PATH_ROOT, "discovery_test", "netfilter.bak")

    @cluster(num_nodes=NUM_NODES)
    @ignite_versions(str(DEV_BRANCH), str(LATEST_2_8))
    @matrix(kill_coordinator=[False, True],
            nodes_to_kill=[1, 2],
            load_type=[ClusterLoad.NONE, ClusterLoad.ATOMIC, ClusterLoad.TRANSACTIONAL])
    def test_node_fail_tcp(self, ignite_version, kill_coordinator, nodes_to_kill, load_type):
        """
        Test nodes failure scenario with TcpDiscoverySpi. """

        test_config = DiscoveryTestConfig(version=IgniteVersion(ignite_version), kill_coordinator=kill_coordinator,
                                          nodes_to_kill=nodes_to_kill, load_type=load_type, with_zk=False)

        return self._perform_node_fail_scenario(test_config)

    @cluster(num_nodes=NUM_NODES + 3)
    @version_if(lambda version: version != V_2_8_0)  # ignite-zookeeper package is broken in 2.8.0
    @ignite_versions(str(DEV_BRANCH), str(LATEST_2_8))
    @matrix(kill_coordinator=[False, True],
            nodes_to_kill=[1, 2],
            load_type=[ClusterLoad.NONE, ClusterLoad.ATOMIC, ClusterLoad.TRANSACTIONAL])
    def test_node_fail_zk(self, ignite_version, kill_coordinator, nodes_to_kill, load_type):
        """
        Test node failure scenario with ZooKeeperSpi.
        """
        test_config = DiscoveryTestConfig(version=IgniteVersion(ignite_version), kill_coordinator=kill_coordinator,
                                          nodes_to_kill=nodes_to_kill, load_type=load_type, with_zk=True)

        return self._perform_node_fail_scenario(test_config)

    def _perform_node_fail_scenario(self, test_config):
        modules = ['zookeeper'] if test_config.with_zk else None

        if test_config.with_zk:
            zk_quorum = start_zookeeper(self.test_context, 3)

            discovery_spi = from_zookeeper_cluster(zk_quorum)
        else:
            discovery_spi = TcpDiscoverySpi(port_range=self.TCP_PORT_RANGE)

        ignite_config = IgniteConfiguration(
            version=test_config.version,
            discovery_spi=discovery_spi,
            communication_spi=TcpCommunicationSpi(port_range=self.TCP_PORT_RANGE),
            failure_detection_timeout=self.FAILURE_DETECTION_TIMEOUT,
<<<<<<< HEAD
            caches=[CacheConfiguration(name='test-cache', backups=1, atomicity_mode='TRANSACTIONAL'
                    if test_config.load_type == ClusterLoad.TRANSACTIONAL else 'ATOMIC')]
=======
            caches=[CacheConfiguration(
                name='test-cache',
                backups=1,
                atomicity_mode='TRANSACTIONAL' if test_config.load_type == ClusterLoad.TRANSACTIONAL else 'ATOMIC'
            )]
>>>>>>> 4dfdbcc4
        )

        servers, start_servers_sec = start_servers(self.test_context, self.NUM_NODES - 1, ignite_config, modules)

        failed_nodes, survived_node = choose_node_to_kill(servers, test_config.kill_coordinator,
                                                          test_config.nodes_to_kill)

        if test_config.load_type is not ClusterLoad.NONE:
            load_config = ignite_config._replace(client_mode=True) if test_config.with_zk else \
                ignite_config._replace(client_mode=True, discovery_spi=from_ignite_cluster(servers))

            tran_nodes = [n.discovery_info().node_id for n in failed_nodes] \
                if test_config.load_type == ClusterLoad.TRANSACTIONAL else None

            params = {"cacheName": "test-cache",
                      "range": self.DATA_AMOUNT,
                      "warmUpRange": self.WARMUP_DATA_AMOUNT,
                      "targetNodes": tran_nodes,
                      "transactional": bool(tran_nodes)}

            start_load_app(self.test_context, ignite_config=load_config, params=params, modules=modules)

        for node in failed_nodes:
            di = node.discovery_info()
            self.logger.info("Simulating failure of node '%s' (order %d) on '%s'" % (di.node_id, di.order, node.name))

        data = self.simulate_nodes_failure(servers, node_fail_task(ignite_config, test_config), failed_nodes,
                                           survived_node)

        data['Ignite cluster start time (s)'] = start_servers_sec

        return data

    def simulate_nodes_failure(self, servers, kill_node_task, failed_nodes, survived_node):
        """
        Perform node failure scenario
        """
        ids_to_wait = [node.discovery_info().node_id for node in failed_nodes]

        _, first_terminated = servers.exec_on_nodes_async(failed_nodes, kill_node_task)

        for node in failed_nodes:
            self.logger.debug("Netfilter activated on '%s': %s" % (node.name, dump_netfilter_settings(node)))

        # Keeps dates of logged node failures.
        logged_timestamps = []
        data = {}

        for failed_id in ids_to_wait:
            servers.await_event_on_node(failed_pattern(failed_id), survived_node, 30, from_the_beginning=True,
                                        backoff_sec=1)

            _, stdout, _ = survived_node.account.ssh_client.exec_command(
                "grep '%s' %s" % (failed_pattern(failed_id), IgniteAwareService.STDOUT_STDERR_CAPTURE))

            logged_timestamps.append(
                datetime.strptime(re.match("^\\[[^\\[]+\\]", stdout.read().decode("utf-8")).group(),
                                  "[%Y-%m-%d %H:%M:%S,%f]"))

        logged_timestamps.sort(reverse=True)

        first_kill_time = epoch_mills(first_terminated)
        detection_delay = epoch_mills(logged_timestamps[0]) - first_kill_time

        data['Detection of node(s) failure (ms)'] = detection_delay
        data['All detection delays (ms):'] = str([epoch_mills(ts) - first_kill_time for ts in logged_timestamps])
        data['Nodes failed'] = len(failed_nodes)

        return data

    def setup(self):
        IgniteTest.setup(self)

        # Store current network filter settings.
        for node in self.test_context.cluster.nodes:
            path_to_store = self.NETFILTER_SAVED_SETTINGS

            node.account.ssh_client.exec_command(f"rm -drf {path_to_store} && mkdir -p $(dirname {path_to_store})")

            cmd = "sudo iptables-save | tee " + self.NETFILTER_SAVED_SETTINGS

            exec_error = str(node.account.ssh_client.exec_command(cmd)[2].read(), sys.getdefaultencoding())

            if "Warning: iptables-legacy tables present" in exec_error:
                cmd = "sudo iptables-legacy-save | tee " + self.NETFILTER_SAVED_SETTINGS

                exec_error = str(node.account.ssh_client.exec_command(cmd)[2].read(), sys.getdefaultencoding())

            assert len(exec_error) == 0, "Failed to store iptables rules on '%s': %s" % (node.name, exec_error)

    def teardown(self):
        # Restore previous network filter settings.
        cmd = "sudo iptables-restore < " + self.NETFILTER_SAVED_SETTINGS

        errors = []

        for node in self.test_context.cluster.nodes:
            exec_error = str(node.account.ssh_client.exec_command(cmd)[2].read(), sys.getdefaultencoding())

            if len(exec_error) > 0:
                errors.append("Failed to restore iptables rules on '%s': %s" % (node.name, exec_error))
            else:
                self.logger.debug("Netfilter after launch on '%s': %s" % (node.name, dump_netfilter_settings(node)))

        if len(errors) > 0:
            self.logger.error("Failed restoring actions:" + os.linesep + os.linesep.join(errors))

            raise RuntimeError("Unable to restore node states. See the log above.")

        IgniteTest.teardown(self)


def start_zookeeper(test_context, num_nodes):
    """
    Start zookeeper cluster.
    """
    zk_quorum = ZookeeperService(test_context, num_nodes)
    zk_quorum.start()
    return zk_quorum


def start_servers(test_context, num_nodes, ignite_config, modules=None):
    """
    Start ignite servers.
    """
    servers = IgniteService(test_context, config=ignite_config, num_nodes=num_nodes, modules=modules,
                            # mute spam in log.
                            jvm_opts=["-DIGNITE_DUMP_THREADS_ON_FAILURE=false","-Djava.net.preferIPv4Stack=true"])

    start = monotonic()
    servers.start()
    return servers, round(monotonic() - start, 1)


def start_load_app(test_context, ignite_config, params, modules=None):
    """
    Start loader application.
    """
    loader = IgniteApplicationService(
        test_context,
        config=ignite_config,
        java_class_name="org.apache.ignite.internal.ducktest.tests.ContinuousDataLoadApplication",
        modules=modules,
        # mute spam in log.
        jvm_opts=["-DIGNITE_DUMP_THREADS_ON_FAILURE=false"],
        params=params)

    loader.start()


def failed_pattern(failed_node_id):
    """
    Failed node pattern in log
    """
    return "Node FAILED: .\\{1,\\}Node \\[id=" + failed_node_id


def choose_node_to_kill(servers, kill_coordinator, nodes_to_kill):
    """Choose node to kill during test"""
    assert nodes_to_kill > 0, "   No nodes to kill passed. Check the parameters."

    nodes = servers.nodes
    coordinator = nodes[0].discovery_info().coordinator
    to_kill = []

    if kill_coordinator:
        to_kill.append(next(node for node in nodes if node.discovery_info().node_id == coordinator))
        nodes_to_kill -= 1

    if nodes_to_kill > 0:
        choice = random.sample([n for n in nodes if n.discovery_info().node_id != coordinator], nodes_to_kill)
        to_kill.extend([choice] if not isinstance(choice, list) else choice)

    survive = random.choice([node for node in servers.nodes if node not in to_kill])

    return to_kill, survive


def node_fail_task(ignite_config, test_config):
    """
    Creates proper command task to simulate network failure depending on the configurations.
    """
    cm_spi = ignite_config.communication_spi
    dsc_spi = ignite_config.discovery_spi

    cm_ports = str(cm_spi.port) if cm_spi.port_range < 1 else str(cm_spi.port) + ':' + str(
        cm_spi.port + cm_spi.port_range)

    if test_config.with_zk:
        dsc_ports = str(ignite_config.discovery_spi.port)
    else:
        dsc_ports = str(dsc_spi.port) if dsc_spi.port_range < 1 else str(dsc_spi.port) + ':' + str(
            dsc_spi.port + dsc_spi.port_range)

    cmd = f"sudo iptables -A %s -p tcp -m multiport --dport {dsc_ports},{cm_ports} -j DROP"

    return lambda node: (node.account.ssh_client.exec_command(cmd % "INPUT"),
                         node.account.ssh_client.exec_command(cmd % "OUTPUT"))


def dump_netfilter_settings(node):
    """
    Reads current netfilter settings on the node for debugging purposes.
    """
    return str(node.account.ssh_client.exec_command("sudo iptables -L -n")[1].read(), sys.getdefaultencoding())<|MERGE_RESOLUTION|>--- conflicted
+++ resolved
@@ -63,6 +63,7 @@
     with_zk: bool = False
 
 
+# pylint: disable=W0223
 class DiscoveryTest(IgniteTest):
     """
     Test various node failure scenarios (TCP and ZooKeeper).
@@ -89,8 +90,8 @@
             load_type=[ClusterLoad.NONE, ClusterLoad.ATOMIC, ClusterLoad.TRANSACTIONAL])
     def test_node_fail_tcp(self, ignite_version, kill_coordinator, nodes_to_kill, load_type):
         """
-        Test nodes failure scenario with TcpDiscoverySpi. """
-
+        Test nodes failure scenario with TcpDiscoverySpi.
+        """
         test_config = DiscoveryTestConfig(version=IgniteVersion(ignite_version), kill_coordinator=kill_coordinator,
                                           nodes_to_kill=nodes_to_kill, load_type=load_type, with_zk=False)
 
@@ -126,16 +127,11 @@
             discovery_spi=discovery_spi,
             communication_spi=TcpCommunicationSpi(port_range=self.TCP_PORT_RANGE),
             failure_detection_timeout=self.FAILURE_DETECTION_TIMEOUT,
-<<<<<<< HEAD
-            caches=[CacheConfiguration(name='test-cache', backups=1, atomicity_mode='TRANSACTIONAL'
-                    if test_config.load_type == ClusterLoad.TRANSACTIONAL else 'ATOMIC')]
-=======
             caches=[CacheConfiguration(
                 name='test-cache',
                 backups=1,
                 atomicity_mode='TRANSACTIONAL' if test_config.load_type == ClusterLoad.TRANSACTIONAL else 'ATOMIC'
             )]
->>>>>>> 4dfdbcc4
         )
 
         servers, start_servers_sec = start_servers(self.test_context, self.NUM_NODES - 1, ignite_config, modules)
@@ -263,7 +259,7 @@
     """
     servers = IgniteService(test_context, config=ignite_config, num_nodes=num_nodes, modules=modules,
                             # mute spam in log.
-                            jvm_opts=["-DIGNITE_DUMP_THREADS_ON_FAILURE=false","-Djava.net.preferIPv4Stack=true"])
+                            jvm_opts=["-DIGNITE_DUMP_THREADS_ON_FAILURE=false"])
 
     start = monotonic()
     servers.start()
@@ -316,7 +312,7 @@
 
 def node_fail_task(ignite_config, test_config):
     """
-    Creates proper command task to simulate network failure depending on the configurations.
+    Creates proper task to simulate network failure depending on the configurations.
     """
     cm_spi = ignite_config.communication_spi
     dsc_spi = ignite_config.discovery_spi
