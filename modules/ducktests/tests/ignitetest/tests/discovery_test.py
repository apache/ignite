--- conflicted
+++ resolved
@@ -82,19 +82,11 @@
     NET_CFG_PATH = os.path.join(PersistenceAware.PERSISTENT_ROOT, "discovery_test", "netfilter.cfg")
 
     @cluster(num_nodes=NUM_NODES)
-<<<<<<< HEAD
-    @matrix(version=[str(LATEST_2_8)],
-            kill_coordinator=[True],
-            nodes_to_kill=[2],
-            with_load=[True])
-    def test_node_fail_tcp(self, version, kill_coordinator, nodes_to_kill, with_load):
-=======
     @ignite_versions(str(DEV_BRANCH), str(LATEST_2_8))
     @matrix(kill_coordinator=[False, True],
             nodes_to_kill=[1, 2],
             load_type=[ClusterLoad.NONE, ClusterLoad.ATOMIC, ClusterLoad.TRANSACTIONAL])
     def test_node_fail_tcp(self, ignite_version, kill_coordinator, nodes_to_kill, load_type):
->>>>>>> 3c537ca7
         """
         Test nodes failure scenario with TcpDiscoverySpi.
         :param load_type: How to load cluster during the test: 0 - no loading; 1 - do some loading; 2 - transactional.
@@ -158,13 +150,8 @@
 
             start_load_app(self.test_context, ignite_config=load_config, params=params, modules=modules)
 
-        data = simulate_nodes_failure(servers, failed_nodes, survived_node)
-
-<<<<<<< HEAD
-        data = simulate_nodes_failure(self.servers, ignite_config, test_config)
-
-=======
->>>>>>> 3c537ca7
+        data = simulate_nodes_failure(self.servers, failed_nodes, survived_node)
+
         data['Ignite cluster start time (s)'] = start_servers_sec
 
         return data
@@ -248,19 +235,10 @@
     return to_kill, survive
 
 
-<<<<<<< HEAD
-def simulate_nodes_failure(servers, ignite_config, test_config):
+def simulate_nodes_failure(servers, failed_nodes, survived_node):
     """
     Perform node failure scenario
     """
-    failed_nodes, survived_node = choose_node_to_kill(servers, test_config.kill_coordinator, test_config.nodes_to_kill)
-
-=======
-def simulate_nodes_failure(servers, failed_nodes, survived_node):
-    """
-    Perform node failure scenario
-    """
->>>>>>> 3c537ca7
     ids_to_wait = [node.discovery_info().node_id for node in failed_nodes]
 
     _, first_terminated = servers.exec_on_nodes_async(failed_nodes, network_fail_task(ignite_config, test_config))
