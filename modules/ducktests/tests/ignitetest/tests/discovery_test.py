--- conflicted
+++ resolved
@@ -31,8 +31,8 @@
 from ignitetest.services.ignite_app import IgniteApplicationService
 from ignitetest.services.utils.time_utils import epoch_mills
 from ignitetest.services.zk.zookeeper import ZookeeperService
-from ignitetest.utils.ignite_test import IgniteTest
-from ignitetest.utils.version import DEV_BRANCH, LATEST_2_7
+from ignitetest.tests.utils.ignite_test import IgniteTest
+from ignitetest.tests.utils.version import DEV_BRANCH, LATEST_2_7
 
 
 # pylint: disable=W0223
@@ -145,13 +145,8 @@
         """
         self.servers = IgniteService(
             self.test_context,
-<<<<<<< HEAD
             num_nodes=self.NUM_NODES - 1 if with_load else self.NUM_NODES,
-            modules=["ignite-zookeeper"],
-=======
-            num_nodes=self.NUM_NODES,
-            modules=["zookeeper"],
->>>>>>> 5f3b0f18
+            modules=modules,
             properties=properties,
             version=version)
 
