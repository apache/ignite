--- conflicted
+++ resolved
@@ -226,20 +226,12 @@
 
             start_load_app(self.test_context, ignite_config=load_config, params=params, modules=modules)
 
-<<<<<<< HEAD
-        results.update(self._simulate_and_detect_failure(servers, node_fail_task(ignite_config, test_config),
-                                                         failed_nodes, test_config.failure_detection_timeout * 3))
+        results.update(self._simulate_and_detect_failure(servers, failed_nodes,
+                                                         test_config.failure_detection_timeout * 3))
 
         return results
 
-    def _simulate_and_detect_failure(self, servers, kill_node_task, failed_nodes, timeout):
-=======
-        results.update(self._simulate_nodes_failure(servers, failed_nodes))
-
-        return results
-
-    def _simulate_nodes_failure(self, servers, failed_nodes):
->>>>>>> d354c767
+    def _simulate_and_detect_failure(self, servers, failed_nodes, timeout):
         """
         Perform node failure scenario
         """
