--- conflicted
+++ resolved
@@ -46,14 +46,10 @@
         """
         Configuration for DiscoveryTest.
         """
-<<<<<<< HEAD
         def __init__(self, nodes_to_kill=1, kill_coordinator=False, with_load=0):
             """
             :param with_load: If loading enabled: 0 - no loading; 1 - do some loading; 2 - with transactions.
             """
-=======
-        def __init__(self, nodes_to_kill=1, kill_coordinator=False, with_load=False):
->>>>>>> b167ab98
             self.nodes_to_kill = nodes_to_kill
             self.kill_coordinator = kill_coordinator
             self.with_load = with_load
@@ -85,35 +81,22 @@
         self.loader = None
 
     @cluster(num_nodes=NUM_NODES)
-<<<<<<< HEAD
-    @matrix(ignite_version=[str(LATEST_2_8)],
-            kill_coordinator=[False],
-            nodes_to_kill=[1],
-            load=[2])
-    def test_tcp(self, ignite_version, kill_coordinator, nodes_to_kill, load):
-        """
-        Test nodes failure scenario with TcpDiscoverySpi.
-        :param load: How to load cluster during the test: 0 - no loading; 1 - do some loading; 2 - with transactions.
-        """
-        config = DiscoveryTest.Config(nodes_to_kill, kill_coordinator, load)
-=======
     @matrix(ignite_version=[str(DEV_BRANCH), str(LATEST_2_8)],
             kill_coordinator=[False, True],
             nodes_to_kill=[1, 2],
-            with_load=[False, True])
-    def test_tcp(self, ignite_version, kill_coordinator, nodes_to_kill, with_load):
+            load=[0, 1, 2])
+    def test_tcp(self, ignite_version, kill_coordinator, nodes_to_kill, load):
         """
         Test nodes failure scenario with TcpDiscoverySpi.
-        """
-        config = DiscoveryTest.Config(nodes_to_kill, kill_coordinator, with_load)
->>>>>>> b167ab98
+        :param load: How to load cluster during the test: 0 - no loading; 1 - do some loading; 2 - with transactions.
+        """
+        config = DiscoveryTest.Config(nodes_to_kill, kill_coordinator, load)
 
         return self.__simulate_nodes_failure(ignite_version, self.__properties(), None, config)
 
     @cluster(num_nodes=NUM_NODES + 3)
     @matrix(ignite_version=[str(DEV_BRANCH), str(LATEST_2_8)],
             kill_coordinator=[False, True],
-<<<<<<< HEAD
             nodes_to_kill=[0, 1, 2],
             load=[0, 1, 2])
     def test_zk(self, ignite_version, kill_coordinator, nodes_to_kill, load):
@@ -122,15 +105,6 @@
         :param load: How to load cluster during the test: 0 - no loading; 1 - do some loading; 2 - with transactions.
         """
         config = DiscoveryTest.Config(nodes_to_kill, kill_coordinator, load)
-=======
-            nodes_to_kill=[1, 2],
-            with_load=[False, True])
-    def test_zk(self, ignite_version, kill_coordinator, nodes_to_kill, with_load):
-        """
-        Test node failure scenario with ZooKeeperSpi.
-        """
-        config = DiscoveryTest.Config(nodes_to_kill, kill_coordinator, with_load)
->>>>>>> b167ab98
 
         self.__start_zk_quorum()
 
@@ -153,11 +127,7 @@
             self.zk_quorum.stop()
 
     def __simulate_nodes_failure(self, version, properties, modules, config):
-<<<<<<< HEAD
-        if config.nodes_to_kill == 0 and not config.kill_coordinator:
-=======
         if config.nodes_to_kill < 1:
->>>>>>> b167ab98
             return {"No nodes to kill": "Nothing to do"}
 
         self.servers = IgniteService(
@@ -177,13 +147,8 @@
 
         ids_to_wait = [node.discovery_info().node_id for node in failed_nodes]
 
-<<<<<<< HEAD
         if config.with_load > 0:
             self.__start_loading(version, properties, modules, config.with_load > 1)
-=======
-        if config.with_load:
-            self.__start_loading(version, properties, modules)
->>>>>>> b167ab98
 
         first_terminated = self.servers.stop_nodes_async(failed_nodes, clean_shutdown=False, wait_for_stop=False)
 
@@ -192,13 +157,7 @@
 
         for failed_id in ids_to_wait:
             self.servers.await_event_on_node(self.__failed_pattern(failed_id), survived_node, 20,
-<<<<<<< HEAD
-                                             from_the_beginning=True, backoff_sec=0.01)
-            # Save mono of last detected failure.
-            time_holder = self.monotonic()
-=======
                                              from_the_beginning=True, backoff_sec=0.1)
->>>>>>> b167ab98
 
             _, stdout, _ = survived_node.account.ssh_client.exec_command(
                 "grep '%s' %s" % (self.__failed_pattern(failed_id), IgniteAwareService.STDOUT_STDERR_CAPTURE))
@@ -208,31 +167,13 @@
 
         logged_timestamps.sort(reverse=True)
 
-<<<<<<< HEAD
-        self.__check_and_store_results(data, int((time_holder - first_terminated[0]) * 1000),
-                                       epoch_mills(logged_timestamps[0]) - epoch_mills(first_terminated[1]))
-=======
         self.__store_results(data, logged_timestamps, first_terminated[1])
->>>>>>> b167ab98
 
         data['Nodes failed'] = len(failed_nodes)
 
         return data
 
     @staticmethod
-<<<<<<< HEAD
-    def __check_and_store_results(data, measured, delay_by_log):
-        assert delay_by_log > 0, \
-            "Negative failure detection delay from the survived node log (" + str(delay_by_log) + "ms). It is \
-            probably an issue of the timezone or system clock settings."
-        assert delay_by_log <= measured, \
-            "Failure detection delay from the survived node log (" + str(delay_by_log) + "ms) must be lesser than  \
-            measured value (" + str(measured) + "ms) because watching this event consumes extra time. It is  \
-            probably an issue of the timezone or system clock settings."
-
-        data['Detection of node(s) failure, measured (ms)'] = measured
-        data['Detection of node(s) failure, by the log (ms)'] = delay_by_log
-=======
     def __store_results(data, logged_timestamps, first_kill_time):
         first_kill_time = epoch_mills(first_kill_time)
 
@@ -240,28 +181,21 @@
 
         data['Detection of node(s) failure (ms)'] = detection_delay
         data['All detection delays (ms):'] = str([epoch_mills(ts) - first_kill_time for ts in logged_timestamps])
->>>>>>> b167ab98
 
     @staticmethod
     def __failed_pattern(failed_node_id):
         return "Node FAILED: .\\{1,\\}Node \\[id=" + failed_node_id
 
     def __choose_node_to_kill(self, kill_coordinator, nodes_to_kill):
-<<<<<<< HEAD
-=======
         assert nodes_to_kill > 0, "No nodes to kill passed. Check the parameters."
 
->>>>>>> b167ab98
         nodes = self.servers.nodes
         coordinator = nodes[0].discovery_info().coordinator
         to_kill = []
 
         if kill_coordinator:
             to_kill.append(next(node for node in nodes if node.discovery_info().node_id == coordinator))
-<<<<<<< HEAD
-=======
             nodes_to_kill -= 1
->>>>>>> b167ab98
 
         if nodes_to_kill > 0:
             choice = random.sample([n for n in nodes if n.discovery_info().node_id != coordinator], nodes_to_kill)
@@ -271,28 +205,19 @@
 
         return to_kill, survive
 
-<<<<<<< HEAD
     def __start_loading(self, ignite_version, properties, modules, transactional):
         params = {"cacheName": "test-cache",
                   "range": self.DATA_AMOUNT,
                   "infinite": True,
-                  "optimized": False,
                   "transactional": transactional}
 
-=======
-    def __start_loading(self, ignite_version, properties, modules):
->>>>>>> b167ab98
         self.loader = IgniteApplicationService(
             self.test_context,
             java_class_name="org.apache.ignite.internal.ducktest.tests.DataGenerationApplication",
             version=ignite_version,
             modules=modules,
             properties=properties,
-<<<<<<< HEAD
             params=params)
-=======
-            params={"cacheName": "test-cache", "range": self.DATA_AMOUNT, "infinite": True})
->>>>>>> b167ab98
 
         self.loader.start()
 
