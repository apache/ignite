--- conflicted
+++ resolved
@@ -29,11 +29,7 @@
   - ../add_node_rebalance_test.py
 
 clients:
-<<<<<<< HEAD
-  - ../client_in_out_test.py
+  - ../client_test.py
 
 snapshot:
-  - ../snapshot_test.py
-=======
-  - ../client_test.py
->>>>>>> d354c767
+  - ../snapshot_test.py