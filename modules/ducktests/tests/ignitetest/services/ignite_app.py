# Licensed to the Apache Software Foundation (ASF) under one or more
# contributor license agreements.  See the NOTICE file distributed with
# this work for additional information regarding copyright ownership.
# The ASF licenses this file to You under the Apache License, Version 2.0
# (the "License"); you may not use this file except in compliance with
# the License.  You may obtain a copy of the License at
#
#    http://www.apache.org/licenses/LICENSE-2.0
#
# Unless required by applicable law or agreed to in writing, software
# distributed under the License is distributed on an "AS IS" BASIS,
# WITHOUT WARRANTIES OR CONDITIONS OF ANY KIND, either express or implied.
# See the License for the specific language governing permissions and
# limitations under the License.

"""
This module contains the base class to build Ignite aware application written on java.
"""

import re

# pylint: disable=W0622
from ducktape.errors import TimeoutError

from ignitetest.services.ignite_execution_exception import IgniteExecutionException
from ignitetest.services.utils.ignite_aware import IgniteAwareService


class IgniteApplicationService(IgniteAwareService):
    """
    The base class to build Ignite aware application written on java.
    """

    SERVICE_JAVA_CLASS_NAME = "org.apache.ignite.internal.ducktest.utils.IgniteAwareApplicationService"

    # pylint: disable=R0913
    def __init__(self, context, config, java_class_name, num_nodes=1, params="", startup_timeout_sec=60,
                 shutdown_timeout_sec=10, modules=None, servicejava_class_name=SERVICE_JAVA_CLASS_NAME, jvm_opts=None,
                 start_ignite=True):
        super().__init__(context, config, num_nodes, startup_timeout_sec, shutdown_timeout_sec, modules=modules,
                         servicejava_class_name=servicejava_class_name, java_class_name=java_class_name, params=params,
                         jvm_opts=jvm_opts, start_ignite=start_ignite)

        self.servicejava_class_name = servicejava_class_name
        self.java_class_name = java_class_name
        self.params = params

    def await_started(self):
        super().await_started()

        self.__check_status("IGNITE_APPLICATION_INITIALIZED", timeout=self.startup_timeout_sec)

    def await_stopped(self):
        super().await_stopped()

        self.__check_status("IGNITE_APPLICATION_FINISHED")

    def __check_status(self, desired, timeout=1):
        self.await_event("%s\\|IGNITE_APPLICATION_BROKEN" % desired, timeout, from_the_beginning=True)

        try:
            self.await_event("IGNITE_APPLICATION_BROKEN", 1, from_the_beginning=True)
            raise IgniteExecutionException("Java application execution failed. %s" % self.extract_result("ERROR"))
        except TimeoutError:
            pass

        try:
            self.await_event(desired, 1, from_the_beginning=True)
        except Exception:
            raise Exception("Java application execution failed.") from None

    def clean_node(self, node):
        if self.alive(node):
            self.logger.warn("%s %s was still alive at cleanup time. Killing forcefully..." %
                             (self.__class__.__name__, node.account))

        node.account.kill_java_processes(self.servicejava_class_name, clean_shutdown=False, allow_fail=True)

        node.account.ssh("rm -rf %s" % self.persistent_root, allow_fail=False)

    def pids(self, node):
        return node.account.java_pids(self.servicejava_class_name)

    def extract_result(self, name):
        """
        :param name: Result parameter's name.
        :return: Extracted result of application run.
        """
        results = self.extract_results(name)

        assert len(results) == len(self.nodes), f"Expected exactly {len(self.nodes)} occurence," \
                                                f" but found {len(results)}."

        return results[0] if results else ""

    def extract_results(self, name):
        """
        :param name: Results parameter's name.
        :return: Extracted results of application run.
        """
        res = []

        for node in self.nodes:
            output = node.account.ssh_capture(
<<<<<<< HEAD
                "grep '%s' %s" % (name + "->", self.log_path), allow_fail=False)
=======
                "grep '%s' %s" % (name + "->", node.log_file), allow_fail=False)
>>>>>>> dd6f2f7e
            for line in output:
                res.append(re.search("%s(.*)%s" % (name + "->", "<-"), line).group(1))

        return res<|MERGE_RESOLUTION|>--- conflicted
+++ resolved
@@ -102,11 +102,7 @@
 
         for node in self.nodes:
             output = node.account.ssh_capture(
-<<<<<<< HEAD
-                "grep '%s' %s" % (name + "->", self.log_path), allow_fail=False)
-=======
                 "grep '%s' %s" % (name + "->", node.log_file), allow_fail=False)
->>>>>>> dd6f2f7e
             for line in output:
                 res.append(re.search("%s(.*)%s" % (name + "->", "<-"), line).group(1))
 
