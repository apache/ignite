# Licensed to the Apache Software Foundation (ASF) under one or more
# contributor license agreements.  See the NOTICE file distributed with
# this work for additional information regarding copyright ownership.
# The ASF licenses this file to You under the Apache License, Version 2.0
# (the "License"); you may not use this file except in compliance with
# the License.  You may obtain a copy of the License at
#
#    http://www.apache.org/licenses/LICENSE-2.0
#
# Unless required by applicable law or agreed to in writing, software
# distributed under the License is distributed on an "AS IS" BASIS,
# WITHOUT WARRANTIES OR CONDITIONS OF ANY KIND, either express or implied.
# See the License for the specific language governing permissions and
# limitations under the License.

"""
This module contains the base class to build Ignite aware application written on java.
"""

import re

# pylint: disable=W0622
from ducktape.errors import TimeoutError

from ignitetest.services.ignite_execution_exception import IgniteExecutionException
from ignitetest.services.utils.ignite_aware import IgniteAwareService


class IgniteApplicationService(IgniteAwareService):
    """
    The base class to build Ignite aware application written on java.
    """

    SERVICE_JAVA_CLASS_NAME = "org.apache.ignite.internal.ducktest.utils.IgniteAwareApplicationService"

    # pylint: disable=R0913
    def __init__(self, context, config, java_class_name, num_nodes=1, params="", startup_timeout_sec=60,
                 shutdown_timeout_sec=10, modules=None, servicejava_class_name=SERVICE_JAVA_CLASS_NAME, jvm_opts=None,
                 start_ignite=True):
        super().__init__(context, config, num_nodes, startup_timeout_sec, shutdown_timeout_sec, modules=modules,
                         servicejava_class_name=servicejava_class_name, java_class_name=java_class_name, params=params,
                         jvm_opts=jvm_opts, start_ignite=start_ignite)

        self.servicejava_class_name = servicejava_class_name
        self.java_class_name = java_class_name
        self.params = params

    def await_started(self):
        super().await_started()

        self.__check_status("IGNITE_APPLICATION_INITIALIZED", timeout=self.startup_timeout_sec)

    def await_stopped(self):
        super().await_stopped()

<<<<<<< HEAD
        self.__check_status("IGNITE_APPLICATION_INITIALIZED", timeout=self.timeout_sec)

    def wait(self, timeout_sec=600):
        self.await_stopped(timeout_sec)

    def stop_async(self, clean_shutdown=True):
        """
        Stop in async way.
        """
        for node in self.nodes:
            self.stop_node(node=node, clean_shutdown=clean_shutdown)

    # pylint: disable=W0221
    def stop_node(self, node, clean_shutdown=True):
        """
        Stops node in async way.
        """
        self.logger.info("%s Stopping node %s" % (self.__class__.__name__, str(node.account)))
        node.account.kill_java_processes(self.servicejava_class_name, clean_shutdown=clean_shutdown,
                                         allow_fail=True)

    def await_stopped(self, timeout_sec=10):
        """
        Awaits node stop finish.
        """
        for node in self.nodes:
            stopped = self.wait_node(node, timeout_sec=timeout_sec)
            assert stopped, "Node %s: did not stop within the specified timeout of %s seconds" % \
                            (str(node.account), str(timeout_sec))

        self.__check_status("IGNITE_APPLICATION_FINISHED", timeout=timeout_sec)

    # pylint: disable=W0221
    def stop(self, clean_shutdown=True, timeout_sec=10):
        """
        Stop services.
        """
        if clean_shutdown:
            self.stop_async(clean_shutdown)
            self.await_stopped(timeout_sec)
        else:
            self.stop_async(clean_shutdown)
=======
        self.__check_status("IGNITE_APPLICATION_FINISHED")
>>>>>>> 4716452c

    def __check_status(self, desired, timeout=1):
        self.await_event("%s\\|IGNITE_APPLICATION_BROKEN" % desired, timeout, from_the_beginning=True)

        try:
            self.await_event("IGNITE_APPLICATION_BROKEN", 1, from_the_beginning=True)
            raise IgniteExecutionException("Java application execution failed. %s" % self.extract_result("ERROR"))
        except TimeoutError:
            pass

        try:
            self.await_event(desired, 1, from_the_beginning=True)
        except Exception:
            raise Exception("Java application execution failed.") from None

    def clean_node(self, node):
        if self.alive(node):
            self.logger.warn("%s %s was still alive at cleanup time. Killing forcefully..." %
                             (self.__class__.__name__, node.account))

        node.account.kill_java_processes(self.servicejava_class_name, clean_shutdown=False, allow_fail=True)

        node.account.ssh("rm -rf %s" % self.PERSISTENT_ROOT, allow_fail=False)

    def pids(self, node):
        return node.account.java_pids(self.servicejava_class_name)

    def extract_result(self, name):
        """
        :param name: Result parameter's name.
        :return: Extracted result of application run.
        """
        results = self.extract_results(name)

        assert len(results) == len(self.nodes), f"Expected exactly {len(self.nodes)} occurence," \
                                                f" but found {len(results)}."

        return results[0] if results else ""

    def extract_results(self, name):
        """
        :param name: Results parameter's name.
        :return: Extracted results of application run.
        """
        res = []

        for node in self.nodes:
            output = node.account.ssh_capture(
                "grep '%s' %s" % (name + "->", self.STDOUT_STDERR_CAPTURE), allow_fail=False)
            for line in output:
                res.append(re.search("%s(.*)%s" % (name + "->", "<-"), line).group(1))

        return res<|MERGE_RESOLUTION|>--- conflicted
+++ resolved
@@ -45,6 +45,9 @@
         self.java_class_name = java_class_name
         self.params = params
 
+    def wait(self, timeout_sec=600):
+        self.await_stopped(timeout_sec)
+
     def await_started(self):
         super().await_started()
 
@@ -53,52 +56,7 @@
     def await_stopped(self):
         super().await_stopped()
 
-<<<<<<< HEAD
-        self.__check_status("IGNITE_APPLICATION_INITIALIZED", timeout=self.timeout_sec)
-
-    def wait(self, timeout_sec=600):
-        self.await_stopped(timeout_sec)
-
-    def stop_async(self, clean_shutdown=True):
-        """
-        Stop in async way.
-        """
-        for node in self.nodes:
-            self.stop_node(node=node, clean_shutdown=clean_shutdown)
-
-    # pylint: disable=W0221
-    def stop_node(self, node, clean_shutdown=True):
-        """
-        Stops node in async way.
-        """
-        self.logger.info("%s Stopping node %s" % (self.__class__.__name__, str(node.account)))
-        node.account.kill_java_processes(self.servicejava_class_name, clean_shutdown=clean_shutdown,
-                                         allow_fail=True)
-
-    def await_stopped(self, timeout_sec=10):
-        """
-        Awaits node stop finish.
-        """
-        for node in self.nodes:
-            stopped = self.wait_node(node, timeout_sec=timeout_sec)
-            assert stopped, "Node %s: did not stop within the specified timeout of %s seconds" % \
-                            (str(node.account), str(timeout_sec))
-
-        self.__check_status("IGNITE_APPLICATION_FINISHED", timeout=timeout_sec)
-
-    # pylint: disable=W0221
-    def stop(self, clean_shutdown=True, timeout_sec=10):
-        """
-        Stop services.
-        """
-        if clean_shutdown:
-            self.stop_async(clean_shutdown)
-            self.await_stopped(timeout_sec)
-        else:
-            self.stop_async(clean_shutdown)
-=======
         self.__check_status("IGNITE_APPLICATION_FINISHED")
->>>>>>> 4716452c
 
     def __check_status(self, desired, timeout=1):
         self.await_event("%s\\|IGNITE_APPLICATION_BROKEN" % desired, timeout, from_the_beginning=True)
