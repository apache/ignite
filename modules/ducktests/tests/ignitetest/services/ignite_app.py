--- conflicted
+++ resolved
@@ -27,14 +27,8 @@
     """
     service_java_class_name = "org.apache.ignite.internal.ducktest.utils.IgniteApplicationService"
 
-<<<<<<< HEAD
     # pylint: disable=R0913
-    def __init__(self, context, java_class_name, version=DEV_BRANCH, properties="", params="", timeout_sec=60):
-        super(IgniteApplicationService, self).__init__(context, java_class_name, version, properties, params,
-                                                       timeout_sec, self.service_java_class_name)
-=======
     def __init__(self, context, java_class_name, client_mode=True, version=DEV_BRANCH, properties="", params="",
                  timeout_sec=60):
         super(IgniteApplicationService, self).__init__(context, java_class_name, client_mode, version, properties,
-                                                       params, timeout_sec, self.service_java_class_name)
->>>>>>> 5f2ca372
+                                                       params, timeout_sec, self.service_java_class_name)