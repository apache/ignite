# Licensed to the Apache Software Foundation (ASF) under one or more
# contributor license agreements.  See the NOTICE file distributed with
# this work for additional information regarding copyright ownership.
# The ASF licenses this file to You under the Apache License, Version 2.0
# (the "License"); you may not use this file except in compliance with
# the License.  You may obtain a copy of the License at
#
#    http://www.apache.org/licenses/LICENSE-2.0
#
# Unless required by applicable law or agreed to in writing, software
# distributed under the License is distributed on an "AS IS" BASIS,
# WITHOUT WARRANTIES OR CONDITIONS OF ANY KIND, either express or implied.
# See the License for the specific language governing permissions and
# limitations under the License.

"""
This module contains class to start ignite cluster node.
"""

import re
import signal
from datetime import datetime

from ducktape.cluster.remoteaccount import RemoteCommandError

from ignitetest.services.utils.ignite_aware import IgniteAwareService
from ignitetest.services.utils.ssl.ssl_factory import DEFAULT_SERVER_KEYSTORE
<<<<<<< HEAD

from ignitetest.services.utils.ignite_configuration import IgniteConfiguration
=======
>>>>>>> c35850e3


class IgniteService(IgniteAwareService):
    """
    Ignite node service.
    """
    APP_SERVICE_CLASS = "org.apache.ignite.startup.cmdline.CommandLineStartup"

    # pylint: disable=R0913
    def __init__(self, context, config, num_nodes, jvm_opts=None, full_jvm_opts=None, startup_timeout_sec=60,
                 shutdown_timeout_sec=10, modules=None):
        super().__init__(context, config, num_nodes, startup_timeout_sec, shutdown_timeout_sec, modules=modules,
                         jvm_opts=jvm_opts, full_jvm_opts=full_jvm_opts)

    def clean_node(self, node, **kwargs):
        node.account.kill_java_processes(self.APP_SERVICE_CLASS, clean_shutdown=False, allow_fail=True)
        node.account.ssh("rm -rf -- %s" % self.persistent_root, allow_fail=False)

    def thread_dump(self, node):
        """
        Generate thread dump on node.
        :param node: Ignite service node.
        """
        for pid in self.pids(node):
            try:
                node.account.signal(pid, signal.SIGQUIT, allow_fail=True)
            except RemoteCommandError:
                self.logger.warn("Could not dump threads on node")

    def pids(self, node):
        try:
            cmd = "jcmd | grep -e %s | awk '{print $1}'" % self.APP_SERVICE_CLASS
            pid_arr = list(node.account.ssh_capture(cmd, allow_fail=True, callback=int))
            return pid_arr
        except (RemoteCommandError, ValueError):
            return []

    def update_config_with_globals(self):
        if self.globals.get("use_ssl", False):
            self._update_ssl_config_with_globals("server", DEFAULT_SERVER_KEYSTORE)
<<<<<<< HEAD
        if self.globals.get("use_auth", False):
            self.config = self.config._replace(auth=True)
=======
>>>>>>> c35850e3


def node_failed_event_pattern(failed_node_id=None):
    """Failed node pattern in log."""
    return "Node FAILED: .\\{1,\\}Node \\[id=" + (failed_node_id if failed_node_id else "") + \
           ".\\{1,\\}\\(isClient\\|client\\)=false"


def get_event_time(service, log_node, log_pattern, from_the_beginning=True, timeout=15):
    """
    Extracts event time from ignite log by pattern .
    :param service: ducktape service (ignite service) responsible to search log.
    :param log_node: ducktape node to search ignite log on.
    :param log_pattern: pattern to search ignite log for.
    :param from_the_beginning: switches searching log from its beginning.
    :param timeout: timeout to wait for the patters in the log.
    """
    service.await_event_on_node(log_pattern, log_node, timeout, from_the_beginning=from_the_beginning,
                                backoff_sec=0.3)

    _, stdout, _ = log_node.account.ssh_client.exec_command(
        "grep '%s' %s" % (log_pattern, log_node.log_file))

    return datetime.strptime(re.match("^\\[[^\\[]+\\]", stdout.read().decode("utf-8")).group(),
                             "[%Y-%m-%d %H:%M:%S,%f]")<|MERGE_RESOLUTION|>--- conflicted
+++ resolved
@@ -25,11 +25,7 @@
 
 from ignitetest.services.utils.ignite_aware import IgniteAwareService
 from ignitetest.services.utils.ssl.ssl_factory import DEFAULT_SERVER_KEYSTORE
-<<<<<<< HEAD
-
 from ignitetest.services.utils.ignite_configuration import IgniteConfiguration
-=======
->>>>>>> c35850e3
 
 
 class IgniteService(IgniteAwareService):
@@ -70,11 +66,8 @@
     def update_config_with_globals(self):
         if self.globals.get("use_ssl", False):
             self._update_ssl_config_with_globals("server", DEFAULT_SERVER_KEYSTORE)
-<<<<<<< HEAD
         if self.globals.get("use_auth", False):
             self.config = self.config._replace(auth=True)
-=======
->>>>>>> c35850e3
 
 
 def node_failed_event_pattern(failed_node_id=None):
