--- conflicted
+++ resolved
@@ -23,6 +23,7 @@
 from datetime import datetime
 
 from ducktape.cluster.remoteaccount import RemoteCommandError
+from ducktape.utils.util import wait_until
 
 from ignitetest.services.utils.ignite_aware import IgniteAwareService
 
@@ -35,9 +36,10 @@
     HEAP_DUMP_FILE = os.path.join(IgniteAwareService.PERSISTENT_ROOT, "ignite-heap.bin")
 
     # pylint: disable=R0913
-<<<<<<< HEAD
-    def __init__(self, context, config, num_nodes, jvm_opts=None, modules=None):
-        super().__init__(context, config, num_nodes, modules=modules, jvm_opts=jvm_opts)
+    def __init__(self, context, config, num_nodes, jvm_opts=None, startup_timeout_sec=60, shutdown_timeout_sec=10,
+                 modules=None):
+        super().__init__(context, config, num_nodes, startup_timeout_sec, shutdown_timeout_sec, modules=modules,
+                         jvm_opts=jvm_opts)
 
     # pylint: disable=W0221
     def start(self, timeout_sec=180):
@@ -62,12 +64,6 @@
         except Exception:
             self.thread_dump(node)
             raise
-=======
-    def __init__(self, context, config, num_nodes, jvm_opts=None, startup_timeout_sec=60, shutdown_timeout_sec=10,
-                 modules=None):
-        super().__init__(context, config, num_nodes, startup_timeout_sec, shutdown_timeout_sec, modules=modules,
-                         jvm_opts=jvm_opts)
->>>>>>> 4716452c
 
     def clean_node(self, node):
         node.account.kill_java_processes(self.APP_SERVICE_CLASS, clean_shutdown=False, allow_fail=True)
