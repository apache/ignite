--- conflicted
+++ resolved
@@ -38,7 +38,6 @@
         super().__init__(context, config, num_nodes, startup_timeout_sec, shutdown_timeout_sec, modules=modules,
                          jvm_opts=jvm_opts, full_jvm_opts=full_jvm_opts)
 
-<<<<<<< HEAD
     @property
     def snapshots_dir(self):
         """
@@ -46,10 +45,7 @@
         """
         return os.path.join(self.work_dir, "snapshots")
 
-    def clean_node(self, node):
-=======
     def clean_node(self, node, **kwargs):
->>>>>>> 170599fd
         node.account.kill_java_processes(self.APP_SERVICE_CLASS, clean_shutdown=False, allow_fail=True)
         node.account.ssh("rm -rf -- %s" % self.persistent_root, allow_fail=False)
 
