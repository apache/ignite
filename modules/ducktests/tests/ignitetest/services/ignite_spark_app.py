# Licensed to the Apache Software Foundation (ASF) under one or more
# contributor license agreements.  See the NOTICE file distributed with
# this work for additional information regarding copyright ownership.
# The ASF licenses this file to You under the Apache License, Version 2.0
# (the "License"); you may not use this file except in compliance with
# the License.  You may obtain a copy of the License at
#
#    http://www.apache.org/licenses/LICENSE-2.0
#
# Unless required by applicable law or agreed to in writing, software
# distributed under the License is distributed on an "AS IS" BASIS,
# WITHOUT WARRANTIES OR CONDITIONS OF ANY KIND, either express or implied.
# See the License for the specific language governing permissions and
# limitations under the License.

"""
This module contains the Ignite-Spark application service.
"""
from ignitetest.services.utils.ignite_aware_app import IgniteAwareApplicationService
from ignitetest.tests.utils.version import DEV_BRANCH


class SparkIgniteApplicationService(IgniteAwareApplicationService):
<<<<<<< HEAD
    """
    The Ignite-Spark application service.
    """
    # pylint: disable=R0913
    def __init__(self, context, java_class_name, version=DEV_BRANCH, properties="", params="", timeout_sec=60):
        super(SparkIgniteApplicationService, self).__init__(context, java_class_name, version, properties, params,
                                                            timeout_sec)
=======
    def __init__(self, context, java_class_name, client_mode=True, version=DEV_BRANCH, properties="", params="",
                 timeout_sec=60):
        super(SparkIgniteApplicationService, self).__init__(context, java_class_name, client_mode, version, properties,
                                                            params, timeout_sec)
>>>>>>> 5f2ca372

    def env(self):
        return IgniteAwareApplicationService.env(self) + \
               "export EXCLUDE_MODULES=\"kubernetes,aws,gce,mesos,rest-http,web-agent,zookeeper,serializers,store," \
               "rocketmq\"; "<|MERGE_RESOLUTION|>--- conflicted
+++ resolved
@@ -21,20 +21,14 @@
 
 
 class SparkIgniteApplicationService(IgniteAwareApplicationService):
-<<<<<<< HEAD
     """
     The Ignite-Spark application service.
     """
     # pylint: disable=R0913
-    def __init__(self, context, java_class_name, version=DEV_BRANCH, properties="", params="", timeout_sec=60):
-        super(SparkIgniteApplicationService, self).__init__(context, java_class_name, version, properties, params,
-                                                            timeout_sec)
-=======
     def __init__(self, context, java_class_name, client_mode=True, version=DEV_BRANCH, properties="", params="",
                  timeout_sec=60):
         super(SparkIgniteApplicationService, self).__init__(context, java_class_name, client_mode, version, properties,
                                                             params, timeout_sec)
->>>>>>> 5f2ca372
 
     def env(self):
         return IgniteAwareApplicationService.env(self) + \
