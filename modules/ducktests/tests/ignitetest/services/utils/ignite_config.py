--- conflicted
+++ resolved
@@ -14,52 +14,24 @@
 # limitations under the License.
 
 """
-This module contains iggnite config classes and utilities.
+This module contains ignite config classes and utilities.
 """
 
 from jinja2 import FileSystemLoader, Environment
 
-<<<<<<< HEAD
-class IgniteConfig:
-    """
-    Ignite configuration renderer.
-    """
-    def __init__(self, project="ignite"):
-        self.project = project
-
-    @staticmethod
-    def render(config_dir, work_dir, properties=""):
-        """
-        :param config_dir: Ignite config directory
-        :param work_dir: Ignite working directory.
-        :param properties: Additional xml string of properties.
-        :return: Rendered ignite configuration xml.
-        """
-        return """<?xml version="1.0" encoding="UTF-8"?>
-=======
 import os
 
 DEFAULT_CONFIG_PATH = os.path.dirname(os.path.abspath(__file__)) + "/config"
 DEFAULT_IGNITE_CONF = DEFAULT_CONFIG_PATH + "/ignite.xml.j2"
->>>>>>> 5f2ca372
 
 
-<<<<<<< HEAD
-    @staticmethod
-    def render_log4j(work_dir):
-        """
-        :param work_dir: Ignite working directory.
-        :return: Rendered log4j configuration xml.
-        """
-        return """<?xml version="1.0" encoding="UTF-8"?>
-<!DOCTYPE log4j:configuration PUBLIC "-//APACHE//DTD LOG4J 1.2//EN"
-    "http://logging.apache.org/log4j/1.2/apidocs/org/apache/log4j/xml/doc-files/log4j.dtd">
-=======
 class Config(object):
+    """
+    Basic ignite configuration.
+    """
     def __init__(self, path):
         tmpl_dir = os.path.dirname(path)
         tmpl_file = os.path.basename(path)
->>>>>>> 5f2ca372
 
         tmpl_loader = FileSystemLoader(searchpath=tmpl_dir)
         env = Environment(loader=tmpl_loader)
