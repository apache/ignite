--- conflicted
+++ resolved
@@ -212,11 +212,7 @@
         :param backoff_sec: Number of seconds to back off between each failure to meet the condition
                 before checking again.
         """
-<<<<<<< HEAD
-        with monitor_log(node, self.log_path, from_the_beginning) as monitor:
-=======
         with monitor_log(node, node.log_file, from_the_beginning) as monitor:
->>>>>>> dd6f2f7e
             monitor.wait_until(evt_message, timeout_sec=timeout_sec, backoff_sec=backoff_sec,
                                err_msg="Event [%s] was not triggered on '%s' in %d seconds" % (evt_message, node.name,
                                                                                                timeout_sec))
