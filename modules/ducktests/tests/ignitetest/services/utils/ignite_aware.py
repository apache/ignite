# Licensed to the Apache Software Foundation (ASF) under one or more
# contributor license agreements.  See the NOTICE file distributed with
# this work for additional information regarding copyright ownership.
# The ASF licenses this file to You under the Apache License, Version 2.0
# (the "License"); you may not use this file except in compliance with
# the License.  You may obtain a copy of the License at
#
#    http://www.apache.org/licenses/LICENSE-2.0
#
# Unless required by applicable law or agreed to in writing, software
# distributed under the License is distributed on an "AS IS" BASIS,
# WITHOUT WARRANTIES OR CONDITIONS OF ANY KIND, either express or implied.
# See the License for the specific language governing permissions and
# limitations under the License.

"""
This module contains the base class to build services aware of Ignite.
"""
import os
import re
import signal
import socket
import sys
import time
from abc import ABCMeta
from datetime import datetime
from enum import IntEnum
from threading import Thread

from ducktape.cluster.remoteaccount import RemoteCommandError
from ducktape.utils.util import wait_until

from ignitetest.services.utils.background_thread import BackgroundThreadService
from ignitetest.services.utils.concurrent import CountDownLatch, AtomicValue
from ignitetest.services.utils.ignite_spec import resolve_spec
from ignitetest.services.utils.jmx_utils import ignite_jmx_mixin
from ignitetest.services.utils.log_utils import monitor_log
from ignitetest.services.utils.path import IgnitePathAware
# pylint: disable=too-many-public-methods
from ignitetest.services.utils.ssl.connector_configuration import ConnectorConfiguration
from ignitetest.services.utils.ssl.ssl_params import get_ssl_params, is_ssl_enabled, IGNITE_SERVER_ALIAS, \
    IGNITE_CLIENT_ALIAS
from ignitetest.utils.enum import constructible


class IgniteAwareService(BackgroundThreadService, IgnitePathAware, metaclass=ABCMeta):
    """
    The base class to build services aware of Ignite.
    """
    @constructible
    class NetPart(IntEnum):
        """
        Network part to emulate failure.
        """
        INPUT = 0
        OUTPUT = 1
        ALL = 2

<<<<<<< HEAD
    # pylint: disable=R0913, R0902
    def __init__(self, context, config, num_nodes, startup_timeout_sec, shutdown_timeout_sec, **kwargs):
=======
    # pylint: disable=R0913
    def __init__(self, context, config, num_nodes, startup_timeout_sec, shutdown_timeout_sec, main_java_class,
                 **kwargs):
>>>>>>> 0d842630
        """
        **kwargs are params that passed to IgniteSpec
        """
        super().__init__(context, num_nodes)

        # Ducktape checks a Service implementation attribute 'logs' to get config for logging.
        # IgniteAwareService uses IgnitePersistenceAware mixin to override default Service 'log' definition.
        self.log_level = "DEBUG"

        self.config = config
        self.main_java_class = main_java_class
        self.startup_timeout_sec = startup_timeout_sec
        self.shutdown_timeout_sec = shutdown_timeout_sec

        self.spec = resolve_spec(self, context, config, main_java_class, **kwargs)
        self.init_logs_attribute()

        self.disconnected_nodes = []
        self.start_ignite = kwargs.get("start_ignite", True)

    @property
    def version(self):
        return self.config.version

    @property
    def project(self):
        return self.spec.project

    @property
    def globals(self):
        return self.context.globals

    def start_async(self, **kwargs):
        """
        Starts in async way.
        """
        self.update_ssl_config_with_globals()
        super().start(**kwargs)

    def start(self, **kwargs):
        self.start_async(**kwargs)
        self.await_started()

    def update_ssl_config_with_globals(self):
        """
        Update ssl configuration from globals.
        """
        ssl_params = None
        if self.config.ssl_params is None and is_ssl_enabled(self.globals):
            ssl_params = get_ssl_params(
                self.globals,
                IGNITE_CLIENT_ALIAS if self.config.client_mode else IGNITE_SERVER_ALIAS
            )
        if ssl_params:
            self.config = self.config._replace(ssl_params=ssl_params,
                                               connector_configuration=ConnectorConfiguration(
                                                   ssl_enabled=True, ssl_params=ssl_params))

    def await_started(self):
        """
        Awaits start finished.
        """
        if not self.start_ignite:
            return

        self.logger.info("Waiting for IgniteAware(s) to start ...")

        self.await_event("Topology snapshot", self.startup_timeout_sec, from_the_beginning=True)

    def start_node(self, node, **kwargs):
        self.init_persistent(node)

        self.__update_node_log_file(node)

        super().start_node(node, **kwargs)

        wait_until(lambda: self.alive(node), timeout_sec=10)

        ignite_jmx_mixin(node, self.spec, self.pids(node))

    def stop_async(self, force_stop=False, **kwargs):
        """
        Stop in async way.
        """
        super().stop(force_stop, **kwargs)

    def stop(self, force_stop=False, **kwargs):
        self.stop_async(force_stop, **kwargs)

        # Making this async on FORCE_STOP to eliminate waiting on killing services on tear down.
        # Waiting will happen on plain stop() call made by ducktape during same step.
        if not force_stop:
            self.await_stopped()

    def await_stopped(self):
        """
        Awaits stop finished.
        """
        self.logger.info("Waiting for IgniteAware(s) to stop ...")

        for node in self.nodes:
            stopped = self.wait_node(node, timeout_sec=self.shutdown_timeout_sec)
            assert stopped, "Node %s's worker thread did not stop in %d seconds" % \
                            (str(node.account), self.shutdown_timeout_sec)

        for node in self.nodes:
            wait_until(lambda: not self.alive(node), timeout_sec=self.shutdown_timeout_sec,
                       err_msg="Node %s's remote processes failed to stop in %d seconds" %
                               (str(node.account), self.shutdown_timeout_sec))

    def stop_node(self, node, force_stop=False, **kwargs):
        pids = self.pids(node)

        for pid in pids:
            node.account.signal(pid, signal.SIGKILL if force_stop else signal.SIGTERM, allow_fail=False)

    def clean(self, **kwargs):
        self.__restore_iptables()

        super().clean(**kwargs)

    def clean_node(self, node, **kwargs):
        super().clean_node(node, **kwargs)

        node.account.ssh("rm -rf -- %s" % self.persistent_root, allow_fail=False)

    def init_persistent(self, node):
        """
        Init persistent directory.
        :param node: Ignite service node.
        """
        super().init_persistent(node)

        node_config = self._prepare_config(node)

        node.account.create_file(self.config_file, node_config)

    def _prepare_config(self, node):
        if not self.config.consistent_id:
            config = self.config._replace(consistent_id=node.account.externally_routable_ip)
        else:
            config = self.config

        config = config._replace(local_host=socket.gethostbyname(node.account.hostname))

        config.discovery_spi.prepare_on_start(cluster=self)

        node_config = self.spec.config_template.render(config_dir=self.config_dir, work_dir=self.work_dir,
                                                       config=config)

        setattr(node, "consistent_id", node.account.externally_routable_ip)

        self.logger.debug("Config for node %s: %s" % (node.account.hostname, node_config))

        return node_config

    def pids(self, node):
        """
        :param node: Ignite service node.
        :return: List of service's pids.
        """
        return node.account.java_pids(self.main_java_class)

    # pylint: disable=W0613
    def worker(self, idx, node, **kwargs):
        cmd = self.spec.command(node)

        self.logger.debug("Attempting to start Application Service on %s with command: %s" % (str(node.account), cmd))

        node.account.ssh(cmd)

    def alive(self, node):
        """
        :param node: Ignite service node.
        :return: True if node is alive.
        """
        return len(self.pids(node)) > 0

    @staticmethod
    def await_event_on_node(evt_message, node, timeout_sec, from_the_beginning=False, backoff_sec=.1):
        """
        Await for specific event message in a node's log file.
        :param evt_message: Event message.
        :param node: Ignite service node.
        :param timeout_sec: Number of seconds to check the condition for before failing.
        :param from_the_beginning: If True, search for message from the beginning of log file.
        :param backoff_sec: Number of seconds to back off between each failure to meet the condition
                before checking again.
        """
        with monitor_log(node, node.log_file, from_the_beginning) as monitor:
            monitor.wait_until(evt_message, timeout_sec=timeout_sec, backoff_sec=backoff_sec,
                               err_msg="Event [%s] was not triggered on '%s' in %d seconds" % (evt_message, node.name,
                                                                                               timeout_sec))

    def await_event(self, evt_message, timeout_sec, from_the_beginning=False, backoff_sec=.1):
        """
        Await for specific event messages on all nodes.
        :param evt_message: Event message.
        :param timeout_sec: Number of seconds to check the condition for before failing.
        :param from_the_beginning: If True, search for message from the beggining of log file.
        :param backoff_sec: Number of seconds to back off between each failure to meet the condition
                before checking again.
        """
        for node in self.nodes:
            self.await_event_on_node(evt_message, node, timeout_sec, from_the_beginning=from_the_beginning,
                                     backoff_sec=backoff_sec)

    @staticmethod
    def event_time(evt_message, node):
        """
        Gets the time of specific event message in a node's log file.
        :param evt_message: Pattern to search log for.
        :param node: Ducktape node to searching log.
        :return: Time of found log message matched to pattern or None if not found.
        """
        stdout = IgniteAwareService.exec_command(node, "grep '%s' %s" % (evt_message, node.log_file))

        match = re.match("^\\[[^\\[]+\\]", stdout)

        return datetime.strptime(match.group(), "[%Y-%m-%d %H:%M:%S,%f]") if match else None

    def get_event_time_on_node(self, node, log_pattern, from_the_beginning=True, timeout=15):
        """
        Extracts event time from ignite log by pattern .
        :param node: ducktape node to search ignite log on.
        :param log_pattern: pattern to search ignite log for.
        :param from_the_beginning: switches searching log from its beginning.
        :param timeout: timeout to wait for the patters in the log.
        """
        self.await_event_on_node(log_pattern, node, timeout, from_the_beginning=from_the_beginning, backoff_sec=0)

        return self.event_time(log_pattern, node)

    def get_event_time(self, evt_message, selector=max):
        """
        Gets the time of the specific event from all nodes, using selector.
        :param evt_message: Event message.
        :param selector: Selector function, default is max.
        :return: Minimal event time.
        """
        return selector(filter(lambda t: t is not None,
                               map(lambda node: self.event_time(evt_message, node), self.nodes)), default=None)

    def exec_on_nodes_async(self, nodes, task, simultaneously=True, delay_ms=0, timeout_sec=20):
        """
        Executes given task on the nodes.
        :param task: a 'lambda: node'.
        :param simultaneously: Enables or disables simultaneous start of the task on each node.
        :param delay_ms: delay before task run. Begins with 0, grows by delay_ms for each next node in nodes.
        :param timeout_sec: timeout to wait the task.
        """
        sem = CountDownLatch(len(nodes)) if simultaneously else None
        time_holder = AtomicValue()

        delay = 0
        threads = []

        for node in nodes:
            thread = Thread(target=self.__exec_on_node, args=(node, task, sem, delay, time_holder))

            threads.append(thread)

            thread.start()

            delay += delay_ms

        for thread in threads:
            thread.join(timeout_sec)

        return time_holder.get()

    @staticmethod
    def __exec_on_node(node, task, start_waiter=None, delay_ms=0, time_holder=None):
        if start_waiter:
            start_waiter.count_down()
            start_waiter.wait()

        if delay_ms > 0:
            time.sleep(delay_ms / 1000.0)

        if time_holder:
            mono = time.monotonic()
            timestamp = datetime.now()

            time_holder.compare_and_set(None, (mono, timestamp))

        task(node)

    @property
    def netfilter_store_path(self):
        """
        :return: path to store backup of iptables filter
        """
        return os.path.join(self.temp_dir, "iptables.bak")

    def drop_network(self, nodes=None, net_part: NetPart = NetPart.ALL):
        """
        Disconnects node from cluster.
        :param nodes: Nodes to emulate network failure on.
        :param net_part: Part of network to emulate failure of.
        """
        if nodes is None:
            assert self.num_nodes == 1
            nodes = self.nodes

        for node in nodes:
            self.logger.info("Dropping " + str(net_part) + " Ignite connections on '" + node.account.hostname + "' ...")

        self.__backup_iptables(nodes)

        return self.exec_on_nodes_async(nodes, lambda n: self.__enable_netfilter(n, net_part))

    def __enable_netfilter(self, node, net_part: NetPart):
        cm_spi = self.config.communication_spi
        dsc_spi = self.config.discovery_spi

        cm_ports = str(cm_spi.port) if cm_spi.port_range < 1 else str(cm_spi.port) + ':' + str(
            cm_spi.port + cm_spi.port_range)

        dsc_ports = str(dsc_spi.port) if not hasattr(dsc_spi, 'port_range') or dsc_spi.port_range < 1 else str(
            dsc_spi.port) + ':' + str(dsc_spi.port + dsc_spi.port_range)

        settings = ""

        if net_part in (IgniteAwareService.NetPart.ALL, IgniteAwareService.NetPart.INPUT):
            settings = self.__apply_iptables_settings(
                node,
                f"sudo iptables -I INPUT 1 -p tcp -m multiport --dport {dsc_ports},{cm_ports} -j DROP")

        if net_part in (IgniteAwareService.NetPart.ALL, IgniteAwareService.NetPart.OUTPUT):
            settings = self.__apply_iptables_settings(
                node,
                f"sudo iptables -I OUTPUT 1 -p tcp -m multiport --dport {dsc_ports},{cm_ports} -j DROP")

        self.logger.debug("Activated netfilter on '%s':\n%s" % (node.name, settings))

    def __apply_iptables_settings(self, node, cmd):
        # Sets given iptables settings and ensures they were applied.
        settings_before = self.__dump_netfilter_settings(node)

        out, err = IgniteAwareService.exec_command_ex(node, cmd)

        assert len(out) == 0, \
            "Unexpected iptables output on '" + node.name + "': '" + out + "'\n   Command: '" + cmd + "'."
        assert len(err) == 0, \
            "Unexpected iptables output on '" + node.name + "': '" + err + "'.\n   Command: '" + cmd + "'."

        settings = self.__dump_netfilter_settings(node)

        assert settings_before != settings, \
            "iptables settings not set on '" + node.name + "'\n   Command: '" + cmd + "'\n   ---iptables before---\n" \
            + settings_before + "\n   ---iptables after---\n" + settings

        return settings

    def __backup_iptables(self, nodes):
        # Store current network filter settings.
        for node in nodes:
            cmd = f"sudo iptables-save | tee {self.netfilter_store_path}"

            _, exec_error = IgniteAwareService.exec_command_ex(node, cmd)

            if "Warning: iptables-legacy tables present" in exec_error:
                cmd = f"sudo iptables-legacy-save | tee {self.netfilter_store_path}"

                _, exec_error = IgniteAwareService.exec_command_ex(node, cmd)

            assert len(exec_error) == 0, "Failed to store iptables rules on '%s': %s" % (node.name, exec_error)

            self.logger.debug("Netfilter before launch on '%s': %s" % (node.name, self.__dump_netfilter_settings(node)))

            assert self.disconnected_nodes.count(node) == 0

            self.disconnected_nodes.append(node)

    def __restore_iptables(self):
        # Restore previous network filter settings.
        cmd = f"sudo iptables-restore < {self.netfilter_store_path}"

        errors = []

        for node in self.disconnected_nodes:
            settings_before = self.__dump_netfilter_settings(node)

            _, exec_error = IgniteAwareService.exec_command_ex(node, cmd)

            settings_after = self.__dump_netfilter_settings(node)

            if len(exec_error) > 0:
                errors.append("Failed to restore iptables rules on '%s': %s" % (node.name, exec_error))
            elif settings_before == settings_after:
                errors.append("iptables settings not restored on '" + node.name + "':\n" + settings_after)
            else:
                self.logger.debug(
                    "Netfilter after launch on '%s':\n%s" % (node.name, self.__dump_netfilter_settings(node)))

        if len(errors) > 0:
            self.logger.error("Failed restoring actions:" + os.linesep + os.linesep.join(errors))

            raise RuntimeError("Unable to restore node states. See the log above.")

    @staticmethod
    def __dump_netfilter_settings(node):
        """
        Reads current netfilter settings on the node for debugging purposes.
        """
        return IgniteAwareService.exec_command(node, "sudo iptables -L -n")

    def __update_node_log_file(self, node):
        """
        Update the node log file.
        """
        if not hasattr(node, 'log_file'):
            node.log_file = os.path.join(self.log_dir, "console.log")

        cnt = list(node.account.ssh_capture(f'ls {self.log_dir} | '
                                            f'grep -E "^console.log(.[0-9]+)?$" | '
                                            f'wc -l', callback=int))[0]
        if cnt > 0:
            rotated_log = os.path.join(self.log_dir, f"console.log.{cnt}")
            self.logger.debug(f"rotating {node.log_file} to {rotated_log} on {node.name}")
            node.account.ssh(f"mv {node.log_file} {rotated_log}")

    @staticmethod
    def exec_command_ex(node, cmd):
        """Executes the command passed on the given node and returns out and error results as string."""
        _, out, err = node.account.ssh_client.exec_command(cmd)

        return str(out.read(), sys.getdefaultencoding()), str(err.read(), sys.getdefaultencoding())

    @staticmethod
    def exec_command(node, cmd, check_error=True):
        """Executes the command passed on the given node and returns out result as string."""
        out, err = IgniteAwareService.exec_command_ex(node, cmd)

        if check_error:
            assert len(err) == 0, f"Command failed: '{cmd}'.\nError: '{err}'"

        return out

    def thread_dump(self, node):
        """
        Generate thread dump on node.
        :param node: Ignite service node.
        """
        for pid in self.pids(node):
            try:
                node.account.signal(pid, signal.SIGQUIT, allow_fail=True)
            except RemoteCommandError:
                self.logger.warn("Could not dump threads on node")

    @staticmethod
    def node_id(node):
        """
        Returns node id from its log if started.
        This is a remote call. Reuse its results if possible.
        """
        regexp = "^>>> Local node \\[ID=([^,]+),.+$"
        cmd = "grep -E '%s' %s | sed -r 's/%s/\\1/'" % (regexp, node.log_file, regexp)

        return IgniteAwareService.exec_command(node, cmd).strip().lower()

    def restore_from_snapshot(self, snapshot_name: str):
        """
        Restore from snapshot.
        :param snapshot_name: Name of Snapshot.
        """
        snapshot_db = os.path.join(self.snapshots_dir, snapshot_name, "db")

        for node in self.nodes:
            assert len(self.pids(node)) == 0

            node.account.ssh(f'rm -rf {self.database_dir}', allow_fail=False)
            node.account.ssh(f'cp -r {snapshot_db} {self.work_dir}', allow_fail=False)


def node_failed_event_pattern(failed_node_id=None):
    """Failed node pattern in log."""
    return "Node FAILED: .\\{1,\\}Node \\[id=" + (failed_node_id if failed_node_id else "") + \
           ".\\{1,\\}\\(isClient\\|client\\)=false"<|MERGE_RESOLUTION|>--- conflicted
+++ resolved
@@ -56,14 +56,9 @@
         OUTPUT = 1
         ALL = 2
 
-<<<<<<< HEAD
     # pylint: disable=R0913, R0902
-    def __init__(self, context, config, num_nodes, startup_timeout_sec, shutdown_timeout_sec, **kwargs):
-=======
-    # pylint: disable=R0913
     def __init__(self, context, config, num_nodes, startup_timeout_sec, shutdown_timeout_sec, main_java_class,
                  **kwargs):
->>>>>>> 0d842630
         """
         **kwargs are params that passed to IgniteSpec
         """
