--- conflicted
+++ resolved
@@ -95,16 +95,13 @@
         """
         raise NotImplementedError
 
-<<<<<<< HEAD
-    # pylint: disable=W0613
-=======
     def config(self):
         if self.client_mode:
             return IgniteClientConfig(self.context)
         else:
             return IgniteServerConfig(self.context)
 
->>>>>>> 5f2ca372
+    # pylint: disable=W0613
     def _worker(self, idx, node):
         cmd = self.start_cmd(node)
 
