# Licensed to the Apache Software Foundation (ASF) under one or more
# contributor license agreements.  See the NOTICE file distributed with
# this work for additional information regarding copyright ownership.
# The ASF licenses this file to You under the Apache License, Version 2.0
# (the "License"); you may not use this file except in compliance with
# the License.  You may obtain a copy of the License at
#
#    http://www.apache.org/licenses/LICENSE-2.0
#
# Unless required by applicable law or agreed to in writing, software
# distributed under the License is distributed on an "AS IS" BASIS,
# WITHOUT WARRANTIES OR CONDITIONS OF ANY KIND, either express or implied.
# See the License for the specific language governing permissions and
# limitations under the License.

"""
This module contains the base class to build services aware of Ignite.
"""
import os
import socket
import sys
import time
from abc import abstractmethod, ABCMeta
from datetime import datetime
from threading import Thread

from ducktape.services.background_thread import BackgroundThreadService
from ducktape.utils.util import wait_until

from ignitetest.services.utils.concurrent import CountDownLatch, AtomicValue
from ignitetest.services.utils.ignite_persistence import IgnitePersistenceAware
from ignitetest.services.utils.ignite_spec import resolve_spec
from ignitetest.services.utils.jmx_utils import ignite_jmx_mixin


class IgniteAwareService(BackgroundThreadService, IgnitePersistenceAware, metaclass=ABCMeta):
    """
    The base class to build services aware of Ignite.
    """

    NETFILTER_STORE_PATH = os.path.join(IgnitePersistenceAware.TEMP_DIR, "iptables.bak")

    # pylint: disable=R0913
    def __init__(self, context, config, num_nodes, **kwargs):
        """
        **kwargs are params that passed to IgniteSpec
        """
        super().__init__(context, num_nodes)

        # Ducktape checks a Service implementation attribute 'logs' to get config for logging.
        # IgniteAwareService uses IgnitePersistenceAware mixin to override default Service 'log' definition.
        self.log_level = "DEBUG"

        self.config = config

        self.spec = resolve_spec(self, context, config, **kwargs)

        self.disconnected_nodes = []

    def start_node(self, node):
        self.init_persistent(node)

        super().start_node(node)

        wait_until(lambda: len(self.pids(node)) > 0, timeout_sec=10)

        ignite_jmx_mixin(node, self.pids(node))

    def clean(self):
        self.__restore_iptables()

        super().clean()

    def init_persistent(self, node):
        """
        Init persistent directory.
        :param node: Ignite service node.
        """
        super().init_persistent(node)

        node_config = self._prepare_config(node)

        node.account.create_file(self.CONFIG_FILE, node_config)

    def _prepare_config(self, node):
        if not self.config.consistent_id:
            config = self.config._replace(consistent_id=node.account.externally_routable_ip)
        else:
            config = self.config

        config.discovery_spi.prepare_on_start(cluster=self)

        config.discovery_spi.local_address = socket.gethostbyname(node.account.hostname)

        node_config = self.spec.config_template.render(config_dir=self.PERSISTENT_ROOT, work_dir=self.WORK_DIR,
                                                       config=config)

        setattr(node, "consistent_id", node.account.externally_routable_ip)

        self.logger.debug("Config for node %s: %s" % (node.account.hostname, node_config))

        return node_config

    @abstractmethod
    def pids(self, node):
        """
        :param node: Ignite service node.
        :return: List of service's pids.
        """
        raise NotImplementedError

    # pylint: disable=W0613
    def _worker(self, idx, node):
        cmd = self.spec.command

        self.logger.debug("Attempting to start Application Service on %s with command: %s" % (str(node.account), cmd))

        node.account.ssh(cmd)

    def alive(self, node):
        """
        :param node: Ignite service node.
        :return: True if node is alive.
        """
        return len(self.pids(node)) > 0

    def await_event_on_node(self, evt_message, node, timeout_sec, from_the_beginning=False, backoff_sec=5):
        """
        Await for specific event message in a node's log file.
        :param evt_message: Event message.
        :param node: Ignite service node.
        :param timeout_sec: Number of seconds to check the condition for before failing.
        :param from_the_beginning: If True, search for message from the beginning of log file.
        :param backoff_sec: Number of seconds to back off between each failure to meet the condition
                before checking again.
        """
        with node.account.monitor_log(self.STDOUT_STDERR_CAPTURE) as monitor:
            if from_the_beginning:
                monitor.offset = 0

            monitor.wait_until(evt_message, timeout_sec=timeout_sec, backoff_sec=backoff_sec,
                               err_msg="Event [%s] was not triggered on '%s' in %d seconds" % (evt_message, node.name,
                                                                                               timeout_sec))

    def await_event(self, evt_message, timeout_sec, from_the_beginning=False, backoff_sec=5):
        """
        Await for specific event messages on all nodes.
        :param evt_message: Event message.
        :param timeout_sec: Number of seconds to check the condition for before failing.
        :param from_the_beginning: If True, search for message from the beggining of log file.
        :param backoff_sec: Number of seconds to back off between each failure to meet the condition
                before checking again.
        """
        for node in self.nodes:
            self.await_event_on_node(evt_message, node, timeout_sec, from_the_beginning=from_the_beginning,
                                     backoff_sec=backoff_sec)

<<<<<<< HEAD
    def restart(self, timeout_sec=180):
        """
        Restart ignite cluster without cleaning.
        """
        self.stop()

        for node in self.nodes:
            super().start_node(node)

        self.logger.info("Waiting for Ignite(s) to start...")

        for node in self.nodes:
            self.await_node_started(node, timeout_sec)

    def await_node_started(self, node, timeout_sec):
        """
        Await topology ready event on node start.
        :param node: Node to wait
        :param timeout_sec: Number of seconds to wait event.
        """
        self.await_event_on_node("Topology snapshot", node, timeout_sec, from_the_beginning=True)

        if len(self.pids(node)) == 0:
            raise Exception("No process ids recorded on node %s" % node.account.hostname)
=======
    def exec_on_nodes_async(self, nodes, task, simultaneously=True, delay_ms=0, timeout_sec=20):
        """
        Executes given task on the nodes.
        :param task: a 'lambda: node'.
        :param simultaneously: Enables or disables simultaneous start of the task on each node.
        :param delay_ms: delay before task run. Begins with 0, grows by delay_ms for each next node in nodes.
        :param timeout_sec: timeout to wait the task.
        """
        sem = CountDownLatch(len(nodes)) if simultaneously else None
        time_holder = AtomicValue()

        delay = 0
        threads = []

        for node in nodes:
            thread = Thread(target=self.__exec_on_node, args=(node, task, sem, delay, time_holder))

            threads.append(thread)

            thread.start()

            delay += delay_ms

        for thread in threads:
            thread.join(timeout_sec)

        return time_holder.get()

    @staticmethod
    def __exec_on_node(node, task, start_waiter=None, delay_ms=0, time_holder=None):
        if start_waiter:
            start_waiter.count_down()
            start_waiter.wait()

        if delay_ms > 0:
            time.sleep(delay_ms / 1000.0)

        if time_holder:
            mono = time.monotonic()
            timestamp = datetime.now()

            time_holder.compare_and_set(None, (mono, timestamp))

        task(node)

    def drop_network(self, nodes=None):
        """
        Disconnects node from cluster.
        """
        if nodes is None:
            assert self.num_nodes == 1
            nodes = self.nodes

        for node in nodes:
            self.logger.info("Disconnecting " + node.account.hostname + ".")

        self.__backup_iptables(nodes)

        cm_spi = self.config.communication_spi
        dsc_spi = self.config.discovery_spi

        cm_ports = str(cm_spi.port) if cm_spi.port_range < 1 else str(cm_spi.port) + ':' + str(
            cm_spi.port + cm_spi.port_range)

        dsc_ports = str(dsc_spi.port) if not hasattr(dsc_spi, 'port_range') or dsc_spi.port_range < 1 else str(
            dsc_spi.port) + ':' + str(dsc_spi.port + dsc_spi.port_range)

        cmd = f"sudo iptables -I %s 1 -p tcp -m multiport --dport {dsc_ports},{cm_ports} -j DROP"

        for node in nodes:
            self.logger.debug("Activating netfilter on '%s': %s" % (node.name, self.__dump_netfilter_settings(node)))

        return self.exec_on_nodes_async(nodes,
                                        lambda n: (n.account.ssh_client.exec_command(cmd % "INPUT"),
                                                   n.account.ssh_client.exec_command(cmd % "OUTPUT")))

    def __backup_iptables(self, nodes):
        # Store current network filter settings.
        for node in nodes:
            cmd = "sudo iptables-save | tee " + IgniteAwareService.NETFILTER_STORE_PATH

            exec_error = str(node.account.ssh_client.exec_command(cmd)[2].read(), sys.getdefaultencoding())

            if "Warning: iptables-legacy tables present" in exec_error:
                cmd = "sudo iptables-legacy-save | tee " + IgniteAwareService.NETFILTER_STORE_PATH

                exec_error = str(node.account.ssh_client.exec_command(cmd)[2].read(), sys.getdefaultencoding())

            assert len(exec_error) == 0, "Failed to store iptables rules on '%s': %s" % (node.name, exec_error)

            self.logger.debug("Netfilter before launch on '%s': %s" % (node.name, self.__dump_netfilter_settings(node)))

            assert self.disconnected_nodes.count(node) == 0

            self.disconnected_nodes.append(node)

    def __restore_iptables(self):
        # Restore previous network filter settings.
        cmd = "sudo iptables-restore < " + IgniteAwareService.NETFILTER_STORE_PATH

        errors = []

        for node in self.disconnected_nodes:
            exec_error = str(node.account.ssh_client.exec_command(cmd)[2].read(), sys.getdefaultencoding())

            if len(exec_error) > 0:
                errors.append("Failed to restore iptables rules on '%s': %s" % (node.name, exec_error))
            else:
                self.logger.debug(
                    "Netfilter after launch on '%s': %s" % (node.name, self.__dump_netfilter_settings(node)))

        if len(errors) > 0:
            self.logger.error("Failed restoring actions:" + os.linesep + os.linesep.join(errors))

            raise RuntimeError("Unable to restore node states. See the log above.")

    @staticmethod
    def __dump_netfilter_settings(node):
        """
        Reads current netfilter settings on the node for debugging purposes.
        """
        return str(node.account.ssh_client.exec_command("sudo iptables -L -n")[1].read(), sys.getdefaultencoding())
>>>>>>> d354c767
<|MERGE_RESOLUTION|>--- conflicted
+++ resolved
@@ -31,6 +31,7 @@
 from ignitetest.services.utils.ignite_persistence import IgnitePersistenceAware
 from ignitetest.services.utils.ignite_spec import resolve_spec
 from ignitetest.services.utils.jmx_utils import ignite_jmx_mixin
+from ignitetest.services.utils.ignite_persistence import IgnitePersistenceAware
 
 
 class IgniteAwareService(BackgroundThreadService, IgnitePersistenceAware, metaclass=ABCMeta):
@@ -155,32 +156,6 @@
             self.await_event_on_node(evt_message, node, timeout_sec, from_the_beginning=from_the_beginning,
                                      backoff_sec=backoff_sec)
 
-<<<<<<< HEAD
-    def restart(self, timeout_sec=180):
-        """
-        Restart ignite cluster without cleaning.
-        """
-        self.stop()
-
-        for node in self.nodes:
-            super().start_node(node)
-
-        self.logger.info("Waiting for Ignite(s) to start...")
-
-        for node in self.nodes:
-            self.await_node_started(node, timeout_sec)
-
-    def await_node_started(self, node, timeout_sec):
-        """
-        Await topology ready event on node start.
-        :param node: Node to wait
-        :param timeout_sec: Number of seconds to wait event.
-        """
-        self.await_event_on_node("Topology snapshot", node, timeout_sec, from_the_beginning=True)
-
-        if len(self.pids(node)) == 0:
-            raise Exception("No process ids recorded on node %s" % node.account.hostname)
-=======
     def exec_on_nodes_async(self, nodes, task, simultaneously=True, delay_ms=0, timeout_sec=20):
         """
         Executes given task on the nodes.
@@ -303,4 +278,28 @@
         Reads current netfilter settings on the node for debugging purposes.
         """
         return str(node.account.ssh_client.exec_command("sudo iptables -L -n")[1].read(), sys.getdefaultencoding())
->>>>>>> d354c767
+
+    def restart(self, timeout_sec=180):
+        """
+        Restart ignite cluster without cleaning.
+        """
+        self.stop()
+
+        for node in self.nodes:
+            super().start_node(node)
+
+        self.logger.info("Waiting for Ignite(s) to start...")
+
+        for node in self.nodes:
+            self.await_node_started(node, timeout_sec)
+
+    def await_node_started(self, node, timeout_sec):
+        """
+        Await topology ready event on node start.
+        :param node: Node to wait
+        :param timeout_sec: Number of seconds to wait event.
+        """
+        self.await_event_on_node("Topology snapshot", node, timeout_sec, from_the_beginning=True)
+
+        if len(self.pids(node)) == 0:
+            raise Exception("No process ids recorded on node %s" % node.account.hostname)