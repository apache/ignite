# Licensed to the Apache Software Foundation (ASF) under one or more
# contributor license agreements.  See the NOTICE file distributed with
# this work for additional information regarding copyright ownership.
# The ASF licenses this file to You under the Apache License, Version 2.0
# (the "License"); you may not use this file except in compliance with
# the License.  You may obtain a copy of the License at
#
#    http://www.apache.org/licenses/LICENSE-2.0
#
# Unless required by applicable law or agreed to in writing, software
# distributed under the License is distributed on an "AS IS" BASIS,
# WITHOUT WARRANTIES OR CONDITIONS OF ANY KIND, either express or implied.
# See the License for the specific language governing permissions and
# limitations under the License.

"""
This module contains the base class to build services aware of Ignite.
"""
import os
import re
import signal
import sys
import time
from abc import ABCMeta
from datetime import datetime
from enum import IntEnum
from threading import Thread

from ducktape.cluster.remoteaccount import RemoteCommandError
from ducktape.utils.util import wait_until

from ignitetest.services.utils import IgniteServiceType
from ignitetest.services.utils.background_thread import BackgroundThreadService
from ignitetest.services.utils.concurrent import CountDownLatch, AtomicValue
from ignitetest.services.utils.ignite_spec import resolve_spec
from ignitetest.services.utils.jmx_utils import ignite_jmx_mixin
from ignitetest.services.utils.log_utils import monitor_log
from ignitetest.services.utils.path import IgnitePathAware
from ignitetest.utils.enum import constructible


# pylint: disable=R0902,too-many-public-methods
class IgniteAwareService(BackgroundThreadService, IgnitePathAware, metaclass=ABCMeta):
    """
    The base class to build services aware of Ignite.
    """
    @constructible
    class NetPart(IntEnum):
        """
        Network part to emulate failure.
        """
        INPUT = 0
        OUTPUT = 1
        ALL = 2

    # pylint: disable=R0913
    def __init__(self, context, config, num_nodes, startup_timeout_sec, shutdown_timeout_sec, main_java_class, modules,
                 **kwargs):
        """
        **kwargs are params that passed to IgniteSpec
        """
        super().__init__(context, num_nodes)

        # Ducktape checks a Service implementation attribute 'logs' to get config for logging.
        # IgniteAwareService uses IgnitePersistenceAware mixin to override default Service 'log' definition.
        self.log_level = "DEBUG"

        self.config = config
        self.main_java_class = main_java_class
        self.startup_timeout_sec = startup_timeout_sec
        self.shutdown_timeout_sec = shutdown_timeout_sec
        self.modules = modules

        self.spec = resolve_spec(self, **kwargs)
        self.init_logs_attribute()

        self.disconnected_nodes = []

    @property
    def product(self):
        return str(self.config.version)

    @property
    def globals(self):
        return self.context.globals

    def start_async(self, **kwargs):
        """
        Starts in async way.
        """
        super().start(**kwargs)

    def start(self, **kwargs):
        self.start_async(**kwargs)
        self.await_started()

    def await_started(self):
        """
        Awaits start finished.
        """
        if self.config.service_type in (IgniteServiceType.NONE, IgniteServiceType.THIN_CLIENT):
            return

        self.logger.info("Waiting for IgniteAware(s) to start ...")

        self.await_event("Topology snapshot", self.startup_timeout_sec, from_the_beginning=True)

    def start_node(self, node, **kwargs):
        self.init_shared(node)
        self.init_persistent(node)

        self.__update_node_log_file(node)

        super().start_node(node, **kwargs)

        wait_until(lambda: self.alive(node), timeout_sec=10)

        ignite_jmx_mixin(node, self)

    def stop_async(self, force_stop=False, **kwargs):
        """
        Stop in async way.
        """
        super().stop(force_stop, **kwargs)

    def stop(self, force_stop=False, **kwargs):
        self.stop_async(force_stop, **kwargs)

        # Making this async on FORCE_STOP to eliminate waiting on killing services on tear down.
        # Waiting will happen on plain stop() call made by ducktape during same step.
        if not force_stop:
            self.await_stopped()

    def await_stopped(self):
        """
        Awaits stop finished.
        """
        self.logger.info("Waiting for IgniteAware(s) to stop ...")

        for node in self.nodes:
            stopped = self.wait_node(node, timeout_sec=self.shutdown_timeout_sec)
            assert stopped, "Node %s's worker thread did not stop in %d seconds" % \
                            (str(node.account), self.shutdown_timeout_sec)

        for node in self.nodes:
            wait_until(lambda: not self.alive(node), timeout_sec=self.shutdown_timeout_sec,
                       err_msg="Node %s's remote processes failed to stop in %d seconds" %
                               (str(node.account), self.shutdown_timeout_sec))

    def stop_node(self, node, force_stop=False, **kwargs):
        pids = self.pids(node)

        for pid in pids:
            node.account.signal(pid, signal.SIGKILL if force_stop else signal.SIGTERM, allow_fail=False)

    def clean(self, **kwargs):
        self.__restore_iptables()

        super().clean(**kwargs)

    def clean_node(self, node, **kwargs):
        super().clean_node(node, **kwargs)

        node.account.ssh("rm -rf -- %s" % self.persistent_root, allow_fail=False)

    def init_persistent(self, node):
        """
        Init persistent directory.
        :param node: Ignite service node.
        """
        super().init_persistent(node)

        self._prepare_configs(node)

    def init_shared(self, node):
        """
        Init shared directory. Content of shared directory must be equal on all test nodes.
        :param node: Ignite service node.
        """
        local_shared_dir = self.spec.init_local_shared()

        if not os.path.isdir(local_shared_dir):
            self.logger.debug("Local shared dir not exists. Nothing to copy. " + str(local_shared_dir))
            return

        node.account.mkdirs(f"{self.persistent_root} {self.shared_root}")

        for file in os.listdir(local_shared_dir):
            self.logger.debug("Copying shared file to node. " + str(file))
            node.account.copy_to(os.path.join(local_shared_dir, file), self.shared_root)

    def _prepare_configs(self, node):
        config = self.spec \
            .extend_config(self.config) \
            .prepare_for_env(self, node)

<<<<<<< HEAD
        for name, template in self.spec.config_templates:
            config_txt = template.render(service=self, config=config)
=======
        for name, template in self.spec.config_templates():
            config_txt = template.render(config_dir=self.config_dir, work_dir=self.work_dir, config=config)
>>>>>>> f23241bf

            node.account.create_file(os.path.join(self.config_dir, name), config_txt)

            self.logger.debug("Config %s for node %s: %s" % (name, node.account.hostname, config_txt))

        setattr(node, "consistent_id", node.account.externally_routable_ip)

    def pids(self, node):
        """
        :param node: Ignite service node.
        :return: List of service's pids.
        """
        return node.account.java_pids(self.main_java_class)

    # pylint: disable=W0613
    def worker(self, idx, node, **kwargs):
        cmd = self.spec.command(node)

        self.logger.debug("Attempting to start Application Service on %s with command: %s" % (str(node.account), cmd))

        node.account.ssh(cmd)

    def alive(self, node):
        """
        :param node: Ignite service node.
        :return: True if node is alive.
        """
        return len(self.pids(node)) > 0

    @staticmethod
    def await_event_on_node(evt_message, node, timeout_sec, from_the_beginning=False, backoff_sec=.1):
        """
        Await for specific event message in a node's log file.
        :param evt_message: Event message.
        :param node: Ignite service node.
        :param timeout_sec: Number of seconds to check the condition for before failing.
        :param from_the_beginning: If True, search for message from the beginning of log file.
        :param backoff_sec: Number of seconds to back off between each failure to meet the condition
                before checking again.
        """
        with monitor_log(node, node.log_file, from_the_beginning) as monitor:
            monitor.wait_until(evt_message, timeout_sec=timeout_sec, backoff_sec=backoff_sec,
                               err_msg="Event [%s] was not triggered on '%s' in %d seconds" % (evt_message, node.name,
                                                                                               timeout_sec))

    def await_event(self, evt_message, timeout_sec, from_the_beginning=False, backoff_sec=.1):
        """
        Await for specific event messages on all nodes.
        :param evt_message: Event message.
        :param timeout_sec: Number of seconds to check the condition for before failing.
        :param from_the_beginning: If True, search for message from the beggining of log file.
        :param backoff_sec: Number of seconds to back off between each failure to meet the condition
                before checking again.
        """
        for node in self.nodes:
            self.await_event_on_node(evt_message, node, timeout_sec, from_the_beginning=from_the_beginning,
                                     backoff_sec=backoff_sec)

    @staticmethod
    def event_time(evt_message, node):
        """
        Gets the time of specific event message in a node's log file.
        :param evt_message: Pattern to search log for.
        :param node: Ducktape node to searching log.
        :return: Time of found log message matched to pattern or None if not found.
        """
        stdout = IgniteAwareService.exec_command(node, "grep '%s' %s" % (evt_message, node.log_file))

        match = re.match("^\\[[^\\[]+\\]", stdout)

        return datetime.strptime(match.group(), "[%Y-%m-%d %H:%M:%S,%f]") if match else None

    def get_event_time_on_node(self, node, log_pattern, from_the_beginning=True, timeout=15):
        """
        Extracts event time from ignite log by pattern .
        :param node: ducktape node to search ignite log on.
        :param log_pattern: pattern to search ignite log for.
        :param from_the_beginning: switches searching log from its beginning.
        :param timeout: timeout to wait for the patters in the log.
        """
        self.await_event_on_node(log_pattern, node, timeout, from_the_beginning=from_the_beginning, backoff_sec=0)

        return self.event_time(log_pattern, node)

    def get_event_time(self, evt_message, selector=max):
        """
        Gets the time of the specific event from all nodes, using selector.
        :param evt_message: Event message.
        :param selector: Selector function, default is max.
        :return: Minimal event time.
        """
        return selector(filter(lambda t: t is not None,
                               map(lambda node: self.event_time(evt_message, node), self.nodes)), default=None)

    def exec_on_nodes_async(self, nodes, task, simultaneously=True, delay_ms=0, timeout_sec=20):
        """
        Executes given task on the nodes.
        :param task: a 'lambda: node'.
        :param simultaneously: Enables or disables simultaneous start of the task on each node.
        :param delay_ms: delay before task run. Begins with 0, grows by delay_ms for each next node in nodes.
        :param timeout_sec: timeout to wait the task.
        """
        sem = CountDownLatch(len(nodes)) if simultaneously else None
        time_holder = AtomicValue()

        delay = 0
        threads = []

        for node in nodes:
            thread = Thread(target=self.__exec_on_node, args=(node, task, sem, delay, time_holder))

            threads.append(thread)

            thread.start()

            delay += delay_ms

        for thread in threads:
            thread.join(timeout_sec)

        return time_holder.get()

    @staticmethod
    def __exec_on_node(node, task, start_waiter=None, delay_ms=0, time_holder=None):
        if start_waiter:
            start_waiter.count_down()
            start_waiter.wait()

        if delay_ms > 0:
            time.sleep(delay_ms / 1000.0)

        if time_holder:
            mono = time.monotonic()
            timestamp = datetime.now()

            time_holder.compare_and_set(None, (mono, timestamp))

        task(node)

    @property
    def netfilter_store_path(self):
        """
        :return: path to store backup of iptables filter
        """
        return os.path.join(self.temp_dir, "iptables.bak")

    def drop_network(self, nodes=None, net_part: NetPart = NetPart.ALL):
        """
        Disconnects node from cluster.
        :param nodes: Nodes to emulate network failure on.
        :param net_part: Part of network to emulate failure of.
        """
        if nodes is None:
            assert self.num_nodes == 1
            nodes = self.nodes

        for node in nodes:
            self.logger.info("Dropping " + str(net_part) + " Ignite connections on '" + node.account.hostname + "' ...")

        self.__backup_iptables(nodes)

        return self.exec_on_nodes_async(nodes, lambda n: self.__enable_netfilter(n, net_part))

    def __enable_netfilter(self, node, net_part: NetPart):
        cm_spi = self.config.communication_spi
        dsc_spi = self.config.discovery_spi

        cm_ports = str(cm_spi.port) if cm_spi.port_range < 1 else str(cm_spi.port) + ':' + str(
            cm_spi.port + cm_spi.port_range)

        dsc_ports = str(dsc_spi.port) if not hasattr(dsc_spi, 'port_range') or dsc_spi.port_range < 1 else str(
            dsc_spi.port) + ':' + str(dsc_spi.port + dsc_spi.port_range)

        settings = ""

        if net_part in (IgniteAwareService.NetPart.ALL, IgniteAwareService.NetPart.INPUT):
            settings = self.__apply_iptables_settings(
                node,
                f"sudo iptables -I INPUT 1 -p tcp -m multiport --dport {dsc_ports},{cm_ports} -j DROP")

        if net_part in (IgniteAwareService.NetPart.ALL, IgniteAwareService.NetPart.OUTPUT):
            settings = self.__apply_iptables_settings(
                node,
                f"sudo iptables -I OUTPUT 1 -p tcp -m multiport --dport {dsc_ports},{cm_ports} -j DROP")

        self.logger.debug("Activated netfilter on '%s':\n%s" % (node.name, settings))

    def __apply_iptables_settings(self, node, cmd):
        # Sets given iptables settings and ensures they were applied.
        settings_before = self.__dump_netfilter_settings(node)

        out, err = IgniteAwareService.exec_command_ex(node, cmd)

        assert len(out) == 0, \
            "Unexpected iptables output on '" + node.name + "': '" + out + "'\n   Command: '" + cmd + "'."
        assert len(err) == 0, \
            "Unexpected iptables output on '" + node.name + "': '" + err + "'.\n   Command: '" + cmd + "'."

        settings = self.__dump_netfilter_settings(node)

        assert settings_before != settings, \
            "iptables settings not set on '" + node.name + "'\n   Command: '" + cmd + "'\n   ---iptables before---\n" \
            + settings_before + "\n   ---iptables after---\n" + settings

        return settings

    def __backup_iptables(self, nodes):
        # Store current network filter settings.
        for node in nodes:
            cmd = f"sudo iptables-save | tee {self.netfilter_store_path}"

            _, exec_error = IgniteAwareService.exec_command_ex(node, cmd)

            if "Warning: iptables-legacy tables present" in exec_error:
                cmd = f"sudo iptables-legacy-save | tee {self.netfilter_store_path}"

                _, exec_error = IgniteAwareService.exec_command_ex(node, cmd)

            assert len(exec_error) == 0, "Failed to store iptables rules on '%s': %s" % (node.name, exec_error)

            self.logger.debug("Netfilter before launch on '%s': %s" % (node.name, self.__dump_netfilter_settings(node)))

            assert self.disconnected_nodes.count(node) == 0

            self.disconnected_nodes.append(node)

    def __restore_iptables(self):
        # Restore previous network filter settings.
        cmd = f"sudo iptables-restore < {self.netfilter_store_path}"

        errors = []

        for node in self.disconnected_nodes:
            settings_before = self.__dump_netfilter_settings(node)

            _, exec_error = IgniteAwareService.exec_command_ex(node, cmd)

            settings_after = self.__dump_netfilter_settings(node)

            if len(exec_error) > 0:
                errors.append("Failed to restore iptables rules on '%s': %s" % (node.name, exec_error))
            elif settings_before == settings_after:
                errors.append("iptables settings not restored on '" + node.name + "':\n" + settings_after)
            else:
                self.logger.debug(
                    "Netfilter after launch on '%s':\n%s" % (node.name, self.__dump_netfilter_settings(node)))

        if len(errors) > 0:
            self.logger.error("Failed restoring actions:" + os.linesep + os.linesep.join(errors))

            raise RuntimeError("Unable to restore node states. See the log above.")

    @staticmethod
    def __dump_netfilter_settings(node):
        """
        Reads current netfilter settings on the node for debugging purposes.
        """
        return IgniteAwareService.exec_command(node, "sudo iptables -L -n")

    def __update_node_log_file(self, node):
        """
        Update the node log file.
        """
        if not hasattr(node, 'log_file'):
            node.log_file = os.path.join(self.log_dir, "ignite.log")

        cnt = list(node.account.ssh_capture(f'ls {self.log_dir} | '
                                            f'grep -E "^ignite.log(.[0-9]+)?$" | '
                                            f'wc -l', callback=int))[0]
        if cnt > 0:
            rotated_log = os.path.join(self.log_dir, f"ignite.log.{cnt}")
            self.logger.debug(f"rotating {node.log_file} to {rotated_log} on {node.name}")
            node.account.ssh(f"mv {node.log_file} {rotated_log}")

    @staticmethod
    def exec_command_ex(node, cmd):
        """Executes the command passed on the given node and returns out and error results as string."""
        _, out, err = node.account.ssh_client.exec_command(cmd)

        return str(out.read(), sys.getdefaultencoding()), str(err.read(), sys.getdefaultencoding())

    @staticmethod
    def exec_command(node, cmd, check_error=True):
        """Executes the command passed on the given node and returns out result as string."""
        out, err = IgniteAwareService.exec_command_ex(node, cmd)

        if check_error:
            assert len(err) == 0, f"Command failed: '{cmd}'.\nError: '{err}'"

        return out

    def thread_dump(self, node):
        """
        Generate thread dump on node.
        :param node: Ignite service node.
        """
        for pid in self.pids(node):
            try:
                node.account.signal(pid, signal.SIGQUIT, allow_fail=True)
            except RemoteCommandError:
                self.logger.warn("Could not dump threads on node")

    @staticmethod
    def node_id(node):
        """
        Returns node id from its log if started.
        This is a remote call. Reuse its results if possible.
        """
        regexp = "^>>> Local node \\[ID=([^,]+),.+$"
        cmd = "grep -E '%s' %s | sed -r 's/%s/\\1/'" % (regexp, node.log_file, regexp)

        return IgniteAwareService.exec_command(node, cmd).strip().lower()

    def restore_from_snapshot(self, snapshot_name: str):
        """
        Restore from snapshot.
        :param snapshot_name: Name of Snapshot.
        """
        snapshot_db = os.path.join(self.snapshots_dir, snapshot_name, "db")

        for node in self.nodes:
            assert len(self.pids(node)) == 0

            node.account.ssh(f'rm -rf {self.database_dir}', allow_fail=False)
            node.account.ssh(f'cp -r {snapshot_db} {self.work_dir}', allow_fail=False)


def node_failed_event_pattern(failed_node_id=None):
    """Failed node pattern in log."""
    return "Node FAILED: .\\{1,\\}Node \\[id=" + (failed_node_id if failed_node_id else "") + \
           ".\\{1,\\}\\(isClient\\|client\\)=false"<|MERGE_RESOLUTION|>--- conflicted
+++ resolved
@@ -194,13 +194,8 @@
             .extend_config(self.config) \
             .prepare_for_env(self, node)
 
-<<<<<<< HEAD
-        for name, template in self.spec.config_templates:
+        for name, template in self.spec.config_templates():
             config_txt = template.render(service=self, config=config)
-=======
-        for name, template in self.spec.config_templates():
-            config_txt = template.render(config_dir=self.config_dir, work_dir=self.work_dir, config=config)
->>>>>>> f23241bf
 
             node.account.create_file(os.path.join(self.config_dir, name), config_txt)
 
