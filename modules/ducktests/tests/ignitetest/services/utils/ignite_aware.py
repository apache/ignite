# Licensed to the Apache Software Foundation (ASF) under one or more
# contributor license agreements.  See the NOTICE file distributed with
# this work for additional information regarding copyright ownership.
# The ASF licenses this file to You under the Apache License, Version 2.0
# (the "License"); you may not use this file except in compliance with
# the License.  You may obtain a copy of the License at
#
#    http://www.apache.org/licenses/LICENSE-2.0
#
# Unless required by applicable law or agreed to in writing, software
# distributed under the License is distributed on an "AS IS" BASIS,
# WITHOUT WARRANTIES OR CONDITIONS OF ANY KIND, either express or implied.
# See the License for the specific language governing permissions and
# limitations under the License.

"""
This module contains the base class to build services aware of Ignite.
"""
import os
import re
import signal
import sys
import time
from abc import ABCMeta
from datetime import datetime
from enum import IntEnum
from threading import Thread

from ducktape.cluster.remoteaccount import RemoteCommandError
from ducktape.utils.util import wait_until

from ignitetest.services.utils import IgniteServiceType
from ignitetest.services.utils.background_thread import BackgroundThreadService
from ignitetest.services.utils.concurrent import CountDownLatch, AtomicValue
from ignitetest.services.utils.ignite_spec import resolve_spec
from ignitetest.services.utils.jmx_utils import ignite_jmx_mixin
from ignitetest.services.utils.log_utils import monitor_log
from ignitetest.services.utils.path import IgnitePathAware
from ignitetest.utils.enum import constructible


# pylint: disable=R0902,too-many-public-methods
class IgniteAwareService(BackgroundThreadService, IgnitePathAware, metaclass=ABCMeta):
    """
    The base class to build services aware of Ignite.
    """
    @constructible
    class NetPart(IntEnum):
        """
        Network part to emulate failure.
        """
        INPUT = 0
        OUTPUT = 1
        ALL = 2

    # pylint: disable=R0913
    def __init__(self, context, config, num_nodes, startup_timeout_sec, shutdown_timeout_sec, main_java_class, modules,
                 **kwargs):
        """
        **kwargs are params that passed to IgniteSpec
        """
        super().__init__(context, num_nodes)

        # Ducktape checks a Service implementation attribute 'logs' to get config for logging.
        # IgniteAwareService uses IgnitePersistenceAware mixin to override default Service 'log' definition.
        self.log_level = "DEBUG"

        self.config = config
        self.main_java_class = main_java_class
        self.startup_timeout_sec = startup_timeout_sec
        self.shutdown_timeout_sec = shutdown_timeout_sec
        self.modules = modules

        self.spec = resolve_spec(self, **kwargs)
        self.init_logs_attribute()

        self.disconnected_nodes = []

    @property
    def product(self):
        return str(self.config.version)

    @property
    def globals(self):
        return self.context.globals

    def start_async(self, **kwargs):
        """
        Starts in async way.
        """
        super().start(**kwargs)

    def start(self, **kwargs):
        self.start_async(**kwargs)
        self.await_started()

    def await_started(self):
        """
        Awaits start finished.
        """
        if self.config.service_type in (IgniteServiceType.NONE, IgniteServiceType.THIN_CLIENT):
            return

        self.logger.info("Waiting for IgniteAware(s) to start ...")

        self.await_event("Topology snapshot", self.startup_timeout_sec, from_the_beginning=True)

    def start_node(self, node, **kwargs):
        self.init_shared(node)
        self.init_persistent(node)

        self.__update_node_log_file(node)

        super().start_node(node, **kwargs)

        wait_until(lambda: self.alive(node), timeout_sec=10)

        ignite_jmx_mixin(node, self)

    def stop_async(self, force_stop=False, **kwargs):
        """
        Stop in async way.
        """
        super().stop(force_stop, **kwargs)

    def stop(self, force_stop=False, **kwargs):
        self.stop_async(force_stop, **kwargs)

        # Making this async on FORCE_STOP to eliminate waiting on killing services on tear down.
        # Waiting will happen on plain stop() call made by ducktape during same step.
        if not force_stop:
            self.await_stopped()

    def await_stopped(self):
        """
        Awaits stop finished.
        """
        self.logger.info("Waiting for IgniteAware(s) to stop ...")

        for node in self.nodes:
            stopped = self.wait_node(node, timeout_sec=self.shutdown_timeout_sec)
            assert stopped, "Node %s's worker thread did not stop in %d seconds" % \
                            (str(node.account), self.shutdown_timeout_sec)

        for node in self.nodes:
            wait_until(lambda: not self.alive(node), timeout_sec=self.shutdown_timeout_sec,
                       err_msg="Node %s's remote processes failed to stop in %d seconds" %
                               (str(node.account), self.shutdown_timeout_sec))

    def stop_node(self, node, force_stop=False, **kwargs):
        pids = self.pids(node)

        for pid in pids:
            node.account.signal(pid, signal.SIGKILL if force_stop else signal.SIGTERM, allow_fail=False)

    def clean(self, **kwargs):
        self.__restore_iptables()

        super().clean(**kwargs)

    def clean_node(self, node, **kwargs):
        super().clean_node(node, **kwargs)

        node.account.ssh("rm -rf -- %s" % self.persistent_root, allow_fail=False)

    def init_persistent(self, node):
        """
        Init persistent directory.
        :param node: Ignite service node.
        """
        super().init_persistent(node)

        self._prepare_configs(node)

    def init_shared(self, node):
        """
        Init shared directory. Content of shared directory must be equal on all test nodes.
        :param node: Ignite service node.
        """
        local_shared_dir = self.spec.init_local_shared()

        if not os.path.isdir(local_shared_dir):
            self.logger.debug("Local shared dir not exists. Nothing to copy. " + str(local_shared_dir))
            return

        node.account.mkdirs(f"{self.persistent_root} {self.shared_root}")

        for file in os.listdir(local_shared_dir):
            self.logger.debug("Copying shared file to node. " + str(file))
            node.account.copy_to(os.path.join(local_shared_dir, file), self.shared_root)

    def _prepare_configs(self, node):
<<<<<<< HEAD
        config = self.spec \
            .extend_config(self.config, self.globals, node, self) \
            .prepare_for_env(test_globals=self.globals, node=node, cluster=self)
=======
        config = self.config.prepare_for_env(self.globals, self.shared_root, node, self)
>>>>>>> 389f42a3

        for name, template in self.spec.config_templates():
            config_txt = template.render(config_dir=self.config_dir, work_dir=self.work_dir, config=config)

            node.account.create_file(os.path.join(self.config_dir, name), config_txt)

            self.logger.debug("Config %s for node %s: %s" % (name, node.account.hostname, config_txt))

        setattr(node, "consistent_id", node.account.externally_routable_ip)

    def pids(self, node):
        """
        :param node: Ignite service node.
        :return: List of service's pids.
        """
        return node.account.java_pids(self.main_java_class)

    # pylint: disable=W0613
    def worker(self, idx, node, **kwargs):
        cmd = self.spec.command(node)

        self.logger.debug("Attempting to start Application Service on %s with command: %s" % (str(node.account), cmd))

        node.account.ssh(cmd)

    def alive(self, node):
        """
        :param node: Ignite service node.
        :return: True if node is alive.
        """
        return len(self.pids(node)) > 0

    @staticmethod
    def await_event_on_node(evt_message, node, timeout_sec, from_the_beginning=False, backoff_sec=.1):
        """
        Await for specific event message in a node's log file.
        :param evt_message: Event message.
        :param node: Ignite service node.
        :param timeout_sec: Number of seconds to check the condition for before failing.
        :param from_the_beginning: If True, search for message from the beginning of log file.
        :param backoff_sec: Number of seconds to back off between each failure to meet the condition
                before checking again.
        """
        with monitor_log(node, node.log_file, from_the_beginning) as monitor:
            monitor.wait_until(evt_message, timeout_sec=timeout_sec, backoff_sec=backoff_sec,
                               err_msg="Event [%s] was not triggered on '%s' in %d seconds" % (evt_message, node.name,
                                                                                               timeout_sec))

    def await_event(self, evt_message, timeout_sec, from_the_beginning=False, backoff_sec=.1):
        """
        Await for specific event messages on all nodes.
        :param evt_message: Event message.
        :param timeout_sec: Number of seconds to check the condition for before failing.
        :param from_the_beginning: If True, search for message from the beggining of log file.
        :param backoff_sec: Number of seconds to back off between each failure to meet the condition
                before checking again.
        """
        for node in self.nodes:
            self.await_event_on_node(evt_message, node, timeout_sec, from_the_beginning=from_the_beginning,
                                     backoff_sec=backoff_sec)

    @staticmethod
    def event_time(evt_message, node):
        """
        Gets the time of specific event message in a node's log file.
        :param evt_message: Pattern to search log for.
        :param node: Ducktape node to searching log.
        :return: Time of found log message matched to pattern or None if not found.
        """
        stdout = IgniteAwareService.exec_command(node, "grep '%s' %s" % (evt_message, node.log_file))

        match = re.match("^\\[[^\\[]+\\]", stdout)

        return datetime.strptime(match.group(), "[%Y-%m-%d %H:%M:%S,%f]") if match else None

    def get_event_time_on_node(self, node, log_pattern, from_the_beginning=True, timeout=15):
        """
        Extracts event time from ignite log by pattern .
        :param node: ducktape node to search ignite log on.
        :param log_pattern: pattern to search ignite log for.
        :param from_the_beginning: switches searching log from its beginning.
        :param timeout: timeout to wait for the patters in the log.
        """
        self.await_event_on_node(log_pattern, node, timeout, from_the_beginning=from_the_beginning, backoff_sec=0)

        return self.event_time(log_pattern, node)

    def get_event_time(self, evt_message, selector=max):
        """
        Gets the time of the specific event from all nodes, using selector.
        :param evt_message: Event message.
        :param selector: Selector function, default is max.
        :return: Minimal event time.
        """
        return selector(filter(lambda t: t is not None,
                               map(lambda node: self.event_time(evt_message, node), self.nodes)), default=None)

    def exec_on_nodes_async(self, nodes, task, simultaneously=True, delay_ms=0, timeout_sec=20):
        """
        Executes given task on the nodes.
        :param task: a 'lambda: node'.
        :param simultaneously: Enables or disables simultaneous start of the task on each node.
        :param delay_ms: delay before task run. Begins with 0, grows by delay_ms for each next node in nodes.
        :param timeout_sec: timeout to wait the task.
        """
        sem = CountDownLatch(len(nodes)) if simultaneously else None
        time_holder = AtomicValue()

        delay = 0
        threads = []

        for node in nodes:
            thread = Thread(target=self.__exec_on_node, args=(node, task, sem, delay, time_holder))

            threads.append(thread)

            thread.start()

            delay += delay_ms

        for thread in threads:
            thread.join(timeout_sec)

        return time_holder.get()

    @staticmethod
    def __exec_on_node(node, task, start_waiter=None, delay_ms=0, time_holder=None):
        if start_waiter:
            start_waiter.count_down()
            start_waiter.wait()

        if delay_ms > 0:
            time.sleep(delay_ms / 1000.0)

        if time_holder:
            mono = time.monotonic()
            timestamp = datetime.now()

            time_holder.compare_and_set(None, (mono, timestamp))

        task(node)

    @property
    def netfilter_store_path(self):
        """
        :return: path to store backup of iptables filter
        """
        return os.path.join(self.temp_dir, "iptables.bak")

    def drop_network(self, nodes=None, net_part: NetPart = NetPart.ALL):
        """
        Disconnects node from cluster.
        :param nodes: Nodes to emulate network failure on.
        :param net_part: Part of network to emulate failure of.
        """
        if nodes is None:
            assert self.num_nodes == 1
            nodes = self.nodes

        for node in nodes:
            self.logger.info("Dropping " + str(net_part) + " Ignite connections on '" + node.account.hostname + "' ...")

        self.__backup_iptables(nodes)

        return self.exec_on_nodes_async(nodes, lambda n: self.__enable_netfilter(n, net_part))

    def __enable_netfilter(self, node, net_part: NetPart):
        cm_spi = self.config.communication_spi
        dsc_spi = self.config.discovery_spi

        cm_ports = str(cm_spi.port) if cm_spi.port_range < 1 else str(cm_spi.port) + ':' + str(
            cm_spi.port + cm_spi.port_range)

        dsc_ports = str(dsc_spi.port) if not hasattr(dsc_spi, 'port_range') or dsc_spi.port_range < 1 else str(
            dsc_spi.port) + ':' + str(dsc_spi.port + dsc_spi.port_range)

        settings = ""

        if net_part in (IgniteAwareService.NetPart.ALL, IgniteAwareService.NetPart.INPUT):
            settings = self.__apply_iptables_settings(
                node,
                f"sudo iptables -I INPUT 1 -p tcp -m multiport --dport {dsc_ports},{cm_ports} -j DROP")

        if net_part in (IgniteAwareService.NetPart.ALL, IgniteAwareService.NetPart.OUTPUT):
            settings = self.__apply_iptables_settings(
                node,
                f"sudo iptables -I OUTPUT 1 -p tcp -m multiport --dport {dsc_ports},{cm_ports} -j DROP")

        self.logger.debug("Activated netfilter on '%s':\n%s" % (node.name, settings))

    def __apply_iptables_settings(self, node, cmd):
        # Sets given iptables settings and ensures they were applied.
        settings_before = self.__dump_netfilter_settings(node)

        out, err = IgniteAwareService.exec_command_ex(node, cmd)

        assert len(out) == 0, \
            "Unexpected iptables output on '" + node.name + "': '" + out + "'\n   Command: '" + cmd + "'."
        assert len(err) == 0, \
            "Unexpected iptables output on '" + node.name + "': '" + err + "'.\n   Command: '" + cmd + "'."

        settings = self.__dump_netfilter_settings(node)

        assert settings_before != settings, \
            "iptables settings not set on '" + node.name + "'\n   Command: '" + cmd + "'\n   ---iptables before---\n" \
            + settings_before + "\n   ---iptables after---\n" + settings

        return settings

    def __backup_iptables(self, nodes):
        # Store current network filter settings.
        for node in nodes:
            cmd = f"sudo iptables-save | tee {self.netfilter_store_path}"

            _, exec_error = IgniteAwareService.exec_command_ex(node, cmd)

            if "Warning: iptables-legacy tables present" in exec_error:
                cmd = f"sudo iptables-legacy-save | tee {self.netfilter_store_path}"

                _, exec_error = IgniteAwareService.exec_command_ex(node, cmd)

            assert len(exec_error) == 0, "Failed to store iptables rules on '%s': %s" % (node.name, exec_error)

            self.logger.debug("Netfilter before launch on '%s': %s" % (node.name, self.__dump_netfilter_settings(node)))

            assert self.disconnected_nodes.count(node) == 0

            self.disconnected_nodes.append(node)

    def __restore_iptables(self):
        # Restore previous network filter settings.
        cmd = f"sudo iptables-restore < {self.netfilter_store_path}"

        errors = []

        for node in self.disconnected_nodes:
            settings_before = self.__dump_netfilter_settings(node)

            _, exec_error = IgniteAwareService.exec_command_ex(node, cmd)

            settings_after = self.__dump_netfilter_settings(node)

            if len(exec_error) > 0:
                errors.append("Failed to restore iptables rules on '%s': %s" % (node.name, exec_error))
            elif settings_before == settings_after:
                errors.append("iptables settings not restored on '" + node.name + "':\n" + settings_after)
            else:
                self.logger.debug(
                    "Netfilter after launch on '%s':\n%s" % (node.name, self.__dump_netfilter_settings(node)))

        if len(errors) > 0:
            self.logger.error("Failed restoring actions:" + os.linesep + os.linesep.join(errors))

            raise RuntimeError("Unable to restore node states. See the log above.")

    @staticmethod
    def __dump_netfilter_settings(node):
        """
        Reads current netfilter settings on the node for debugging purposes.
        """
        return IgniteAwareService.exec_command(node, "sudo iptables -L -n")

    def __update_node_log_file(self, node):
        """
        Update the node log file.
        """
        if not hasattr(node, 'log_file'):
            node.log_file = os.path.join(self.log_dir, "console.log")

        cnt = list(node.account.ssh_capture(f'ls {self.log_dir} | '
                                            f'grep -E "^console.log(.[0-9]+)?$" | '
                                            f'wc -l', callback=int))[0]
        if cnt > 0:
            rotated_log = os.path.join(self.log_dir, f"console.log.{cnt}")
            self.logger.debug(f"rotating {node.log_file} to {rotated_log} on {node.name}")
            node.account.ssh(f"mv {node.log_file} {rotated_log}")

    @staticmethod
    def exec_command_ex(node, cmd):
        """Executes the command passed on the given node and returns out and error results as string."""
        _, out, err = node.account.ssh_client.exec_command(cmd)

        return str(out.read(), sys.getdefaultencoding()), str(err.read(), sys.getdefaultencoding())

    @staticmethod
    def exec_command(node, cmd, check_error=True):
        """Executes the command passed on the given node and returns out result as string."""
        out, err = IgniteAwareService.exec_command_ex(node, cmd)

        if check_error:
            assert len(err) == 0, f"Command failed: '{cmd}'.\nError: '{err}'"

        return out

    def thread_dump(self, node):
        """
        Generate thread dump on node.
        :param node: Ignite service node.
        """
        for pid in self.pids(node):
            try:
                node.account.signal(pid, signal.SIGQUIT, allow_fail=True)
            except RemoteCommandError:
                self.logger.warn("Could not dump threads on node")

    @staticmethod
    def node_id(node):
        """
        Returns node id from its log if started.
        This is a remote call. Reuse its results if possible.
        """
        regexp = "^>>> Local node \\[ID=([^,]+),.+$"
        cmd = "grep -E '%s' %s | sed -r 's/%s/\\1/'" % (regexp, node.log_file, regexp)

        return IgniteAwareService.exec_command(node, cmd).strip().lower()

    def restore_from_snapshot(self, snapshot_name: str):
        """
        Restore from snapshot.
        :param snapshot_name: Name of Snapshot.
        """
        snapshot_db = os.path.join(self.snapshots_dir, snapshot_name, "db")

        for node in self.nodes:
            assert len(self.pids(node)) == 0

            node.account.ssh(f'rm -rf {self.database_dir}', allow_fail=False)
            node.account.ssh(f'cp -r {snapshot_db} {self.work_dir}', allow_fail=False)


def node_failed_event_pattern(failed_node_id=None):
    """Failed node pattern in log."""
    return "Node FAILED: .\\{1,\\}Node \\[id=" + (failed_node_id if failed_node_id else "") + \
           ".\\{1,\\}\\(isClient\\|client\\)=false"<|MERGE_RESOLUTION|>--- conflicted
+++ resolved
@@ -190,13 +190,9 @@
             node.account.copy_to(os.path.join(local_shared_dir, file), self.shared_root)
 
     def _prepare_configs(self, node):
-<<<<<<< HEAD
         config = self.spec \
             .extend_config(self.config, self.globals, node, self) \
-            .prepare_for_env(test_globals=self.globals, node=node, cluster=self)
-=======
-        config = self.config.prepare_for_env(self.globals, self.shared_root, node, self)
->>>>>>> 389f42a3
+            .prepare_for_env(self.globals, self.shared_root, node, self)
 
         for name, template in self.spec.config_templates():
             config_txt = template.render(config_dir=self.config_dir, work_dir=self.work_dir, config=config)
