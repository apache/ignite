--- conflicted
+++ resolved
@@ -23,7 +23,7 @@
 import time
 from abc import ABCMeta
 from datetime import datetime
-from enum import IntEnum, Enum, auto
+from enum import IntEnum
 from threading import Thread
 
 from ducktape.cluster.remoteaccount import RemoteCommandError
@@ -191,13 +191,9 @@
         self._prepare_configs(node)
 
     def _prepare_configs(self, node):
-<<<<<<< HEAD
         config = None
         if self.config:
             config = self.config.prepare_for_env(test_globals=self.globals, node=node, cluster=self)
-=======
-        config = self.config.prepare_for_env(test_globals=self.globals, node=node, cluster=self)
->>>>>>> 04d59bce
 
         for name, template in self.spec.config_templates:
             config_txt = template.render(config_dir=self.config_dir, work_dir=self.work_dir, config=config,
