--- conflicted
+++ resolved
@@ -191,14 +191,10 @@
 
         script_dir = os.path.join(os.path.dirname(os.path.abspath(__file__)), "..", "..", "..", "certs")
 
-<<<<<<< HEAD
-        self._runcmd(f"{script_dir}/mkcerts.sh {local_dir}")
         self._runcmd(f"rm {local_dir}/duck.lock")
-=======
         self._runcmd(f"cp {script_dir}/* {local_dir}")
         self._runcmd(f"chmod a+x {local_dir}/*.sh")
         self._runcmd(f"{local_dir}/mkcerts.sh")
->>>>>>> f23241bf
 
         return local_dir
 
