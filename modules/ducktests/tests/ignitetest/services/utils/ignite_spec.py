--- conflicted
+++ resolved
@@ -191,13 +191,8 @@
 
         script_dir = os.path.join(os.path.dirname(os.path.abspath(__file__)), "..", "..", "..", "certs")
 
-<<<<<<< HEAD
-        self.__runcmd(f"cp {script_dir}/*.sh {local_dir}")
-        self.__runcmd(f"{local_dir}/mkcerts.sh")
+        self._runcmd(f"{script_dir}/mkcerts.sh {local_dir}")
         self.__runcmd(f"rm {local_dir}/duck.lock")
-=======
-        self._runcmd(f"{script_dir}/mkcerts.sh {local_dir}")
->>>>>>> ee3f454b
 
         return local_dir
 
