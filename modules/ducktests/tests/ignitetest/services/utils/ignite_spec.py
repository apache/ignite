--- conflicted
+++ resolved
@@ -92,16 +92,12 @@
                             "-Dlog4j.configuration=file:" + self.service.log_config_file,
                             "-Dlog4j.configDebug=true"])
 
-<<<<<<< HEAD
         if service.context.globals.get(JFR_ENABLED, False):
             self._add_jvm_opts(["-XX:+UnlockCommercialFeatures",
                                 "-XX:+FlightRecorder",
                                 "-XX:StartFlightRecording=dumponexit=true," +
                                 f"filename={self.service.jfr_dir}/recording.jfr"])
 
-    @property
-=======
->>>>>>> f23241bf
     def config_templates(self):
         """
         :return: config that service will use to start on a node
