# Licensed to the Apache Software Foundation (ASF) under one or more
# contributor license agreements.  See the NOTICE file distributed with
# this work for additional information regarding copyright ownership.
# The ASF licenses this file to You under the Apache License, Version 2.0
# (the "License"); you may not use this file except in compliance with
# the License.  You may obtain a copy of the License at
#
#    http://www.apache.org/licenses/LICENSE-2.0
#
# Unless required by applicable law or agreed to in writing, software
# distributed under the License is distributed on an "AS IS" BASIS,
# WITHOUT WARRANTIES OR CONDITIONS OF ANY KIND, either express or implied.
# See the License for the specific language governing permissions and
# limitations under the License.

"""
This module contains Spec classes that describes config and command line to start Ignite services
"""

import base64
import importlib
import json
import os
import subprocess
from abc import ABCMeta, abstractmethod
import re
from copy import deepcopy
from itertools import chain

from ignitetest.services.utils import IgniteServiceType
from ignitetest.services.utils.config_template import IgniteClientConfigTemplate, IgniteServerConfigTemplate, \
    IgniteLoggerConfigTemplate, IgniteThinClientConfigTemplate, IgniteThinJdbcConfigTemplate
from ignitetest.services.utils.jvm_utils import create_jvm_settings, merge_jvm_settings
from ignitetest.services.utils.path import get_home_dir, IgnitePathAware
from ignitetest.services.utils.ssl.ssl_params import is_ssl_enabled
from ignitetest.services.utils.metrics.metrics import is_opencensus_metrics_enabled, configure_opencensus_metrics,\
    is_jmx_metrics_enabled, configure_jmx_metrics
from ignitetest.services.utils.jmx_remote.jmx_remote_params import get_jmx_remote_params
from ignitetest.utils.ignite_test import JFR_ENABLED, SAFEPOINT_LOGS_ENABLED
from ignitetest.utils.version import DEV_BRANCH

SHARED_PREPARED_FILE = ".ignite_prepared"


def resolve_spec(service, **kwargs):
    """
    Resolve Spec classes for IgniteService and IgniteApplicationService
    """

    def _resolve_spec(name, default):
        if name in service.context.globals:
            fqdn = service.context.globals[name]
            (module, clazz) = fqdn.rsplit('.', 1)
            module = importlib.import_module(module)
            return getattr(module, clazz)
        return default

    def is_impl(impl):
        classes = map(lambda s: s.__name__, service.__class__.mro())
        impl_filter = list(filter(lambda c: c == impl, classes))
        return len(impl_filter) > 0

    if is_impl("IgniteService"):
        return _resolve_spec("NodeSpec", IgniteNodeSpec)(service=service, **kwargs)

    if is_impl("IgniteApplicationService"):
        return _resolve_spec("AppSpec", IgniteApplicationSpec)(service=service, **kwargs)

    raise Exception("There is no specification for class %s" % type(service))


def envs_to_exports(envs):
    """
    :return: line with exports env variables: export A=B; export C=D;
    """
    exports = ["export %s=%s" % (key, envs[key]) for key in envs]
    return "; ".join(exports) + ";"


class IgniteSpec(metaclass=ABCMeta):
    """
    This class is a basic Spec
    """

    def __init__(self, service, jvm_opts=None, merge_with_default=True):
        """
        :param service: Service
        :param jvm_opts: If passed will be added with higher priority to or overwrite completely the default options
                         depending on the merge_with_default. Either string or list of strings is allowed.
        :param merge_with_default: If False jvm_opts will overide the default options completely. None of the
                         default options will be applied.
        """
        self.service = service
        self.jvm_opts = merge_jvm_settings(self.__get_default_jvm_opts() if merge_with_default else [],
                                           jvm_opts if jvm_opts else [])

    def __get_default_jvm_opts(self):
        """
        Return a set of default JVM options.
        """
        default_jvm_opts = create_jvm_settings(gc_dump_path=os.path.join(self.service.log_dir, "gc.log"),
                                               oom_path=os.path.join(self.service.log_dir, "out_of_mem.hprof"),
                                               vm_error_path=os.path.join(self.service.log_dir, "hs_err_pid%p.log"))

        if self.service.context.globals.get(SAFEPOINT_LOGS_ENABLED, False):
            default_jvm_opts = merge_jvm_settings(
                default_jvm_opts, ["-Xlog:safepoint*=debug:file=" + os.path.join(self.service.log_dir, "safepoint.log")
                                   + ":time,uptime,level,tags"])

        default_jvm_opts = merge_jvm_settings(
            default_jvm_opts, ["-DIGNITE_SUCCESS_FILE=" + os.path.join(self.service.persistent_root, "success_file"),
                               "-Dlog4j.configDebug=true"])

        default_jvm_opts = merge_jvm_settings(
            default_jvm_opts, ["-Dlog4j.configurationFile=file:" + self.service.log_config_file,
                               "-DappId=ignite"])

        if self.service.context.globals.get(JFR_ENABLED, False):
            default_jvm_opts = merge_jvm_settings(default_jvm_opts,
                                                  ["-XX:+FlightRecorder",
                                                   "-XX:StartFlightRecording=dumponexit=true," +
                                                   f"filename={self.service.jfr_dir}/recording.jfr"])

        jmx_remote_params = get_jmx_remote_params(self.service.context.globals)
        if jmx_remote_params.enabled:
            default_jvm_opts = merge_jvm_settings(default_jvm_opts,
                                                  ["-Dcom.sun.management.jmxremote",
                                                   "-Dcom.sun.management.jmxremote.port=%d" % jmx_remote_params.port,
                                                   "-Dcom.sun.management.jmxremote.local.only=false",
                                                   "-Dcom.sun.management.jmxremote.authenticate=false",
                                                   "-Dcom.sun.management.jmxremote.ssl=false"])

        return default_jvm_opts

    def config_templates(self):
        """
        :return: config that service will use to start on a node
        """
        config_templates = [(IgnitePathAware.IGNITE_LOG_CONFIG_NAME, IgniteLoggerConfigTemplate())]

        if self.service.config.service_type == IgniteServiceType.NODE:
            config_templates.append((IgnitePathAware.IGNITE_CONFIG_NAME,
                                     IgniteClientConfigTemplate() if self.service.config.client_mode
                                     else IgniteServerConfigTemplate()))

        if self.service.config.service_type == IgniteServiceType.THIN_CLIENT:
            config_templates.append((IgnitePathAware.IGNITE_THIN_CLIENT_CONFIG_NAME, IgniteThinClientConfigTemplate()))

        if self.service.config.service_type == IgniteServiceType.THIN_JDBC:
            config_templates.append((IgnitePathAware.IGNITE_THIN_JDBC_CONFIG_NAME, IgniteThinJdbcConfigTemplate()))

        return config_templates

    def extend_config(self, config):
        """
        Extend config with custom variables
        """
        if config.service_type == IgniteServiceType.NODE:
            if is_opencensus_metrics_enabled(self.service):
                config = configure_opencensus_metrics(config, self.service.context.globals, self)

            if is_jmx_metrics_enabled(self.service):
                config = configure_jmx_metrics(config)

            if (is_opencensus_metrics_enabled(self.service) or
                    is_jmx_metrics_enabled(self.service)):

                ignite_instance_name = self._test_id

                if config.ignite_instance_name:
                    ignite_instance_name = ignite_instance_name[:250 - 2 - len(config.ignite_instance_name)] +\
                                           "--" + config.ignite_instance_name

                config = config._replace(ignite_instance_name=ignite_instance_name)

        config = config.prepare_ssl(self.service.globals, self.service.shared_root)

        return config

    @property
    def _test_id(self):
        return re.sub("^[0-9A-Fa-f]+@ignitetest\\.tests\\.", "", self.service.context.test_name).replace("=", ".")[:250]

    def __home(self, product=None):
        """
        Get home directory for current spec.
        """
        product = product if product else self.service.product
        return get_home_dir(self.service.install_root, product)

    @staticmethod
    def __get_module_libs(project_dir, module_name, is_dev):
        """
        Get absolute paths to be added to classpath for the specified module.
        """
        if is_dev:
            module_libs = [
                os.path.join("modules", module_name, "target"),
                os.path.join("modules", module_name, "target", "libs")
            ]
        else:
            module_libs = [
                os.path.join("libs", "optional", "ignite-%s" % module_name)
            ]

        return [os.path.join(project_dir, module_path) for module_path in module_libs]

    def _module_libs(self, module_name):
        """
        Get list of paths to be added to classpath for the passed module for current spec.
        """
        if module_name == "ducktests":
            return self.__get_module_libs(self.__home(str(DEV_BRANCH)), module_name, is_dev=True)

        return self.__get_module_libs(self.__home(), module_name, self.service.config.version.is_dev)

    @abstractmethod
    def command(self, node):
        """
        :return: string that represents command to run service on a node
        """

    def modules(self):
        """
        :return: modules set.
        """
        if self.service.modules:
            modules = deepcopy(self.service.modules)
        else:
            modules = []

        modules.append("log4j2")
        modules.append("ducktests")

        if is_opencensus_metrics_enabled(self.service):
            modules.append("opencensus")

        return modules

    def libs(self):
        """
        :return: list of paths for all modules to be added to classpath
        """
        flat_libs_list = chain(*[self._module_libs(module) for module in self.modules()])

        return list(map(lambda lib: os.path.join(lib, "*"), flat_libs_list))

    def envs(self):
        """
        :return: environment set.
        """
        environment_dict = {
            'EXCLUDE_TEST_CLASSES': 'true',
            'IGNITE_LOG_DIR': self.service.log_dir,
            'USER_LIBS': ":".join(self.libs()),
            "MAIN_CLASS": self.service.main_java_class
        }

        if "direct-io" not in self.modules():
<<<<<<< HEAD
            # IGNITE-23016, excluded to avoid implicit usage
=======
>>>>>>> 87a22b17
            environment_dict['EXCLUDE_MODULES'] = "direct-io"

        return environment_dict

    def config_file_path(self):
        """
        :return: path to project configuration file
        """
        return self.service.config_file

    def is_prepare_shared_files(self, local_dir):
        """
        :return True if we have something to prepare.
        """
        if not is_ssl_enabled(self.service.context.globals) and \
                not (self.service.config.service_type == IgniteServiceType.NODE and self.service.config.ssl_params):
            self.service.logger.debug("Ssl disabled. Nothing to generate.")
            return False

        if os.path.isfile(os.path.join(local_dir, SHARED_PREPARED_FILE)):
            self.service.logger.debug("Local shared dir already prepared. Exiting. " + local_dir)
            return False

        return True

    def prepare_shared_files(self, local_dir):
        """
        Prepare files that should be copied on all nodes.
        """
        self.service.logger.debug("Local shared dir not exists. Creating. " + local_dir)
        try:
            os.mkdir(local_dir)
        except FileExistsError:
            self.service.logger.debug("Shared dir already exists, ignoring and continue." + local_dir)

        script_dir = os.path.join(os.path.dirname(os.path.abspath(__file__)), "..", "..", "..", "certs")

        self._runcmd(f"cp {script_dir}/* {local_dir}")
        self._runcmd(f"chmod a+x {local_dir}/*.sh")
        self._runcmd(f"{local_dir}/mkcerts.sh")

    def _jvm_opts(self):
        """
        :return: line with extra JVM params for ignite.sh script: -J-Dparam=value -J-ea
        """
        opts = ["-J%s" % o for o in self.jvm_opts]
        return " ".join(opts)

    def _runcmd(self, cmd):
        self.service.logger.debug(cmd)
        proc = subprocess.Popen(cmd, shell=True, stdout=subprocess.PIPE, stderr=subprocess.STDOUT)
        stdout, _ = proc.communicate()

        if proc.returncode != 0:
            raise RuntimeError("Command '%s' returned non-zero exit status %d: %s" % (cmd, proc.returncode, stdout))


class IgniteNodeSpec(IgniteSpec):
    """
    Spec to run ignite node
    """

    def command(self, node):
        cmd = "%s %s %s %s 2>&1 | tee -a %s &" % \
              (envs_to_exports(self.envs()),
               self.service.script("ignite.sh"),
               self._jvm_opts(),
               self.config_file_path(),
               os.path.join(self.service.log_dir, "console.log"))

        return cmd


class IgniteApplicationSpec(IgniteSpec):
    """
    Spec to run ignite application
    """
    def __init__(self, service, jvm_opts=None, merge_with_default=True):
        super().__init__(
            service,
            merge_jvm_settings(self.__get_default_jvm_opts() if merge_with_default else [],
                               jvm_opts if jvm_opts else []),
            merge_with_default)

    def __get_default_jvm_opts(self):
        return [
            "-DIGNITE_NO_SHUTDOWN_HOOK=true",  # allows performing operations on app termination.
            "-Xmx1G",
            "-ea",
            "-DIGNITE_ALLOW_ATOMIC_OPS_IN_TX=false"
        ]

    def command(self, node):
        args = [
            str(self.service.config.service_type.name),
            self.service.java_class_name,
            self.config_file_path(),
            str(base64.b64encode(json.dumps(self.service.params).encode('utf-8')), 'utf-8')
        ]

        cmd = "%s %s %s %s 2>&1 | tee -a %s &" % \
              (envs_to_exports(self.envs()),
               self.service.script("ignite.sh"),
               self._jvm_opts(),
               ",".join(args),
               os.path.join(self.service.log_dir, "console.log"))

        return cmd

    def config_file_path(self):
        if self.service.config.service_type == IgniteServiceType.NODE:
            return self.service.config_file
        elif self.service.config.service_type == IgniteServiceType.THIN_CLIENT:
            return self.service.thin_client_config_file
        else:
            return self.service.thin_jdbc_config_file<|MERGE_RESOLUTION|>--- conflicted
+++ resolved
@@ -257,10 +257,6 @@
         }
 
         if "direct-io" not in self.modules():
-<<<<<<< HEAD
-            # IGNITE-23016, excluded to avoid implicit usage
-=======
->>>>>>> 87a22b17
             environment_dict['EXCLUDE_MODULES'] = "direct-io"
 
         return environment_dict
