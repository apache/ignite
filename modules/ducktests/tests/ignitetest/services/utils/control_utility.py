--- conflicted
+++ resolved
@@ -329,13 +329,8 @@
 
         return output
 
-<<<<<<< HEAD
     def __form_cmd(self, node_ip, cmd):
-        return self._cluster.spec.path.script(f"{self.BASE_COMMAND} --host {node_ip} {cmd}")
-=======
-    def __form_cmd(self, node, cmd):
-        return self._cluster.script(f"{self.BASE_COMMAND} --host {node.account.externally_routable_ip} {cmd}")
->>>>>>> cbf8bdfd
+        return self._cluster.script(f"{self.BASE_COMMAND} --host {node_ip} {cmd}")
 
     @staticmethod
     def __parse_output(raw_output):
