# Licensed to the Apache Software Foundation (ASF) under one or more
# contributor license agreements.  See the NOTICE file distributed with
# this work for additional information regarding copyright ownership.
# The ASF licenses this file to You under the Apache License, Version 2.0
# (the "License"); you may not use this file except in compliance with
# the License.  You may obtain a copy of the License at
#
#    http://www.apache.org/licenses/LICENSE-2.0
#
# Unless required by applicable law or agreed to in writing, software
# distributed under the License is distributed on an "AS IS" BASIS,
# WITHOUT WARRANTIES OR CONDITIONS OF ANY KIND, either express or implied.
# See the License for the specific language governing permissions and
# limitations under the License.

"""
This module contains IgniteConfiguration classes and utilities.
"""

from typing import NamedTuple

from ignitetest.services.utils.ignite_configuration.communication import CommunicationSpi, TcpCommunicationSpi
from ignitetest.services.utils.ssl.connector_configuration import ConnectorConfiguration
from ignitetest.services.utils.ignite_configuration.data_storage import DataStorageConfiguration
from ignitetest.services.utils.ignite_configuration.discovery import DiscoverySpi, TcpDiscoverySpi
from ignitetest.services.utils.ssl.ssl_factory import SslContextFactory
from ignitetest.utils.version import IgniteVersion, DEV_BRANCH


class IgniteConfiguration(NamedTuple):
    """
    Ignite configuration.
    """
    discovery_spi: DiscoverySpi = TcpDiscoverySpi()
    communication_spi: CommunicationSpi = TcpCommunicationSpi()
    version: IgniteVersion = DEV_BRANCH
    cluster_state: str = 'ACTIVE'
    client_mode: bool = False
    consistent_id: str = None
    failure_detection_timeout: int = 10000
    sys_worker_blocked_timeout: int = 10000
    properties: str = None
    data_storage: DataStorageConfiguration = None
    caches: list = []
    local_host: str = None
    ssl_context_factory: SslContextFactory = None
    connector_configuration: ConnectorConfiguration = None
<<<<<<< HEAD
    auth: bool = False
    plugins: list = []
=======
    metric_exporter: str = None
>>>>>>> 8fa155c0


class IgniteClientConfiguration(IgniteConfiguration):
    """
    Ignite client configuration.
    """
    client_mode = True<|MERGE_RESOLUTION|>--- conflicted
+++ resolved
@@ -45,12 +45,9 @@
     local_host: str = None
     ssl_context_factory: SslContextFactory = None
     connector_configuration: ConnectorConfiguration = None
-<<<<<<< HEAD
     auth: bool = False
     plugins: list = []
-=======
     metric_exporter: str = None
->>>>>>> 8fa155c0
 
 
 class IgniteClientConfiguration(IgniteConfiguration):
