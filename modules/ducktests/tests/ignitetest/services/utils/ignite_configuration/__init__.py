--- conflicted
+++ resolved
@@ -119,7 +119,6 @@
     version: IgniteVersion = DEV_BRANCH
     ssl_params: SslParams = None
 
-<<<<<<< HEAD
     def __prepare_ssl(self, test_globals):
         """
         Updates ssl configuration from globals.
@@ -133,10 +132,8 @@
 
     # pylint: disable=unused-argument,protected-access
     def prepare_for_env(self, test_globals, node, cluster):
-=======
     # pylint: disable=unused-argument
     def prepare_for_env(self, test_globals, shared_root, node, cluster):
->>>>>>> 2c8805f5
         """
         Updates configuration based on current environment.
         """
