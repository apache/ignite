--- conflicted
+++ resolved
@@ -30,11 +30,7 @@
     """
     def __init__(self, **kwargs):
         self.min_session_timeout = kwargs.get('min_session_timeout', 2000)
-<<<<<<< HEAD
-        self.max_session_timeout = kwargs.get('max_session_timeout', 2000)
-=======
         self.tick_time = kwargs.get('tick_time', self.min_session_timeout // 3)
->>>>>>> eb94300e
         self.init_limit = kwargs.get('init_limit', 10)
         self.sync_limit = kwargs.get('sync_limit', 5)
         self.client_port = kwargs.get('client_port', 2181)
