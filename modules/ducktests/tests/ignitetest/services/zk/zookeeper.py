--- conflicted
+++ resolved
@@ -35,11 +35,7 @@
         self.tick_time = kwargs.get('tick_time', self.min_session_timeout // 3)
         self.init_limit = kwargs.get('init_limit', 10)
         self.sync_limit = kwargs.get('sync_limit', 5)
-<<<<<<< HEAD
-        self.force_sync = kwargs.get('force_sync', 'yes')
-=======
         self.force_sync = kwargs.get('force_sync', 'no')
->>>>>>> 12a27cca
         self.client_port = kwargs.get('client_port', 2181)
 
         version = kwargs.get("version")
