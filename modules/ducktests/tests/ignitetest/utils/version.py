--- conflicted
+++ resolved
@@ -67,16 +67,8 @@
 V_2_8_1 = IgniteVersion("2.8.1")
 LATEST_2_8 = V_2_8_1
 
-<<<<<<< HEAD
-# 2.9.0 versions
-V_2_9_0 = IgniteVersion("2.9.0")
-
-
-LATEST = LATEST_2_8
-=======
 # 2.9.x versions
 V_2_9_0 = IgniteVersion("2.9.0")
 LATEST_2_9 = V_2_9_0
 
-LATEST = LATEST_2_9
->>>>>>> bca8bfe3
+LATEST = LATEST_2_9