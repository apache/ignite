# Licensed to the Apache Software Foundation (ASF) under one or more
# contributor license agreements.  See the NOTICE file distributed with
# this work for additional information regarding copyright ownership.
# The ASF licenses this file to You under the Apache License, Version 2.0
# (the "License"); you may not use this file except in compliance with
# the License.  You may obtain a copy of the License at
#
#    http://www.apache.org/licenses/LICENSE-2.0
#
# Unless required by applicable law or agreed to in writing, software
# distributed under the License is distributed on an "AS IS" BASIS,
# WITHOUT WARRANTIES OR CONDITIONS OF ANY KIND, either express or implied.
# See the License for the specific language governing permissions and
# limitations under the License.

"""
This module contains basic ignite test.
"""
import os
<<<<<<< HEAD
=======
import random
import string
>>>>>>> bd262429
from time import monotonic

from ducktape.utils.local_filesystem_utils import mkdir_p
from ducktape.tests.test import Test, TestContext
from ignitetest.services.ignite import IgniteService


# pylint: disable=W0223
class IgniteTest(Test):
    """
    Basic ignite test.
    """
    def __init__(self, test_context):
        super().__init__(test_context=test_context)

        self.tmp_path_root = None

    def setup(self):
        super().setup()

        self.tmp_path_root = os.path.join("/tmp", ''.join(random.choices(string.ascii_letters + string.digits, k=10)),
                                          self.test_context.cls_name)

        self.clear_tmp_dir(True)

    def teardown(self):
        self.clear_tmp_dir()

        super().teardown()

    def clear_tmp_dir(self, recreate=False):
        """Creates temporary directory for current test."""
        for node in self.test_context.cluster.nodes:
            node.account.ssh_client.exec_command("rm -drf " + self.tmp_path_root)

            if recreate:
                node.account.ssh_client.exec_command("mkdir -p " + self.tmp_path_root)

    @staticmethod
    def monotonic():
        """
        monotonic() -> float

        :return:
            The value (in fractional seconds) of a monotonic clock, i.e. a clock that cannot go backwards.
            The clock is not affected by system clock updates. The reference point of the returned value is undefined,
            so that only the difference between the results of consecutive calls is valid.
        """
        return monotonic()

    def copy_ignite_work_dir(self):
        """
        Copying work directory from service nodes to the results directory.
        """
        for service in self.test_context.services:
            if not isinstance(service, IgniteService):
                self.logger.debug("Won't collect service workdir from %s." % service.service_id)
                continue

            if service.config.data_storage and service.config.data_storage.default.persistent:
                # Try to copy the root directory
                self.logger.debug("Copying persistence dir...")
                try:
                    for node in service.nodes:
                        dest = os.path.join(
                            TestContext.results_dir(self.test_context, self.test_context.test_index),
                            service.service_id, node.account.hostname)
                        self.logger.debug("Dest dir " + dest)
                        if not os.path.isdir(dest):
                            mkdir_p(dest)

                        tgz_work = f'{service.WORK_DIR}.tgz'

                        node.account.ssh(f'cd {service.WORK_DIR} ; tar czf "{tgz_work}" *;')
                        node.account.copy_from(tgz_work, dest)
                except Exception as ex:  # pylint: disable=W0703
                    self.logger.warn(
                        "Error copying persistence dir from %(source)s to %(dest)s. \
                        service %(service)s: %(message)s" %
                        {'source': service.WORK_DIR,
                         'dest': dest,
                         'service': service,
                         'message': ex})<|MERGE_RESOLUTION|>--- conflicted
+++ resolved
@@ -17,11 +17,8 @@
 This module contains basic ignite test.
 """
 import os
-<<<<<<< HEAD
-=======
 import random
 import string
->>>>>>> bd262429
 from time import monotonic
 
 from ducktape.utils.local_filesystem_utils import mkdir_p
