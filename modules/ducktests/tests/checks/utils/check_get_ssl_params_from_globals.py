# Licensed to the Apache Software Foundation (ASF) under one or more
# contributor license agreements.  See the NOTICE file distributed with
# this work for additional information regarding copyright ownership.
# The ASF licenses this file to You under the Apache License, Version 2.0
# (the "License"); you may not use this file except in compliance with
# the License.  You may obtain a copy of the License at
#
#    http://www.apache.org/licenses/LICENSE-2.0
#
# Unless required by applicable law or agreed to in writing, software
# distributed under the License is distributed on an "AS IS" BASIS,
# WITHOUT WARRANTIES OR CONDITIONS OF ANY KIND, either express or implied.
# See the License for the specific language governing permissions and
# limitations under the License.

"""
Check that SslParams correctly parse SSL params from globals
"""
import os

import pytest
from ignitetest.services.utils.ssl.ssl_params import get_ssl_params, SslParams, DEFAULT_TRUSTSTORE, \
    DEFAULT_CLIENT_KEYSTORE, DEFAULT_PASSWORD, IGNITE_CLIENT_ALIAS, SSL_KEY, SSL_PARAMS_KEY, ENABLED_KEY

CERT_DIR1 = "/folder1"
CERT_DIR2 = "/folder2"
TEST_KEYSTORE_JKS = "client1.jks"
TEST_TRUSTSTORE_JKS = "truststore.jks"
TEST_PASSWORD = "qwe123"


def _compare(expected, actual):
    """
    Compare SslParams object with dictionary
    """

    if expected is None and actual is None:
        return True
    if isinstance(expected, dict) and isinstance(actual, SslParams):
        return expected == actual.__dict__
    return False


class TestParams:
    """
    Globals for tests
    Possible structure is:
    {"ssl": {
        "enabled": true,
        "params": {
          "server": {
            "key_store_jks": "server.jks",
            "key_store_password": "123456",
            "trust_store_jks": "truststore.jks",
            "trust_store_password": "123456"
          },
          "client": {
            "key_store_jks": "client.jks",
            "key_store_password": "123456",
            "trust_store_jks": "truststore.jks",
            "trust_store_password": "123456"
          },
          "admin": {
            "key_store_jks": "admin.jks",
            "key_store_password": "123456",
            "trust_store_jks": "truststore.jks",
            "trust_store_password": "123456"
          }
        }
      }
    }
    """

    test_globals_jks = {
        SSL_KEY: {
            ENABLED_KEY: True,
            SSL_PARAMS_KEY: {
                IGNITE_CLIENT_ALIAS: {
                    "key_store_jks": TEST_KEYSTORE_JKS,
                    "key_store_password": TEST_PASSWORD,
                    "trust_store_jks": TEST_TRUSTSTORE_JKS,
                    "trust_store_password": TEST_PASSWORD}}}}
    test_globals_path = {
        SSL_KEY: {
            ENABLED_KEY: True,
            SSL_PARAMS_KEY: {
                IGNITE_CLIENT_ALIAS: {
                    "key_store_path": os.path.join(CERT_DIR2, TEST_KEYSTORE_JKS),
                    "key_store_password": TEST_PASSWORD,
                    "trust_store_path": os.path.join(CERT_DIR2, TEST_TRUSTSTORE_JKS),
                    "trust_store_password": TEST_PASSWORD}}}}
    test_globals_default = {SSL_KEY: {ENABLED_KEY: True}}
    test_globals_no_ssl = {}

    expected_ssl_params_jks = {'key_store_path': os.path.join(CERT_DIR1, TEST_KEYSTORE_JKS),
                               'key_store_password': TEST_PASSWORD,
<<<<<<< HEAD
                               'trust_store_path': CERTIFICATE_DIR + TEST_TRUSTSTORE_JKS,
                               'trust_store_password': TEST_PASSWORD,
                               'cipher_suites': None,
                               'trust_managers': None}
    expected_ssl_params_path = {'key_store_path': TEST_CERTIFICATE_DIR + TEST_KEYSTORE_JKS,
                                'key_store_password': TEST_PASSWORD,
                                'trust_store_path': TEST_CERTIFICATE_DIR + TEST_TRUSTSTORE_JKS,
                                'trust_store_password': TEST_PASSWORD,
                                'cipher_suites': None,
                                'trust_managers': None}
    expected_ssl_params_default = {'key_store_path': CERTIFICATE_DIR + DEFAULT_CLIENT_KEYSTORE,
                                   'key_store_password': DEFAULT_PASSWORD,
                                   'trust_store_path': CERTIFICATE_DIR + DEFAULT_TRUSTSTORE,
                                   'trust_store_password': DEFAULT_PASSWORD,
                                   'cipher_suites': None,
                                   'trust_managers': None}
=======
                               'trust_store_path': os.path.join(CERT_DIR1, TEST_TRUSTSTORE_JKS),
                               'trust_store_password': TEST_PASSWORD}
    expected_ssl_params_path = {'key_store_path': os.path.join(CERT_DIR2, TEST_KEYSTORE_JKS),
                                'key_store_password': TEST_PASSWORD,
                                'trust_store_path': os.path.join(CERT_DIR2, TEST_TRUSTSTORE_JKS),
                                'trust_store_password': TEST_PASSWORD}
    expected_ssl_params_default = {'key_store_path': os.path.join(CERT_DIR1, DEFAULT_CLIENT_KEYSTORE),
                                   'key_store_password': DEFAULT_PASSWORD,
                                   'trust_store_path': os.path.join(CERT_DIR1, DEFAULT_TRUSTSTORE),
                                   'trust_store_password': DEFAULT_PASSWORD}
>>>>>>> 389f42a3


class CheckCaseJks:
    """
    Check that SslParams correctly parse SSL params from globals
    """

    @staticmethod
    @pytest.mark.parametrize('test_globals, shared_root, expected',
                             [(TestParams.test_globals_jks, CERT_DIR1, TestParams.expected_ssl_params_jks),
                              (TestParams.test_globals_path, CERT_DIR2, TestParams.expected_ssl_params_path),
                              (TestParams.test_globals_default, CERT_DIR1, TestParams.expected_ssl_params_default)])
    def check_parse(test_globals, shared_root, expected):
        """
        Check that SslParams correctly parse SSL params from globals
        """
        assert _compare(expected, get_ssl_params(test_globals, shared_root, IGNITE_CLIENT_ALIAS))<|MERGE_RESOLUTION|>--- conflicted
+++ resolved
@@ -94,35 +94,22 @@
 
     expected_ssl_params_jks = {'key_store_path': os.path.join(CERT_DIR1, TEST_KEYSTORE_JKS),
                                'key_store_password': TEST_PASSWORD,
-<<<<<<< HEAD
-                               'trust_store_path': CERTIFICATE_DIR + TEST_TRUSTSTORE_JKS,
+                               'trust_store_path': os.path.join(CERT_DIR1, TEST_TRUSTSTORE_JKS),
                                'trust_store_password': TEST_PASSWORD,
                                'cipher_suites': None,
                                'trust_managers': None}
-    expected_ssl_params_path = {'key_store_path': TEST_CERTIFICATE_DIR + TEST_KEYSTORE_JKS,
+    expected_ssl_params_path = {'key_store_path': os.path.join(CERT_DIR2, TEST_KEYSTORE_JKS),
                                 'key_store_password': TEST_PASSWORD,
-                                'trust_store_path': TEST_CERTIFICATE_DIR + TEST_TRUSTSTORE_JKS,
+                                'trust_store_path': os.path.join(CERT_DIR2, TEST_TRUSTSTORE_JKS),
                                 'trust_store_password': TEST_PASSWORD,
                                 'cipher_suites': None,
                                 'trust_managers': None}
-    expected_ssl_params_default = {'key_store_path': CERTIFICATE_DIR + DEFAULT_CLIENT_KEYSTORE,
+    expected_ssl_params_default = {'key_store_path': os.path.join(CERT_DIR1, DEFAULT_CLIENT_KEYSTORE),
                                    'key_store_password': DEFAULT_PASSWORD,
-                                   'trust_store_path': CERTIFICATE_DIR + DEFAULT_TRUSTSTORE,
+                                   'trust_store_path': os.path.join(CERT_DIR1, DEFAULT_TRUSTSTORE),
                                    'trust_store_password': DEFAULT_PASSWORD,
                                    'cipher_suites': None,
                                    'trust_managers': None}
-=======
-                               'trust_store_path': os.path.join(CERT_DIR1, TEST_TRUSTSTORE_JKS),
-                               'trust_store_password': TEST_PASSWORD}
-    expected_ssl_params_path = {'key_store_path': os.path.join(CERT_DIR2, TEST_KEYSTORE_JKS),
-                                'key_store_password': TEST_PASSWORD,
-                                'trust_store_path': os.path.join(CERT_DIR2, TEST_TRUSTSTORE_JKS),
-                                'trust_store_password': TEST_PASSWORD}
-    expected_ssl_params_default = {'key_store_path': os.path.join(CERT_DIR1, DEFAULT_CLIENT_KEYSTORE),
-                                   'key_store_password': DEFAULT_PASSWORD,
-                                   'trust_store_path': os.path.join(CERT_DIR1, DEFAULT_TRUSTSTORE),
-                                   'trust_store_password': DEFAULT_PASSWORD}
->>>>>>> 389f42a3
 
 
 class CheckCaseJks:
