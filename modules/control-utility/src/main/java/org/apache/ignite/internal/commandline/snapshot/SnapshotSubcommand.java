--- conflicted
+++ resolved
@@ -89,11 +89,7 @@
     protected Map<String, String> generalUsageOptions() {
         return F.asMap(
             SNAPSHOT_NAME_ARG,
-<<<<<<< HEAD
-            "Snapshot name. In case incremental snapshot (--incremental) full snapshot name must be provided"
-=======
             "Snapshot name. In case incremental snapshot (--incremental) full snapshot name must be provided."
->>>>>>> bf8373dc
         );
     }
 
