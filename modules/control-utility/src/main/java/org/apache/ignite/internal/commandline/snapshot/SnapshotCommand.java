--- conflicted
+++ resolved
@@ -29,15 +29,12 @@
 import org.apache.ignite.internal.commandline.CommandArgIterator;
 import org.apache.ignite.internal.commandline.CommandLogger;
 import org.apache.ignite.internal.processors.cache.persistence.snapshot.IgniteSnapshotManager;
-<<<<<<< HEAD
+import org.apache.ignite.internal.processors.cache.verify.IdleVerifyResultV2;
+import org.apache.ignite.internal.visor.snapshot.VisorSnapshotRestoreTaskAction;
+import org.apache.ignite.internal.visor.snapshot.VisorSnapshotRestoreTaskArg;
 import org.apache.ignite.internal.visor.snapshot.VisorSnapshotCancelTask;
 import org.apache.ignite.internal.visor.snapshot.VisorSnapshotCreateTask;
 import org.apache.ignite.internal.visor.snapshot.VisorSnapshotStatusTask;
-=======
-import org.apache.ignite.internal.processors.cache.verify.IdleVerifyResultV2;
-import org.apache.ignite.internal.visor.snapshot.VisorSnapshotRestoreTaskAction;
-import org.apache.ignite.internal.visor.snapshot.VisorSnapshotRestoreTaskArg;
->>>>>>> a7417059
 import org.apache.ignite.mxbean.SnapshotMXBean;
 
 import static org.apache.ignite.internal.commandline.CommandList.SNAPSHOT;
@@ -46,11 +43,8 @@
 import static org.apache.ignite.internal.commandline.snapshot.SnapshotSubcommand.CANCEL;
 import static org.apache.ignite.internal.commandline.snapshot.SnapshotSubcommand.CHECK;
 import static org.apache.ignite.internal.commandline.snapshot.SnapshotSubcommand.CREATE;
-<<<<<<< HEAD
+import static org.apache.ignite.internal.commandline.snapshot.SnapshotSubcommand.RESTORE;
 import static org.apache.ignite.internal.commandline.snapshot.SnapshotSubcommand.STATUS;
-=======
-import static org.apache.ignite.internal.commandline.snapshot.SnapshotSubcommand.RESTORE;
->>>>>>> a7417059
 import static org.apache.ignite.internal.commandline.snapshot.SnapshotSubcommand.of;
 
 /**
@@ -70,16 +64,6 @@
     @Override public Object execute(GridClientConfiguration clientCfg, Logger log) throws Exception {
         try (GridClient client = Command.startClient(clientCfg)) {
             Object res = executeTaskByNameOnNode(
-<<<<<<< HEAD
-                    client,
-                    taskName,
-                    taskArgs,
-                    null,
-                    clientCfg
-            );
-
-            if (res != null)
-=======
                 client,
                 cmd.taskName(),
                 arg(),
@@ -91,7 +75,9 @@
                 ((IdleVerifyResultV2)res).print(log::info, true);
 
             if (cmd == RESTORE)
->>>>>>> a7417059
+                log.info(String.valueOf(res));
+
+            if (cmd == STATUS)
                 log.info(String.valueOf(res));
 
             return res;
@@ -131,18 +117,7 @@
             if (cmdAction != VisorSnapshotRestoreTaskAction.START)
                 throw new IllegalArgumentException("Invalid argument \"" + arg + "\", no more arguments expected.");
 
-<<<<<<< HEAD
-            case STATUS:
-                taskName = VisorSnapshotStatusTask.class.getName();
-                taskArgs = null;
-
-                break;
-
-            default:
-                throw new IllegalArgumentException("Unknown snapshot sub-command: " + cmd);
-=======
             grpNames = argIter.parseStringSet(arg);
->>>>>>> a7417059
         }
 
         cmdArg = new VisorSnapshotRestoreTaskArg(cmdAction, snpName, grpNames);
@@ -177,15 +152,8 @@
 
         VisorSnapshotRestoreTaskArg arg = (VisorSnapshotRestoreTaskArg)cmdArg;
 
-<<<<<<< HEAD
-        Command.usage(log, "Cancel running snapshot:", SNAPSHOT, singletonMap("snapshot_name", "Snapshot name."),
-            CANCEL.toString(), "snapshot_name");
-
-        Command.usage(log, "Status snapshot:", SNAPSHOT, STATUS.toString());
-=======
         return arg.jobAction() == VisorSnapshotRestoreTaskAction.START && arg.groupNames() != null ? null :
             "Warning: command will restore ALL PUBLIC CACHE GROUPS from the snapshot " + arg.snapshotName() + '.';
->>>>>>> a7417059
     }
 
     /** {@inheritDoc} */
