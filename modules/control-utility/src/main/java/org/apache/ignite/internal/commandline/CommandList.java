--- conflicted
+++ resolved
@@ -91,13 +91,12 @@
     /** Command for printing metric values. */
     METRIC("--metric", new MetricCommand()),
 
-<<<<<<< HEAD
+    /** */
+    PERSISTENCE("--persistence", new PersistenceCommand()),
+
     /** Command to manage PDS defragmentation. */
     DEFRAGMENTATION("--defragmentation", new DefragmentationCommand());
-=======
-    /** */
-    PERSISTENCE("--persistence", new PersistenceCommand());
->>>>>>> ce6715c5
+
 
     /** Private values copy so there's no need in cloning it every time. */
     private static final CommandList[] VALUES = CommandList.values();
