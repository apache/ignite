/*
 * Licensed to the Apache Software Foundation (ASF) under one or more
 * contributor license agreements. See the NOTICE file distributed with
 * this work for additional information regarding copyright ownership.
 * The ASF licenses this file to You under the Apache License, Version 2.0
 * (the "License"); you may not use this file except in compliance with
 * the License. You may obtain a copy of the License at
 *
 * http://www.apache.org/licenses/LICENSE-2.0
 *
 * Unless required by applicable law or agreed to in writing, software
 * distributed under the License is distributed on an "AS IS" BASIS,
 * WITHOUT WARRANTIES OR CONDITIONS OF ANY KIND, either express or implied.
 * See the License for the specific language governing permissions and
 * limitations under the License.
 */

package org.apache.ignite.internal.commandline.indexreader;

import java.io.File;
import java.nio.ByteBuffer;
import java.util.ArrayList;
import java.util.Arrays;
import java.util.Collections;
import java.util.Comparator;
import java.util.HashMap;
import java.util.HashSet;
import java.util.LinkedHashMap;
import java.util.LinkedList;
import java.util.List;
import java.util.Map;
import java.util.Objects;
import java.util.Set;
import java.util.concurrent.atomic.AtomicInteger;
import java.util.function.Predicate;
import java.util.function.Supplier;
import java.util.regex.Matcher;
import java.util.regex.Pattern;
import java.util.stream.IntStream;
import java.util.stream.LongStream;
import org.apache.ignite.IgniteCheckedException;
import org.apache.ignite.IgniteException;
import org.apache.ignite.IgniteLogger;
import org.apache.ignite.cache.QueryEntity;
import org.apache.ignite.cache.QueryIndex;
import org.apache.ignite.internal.cache.query.index.IndexProcessor;
import org.apache.ignite.internal.cache.query.index.sorted.IndexKeyType;
import org.apache.ignite.internal.cache.query.index.sorted.IndexKeyTypeSettings;
import org.apache.ignite.internal.cache.query.index.sorted.inline.InlineIndexKeyType;
import org.apache.ignite.internal.cache.query.index.sorted.inline.InlineIndexKeyTypeRegistry;
import org.apache.ignite.internal.cache.query.index.sorted.inline.io.AbstractInlineLeafIO;
import org.apache.ignite.internal.cache.query.index.sorted.inline.io.InlineIO;
import org.apache.ignite.internal.cache.query.index.sorted.inline.types.NullableInlineIndexKeyType;
import org.apache.ignite.internal.commandline.CommandHandler;
import org.apache.ignite.internal.commandline.ProgressPrinter;
import org.apache.ignite.internal.commandline.argument.parser.CLIArgumentParser;
import org.apache.ignite.internal.commandline.indexreader.ScanContext.PagesStatistic;
import org.apache.ignite.internal.commandline.systemview.SystemViewCommand;
import org.apache.ignite.internal.pagemem.PageIdAllocator;
import org.apache.ignite.internal.pagemem.PageUtils;
import org.apache.ignite.internal.processors.cache.GridLocalConfigManager;
import org.apache.ignite.internal.processors.cache.StoredCacheData;
import org.apache.ignite.internal.processors.cache.persistence.IndexStorageImpl;
import org.apache.ignite.internal.processors.cache.persistence.StorageException;
import org.apache.ignite.internal.processors.cache.persistence.file.AsyncFileIOFactory;
import org.apache.ignite.internal.processors.cache.persistence.file.FilePageStore;
import org.apache.ignite.internal.processors.cache.persistence.file.FilePageStoreManager;
import org.apache.ignite.internal.processors.cache.persistence.file.FilePageStoreV2;
import org.apache.ignite.internal.processors.cache.persistence.file.FileVersionCheckingFactory;
import org.apache.ignite.internal.processors.cache.persistence.freelist.io.PagesListMetaIO;
import org.apache.ignite.internal.processors.cache.persistence.freelist.io.PagesListNodeIO;
import org.apache.ignite.internal.processors.cache.persistence.tree.io.AbstractDataPageIO;
import org.apache.ignite.internal.processors.cache.persistence.tree.io.BPlusIO;
import org.apache.ignite.internal.processors.cache.persistence.tree.io.BPlusInnerIO;
import org.apache.ignite.internal.processors.cache.persistence.tree.io.BPlusLeafIO;
import org.apache.ignite.internal.processors.cache.persistence.tree.io.BPlusMetaIO;
import org.apache.ignite.internal.processors.cache.persistence.tree.io.DataPagePayload;
import org.apache.ignite.internal.processors.cache.persistence.tree.io.PageIO;
import org.apache.ignite.internal.processors.cache.persistence.tree.io.PageMetaIO;
import org.apache.ignite.internal.processors.cache.persistence.tree.io.PagePartitionMetaIO;
import org.apache.ignite.internal.processors.cache.persistence.tree.io.TrackingPageIO;
import org.apache.ignite.internal.processors.cache.persistence.wal.crc.IgniteDataIntegrityViolationException;
import org.apache.ignite.internal.processors.cache.tree.AbstractDataLeafIO;
import org.apache.ignite.internal.processors.cache.tree.PendingRowIO;
import org.apache.ignite.internal.processors.cache.tree.RowLinkIO;
import org.apache.ignite.internal.processors.query.QueryUtils;
import org.apache.ignite.internal.util.GridLongList;
import org.apache.ignite.internal.util.GridStringBuilder;
import org.apache.ignite.internal.util.lang.GridPlainClosure2;
import org.apache.ignite.internal.util.lang.GridTuple3;
import org.apache.ignite.internal.util.lang.IgnitePair;
import org.apache.ignite.internal.util.lang.RunnableX;
import org.apache.ignite.internal.util.typedef.F;
import org.apache.ignite.internal.util.typedef.internal.CU;
import org.apache.ignite.internal.util.typedef.internal.U;
import org.apache.ignite.lang.IgniteBiTuple;
import org.jetbrains.annotations.Nullable;

import static java.lang.Integer.parseInt;
import static java.lang.String.format;
import static java.util.Arrays.asList;
import static java.util.Objects.isNull;
import static java.util.Objects.nonNull;
import static java.util.stream.Collectors.joining;
import static java.util.stream.Collectors.toList;
import static org.apache.ignite.configuration.DataStorageConfiguration.DFLT_PAGE_SIZE;
import static org.apache.ignite.internal.commandline.argument.parser.CLIArgument.mandatoryArg;
import static org.apache.ignite.internal.commandline.argument.parser.CLIArgument.optionalArg;
import static org.apache.ignite.internal.pagemem.PageIdAllocator.FLAG_DATA;
import static org.apache.ignite.internal.pagemem.PageIdAllocator.FLAG_IDX;
import static org.apache.ignite.internal.pagemem.PageIdAllocator.INDEX_PARTITION;
import static org.apache.ignite.internal.pagemem.PageIdUtils.flag;
import static org.apache.ignite.internal.pagemem.PageIdUtils.itemId;
import static org.apache.ignite.internal.pagemem.PageIdUtils.pageId;
import static org.apache.ignite.internal.pagemem.PageIdUtils.pageIndex;
import static org.apache.ignite.internal.pagemem.PageIdUtils.partId;
import static org.apache.ignite.internal.processors.cache.persistence.file.FilePageStoreManager.INDEX_FILE_NAME;
import static org.apache.ignite.internal.processors.cache.persistence.file.FilePageStoreManager.PART_FILE_TEMPLATE;
import static org.apache.ignite.internal.util.GridUnsafe.allocateBuffer;
import static org.apache.ignite.internal.util.GridUnsafe.bufferAddress;
import static org.apache.ignite.internal.util.GridUnsafe.freeBuffer;
import static org.apache.ignite.internal.visor.systemview.VisorSystemViewTask.SimpleType.NUMBER;
import static org.apache.ignite.internal.visor.systemview.VisorSystemViewTask.SimpleType.STRING;

/**
 * Offline reader for index files.
 */
public class IgniteIndexReader implements AutoCloseable {
    /** */
    public static final String META_TREE_NAME = "MetaTree";

    /** */
    public static final String RECURSIVE_TRAVERSE_NAME = "<RECURSIVE> ";

    /** */
    public static final String HORIZONTAL_SCAN_NAME = "<HORIZONTAL> ";

    /** */
    private static final String PAGE_LISTS_PREFIX = "<PAGE_LIST> ";

    /** */
    public static final String ERROR_PREFIX = "<ERROR> ";

    /** */
    private static final String DIR_ARG = "--dir";

    /** */
    private static final String PART_CNT_ARG = "--part-cnt";

    /** */
    private static final String PAGE_SIZE_ARG = "--page-size";

    /** */
    private static final String PAGE_STORE_VER_ARG = "--page-store-ver";

    /** */
    private static final String INDEXES_ARG = "--indexes";

    /** */
    private static final String CHECK_PARTS_ARG = "--check-parts";

    /** */
    private static final Pattern CACHE_TYPE_ID_INDEX_SEARCH_PATTERN =
        Pattern.compile("(?<id>[-0-9]{1,15})_(?<typeId>[-0-9]{1,15})_(?<indexName>.*)##.*");

    /** */
    private static final Pattern CACHE_TYPE_ID_SEARCH_PATTERN =
        Pattern.compile("(?<id>[-0-9]{1,15})_(?<typeId>[-0-9]{1,15})_.*");

    /** */
    private static final Pattern CACHE_ID_SEARCH_PATTERN =
        Pattern.compile("(?<id>[-0-9]{1,15})_.*");

    /** */
    private static final int MAX_ERRORS_CNT = 10;

    /** */
    static final int UNKNOWN_CACHE = -1;

    static {
        IndexProcessor.registerIO();
    }

    /** Directory with data(partitions and index). */
    private final File root;

    /** Page size. */
    private final int pageSize;

    /** Partition count. */
    private final int partCnt;

    /** Check cache data tree in partition files and it's consistency with indexes. */
    private final boolean checkParts;

    /** Index name filter, if {@code null} then is not used. */
    @Nullable private final Predicate<String> idxFilter;

    /** Logger. */
    private final IgniteLogger log;

    /** Page store of {@link FilePageStoreManager#INDEX_FILE_NAME}. */
    private final FilePageStore idxStore;

    /** Partitions page stores, may contains {@code null}. */
    private final FilePageStore[] partStores;

    /** */
    private final Map<Integer, StoredCacheData> storedCacheData = new HashMap<>();

    /** */
    private final Set<Integer> missingPartitions = new HashSet<>();

    /** */
    private final Set<Long> pageIds = new HashSet<>();

    /** */
    private final InnerPageVisitor innerPageVisitor = new InnerPageVisitor();

    /** */
    private final LeafPageVisitor leafPageVisitor = new LeafPageVisitor();

    /** */
    private final MetaPageVisitor metaPageVisitor = new MetaPageVisitor();

    /** */
    private final LevelsPageVisitor levelsPageVisitor = new LevelsPageVisitor();

    /** */
    private final Map<String, GridTuple3<Integer, Integer, String>> cacheTypeIds = new HashMap<>();

    /**
     * Constructor.
     *
     * @param pageSize Page size.
     * @param partCnt Page count.
     * @param filePageStoreVer Version of file page store.
     * @param checkParts Check cache data tree in partition files and it's consistency with indexes.
     * @param root Root directory.
     * @param idxFilter Index name filter, if {@code null} then is not used.
     * @param log Logger.
     * @throws IgniteCheckedException If failed.
     */
    public IgniteIndexReader(
        int pageSize,
        int partCnt,
        int filePageStoreVer,
        File root,
        @Nullable Predicate<String> idxFilter,
        boolean checkParts,
        IgniteLogger log
    ) throws IgniteCheckedException {
        this.pageSize = pageSize;
        this.partCnt = partCnt;
        this.root = root;
        this.checkParts = checkParts;
        this.idxFilter = idxFilter;
        this.log = log;

        FileVersionCheckingFactory storeFactory = new FileVersionCheckingFactory(
            new AsyncFileIOFactory(),
            new AsyncFileIOFactory(),
            () -> pageSize
        ) {
            /** {@inheritDoc} */
            @Override public int latestVersion() {
                return filePageStoreVer;
            }
        };

        idxStore = filePageStore(INDEX_PARTITION, FLAG_IDX, storeFactory);

        if (isNull(idxStore))
            throw new IgniteCheckedException(INDEX_FILE_NAME + " file not found");

        log.info("Analyzing file: " + INDEX_FILE_NAME);

        partStores = new FilePageStore[partCnt];

        for (int i = 0; i < partCnt; i++)
            partStores[i] = filePageStore(i, FLAG_DATA, storeFactory);

        Arrays.stream(FilePageStoreManager.cacheDataFiles(root)).forEach(f -> {
            try {
                StoredCacheData data = GridLocalConfigManager.readCacheData(f, null, null);

                storedCacheData.put(CU.cacheId(data.config().getName()), data);
            }
<<<<<<< HEAD
            catch (IgniteCheckedException e) {
                log.log(WARNING, "Can't read stored cache data. Inline for this cache will not be analyzed [f=" + f.getName() + ']', e);
=======
            catch (ClassNotFoundException | IOException e) {
                log.warning("Can't read stored cache data. Inline for this cache will not be analyzed [f=" + f.getName() + ']', e);
>>>>>>> 9a6a09c4
            }
        });
    }

    /**
     * Entry point.
     *
     * @param args Arguments.
     */
    public static void main(String[] args) {
        System.out.println("THIS UTILITY MUST BE LAUNCHED ON PERSISTENT STORE WHICH IS NOT UNDER RUNNING GRID!");

        CLIArgumentParser p = new CLIArgumentParser(asList(
            mandatoryArg(
                DIR_ARG,
                "partition directory, where " + INDEX_FILE_NAME + " and (optionally) partition files are located.",
                String.class
            ),
            optionalArg(PART_CNT_ARG, "full partitions count in cache group.", Integer.class, () -> 0),
            optionalArg(PAGE_SIZE_ARG, "page size.", Integer.class, () -> DFLT_PAGE_SIZE),
            optionalArg(PAGE_STORE_VER_ARG, "page store version.", Integer.class, () -> FilePageStoreV2.VERSION),
            optionalArg(INDEXES_ARG, "you can specify index tree names that will be processed, separated by comma " +
                "without spaces, other index trees will be skipped.", String[].class, () -> U.EMPTY_STRS),
            optionalArg(CHECK_PARTS_ARG,
                "check cache data tree in partition files and it's consistency with indexes.", Boolean.class, () -> false)
        ));

        if (args.length == 0) {
            System.out.println(p.usage());

            return;
        }

        p.parse(asList(args).iterator());

        Set<String> idxs = new HashSet<>(asList(p.get(INDEXES_ARG)));

        try (IgniteIndexReader reader = new IgniteIndexReader(
            p.get(PAGE_SIZE_ARG),
            p.get(PART_CNT_ARG),
            p.get(PAGE_STORE_VER_ARG),
            new File(p.<String>get(DIR_ARG)),
            idxs.isEmpty() ? null : idxs::contains,
            p.get(CHECK_PARTS_ARG),
            CommandHandler.setupJavaLogger("index-reader", IgniteIndexReader.class)
        )) {
            reader.readIndex();
        }
        catch (IgniteCheckedException e) {
            throw new IgniteException(INDEX_FILE_NAME + " scan problem", e);
        }
    }

    /** Read index file. */
    public void readIndex() throws IgniteCheckedException {
        long pagesCnt = (idxStore.size() - idxStore.headerSize()) / pageSize;

        log.info("Partitions files num: " + Arrays.stream(partStores).filter(Objects::nonNull).count());
        log.info("Going to check " + pagesCnt + " pages.");

        long[] indexPartitionRoots = partitionRoots(PageIdAllocator.META_PAGE_ID);

        Map<String, ScanContext> recursiveScans = scanAllTrees(
            "Scan index trees recursively",
            indexPartitionRoots[0],
            CountOnlyStorage::new,
            this::recursiveTreeScan,
            pagesCnt
        );

        Map<String, ScanContext> horizontalScans = scanAllTrees(
            "Scan index trees horizontally",
            indexPartitionRoots[0],
            checkParts ? LinkStorage::new : CountOnlyStorage::new,
            this::horizontalTreeScan,
            pagesCnt
        );

        printScanResults(RECURSIVE_TRAVERSE_NAME, recursiveScans);
        printScanResults(HORIZONTAL_SCAN_NAME, horizontalScans);

        compareScans(recursiveScans, horizontalScans);

        printPagesListsInfo(indexPartitionRoots[1]);

        printSequentialScanInfo(scanIndexSequentially());

        if (checkParts)
            checkParts(horizontalScans);
    }

    /** Traverse all trees in file and return their info. */
    private Map<String, ScanContext> scanAllTrees(
        String caption,
        long metaTreeRoot,
        Supplier<ItemStorage> itemStorageFactory,
        Scanner scanner,
        long pagesCnt
    ) {
        Map<String, ScanContext> ctxs = new LinkedHashMap<>();

        ProgressPrinter progressPrinter = createProgressPrinter(caption, pagesCnt);

        ScanContext metaTreeCtx = scanner.scan(
            metaTreeRoot,
            META_TREE_NAME,
            new ItemsListStorage<IndexStorageImpl.IndexItem>(),
            progressPrinter
        );

        log.info("Going to scan " + metaTreeCtx.items.size() + " trees.");

        ctxs.put(META_TREE_NAME, metaTreeCtx);

        AtomicInteger treeCnt = new AtomicInteger();

        ((ItemsListStorage<IndexStorageImpl.IndexItem>)metaTreeCtx.items).forEach(item -> {
            log.info("Scanning [num=" + treeCnt.incrementAndGet() + ", of=" + metaTreeCtx.items.size() +
                ", idx=" + item.nameString() + "]");

            if (nonNull(idxFilter) && !idxFilter.test(item.nameString()))
                return;

            ScanContext ctx = scanner.scan(
                normalizePageId(item.pageId()),
                item.nameString(),
                itemStorageFactory.get(),
                progressPrinter
            );

            ctxs.put(item.toString(), ctx);
        });

        return ctxs;
    }

    /**
     * Traverse single index tree from root to leafs.
     *
     * @param rootPageId Root page id.
     * @param idx Index name.
     * @param items Items storage.
     * @param printer Progress printer.
     * @return Tree traversal context.
     */
    ScanContext recursiveTreeScan(long rootPageId, String idx, ItemStorage items, ProgressPrinter printer) {
        ScanContext ctx = createContext(idx, filePageStore(rootPageId), items, RECURSIVE_TRAVERSE_NAME, printer);

        metaPageVisitor.readAndVisit(rootPageId, ctx);

        return ctx;
    }

    /**
     * Traverse single index tree by each level horizontally.
     *
     * @param rootPageId Root page id.
     * @param idx Index name.
     * @param items Items storage.
     * @param printer Progress printer.
     * @return Tree traversal context.
     */
    private ScanContext horizontalTreeScan(long rootPageId, String idx, ItemStorage items, ProgressPrinter printer) {
        ScanContext ctx = createContext(idx, filePageStore(rootPageId), items, HORIZONTAL_SCAN_NAME, printer);

        levelsPageVisitor.readAndVisit(rootPageId, ctx);

        return ctx;
    }

    /**
     * Gets info about page lists.
     *
     * @param metaPageListId Page list meta id.
     * @return Page list info.
     */
    private PageListsInfo pageListsInfo(long metaPageListId) throws IgniteCheckedException {
        return doWithBuffer((buf, addr) -> {
            Map<IgniteBiTuple<Long, Integer>, List<Long>> bucketsData = new HashMap<>();

            Map<Class<? extends PageIO>, PagesStatistic> stats = new HashMap<>();

            long pagesCnt = 0;
            long errCnt = 0;
            long currMetaPageId = metaPageListId;

            while (currMetaPageId != 0) {
                try {
                    PagesListMetaIO io = readPage(idxStore, currMetaPageId, buf);

                    ScanContext.addToStats(io, stats, 1, addr, idxStore.getPageSize());

                    Map<Integer, GridLongList> data = new HashMap<>();

                    io.getBucketsData(addr, data);

                    for (Map.Entry<Integer, GridLongList> e : data.entrySet()) {
                        List<Long> listIds = LongStream.of(e.getValue().array())
                            .map(IgniteIndexReader::normalizePageId)
                            .boxed()
                            .collect(toList());

                        for (Long listId : listIds) {
                            try {
                                pagesCnt += visitPageList(listId, stats);
                            }
                            catch (Exception err) {
                                errCnt++;
                                ScanContext.onError(log, PAGE_LISTS_PREFIX, listId, err.getMessage());
                            }
                        }

                        bucketsData.put(F.t(currMetaPageId, e.getKey()), listIds);
                    }

                    currMetaPageId = io.getNextMetaPageId(addr);
                }
                catch (Exception err) {
                    errCnt++;
                    ScanContext.onError(log, PAGE_LISTS_PREFIX, currMetaPageId, err.getMessage());

                    break;
                }
            }

            return new PageListsInfo(bucketsData, pagesCnt, stats, errCnt);
        });
    }

    /**
     * Visit single page list.
     *
     * @param listStartPageId Id of the start page of the page list.
     * @param stats Page types statistics.
     * @return List of page ids.
     */
    private long visitPageList(long listStartPageId, Map<Class<? extends PageIO>, PagesStatistic> stats) throws IgniteCheckedException {
        return doWithBuffer((nodeBuf, nodeAddr) -> doWithBuffer((pageBuf, pageAddr) -> {
            long res = 0;

            long currPageId = listStartPageId;

            while (currPageId != 0) {
                PagesListNodeIO io = readPage(idxStore, currPageId, nodeBuf);

                ScanContext.addToStats(io, stats, 1, nodeAddr, idxStore.getPageSize());

                ScanContext.addToStats(readPage(idxStore, currPageId, pageBuf), stats, 1, pageAddr, idxStore.getPageSize());

                res += io.getCount(nodeAddr);

                for (int i = 0; i < io.getCount(nodeAddr); i++) {
                    long pageId = normalizePageId(io.getAt(nodeAddr, i));

                    ScanContext.addToStats(readPage(idxStore, pageId, pageBuf), stats, 1, pageAddr, idxStore.getPageSize());
                }

                currPageId = io.getNextId(nodeAddr);
            }

            return res;
        }));
    }

    /**
     * Traverse index file sequentially.
     *
     * @return Traverse results.
     * @throws IgniteCheckedException If failed.
     */
    private ScanContext scanIndexSequentially() throws IgniteCheckedException {
        long pagesNum = (idxStore.size() - idxStore.headerSize()) / pageSize;

        ProgressPrinter progressPrinter = createProgressPrinter("Reading pages sequentially", pagesNum);

        ScanContext ctx = createContext(null, idxStore, new CountOnlyStorage(), "", progressPrinter);

        doWithBuffer((buf, addr) -> {
            for (int i = 0; i < pagesNum; i++) {
                long pageId = -1;

                try {
                    pageId = pageId(INDEX_PARTITION, FLAG_IDX, i);

                    PageIO io = readPage(ctx, pageId, buf, false);

                    if (idxFilter != null)
                        continue;

                    if (io instanceof TrackingPageIO)
                        continue;

                    if (pageIds.contains(normalizePageId(pageId)))
                        continue;

                    ctx.onError(pageId, "Error [step=" + i +
                        ", msg=Possibly orphan " + io.getClass().getSimpleName() + " page" +
                        ", pageId=" + normalizePageId(pageId) + ']');
                }
                catch (Exception | AssertionError e) {
                    ctx.onError(pageId, "Error [step=" + i + ", msg=" + e.getMessage() + ']');
                }
            }

            return null;
        });

        return ctx;
    }

    /**
     * Checks partitions, comparing partition indexes (cache data tree) to indexes given in {@code treesInfo}.
     *
     * @param treesInfo Index trees info to compare cache data tree with.
     * @return Map of errors, bound to partition id.
     */
    private void checkParts(Map<String, ScanContext> treesInfo) {
        log.info("");

        AtomicInteger partWithErrs = new AtomicInteger();
        AtomicInteger errSum = new AtomicInteger();

        ProgressPrinter progressPrinter = createProgressPrinter("Checking partitions", partCnt);

        IntStream.range(0, partCnt).forEach(partId -> {
            progressPrinter.printProgress();

            FilePageStore partStore = partStores[partId];

            if (partStore == null)
                return;

            AtomicInteger errCnt = new AtomicInteger();

            try {
                long partMetaId = pageId(partId, FLAG_DATA, 0);

                doWithBuffer((buf, addr) -> {
                    PagePartitionMetaIO partMetaIO = readPage(partStore, partMetaId, buf);

                    long cacheDataTreeRoot = partMetaIO.getTreeRoot(addr);

                    ScanContext ctx =
                        horizontalTreeScan(cacheDataTreeRoot, "dataTree-" + partId, new ItemsListStorage<>(), null);

                    for (Object dataTreeItem : ctx.items) {
                        CacheAwareLink cacheAwareLink = (CacheAwareLink)dataTreeItem;

                        for (Map.Entry<String, ScanContext> e : treesInfo.entrySet()) {
                            if (e.getKey().equals(META_TREE_NAME))
                                continue;

                            if (cacheAndTypeId(e.getKey()).get1() != cacheAwareLink.cacheId
                                || e.getValue().items.contains(cacheAwareLink))
                                continue;

                            long pageId = pageId(cacheAwareLink.link);

                            errCnt.getAndIncrement();
                            log.error(ERROR_PREFIX + "Entry is missing in index[name=" + e.getKey() +
                                "cacheId=" + cacheAwareLink.cacheId +
                                ", partId=" + partId(pageId) +
                                ", pageIndex=" + pageIndex(pageId) +
                                ", itemId=" + itemId(cacheAwareLink.link) +
                                ", link=" + cacheAwareLink.link + ']');
                        }

                        if (errCnt.get() >= MAX_ERRORS_CNT) {
                            log.error(ERROR_PREFIX + "Too many errors (" + MAX_ERRORS_CNT +
                                ") found for partId=" + partId + ", stopping analysis for this partition.");

                            break;
                        }
                    }

                    return null;
                });
            }
            catch (IgniteCheckedException e) {
                log.error(ERROR_PREFIX + "Partition check failed [partId=" + partId + ']');
            }

            if (errCnt.get() != 0) {
                partWithErrs.getAndIncrement();
                errSum.addAndGet(errCnt.get());
            }
        });

        if (errSum.get() == 0)
            log.info("Partitions check detected no errors.");

        log.info("Partition check finished, total errors: " + errSum.get() +
                ", total problem partitions: " + partWithErrs.get());
    }

    /**
     * Allocates buffer and does some work in closure, then frees the buffer.
     *
     * @param c Closure.
     * @param <T> Result type.
     * @return Result of closure.
     * @throws IgniteCheckedException If failed.
     */
    private <T> T doWithBuffer(GridPlainClosure2<ByteBuffer, Long, T> c) throws IgniteCheckedException {
        ByteBuffer buf = allocateBuffer(pageSize);

        try {
            long addr = bufferAddress(buf);

            return c.apply(buf, addr);
        }
        finally {
            freeBuffer(buf);
        }
    }

    /** */
    private void doWithoutErrors(RunnableX x, ScanContext ctx, long pageId) {
        try {
            x.run();
        }
        catch (Exception | AssertionError e) {
            ctx.onError(pageId, e.getMessage());
        }
    }

    /**
     * Tries to get cache id and type id from index name.
     *
     * @param name Index name.
     * @return Pair of cache id and type id.
     */
    public GridTuple3<Integer, Integer, String> cacheAndTypeId(String name) {
        return cacheTypeIds.computeIfAbsent(name, k -> {
            Matcher xId = CACHE_TYPE_ID_INDEX_SEARCH_PATTERN.matcher(k);

            if (xId.find())
                return new GridTuple3<>(parseInt(xId.group("id")), parseInt(xId.group("typeId")), xId.group("indexName"));

            Matcher mId = CACHE_TYPE_ID_SEARCH_PATTERN.matcher(k);

            if (mId.find())
                return new GridTuple3<>(parseInt(mId.group("id")), parseInt(mId.group("typeId")), null);

            Matcher cId = CACHE_ID_SEARCH_PATTERN.matcher(k);

            if (cId.find())
                return new GridTuple3<>(parseInt(cId.group("id")), 0, null);

            return new GridTuple3<>(0, 0, null);
        });
    }

    /** */
    ScanContext createContext(String idxName, FilePageStore store, ItemStorage items, String prefix, ProgressPrinter printer) {
        GridTuple3<Integer, Integer, String> parsed;

        if (idxName != null)
            parsed = cacheAndTypeId(idxName);
        else
            parsed = new GridTuple3<>(UNKNOWN_CACHE, 0, null);

        return new ScanContext(parsed.get1(), idxName, inlineFieldsCount(parsed), store, items, log, prefix, printer);
    }

    /**
     * Search index definition inside cache query entities.
     *
     * @param parsed Parsed index name.
     * @return Count of inlined fields or {@code 0} if index definition not found.
     * @see QueryEntity
     */
    protected int inlineFieldsCount(GridTuple3<Integer, Integer, String> parsed) {
        if (parsed.get1() == UNKNOWN_CACHE || !storedCacheData.containsKey(parsed.get1()))
            return 0;

        StoredCacheData data = storedCacheData.get(parsed.get1());

        if (Objects.equals(QueryUtils.PRIMARY_KEY_INDEX, parsed.get3())) {
            if (data.queryEntities().size() > 1) {
                log.warning("Can't parse inline for PK index when multiple query entities defined for a cache " +
                    "[idx=" + parsed.get3() + ']');

                return 0;
            }

            QueryEntity qe = data.queryEntities().iterator().next();

            return qe.getKeyFields() == null ? 1 : qe.getKeyFields().size();
        }

        QueryIndex idx = null;

        for (QueryEntity qe : data.queryEntities()) {
            for (QueryIndex idx0 : qe.getIndexes()) {
                if (Objects.equals(idx0.getName(), parsed.get3())) {
                    idx = idx0;

                    break;
                }
            }

            if (idx != null)
                break;
        }

        if (idx == null) {
            log.warning("Can't find index definition. Inline information not available [idx=" + parsed.get3() + ']');

            return 0;
        }

        return idx.getFields().size();
    }

    /** */
    ProgressPrinter createProgressPrinter(String caption, long total) {
        return new ProgressPrinter(System.out, caption, total);
    }

    /**
     * @param rootPageId Root page id.
     * @return File page store of given partition.
     */
    FilePageStore filePageStore(long rootPageId) {
        int partId = partId(rootPageId);

        return partId == INDEX_PARTITION ? idxStore : partStores[partId];
    }

    /** */
    static long normalizePageId(long pageId) {
        return pageId(partId(pageId), flag(pageId), pageIndex(pageId));
    }

    /** */
    private <I extends PageIO> I readPage(FilePageStore store, long pageId, ByteBuffer buf) throws IgniteCheckedException {
        return readPage(store, pageId, buf, true);
    }

    /**
     * Reads pages into buffer.
     *
     * @param store Source for reading pages.
     * @param pageId Page ID.
     * @param buf Buffer.
     * @param addToPageIds If {@code true} then add page ID to global set.
     */
    private <I extends PageIO> I readPage(
        FilePageStore store,
        long pageId,
        ByteBuffer buf,
        boolean addToPageIds
    ) throws IgniteCheckedException {
        try {
            store.read(pageId, (ByteBuffer)buf.rewind(), false);

            long addr = bufferAddress(buf);

            if (store == idxStore && addToPageIds)
                pageIds.add(normalizePageId(pageId));

            I io = PageIO.getPageIO(addr);

            return io;
        }
        catch (IgniteDataIntegrityViolationException | IllegalArgumentException e) {
            // Replacing exception due to security reasons, as IgniteDataIntegrityViolationException prints page content.
            // Catch IllegalArgumentException for output page information.
            String msg = e.getMessage();

            throw new IgniteException("Failed to read page, id=" + pageId + ", idx=" + pageIndex(pageId) +
                ", err=" + (msg.length() > 100 ? msg.substring(0, 97) + "..." : msg) + ", file=" + store.getFileAbsolutePath());
        }
    }

    /** */
    protected <I extends PageIO> I readPage(ScanContext ctx, long pageId, ByteBuffer buf) throws IgniteCheckedException {
        return readPage(ctx, pageId, buf, true);
    }

    /** */
    protected <I extends PageIO> I readPage(
        ScanContext ctx,
        long pageId,
        ByteBuffer buf,
        boolean addToPageIds
    ) throws IgniteCheckedException {
        try {
            final I io = readPage(ctx.store, pageId, buf, addToPageIds);

            ctx.addToStats(io, bufferAddress(buf));

            return io;
        }
        finally {
            ctx.progress();
        }
    }

    /**
     * @return Tuple consisting of meta tree root page and pages list root page.
     * @throws IgniteCheckedException If failed.
     */
    long[] partitionRoots(long metaPageId) throws IgniteCheckedException {
        return doWithBuffer((buf, addr) -> {
            PageMetaIO pageMetaIO = readPage(filePageStore(metaPageId), metaPageId, buf);

            return new long[] {
                normalizePageId(pageMetaIO.getTreeRoot(addr)),
                normalizePageId(pageMetaIO.getReuseListRoot(addr))
            };
        });
    }

    /**
     * Compares result of traversals.
     *
     * @param recursiveScans Traversal from root to leafs.
     * @param horizontalScans Traversal using horizontal scan.
     */
    private void compareScans(
        Map<String, ScanContext> recursiveScans,
        Map<String, ScanContext> horizontalScans
    ) {
        AtomicInteger errCnt = new AtomicInteger();

        recursiveScans.forEach((name, rctx) -> {
            ScanContext hctx = horizontalScans.get(name);

            if (hctx == null) {
                errCnt.incrementAndGet();
                log.error("Tree was detected in " + RECURSIVE_TRAVERSE_NAME + " but absent in  "
                    + HORIZONTAL_SCAN_NAME + ": " + name);

                return;
            }

            if (rctx.items.size() != hctx.items.size()) {
                errCnt.incrementAndGet();
                log.error(compareError("items", name, rctx.items.size(), hctx.items.size(), null));
            }

            rctx.stats.forEach((cls, stat) -> {
                long scanCnt = hctx.stats.getOrDefault(cls, new PagesStatistic()).cnt;

                if (scanCnt != stat.cnt) {
                    errCnt.incrementAndGet();
                    log.error(compareError("pages", name, stat.cnt, scanCnt, cls));
                }
            });

            hctx.stats.forEach((cls, stat) -> {
                if (!rctx.stats.containsKey(cls)) {
                    errCnt.incrementAndGet();
                    log.error(compareError("pages", name, 0, stat.cnt, cls));
                }
            });
        });

        horizontalScans.forEach((name, hctx) -> {
            if (!recursiveScans.containsKey(name)) {
                errCnt.incrementAndGet();
                log.error("Tree was detected in " + HORIZONTAL_SCAN_NAME + " but absent in  "
                        + RECURSIVE_TRAVERSE_NAME + ": " + name);
            }
        });

        log.info("Comparing traversals detected " + errCnt + " errors.");
        log.info("------------------");
    }

    /** Prints sequential file scan results. */
    private void printSequentialScanInfo(ScanContext ctx) {
        printIoStat("", "---- These pages types were encountered during sequential scan:", ctx.stats);

        log.info("----");

        SystemViewCommand.printTable(
            null,
            Arrays.asList(STRING, NUMBER),
            Arrays.asList(
                Arrays.asList("Total pages encountered during sequential scan:", ctx.stats.values().stream().mapToLong(a -> a.cnt).sum()),
                Arrays.asList("Total errors occurred during sequential scan: ", ctx.errCnt)
            ),
            log
        );

        if (idxFilter != null)
            log.info("Orphan pages were not reported due to --indexes filter.");

        log.info("Note that some pages can be occupied by meta info, tracking info, etc., so total page count can differ " +
            "from count of pages found in index trees and page lists.");
    }

    /** Prints traversal info. */
    private void printScanResults(String prefix, Map<String, ScanContext> ctxs) {
        log.info(prefix + "Tree traversal results");

        Map<Class<? extends PageIO>, PagesStatistic> stats = new HashMap<>();

        int totalErr = 0;

        // Map (cacheId, typeId) -> (map idxName -> size))
        Map<IgnitePair<Integer>, Map<String, Long>> cacheIdxSizes = new HashMap<>();

        for (Map.Entry<String, ScanContext> e : ctxs.entrySet()) {
            String idxName = e.getKey();
            ScanContext ctx = e.getValue();

            log.info(prefix + "-----");
            log.info(prefix + "Index tree: " + idxName);
            printIoStat(prefix, "---- Page stat:", ctx.stats);

            ctx.stats.forEach((cls, stat) -> ScanContext.addToStats(cls, stats, stat));

            log.info(prefix + "---- Count of items found in leaf pages: " + ctx.items.size());

            boolean hasInlineStat = ctx.inline != null && IntStream.of(ctx.inline).anyMatch(i -> i > 0);

            if (hasInlineStat) {
                log.info(prefix + "---- Inline usage statistics [inlineSize=" + ctx.inline.length + " bytes]");

                List<List<?>> data = new ArrayList<>(ctx.inline.length);
                for (int i = 0; i < ctx.inline.length; i++) {
                    if (ctx.inline[i] == 0)
                        continue;

                    data.add(Arrays.asList(prefix, i + 1, ctx.inline[i]));
                }

                SystemViewCommand.printTable(
                    Arrays.asList(prefix, "Used bytes", "Entries count"),
                    Arrays.asList(STRING, NUMBER, NUMBER),
                    data,
                    log
                );
            }

            if (ctx.errCnt == 0)
                log.info(prefix + "No errors occurred while traversing.");

            totalErr += ctx.errCnt;

            GridTuple3<Integer, Integer, String> parsed = cacheAndTypeId(idxName);

            cacheIdxSizes
                .computeIfAbsent(new IgnitePair<>(parsed.get1(), parsed.get2()), k -> new HashMap<>())
                .put(idxName, ctx.items.size());
        }

        log.info(prefix + "----");

        printIoStat(prefix, "Total page stat collected during trees traversal:", stats);

        log.info("");

        boolean sizeConsistencyErrorsFound = false;

        for (Map.Entry<IgnitePair<Integer>, Map<String, Long>> entry : cacheIdxSizes.entrySet()) {
            IgnitePair<Integer> cacheTypeId = entry.getKey();
            Map<String, Long> idxSizes = entry.getValue();

            if (idxSizes.values().stream().distinct().count() > 1) {
                sizeConsistencyErrorsFound = true;

                totalErr++;

                log.error("Index size inconsistency: cacheId=" + cacheTypeId.get1() + ", typeId=" + cacheTypeId.get2());

                idxSizes.forEach((name, size) -> log.error("     Index name: " + name + ", size=" + size));
            }
        }

        if (!sizeConsistencyErrorsFound)
            log.info(prefix + "No index size consistency errors found.");

        log.info("");

        SystemViewCommand.printTable(
            null,
            Arrays.asList(STRING, NUMBER),
            Arrays.asList(
                Arrays.asList(prefix + "Total trees: ", ctxs.keySet().size()),
                Arrays.asList(prefix + "Total pages found in trees: ", stats.values().stream().mapToLong(a -> a.cnt).sum()),
                Arrays.asList(prefix + "Total errors during trees traversal: ", totalErr)
            ),
            log
        );

        log.info("");
        log.info("------------------");
    }

    /**
     * Prints page lists info.
     *
     * @param reuseListRoot Page id.
     */
    private void printPagesListsInfo(long reuseListRoot) throws IgniteCheckedException {
        if (reuseListRoot == 0) {
            log.error("No page lists meta info found.");

            return;
        }

        PageListsInfo pageListsInfo = pageListsInfo(reuseListRoot);

        log.info(PAGE_LISTS_PREFIX + "Page lists info.");

        if (!pageListsInfo.bucketsData.isEmpty())
            log.info(PAGE_LISTS_PREFIX + "---- Printing buckets data:");

        pageListsInfo.bucketsData.forEach((bucket, bucketData) -> {
            GridStringBuilder sb = new GridStringBuilder(PAGE_LISTS_PREFIX)
                .a("List meta id=")
                .a(bucket.get1())
                .a(", bucket number=")
                .a(bucket.get2())
                .a(", lists=[")
                .a(bucketData.stream().map(IgniteIndexReader::normalizePageId).map(String::valueOf).collect(joining(", ")))
                .a("]");

            log.info(sb.toString());
        });

        printIoStat(PAGE_LISTS_PREFIX, "---- Page stat:", pageListsInfo.stats);

        log.info("");

        SystemViewCommand.printTable(
            null,
            Arrays.asList(STRING, NUMBER),
            Arrays.asList(
                Arrays.asList(PAGE_LISTS_PREFIX + "Total index pages found in lists:", pageListsInfo.pagesCnt),
                Arrays.asList(PAGE_LISTS_PREFIX + "Total errors during lists scan:", pageListsInfo.errCnt)
            ),
            log
        );

        log.info("------------------");
    }

    /** */
    private String compareError(String itemName, String idxName, long fromRoot, long scan, Class<? extends PageIO> io) {
        return format(
            "Different count of %s; index: %s, %s:%s, %s:%s" + (io == null ? "" : ", pageType: " + io.getSimpleName()),
            itemName,
            idxName,
            RECURSIVE_TRAVERSE_NAME,
            fromRoot,
            HORIZONTAL_SCAN_NAME,
            scan
        );
    }

    /** */
    private void printIoStat(String prefix, String caption, Map<Class<? extends PageIO>, PagesStatistic> stats) {
        if (caption != null)
            log.info(prefix + caption + (stats.isEmpty() ? " empty" : ""));

        if (stats.isEmpty())
            return;

        List<List<?>> data = new ArrayList<>(stats.size());

        stats.forEach((cls, stat) -> data.add(Arrays.asList(
            prefix + cls.getSimpleName(),
            stat.cnt,
            String.format("%.2f", ((double)stat.freeSpace) / U.KB),
            String.format("%.2f", (stat.freeSpace * 100.0d) / (pageSize * stat.cnt))
        )));

        Collections.sort(data, Comparator.comparingLong(l -> (Long)l.get(1)));

        SystemViewCommand.printTable(
            Arrays.asList(prefix + "Type", "Pages", "Free space (Kb)", "Free space (%)"),
            Arrays.asList(STRING, NUMBER, NUMBER, NUMBER),
            data,
            log
        );
    }

    /**
     * Creating new {@link FilePageStore} and initializing it.
     * It can return {@code null} if partition file were not found, for example: node should not contain it by affinity.
     *
     * @param partId Partition ID.
     * @param type Data type, can be {@link PageIdAllocator#FLAG_IDX} or {@link PageIdAllocator#FLAG_DATA}.
     * @param storeFactory Store factory.
     * @return New instance of {@link FilePageStore} or {@code null}.
     * @throws IgniteCheckedException If there are errors when creating or initializing {@link FilePageStore}.
     */
    @Nullable private FilePageStore filePageStore(
        int partId,
        byte type,
        FileVersionCheckingFactory storeFactory
    ) throws IgniteCheckedException {
        File file = new File(root, partId == INDEX_PARTITION ? INDEX_FILE_NAME : format(PART_FILE_TEMPLATE, partId));

        if (!file.exists())
            return null;

        FilePageStore filePageStore = (FilePageStore)storeFactory.createPageStore(type, file, l -> {});

        filePageStore.ensure();

        return filePageStore;
    }

    /** {@inheritDoc} */
    @Override public void close() throws StorageException {
        idxStore.stop(false);

        for (FilePageStore store : partStores) {
            if (nonNull(store))
                store.stop(false);
        }
    }

    /** */
    private interface Scanner {
        /** */
        ScanContext scan(long rootId, String idx, ItemStorage items, ProgressPrinter printer);
    }

    /** Processor for page IOs. */
    private abstract class TreePageVisitor {
        /** */
        protected void readAndVisit(long pageId, ScanContext ctx) {
            doWithoutErrors(() -> doWithBuffer((buf, addr) -> {
                final PageIO io = readPage(ctx, pageId, buf);

                if (io instanceof BPlusLeafIO)
                    leafPageVisitor.visit(addr, ctx);
                else if (io instanceof BPlusInnerIO)
                    innerPageVisitor.visit(addr, ctx);
                else
                    throw new IllegalArgumentException("Unknown io [io=" + io.getClass().getSimpleName() + ']');

                return null;
            }), ctx, pageId);
        }
    }

    /** */
    private class MetaPageVisitor extends TreePageVisitor {
        /** {@inheritDoc} */
        @Override protected void readAndVisit(long pageId, ScanContext ctx) {
            doWithoutErrors(() -> {
                long firstPageId = doWithBuffer((buf, addr) -> {
                    BPlusMetaIO io = readPage(ctx, pageId, buf);

                    return io.getFirstPageId(addr, io.getRootLevel(addr));
                });

                super.readAndVisit(firstPageId, ctx);
            }, ctx, pageId);
        }
    }

    /** */
    private class LevelsPageVisitor extends TreePageVisitor {
        /** {@inheritDoc} */
        @Override protected void readAndVisit(long rootPageId, ScanContext ctx) {
            doWithoutErrors(() -> doWithBuffer((buf, addr) -> {
                PageIO pageIO = readPage(ctx, rootPageId, buf);

                if (!(pageIO instanceof BPlusMetaIO))
                    throw new IgniteException("Root page is not meta, pageId=" + rootPageId);

                BPlusMetaIO metaIO = (BPlusMetaIO)pageIO;

                int lvlsCnt = metaIO.getLevelsCount(addr);

                long[] firstPageIds = IntStream.range(0, lvlsCnt).mapToLong(i -> metaIO.getFirstPageId(addr, i)).toArray();

                for (int i = 0; i < lvlsCnt; i++) {
                    long pageId = firstPageIds[i];

                    try {
                        while (pageId > 0) {
                            pageIO = readPage(ctx, pageId, buf);

                            if (i == 0 && !(pageIO instanceof BPlusLeafIO))
                                throw new IgniteException("Not-leaf page found on leaf level [pageId=" + pageId + ", level=0]");

                            if (!(pageIO instanceof BPlusIO))
                                throw new IgniteException("Not-BPlus page found [pageId=" + pageId + ", level=" + i + ']');

                            if (pageIO instanceof BPlusLeafIO)
                                leafPageVisitor.visit(addr, ctx);

                            pageId = ((BPlusIO<?>)pageIO).getForward(addr);
                        }
                    }
                    catch (Exception | AssertionError e) {
                        ctx.onError(pageId, e.getMessage());
                    }
                }

                return null;
            }), ctx, rootPageId);
        }
    }

    /** */
    private class InnerPageVisitor extends TreePageVisitor {
        /** */
        public void visit(long addr, ScanContext ctx) throws IgniteCheckedException {
            BPlusInnerIO<?> io = PageIO.getPageIO(addr);

            for (long id : children(io, addr))
                readAndVisit(id, ctx);
        }

        /** */
        private long[] children(BPlusInnerIO<?> io, long addr) {
            int cnt = io.getCount(addr);

            if (cnt == 0) {
                long left = io.getLeft(addr, 0);

                return left == 0 ? U.EMPTY_LONGS : new long[] {left};
            }

            long[] children = new long[cnt + 1];

            for (int i = 0; i < cnt; i++)
                children[i] = io.getLeft(addr, i);

            children[cnt] = io.getRight(addr, cnt - 1);

            return children;
        }
    }

    /** */
    private class LeafPageVisitor extends TreePageVisitor {
        /** */
        public void visit(long addr, ScanContext ctx) throws IgniteCheckedException {
            List<Object> items = new LinkedList<>();

            BPlusLeafIO<?> io = PageIO.getPageIO(addr);

            if (io instanceof AbstractInlineLeafIO)
                visitInline(addr, (AbstractInlineLeafIO)io, ctx);

            doWithoutErrors(() -> {
                for (int i = 0; i < io.getCount(addr); i++) {
                    if (io instanceof IndexStorageImpl.MetaStoreLeafIO)
                        items.add(((BPlusIO<IndexStorageImpl.IndexItem>)io).getLookupRow(null, addr, i));
                    else
                        items.add(leafItem(io, addr, i, ctx));
                }
            }, ctx, PageIO.getPageId(addr));

            ctx.onLeafPage(PageIO.getPageId(addr), items);
        }

        /** */
        private void visitInline(long addr, AbstractInlineLeafIO io, ScanContext ctx) {
            int inlineSz = ((InlineIO)io).inlineSize();

            if (ctx.inlineFldCnt == 0)
                return;

            if (ctx.inline == null)
                ctx.inline = new int[inlineSz];

            IndexKeyTypeSettings settings = new IndexKeyTypeSettings();

            for (int i = 0; i < io.getCount(addr); i++) {
                int itemOff = io.offset(i);
                int realInlineSz = 0;
                int fldCnt = 0;

                while (realInlineSz < inlineSz && fldCnt < ctx.inlineFldCnt) {
                    int type0 = PageUtils.getByte(addr, itemOff + realInlineSz);

                    IndexKeyType idxKeyType;

                    try {
                        idxKeyType = IndexKeyType.forCode(type0);
                    }
                    catch (Exception | AssertionError t) {
                        if (log.isDebugEnabled())
                            log.debug("Unknown index key type [type=" + type0 + ']');

                        break;
                    }

                    if (idxKeyType == IndexKeyType.UNKNOWN || idxKeyType == IndexKeyType.NULL) {
                        realInlineSz += 1;

                        continue;
                    }

                    InlineIndexKeyType type = InlineIndexKeyTypeRegistry.get(idxKeyType, settings);

                    if (type == null) {
                        if (log.isDebugEnabled())
                            log.debug("Unknown inline type [type=" + type0 + ']');

                        break;
                    }

                    if (type.keySize() == UNKNOWN_CACHE) {
                        try {
                            // Assuming all variable length keys written using `writeBytes` method.
                            byte[] bytes = NullableInlineIndexKeyType.readBytes(addr, itemOff + realInlineSz);

                            realInlineSz += Short.BYTES; /* size of the array is short number. */
                            realInlineSz += bytes.length;
                        }
                        catch (Exception | AssertionError e) {
                            log.warning("Error while reading inline [msg=" + e.getMessage() + ']');

                            break;
                        }
                    }
                    else
                        realInlineSz += type.keySize();

                    realInlineSz++; // One more byte for type.
                    fldCnt++;
                }

                ctx.inline[realInlineSz - 1]++;
            }
        }

        /** */
        private Object leafItem(BPlusLeafIO<?> io, long addr, int idx, ScanContext ctx) {
            if (!(io instanceof InlineIO || io instanceof PendingRowIO || io instanceof RowLinkIO))
                throw new IgniteException("Unexpected page io: " + io.getClass().getSimpleName());

            final long link = link(io, addr, idx);

            final int cacheId = (io instanceof AbstractDataLeafIO && ((AbstractDataLeafIO)io).storeCacheId())
                ? ((RowLinkIO)io).getCacheId(addr, idx)
                : ctx.cacheId;

            if (partCnt == 0)
                return new CacheAwareLink(cacheId, link);

            long linkedPageId = pageId(link);

            int linkedPagePartId = partId(linkedPageId);

            if (missingPartitions.contains(linkedPagePartId))
                return new CacheAwareLink(cacheId, link); // just skip

            doWithoutErrors(() -> {
                if (linkedPagePartId > partStores.length - 1) {
                    missingPartitions.add(linkedPagePartId);

                    throw new IgniteException("Calculated data page partition id exceeds given partitions " +
                        "count: " + linkedPagePartId + ", partCnt=" + partCnt);
                }

                if (partStores[linkedPagePartId] == null) {
                    missingPartitions.add(linkedPagePartId);

                    throw new IgniteException("Corresponding store wasn't found for partId=" +
                        linkedPagePartId + ". Does partition file exist?");
                }

                doWithBuffer((dataBuf, dataBufAddr) -> {
                    PageIO dataIo = readPage(partStores[linkedPagePartId], linkedPageId, dataBuf);

                    if (dataIo instanceof AbstractDataPageIO) {
                        DataPagePayload payload = ((AbstractDataPageIO<?>)dataIo).readPayload(dataBufAddr, itemId(link), pageSize);

                        if (payload.offset() <= 0 || payload.payloadSize() <= 0) {
                            throw new IgniteException(new GridStringBuilder("Invalid data page payload: ")
                                .a("off=").a(payload.offset())
                                .a(", size=").a(payload.payloadSize())
                                .a(", nextLink=").a(payload.nextLink())
                                .toString());
                        }
                    }

                    return null;
                });
            }, ctx, PageIO.getPageId(addr));

            return new CacheAwareLink(cacheId, link);
        }

        /** */
        private long link(BPlusLeafIO<?> io, long addr, int idx) {
            if (io instanceof RowLinkIO)
                return ((RowLinkIO)io).getLink(addr, idx);
            else if (io instanceof InlineIO)
                return ((InlineIO)io).link(addr, idx);
            else if (io instanceof PendingRowIO)
                return ((PendingRowIO)io).getLink(addr, idx);
            else
                throw new IgniteException("No link to data page on idx=" + idx);
        }
    }
}<|MERGE_RESOLUTION|>--- conflicted
+++ resolved
@@ -286,13 +286,8 @@
 
                 storedCacheData.put(CU.cacheId(data.config().getName()), data);
             }
-<<<<<<< HEAD
             catch (IgniteCheckedException e) {
-                log.log(WARNING, "Can't read stored cache data. Inline for this cache will not be analyzed [f=" + f.getName() + ']', e);
-=======
-            catch (ClassNotFoundException | IOException e) {
                 log.warning("Can't read stored cache data. Inline for this cache will not be analyzed [f=" + f.getName() + ']', e);
->>>>>>> 9a6a09c4
             }
         });
     }
