/*
 * Licensed to the Apache Software Foundation (ASF) under one or more
 * contributor license agreements. See the NOTICE file distributed with
 * this work for additional information regarding copyright ownership.
 * The ASF licenses this file to You under the Apache License, Version 2.0
 * (the "License"); you may not use this file except in compliance with
 * the License. You may obtain a copy of the License at
 *
 * http://www.apache.org/licenses/LICENSE-2.0
 *
 * Unless required by applicable law or agreed to in writing, software
 * distributed under the License is distributed on an "AS IS" BASIS,
 * WITHOUT WARRANTIES OR CONDITIONS OF ANY KIND, either express or implied.
 * See the License for the specific language governing permissions and
 * limitations under the License.
 */

package org.apache.ignite.internal.commandline.indexreader;

import java.io.File;
import java.nio.ByteBuffer;
import java.util.ArrayList;
import java.util.Arrays;
import java.util.Collections;
import java.util.Comparator;
import java.util.HashMap;
import java.util.HashSet;
import java.util.LinkedHashMap;
import java.util.LinkedList;
import java.util.List;
import java.util.Map;
import java.util.Objects;
import java.util.Set;
import java.util.concurrent.atomic.AtomicInteger;
import java.util.function.Predicate;
import java.util.function.Supplier;
import java.util.regex.Matcher;
import java.util.regex.Pattern;
import java.util.stream.IntStream;
import java.util.stream.LongStream;
import org.apache.ignite.IgniteCheckedException;
import org.apache.ignite.IgniteException;
import org.apache.ignite.IgniteLogger;
import org.apache.ignite.cache.QueryEntity;
import org.apache.ignite.cache.QueryIndex;
import org.apache.ignite.internal.cache.query.index.IndexProcessor;
import org.apache.ignite.internal.cache.query.index.sorted.IndexKeyType;
import org.apache.ignite.internal.cache.query.index.sorted.IndexKeyTypeSettings;
import org.apache.ignite.internal.cache.query.index.sorted.inline.InlineIndexKeyType;
import org.apache.ignite.internal.cache.query.index.sorted.inline.InlineIndexKeyTypeRegistry;
import org.apache.ignite.internal.cache.query.index.sorted.inline.io.AbstractInlineLeafIO;
import org.apache.ignite.internal.cache.query.index.sorted.inline.io.InlineIO;
import org.apache.ignite.internal.cache.query.index.sorted.inline.types.NullableInlineIndexKeyType;
import org.apache.ignite.internal.commandline.CommandHandler;
import org.apache.ignite.internal.commandline.ProgressPrinter;
import org.apache.ignite.internal.commandline.argument.parser.CLIArgumentParser;
import org.apache.ignite.internal.commandline.indexreader.ScanContext.PagesStatistic;
import org.apache.ignite.internal.management.SystemViewCommand;
import org.apache.ignite.internal.pagemem.PageIdAllocator;
import org.apache.ignite.internal.pagemem.PageUtils;
import org.apache.ignite.internal.processors.cache.GridLocalConfigManager;
import org.apache.ignite.internal.processors.cache.StoredCacheData;
import org.apache.ignite.internal.processors.cache.persistence.IndexStorageImpl;
import org.apache.ignite.internal.processors.cache.persistence.StorageException;
import org.apache.ignite.internal.processors.cache.persistence.file.AsyncFileIOFactory;
import org.apache.ignite.internal.processors.cache.persistence.file.FilePageStore;
import org.apache.ignite.internal.processors.cache.persistence.file.FileVersionCheckingFactory;
import org.apache.ignite.internal.processors.cache.persistence.filename.NodeFileTree;
import org.apache.ignite.internal.processors.cache.persistence.freelist.io.PagesListMetaIO;
import org.apache.ignite.internal.processors.cache.persistence.freelist.io.PagesListNodeIO;
import org.apache.ignite.internal.processors.cache.persistence.tree.io.AbstractDataPageIO;
import org.apache.ignite.internal.processors.cache.persistence.tree.io.BPlusIO;
import org.apache.ignite.internal.processors.cache.persistence.tree.io.BPlusInnerIO;
import org.apache.ignite.internal.processors.cache.persistence.tree.io.BPlusLeafIO;
import org.apache.ignite.internal.processors.cache.persistence.tree.io.BPlusMetaIO;
import org.apache.ignite.internal.processors.cache.persistence.tree.io.DataPagePayload;
import org.apache.ignite.internal.processors.cache.persistence.tree.io.PageIO;
import org.apache.ignite.internal.processors.cache.persistence.tree.io.PageMetaIO;
import org.apache.ignite.internal.processors.cache.persistence.tree.io.PagePartitionMetaIO;
import org.apache.ignite.internal.processors.cache.persistence.tree.io.TrackingPageIO;
import org.apache.ignite.internal.processors.cache.persistence.wal.crc.IgniteDataIntegrityViolationException;
import org.apache.ignite.internal.processors.cache.tree.AbstractDataLeafIO;
import org.apache.ignite.internal.processors.cache.tree.PendingRowIO;
import org.apache.ignite.internal.processors.cache.tree.RowLinkIO;
import org.apache.ignite.internal.processors.query.QueryUtils;
import org.apache.ignite.internal.util.GridLongList;
import org.apache.ignite.internal.util.GridStringBuilder;
import org.apache.ignite.internal.util.lang.GridPlainClosure2;
import org.apache.ignite.internal.util.lang.GridTuple3;
import org.apache.ignite.internal.util.lang.IgnitePair;
import org.apache.ignite.internal.util.lang.RunnableX;
import org.apache.ignite.internal.util.typedef.F;
import org.apache.ignite.internal.util.typedef.internal.CU;
import org.apache.ignite.internal.util.typedef.internal.U;
import org.apache.ignite.lang.IgniteBiTuple;
import org.jetbrains.annotations.Nullable;

import static java.lang.Integer.parseInt;
import static java.lang.String.format;
import static java.util.Arrays.asList;
import static java.util.Objects.isNull;
import static java.util.Objects.nonNull;
import static java.util.stream.Collectors.joining;
import static java.util.stream.Collectors.toList;
import static org.apache.ignite.configuration.DataStorageConfiguration.DFLT_PAGE_SIZE;
import static org.apache.ignite.internal.commandline.argument.parser.CLIArgument.CLIArgumentBuilder.argument;
import static org.apache.ignite.internal.commandline.argument.parser.CLIArgument.CLIArgumentBuilder.optionalArgument;
import static org.apache.ignite.internal.management.SystemViewTask.SimpleType.NUMBER;
import static org.apache.ignite.internal.management.SystemViewTask.SimpleType.STRING;
import static org.apache.ignite.internal.pagemem.PageIdAllocator.FLAG_DATA;
import static org.apache.ignite.internal.pagemem.PageIdAllocator.FLAG_IDX;
import static org.apache.ignite.internal.pagemem.PageIdAllocator.INDEX_PARTITION;
import static org.apache.ignite.internal.pagemem.PageIdUtils.flag;
import static org.apache.ignite.internal.pagemem.PageIdUtils.itemId;
import static org.apache.ignite.internal.pagemem.PageIdUtils.pageId;
import static org.apache.ignite.internal.pagemem.PageIdUtils.pageIndex;
import static org.apache.ignite.internal.pagemem.PageIdUtils.partId;
import static org.apache.ignite.internal.processors.cache.persistence.file.FilePageStoreV2.VERSION;
import static org.apache.ignite.internal.processors.cache.persistence.filename.NodeFileTree.partitionFileName;
import static org.apache.ignite.internal.util.GridUnsafe.allocateBuffer;
import static org.apache.ignite.internal.util.GridUnsafe.bufferAddress;
import static org.apache.ignite.internal.util.GridUnsafe.freeBuffer;

/**
 * Offline reader for index files.
 */
public class IgniteIndexReader implements AutoCloseable {
    /** */
    public static final String META_TREE_NAME = "MetaTree";

    /** */
    public static final String RECURSIVE_TRAVERSE_NAME = "<RECURSIVE> ";

    /** */
    public static final String HORIZONTAL_SCAN_NAME = "<HORIZONTAL> ";

    /** */
    private static final String PAGE_LISTS_PREFIX = "<PAGE_LIST> ";

    /** */
    public static final String ERROR_PREFIX = "<ERROR> ";

    /** */
    private static final String DIR_ARG = "--dir";

    /** */
    private static final String PART_CNT_ARG = "--part-cnt";

    /** */
    private static final String PAGE_SIZE_ARG = "--page-size";

    /** */
    private static final String PAGE_STORE_VER_ARG = "--page-store-ver";

    /** */
    private static final String INDEXES_ARG = "--indexes";

    /** */
    private static final String CHECK_PARTS_ARG = "--check-parts";

    /** */
    private static final Pattern CACHE_TYPE_ID_INDEX_SEARCH_PATTERN =
        Pattern.compile("(?<id>[-0-9]{1,15})_(?<typeId>[-0-9]{1,15})_(?<indexName>.*)##.*");

    /** */
    private static final Pattern CACHE_TYPE_ID_SEARCH_PATTERN =
        Pattern.compile("(?<id>[-0-9]{1,15})_(?<typeId>[-0-9]{1,15})_.*");

    /** */
    private static final Pattern CACHE_ID_SEARCH_PATTERN =
        Pattern.compile("(?<id>[-0-9]{1,15})_.*");

    /** */
    private static final int MAX_ERRORS_CNT = 10;

    /** */
    static final int UNKNOWN_CACHE = -1;

    static {
        IndexProcessor.registerIO();
    }

    /** Directory with data(partitions and index). */
    private final File root;

    /** Page size. */
    private final int pageSize;

    /** Partition count. */
    private final int partCnt;

    /** Check cache data tree in partition files and it's consistency with indexes. */
    private final boolean checkParts;

    /** Index name filter, if {@code null} then is not used. */
    @Nullable private final Predicate<String> idxFilter;

    /** Logger. */
    private final IgniteLogger log;

    /** Page store of {@link NodeFileTree#INDEX_FILE_NAME}. */
    private final FilePageStore idxStore;

    /** Partitions page stores, may contains {@code null}. */
    private final FilePageStore[] partStores;

    /** */
    private final Map<Integer, StoredCacheData> storedCacheData = new HashMap<>();

    /** */
    private final Set<Integer> missingPartitions = new HashSet<>();

    /** */
    private final Set<Long> pageIds = new HashSet<>();

    /** */
    private final InnerPageVisitor innerPageVisitor = new InnerPageVisitor();

    /** */
    private final LeafPageVisitor leafPageVisitor = new LeafPageVisitor();

    /** */
    private final MetaPageVisitor metaPageVisitor = new MetaPageVisitor();

    /** */
    private final LevelsPageVisitor levelsPageVisitor = new LevelsPageVisitor();

    /** */
    private final Map<String, GridTuple3<Integer, Integer, String>> cacheTypeIds = new HashMap<>();

    /**
     * Constructor.
     *
     * @param pageSize Page size.
     * @param partCnt Page count.
     * @param filePageStoreVer Version of file page store.
     * @param checkParts Check cache data tree in partition files and it's consistency with indexes.
     * @param root Root directory.
     * @param idxFilter Index name filter, if {@code null} then is not used.
     * @param log Logger.
     * @throws IgniteCheckedException If failed.
     */
    public IgniteIndexReader(
        int pageSize,
        int partCnt,
        int filePageStoreVer,
        File root,
        @Nullable Predicate<String> idxFilter,
        boolean checkParts,
        IgniteLogger log
    ) throws IgniteCheckedException {
        this.pageSize = pageSize;
        this.partCnt = partCnt;
        this.root = root;
        this.checkParts = checkParts;
        this.idxFilter = idxFilter;
        this.log = log;

        FileVersionCheckingFactory storeFactory = new FileVersionCheckingFactory(
            new AsyncFileIOFactory(),
            new AsyncFileIOFactory(),
            () -> pageSize
        ) {
            /** {@inheritDoc} */
            @Override public int latestVersion() {
                return filePageStoreVer;
            }
        };

        idxStore = filePageStore(INDEX_PARTITION, FLAG_IDX, storeFactory);

        if (isNull(idxStore))
            throw new IgniteCheckedException(partitionFileName(INDEX_PARTITION) + " file not found");

        log.info("Analyzing file: " + partitionFileName(INDEX_PARTITION));

        partStores = new FilePageStore[partCnt];

        for (int i = 0; i < partCnt; i++)
            partStores[i] = filePageStore(i, FLAG_DATA, storeFactory);

        NodeFileTree.cacheConfigFiles(root).stream().forEach(f -> {
            try {
                StoredCacheData data = GridLocalConfigManager.readCacheData(f, null, null);

                storedCacheData.put(CU.cacheId(data.config().getName()), data);
            }
            catch (IgniteCheckedException e) {
                log.warning("Can't read stored cache data. Inline for this cache will not be analyzed [f=" + f.getName() + ']', e);
            }
        });
    }

    /**
     * Entry point.
     *
     * @param args Arguments.
     */
    public static void main(String[] args) {
        System.out.println("THIS UTILITY MUST BE LAUNCHED ON PERSISTENT STORE WHICH IS NOT UNDER RUNNING GRID!");

        CLIArgumentParser p = new CLIArgumentParser(
            Collections.emptyList(),
            asList(
                argument(DIR_ARG, String.class)
<<<<<<< HEAD
                    .withUsage("partition directory, where " + partitionFileName(INDEX_PARTITION) + " and (optionally) partition files are located.")
=======
                    .withUsage("partition directory, where " + partitionFileName(INDEX_PARTITION) +
                        " and (optionally) partition files are located.")
>>>>>>> 1ae90a35
                    .build(),
                optionalArgument(PART_CNT_ARG, Integer.class).withUsage("full partitions count in cache group.").withDefault(0).build(),
                optionalArgument(PAGE_SIZE_ARG, Integer.class).withUsage("page size.").withDefault(DFLT_PAGE_SIZE).build(),
                optionalArgument(PAGE_STORE_VER_ARG, Integer.class).withUsage("page store version.").withDefault(VERSION).build(),
                optionalArgument(INDEXES_ARG, String[].class)
                    .withUsage("you can specify index tree names that will be processed, separated by comma without " +
                        "spaces, other index trees will be skipped.")
                    .withDefault(U.EMPTY_STRS)
                    .build(),
                optionalArgument(CHECK_PARTS_ARG, Boolean.class)
                    .withUsage("check cache data tree in partition files and it's consistency with indexes.")
                    .withDefault(false)
                    .build()
            ),
            null
        );

        if (args.length == 0) {
            System.out.println(p.usage());

            return;
        }

        p.parse(asList(args).listIterator());

        Set<String> idxs = new HashSet<>(asList(p.get(INDEXES_ARG)));

        try (IgniteIndexReader reader = new IgniteIndexReader(
            p.get(PAGE_SIZE_ARG),
            p.get(PART_CNT_ARG),
            p.get(PAGE_STORE_VER_ARG),
            new File(p.<String>get(DIR_ARG)),
            idxs.isEmpty() ? null : idxs::contains,
            p.get(CHECK_PARTS_ARG),
            CommandHandler.setupJavaLogger("index-reader", IgniteIndexReader.class)
        )) {
            reader.readIndex();
        }
        catch (IgniteCheckedException e) {
            throw new IgniteException(partitionFileName(INDEX_PARTITION) + " scan problem", e);
        }
    }

    /** Read index file. */
    public void readIndex() throws IgniteCheckedException {
        long pagesCnt = (idxStore.size() - idxStore.headerSize()) / pageSize;

        log.info("Partitions files num: " + Arrays.stream(partStores).filter(Objects::nonNull).count());
        log.info("Going to check " + pagesCnt + " pages.");

        long[] idxPartitionRoots = partitionRoots(PageIdAllocator.META_PAGE_ID);

        Map<String, ScanContext> recursiveScans = scanAllTrees(
            "Scan index trees recursively",
            idxPartitionRoots[0],
            CountOnlyStorage::new,
            this::recursiveTreeScan,
            pagesCnt
        );

        Map<String, ScanContext> horizontalScans = scanAllTrees(
            "Scan index trees horizontally",
            idxPartitionRoots[0],
            checkParts ? LinkStorage::new : CountOnlyStorage::new,
            this::horizontalTreeScan,
            pagesCnt
        );

        printScanResults(RECURSIVE_TRAVERSE_NAME, recursiveScans);
        printScanResults(HORIZONTAL_SCAN_NAME, horizontalScans);

        compareScans(recursiveScans, horizontalScans);

        printPagesListsInfo(idxPartitionRoots[1]);

        printSequentialScanInfo(scanIndexSequentially());

        if (checkParts)
            checkParts(horizontalScans);
    }

    /** Traverse all trees in file and return their info. */
    private Map<String, ScanContext> scanAllTrees(
        String caption,
        long metaTreeRoot,
        Supplier<ItemStorage> itemStorageFactory,
        Scanner scanner,
        long pagesCnt
    ) {
        Map<String, ScanContext> ctxs = new LinkedHashMap<>();

        ProgressPrinter progressPrinter = createProgressPrinter(caption, pagesCnt);

        ScanContext metaTreeCtx = scanner.scan(
            metaTreeRoot,
            META_TREE_NAME,
            new ItemsListStorage<IndexStorageImpl.IndexItem>(),
            progressPrinter
        );

        log.info("Going to scan " + metaTreeCtx.items.size() + " trees.");

        ctxs.put(META_TREE_NAME, metaTreeCtx);

        AtomicInteger treeCnt = new AtomicInteger();

        ((ItemsListStorage<IndexStorageImpl.IndexItem>)metaTreeCtx.items).forEach(item -> {
            log.info("Scanning [num=" + treeCnt.incrementAndGet() + ", of=" + metaTreeCtx.items.size() +
                ", idx=" + item.nameString() + "]");

            if (nonNull(idxFilter) && !idxFilter.test(item.nameString()))
                return;

            ScanContext ctx = scanner.scan(
                normalizePageId(item.pageId()),
                item.nameString(),
                itemStorageFactory.get(),
                progressPrinter
            );

            ctxs.put(item.toString(), ctx);
        });

        return ctxs;
    }

    /**
     * Traverse single index tree from root to leafs.
     *
     * @param rootPageId Root page id.
     * @param idx Index name.
     * @param items Items storage.
     * @param printer Progress printer.
     * @return Tree traversal context.
     */
    ScanContext recursiveTreeScan(long rootPageId, String idx, ItemStorage items, ProgressPrinter printer) {
        ScanContext ctx = createContext(idx, filePageStore(rootPageId), items, RECURSIVE_TRAVERSE_NAME, printer);

        metaPageVisitor.readAndVisit(rootPageId, ctx);

        return ctx;
    }

    /**
     * Traverse single index tree by each level horizontally.
     *
     * @param rootPageId Root page id.
     * @param idx Index name.
     * @param items Items storage.
     * @param printer Progress printer.
     * @return Tree traversal context.
     */
    private ScanContext horizontalTreeScan(long rootPageId, String idx, ItemStorage items, ProgressPrinter printer) {
        ScanContext ctx = createContext(idx, filePageStore(rootPageId), items, HORIZONTAL_SCAN_NAME, printer);

        levelsPageVisitor.readAndVisit(rootPageId, ctx);

        return ctx;
    }

    /**
     * Gets info about page lists.
     *
     * @param metaPageListId Page list meta id.
     * @return Page list info.
     */
    private PageListsInfo pageListsInfo(long metaPageListId) throws IgniteCheckedException {
        return doWithBuffer((buf, addr) -> {
            Map<IgniteBiTuple<Long, Integer>, List<Long>> bucketsData = new HashMap<>();

            Map<Class<? extends PageIO>, PagesStatistic> stats = new HashMap<>();

            long pagesCnt = 0;
            long errCnt = 0;
            long currMetaPageId = metaPageListId;

            while (currMetaPageId != 0) {
                try {
                    PagesListMetaIO io = readPage(idxStore, currMetaPageId, buf);

                    ScanContext.addToStats(io, stats, 1, addr, idxStore.getPageSize());

                    Map<Integer, GridLongList> data = new HashMap<>();

                    io.getBucketsData(addr, data);

                    for (Map.Entry<Integer, GridLongList> e : data.entrySet()) {
                        List<Long> listIds = LongStream.of(e.getValue().array())
                            .map(IgniteIndexReader::normalizePageId)
                            .boxed()
                            .collect(toList());

                        for (Long listId : listIds) {
                            try {
                                pagesCnt += visitPageList(listId, stats);
                            }
                            catch (Exception err) {
                                errCnt++;
                                ScanContext.onError(log, PAGE_LISTS_PREFIX, listId, err.getMessage());
                            }
                        }

                        bucketsData.put(F.t(currMetaPageId, e.getKey()), listIds);
                    }

                    currMetaPageId = io.getNextMetaPageId(addr);
                }
                catch (Exception err) {
                    errCnt++;
                    ScanContext.onError(log, PAGE_LISTS_PREFIX, currMetaPageId, err.getMessage());

                    break;
                }
            }

            return new PageListsInfo(bucketsData, pagesCnt, stats, errCnt);
        });
    }

    /**
     * Visit single page list.
     *
     * @param listStartPageId Id of the start page of the page list.
     * @param stats Page types statistics.
     * @return List of page ids.
     */
    private long visitPageList(long listStartPageId, Map<Class<? extends PageIO>, PagesStatistic> stats) throws IgniteCheckedException {
        return doWithBuffer((nodeBuf, nodeAddr) -> doWithBuffer((pageBuf, pageAddr) -> {
            long res = 0;

            long currPageId = listStartPageId;

            while (currPageId != 0) {
                PagesListNodeIO io = readPage(idxStore, currPageId, nodeBuf);

                ScanContext.addToStats(io, stats, 1, nodeAddr, idxStore.getPageSize());

                ScanContext.addToStats(readPage(idxStore, currPageId, pageBuf), stats, 1, pageAddr, idxStore.getPageSize());

                res += io.getCount(nodeAddr);

                for (int i = 0; i < io.getCount(nodeAddr); i++) {
                    long pageId = normalizePageId(io.getAt(nodeAddr, i));

                    ScanContext.addToStats(readPage(idxStore, pageId, pageBuf), stats, 1, pageAddr, idxStore.getPageSize());
                }

                currPageId = io.getNextId(nodeAddr);
            }

            return res;
        }));
    }

    /**
     * Traverse index file sequentially.
     *
     * @return Traverse results.
     * @throws IgniteCheckedException If failed.
     */
    private ScanContext scanIndexSequentially() throws IgniteCheckedException {
        long pagesNum = (idxStore.size() - idxStore.headerSize()) / pageSize;

        ProgressPrinter progressPrinter = createProgressPrinter("Reading pages sequentially", pagesNum);

        ScanContext ctx = createContext(null, idxStore, new CountOnlyStorage(), "", progressPrinter);

        doWithBuffer((buf, addr) -> {
            for (int i = 0; i < pagesNum; i++) {
                long pageId = -1;

                try {
                    pageId = pageId(INDEX_PARTITION, FLAG_IDX, i);

                    PageIO io = readPage(ctx, pageId, buf, false);

                    if (idxFilter != null)
                        continue;

                    if (io instanceof TrackingPageIO)
                        continue;

                    if (pageIds.contains(normalizePageId(pageId)))
                        continue;

                    ctx.onError(pageId, "Error [step=" + i +
                        ", msg=Possibly orphan " + io.getClass().getSimpleName() + " page" +
                        ", pageId=" + normalizePageId(pageId) + ']');
                }
                catch (Exception | AssertionError e) {
                    ctx.onError(pageId, "Error [step=" + i + ", msg=" + e.getMessage() + ']');
                }
            }

            return null;
        });

        return ctx;
    }

    /**
     * Checks partitions, comparing partition indexes (cache data tree) to indexes given in {@code treesInfo}.
     *
     * @param treesInfo Index trees info to compare cache data tree with.
     * @return Map of errors, bound to partition id.
     */
    private void checkParts(Map<String, ScanContext> treesInfo) {
        log.info("");

        AtomicInteger partWithErrs = new AtomicInteger();
        AtomicInteger errSum = new AtomicInteger();

        ProgressPrinter progressPrinter = createProgressPrinter("Checking partitions", partCnt);

        IntStream.range(0, partCnt).forEach(partId -> {
            progressPrinter.printProgress();

            FilePageStore partStore = partStores[partId];

            if (partStore == null)
                return;

            AtomicInteger errCnt = new AtomicInteger();

            try {
                long partMetaId = pageId(partId, FLAG_DATA, 0);

                doWithBuffer((buf, addr) -> {
                    PagePartitionMetaIO partMetaIO = readPage(partStore, partMetaId, buf);

                    long cacheDataTreeRoot = partMetaIO.getTreeRoot(addr);

                    ScanContext ctx =
                        horizontalTreeScan(cacheDataTreeRoot, "dataTree-" + partId, new ItemsListStorage<>(), null);

                    for (Object dataTreeItem : ctx.items) {
                        CacheAwareLink cacheAwareLink = (CacheAwareLink)dataTreeItem;

                        for (Map.Entry<String, ScanContext> e : treesInfo.entrySet()) {
                            if (e.getKey().equals(META_TREE_NAME))
                                continue;

                            if (cacheAndTypeId(e.getKey()).get1() != cacheAwareLink.cacheId
                                || e.getValue().items.contains(cacheAwareLink))
                                continue;

                            long pageId = pageId(cacheAwareLink.link);

                            errCnt.getAndIncrement();
                            log.error(ERROR_PREFIX + "Entry is missing in index[name=" + e.getKey() +
                                "cacheId=" + cacheAwareLink.cacheId +
                                ", partId=" + partId(pageId) +
                                ", pageIndex=" + pageIndex(pageId) +
                                ", itemId=" + itemId(cacheAwareLink.link) +
                                ", link=" + cacheAwareLink.link + ']');
                        }

                        if (errCnt.get() >= MAX_ERRORS_CNT) {
                            log.error(ERROR_PREFIX + "Too many errors (" + MAX_ERRORS_CNT +
                                ") found for partId=" + partId + ", stopping analysis for this partition.");

                            break;
                        }
                    }

                    return null;
                });
            }
            catch (IgniteCheckedException e) {
                log.error(ERROR_PREFIX + "Partition check failed [partId=" + partId + ']');
            }

            if (errCnt.get() != 0) {
                partWithErrs.getAndIncrement();
                errSum.addAndGet(errCnt.get());
            }
        });

        if (errSum.get() == 0)
            log.info("Partitions check detected no errors.");

        log.info("Partition check finished, total errors: " + errSum.get() +
                ", total problem partitions: " + partWithErrs.get());
    }

    /**
     * Allocates buffer and does some work in closure, then frees the buffer.
     *
     * @param c Closure.
     * @param <T> Result type.
     * @return Result of closure.
     * @throws IgniteCheckedException If failed.
     */
    private <T> T doWithBuffer(GridPlainClosure2<ByteBuffer, Long, T> c) throws IgniteCheckedException {
        ByteBuffer buf = allocateBuffer(pageSize);

        try {
            long addr = bufferAddress(buf);

            return c.apply(buf, addr);
        }
        finally {
            freeBuffer(buf);
        }
    }

    /** */
    private void doWithoutErrors(RunnableX x, ScanContext ctx, long pageId) {
        try {
            x.run();
        }
        catch (Exception | AssertionError e) {
            ctx.onError(pageId, e.getMessage());
        }
    }

    /**
     * Tries to get cache id and type id from index name.
     *
     * @param name Index name.
     * @return Pair of cache id and type id.
     */
    public GridTuple3<Integer, Integer, String> cacheAndTypeId(String name) {
        return cacheTypeIds.computeIfAbsent(name, k -> {
            Matcher xId = CACHE_TYPE_ID_INDEX_SEARCH_PATTERN.matcher(k);

            if (xId.find())
                return new GridTuple3<>(parseInt(xId.group("id")), parseInt(xId.group("typeId")), xId.group("indexName"));

            Matcher mId = CACHE_TYPE_ID_SEARCH_PATTERN.matcher(k);

            if (mId.find())
                return new GridTuple3<>(parseInt(mId.group("id")), parseInt(mId.group("typeId")), null);

            Matcher cId = CACHE_ID_SEARCH_PATTERN.matcher(k);

            if (cId.find())
                return new GridTuple3<>(parseInt(cId.group("id")), 0, null);

            return new GridTuple3<>(0, 0, null);
        });
    }

    /** */
    ScanContext createContext(String idxName, FilePageStore store, ItemStorage items, String prefix, ProgressPrinter printer) {
        GridTuple3<Integer, Integer, String> parsed;

        if (idxName != null)
            parsed = cacheAndTypeId(idxName);
        else
            parsed = new GridTuple3<>(UNKNOWN_CACHE, 0, null);

        return new ScanContext(parsed.get1(), idxName, inlineFieldsCount(parsed), store, items, log, prefix, printer);
    }

    /**
     * Search index definition inside cache query entities.
     *
     * @param parsed Parsed index name.
     * @return Count of inlined fields or {@code 0} if index definition not found.
     * @see QueryEntity
     */
    protected int inlineFieldsCount(GridTuple3<Integer, Integer, String> parsed) {
        if (parsed.get1() == UNKNOWN_CACHE || !storedCacheData.containsKey(parsed.get1()))
            return 0;

        StoredCacheData data = storedCacheData.get(parsed.get1());

        if (Objects.equals(QueryUtils.PRIMARY_KEY_INDEX, parsed.get3())) {
            if (data.queryEntities().size() > 1) {
                log.warning("Can't parse inline for PK index when multiple query entities defined for a cache " +
                    "[idx=" + parsed.get3() + ']');

                return 0;
            }

            QueryEntity qe = data.queryEntities().iterator().next();

            return qe.getKeyFields() == null ? 1 : qe.getKeyFields().size();
        }

        QueryIndex idx = null;

        for (QueryEntity qe : data.queryEntities()) {
            for (QueryIndex idx0 : qe.getIndexes()) {
                if (Objects.equals(idx0.getName(), parsed.get3())) {
                    idx = idx0;

                    break;
                }
            }

            if (idx != null)
                break;
        }

        if (idx == null) {
            log.warning("Can't find index definition. Inline information not available [idx=" + parsed.get3() + ']');

            return 0;
        }

        return idx.getFields().size();
    }

    /** */
    ProgressPrinter createProgressPrinter(String caption, long total) {
        return new ProgressPrinter(System.out, caption, total);
    }

    /**
     * @param rootPageId Root page id.
     * @return File page store of given partition.
     */
    FilePageStore filePageStore(long rootPageId) {
        int partId = partId(rootPageId);

        return partId == INDEX_PARTITION ? idxStore : partStores[partId];
    }

    /** */
    static long normalizePageId(long pageId) {
        return pageId(partId(pageId), flag(pageId), pageIndex(pageId));
    }

    /** */
    private <I extends PageIO> I readPage(FilePageStore store, long pageId, ByteBuffer buf) throws IgniteCheckedException {
        return readPage(store, pageId, buf, true);
    }

    /**
     * Reads pages into buffer.
     *
     * @param store Source for reading pages.
     * @param pageId Page ID.
     * @param buf Buffer.
     * @param addToPageIds If {@code true} then add page ID to global set.
     */
    private <I extends PageIO> I readPage(
        FilePageStore store,
        long pageId,
        ByteBuffer buf,
        boolean addToPageIds
    ) throws IgniteCheckedException {
        try {
            store.read(pageId, (ByteBuffer)buf.rewind(), false);

            long addr = bufferAddress(buf);

            if (store == idxStore && addToPageIds)
                pageIds.add(normalizePageId(pageId));

            I io = PageIO.getPageIO(addr);

            return io;
        }
        catch (IgniteDataIntegrityViolationException | IllegalArgumentException e) {
            // Replacing exception due to security reasons, as IgniteDataIntegrityViolationException prints page content.
            // Catch IllegalArgumentException for output page information.
            String msg = e.getMessage();

            throw new IgniteException("Failed to read page, id=" + pageId + ", idx=" + pageIndex(pageId) +
                ", err=" + (msg.length() > 100 ? msg.substring(0, 97) + "..." : msg) + ", file=" + store.getFileAbsolutePath());
        }
    }

    /** */
    protected <I extends PageIO> I readPage(ScanContext ctx, long pageId, ByteBuffer buf) throws IgniteCheckedException {
        return readPage(ctx, pageId, buf, true);
    }

    /** */
    protected <I extends PageIO> I readPage(
        ScanContext ctx,
        long pageId,
        ByteBuffer buf,
        boolean addToPageIds
    ) throws IgniteCheckedException {
        try {
            final I io = readPage(ctx.store, pageId, buf, addToPageIds);

            ctx.addToStats(io, bufferAddress(buf));

            return io;
        }
        finally {
            ctx.progress();
        }
    }

    /**
     * @return Tuple consisting of meta tree root page and pages list root page.
     * @throws IgniteCheckedException If failed.
     */
    long[] partitionRoots(long metaPageId) throws IgniteCheckedException {
        return doWithBuffer((buf, addr) -> {
            PageMetaIO pageMetaIO = readPage(filePageStore(metaPageId), metaPageId, buf);

            return new long[] {
                normalizePageId(pageMetaIO.getTreeRoot(addr)),
                normalizePageId(pageMetaIO.getReuseListRoot(addr))
            };
        });
    }

    /**
     * Compares result of traversals.
     *
     * @param recursiveScans Traversal from root to leafs.
     * @param horizontalScans Traversal using horizontal scan.
     */
    private void compareScans(
        Map<String, ScanContext> recursiveScans,
        Map<String, ScanContext> horizontalScans
    ) {
        AtomicInteger errCnt = new AtomicInteger();

        recursiveScans.forEach((name, rctx) -> {
            ScanContext hctx = horizontalScans.get(name);

            if (hctx == null) {
                errCnt.incrementAndGet();
                log.error("Tree was detected in " + RECURSIVE_TRAVERSE_NAME + " but absent in  "
                    + HORIZONTAL_SCAN_NAME + ": " + name);

                return;
            }

            if (rctx.items.size() != hctx.items.size()) {
                errCnt.incrementAndGet();
                log.error(compareError("items", name, rctx.items.size(), hctx.items.size(), null));
            }

            rctx.stats.forEach((cls, stat) -> {
                long scanCnt = hctx.stats.getOrDefault(cls, new PagesStatistic()).cnt;

                if (scanCnt != stat.cnt) {
                    errCnt.incrementAndGet();
                    log.error(compareError("pages", name, stat.cnt, scanCnt, cls));
                }
            });

            hctx.stats.forEach((cls, stat) -> {
                if (!rctx.stats.containsKey(cls)) {
                    errCnt.incrementAndGet();
                    log.error(compareError("pages", name, 0, stat.cnt, cls));
                }
            });
        });

        horizontalScans.forEach((name, hctx) -> {
            if (!recursiveScans.containsKey(name)) {
                errCnt.incrementAndGet();
                log.error("Tree was detected in " + HORIZONTAL_SCAN_NAME + " but absent in  "
                        + RECURSIVE_TRAVERSE_NAME + ": " + name);
            }
        });

        log.info("Comparing traversals detected " + errCnt + " errors.");
        log.info("------------------");
    }

    /** Prints sequential file scan results. */
    private void printSequentialScanInfo(ScanContext ctx) {
        printIoStat("", "---- These pages types were encountered during sequential scan:", ctx.stats);

        log.info("----");

        SystemViewCommand.printTable(
            null,
            Arrays.asList(STRING, NUMBER),
            Arrays.asList(
                Arrays.asList("Total pages encountered during sequential scan:", ctx.stats.values().stream().mapToLong(a -> a.cnt).sum()),
                Arrays.asList("Total errors occurred during sequential scan: ", ctx.errCnt)
            ),
            log::info
        );

        if (idxFilter != null)
            log.info("Orphan pages were not reported due to --indexes filter.");

        log.info("Note that some pages can be occupied by meta info, tracking info, etc., so total page count can differ " +
            "from count of pages found in index trees and page lists.");
    }

    /** Prints traversal info. */
    private void printScanResults(String prefix, Map<String, ScanContext> ctxs) {
        log.info(prefix + "Tree traversal results");

        Map<Class<? extends PageIO>, PagesStatistic> stats = new HashMap<>();

        int totalErr = 0;

        // Map (cacheId, typeId) -> (map idxName -> size))
        Map<IgnitePair<Integer>, Map<String, Long>> cacheIdxSizes = new HashMap<>();

        for (Map.Entry<String, ScanContext> e : ctxs.entrySet()) {
            String idxName = e.getKey();
            ScanContext ctx = e.getValue();

            log.info(prefix + "-----");
            log.info(prefix + "Index tree: " + idxName);
            printIoStat(prefix, "---- Page stat:", ctx.stats);

            ctx.stats.forEach((cls, stat) -> ScanContext.addToStats(cls, stats, stat));

            log.info(prefix + "---- Count of items found in leaf pages: " + ctx.items.size());

            boolean hasInlineStat = ctx.inline != null && IntStream.of(ctx.inline).anyMatch(i -> i > 0);

            if (hasInlineStat) {
                log.info(prefix + "---- Inline usage statistics [inlineSize=" + ctx.inline.length + " bytes]");

                List<List<?>> data = new ArrayList<>(ctx.inline.length);
                for (int i = 0; i < ctx.inline.length; i++) {
                    if (ctx.inline[i] == 0)
                        continue;

                    data.add(Arrays.asList(prefix, i + 1, ctx.inline[i]));
                }

                SystemViewCommand.printTable(
                    Arrays.asList(prefix, "Used bytes", "Entries count"),
                    Arrays.asList(STRING, NUMBER, NUMBER),
                    data,
                    log::info
                );
            }

            if (ctx.errCnt == 0)
                log.info(prefix + "No errors occurred while traversing.");

            totalErr += ctx.errCnt;

            GridTuple3<Integer, Integer, String> parsed = cacheAndTypeId(idxName);

            cacheIdxSizes
                .computeIfAbsent(new IgnitePair<>(parsed.get1(), parsed.get2()), k -> new HashMap<>())
                .put(idxName, ctx.items.size());
        }

        log.info(prefix + "----");

        printIoStat(prefix, "Total page stat collected during trees traversal:", stats);

        log.info("");

        boolean sizeConsistencyErrorsFound = false;

        for (Map.Entry<IgnitePair<Integer>, Map<String, Long>> entry : cacheIdxSizes.entrySet()) {
            IgnitePair<Integer> cacheTypeId = entry.getKey();
            Map<String, Long> idxSizes = entry.getValue();

            if (idxSizes.values().stream().distinct().count() > 1) {
                sizeConsistencyErrorsFound = true;

                totalErr++;

                log.error("Index size inconsistency: cacheId=" + cacheTypeId.get1() + ", typeId=" + cacheTypeId.get2());

                idxSizes.forEach((name, size) -> log.error("     Index name: " + name + ", size=" + size));
            }
        }

        if (!sizeConsistencyErrorsFound)
            log.info(prefix + "No index size consistency errors found.");

        log.info("");

        SystemViewCommand.printTable(
            null,
            Arrays.asList(STRING, NUMBER),
            Arrays.asList(
                Arrays.asList(prefix + "Total trees: ", ctxs.keySet().size()),
                Arrays.asList(prefix + "Total pages found in trees: ", stats.values().stream().mapToLong(a -> a.cnt).sum()),
                Arrays.asList(prefix + "Total errors during trees traversal: ", totalErr)
            ),
            log::info
        );

        log.info("");
        log.info("------------------");
    }

    /**
     * Prints page lists info.
     *
     * @param reuseListRoot Page id.
     */
    private void printPagesListsInfo(long reuseListRoot) throws IgniteCheckedException {
        if (reuseListRoot == 0) {
            log.error("No page lists meta info found.");

            return;
        }

        PageListsInfo pageListsInfo = pageListsInfo(reuseListRoot);

        log.info(PAGE_LISTS_PREFIX + "Page lists info.");

        if (!pageListsInfo.bucketsData.isEmpty())
            log.info(PAGE_LISTS_PREFIX + "---- Printing buckets data:");

        pageListsInfo.bucketsData.forEach((bucket, bucketData) -> {
            GridStringBuilder sb = new GridStringBuilder(PAGE_LISTS_PREFIX)
                .a("List meta id=")
                .a(bucket.get1())
                .a(", bucket number=")
                .a(bucket.get2())
                .a(", lists=[")
                .a(bucketData.stream().map(IgniteIndexReader::normalizePageId).map(String::valueOf).collect(joining(", ")))
                .a("]");

            log.info(sb.toString());
        });

        printIoStat(PAGE_LISTS_PREFIX, "---- Page stat:", pageListsInfo.stats);

        log.info("");

        SystemViewCommand.printTable(
            null,
            Arrays.asList(STRING, NUMBER),
            Arrays.asList(
                Arrays.asList(PAGE_LISTS_PREFIX + "Total index pages found in lists:", pageListsInfo.pagesCnt),
                Arrays.asList(PAGE_LISTS_PREFIX + "Total errors during lists scan:", pageListsInfo.errCnt)
            ),
            log::info
        );

        log.info("------------------");
    }

    /** */
    private String compareError(String itemName, String idxName, long fromRoot, long scan, Class<? extends PageIO> io) {
        return format(
            "Different count of %s; index: %s, %s:%s, %s:%s" + (io == null ? "" : ", pageType: " + io.getSimpleName()),
            itemName,
            idxName,
            RECURSIVE_TRAVERSE_NAME,
            fromRoot,
            HORIZONTAL_SCAN_NAME,
            scan
        );
    }

    /** */
    private void printIoStat(String prefix, String caption, Map<Class<? extends PageIO>, PagesStatistic> stats) {
        if (caption != null)
            log.info(prefix + caption + (stats.isEmpty() ? " empty" : ""));

        if (stats.isEmpty())
            return;

        List<List<?>> data = new ArrayList<>(stats.size());

        stats.forEach((cls, stat) -> data.add(Arrays.asList(
            prefix + cls.getSimpleName(),
            stat.cnt,
            String.format("%.2f", ((double)stat.freeSpace) / U.KB),
            String.format("%.2f", (stat.freeSpace * 100.0d) / (pageSize * stat.cnt))
        )));

        Collections.sort(data, Comparator.comparingLong(l -> (Long)l.get(1)));

        SystemViewCommand.printTable(
            Arrays.asList(prefix + "Type", "Pages", "Free space (Kb)", "Free space (%)"),
            Arrays.asList(STRING, NUMBER, NUMBER, NUMBER),
            data,
            log::info
        );
    }

    /**
     * Creating new {@link FilePageStore} and initializing it.
     * It can return {@code null} if partition file were not found, for example: node should not contain it by affinity.
     *
     * @param partId Partition ID.
     * @param type Data type, can be {@link PageIdAllocator#FLAG_IDX} or {@link PageIdAllocator#FLAG_DATA}.
     * @param storeFactory Store factory.
     * @return New instance of {@link FilePageStore} or {@code null}.
     * @throws IgniteCheckedException If there are errors when creating or initializing {@link FilePageStore}.
     */
    @Nullable private FilePageStore filePageStore(
        int partId,
        byte type,
        FileVersionCheckingFactory storeFactory
    ) throws IgniteCheckedException {
        File file = new File(root, NodeFileTree.partitionFileName(partId));

        if (!file.exists())
            return null;

        FilePageStore filePageStore = (FilePageStore)storeFactory.createPageStore(type, file, l -> {});

        filePageStore.ensure();

        return filePageStore;
    }

    /** {@inheritDoc} */
    @Override public void close() throws StorageException {
        idxStore.stop(false);

        for (FilePageStore store : partStores) {
            if (nonNull(store))
                store.stop(false);
        }
    }

    /** */
    private interface Scanner {
        /** */
        ScanContext scan(long rootId, String idx, ItemStorage items, ProgressPrinter printer);
    }

    /** Processor for page IOs. */
    private abstract class TreePageVisitor {
        /** */
        protected void readAndVisit(long pageId, ScanContext ctx) {
            doWithoutErrors(() -> doWithBuffer((buf, addr) -> {
                final PageIO io = readPage(ctx, pageId, buf);

                if (io instanceof BPlusLeafIO)
                    leafPageVisitor.visit(addr, ctx);
                else if (io instanceof BPlusInnerIO)
                    innerPageVisitor.visit(addr, ctx);
                else
                    throw new IllegalArgumentException("Unknown io [io=" + io.getClass().getSimpleName() + ']');

                return null;
            }), ctx, pageId);
        }
    }

    /** */
    private class MetaPageVisitor extends TreePageVisitor {
        /** {@inheritDoc} */
        @Override protected void readAndVisit(long pageId, ScanContext ctx) {
            doWithoutErrors(() -> {
                long firstPageId = doWithBuffer((buf, addr) -> {
                    BPlusMetaIO io = readPage(ctx, pageId, buf);

                    return io.getFirstPageId(addr, io.getRootLevel(addr));
                });

                super.readAndVisit(firstPageId, ctx);
            }, ctx, pageId);
        }
    }

    /** */
    private class LevelsPageVisitor extends TreePageVisitor {
        /** {@inheritDoc} */
        @Override protected void readAndVisit(long rootPageId, ScanContext ctx) {
            doWithoutErrors(() -> doWithBuffer((buf, addr) -> {
                PageIO pageIO = readPage(ctx, rootPageId, buf);

                if (!(pageIO instanceof BPlusMetaIO))
                    throw new IgniteException("Root page is not meta, pageId=" + rootPageId);

                BPlusMetaIO metaIO = (BPlusMetaIO)pageIO;

                int lvlsCnt = metaIO.getLevelsCount(addr);

                long[] firstPageIds = IntStream.range(0, lvlsCnt).mapToLong(i -> metaIO.getFirstPageId(addr, i)).toArray();

                for (int i = 0; i < lvlsCnt; i++) {
                    long pageId = firstPageIds[i];

                    try {
                        while (pageId > 0) {
                            pageIO = readPage(ctx, pageId, buf);

                            if (i == 0 && !(pageIO instanceof BPlusLeafIO))
                                throw new IgniteException("Not-leaf page found on leaf level [pageId=" + pageId + ", level=0]");

                            if (!(pageIO instanceof BPlusIO))
                                throw new IgniteException("Not-BPlus page found [pageId=" + pageId + ", level=" + i + ']');

                            if (pageIO instanceof BPlusLeafIO)
                                leafPageVisitor.visit(addr, ctx);

                            pageId = ((BPlusIO<?>)pageIO).getForward(addr);
                        }
                    }
                    catch (Exception | AssertionError e) {
                        ctx.onError(pageId, e.getMessage());
                    }
                }

                return null;
            }), ctx, rootPageId);
        }
    }

    /** */
    private class InnerPageVisitor extends TreePageVisitor {
        /** */
        public void visit(long addr, ScanContext ctx) throws IgniteCheckedException {
            BPlusInnerIO<?> io = PageIO.getPageIO(addr);

            for (long id : children(io, addr))
                readAndVisit(id, ctx);
        }

        /** */
        private long[] children(BPlusInnerIO<?> io, long addr) {
            int cnt = io.getCount(addr);

            if (cnt == 0) {
                long left = io.getLeft(addr, 0);

                return left == 0 ? U.EMPTY_LONGS : new long[] {left};
            }

            long[] children = new long[cnt + 1];

            for (int i = 0; i < cnt; i++)
                children[i] = io.getLeft(addr, i);

            children[cnt] = io.getRight(addr, cnt - 1);

            return children;
        }
    }

    /** */
    private class LeafPageVisitor extends TreePageVisitor {
        /** */
        public void visit(long addr, ScanContext ctx) throws IgniteCheckedException {
            List<Object> items = new LinkedList<>();

            BPlusLeafIO<?> io = PageIO.getPageIO(addr);

            if (io instanceof AbstractInlineLeafIO)
                visitInline(addr, (AbstractInlineLeafIO)io, ctx);

            doWithoutErrors(() -> {
                for (int i = 0; i < io.getCount(addr); i++) {
                    if (io instanceof IndexStorageImpl.MetaStoreLeafIO)
                        items.add(((BPlusIO<IndexStorageImpl.IndexItem>)io).getLookupRow(null, addr, i));
                    else
                        items.add(leafItem(io, addr, i, ctx));
                }
            }, ctx, PageIO.getPageId(addr));

            ctx.onLeafPage(PageIO.getPageId(addr), items);
        }

        /** */
        private void visitInline(long addr, AbstractInlineLeafIO io, ScanContext ctx) {
            int inlineSz = ((InlineIO)io).inlineSize();

            if (ctx.inlineFldCnt == 0)
                return;

            if (ctx.inline == null)
                ctx.inline = new int[inlineSz];

            IndexKeyTypeSettings settings = new IndexKeyTypeSettings();

            for (int i = 0; i < io.getCount(addr); i++) {
                int itemOff = io.offset(i);
                int realInlineSz = 0;
                int fldCnt = 0;

                while (realInlineSz < inlineSz && fldCnt < ctx.inlineFldCnt) {
                    int type0 = PageUtils.getByte(addr, itemOff + realInlineSz);

                    IndexKeyType idxKeyType;

                    try {
                        idxKeyType = IndexKeyType.forCode(type0);
                    }
                    catch (Exception | AssertionError t) {
                        if (log.isDebugEnabled())
                            log.debug("Unknown index key type [type=" + type0 + ']');

                        break;
                    }

                    if (idxKeyType == IndexKeyType.UNKNOWN || idxKeyType == IndexKeyType.NULL) {
                        realInlineSz += 1;

                        continue;
                    }

                    InlineIndexKeyType type = InlineIndexKeyTypeRegistry.get(idxKeyType, settings);

                    if (type == null) {
                        if (log.isDebugEnabled())
                            log.debug("Unknown inline type [type=" + type0 + ']');

                        break;
                    }

                    if (type.keySize() == UNKNOWN_CACHE) {
                        try {
                            // Assuming all variable length keys written using `writeBytes` method.
                            byte[] bytes = NullableInlineIndexKeyType.readBytes(addr, itemOff + realInlineSz);

                            realInlineSz += Short.BYTES; /* size of the array is short number. */
                            realInlineSz += bytes.length;
                        }
                        catch (Exception | AssertionError e) {
                            log.warning("Error while reading inline [msg=" + e.getMessage() + ']');

                            break;
                        }
                    }
                    else
                        realInlineSz += type.keySize();

                    realInlineSz++; // One more byte for type.
                    fldCnt++;
                }

                ctx.inline[realInlineSz - 1]++;
            }
        }

        /** */
        private Object leafItem(BPlusLeafIO<?> io, long addr, int idx, ScanContext ctx) {
            if (!(io instanceof InlineIO || io instanceof PendingRowIO || io instanceof RowLinkIO))
                throw new IgniteException("Unexpected page io: " + io.getClass().getSimpleName());

            final long link = link(io, addr, idx);

            final int cacheId = (io instanceof AbstractDataLeafIO && ((AbstractDataLeafIO)io).storeCacheId())
                ? ((RowLinkIO)io).getCacheId(addr, idx)
                : ctx.cacheId;

            if (partCnt == 0)
                return new CacheAwareLink(cacheId, link);

            long linkedPageId = pageId(link);

            int linkedPagePartId = partId(linkedPageId);

            if (missingPartitions.contains(linkedPagePartId))
                return new CacheAwareLink(cacheId, link); // just skip

            doWithoutErrors(() -> {
                if (linkedPagePartId > partStores.length - 1) {
                    missingPartitions.add(linkedPagePartId);

                    throw new IgniteException("Calculated data page partition id exceeds given partitions " +
                        "count: " + linkedPagePartId + ", partCnt=" + partCnt);
                }

                if (partStores[linkedPagePartId] == null) {
                    missingPartitions.add(linkedPagePartId);

                    throw new IgniteException("Corresponding store wasn't found for partId=" +
                        linkedPagePartId + ". Does partition file exist?");
                }

                doWithBuffer((dataBuf, dataBufAddr) -> {
                    PageIO dataIo = readPage(partStores[linkedPagePartId], linkedPageId, dataBuf);

                    if (dataIo instanceof AbstractDataPageIO) {
                        DataPagePayload payload = ((AbstractDataPageIO<?>)dataIo).readPayload(dataBufAddr, itemId(link), pageSize);

                        if (payload.offset() <= 0 || payload.payloadSize() <= 0) {
                            throw new IgniteException(new GridStringBuilder("Invalid data page payload: ")
                                .a("off=").a(payload.offset())
                                .a(", size=").a(payload.payloadSize())
                                .a(", nextLink=").a(payload.nextLink())
                                .toString());
                        }
                    }

                    return null;
                });
            }, ctx, PageIO.getPageId(addr));

            return new CacheAwareLink(cacheId, link);
        }

        /** */
        private long link(BPlusLeafIO<?> io, long addr, int idx) {
            if (io instanceof RowLinkIO)
                return ((RowLinkIO)io).getLink(addr, idx);
            else if (io instanceof InlineIO)
                return ((InlineIO)io).link(addr, idx);
            else if (io instanceof PendingRowIO)
                return ((PendingRowIO)io).getLink(addr, idx);
            else
                throw new IgniteException("No link to data page on idx=" + idx);
        }
    }
}<|MERGE_RESOLUTION|>--- conflicted
+++ resolved
@@ -303,12 +303,8 @@
             Collections.emptyList(),
             asList(
                 argument(DIR_ARG, String.class)
-<<<<<<< HEAD
-                    .withUsage("partition directory, where " + partitionFileName(INDEX_PARTITION) + " and (optionally) partition files are located.")
-=======
                     .withUsage("partition directory, where " + partitionFileName(INDEX_PARTITION) +
                         " and (optionally) partition files are located.")
->>>>>>> 1ae90a35
                     .build(),
                 optionalArgument(PART_CNT_ARG, Integer.class).withUsage("full partitions count in cache group.").withDefault(0).build(),
                 optionalArgument(PAGE_SIZE_ARG, Integer.class).withUsage("page size.").withDefault(DFLT_PAGE_SIZE).build(),
