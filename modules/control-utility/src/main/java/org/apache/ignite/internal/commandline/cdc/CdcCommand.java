--- conflicted
+++ resolved
@@ -52,20 +52,9 @@
     }
 
     /** {@inheritDoc} */
-<<<<<<< HEAD
-    @Override public void printUsage(IgniteLogger logger) {
-        Map<String, String> params = new LinkedHashMap<>();
-
-        params.put(NODE_ID + " node_id", "ID of the node to delete lost segment links from. " +
-            "If not set, the command will affect all server nodes.");
-
-        usage(logger, "Delete lost segment CDC links:", CDC, params, DELETE_LOST_SEGMENT_LINKS,
-            optional(NODE_ID, "node_id"), optional(CMD_AUTO_CONFIRMATION));
-=======
     @Override public void printUsage(IgniteLogger log) {
         for (CdcSubcommands cmd : CdcSubcommands.values())
             cmd.subCommand().printUsage(log);
->>>>>>> ee922ece
     }
 
     /** {@inheritDoc} */
