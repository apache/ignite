--- conflicted
+++ resolved
@@ -34,11 +34,7 @@
 
     /** Incremental snapshot flag. */
     INCREMENTAL("--incremental", null, "Create an incremental snapshot for previously created full snapshot. " +
-<<<<<<< HEAD
-        "Full snapshot must be accessible via --dest or snapshot_name.");
-=======
         "Full snapshot must be accessible via --dest and snapshot_name.");
->>>>>>> bf8373dc
 
     /** Name. */
     private final String name;
