/*
 * Licensed to the Apache Software Foundation (ASF) under one or more
 * contributor license agreements. See the NOTICE file distributed with
 * this work for additional information regarding copyright ownership.
 * The ASF licenses this file to You under the Apache License, Version 2.0
 * (the "License"); you may not use this file except in compliance with
 * the License. You may obtain a copy of the License at
 *
 * http://www.apache.org/licenses/LICENSE-2.0
 *
 * Unless required by applicable law or agreed to in writing, software
 * distributed under the License is distributed on an "AS IS" BASIS,
 * WITHOUT WARRANTIES OR CONDITIONS OF ANY KIND, either express or implied.
 * See the License for the specific language governing permissions and
 * limitations under the License.
 */

package org.apache.ignite.internal.commandline;

import java.util.LinkedHashMap;
import java.util.Map;
import org.apache.ignite.IgniteLogger;
import org.apache.ignite.client.IgniteClient;
import org.apache.ignite.cluster.ClusterState;
import org.apache.ignite.configuration.ClientConfiguration;
import org.apache.ignite.internal.visor.misc.VisorIdAndTagViewTask;

import static org.apache.ignite.cluster.ClusterState.ACTIVE;
import static org.apache.ignite.cluster.ClusterState.ACTIVE_READ_ONLY;
import static org.apache.ignite.cluster.ClusterState.INACTIVE;
import static org.apache.ignite.internal.commandline.CommandList.SET_STATE;
import static org.apache.ignite.internal.commandline.CommandLogger.optional;
import static org.apache.ignite.internal.commandline.CommandLogger.or;
import static org.apache.ignite.internal.commandline.CommonArgParser.CMD_AUTO_CONFIRMATION;
import static org.apache.ignite.internal.commandline.TaskExecutor.executeTask;

/**
 * Command to change cluster state.
 */
public class ClusterStateChangeCommand extends AbstractCommand<ClusterState> {
    /** Flag of forced cluster deactivation. */
    static final String FORCE_COMMAND = "--force";

    /** New cluster state */
    private ClusterState state;

    /** Cluster name. */
    private String clusterName;

    /** If {@code true}, cluster deactivation will be forced. */
    private boolean forceDeactivation;

    /** {@inheritDoc} */
    @Override public void printUsage(IgniteLogger log) {
        Map<String, String> params = new LinkedHashMap<>();

        params.put(ACTIVE.toString(), "Activate cluster. Cache updates are allowed.");
        params.put(INACTIVE.toString(), "Deactivate cluster.");
        params.put(ACTIVE_READ_ONLY.toString(), "Activate cluster. Cache updates are denied.");

        usage(log, "Change cluster state:", SET_STATE, params, or((Object[])ClusterState.values()),
            optional(FORCE_COMMAND), optional(CMD_AUTO_CONFIRMATION));
    }

    /** {@inheritDoc} */
    @Override public void prepareConfirmation(ClientConfiguration clientCfg) throws Exception {
        try (IgniteClient client = Command.startClient(clientCfg)) {
            clusterName = executeTask(client, VisorIdAndTagViewTask.class, null, clientCfg).clusterName();
        }
    }

    /** {@inheritDoc} */
    @Override public String confirmationPrompt() {
        return "Warning: the command will change state of cluster with name \"" + clusterName + "\" to " + state + ".";
    }

    /** {@inheritDoc} */
<<<<<<< HEAD
    @Override public Object execute(ClientConfiguration clientCfg, IgniteLogger log) throws Exception {
        try (IgniteClient client = Command.startClient(clientCfg)) {
            client.cluster().state(state, forceDeactivation);
=======
    @Override public Object execute(GridClientConfiguration clientCfg, IgniteLogger log) throws Exception {
        try (GridClient client = Command.startClient(clientCfg)) {
            ClusterState clusterState = client.state().state();
>>>>>>> f22ceb2d

            if (clusterState == state)
                log.info("Cluster state is already " + state + '.');
            else {
                client.state().state(state, forceDeactivation);

                log.info("Cluster state changed to " + state + '.');
            }

            return null;
        }
        catch (Throwable e) {
            log.info("Failed to change cluster state to " + state);

            throw e;
        }
    }

    /** {@inheritDoc} */
    @Override public void parseArguments(CommandArgIterator argIter) {
        String s = argIter.nextArg("New cluster state not found.");

        try {
            state = ClusterState.valueOf(s.toUpperCase());
        }
        catch (IllegalArgumentException e) {
            throw new IllegalArgumentException("Can't parse new cluster state. State: " + s, e);
        }

        forceDeactivation = false;

        if (argIter.hasNextArg()) {
            String arg = argIter.peekNextArg();

            if (FORCE_COMMAND.equalsIgnoreCase(arg)) {
                forceDeactivation = true;

                argIter.nextArg("");
            }
        }
    }

    /** {@inheritDoc} */
    @Override public ClusterState arg() {
        return state;
    }

    /** {@inheritDoc} */
    @Override public String name() {
        return SET_STATE.toCommandName();
    }
}<|MERGE_RESOLUTION|>--- conflicted
+++ resolved
@@ -75,20 +75,14 @@
     }
 
     /** {@inheritDoc} */
-<<<<<<< HEAD
     @Override public Object execute(ClientConfiguration clientCfg, IgniteLogger log) throws Exception {
         try (IgniteClient client = Command.startClient(clientCfg)) {
-            client.cluster().state(state, forceDeactivation);
-=======
-    @Override public Object execute(GridClientConfiguration clientCfg, IgniteLogger log) throws Exception {
-        try (GridClient client = Command.startClient(clientCfg)) {
-            ClusterState clusterState = client.state().state();
->>>>>>> f22ceb2d
+            ClusterState clusterState = client.cluster().state();
 
             if (clusterState == state)
                 log.info("Cluster state is already " + state + '.');
             else {
-                client.state().state(state, forceDeactivation);
+                client.cluster().state(state, forceDeactivation);
 
                 log.info("Cluster state changed to " + state + '.');
             }
