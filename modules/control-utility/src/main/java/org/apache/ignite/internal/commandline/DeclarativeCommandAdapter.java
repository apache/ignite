/*
 * Licensed to the Apache Software Foundation (ASF) under one or more
 * contributor license agreements.  See the NOTICE file distributed with
 * this work for additional information regarding copyright ownership.
 * The ASF licenses this file to You under the Apache License, Version 2.0
 * (the "License"); you may not use this file except in compliance with
 * the License.  You may obtain a copy of the License at
 *
 *      http://www.apache.org/licenses/LICENSE-2.0
 *
 * Unless required by applicable law or agreed to in writing, software
 * distributed under the License is distributed on an "AS IS" BASIS,
 * WITHOUT WARRANTIES OR CONDITIONS OF ANY KIND, either express or implied.
 * See the License for the specific language governing permissions and
 * limitations under the License.
 */

package org.apache.ignite.internal.commandline;

import java.lang.reflect.Field;
import java.util.ArrayList;
import java.util.Collection;
import java.util.Collections;
import java.util.List;
import java.util.Map;
import java.util.UUID;
import java.util.concurrent.atomic.AtomicBoolean;
import java.util.concurrent.atomic.AtomicInteger;
import java.util.function.BiConsumer;
import java.util.function.BiFunction;
import java.util.function.Consumer;
import java.util.stream.Collectors;
import org.apache.ignite.IgniteException;
import org.apache.ignite.IgniteLogger;
import org.apache.ignite.internal.IgniteEx;
import org.apache.ignite.internal.client.GridClient;
import org.apache.ignite.internal.client.GridClientCompute;
import org.apache.ignite.internal.client.GridClientConfiguration;
import org.apache.ignite.internal.client.GridClientNode;
import org.apache.ignite.internal.commandline.argument.parser.CLIArgument;
import org.apache.ignite.internal.commandline.argument.parser.CLIArgumentParser;
import org.apache.ignite.internal.dto.IgniteDataTransferObject;
import org.apache.ignite.internal.management.AbstractCommandInvoker;
import org.apache.ignite.internal.management.IgniteCommandRegistry;
import org.apache.ignite.internal.management.api.Argument;
import org.apache.ignite.internal.management.api.CliPositionalSubcommands;
import org.apache.ignite.internal.management.api.CommandUtils;
import org.apache.ignite.internal.management.api.CommandsRegistry;
import org.apache.ignite.internal.management.api.ComplexCommand;
import org.apache.ignite.internal.management.api.EnumDescription;
import org.apache.ignite.internal.management.api.HelpCommand;
import org.apache.ignite.internal.management.api.WithCliConfirmParameter;
import org.apache.ignite.internal.util.lang.GridTuple3;
import org.apache.ignite.internal.util.lang.PeekableIterator;
import org.apache.ignite.internal.util.typedef.F;
import org.apache.ignite.internal.util.typedef.T2;
import org.apache.ignite.internal.util.typedef.internal.U;
import org.apache.ignite.internal.visor.VisorTaskArgument;
import org.apache.ignite.lang.IgniteBiTuple;
import static org.apache.ignite.internal.commandline.CommandHandler.UTILITY_NAME;
import static org.apache.ignite.internal.commandline.CommandLogger.DOUBLE_INDENT;
import static org.apache.ignite.internal.commandline.CommandLogger.INDENT;
import static org.apache.ignite.internal.commandline.CommonArgParser.CMD_AUTO_CONFIRMATION;
import static org.apache.ignite.internal.commandline.TaskExecutor.getBalancedNode;
import static org.apache.ignite.internal.commandline.argument.parser.CLIArgument.optionalArg;
import static org.apache.ignite.internal.management.api.CommandUtils.CMD_WORDS_DELIM;
import static org.apache.ignite.internal.management.api.CommandUtils.PARAMETER_PREFIX;
import static org.apache.ignite.internal.management.api.CommandUtils.PARAM_WORDS_DELIM;
import static org.apache.ignite.internal.management.api.CommandUtils.parameterExample;
import static org.apache.ignite.internal.management.api.CommandUtils.toFormattedCommandName;
import static org.apache.ignite.internal.management.api.CommandUtils.toFormattedFieldName;
import static org.apache.ignite.internal.management.api.CommandUtils.valueExample;

/**
 * Adapter of new management API command for legacy {@code control.sh} execution flow.
 */
public class DeclarativeCommandAdapter<A extends IgniteDataTransferObject> extends AbstractCommandInvoker implements Command<A> {
    /** All commands registry. */
    private static final IgniteCommandRegistry REGISTRY = new IgniteCommandRegistry();

    /** Root command to start parsing from. */
    private final org.apache.ignite.internal.management.api.Command<?, ?> baseCmd;

    /** State of adapter after {@link #parseArguments(CommandArgIterator)} invocation. */
    private GridTuple3<org.apache.ignite.internal.management.api.Command<A, ?>, A, Boolean> parsed;

    /** @param name Root command name. */
    public DeclarativeCommandAdapter(String name) {
        baseCmd = REGISTRY.command(name);

        assert baseCmd != null;
    }

    /** {@inheritDoc} */
    @Override public void parseArguments(CommandArgIterator argIter) {
        PeekableIterator<String> cliArgs = argIter.raw();

        org.apache.ignite.internal.management.api.Command<A, ?> cmd0 = baseCmd instanceof CommandsRegistry
                ? command((CommandsRegistry)baseCmd, cliArgs, true)
                : (org.apache.ignite.internal.management.api.Command<A, ?>)baseCmd;

        if (cmd0 instanceof HelpCommand) {
            cliArgs.next();

            parsed = F.t(
                cmd0,
                null,
                true
            );

            return;
        }

        if (cmd0.taskClass() == null) {
            throw new IllegalArgumentException(
                "Command " + toFormattedCommandName(cmd0.getClass(), CMD_WORDS_DELIM) + " can't be executed"
            );
        }

        List<CLIArgument<?>> namedArgs = new ArrayList<>();
        List<CLIArgument<?>> positionalArgs = new ArrayList<>();
        List<IgniteBiTuple<Boolean, List<CLIArgument<?>>>> oneOfArgs = new ArrayList<>();

        BiFunction<Field, Boolean, CLIArgument<?>> toArg = (fld, optional) -> new CLIArgument<>(
            toFormattedFieldName(fld),
            null,
            optional,
            fld.getType(),
            null
        );

        visitCommandParams(
            cmd0.argClass(),
            fld -> positionalArgs.add(new CLIArgument<>(
                fld.getName(),
                null,
                fld.getAnnotation(Argument.class).optional(),
                fld.getType(),
                null
            )),
            fld -> namedArgs.add(toArg.apply(fld, fld.getAnnotation(Argument.class).optional())),
            (optionals, flds) -> {
                List<CLIArgument<?>> oneOfArg = flds.stream().map(
                    fld -> toArg.apply(fld, fld.getAnnotation(Argument.class).optional())
                ).collect(Collectors.toList());

                oneOfArgs.add(F.t(optionals, oneOfArg));

                flds.forEach(fld -> namedArgs.add(toArg.apply(fld, true)));
            }
        );

        namedArgs.add(optionalArg(CMD_AUTO_CONFIRMATION, "Confirm without prompt", boolean.class, () -> false));

        try {
            CLIArgumentParser parser = new CLIArgumentParser(positionalArgs, namedArgs);

            parser.parse(cliArgs);

            parsed = F.t(
                cmd0,
                argument(
                    cmd0.argClass(),
                    (fld, pos) -> parser.get(pos),
                    fld -> parser.get(toFormattedFieldName(fld))
                ),
                parser.get(CMD_AUTO_CONFIRMATION)
            );
        }
        catch (InstantiationException | IllegalAccessException e) {
            throw new IgniteException(e);
        }
        catch (IllegalArgumentException e) {
            parsed = F.t(cmd0, null, false);

            throw e;
        }
    }

    /** {@inheritDoc} */
    @Override public Object execute(GridClientConfiguration clientCfg, IgniteLogger logger) throws Exception {
        return execute0(clientCfg, logger);
    }

    /**
     * @param clientCfg Client configuration.
     * @param logger Logger to print result.
     * @return Command result.
     * @param <R> Result type
     * @throws Exception If failed.
     */
    private <R> R execute0(GridClientConfiguration clientCfg, IgniteLogger logger) throws Exception {
        try (GridClient client = Command.startClient(clientCfg)) {
            GridClientCompute compute = client.compute();

            Map<UUID, GridClientNode> clusterNodes = compute.nodes().stream()
                .collect(Collectors.toMap(GridClientNode::nodeId, n -> n));

            Collection<UUID> nodeIds = commandNodes(
                parsed.get1(),
                parsed.get2(),
<<<<<<< HEAD
                clusterNodes.keySet(),
                getBalancedNode(compute).nodeId(),
                id -> clusterNodes.get(id).isClient()
=======
                clusterNodes.values()
                    .stream()
                    .collect(Collectors.toMap(GridClientNode::nodeId, n -> new T2<>(n.isClient(), n.consistentId()))),
                getBalancedNode(compute).nodeId()
>>>>>>> a7b9f400
            );

            Collection<GridClientNode> connectable = F.viewReadOnly(
                nodeIds,
                clusterNodes::get,
                id -> clusterNodes.get(id).connectable()
            );

            if (!F.isEmpty(connectable))
                compute = compute.projection(connectable);

            org.apache.ignite.internal.management.api.Command<A, R> cmd =
                (org.apache.ignite.internal.management.api.Command<A, R>)parsed.get1();

            R res = compute.execute(cmd.taskClass().getName(), new VisorTaskArgument<>(nodeIds, parsed.get2(), false));

            cmd.printResult(parsed.get2(), res, logger::info);

            return res;
        }
        catch (Throwable e) {
            logger.error("Failed to perform operation.");
            logger.error(CommandLogger.errorMessage(e));

            throw e;
        }
    }

    /** {@inheritDoc} */
    @Override public void printUsage(IgniteLogger logger) {
        usage(baseCmd, Collections.emptyList(), logger);
    }

    /**
     * Generates usage for base command and all of its children, if any.
     *
     * @param cmd Base command.
     * @param parents Collection of parent commands.
     * @param logger Logger to print help to.
     */
    private void usage(
        org.apache.ignite.internal.management.api.Command<?, ?> cmd,
        List<ComplexCommand<?, ?>> parents,
        IgniteLogger logger
    ) {
        boolean skip = cmd instanceof ComplexCommand && cmd.taskClass() == null;

        if (!skip) {
            logger.info("");

            if (cmd.experimental())
                logger.info(INDENT + "[EXPERIMENTAL]");

            printExample(cmd, parents, logger);

            if (hasDescribedParameters(cmd)) {
                logger.info("");
                logger.info(DOUBLE_INDENT + "Parameters:");

                AtomicInteger maxParamLen = new AtomicInteger();

                Consumer<Field> lenCalc = fld -> {
                    maxParamLen.set(Math.max(maxParamLen.get(), parameterExample(fld, false).length()));

                    if (fld.isAnnotationPresent(EnumDescription.class)) {
                        EnumDescription enumDesc = fld.getAnnotation(EnumDescription.class);

                        for (String name : enumDesc.names())
                            maxParamLen.set(Math.max(maxParamLen.get(), name.length()));
                    }
                };

                visitCommandParams(cmd.argClass(), lenCalc, lenCalc, (optional, flds) -> flds.forEach(lenCalc));

                Consumer<Field> printer = fld -> {
                    BiConsumer<String, String> logParam = (name, description) -> logger.info(
                        DOUBLE_INDENT + INDENT + U.extendToLen(name, maxParamLen.get()) + "  - " + description + "."
                    );

                    if (!fld.isAnnotationPresent(EnumDescription.class)) {
                        logParam.accept(
                            parameterExample(fld, false),
                            fld.getAnnotation(Argument.class).description()
                        );
                    }
                    else {
                        EnumDescription enumDesc = fld.getAnnotation(EnumDescription.class);

                        String[] names = enumDesc.names();
                        String[] descriptions = enumDesc.descriptions();

                        for (int i = 0; i < names.length; i++)
                            logParam.accept(names[i], descriptions[i]);
                    }
                };

                visitCommandParams(cmd.argClass(), printer, printer, (optional, flds) -> flds.forEach(printer));
            }
        }

        if (cmd instanceof ComplexCommand) {
            List<ComplexCommand<?, ?>> parents0 = new ArrayList<>(parents);

            parents0.add((ComplexCommand<?, ?>)cmd);

            ((CommandsRegistry)cmd).commands().forEachRemaining(cmd0 -> usage(cmd0.getValue(), parents0, logger));
        }
    }

    /**
     * Generates and prints example of command.
     *
     * @param cmd Command.
     * @param parents Collection of parent commands.
     * @param logger Logger to print help to.
     */
    private void printExample(
        org.apache.ignite.internal.management.api.Command<?, ?> cmd,
        List<ComplexCommand<?, ?>> parents,
        IgniteLogger logger
    ) {
        logger.info(INDENT + cmd.description() + ":");

        StringBuilder bldr = new StringBuilder(DOUBLE_INDENT + UTILITY_NAME);

        AtomicBoolean prefixInclude = new AtomicBoolean(true);
        StringBuilder parentPrefix = new StringBuilder();

        Consumer<Object> namePrinter = cmd0 -> {
            bldr.append(' ');

            if (prefixInclude.get())
                bldr.append(PARAMETER_PREFIX);

            String cmdName = toFormattedCommandName(cmd0.getClass(), CMD_WORDS_DELIM);

            if (parentPrefix.length() > 0) {
                cmdName = cmdName.replaceFirst(parentPrefix.toString(), "");

                if (!prefixInclude.get())
                    cmdName = cmdName.replaceAll(CMD_WORDS_DELIM + "", PARAM_WORDS_DELIM + "");
            }

            bldr.append(cmdName);

            parentPrefix.append(cmdName).append(CMD_WORDS_DELIM);

            if (cmd0 instanceof CommandsRegistry)
                prefixInclude.set(!(cmd0.getClass().isAnnotationPresent(CliPositionalSubcommands.class)));
        };

        parents.forEach(namePrinter);
        namePrinter.accept(cmd);

        BiConsumer<Boolean, Field> paramPrinter = (spaceReq, fld) -> {
            if (spaceReq)
                bldr.append(' ');

            bldr.append(parameterExample(fld, true));
        };

        visitCommandParams(
            cmd.argClass(),
            fld -> bldr.append(' ').append(valueExample(fld)),
            fld -> paramPrinter.accept(true, fld),
            (optional, flds) -> {
                bldr.append(' ');

                for (int i = 0; i < flds.size(); i++) {
                    if (i != 0)
                        bldr.append('|');

                    paramPrinter.accept(false, flds.get(i));
                }
            }
        );

        if (cmd.argClass().isAnnotationPresent(WithCliConfirmParameter.class))
            bldr.append(' ').append(CommandUtils.asOptional(CMD_AUTO_CONFIRMATION, true));

        logger.info(bldr.toString());
    }

    /** {@inheritDoc} */
    @Override public String confirmationPrompt() {
        return parsed == null ? null : parsed.get1().confirmationPrompt(parsed.get2());
    }

    /** {@inheritDoc} */
    @Override public A arg() {
        return parsed.get2();
    }

    /** {@inheritDoc} */
    @Override public String name() {
        return toFormattedCommandName(baseCmd.getClass(), CMD_WORDS_DELIM).toUpperCase();
    }

    /** {@inheritDoc} */
    @Override public IgniteEx grid() {
        return null;
    }

    /** @return {@code True} if command confirmed. */
    public boolean confirmed() {
        return parsed.get3();
    }

    /** @return {@code True} if help for parsed command must be printer. */
    public boolean isHelp() {
        return parsed.get1() instanceof HelpCommand;
    }

    /**
     * @param cmd Command.
     * @return {@code True} if command has described parameters.
     */
    private boolean hasDescribedParameters(org.apache.ignite.internal.management.api.Command<?, ?> cmd) {
        AtomicBoolean res = new AtomicBoolean();

        visitCommandParams(
            cmd.argClass(),
            fld -> res.compareAndSet(false,
                !fld.getAnnotation(Argument.class).description().isEmpty() ||
                    fld.isAnnotationPresent(EnumDescription.class)
            ),
            fld -> res.compareAndSet(false,
                !fld.getAnnotation(Argument.class).description().isEmpty() ||
                    fld.isAnnotationPresent(EnumDescription.class)
            ),
            (spaceReq, flds) -> flds.forEach(fld -> res.compareAndSet(false,
                !fld.getAnnotation(Argument.class).description().isEmpty() ||
                    fld.isAnnotationPresent(EnumDescription.class)
            ))
        );

        return res.get();
    }
}<|MERGE_RESOLUTION|>--- conflicted
+++ resolved
@@ -152,11 +152,11 @@
 
         namedArgs.add(optionalArg(CMD_AUTO_CONFIRMATION, "Confirm without prompt", boolean.class, () -> false));
 
+        CLIArgumentParser parser = new CLIArgumentParser(positionalArgs, namedArgs);
+
+        parser.parse(cliArgs);
+
         try {
-            CLIArgumentParser parser = new CLIArgumentParser(positionalArgs, namedArgs);
-
-            parser.parse(cliArgs);
-
             parsed = F.t(
                 cmd0,
                 argument(
@@ -169,11 +169,6 @@
         }
         catch (InstantiationException | IllegalAccessException e) {
             throw new IgniteException(e);
-        }
-        catch (IllegalArgumentException e) {
-            parsed = F.t(cmd0, null, false);
-
-            throw e;
         }
     }
 
@@ -199,16 +194,10 @@
             Collection<UUID> nodeIds = commandNodes(
                 parsed.get1(),
                 parsed.get2(),
-<<<<<<< HEAD
-                clusterNodes.keySet(),
-                getBalancedNode(compute).nodeId(),
-                id -> clusterNodes.get(id).isClient()
-=======
                 clusterNodes.values()
                     .stream()
                     .collect(Collectors.toMap(GridClientNode::nodeId, n -> new T2<>(n.isClient(), n.consistentId()))),
                 getBalancedNode(compute).nodeId()
->>>>>>> a7b9f400
             );
 
             Collection<GridClientNode> connectable = F.viewReadOnly(
