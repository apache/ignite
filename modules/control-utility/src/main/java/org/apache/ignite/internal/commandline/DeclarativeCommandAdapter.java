--- conflicted
+++ resolved
@@ -43,20 +43,15 @@
 import org.apache.ignite.internal.management.AbstractCommandInvoker;
 import org.apache.ignite.internal.management.IgniteCommandRegistry;
 import org.apache.ignite.internal.management.api.Argument;
-import org.apache.ignite.internal.management.api.CliConfirmParameter;
 import org.apache.ignite.internal.management.api.CliPositionalSubcommands;
 import org.apache.ignite.internal.management.api.CommandUtils;
 import org.apache.ignite.internal.management.api.CommandsRegistry;
 import org.apache.ignite.internal.management.api.ComplexCommand;
 import org.apache.ignite.internal.management.api.EnumDescription;
 import org.apache.ignite.internal.management.api.HelpCommand;
-<<<<<<< HEAD
 import org.apache.ignite.internal.management.api.LocalCommand;
+import org.apache.ignite.internal.management.api.WithCliConfirmParameter;
 import org.apache.ignite.internal.util.lang.GridTuple4;
-=======
-import org.apache.ignite.internal.management.api.WithCliConfirmParameter;
-import org.apache.ignite.internal.util.lang.GridTuple3;
->>>>>>> 1cf5930b
 import org.apache.ignite.internal.util.lang.PeekableIterator;
 import org.apache.ignite.internal.util.typedef.F;
 import org.apache.ignite.internal.util.typedef.internal.U;
@@ -178,11 +173,7 @@
             throw new IgniteException(e);
         }
         catch (IllegalArgumentException e) {
-<<<<<<< HEAD
             parsed = F.t(cmd0, null, false, null);
-=======
-            parsed = F.t(cmd0, null, false);
->>>>>>> 1cf5930b
 
             throw e;
         }
@@ -210,17 +201,7 @@
             org.apache.ignite.internal.management.api.Command<A, R> cmd =
                 (org.apache.ignite.internal.management.api.Command<A, R>)parsed.get1();
 
-<<<<<<< HEAD
             R res;
-=======
-            Collection<UUID> nodeIds = commandNodes(
-                parsed.get1(),
-                parsed.get2(),
-                clusterNodes.keySet(),
-                getBalancedNode(compute).nodeId(),
-                id -> clusterNodes.get(id).isClient()
-            );
->>>>>>> 1cf5930b
 
             if (cmd instanceof LocalCommand)
                 res = ((LocalCommand<A, R>)parsed.get1()).execute(client, parsed.get2());
@@ -411,11 +392,7 @@
             }
         );
 
-<<<<<<< HEAD
-        if (cmd.argClass().isAnnotationPresent(CliConfirmParameter.class))
-=======
         if (cmd.argClass().isAnnotationPresent(WithCliConfirmParameter.class))
->>>>>>> 1cf5930b
             bldr.append(' ').append(CommandUtils.asOptional(CMD_AUTO_CONFIRMATION, true));
 
         logger.info(bldr.toString());
