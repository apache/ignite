/*
 * Licensed to the Apache Software Foundation (ASF) under one or more
 * contributor license agreements.  See the NOTICE file distributed with
 * this work for additional information regarding copyright ownership.
 * The ASF licenses this file to You under the Apache License, Version 2.0
 * (the "License"); you may not use this file except in compliance with
 * the License.  You may obtain a copy of the License at
 *
 *      http://www.apache.org/licenses/LICENSE-2.0
 *
 * Unless required by applicable law or agreed to in writing, software
 * distributed under the License is distributed on an "AS IS" BASIS,
 * WITHOUT WARRANTIES OR CONDITIONS OF ANY KIND, either express or implied.
 * See the License for the specific language governing permissions and
 * limitations under the License.
 */

package org.apache.ignite.internal.commandline;

import java.lang.reflect.Field;
import java.util.ArrayList;
import java.util.Collection;
import java.util.Collections;
import java.util.List;
import java.util.Map;
import java.util.UUID;
import java.util.concurrent.atomic.AtomicBoolean;
import java.util.concurrent.atomic.AtomicInteger;
import java.util.function.BiConsumer;
import java.util.function.BiFunction;
import java.util.function.Consumer;
import org.apache.ignite.IgniteException;
import org.apache.ignite.IgniteLogger;
import org.apache.ignite.internal.IgniteEx;
import org.apache.ignite.internal.client.GridClient;
import org.apache.ignite.internal.client.GridClientBeforeNodeStart;
import org.apache.ignite.internal.client.GridClientCompute;
import org.apache.ignite.internal.client.GridClientConfiguration;
import org.apache.ignite.internal.client.GridClientDisconnectedException;
import org.apache.ignite.internal.client.GridClientException;
import org.apache.ignite.internal.client.GridClientNode;
import org.apache.ignite.internal.commandline.argument.parser.CLIArgument;
import org.apache.ignite.internal.commandline.argument.parser.CLIArgumentParser;
import org.apache.ignite.internal.dto.IgniteDataTransferObject;
import org.apache.ignite.internal.management.AbstractCommandInvoker;
import org.apache.ignite.internal.management.api.Argument;
<<<<<<< HEAD
=======
import org.apache.ignite.internal.management.api.ArgumentGroup;
>>>>>>> a237f387
import org.apache.ignite.internal.management.api.BeforeNodeStartCommand;
import org.apache.ignite.internal.management.api.CliPositionalSubcommands;
import org.apache.ignite.internal.management.api.CommandUtils;
import org.apache.ignite.internal.management.api.CommandsRegistry;
import org.apache.ignite.internal.management.api.ComputeCommand;
import org.apache.ignite.internal.management.api.EnumDescription;
import org.apache.ignite.internal.management.api.HelpCommand;
import org.apache.ignite.internal.management.api.LocalCommand;
import org.apache.ignite.internal.management.api.Positional;
import org.apache.ignite.internal.management.api.WithCliConfirmParameter;
import org.apache.ignite.internal.util.lang.PeekableIterator;
import org.apache.ignite.internal.util.typedef.F;
import org.apache.ignite.internal.util.typedef.T3;
import org.apache.ignite.internal.util.typedef.internal.U;
import org.apache.ignite.internal.visor.VisorTaskArgument;
import static java.util.stream.Collectors.toMap;
import static org.apache.ignite.internal.commandline.CommandHandler.UTILITY_NAME;
import static org.apache.ignite.internal.commandline.CommandLogger.DOUBLE_INDENT;
import static org.apache.ignite.internal.commandline.CommandLogger.INDENT;
import static org.apache.ignite.internal.commandline.CommonArgParser.CMD_AUTO_CONFIRMATION;
import static org.apache.ignite.internal.commandline.argument.parser.CLIArgument.optionalArg;
import static org.apache.ignite.internal.management.api.CommandUtils.CMD_WORDS_DELIM;
import static org.apache.ignite.internal.management.api.CommandUtils.PARAMETER_PREFIX;
import static org.apache.ignite.internal.management.api.CommandUtils.PARAM_WORDS_DELIM;
import static org.apache.ignite.internal.management.api.CommandUtils.parameterExample;
import static org.apache.ignite.internal.management.api.CommandUtils.toFormattedCommandName;
import static org.apache.ignite.internal.management.api.CommandUtils.toFormattedFieldName;
import static org.apache.ignite.internal.management.api.CommandUtils.valueExample;

/**
 * Adapter of new management API command for legacy {@code control.sh} execution flow.
 */
public class DeclarativeCommandAdapter<A extends IgniteDataTransferObject> extends AbstractCommandInvoker implements Command<A> {
    /** Root command to start parsing from. */
    private final org.apache.ignite.internal.management.api.Command<?, ?> baseCmd;

    /** Command to execute. */
    private org.apache.ignite.internal.management.api.Command<A, ?> cmd;

    /** Parsed argument. */
    private A arg;

    /** Confirmed flag value. */
    private boolean confirmed = true;

    /** Message. */
    private String confirmMsg;

    /** @param baseCmd Base command. */
    public DeclarativeCommandAdapter(org.apache.ignite.internal.management.api.Command<?, ?> baseCmd) {
        this.baseCmd = baseCmd;

        assert baseCmd != null;
    }

    /** {@inheritDoc} */
    @Override public void parseArguments(CommandArgIterator argIter) {
        PeekableIterator<String> cliArgs = argIter.raw();

        org.apache.ignite.internal.management.api.Command<A, ?> cmd0 = baseCmd instanceof CommandsRegistry
                ? command((CommandsRegistry<?, ?>)baseCmd, cliArgs, true)
                : (org.apache.ignite.internal.management.api.Command<A, ?>)baseCmd;

        if (cmd0 instanceof HelpCommand) {
            cliArgs.next();

            state(cmd0, null, true);

            return;
        }

        if (!(cmd0 instanceof ComputeCommand) && !(cmd0 instanceof LocalCommand) && !(cmd0 instanceof BeforeNodeStartCommand)) {
            throw new IllegalArgumentException(
                "Command " + toFormattedCommandName(cmd0.getClass()) + " can't be executed"
            );
        }

        List<CLIArgument<?>> namedArgs = new ArrayList<>();
        List<CLIArgument<?>> positionalArgs = new ArrayList<>();

        BiFunction<Field, Boolean, CLIArgument<?>> toArg = (fld, optional) -> new CLIArgument<>(
            toFormattedFieldName(fld),
            null,
            optional,
            fld.getType(),
            null
        );

        Consumer<Field> namedArgCb =
            fld -> namedArgs.add(toArg.apply(fld, fld.getAnnotation(Argument.class).optional()));

        Consumer<Field> positionalArgCb = fld -> positionalArgs.add(new CLIArgument<>(
            fld.getName(),
            null,
            fld.getAnnotation(Argument.class).optional(),
            fld.getType(),
            null
        ));

<<<<<<< HEAD
        visitCommandParams(
            cmd0.argClass(),
            positionalArgCb,
            namedArgCb,
            (argGrp, flds) -> flds.forEach(fld -> {
                if (fld.isAnnotationPresent(Positional.class))
                    positionalArgCb.accept(fld);
                else
                    namedArgs.add(toArg.apply(fld, true));
            })
        );
=======
        BiConsumer<ArgumentGroup, List<Field>> argGrpCb = (argGrp, flds) -> flds.forEach(fld -> {
            if (fld.isAnnotationPresent(Positional.class))
                positionalArgCb.accept(fld);
            else
                namedArgs.add(toArg.apply(fld, true));
        });

        visitCommandParams(cmd0.argClass(), positionalArgCb, namedArgCb, argGrpCb);
>>>>>>> a237f387

        namedArgs.add(optionalArg(CMD_AUTO_CONFIRMATION, "Confirm without prompt", boolean.class, () -> false));

        CLIArgumentParser parser = new CLIArgumentParser(positionalArgs, namedArgs);

        parser.parse(cliArgs);

        try {
            state(
                cmd0,
                argument(
                    cmd0.argClass(),
                    (fld, pos) -> parser.get(pos),
                    fld -> parser.get(toFormattedFieldName(fld))
                ),
                parser.get(CMD_AUTO_CONFIRMATION)
            );
        }
        catch (InstantiationException | IllegalAccessException e) {
            throw new IgniteException(e);
        }
    }

    /** {@inheritDoc} */
    @Override public Object execute(GridClientConfiguration clientCfg, IgniteLogger logger) throws Exception {
        if (cmd instanceof BeforeNodeStartCommand)
            return executeBeforeNodeStart(clientCfg, logger);

        return execute0(clientCfg, logger);
    }

    /**
     * @param clientCfg Client configuration.
     * @param logger Logger to print result.
     * @return Command result.
     * @param <R> Result type
     * @throws Exception If failed.
     */
    private <R> R execute0(GridClientConfiguration clientCfg, IgniteLogger logger) throws Exception {
        try (GridClient client = Command.startClient(clientCfg)) {
            if (cmd.getClass().isAnnotationPresent(Deprecated.class) &&
                cmd.deprecationMessage() != null) {
                logger.warning(cmd.deprecationMessage());
            }

            R res;

            if (cmd instanceof LocalCommand)
                res = ((LocalCommand<A, R>)cmd).execute(client, arg, logger::info);
            else if (cmd instanceof ComputeCommand) {
                GridClientCompute compute = client.compute();

                Map<UUID, GridClientNode> clusterNodes = compute.nodes().stream()
                    .collect(toMap(GridClientNode::nodeId, n -> n));

                ComputeCommand<A, R> cmd = (ComputeCommand<A, R>)this.cmd;

                Collection<UUID> nodeIds = commandNodes(
                    cmd,
                    arg,
                    clusterNodes.values()
                        .stream()
                        .collect(toMap(GridClientNode::nodeId, n -> new T3<>(n.isClient(), n.consistentId(), n.order()))),
                    TaskExecutor.defaultNode(client, clientCfg).nodeId()
                );

                Collection<GridClientNode> connectable = F.viewReadOnly(
                    nodeIds,
                    clusterNodes::get,
                    id -> clusterNodes.get(id).connectable()
                );

                if (!F.isEmpty(connectable))
                    compute = compute.projection(connectable);

                res = compute.execute(cmd.taskClass().getName(), new VisorTaskArgument<>(nodeIds, arg, false));

                cmd.printResult(arg, res, logger::info);
            }
            else
                throw new IllegalArgumentException("Unknown command type: " + cmd);

            return res;
        }
        catch (Throwable e) {
            logger.error("Failed to perform operation.");
            logger.error(CommandLogger.errorMessage(e));

            throw e;
        }
        finally {
            state(null, null, true);
        }
    }

    /** */
    private <R> R executeBeforeNodeStart(GridClientConfiguration clientCfg, IgniteLogger logger) throws Exception {
        try (GridClientBeforeNodeStart client = Command.startClientBeforeNodeStart(clientCfg)) {
            return ((BeforeNodeStartCommand<A, R>)cmd).execute(client, arg, logger::info);
        }
        catch (GridClientDisconnectedException e) {
            throw new GridClientException(e.getCause());
        }
        finally {
            state(null, null, true);
        }
    }

    /** {@inheritDoc} */
    @Override public void printUsage(IgniteLogger logger) {
        usage(baseCmd, Collections.emptyList(), logger);
    }

    /**
     * Generates usage for base command and all of its children, if any.
     *
     * @param cmd Base command.
     * @param parents Collection of parent commands.
     * @param logger Logger to print help to.
     */
    private void usage(
        org.apache.ignite.internal.management.api.Command<?, ?> cmd,
        List<org.apache.ignite.internal.management.api.Command<?, ?>> parents,
        IgniteLogger logger
    ) {
        if (cmd instanceof LocalCommand
            || cmd instanceof ComputeCommand
            || cmd instanceof HelpCommand
            || cmd instanceof BeforeNodeStartCommand) {
            logger.info("");

            if (cmd.experimental())
                logger.info(INDENT + "[EXPERIMENTAL]");

            printExample(cmd, parents, logger);

            if (hasDescribedParameters(cmd)) {
                logger.info("");
                logger.info(DOUBLE_INDENT + "Parameters:");

                AtomicInteger maxParamLen = new AtomicInteger();

                Consumer<Field> lenCalc = fld -> {
                    maxParamLen.set(Math.max(maxParamLen.get(), parameterExample(fld, false).length()));

                    if (fld.isAnnotationPresent(EnumDescription.class)) {
                        EnumDescription enumDesc = fld.getAnnotation(EnumDescription.class);

                        for (String name : enumDesc.names())
                            maxParamLen.set(Math.max(maxParamLen.get(), name.length()));
                    }
                };

                visitCommandParams(cmd.argClass(), lenCalc, lenCalc, (argGrp, flds) -> flds.forEach(lenCalc));

                Consumer<Field> printer = fld -> {
                    BiConsumer<String, String> logParam = (name, description) -> {
                        if (F.isEmpty(description))
                            return;

                        logger.info(
                            DOUBLE_INDENT + INDENT + U.extendToLen(name, maxParamLen.get()) + "  - " + description + "."
                        );
                    };

                    if (!fld.isAnnotationPresent(EnumDescription.class)) {
                        logParam.accept(
                            parameterExample(fld, false),
                            fld.getAnnotation(Argument.class).description()
                        );
                    }
                    else {
                        EnumDescription enumDesc = fld.getAnnotation(EnumDescription.class);

                        String[] names = enumDesc.names();
                        String[] descriptions = enumDesc.descriptions();

                        for (int i = 0; i < names.length; i++)
                            logParam.accept(names[i], descriptions[i]);
                    }
                };

                visitCommandParams(cmd.argClass(), printer, printer, (argGrp, flds) -> {
                    flds.stream().filter(fld -> fld.isAnnotationPresent(Positional.class)).forEach(printer);
                    flds.stream().filter(fld -> !fld.isAnnotationPresent(Positional.class)).forEach(printer);
                });
            }
        }

        if (cmd instanceof CommandsRegistry) {
            List<org.apache.ignite.internal.management.api.Command<?, ?>> parents0 = new ArrayList<>(parents);

            parents0.add(cmd);

            ((CommandsRegistry<?, ?>)cmd).commands().forEachRemaining(cmd0 -> usage(cmd0.getValue(), parents0, logger));
        }
    }

    /**
     * Generates and prints example of command.
     *
     * @param cmd Command.
     * @param parents Collection of parent commands.
     * @param logger Logger to print help to.
     */
    private void printExample(
        org.apache.ignite.internal.management.api.Command<?, ?> cmd,
        List<org.apache.ignite.internal.management.api.Command<?, ?>> parents,
        IgniteLogger logger
    ) {
        logger.info(INDENT + cmd.description() + ":");

        StringBuilder bldr = new StringBuilder(DOUBLE_INDENT + UTILITY_NAME);

        AtomicBoolean prefixInclude = new AtomicBoolean(true);
        StringBuilder parentPrefix = new StringBuilder();

        Consumer<Object> namePrinter = cmd0 -> {
            bldr.append(' ');

            if (prefixInclude.get())
                bldr.append(PARAMETER_PREFIX);

            String cmdName = toFormattedCommandName(cmd0.getClass());

            if (parentPrefix.length() > 0) {
                cmdName = cmdName.replaceFirst(parentPrefix.toString(), "");

                if (!prefixInclude.get())
                    cmdName = cmdName.replaceAll(CMD_WORDS_DELIM + "", PARAM_WORDS_DELIM + "");
            }

            bldr.append(cmdName);

            parentPrefix.append(cmdName).append(CMD_WORDS_DELIM);

            if (cmd0 instanceof CommandsRegistry)
                prefixInclude.set(!(cmd0.getClass().isAnnotationPresent(CliPositionalSubcommands.class)));
        };

        parents.forEach(namePrinter);
        namePrinter.accept(cmd);

        BiConsumer<Boolean, Field> paramPrinter = (spaceReq, fld) -> {
            if (spaceReq)
                bldr.append(' ');

            bldr.append(parameterExample(fld, true));
        };

        visitCommandParams(
            cmd.argClass(),
            fld -> bldr.append(' ').append(valueExample(fld)),
            fld -> paramPrinter.accept(true, fld),
            (argGrp, flds) -> {
                if (argGrp.onlyOneOf()) {
                    bldr.append(' ');

                    for (int i = 0; i < flds.size(); i++) {
                        if (i != 0)
                            bldr.append('|');

                        paramPrinter.accept(false, flds.get(i));
                    }
                }
                else {
                    flds.stream()
                        .filter(fld -> fld.isAnnotationPresent(Positional.class))
                        .forEach(fld -> bldr.append(' ').append(valueExample(fld)));
                    flds.stream()
                        .filter(fld -> !fld.isAnnotationPresent(Positional.class))
                        .forEach(fld -> paramPrinter.accept(true, fld));
                }
            }
        );

        if (cmd.argClass().isAnnotationPresent(WithCliConfirmParameter.class))
            bldr.append(' ').append(CommandUtils.asOptional(CMD_AUTO_CONFIRMATION, true));

        logger.info(bldr.toString());
    }

    /** {@inheritDoc} */
    @Override public void prepareConfirmation(GridClientConfiguration clientCfg) throws Exception {
        if (confirmed)
            return;

        try (GridClient client = Command.startClient(clientCfg)) {
            confirmMsg = cmd.confirmationPrompt(client, arg);
        }
    }

    /** {@inheritDoc} */
    @Override public String confirmationPrompt() {
        return confirmMsg;
    }

    /** {@inheritDoc} */
    @Override public A arg() {
        return arg;
    }

    /** */
    private void state(
        org.apache.ignite.internal.management.api.Command<A, ?> cmd,
        A arg,
        boolean confirmed
    ) {
        this.cmd = cmd;
        this.arg = arg;
        this.confirmed = confirmed;
        this.confirmMsg = null;
    }

    /** {@inheritDoc} */
    @Override public String name() {
        return toFormattedCommandName(baseCmd.getClass()).toUpperCase();
    }

    /** {@inheritDoc} */
    @Override public IgniteEx grid() {
        return null;
    }

    /** @return {@code True} if help for parsed command must be printer. */
    public boolean isHelp() {
        return cmd instanceof HelpCommand;
    }

    /**
     * @param cmd Command.
     * @return {@code True} if command has described parameters.
     */
    private boolean hasDescribedParameters(org.apache.ignite.internal.management.api.Command<?, ?> cmd) {
        AtomicBoolean res = new AtomicBoolean();

        visitCommandParams(
            cmd.argClass(),
            fld -> res.compareAndSet(false,
                !fld.getAnnotation(Argument.class).description().isEmpty() ||
                    fld.isAnnotationPresent(EnumDescription.class)
            ),
            fld -> res.compareAndSet(false,
                !fld.getAnnotation(Argument.class).description().isEmpty() ||
                    fld.isAnnotationPresent(EnumDescription.class)
            ),
            (argGrp, flds) -> flds.forEach(fld -> res.compareAndSet(false,
                !fld.getAnnotation(Argument.class).description().isEmpty() ||
                    fld.isAnnotationPresent(EnumDescription.class)
            ))
        );

        return res.get();
    }

    /** */
    public org.apache.ignite.internal.management.api.Command<?, ?> command() {
        return baseCmd;
    }
}<|MERGE_RESOLUTION|>--- conflicted
+++ resolved
@@ -44,10 +44,7 @@
 import org.apache.ignite.internal.dto.IgniteDataTransferObject;
 import org.apache.ignite.internal.management.AbstractCommandInvoker;
 import org.apache.ignite.internal.management.api.Argument;
-<<<<<<< HEAD
-=======
 import org.apache.ignite.internal.management.api.ArgumentGroup;
->>>>>>> a237f387
 import org.apache.ignite.internal.management.api.BeforeNodeStartCommand;
 import org.apache.ignite.internal.management.api.CliPositionalSubcommands;
 import org.apache.ignite.internal.management.api.CommandUtils;
@@ -147,19 +144,6 @@
             null
         ));
 
-<<<<<<< HEAD
-        visitCommandParams(
-            cmd0.argClass(),
-            positionalArgCb,
-            namedArgCb,
-            (argGrp, flds) -> flds.forEach(fld -> {
-                if (fld.isAnnotationPresent(Positional.class))
-                    positionalArgCb.accept(fld);
-                else
-                    namedArgs.add(toArg.apply(fld, true));
-            })
-        );
-=======
         BiConsumer<ArgumentGroup, List<Field>> argGrpCb = (argGrp, flds) -> flds.forEach(fld -> {
             if (fld.isAnnotationPresent(Positional.class))
                 positionalArgCb.accept(fld);
@@ -168,7 +152,6 @@
         });
 
         visitCommandParams(cmd0.argClass(), positionalArgCb, namedArgCb, argGrpCb);
->>>>>>> a237f387
 
         namedArgs.add(optionalArg(CMD_AUTO_CONFIRMATION, "Confirm without prompt", boolean.class, () -> false));
 
