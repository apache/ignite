/*
 * Licensed to the Apache Software Foundation (ASF) under one or more
 * contributor license agreements.  See the NOTICE file distributed with
 * this work for additional information regarding copyright ownership.
 * The ASF licenses this file to You under the Apache License, Version 2.0
 * (the "License"); you may not use this file except in compliance with
 * the License.  You may obtain a copy of the License at
 *
 *      http://www.apache.org/licenses/LICENSE-2.0
 *
 * Unless required by applicable law or agreed to in writing, software
 * distributed under the License is distributed on an "AS IS" BASIS,
 * WITHOUT WARRANTIES OR CONDITIONS OF ANY KIND, either express or implied.
 * See the License for the specific language governing permissions and
 * limitations under the License.
 */

package org.apache.ignite.internal.commandline;

import java.lang.reflect.Field;
import java.util.ArrayList;
import java.util.Collection;
import java.util.Collections;
import java.util.List;
import java.util.Map;
import java.util.UUID;
import java.util.concurrent.atomic.AtomicBoolean;
import java.util.concurrent.atomic.AtomicInteger;
import java.util.function.BiConsumer;
import java.util.function.BiFunction;
import java.util.function.Consumer;
import java.util.stream.Collectors;
import org.apache.ignite.IgniteException;
import org.apache.ignite.IgniteLogger;
import org.apache.ignite.internal.IgniteEx;
import org.apache.ignite.internal.client.GridClient;
import org.apache.ignite.internal.client.GridClientCompute;
import org.apache.ignite.internal.client.GridClientConfiguration;
import org.apache.ignite.internal.client.GridClientNode;
import org.apache.ignite.internal.commandline.argument.parser.CLIArgument;
import org.apache.ignite.internal.commandline.argument.parser.CLIArgumentParser;
import org.apache.ignite.internal.dto.IgniteDataTransferObject;
import org.apache.ignite.internal.management.AbstractCommandInvoker;
import org.apache.ignite.internal.management.IgniteCommandRegistry;
import org.apache.ignite.internal.management.api.Argument;
import org.apache.ignite.internal.management.api.CliConfirmParameter;
import org.apache.ignite.internal.management.api.CliPositionalSubcommands;
import org.apache.ignite.internal.management.api.CommandUtils;
import org.apache.ignite.internal.management.api.CommandsRegistry;
import org.apache.ignite.internal.management.api.ComplexCommand;
import org.apache.ignite.internal.management.api.EnumDescription;
import org.apache.ignite.internal.management.api.HelpCommand;
import org.apache.ignite.internal.management.api.WithCliConfirmParameter;
import org.apache.ignite.internal.util.lang.GridTuple3;
import org.apache.ignite.internal.util.lang.PeekableIterator;
import org.apache.ignite.internal.util.typedef.F;
import org.apache.ignite.internal.util.typedef.internal.U;
import org.apache.ignite.internal.visor.VisorTaskArgument;
import org.apache.ignite.lang.IgniteBiTuple;
import static org.apache.ignite.internal.commandline.CommandHandler.UTILITY_NAME;
import static org.apache.ignite.internal.commandline.CommandLogger.DOUBLE_INDENT;
import static org.apache.ignite.internal.commandline.CommandLogger.INDENT;
import static org.apache.ignite.internal.commandline.CommonArgParser.CMD_AUTO_CONFIRMATION;
import static org.apache.ignite.internal.commandline.TaskExecutor.getBalancedNode;
import static org.apache.ignite.internal.commandline.argument.parser.CLIArgument.optionalArg;
import static org.apache.ignite.internal.management.api.CommandUtils.CMD_WORDS_DELIM;
import static org.apache.ignite.internal.management.api.CommandUtils.PARAMETER_PREFIX;
import static org.apache.ignite.internal.management.api.CommandUtils.PARAM_WORDS_DELIM;
import static org.apache.ignite.internal.management.api.CommandUtils.parameterExample;
import static org.apache.ignite.internal.management.api.CommandUtils.toFormattedCommandName;
import static org.apache.ignite.internal.management.api.CommandUtils.toFormattedFieldName;
import static org.apache.ignite.internal.management.api.CommandUtils.valueExample;

/**
 * Adapter of new management API command for legacy {@code control.sh} execution flow.
 */
public class DeclarativeCommandAdapter<A extends IgniteDataTransferObject> extends AbstractCommandInvoker implements Command<A> {
    /** All commands registry. */
    private static final IgniteCommandRegistry REGISTRY = new IgniteCommandRegistry();

    /** Root command to start parsing from. */
    private final org.apache.ignite.internal.management.api.Command<?, ?> baseCmd;

    /** State of adapter after {@link #parseArguments(CommandArgIterator)} invokation. */
    private GridTuple3<org.apache.ignite.internal.management.api.Command<A, ?>, A, Boolean> parsed;

    /** @param name Root command name. */
    public DeclarativeCommandAdapter(String name) {
        baseCmd = REGISTRY.command(name);

        assert baseCmd != null;
    }

    /** {@inheritDoc} */
    @Override public void parseArguments(CommandArgIterator argIter) {
        PeekableIterator<String> cliArgs = argIter.raw();

        org.apache.ignite.internal.management.api.Command<A, ?> cmd0 = baseCmd instanceof CommandsRegistry
                ? command((CommandsRegistry)baseCmd, cliArgs, true)
                : (org.apache.ignite.internal.management.api.Command<A, ?>)baseCmd;

        if (cmd0 instanceof HelpCommand) {
            cliArgs.next();

            parsed = F.t(
                cmd0,
                null,
                true
            );

            return;
        }

        if (cmd0.taskClass() == null) {
            throw new IllegalArgumentException(
                "Command " + toFormattedCommandName(cmd0.getClass(), CMD_WORDS_DELIM) + " can't be executed"
            );
        }

        List<CLIArgument<?>> namedArgs = new ArrayList<>();
        List<CLIArgument<?>> positionalArgs = new ArrayList<>();
        List<IgniteBiTuple<Boolean, List<CLIArgument<?>>>> oneOfArgs = new ArrayList<>();

        BiFunction<Field, Boolean, CLIArgument<?>> toArg = (fld, optional) -> new CLIArgument<>(
            toFormattedFieldName(fld),
            null,
            optional,
            fld.getType(),
            null
        );

        visitCommandParams(
            cmd0.argClass(),
            fld -> positionalArgs.add(new CLIArgument<>(
                fld.getName(),
                null,
                fld.getAnnotation(Argument.class).optional(),
                fld.getType(),
                null
            )),
            fld -> namedArgs.add(toArg.apply(fld, fld.getAnnotation(Argument.class).optional())),
            (optionals, flds) -> {
                List<CLIArgument<?>> oneOfArg = flds.stream().map(
                    fld -> toArg.apply(fld, fld.getAnnotation(Argument.class).optional())
                ).collect(Collectors.toList());

                oneOfArgs.add(F.t(optionals, oneOfArg));

                flds.forEach(fld -> namedArgs.add(toArg.apply(fld, true)));
            }
        );

        namedArgs.add(optionalArg(CMD_AUTO_CONFIRMATION, "Confirm without prompt", boolean.class, () -> false));

        try {
            CLIArgumentParser parser = new CLIArgumentParser(positionalArgs, namedArgs);

            parser.parse(cliArgs);

            parsed = F.t(
                cmd0,
                argument(
                    cmd0.argClass(),
                    (fld, pos) -> parser.get(pos),
                    fld -> parser.get(toFormattedFieldName(fld))
                ),
                parser.get(CMD_AUTO_CONFIRMATION)
            );
        }
        catch (InstantiationException | IllegalAccessException e) {
            throw new IgniteException(e);
        }
        catch (IllegalArgumentException e) {
            parsed = F.t(cmd0, null, false);

            throw e;
        }
    }

    /** {@inheritDoc} */
    @Override public Object execute(GridClientConfiguration clientCfg, IgniteLogger logger) throws Exception {
        return execute0(clientCfg, logger);
    }

    /**
     * @param clientCfg Client configuration.
     * @param logger Logger to print result.
     * @return Command result.
     * @param <R> Result type
     * @throws Exception If failed.
     */
    private <R> R execute0(GridClientConfiguration clientCfg, IgniteLogger logger) throws Exception {
        try (GridClient client = Command.startClient(clientCfg)) {
            GridClientCompute compute = client.compute();

            Map<UUID, GridClientNode> clusterNodes = compute.nodes().stream()
                .collect(Collectors.toMap(GridClientNode::nodeId, n -> n));

            Collection<UUID> nodeIds = commandNodes(
                parsed.get1(),
                parsed.get2(),
                clusterNodes.keySet(),
                getBalancedNode(compute).nodeId(),
                id -> clusterNodes.get(id).isClient()
            );

            Collection<GridClientNode> connectable = F.viewReadOnly(
                nodeIds,
                clusterNodes::get,
                id -> clusterNodes.get(id).connectable()
            );

            if (!F.isEmpty(connectable))
                compute = compute.projection(connectable);

            org.apache.ignite.internal.management.api.Command<A, R> cmd =
                (org.apache.ignite.internal.management.api.Command<A, R>)parsed.get1();

            R res = compute.execute(cmd.taskClass().getName(), new VisorTaskArgument<>(nodeIds, parsed.get2(), false));

            cmd.printResult(parsed.get2(), res, logger::info);

            return res;
        }
        catch (Throwable e) {
            logger.error("Failed to perform operation.");
            logger.error(CommandLogger.errorMessage(e));

            throw e;
        }
    }

    /** {@inheritDoc} */
    @Override public void printUsage(IgniteLogger logger) {
        usage(baseCmd, Collections.emptyList(), logger);
    }

    /**
     * Generates usage for base command and all of its children, if any.
     *
     * @param cmd Base command.
     * @param parents Collection of parent commands.
     * @param logger Logger to print help to.
     */
    private void usage(
        org.apache.ignite.internal.management.api.Command<?, ?> cmd,
        List<ComplexCommand<?, ?>> parents,
        IgniteLogger logger
    ) {
        boolean skip = cmd instanceof ComplexCommand && cmd.taskClass() == null;

        if (!skip) {
            logger.info("");

            if (cmd.experimental())
                logger.info(INDENT + "[EXPERIMENTAL]");

            printExample(cmd, parents, logger);

            if (hasDescribedParameters(cmd)) {
                logger.info("");
                logger.info(DOUBLE_INDENT + "Parameters:");

                AtomicInteger maxParamLen = new AtomicInteger();

                Consumer<Field> lenCalc = fld -> {
                    maxParamLen.set(Math.max(maxParamLen.get(), parameterExample(fld, false).length()));

                    if (fld.isAnnotationPresent(EnumDescription.class)) {
                        EnumDescription enumDesc = fld.getAnnotation(EnumDescription.class);

                        for (String name : enumDesc.names())
                            maxParamLen.set(Math.max(maxParamLen.get(), name.length()));
                    }
                };

                visitCommandParams(cmd.argClass(), lenCalc, lenCalc, (optional, flds) -> flds.forEach(lenCalc));

                Consumer<Field> printer = fld -> {
                    BiConsumer<String, String> logParam = (name, description) -> logger.info(
                        DOUBLE_INDENT + INDENT + U.extendToLen(name, maxParamLen.get()) + "  - " + description + "."
                    );

                    if (!fld.isAnnotationPresent(EnumDescription.class)) {
                        logParam.accept(
                            parameterExample(fld, false),
                            fld.getAnnotation(Argument.class).description()
                        );
                    }
                    else {
                        EnumDescription enumDesc = fld.getAnnotation(EnumDescription.class);

                        String[] names = enumDesc.names();
                        String[] descriptions = enumDesc.descriptions();

                        for (int i = 0; i < names.length; i++)
                            logParam.accept(names[i], descriptions[i]);
                    }
                };

                visitCommandParams(cmd.argClass(), printer, printer, (optional, flds) -> flds.forEach(printer));
            }
        }

        if (cmd instanceof ComplexCommand) {
            List<ComplexCommand<?, ?>> parents0 = new ArrayList<>(parents);

            parents0.add((ComplexCommand<?, ?>)cmd);

            ((CommandsRegistry)cmd).commands().forEachRemaining(cmd0 -> usage(cmd0.getValue(), parents0, logger));
        }
    }

    /**
     * Generates and prints example of command.
     *
     * @param cmd Command.
     * @param parents Collection of parent commands.
     * @param logger Logger to print help to.
     */
    private void printExample(
        org.apache.ignite.internal.management.api.Command<?, ?> cmd,
        List<ComplexCommand<?, ?>> parents,
        IgniteLogger logger
    ) {
        logger.info(INDENT + cmd.description() + ":");

        StringBuilder bldr = new StringBuilder(DOUBLE_INDENT + UTILITY_NAME);

        AtomicBoolean prefixInclude = new AtomicBoolean(true);
        StringBuilder parentPrefix = new StringBuilder();

        Consumer<Object> namePrinter = cmd0 -> {
            bldr.append(' ');

            if (prefixInclude.get())
                bldr.append(PARAMETER_PREFIX);

            String cmdName = toFormattedCommandName(cmd0.getClass(), CMD_WORDS_DELIM);

            if (parentPrefix.length() > 0) {
                cmdName = cmdName.replaceFirst(parentPrefix.toString(), "");

                if (!prefixInclude.get())
                    cmdName = cmdName.replaceAll(CMD_WORDS_DELIM + "", PARAM_WORDS_DELIM + "");
            }

            bldr.append(cmdName);

            parentPrefix.append(cmdName).append(CMD_WORDS_DELIM);

            if (cmd0 instanceof CommandsRegistry)
                prefixInclude.set(!(cmd0.getClass().isAnnotationPresent(CliPositionalSubcommands.class)));
        };

        parents.forEach(namePrinter);
        namePrinter.accept(cmd);

        BiConsumer<Boolean, Field> paramPrinter = (spaceReq, fld) -> {
            if (spaceReq)
                bldr.append(' ');

            bldr.append(parameterExample(fld, true));
        };

        visitCommandParams(
            cmd.argClass(),
            fld -> bldr.append(' ').append(valueExample(fld)),
            fld -> paramPrinter.accept(true, fld),
            (optional, flds) -> {
                bldr.append(' ');

                for (int i = 0; i < flds.size(); i++) {
                    if (i != 0)
                        bldr.append('|');

                    paramPrinter.accept(false, flds.get(i));
                }
            }
        );

<<<<<<< HEAD
        if (cmd.argClass().isAnnotationPresent(CliConfirmParameter.class))
=======
        if (cmd.argClass().isAnnotationPresent(WithCliConfirmParameter.class))
>>>>>>> 308775e8
            bldr.append(' ').append(CommandUtils.asOptional(CMD_AUTO_CONFIRMATION, true));

        logger.info(bldr.toString());
    }

    /** {@inheritDoc} */
    @Override public String confirmationPrompt() {
        return parsed.get1().confirmationPrompt(parsed.get2());
    }

    /** {@inheritDoc} */
    @Override public A arg() {
        return parsed.get2();
    }

    /** {@inheritDoc} */
    @Override public String name() {
        return toFormattedCommandName(baseCmd.getClass(), CMD_WORDS_DELIM).toUpperCase();
    }

    /** {@inheritDoc} */
    @Override public IgniteEx grid() {
        return null;
    }

    /** @return {@code True} if command confirmed. */
    public boolean confirmed() {
        return parsed.get3();
    }

    /** @return {@code True} if help for parsed command must be printer. */
    public boolean isHelp() {
        return parsed.get1() instanceof HelpCommand;
    }

    /**
     * @param cmd Command.
     * @return {@code True} if command has described parameters.
     */
    private boolean hasDescribedParameters(org.apache.ignite.internal.management.api.Command<?, ?> cmd) {
        AtomicBoolean res = new AtomicBoolean();

        visitCommandParams(
            cmd.argClass(),
            fld -> res.compareAndSet(false,
                !fld.getAnnotation(Argument.class).description().isEmpty() ||
                    fld.isAnnotationPresent(EnumDescription.class)
            ),
            fld -> res.compareAndSet(false,
                !fld.getAnnotation(Argument.class).description().isEmpty() ||
                    fld.isAnnotationPresent(EnumDescription.class)
            ),
            (spaceReq, flds) -> flds.forEach(fld -> res.compareAndSet(false,
                !fld.getAnnotation(Argument.class).description().isEmpty() ||
                    fld.isAnnotationPresent(EnumDescription.class)
            ))
        );

        return res.get();
    }
}<|MERGE_RESOLUTION|>--- conflicted
+++ resolved
@@ -43,7 +43,6 @@
 import org.apache.ignite.internal.management.AbstractCommandInvoker;
 import org.apache.ignite.internal.management.IgniteCommandRegistry;
 import org.apache.ignite.internal.management.api.Argument;
-import org.apache.ignite.internal.management.api.CliConfirmParameter;
 import org.apache.ignite.internal.management.api.CliPositionalSubcommands;
 import org.apache.ignite.internal.management.api.CommandUtils;
 import org.apache.ignite.internal.management.api.CommandsRegistry;
@@ -69,6 +68,7 @@
 import static org.apache.ignite.internal.management.api.CommandUtils.parameterExample;
 import static org.apache.ignite.internal.management.api.CommandUtils.toFormattedCommandName;
 import static org.apache.ignite.internal.management.api.CommandUtils.toFormattedFieldName;
+import static org.apache.ignite.internal.management.api.CommandUtils.toFormattedName;
 import static org.apache.ignite.internal.management.api.CommandUtils.valueExample;
 
 /**
@@ -113,7 +113,7 @@
 
         if (cmd0.taskClass() == null) {
             throw new IllegalArgumentException(
-                "Command " + toFormattedCommandName(cmd0.getClass(), CMD_WORDS_DELIM) + " can't be executed"
+                "Command " + toFormattedName(cmd0.getClass().getSimpleName(), CMD_WORDS_DELIM) + " can't be executed"
             );
         }
 
@@ -152,11 +152,11 @@
 
         namedArgs.add(optionalArg(CMD_AUTO_CONFIRMATION, "Confirm without prompt", boolean.class, () -> false));
 
+        CLIArgumentParser parser = new CLIArgumentParser(positionalArgs, namedArgs);
+
+        parser.parse(cliArgs);
+
         try {
-            CLIArgumentParser parser = new CLIArgumentParser(positionalArgs, namedArgs);
-
-            parser.parse(cliArgs);
-
             parsed = F.t(
                 cmd0,
                 argument(
@@ -169,11 +169,6 @@
         }
         catch (InstantiationException | IllegalAccessException e) {
             throw new IgniteException(e);
-        }
-        catch (IllegalArgumentException e) {
-            parsed = F.t(cmd0, null, false);
-
-            throw e;
         }
     }
 
@@ -200,8 +195,7 @@
                 parsed.get1(),
                 parsed.get2(),
                 clusterNodes.keySet(),
-                getBalancedNode(compute).nodeId(),
-                id -> clusterNodes.get(id).isClient()
+                getBalancedNode(compute).nodeId()
             );
 
             Collection<GridClientNode> connectable = F.viewReadOnly(
@@ -379,11 +373,7 @@
             }
         );
 
-<<<<<<< HEAD
-        if (cmd.argClass().isAnnotationPresent(CliConfirmParameter.class))
-=======
         if (cmd.argClass().isAnnotationPresent(WithCliConfirmParameter.class))
->>>>>>> 308775e8
             bldr.append(' ').append(CommandUtils.asOptional(CMD_AUTO_CONFIRMATION, true));
 
         logger.info(bldr.toString());
