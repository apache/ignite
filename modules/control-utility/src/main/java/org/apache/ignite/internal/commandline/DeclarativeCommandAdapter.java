/*
 * Licensed to the Apache Software Foundation (ASF) under one or more
 * contributor license agreements.  See the NOTICE file distributed with
 * this work for additional information regarding copyright ownership.
 * The ASF licenses this file to You under the Apache License, Version 2.0
 * (the "License"); you may not use this file except in compliance with
 * the License.  You may obtain a copy of the License at
 *
 *      http://www.apache.org/licenses/LICENSE-2.0
 *
 * Unless required by applicable law or agreed to in writing, software
 * distributed under the License is distributed on an "AS IS" BASIS,
 * WITHOUT WARRANTIES OR CONDITIONS OF ANY KIND, either express or implied.
 * See the License for the specific language governing permissions and
 * limitations under the License.
 */

package org.apache.ignite.internal.commandline;

import java.lang.reflect.Field;
import java.util.ArrayList;
import java.util.Collection;
import java.util.Collections;
import java.util.List;
import java.util.Map;
import java.util.UUID;
import java.util.concurrent.atomic.AtomicBoolean;
import java.util.concurrent.atomic.AtomicInteger;
import java.util.function.BiConsumer;
import java.util.function.BiFunction;
import java.util.function.Consumer;
import org.apache.ignite.IgniteException;
import org.apache.ignite.IgniteLogger;
import org.apache.ignite.internal.IgniteEx;
import org.apache.ignite.internal.client.GridClient;
import org.apache.ignite.internal.client.GridClientCompute;
import org.apache.ignite.internal.client.GridClientConfiguration;
import org.apache.ignite.internal.client.GridClientNode;
import org.apache.ignite.internal.commandline.argument.parser.CLIArgument;
import org.apache.ignite.internal.commandline.argument.parser.CLIArgumentParser;
import org.apache.ignite.internal.dto.IgniteDataTransferObject;
import org.apache.ignite.internal.management.AbstractCommandInvoker;
import org.apache.ignite.internal.management.api.Argument;
import org.apache.ignite.internal.management.api.ArgumentGroup;
import org.apache.ignite.internal.management.api.CliPositionalSubcommands;
import org.apache.ignite.internal.management.api.CommandUtils;
import org.apache.ignite.internal.management.api.CommandsRegistry;
import org.apache.ignite.internal.management.api.ComputeCommand;
import org.apache.ignite.internal.management.api.EnumDescription;
import org.apache.ignite.internal.management.api.HelpCommand;
import org.apache.ignite.internal.management.api.LocalCommand;
import org.apache.ignite.internal.management.api.Positional;
import org.apache.ignite.internal.management.api.WithCliConfirmParameter;
import org.apache.ignite.internal.util.lang.PeekableIterator;
import org.apache.ignite.internal.util.typedef.F;
import org.apache.ignite.internal.util.typedef.T3;
import org.apache.ignite.internal.util.typedef.internal.U;
import org.apache.ignite.internal.visor.VisorTaskArgument;
import static java.util.stream.Collectors.toMap;
import static org.apache.ignite.internal.commandline.CommandHandler.UTILITY_NAME;
import static org.apache.ignite.internal.commandline.CommandLogger.DOUBLE_INDENT;
import static org.apache.ignite.internal.commandline.CommandLogger.INDENT;
import static org.apache.ignite.internal.commandline.CommonArgParser.CMD_AUTO_CONFIRMATION;
import static org.apache.ignite.internal.commandline.argument.parser.CLIArgument.optionalArg;
import static org.apache.ignite.internal.management.api.CommandUtils.CMD_WORDS_DELIM;
import static org.apache.ignite.internal.management.api.CommandUtils.PARAMETER_PREFIX;
import static org.apache.ignite.internal.management.api.CommandUtils.PARAM_WORDS_DELIM;
import static org.apache.ignite.internal.management.api.CommandUtils.parameterExample;
import static org.apache.ignite.internal.management.api.CommandUtils.toFormattedCommandName;
import static org.apache.ignite.internal.management.api.CommandUtils.toFormattedFieldName;
import static org.apache.ignite.internal.management.api.CommandUtils.valueExample;

/**
 * Adapter of new management API command for legacy {@code control.sh} execution flow.
 */
public class DeclarativeCommandAdapter<A extends IgniteDataTransferObject> extends AbstractCommandInvoker implements Command<A> {
    /** Root command to start parsing from. */
    private final org.apache.ignite.internal.management.api.Command<?, ?> baseCmd;

    /** Command to execute. */
    private org.apache.ignite.internal.management.api.Command<A, ?> cmd;

    /** Parsed argument. */
    private A arg;

    /** Confirmed flag value. */
    private boolean confirmed = true;

    /** Message. */
    private String confirmMsg;

    /** @param baseCmd Base command. */
    public DeclarativeCommandAdapter(org.apache.ignite.internal.management.api.Command<?, ?> baseCmd) {
        this.baseCmd = baseCmd;

        assert baseCmd != null;
    }

    /** {@inheritDoc} */
    @Override public void parseArguments(CommandArgIterator argIter) {
        PeekableIterator<String> cliArgs = argIter.raw();

        org.apache.ignite.internal.management.api.Command<A, ?> cmd0 = baseCmd instanceof CommandsRegistry
                ? command((CommandsRegistry<?, ?>)baseCmd, cliArgs, true)
                : (org.apache.ignite.internal.management.api.Command<A, ?>)baseCmd;

        if (cmd0 instanceof HelpCommand) {
            cliArgs.next();

            state(cmd0, null, true);

            return;
        }

        if (!(cmd0 instanceof ComputeCommand) && !(cmd0 instanceof LocalCommand)) {
            throw new IllegalArgumentException(
                "Command " + toFormattedCommandName(cmd0.getClass()) + " can't be executed"
            );
        }

        List<CLIArgument<?>> namedArgs = new ArrayList<>();
        List<CLIArgument<?>> positionalArgs = new ArrayList<>();

        BiFunction<Field, Boolean, CLIArgument<?>> toArg = (fld, optional) -> new CLIArgument<>(
            toFormattedFieldName(fld),
            null,
            optional,
            fld.getType(),
            null
        );

        Consumer<Field> namedArgCb =
            fld -> namedArgs.add(toArg.apply(fld, fld.getAnnotation(Argument.class).optional()));

        Consumer<Field> positionalArgCb = fld -> positionalArgs.add(new CLIArgument<>(
            fld.getName(),
            null,
            fld.getAnnotation(Argument.class).optional(),
            fld.getType(),
            null
        ));

<<<<<<< HEAD
        visitCommandParams(
            cmd0.argClass(),
            positionalArgCb,
            namedArgCb,
            (argGrp, flds) -> flds.forEach(fld -> {
                if (fld.isAnnotationPresent(Positional.class))
                    positionalArgCb.accept(fld);
                else
                    namedArgs.add(toArg.apply(fld, true));
            })
        );
=======
        BiConsumer<ArgumentGroup, List<Field>> argGrpCb = (argGrp, flds) -> flds.forEach(fld -> {
            if (fld.isAnnotationPresent(Positional.class))
                positionalArgCb.accept(fld);
            else
                namedArgs.add(toArg.apply(fld, true));
        });

        visitCommandParams(cmd0.argClass(), positionalArgCb, namedArgCb, argGrpCb);
>>>>>>> 4e790d45

        namedArgs.add(optionalArg(CMD_AUTO_CONFIRMATION, "Confirm without prompt", boolean.class, () -> false));

        CLIArgumentParser parser = new CLIArgumentParser(positionalArgs, namedArgs);

        parser.parse(cliArgs);

        try {
            state(
                cmd0,
                argument(
                    cmd0.argClass(),
                    (fld, pos) -> parser.get(pos),
                    fld -> parser.get(toFormattedFieldName(fld))
                ),
                parser.get(CMD_AUTO_CONFIRMATION)
            );
        }
        catch (InstantiationException | IllegalAccessException e) {
            throw new IgniteException(e);
        }
    }

    /** {@inheritDoc} */
    @Override public Object execute(GridClientConfiguration clientCfg, IgniteLogger logger) throws Exception {
        return execute0(clientCfg, logger);
    }

    /**
     * @param clientCfg Client configuration.
     * @param logger Logger to print result.
     * @return Command result.
     * @param <R> Result type
     * @throws Exception If failed.
     */
    private <R> R execute0(GridClientConfiguration clientCfg, IgniteLogger logger) throws Exception {
        try (GridClient client = Command.startClient(clientCfg)) {
            if (cmd.getClass().isAnnotationPresent(Deprecated.class) &&
                cmd.deprecationMessage() != null) {
                logger.warning(cmd.deprecationMessage());
            }

            R res;

            if (cmd instanceof LocalCommand)
                res = ((LocalCommand<A, R>)cmd).execute(client, arg, logger::info);
            else if (cmd instanceof ComputeCommand) {
                GridClientCompute compute = client.compute();

                Map<UUID, GridClientNode> clusterNodes = compute.nodes().stream()
                    .collect(toMap(GridClientNode::nodeId, n -> n));

                ComputeCommand<A, R> cmd = (ComputeCommand<A, R>)this.cmd;

                Collection<UUID> nodeIds = commandNodes(
                    cmd,
                    arg,
                    clusterNodes.values()
                        .stream()
                        .collect(toMap(GridClientNode::nodeId, n -> new T3<>(n.isClient(), n.consistentId(), n.order()))),
                    TaskExecutor.defaultNode(client, clientCfg).nodeId()
                );

                Collection<GridClientNode> connectable = F.viewReadOnly(
                    nodeIds,
                    clusterNodes::get,
                    id -> clusterNodes.get(id).connectable()
                );

                if (!F.isEmpty(connectable))
                    compute = compute.projection(connectable);

                res = compute.execute(cmd.taskClass().getName(), new VisorTaskArgument<>(nodeIds, arg, false));

                cmd.printResult(arg, res, logger::info);
            }
            else
                throw new IllegalArgumentException("Unknown command type: " + cmd);

            return res;
        }
        catch (Throwable e) {
            logger.error("Failed to perform operation.");
            logger.error(CommandLogger.errorMessage(e));

            throw e;
        }
        finally {
            state(null, null, true);
        }
    }

    /** {@inheritDoc} */
    @Override public void printUsage(IgniteLogger logger) {
        usage(baseCmd, Collections.emptyList(), logger);
    }

    /**
     * Generates usage for base command and all of its children, if any.
     *
     * @param cmd Base command.
     * @param parents Collection of parent commands.
     * @param logger Logger to print help to.
     */
    private void usage(
        org.apache.ignite.internal.management.api.Command<?, ?> cmd,
        List<org.apache.ignite.internal.management.api.Command<?, ?>> parents,
        IgniteLogger logger
    ) {
        if (cmd instanceof LocalCommand || cmd instanceof ComputeCommand || cmd instanceof HelpCommand) {
            logger.info("");

            if (cmd.experimental())
                logger.info(INDENT + "[EXPERIMENTAL]");

            printExample(cmd, parents, logger);

            if (hasDescribedParameters(cmd)) {
                logger.info("");
                logger.info(DOUBLE_INDENT + "Parameters:");

                AtomicInteger maxParamLen = new AtomicInteger();

                Consumer<Field> lenCalc = fld -> {
                    maxParamLen.set(Math.max(maxParamLen.get(), parameterExample(fld, false).length()));

                    if (fld.isAnnotationPresent(EnumDescription.class)) {
                        EnumDescription enumDesc = fld.getAnnotation(EnumDescription.class);

                        for (String name : enumDesc.names())
                            maxParamLen.set(Math.max(maxParamLen.get(), name.length()));
                    }
                };

                visitCommandParams(cmd.argClass(), lenCalc, lenCalc, (argGrp, flds) -> flds.forEach(lenCalc));

                Consumer<Field> printer = fld -> {
                    BiConsumer<String, String> logParam = (name, description) -> {
                        if (F.isEmpty(description))
                            return;

                        logger.info(
                            DOUBLE_INDENT + INDENT + U.extendToLen(name, maxParamLen.get()) + "  - " + description + "."
                        );
                    };

                    if (!fld.isAnnotationPresent(EnumDescription.class)) {
                        logParam.accept(
                            parameterExample(fld, false),
                            fld.getAnnotation(Argument.class).description()
                        );
                    }
                    else {
                        EnumDescription enumDesc = fld.getAnnotation(EnumDescription.class);

                        String[] names = enumDesc.names();
                        String[] descriptions = enumDesc.descriptions();

                        for (int i = 0; i < names.length; i++)
                            logParam.accept(names[i], descriptions[i]);
                    }
                };

                visitCommandParams(cmd.argClass(), printer, printer, (argGrp, flds) -> {
                    flds.stream().filter(fld -> fld.isAnnotationPresent(Positional.class)).forEach(printer);
                    flds.stream().filter(fld -> !fld.isAnnotationPresent(Positional.class)).forEach(printer);
                });
            }
        }

        if (cmd instanceof CommandsRegistry) {
            List<org.apache.ignite.internal.management.api.Command<?, ?>> parents0 = new ArrayList<>(parents);

            parents0.add(cmd);

            ((CommandsRegistry<?, ?>)cmd).commands().forEachRemaining(cmd0 -> usage(cmd0.getValue(), parents0, logger));
        }
    }

    /**
     * Generates and prints example of command.
     *
     * @param cmd Command.
     * @param parents Collection of parent commands.
     * @param logger Logger to print help to.
     */
    private void printExample(
        org.apache.ignite.internal.management.api.Command<?, ?> cmd,
        List<org.apache.ignite.internal.management.api.Command<?, ?>> parents,
        IgniteLogger logger
    ) {
        logger.info(INDENT + cmd.description() + ":");

        StringBuilder bldr = new StringBuilder(DOUBLE_INDENT + UTILITY_NAME);

        AtomicBoolean prefixInclude = new AtomicBoolean(true);
        StringBuilder parentPrefix = new StringBuilder();

        Consumer<Object> namePrinter = cmd0 -> {
            bldr.append(' ');

            if (prefixInclude.get())
                bldr.append(PARAMETER_PREFIX);

            String cmdName = toFormattedCommandName(cmd0.getClass());

            if (parentPrefix.length() > 0) {
                cmdName = cmdName.replaceFirst(parentPrefix.toString(), "");

                if (!prefixInclude.get())
                    cmdName = cmdName.replaceAll(CMD_WORDS_DELIM + "", PARAM_WORDS_DELIM + "");
            }

            bldr.append(cmdName);

            parentPrefix.append(cmdName).append(CMD_WORDS_DELIM);

            if (cmd0 instanceof CommandsRegistry)
                prefixInclude.set(!(cmd0.getClass().isAnnotationPresent(CliPositionalSubcommands.class)));
        };

        parents.forEach(namePrinter);
        namePrinter.accept(cmd);

        BiConsumer<Boolean, Field> paramPrinter = (spaceReq, fld) -> {
            if (spaceReq)
                bldr.append(' ');

            bldr.append(parameterExample(fld, true));
        };

        visitCommandParams(
            cmd.argClass(),
            fld -> bldr.append(' ').append(valueExample(fld)),
            fld -> paramPrinter.accept(true, fld),
            (argGrp, flds) -> {
                if (argGrp.onlyOneOf()) {
                    bldr.append(' ');

                    for (int i = 0; i < flds.size(); i++) {
                        if (i != 0)
                            bldr.append('|');

                        paramPrinter.accept(false, flds.get(i));
                    }
                }
                else {
                    flds.stream()
                        .filter(fld -> fld.isAnnotationPresent(Positional.class))
                        .forEach(fld -> bldr.append(' ').append(valueExample(fld)));
                    flds.stream()
                        .filter(fld -> !fld.isAnnotationPresent(Positional.class))
                        .forEach(fld -> paramPrinter.accept(true, fld));
                }
            }
        );

        if (cmd.argClass().isAnnotationPresent(WithCliConfirmParameter.class))
            bldr.append(' ').append(CommandUtils.asOptional(CMD_AUTO_CONFIRMATION, true));

        logger.info(bldr.toString());
    }

    /** {@inheritDoc} */
    @Override public void prepareConfirmation(GridClientConfiguration clientCfg) throws Exception {
        if (confirmed)
            return;

        try (GridClient client = Command.startClient(clientCfg)) {
            confirmMsg = cmd.confirmationPrompt(client, arg);
        }
    }

    /** {@inheritDoc} */
    @Override public String confirmationPrompt() {
        return confirmMsg;
    }

    /** {@inheritDoc} */
    @Override public A arg() {
        return arg;
    }

    /** */
    private void state(
        org.apache.ignite.internal.management.api.Command<A, ?> cmd,
        A arg,
        boolean confirmed
    ) {
        this.cmd = cmd;
        this.arg = arg;
        this.confirmed = confirmed;
        this.confirmMsg = null;
    }

    /** {@inheritDoc} */
    @Override public String name() {
        return toFormattedCommandName(baseCmd.getClass()).toUpperCase();
    }

    /** {@inheritDoc} */
    @Override public IgniteEx grid() {
        return null;
    }

    /** @return {@code True} if help for parsed command must be printer. */
    public boolean isHelp() {
        return cmd instanceof HelpCommand;
    }

    /**
     * @param cmd Command.
     * @return {@code True} if command has described parameters.
     */
    private boolean hasDescribedParameters(org.apache.ignite.internal.management.api.Command<?, ?> cmd) {
        AtomicBoolean res = new AtomicBoolean();

        visitCommandParams(
            cmd.argClass(),
            fld -> res.compareAndSet(false,
                !fld.getAnnotation(Argument.class).description().isEmpty() ||
                    fld.isAnnotationPresent(EnumDescription.class)
            ),
            fld -> res.compareAndSet(false,
                !fld.getAnnotation(Argument.class).description().isEmpty() ||
                    fld.isAnnotationPresent(EnumDescription.class)
            ),
            (argGrp, flds) -> flds.forEach(fld -> res.compareAndSet(false,
                !fld.getAnnotation(Argument.class).description().isEmpty() ||
                    fld.isAnnotationPresent(EnumDescription.class)
            ))
        );

        return res.get();
    }

    /** */
    public org.apache.ignite.internal.management.api.Command<?, ?> command() {
        return baseCmd;
    }
}<|MERGE_RESOLUTION|>--- conflicted
+++ resolved
@@ -140,19 +140,6 @@
             null
         ));
 
-<<<<<<< HEAD
-        visitCommandParams(
-            cmd0.argClass(),
-            positionalArgCb,
-            namedArgCb,
-            (argGrp, flds) -> flds.forEach(fld -> {
-                if (fld.isAnnotationPresent(Positional.class))
-                    positionalArgCb.accept(fld);
-                else
-                    namedArgs.add(toArg.apply(fld, true));
-            })
-        );
-=======
         BiConsumer<ArgumentGroup, List<Field>> argGrpCb = (argGrp, flds) -> flds.forEach(fld -> {
             if (fld.isAnnotationPresent(Positional.class))
                 positionalArgCb.accept(fld);
@@ -161,7 +148,6 @@
         });
 
         visitCommandParams(cmd0.argClass(), positionalArgCb, namedArgCb, argGrpCb);
->>>>>>> 4e790d45
 
         namedArgs.add(optionalArg(CMD_AUTO_CONFIRMATION, "Confirm without prompt", boolean.class, () -> false));
 
