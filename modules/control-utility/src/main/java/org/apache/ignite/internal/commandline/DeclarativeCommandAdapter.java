--- conflicted
+++ resolved
@@ -43,7 +43,6 @@
 import org.apache.ignite.internal.management.AbstractCommandInvoker;
 import org.apache.ignite.internal.management.IgniteCommandRegistry;
 import org.apache.ignite.internal.management.api.Argument;
-import org.apache.ignite.internal.management.api.CliConfirmParameter;
 import org.apache.ignite.internal.management.api.CliPositionalSubcommands;
 import org.apache.ignite.internal.management.api.CommandUtils;
 import org.apache.ignite.internal.management.api.CommandsRegistry;
@@ -379,11 +378,7 @@
             }
         );
 
-<<<<<<< HEAD
-        if (cmd.argClass().isAnnotationPresent(CliConfirmParameter.class))
-=======
         if (cmd.argClass().isAnnotationPresent(WithCliConfirmParameter.class))
->>>>>>> 1cf5930b
             bldr.append(' ').append(CommandUtils.asOptional(CMD_AUTO_CONFIRMATION, true));
 
         logger.info(bldr.toString());
