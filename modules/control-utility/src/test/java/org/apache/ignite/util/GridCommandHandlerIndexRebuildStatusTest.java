--- conflicted
+++ resolved
@@ -23,7 +23,6 @@
 import java.util.UUID;
 import java.util.concurrent.atomic.AtomicBoolean;
 import java.util.concurrent.atomic.AtomicInteger;
-import java.util.function.Supplier;
 import org.apache.ignite.Ignite;
 import org.apache.ignite.IgniteCheckedException;
 import org.apache.ignite.internal.IgniteEx;
@@ -243,13 +242,8 @@
      * Indexing that blocks index rebuild until status request is completed.
      */
     private static class BlockingIndexesRebuildTask extends IndexesRebuildTask {
-<<<<<<< HEAD
-        @Override protected void startRebuild(GridCacheContext<?, ?> cctx, GridFutureAdapter<Void> fut,
-            SchemaIndexCacheVisitorClosure clo, Supplier<Throwable> cancel) {
-=======
         @Override protected void startRebuild(GridCacheContext cctx, GridFutureAdapter<Void> fut,
             SchemaIndexCacheVisitorClosure clo, IndexRebuildCancelToken cancel) {
->>>>>>> 1e646adc
             idxRebuildsStartedNum.incrementAndGet();
 
             fut.listen((CI1<IgniteInternalFuture<?>>)f -> idxRebuildsStartedNum.decrementAndGet());
