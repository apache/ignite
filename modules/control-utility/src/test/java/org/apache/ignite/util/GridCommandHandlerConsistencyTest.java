/*
 * Licensed to the Apache Software Foundation (ASF) under one or more
 * contributor license agreements.  See the NOTICE file distributed with
 * this work for additional information regarding copyright ownership.
 * The ASF licenses this file to You under the Apache License, Version 2.0
 * (the "License"); you may not use this file except in compliance with
 * the License.  You may obtain a copy of the License at
 *
 *      http://www.apache.org/licenses/LICENSE-2.0
 *
 * Unless required by applicable law or agreed to in writing, software
 * distributed under the License is distributed on an "AS IS" BASIS,
 * WITHOUT WARRANTIES OR CONDITIONS OF ANY KIND, either express or implied.
 * See the License for the specific language governing permissions and
 * limitations under the License.
 */

package org.apache.ignite.util;

import java.util.ArrayList;
import java.util.Collections;
import java.util.List;
import java.util.concurrent.ThreadLocalRandom;
import java.util.concurrent.atomic.AtomicInteger;
import java.util.stream.Collectors;
import java.util.stream.IntStream;
import org.apache.ignite.Ignite;
import org.apache.ignite.binary.BinaryObjectBuilder;
import org.apache.ignite.cache.ReadRepairStrategy;
import org.apache.ignite.cache.affinity.rendezvous.RendezvousAffinityFunction;
import org.apache.ignite.configuration.CacheConfiguration;
import org.apache.ignite.configuration.IgniteConfiguration;
import org.apache.ignite.internal.IgniteEx;
import org.apache.ignite.internal.processors.affinity.AffinityTopologyVersion;
import org.apache.ignite.internal.processors.cache.CacheObjectImpl;
import org.apache.ignite.internal.processors.cache.GridCacheAdapter;
import org.apache.ignite.internal.processors.cache.GridCacheEntryEx;
import org.apache.ignite.internal.processors.cache.IgniteInternalCache;
import org.apache.ignite.internal.processors.cache.version.GridCacheVersionManager;
import org.apache.ignite.internal.processors.dr.GridDrType;
import org.apache.ignite.internal.util.typedef.G;
import org.apache.ignite.internal.util.typedef.internal.S;
import org.apache.ignite.internal.util.typedef.internal.U;
import org.apache.ignite.internal.visor.consistency.VisorConsistencyStatusTask;
import org.apache.ignite.testframework.ListeningTestLogger;
import org.apache.ignite.testframework.LogListener;
import org.junit.Test;
import org.junit.runner.RunWith;
import org.junit.runners.Parameterized;

import static org.apache.ignite.cache.CacheAtomicityMode.ATOMIC;
import static org.apache.ignite.cache.CacheAtomicityMode.TRANSACTIONAL;
import static org.apache.ignite.internal.commandline.CommandHandler.EXIT_CODE_OK;
import static org.apache.ignite.internal.commandline.CommandHandler.EXIT_CODE_UNEXPECTED_ERROR;
import static org.apache.ignite.internal.visor.consistency.VisorConsistencyRepairTask.CONSISTENCY_VIOLATIONS_FOUND;
import static org.apache.ignite.testframework.GridTestUtils.assertContains;
import static org.apache.ignite.testframework.LogListener.matches;

/**
 *
 */
@RunWith(Parameterized.class)
public class GridCommandHandlerConsistencyTest extends GridCommandHandlerClusterPerMethodAbstractTest {
    /** Default cache name atomic. */
    private static final String DEFAULT_CACHE_NAME_ATOMIC = DEFAULT_CACHE_NAME + "Atomic";

    /** Default cache name tx. */
    private static final String DEFAULT_CACHE_NAME_TX = DEFAULT_CACHE_NAME + "Tx";

    /** Default cache name filtered. */
    private static final String DEFAULT_CACHE_NAME_FILTERED = DEFAULT_CACHE_NAME + "Filtered";

    /** Group postfix. */
    private static final String GRP_POSTFIX = "_grp";

    /** */
    public static final String CACHE = "--cache-name";

    /** */
    public static final String STRATEGY = "--strategy";

    /** */
    public static final String PARTITIONS_ARG = "--partition";

    /** Partitions. */
    private static final int PARTITIONS = 32;

    /** Backups. */
    private static final int BACKUPS = 2;

    /** */
    protected final ListeningTestLogger listeningLog = new ListeningTestLogger(log);

    /** */
    @Parameterized.Parameters(name = "strategy={0}, explicitGrp={1}, callByGrp={2}")
    public static Iterable<Object[]> data() {
        List<Object[]> res = new ArrayList<>();

        for (ReadRepairStrategy strategy : ReadRepairStrategy.values()) {
            for (boolean explicitGrp : new boolean[] {false, true}) {
                if (explicitGrp)
                    res.add(new Object[] {strategy, explicitGrp, true});

                res.add(new Object[] {strategy, explicitGrp, false});
            }
        }

        return res;
    }

    /**
     *
     */
    @Parameterized.Parameter
    public ReadRepairStrategy strategy;

    /**
     * True when cache defined via group.
     */
    @Parameterized.Parameter(1)
    public boolean explicitGrp;

    /**
     * True when cache consistency repair called by group name.
     */
    @Parameterized.Parameter(2)
    public boolean callByGrp;

    /**
     *
     */
    protected CacheConfiguration<Integer, Integer> cacheConfiguration(boolean tx) {
        CacheConfiguration<Integer, Integer> cfg = new CacheConfiguration<>(
            tx ? DEFAULT_CACHE_NAME_TX : DEFAULT_CACHE_NAME_ATOMIC);

        cfg.setAtomicityMode(tx ? TRANSACTIONAL : ATOMIC);
        cfg.setBackups(BACKUPS);
        cfg.setAffinity(new RendezvousAffinityFunction().setPartitions(PARTITIONS));

        if (explicitGrp)
            cfg.setGroupName(cfg.getName() + GRP_POSTFIX);

        return cfg;
    }

    /** {@inheritDoc} */
    @Override protected IgniteConfiguration getConfiguration(String igniteInstanceName) throws Exception {
        IgniteConfiguration cfg = super.getConfiguration(igniteInstanceName);

        cfg.setDataStorageConfiguration(null);

        cfg.setGridLogger(listeningLog);

        return cfg;
    }

    /**
     *
     */
    @Test
    public void testAtomicAndTxValueAndVersion() throws Exception {
        testAtomicAndTx(true);
    }

    /**
     *
     */
    @Test
    public void testAtomicAndTxVersionOnly() throws Exception {
        testAtomicAndTx(false);
    }

    /**
     * @param incVal Increment value.
     */
    private void testAtomicAndTx(boolean incVal) throws Exception {
        IgniteEx ignite = startGrids(4);

        String txCacheName = ignite.getOrCreateCache(cacheConfiguration(true)).getName();
        String atomicCacheName = ignite.getOrCreateCache(cacheConfiguration(false)).getName();

        fillCache(txCacheName, null, incVal);
        fillCache(atomicCacheName, null, incVal);

        AtomicInteger brokenParts = new AtomicInteger(PARTITIONS * 2);

        injectTestSystemOut();

        int repairsPerEntry = repairsPerEntry();

        int copies = BACKUPS + 1;

        int timesMultiplicator = repairsPerEntry == 0 ?
            copies : // N times, on each check.
            1; // Once, on fix.

        LogListener lsnrUnmaskedKey =
            matches("Key: 0 (cache: ").times(2/*tx + atomic*/ * timesMultiplicator).build();
        LogListener lsnrMaskedKey =
            matches("Key: [HIDDEN_KEY#").times(brokenParts.get() * timesMultiplicator).build();
        LogListener lsnrMaskedVal =
            matches("Value: [HIDDEN_VALUE#").times(brokenParts.get() * copies * timesMultiplicator).build();

        listeningLog.registerListener(lsnrUnmaskedKey);
        listeningLog.registerListener(lsnrMaskedKey);
        listeningLog.registerListener(lsnrMaskedVal);

        List<LogListener> listeners = new ArrayList<>();

        // It's unable to check just "Key:" count while https://issues.apache.org/jira/browse/IGNITE-15316 not fixed
        if (S.includeSensitive()) {
            for (int i = 0; i < PARTITIONS; i++) {
                LogListener keyListener = matches("Key: " + i + " (cache: ").build();

                listeningLog.registerListener(keyListener);

                listeners.add(keyListener);
            }
        }

        assertEquals(EXIT_CODE_OK, execute("--cache", "idle_verify"));
        assertContains(log, testOut.toString(),
            "conflict partitions has been found: [counterConflicts=0, hashConflicts=" + brokenParts.get());

        readRepair(brokenParts, txCacheName, repairsPerEntry);

        if (S.includeSensitive()) {
            for (LogListener listener : listeners) {
                assertTrue(listener.check());

                listener.reset();
            }
        }

        if (repairsPerEntry > 0)
            assertEquals(PARTITIONS, brokenParts.get()); // Half repaired.

        readRepair(brokenParts, atomicCacheName, repairsPerEntry);

        if (S.includeSensitive()) {
            for (LogListener listener : listeners)
                assertTrue(listener.check());
        }

        if (repairsPerEntry > 0)
            assertEquals(0, brokenParts.get()); // Another half repaired.

        assertEquals(S.includeSensitive(), lsnrUnmaskedKey.check());
        assertEquals(S.includeSensitive(), !lsnrMaskedKey.check());
        assertEquals(S.includeSensitive(), !lsnrMaskedVal.check());
    }

    /**
     *
     */
    @Test
    public void testCacheFilter() throws Exception {
        IgniteEx ignite = startGrids(3);

        Ignite filtered = grid(2);
        Object filteredId = filtered.cluster().localNode().consistentId();

        CacheConfiguration<Integer, Integer> cfg = new CacheConfiguration<>(DEFAULT_CACHE_NAME_FILTERED);

        cfg.setAtomicityMode(TRANSACTIONAL); // Possible to repair.
        cfg.setBackups(2);
        cfg.setAffinity(new RendezvousAffinityFunction().setPartitions(PARTITIONS));
        cfg.setNodeFilter(node -> !node.consistentId().equals(filteredId));

        if (explicitGrp)
            cfg.setGroupName(cfg.getName() + GRP_POSTFIX);

        String cacheName = ignite.getOrCreateCache(cfg).getName();

        fillCache(cacheName, filtered, true);

        // Another cache without nodeFilter required to perform idle_verify check.
        // See https://issues.apache.org/jira/browse/IGNITE-15327 for details.
        ignite.getOrCreateCache(cacheConfiguration(true)).getName();

        injectTestSystemOut();

        AtomicInteger brokenParts = new AtomicInteger(PARTITIONS);

        assertEquals(EXIT_CODE_OK, execute("--cache", "idle_verify"));
        assertContains(log, testOut.toString(),
            "conflict partitions has been found: [counterConflicts=0, hashConflicts=" + brokenParts.get());

        int repairsPerEntry = repairsPerEntry();

        readRepair(brokenParts, cacheName, repairsPerEntry);

        assertEquals(repairsPerEntry > 0 ? 0 : PARTITIONS, brokenParts.get());
    }

    /**
     *
     */
    @Test
    public void testRepairNonExistentCache() throws Exception {
        startGrids(3);

        injectTestSystemOut();

        for (int i = 0; i < PARTITIONS; i++) {
            assertEquals(EXIT_CODE_UNEXPECTED_ERROR,
                execute("--consistency", "repair",
<<<<<<< HEAD
                    KillCommandsControlShTest.CACHE, "non-existent",
                    KillCommandsControlShTest.PARTITIONS, String.valueOf(i),
                    KillCommandsControlShTest.STRATEGY, strategy.toString()));
=======
                    CACHE, "non-existent",
                    PARTITIONS_ARG, String.valueOf(i),
                    STRATEGY, strategy.toString()));
>>>>>>> f62de82b

            assertTrue(VisorConsistencyStatusTask.MAP.isEmpty());

            assertContains(log, testOut.toString(), "Cache (or cache group) not found");
        }
    }

    /**
     *
     */
    private void readRepair(AtomicInteger brokenParts, String cacheName, Integer repairsPerEntry) {
        int i = 0;

        while (i < PARTITIONS) {
            int from = i;

            i = Math.min(i + ThreadLocalRandom.current().nextInt(1, 10), PARTITIONS);

            assertEquals(EXIT_CODE_OK, execute("--consistency", "repair",
<<<<<<< HEAD
                KillCommandsControlShTest.CACHE, callByGrp ? cacheName + GRP_POSTFIX : cacheName,
                KillCommandsControlShTest.PARTITIONS,
                    IntStream.range(from, i).mapToObj(Integer::toString).collect(Collectors.joining(",")),
                KillCommandsControlShTest.STRATEGY, strategy.toString()));
=======
                CACHE, callByGrp ? cacheName + GRP_POSTFIX : cacheName,
                PARTITIONS_ARG,
                    IntStream.range(from, i).mapToObj(Integer::toString).collect(Collectors.joining(",")),
                STRATEGY, strategy.toString()));
>>>>>>> f62de82b

            assertTrue(VisorConsistencyStatusTask.MAP.isEmpty());

            assertContains(log, testOut.toString(), CONSISTENCY_VIOLATIONS_FOUND);
            assertContains(log, testOut.toString(), "[found=1, repaired=" + repairsPerEntry.toString());

            assertEquals(EXIT_CODE_OK, execute("--cache", "idle_verify"));

            if (repairsPerEntry > 0) {
                brokenParts.addAndGet(-(i - from));

                if (brokenParts.get() > 0)
                    assertContains(log, testOut.toString(),
                        "conflict partitions has been found: [counterConflicts=0, hashConflicts=" + brokenParts);
                else
                    assertContains(log, testOut.toString(), "no conflicts have been found");
            }
            else {
                assertContains(log, testOut.toString(),
                    "conflict partitions has been found: [counterConflicts=0, hashConflicts=" + brokenParts); // Nothing repaired.
            }
        }
    }

    /**
     *
     */
    private int repairsPerEntry() {
        switch (strategy) {
            case PRIMARY:
            case REMOVE:
            case LWW: // Each filled value has an incremental version. Last versioned value will win.
                return 1;

            case CHECK_ONLY:
            case RELATIVE_MAJORITY: // Each filled value has incremental version. Each value is unique. Winner is absent.
                return 0;

            default:
                throw new UnsupportedOperationException("Unsupported strategy");
        }
    }

    /**
     *
     */
    private void fillCache(String name, Ignite filtered, boolean incVal) throws Exception {
        for (Ignite node : G.allGrids()) {
            if (node.equals(filtered))
                continue;

            while (((IgniteEx)node).cachex(name) == null) // Waiting for cache internals to init.
                U.sleep(1);
        }

        GridCacheVersionManager mgr =
            ((GridCacheAdapter)(grid(1)).cachex(name).cache()).context().shared().versions();

        for (int key = 0; key < PARTITIONS; key++) {
            List<Ignite> nodes = new ArrayList<>();

            nodes.add(primaryNode(key, name));
            nodes.addAll(backupNodes(key, name));

            Collections.shuffle(nodes);

            int val = key;
            Object obj;

            for (Ignite node : nodes) {
                IgniteInternalCache cache = ((IgniteEx)node).cachex(name);

                GridCacheAdapter adapter = ((GridCacheAdapter)cache.cache());

                GridCacheEntryEx entry = adapter.entryEx(key);

                val = incVal ? ++val : val;

                if (binaryCache()) {
                    BinaryObjectBuilder builder = node.binary().builder("org.apache.ignite.TestValue");

                    builder.setField("val", val);

                    obj = builder.build();
                }
                else
                    obj = val;

                boolean init = entry.initialValue(
                    new CacheObjectImpl(obj, null), // Incremental or same value.
                    mgr.next(entry.context().kernalContext().discovery().topologyVersion()), // Incremental version.
                    0,
                    0,
                    false,
                    AffinityTopologyVersion.NONE,
                    GridDrType.DR_NONE,
                    false,
                    false);

                assertTrue("iterableKey " + key + " already inited", init);
            }
        }
    }

    /**
     * Cache should be filled with binary objects.
     */
    protected boolean binaryCache() {
        return false;
    }
}<|MERGE_RESOLUTION|>--- conflicted
+++ resolved
@@ -305,15 +305,9 @@
         for (int i = 0; i < PARTITIONS; i++) {
             assertEquals(EXIT_CODE_UNEXPECTED_ERROR,
                 execute("--consistency", "repair",
-<<<<<<< HEAD
-                    KillCommandsControlShTest.CACHE, "non-existent",
-                    KillCommandsControlShTest.PARTITIONS, String.valueOf(i),
-                    KillCommandsControlShTest.STRATEGY, strategy.toString()));
-=======
                     CACHE, "non-existent",
                     PARTITIONS_ARG, String.valueOf(i),
                     STRATEGY, strategy.toString()));
->>>>>>> f62de82b
 
             assertTrue(VisorConsistencyStatusTask.MAP.isEmpty());
 
@@ -333,17 +327,10 @@
             i = Math.min(i + ThreadLocalRandom.current().nextInt(1, 10), PARTITIONS);
 
             assertEquals(EXIT_CODE_OK, execute("--consistency", "repair",
-<<<<<<< HEAD
-                KillCommandsControlShTest.CACHE, callByGrp ? cacheName + GRP_POSTFIX : cacheName,
-                KillCommandsControlShTest.PARTITIONS,
-                    IntStream.range(from, i).mapToObj(Integer::toString).collect(Collectors.joining(",")),
-                KillCommandsControlShTest.STRATEGY, strategy.toString()));
-=======
                 CACHE, callByGrp ? cacheName + GRP_POSTFIX : cacheName,
                 PARTITIONS_ARG,
                     IntStream.range(from, i).mapToObj(Integer::toString).collect(Collectors.joining(",")),
                 STRATEGY, strategy.toString()));
->>>>>>> f62de82b
 
             assertTrue(VisorConsistencyStatusTask.MAP.isEmpty());
 
