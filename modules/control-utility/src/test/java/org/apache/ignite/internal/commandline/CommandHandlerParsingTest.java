--- conflicted
+++ resolved
@@ -373,11 +373,7 @@
 
         assertFalse(arg instanceof WalPrintCommandArg);
 
-<<<<<<< HEAD
-        assertEquals(nodes, arg.consistentIDs());
-=======
         assertEquals(nodes, String.join(",", arg.consistentIds()));
->>>>>>> b6c8f89f
 
         assertParseArgsThrows("Command wal can't be executed", WAL.text());
 
