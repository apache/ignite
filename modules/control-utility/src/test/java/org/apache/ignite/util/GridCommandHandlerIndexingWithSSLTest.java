--- conflicted
+++ resolved
@@ -17,6 +17,8 @@
 
 package org.apache.ignite.util;
 
+import org.junit.Assume;
+
 /**
  *
  */
@@ -25,8 +27,6 @@
     @Override protected boolean sslEnabled() {
         return true;
     }
-<<<<<<< HEAD
-=======
 
     /** {@inheritDoc} */
     @Override protected void beforeTest() throws Exception {
@@ -34,5 +34,4 @@
 
         super.beforeTest();
     }
->>>>>>> b903e6a8
 }