--- conflicted
+++ resolved
@@ -44,14 +44,10 @@
 import java.util.concurrent.atomic.AtomicBoolean;
 import java.util.concurrent.atomic.AtomicInteger;
 import java.util.concurrent.atomic.AtomicLong;
-import java.util.concurrent.atomic.AtomicReference;
 import java.util.concurrent.atomic.LongAdder;
 import java.util.function.BooleanSupplier;
 import java.util.function.Function;
 import java.util.function.UnaryOperator;
-import java.util.logging.LogRecord;
-import java.util.logging.Logger;
-import java.util.logging.StreamHandler;
 import java.util.regex.Matcher;
 import java.util.regex.Pattern;
 import java.util.stream.Collectors;
@@ -134,9 +130,6 @@
 import org.apache.ignite.lang.IgniteInClosure;
 import org.apache.ignite.lang.IgnitePredicate;
 import org.apache.ignite.lang.IgniteUuid;
-import org.apache.ignite.plugin.AbstractTestPluginProvider;
-import org.apache.ignite.plugin.ExtensionRegistry;
-import org.apache.ignite.plugin.PluginContext;
 import org.apache.ignite.plugin.extensions.communication.Message;
 import org.apache.ignite.spi.communication.tcp.TcpCommunicationSpi;
 import org.apache.ignite.spi.metric.LongMetric;
@@ -3075,11 +3068,7 @@
     }
 
     /**
-<<<<<<< HEAD
-     * Test 'not OK' status of snapshot operation producing a warning.
-=======
      * Test that 'not OK' status of snapshot operation is set if the operation produces a warning.
->>>>>>> 30540738
      *
      * @throws Exception If failed.
      */
@@ -3088,23 +3077,12 @@
         IgniteConfiguration cfg = getConfiguration(getTestIgniteInstanceName(0));
         cfg.getConnectorConfiguration().setHost("localhost");
 
-<<<<<<< HEAD
-        String targetMsg = U.field(DataStreamerUpdatesHandler.class, "WRN_MSG");
-
-        AtomicReference<Exception> simulationEx = new AtomicReference<>();
-
-=======
->>>>>>> 30540738
         cfg.setPluginProviders(new AbstractTestPluginProvider() {
             /** {@inheritDoc} */
             @Override public void initExtensions(PluginContext ctx, ExtensionRegistry registry) {
                 super.initExtensions(ctx, registry);
 
-<<<<<<< HEAD
-                // Simulates Datastreamer check warning.
-=======
                 // Simulates warning occurs at snapshot creation.
->>>>>>> 30540738
                 registry.registerExtension(SnapshotHandler.class, new SnapshotHandler<Void>() {
                     /** {@inheritDoc} */
                     @Override public SnapshotHandlerType type() {
@@ -3113,13 +3091,8 @@
 
                     /** {@inheritDoc} */
                     @Override public void complete(String name,
-<<<<<<< HEAD
-                        Collection<SnapshotHandlerResult<Void>> results) throws SnapshotHandlerWarningException, Exception {
-                        throw new SnapshotHandlerWarningException(targetMsg);
-=======
                         Collection<SnapshotHandlerResult<Void>> results) throws Exception {
                         throw new SnapshotHandlerWarningException(DataStreamerUpdatesHandler.WRN_MSG);
->>>>>>> 30540738
                     }
 
                     /** {@inheritDoc} */
@@ -3139,42 +3112,17 @@
         ig.cluster().state(ACTIVE);
         createCacheAndPreload(ig, 100);
 
-<<<<<<< HEAD
-        AtomicBoolean wrnFound = new AtomicBoolean();
-
-        Logger log = CommandHandler.initLogger("testSnpWarnResult");
-
-        log.addHandler(new StreamHandler() {
-            /** {@inheritDoc} */
-            @Override public synchronized void publish(LogRecord record) {
-                if (record.getMessage() != null && !wrnFound.get() && record.getMessage().contains(targetMsg))
-                    wrnFound.set(true);
-            }
-        });
-
-        CommandHandler hnd = new CommandHandler(log);
-=======
         injectTestSystemOut();
 
         CommandHandler hnd = new CommandHandler();
->>>>>>> 30540738
 
         List<String> args = new ArrayList<>(F.asList("--snapshot", "create", "testDsSnp", "--sync"));
 
         int code = execute(hnd, args);
 
-<<<<<<< HEAD
-        if (simulationEx.get() != null)
-            throw simulationEx.get();
-
         assertEquals(EXIT_CODE_UNEXPECTED_ERROR, code);
 
-        assertTrue("Snapshot operation warning not found.", wrnFound.get());
-=======
-        assertEquals(EXIT_CODE_UNEXPECTED_ERROR, code);
-
         assertContains(log, testOut.toString(), DataStreamerUpdatesHandler.WRN_MSG);
->>>>>>> 30540738
     }
 
     /**
