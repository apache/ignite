/*
 * Licensed to the Apache Software Foundation (ASF) under one or more
 * contributor license agreements. See the NOTICE file distributed with
 * this work for additional information regarding copyright ownership.
 * The ASF licenses this file to You under the Apache License, Version 2.0
 * (the "License"); you may not use this file except in compliance with
 * the License. You may obtain a copy of the License at
 *
 * http://www.apache.org/licenses/LICENSE-2.0
 *
 * Unless required by applicable law or agreed to in writing, software
 * distributed under the License is distributed on an "AS IS" BASIS,
 * WITHOUT WARRANTIES OR CONDITIONS OF ANY KIND, either express or implied.
 * See the License for the specific language governing permissions and
 * limitations under the License.
 */

package org.apache.ignite.internal.commandline.indexreader;

import java.io.File;
import java.io.IOException;
import java.io.RandomAccessFile;
import java.nio.ByteBuffer;
import java.nio.channels.FileChannel;
import java.nio.file.Files;
import java.nio.file.Path;
import java.util.Arrays;
import java.util.HashSet;
import java.util.LinkedList;
import java.util.List;
import java.util.Set;
import java.util.concurrent.ThreadLocalRandom;
import java.util.concurrent.atomic.AtomicLong;
import java.util.regex.Matcher;
import java.util.regex.Pattern;
import java.util.stream.Collectors;
import org.apache.ignite.IgniteCache;
import org.apache.ignite.IgniteCheckedException;
import org.apache.ignite.IgniteLogger;
import org.apache.ignite.cache.QueryEntity;
import org.apache.ignite.cache.QueryIndex;
import org.apache.ignite.cache.affinity.rendezvous.RendezvousAffinityFunction;
import org.apache.ignite.cache.query.SqlFieldsQuery;
import org.apache.ignite.cluster.ClusterState;
import org.apache.ignite.configuration.CacheConfiguration;
import org.apache.ignite.configuration.DataRegionConfiguration;
import org.apache.ignite.configuration.DataStorageConfiguration;
import org.apache.ignite.configuration.IgniteConfiguration;
import org.apache.ignite.internal.IgniteEx;
import org.apache.ignite.internal.cluster.IgniteClusterEx;
import org.apache.ignite.internal.commandline.ProgressPrinter;
import org.apache.ignite.internal.logger.IgniteLoggerEx;
import org.apache.ignite.internal.pagemem.PageIdAllocator;
import org.apache.ignite.internal.processors.cache.persistence.IndexStorageImpl;
import org.apache.ignite.internal.processors.cache.persistence.file.FilePageStore;
import org.apache.ignite.internal.processors.cache.persistence.filename.NodeFileTree;
import org.apache.ignite.internal.processors.cache.persistence.tree.io.PageIO;
import org.apache.ignite.internal.processors.query.QueryUtils;
import org.apache.ignite.internal.util.GridStringBuilder;
import org.apache.ignite.internal.util.GridUnsafe;
import org.apache.ignite.internal.util.lang.GridTuple3;
import org.apache.ignite.internal.util.lang.IgnitePair;
import org.apache.ignite.internal.util.typedef.F;
import org.apache.ignite.internal.util.typedef.internal.U;
import org.apache.ignite.lang.IgniteBiTuple;
import org.apache.ignite.util.GridCommandHandlerAbstractTest;
import org.jetbrains.annotations.Nullable;
import org.junit.Test;
import org.junit.runners.Parameterized;

import static java.lang.String.format;
import static java.lang.String.valueOf;
import static java.nio.file.StandardCopyOption.REPLACE_EXISTING;
import static java.util.Arrays.asList;
import static java.util.Collections.singleton;
import static java.util.Objects.isNull;
import static java.util.Objects.nonNull;
import static java.util.Objects.requireNonNull;
import static java.util.regex.Pattern.compile;
import static java.util.stream.Collectors.joining;
import static org.apache.ignite.internal.commandline.indexreader.IgniteIndexReader.ERROR_PREFIX;
import static org.apache.ignite.internal.commandline.indexreader.IgniteIndexReader.HORIZONTAL_SCAN_NAME;
import static org.apache.ignite.internal.commandline.indexreader.IgniteIndexReader.META_TREE_NAME;
import static org.apache.ignite.internal.commandline.indexreader.IgniteIndexReader.RECURSIVE_TRAVERSE_NAME;
import static org.apache.ignite.internal.commandline.indexreader.IgniteIndexReader.normalizePageId;
import static org.apache.ignite.internal.pagemem.PageIdAllocator.INDEX_PARTITION;
import static org.apache.ignite.internal.pagemem.PageIdUtils.pageIndex;
import static org.apache.ignite.internal.pagemem.PageIdUtils.partId;
import static org.apache.ignite.internal.processors.cache.persistence.file.FilePageStoreManager.INDEX_FILE_NAME;
import static org.apache.ignite.internal.processors.cache.persistence.file.FilePageStoreManager.PART_FILE_TEMPLATE;
import static org.apache.ignite.testframework.GridTestUtils.assertContains;
import static org.apache.ignite.testframework.GridTestUtils.assertNotContains;
import static org.apache.ignite.testframework.GridTestUtils.assertThrows;

/**
 * Class for testing {@link IgniteIndexReader}.
 */
public class IgniteIndexReaderTest extends GridCommandHandlerAbstractTest {
    /** Page size. */
    protected static final int PAGE_SIZE = 4096;

    /** Partitions count. */
    protected static final int PART_CNT = RendezvousAffinityFunction.DFLT_PARTITION_COUNT;

    /** Version of file page stores. */
    private static final int PAGE_STORE_VER = 2;

    /** Cache group name. */
    protected static final String CACHE_GROUP_NAME = "defaultGroup";

    /** Cache group without indexes. */
    private static final String EMPTY_CACHE_NAME = "empty";

    /** Cache group without indexes. */
    private static final String EMPTY_CACHE_GROUP_NAME = "emptyGroup";

    /** Cache with static query configuration. */
    private static final String QUERY_CACHE_NAME = "query";

    /** Cache group with static query configuration. */
    private static final String QUERY_CACHE_GROUP_NAME = "queryGroup";

    /** Count of tables that will be created for test. */
    private static final int CREATED_TABLES_CNT = 3;

    /** Line delimiter. */
    private static final String LINE_DELIM = System.lineSeparator();

    /** Common part of regexp for single index output validation. */
    private static final String CHECK_IDX_PTRN_COMMON =
        "<PREFIX>Index tree: I \\[idxName=[\\-_0-9]{1,20}_%s##H2Tree.0, pageId=[0-9a-f]{16}\\]" +
            LINE_DELIM + "<PREFIX>---- Page stat:" +
            LINE_DELIM + "<PREFIX>Type.*Pages.*Free space.*" +
            LINE_DELIM + "<PREFIX>([0-9a-zA-Z]{1,50}.*[0-9]{1,5}" +
            LINE_DELIM + "<PREFIX>){%s,1000}---- Count of items found in leaf pages: %s(" +
            LINE_DELIM + "<PREFIX>---- Inline usage statistics \\[inlineSize=[0-9]{1,3} bytes\\]" +
            LINE_DELIM + "<PREFIX>.*Used bytes.*Entries count(" +
            LINE_DELIM + "<PREFIX>.*[0-9]{1,10}){0,64})?" +
            LINE_DELIM;

    /** Regexp to validate output of correct index. */
    private static final String CHECK_IDX_PTRN_CORRECT =
        CHECK_IDX_PTRN_COMMON + "<PREFIX>No errors occurred while traversing.";

    /** Regexp to validate output of corrupted index. */
    private static final String CHECK_IDX_PTRN_WITH_ERRORS =
        "<PREFIX>" + ERROR_PREFIX + "---- Errors:" +
            LINE_DELIM + "<PREFIX>" + ERROR_PREFIX + "Page id: [0-9]{1,30}, exceptions: Failed to read page.*";

    /** Work directory, containing cache group directories. */
    private static NodeFileTree ft;

    /** */
    @Parameterized.Parameters(name = "cmdHnd={0}")
    public static List<String> commandHandlers() {
        return F.asList(CLI_CMD_HND);
    }

    /** {@inheritDoc} */
    @Override protected void beforeTestsStarted() throws Exception {
        super.beforeTestsStarted();

        cleanPersistenceDir();

        prepareWorkDir();
    }

    /** {@inheritDoc} */
    @Override protected void beforeTest() throws Exception {
        super.beforeTest();

        injectTestSystemOut();
    }

    /** {@inheritDoc} */
    @Override protected void afterTestsStopped() throws Exception {
        super.afterTestsStopped();

        cleanPersistenceDir();
    }

    /** {@inheritDoc} */
    @Override protected IgniteConfiguration getConfiguration(String igniteInstanceName) throws Exception {
        return super.getConfiguration(igniteInstanceName).setDataStorageConfiguration(
            new DataStorageConfiguration()
                .setPageSize(PAGE_SIZE)
                .setWalSegmentSize(4 * 1024 * 1024)
                .setDefaultDataRegionConfiguration(
                    new DataRegionConfiguration()
                        .setPersistenceEnabled(true)
                        .setInitialSize(20 * 1024L * 1024L)
                        .setMaxSize(64 * 1024L * 1024L)
                )
        ).setCacheConfiguration(
            new CacheConfiguration<>(DEFAULT_CACHE_NAME)
                .setGroupName(CACHE_GROUP_NAME)
                .setSqlSchema(QueryUtils.DFLT_SCHEMA),
            new CacheConfiguration<>(EMPTY_CACHE_NAME)
                .setGroupName(EMPTY_CACHE_GROUP_NAME),
            new CacheConfiguration<>(QUERY_CACHE_NAME)
                .setGroupName(QUERY_CACHE_GROUP_NAME)
                .setQueryEntities(asList(
                    new QueryEntity(Integer.class, TestClass1.class)
                        .addQueryField("id", Integer.class.getName(), null)
                        .addQueryField("f", Integer.class.getName(), null)
                        .addQueryField("s", String.class.getName(), null)
                        .setIndexes(singleton(new QueryIndex("f")))
                        .setTableName("QT1"),
                    new QueryEntity(Integer.class, TestClass2.class)
                        .addQueryField("id", Integer.class.getName(), null)
                        .addQueryField("f", Integer.class.getName(), null)
                        .addQueryField("s", String.class.getName(), null)
                        .setIndexes(singleton(new QueryIndex("s")))
                        .setTableName("QT2")
                ))
        );
    }

    /**
     * Creating and filling {@link #ft}.
     *
     * @throws Exception If fails.
     */
    protected void prepareWorkDir() throws Exception {
        try (IgniteEx node = startGrid(0)) {
            populateData(node, null);

            ft = node.context().pdsFolderResolver().fileTree();
        }
    }

    /**
     * Filling node with data.
     *
     * @param node Node.
     * @param insert {@code True} for inserting some data and creating tables and indexes,
     *      {@code false} for inserting, updating and deleting data and deleting indexes, {@code null} for all data processing.
     * {@code True} if only insert data, {@code false} if delete from {@link #DEFAULT_CACHE_NAME} and {@code null} all at once.
     * @throws Exception If fails.
     */
    protected void populateData(IgniteEx node, @Nullable Boolean insert) throws Exception {
        requireNonNull(node);

        IgniteClusterEx cluster = node.cluster();

        if (!cluster.state().active())
            cluster.state(ClusterState.ACTIVE);

        IgniteCache<Integer, Object> qryCache = node.cache(QUERY_CACHE_NAME);

        int s = isNull(insert) || insert ? 0 : 70;
        int e = isNull(insert) || !insert ? 100 : 80;

        for (int i = s; i < e; i++)
            qryCache.put(i, new TestClass1(i, valueOf(i)));

        s = isNull(insert) || insert ? 0 : 50;
        e = isNull(insert) || !insert ? 70 : 60;

        for (int i = s; i < e; i++)
            qryCache.put(i, new TestClass2(i, valueOf(i)));

        IgniteCache<Integer, Integer> cache = node.cache(DEFAULT_CACHE_NAME);

        for (int i = 0; i < CREATED_TABLES_CNT; i++)
            createAndFillTable(cache, TableInfo.generate(i), insert);

        forceCheckpoint(node);
    }

    /**
<<<<<<< HEAD
     * Get data directory for cache group.
     *
     * @param cacheGrpName Cache group name.
     * @return Directory name.
     */
    protected String dataDir(String cacheGrpName) {
        return NodeFileTree.cacheDirName(true, cacheGrpName);
    }

    /**
     * @param workDir Working directory.
=======
>>>>>>> b903e6a8
     * @param cacheGrp Cache group.
     * @return Tuple that consists of some inner page id of any index tree, and some link to data.
     * @throws IgniteCheckedException If failed.
     */
    private IgniteBiTuple<Long, Long> findPagesForAnyCacheKey(String cacheGrp) throws IgniteCheckedException {
        File dir = ft.cacheStorage(true, cacheGrp);

        // Take any inner page from tree.
        AtomicLong anyLeafId = new AtomicLong();

        IgniteLogger log = createTestLogger();

        IgniteIndexReader reader0 = new IgniteIndexReader(PAGE_SIZE, PART_CNT, PAGE_STORE_VER, dir, null, false, log) {
            @Override ScanContext createContext(
                String idxName,
                FilePageStore store,
                ItemStorage items,
                String prefix,
                ProgressPrinter printer
            ) {
                GridTuple3<Integer, Integer, String> parsed;

                if (idxName != null)
                    parsed = cacheAndTypeId(idxName);
                else
                    parsed = new GridTuple3<>(UNKNOWN_CACHE, 0, null);

                return new ScanContext(parsed.get1(), idxName, inlineFieldsCount(parsed), store, items, log, prefix, printer) {
                    @Override public void onLeafPage(long pageId, List<Object> data) {
                        super.onLeafPage(pageId, data);

                        anyLeafId.set(pageId);
                    }
                };
            }
        };

        try (IgniteIndexReader reader = reader0) {
            long[] partitionRoots = reader.partitionRoots(PageIdAllocator.META_PAGE_ID);

            ItemsListStorage<IndexStorageImpl.IndexItem> idxItemStorage = new ItemsListStorage<>();

            reader.recursiveTreeScan(partitionRoots[0], META_TREE_NAME, idxItemStorage, null);

            // Take any index item.
            IndexStorageImpl.IndexItem idxItem = idxItemStorage.iterator().next();

            ItemsListStorage<CacheAwareLink> linkStorage = new ItemsListStorage<>();

            reader.recursiveTreeScan(
                normalizePageId(idxItem.pageId()),
                idxItem.nameString(),
                linkStorage,
                null
            );

            // Take any link.
            long link = linkStorage.store.get(0).link;

            return new IgniteBiTuple<>(anyLeafId.get(), link);
        }
    }

    /**
     * Corrupts partition file.
     *
     * @param pageToCorrupt Page to corrupt.
     * @throws Exception If failed.
     */
    private void corruptFile(long pageToCorrupt) throws Exception {
        int partId = partId(pageToCorrupt);
        int pageIdxCorrupt = pageIndex(pageToCorrupt);

        String fileName = partId == INDEX_PARTITION ? INDEX_FILE_NAME : format(PART_FILE_TEMPLATE, partId);

        File cacheWorkDir = ft.cacheStorage(true, CACHE_GROUP_NAME);

        File file = new File(cacheWorkDir, fileName);

        File backup = new File(cacheWorkDir, fileName + ".backup");

        if (!backup.exists())
            Files.copy(file.toPath(), backup.toPath());

        ByteBuffer buf = GridUnsafe.allocateBuffer(PAGE_SIZE);

        try (FileChannel c = new RandomAccessFile(file, "rw").getChannel()) {
            byte[] trash = new byte[PAGE_SIZE];

            ThreadLocalRandom.current().nextBytes(trash);

            int pageIdx = realPageIdxInFile(c, pageIdxCorrupt);

            buf.rewind();
            buf.put(trash);
            buf.rewind();

            c.write(buf, pageIdx * PAGE_SIZE);
        }
        finally {
            GridUnsafe.freeBuffer(buf);
        }
    }

    /**
     * @param c Opened file channel.
     * @param pageIdxToFind Page index to find. May be different in snapshot files.
     * @return Page index.
     * @throws IOException If failed.
     */
    protected int realPageIdxInFile(FileChannel c, int pageIdxToFind) throws IOException {
        ByteBuffer buf = GridUnsafe.allocateBuffer(PAGE_SIZE);

        long addr = GridUnsafe.bufferAddress(buf);

        try {
            int pageCnt = 0;

            while (true) {
                buf.rewind();

                if (c.read(buf) == -1)
                    break;

                buf.rewind();

                long pageId = PageIO.getPageId(addr);
                int pageIdx = pageIndex(pageId);

                if (pageIdx == pageIdxToFind)
                    return pageCnt;

                pageCnt++;
            }
        }
        finally {
            GridUnsafe.freeBuffer(buf);
        }

        return -1;
    }

    /**
     * Restores corrupted file from backup after corruption if exists.
     *
     * @param partId Partition id.
     * @throws IOException If failed.
     */
    private void restoreFile(int partId) throws IOException {
        String fileName = partId == INDEX_PARTITION ? INDEX_FILE_NAME : format(PART_FILE_TEMPLATE, partId);

        File cacheWorkDir = ft.cacheStorage(true, CACHE_GROUP_NAME);

        File backupFiles = new File(cacheWorkDir, fileName + ".backup");

        if (!backupFiles.exists())
            return;

        Path backupFilesPath = backupFiles.toPath();

        Files.copy(backupFilesPath, new File(cacheWorkDir, fileName).toPath(), REPLACE_EXISTING);

        Files.delete(backupFilesPath);
    }

    /**
     * Generates fields for sql table.
     *
     * @param cnt Count of fields.
     * @return List of pairs, first is field name, second is field type.
     */
    private static List<IgnitePair<String>> fields(int cnt) {
        List<IgnitePair<String>> res = new LinkedList<>();

        for (int i = 0; i < cnt; i++)
            res.add(new IgnitePair<>("f" + i, i % 2 == 0 ? "integer" : "varchar(100)"));

        return res;
    }

    /**
     * Generates indexes for given table and fields.
     *
     * @param tblName Table name.
     * @param fields Fields list, returned by {@link #fields}.
     * @return List of pairs, first is index name, second is list of fields, covered by index, divived by comma.
     */
    private static List<IgnitePair<String>> idxs(String tblName, List<IgnitePair<String>> fields) {
        List<IgnitePair<String>> res = fields.stream()
            .map(f -> new IgnitePair<>(tblName + "_" + f.get1() + "_idx", f.get1()))
            .collect(Collectors.toCollection(LinkedList::new));

        // Add one multicolumn index.
        if (fields.size() > 1) {
            res.add(new IgnitePair<>(
                tblName + "_" + fields.get(0).get1() + "_" + fields.get(1).get1() + "_idx",
                fields.get(0).get1() + "," + fields.get(1).get1()
            ));
        }

        return res;
    }

    /**
     * Creates an sql table, indexes and fill it with some data.
     *
     * @param cache Ignite cache.
     * @param insert {@code True} for inserting some data and creating tables and indexes,
     *      {@code false} for inserting, updating and deleting data and deleting indexes, {@code null} for all data processing.
     * @param info Table info.
     */
    private static void createAndFillTable(IgniteCache<?, ?> cache, TableInfo info, @Nullable Boolean insert) {
        String idxToDelName = info.tblName + "_idx_to_delete";

        List<IgnitePair<String>> fields = fields(info.fieldsCnt);
        List<IgnitePair<String>> idxs = idxs(info.tblName, fields);

        String strFields = fields.stream().map(f -> f.get1() + " " + f.get2()).collect(joining(", "));

        if (isNull(insert) || insert) {
            query(
                cache,
                "create table " + info.tblName + " (id integer primary key, " + strFields + ") with " +
                    "\"CACHE_NAME=" + info.tblName + ", CACHE_GROUP=" + CACHE_GROUP_NAME + "\""
            );

            for (IgnitePair<String> idx : idxs)
                query(cache, format("create index %s on %s (%s)", idx.get1(), info.tblName, idx.get2()));

            query(cache, format("create index %s on %s (%s)", idxToDelName, info.tblName, fields.get(0).get1()));
        }

        int s = isNull(insert) || insert ? 0 : info.rec - 10;
        int e = isNull(insert) || !insert ? info.rec : info.rec - 10;

        for (int i = s; i < e; i++)
            insertQuery(cache, info.tblName, fields, i);

        if (nonNull(insert) && !insert) {
            for (int i = s - 10; i < s; i++)
                updateQuery(cache, info.tblName, fields, i);
        }

        if (isNull(insert) || !insert) {
            for (int i = info.rec - info.del; i < info.rec; i++)
                query(cache, "delete from " + info.tblName + " where id = " + i);
        }

        if (isNull(insert) || !insert)
            query(cache, "drop index " + idxToDelName);
    }

    /**
     * Performs an insert query.
     *
     * @param cache Ignite cache.
     * @param tblName Table name.
     * @param fields List of fields.
     * @param cntr Counter which is used to generate data.
     */
    private static void insertQuery(IgniteCache<?, ?> cache, String tblName, List<IgnitePair<String>> fields, int cntr) {
        GridStringBuilder q = new GridStringBuilder().a("insert into ").a(tblName).a(" (id, ");

        q.a(fields.stream().map(IgniteBiTuple::get1).collect(joining(", ")));
        q.a(") values (");
        q.a(fields.stream().map(f -> "?").collect(joining(", ", "?, ", ")")));

        Object[] paramVals = new Object[fields.size() + 1];

        for (int i = 0; i < fields.size() + 1; i++)
            paramVals[i] = (i % 2 == 0) ? cntr : valueOf(cntr);

        query(cache, q.toString(), paramVals);
    }

    /**
     * Performs an update query.
     *
     * @param cache Ignite cache.
     * @param tblName Table name.
     * @param fields List of fields.
     * @param cntr Counter which is used to generate data.
     */
    private static void updateQuery(IgniteCache<?, ?> cache, String tblName, List<IgnitePair<String>> fields, int cntr) {
        GridStringBuilder q = new GridStringBuilder().a("update ").a(tblName).a(" set ")
            .a(fields.stream().map(IgniteBiTuple::get1).collect(joining("=?, ", "", "=?")))
            .a(" where id=?");

        Object[] paramVals = new Object[fields.size() + 1];

        for (int i = 0; i < fields.size() + 1; i++)
            paramVals[i] = (i % 2 == 0) ? cntr : valueOf(cntr);

        Object id = paramVals[0];

        paramVals[0] = paramVals[paramVals.length - 1];
        paramVals[paramVals.length - 1] = id;

        query(cache, q.toString(), paramVals);
    }

    /**
     * Performs a query.
     *
     * @param cache Ignite cache.
     * @param qry Query string.
     * @return Result.
     */
    private static List<List<?>> query(IgniteCache<?, ?> cache, String qry) {
        return cache.query(new SqlFieldsQuery(qry)).getAll();
    }

    /**
     * Performs a query.
     *
     * @param cache Ignite cache.
     * @param qry Query string.
     * @param args Query arguments.
     * @return Result.
     */
    private static List<List<?>> query(IgniteCache<?, ?> cache, String qry, Object... args) {
        return cache.query(new SqlFieldsQuery(qry).setArgs(args)).getAll();
    }

    /**
     * Checks the index reader output.
     *
     * @param output Output.
     * @param treesCnt Count of b+ trees.
     * @param travErrCnt Count of errors that can occur during traversal.
     * @param pageListsErrCnt Count of errors that can occur during page lists scan.
     * @param seqErrCnt Count of errors that can occur during sequential scan.
     * @param partReadingErr partition file reading errors should be present.
     * @param idxSizeConsistent Index size should be consistent
     */
    private void checkOutput(
        String output,
        int treesCnt,
        int travErrCnt,
        int pageListsErrCnt,
        int seqErrCnt,
        boolean idxReadingErr,
        boolean partReadingErr,
        boolean idxSizeConsistent
    ) {
        assertFound(output, RECURSIVE_TRAVERSE_NAME + "Total trees:.*" + treesCnt);
        assertFound(output, HORIZONTAL_SCAN_NAME + "Total trees:.*" + treesCnt);
        assertFound(output, RECURSIVE_TRAVERSE_NAME + "Total errors during trees traversal:.*" + travErrCnt);
        assertFound(output, HORIZONTAL_SCAN_NAME + "Total errors during trees traversal:.*" + travErrCnt);
        assertFound(output, "Total errors during lists scan:.*" + pageListsErrCnt);

        if (idxSizeConsistent)
            assertContains(log, output, "No index size consistency errors found.");
        else
            assertContains(log, output, "Index size inconsistency");

        if (seqErrCnt >= 0)
            assertFound(output, "Total errors occurred during sequential scan:.*" + seqErrCnt);
        else
            assertContains(log, output, "Orphan pages were not reported due to --indexes filter.");

        if (travErrCnt == 0 && pageListsErrCnt == 0 && seqErrCnt == 0)
            assertNotContains(log, output, ERROR_PREFIX);

        if (idxReadingErr)
            assertContains(log, output, ERROR_PREFIX + "Errors detected while reading index.bin");

        if (partReadingErr)
            assertContains(log, output, ERROR_PREFIX + "Errors detected while reading partition files:");
    }

    /**
     * Checks output info for indexes.
     *
     * @param output Output string.
     * @param info Table info, which is used to calculate index info.
     * @param corruptedIdx Whether some index is corrupted.
     */
    private void checkIdxs(String output, TableInfo info, boolean corruptedIdx) {
        List<IgnitePair<String>> fields = fields(info.fieldsCnt);
        List<IgnitePair<String>> idxs = idxs(info.tblName, fields);

        int entriesCnt = info.rec - info.del;

        idxs.stream().map(IgniteBiTuple::get1)
            .forEach(idx -> {
                checkIdx(output, RECURSIVE_TRAVERSE_NAME, idx.toUpperCase(), entriesCnt, corruptedIdx);
                checkIdx(output, HORIZONTAL_SCAN_NAME, idx.toUpperCase(), entriesCnt, corruptedIdx);
            });
    }

    /**
     * Checks output info for single index.
     *
     * @param output Output string.
     * @param traversePrefix Traverse prefix.
     * @param idx Index name.
     * @param entriesCnt Count of entries that should be present in index.
     * @param canBeCorrupted Whether index can be corrupted.
     */
    private void checkIdx(String output, String traversePrefix, String idx, int entriesCnt, boolean canBeCorrupted) {
        Pattern ptrnCorrect = compile(checkIdxRegex(traversePrefix, false, idx, 1, valueOf(entriesCnt)));

        Matcher mCorrect = ptrnCorrect.matcher(output);

        if (canBeCorrupted) {
            Pattern ptrnCorrupted = compile(checkIdxRegex(traversePrefix, true, idx, 0, "[0-9]{1,4}"));

            Matcher mCorrupted = ptrnCorrupted.matcher(output);

            assertTrue("could not find index " + idx + ":\n" + output, mCorrect.find() || mCorrupted.find());
        }
        else
            assertTrue("could not find index " + idx + ":\n" + output, mCorrect.find());
    }

    /**
     * Returns regexp string for index check.
     *
     * @param traversePrefix Traverse prefix.
     * @param withErrors Whether errors should be present.
     * @param idxName Index name.
     * @param minimumPageStatSize Minimum size of page stats for index.
     * @param itemsCnt Count of data entries.
     * @return Regexp string.
     */
    private String checkIdxRegex(
        String traversePrefix,
        boolean withErrors,
        String idxName,
        int minimumPageStatSize,
        String itemsCnt
    ) {
        return format(
            withErrors ? CHECK_IDX_PTRN_WITH_ERRORS : CHECK_IDX_PTRN_CORRECT,
            idxName,
            minimumPageStatSize,
            itemsCnt
        ).replace("<PREFIX>", traversePrefix);
    }

    /**
     * Runs index reader on given cache group.
     *
     * @param cacheGrp Cache group name.
     * @param idxs Indexes to check.
     * @param checkParts Whether to check cache data tree in partitions.
     * @return Index reader output.
     * @throws IgniteCheckedException If failed.
     */
    private String runIndexReader(
        String cacheGrp,
        @Nullable String[] idxs,
        boolean checkParts
    ) throws IgniteCheckedException {
        testOut.reset();

        IgniteLogger log = createTestLogger();

        IgniteIndexReader reader0 = new IgniteIndexReader(
            PAGE_SIZE,
            PART_CNT,
            PAGE_STORE_VER,
            ft.cacheStorage(true, cacheGrp),
            isNull(idxs) ? null : idx -> Arrays.stream(idxs).anyMatch(idx::endsWith),
            checkParts,
            log
        ) {
            /** {@inheritDoc} */
            @Override ProgressPrinter createProgressPrinter(String caption, long total) {
                return new ProgressPrinter(System.err, caption, total);
            }
        };
        try (IgniteIndexReader reader = reader0) {
            reader.readIndex();
        }

        if (log instanceof IgniteLoggerEx)
            ((IgniteLoggerEx)log).flush();

        return testOut.toString();
    }

    /**
     * Test checks correctness of index.
     *
     * Steps:
     * 1)Run {@link IgniteIndexReader} for {@link #CACHE_GROUP_NAME};
     * 2)Check that there are no errors in output and 19 B+trees were found;
     * 3)Check that all indexes are present in output.
     *
     * @throws IgniteCheckedException If failed.
     */
    @Test
    public void testCorrectIdx() throws IgniteCheckedException {
        checkCorrectIdx();
    }

    /**
     * Test checks correctness of index and consistency of partitions.
     *
     * Steps:
     * 1)Run {@link IgniteIndexReader} for {@link #CACHE_GROUP_NAME} with check partitions;
     * 2)Check that there are no errors in output and 19 B+trees were found;
     * 3)Check that all indexes are present in output.
     *
     * @throws IgniteCheckedException If failed.
     */
    @Test
    public void testCorrectIdxWithCheckParts() throws IgniteCheckedException {
        checkCorrectIdxWithCheckParts();
    }

    /**
     * Test verifies that specific indexes being checked are correct.
     *
     * Steps:
     * 1)Run {@link IgniteIndexReader} for {@link #CACHE_GROUP_NAME} with filter by indexes;
     * 2)Check that there are no errors in output and 3 B+trees were found;
     * 3)Check filtered indexes are present in output.
     *
     * @throws IgniteCheckedException If failed.
     */
    @Test
    public void testCorrectIdxWithFilter() throws IgniteCheckedException {
        checkCorrectIdxWithFilter();
    }

    /**
     * Test checks whether the index of an empty group is correct.
     *
     * Steps:
     * 1)Run {@link IgniteIndexReader} for {@link #EMPTY_CACHE_GROUP_NAME};
     * 2)Check that there are no errors in output and 1 B+tree were found;
     * 4)Run {@link IgniteIndexReader} for a non-existent cache group;
     * 3)Check that an exception is thrown.
     *
     * @throws IgniteCheckedException If failed.
     */
    @Test
    public void testEmpty() throws IgniteCheckedException {
        checkEmpty();
    }

    /**
     * Test for finding corrupted pages in index.
     *
     * Steps:
     * 1)Currupt page in index.bin and backup it;
     * 2)Run {@link IgniteIndexReader} for {@link #CACHE_GROUP_NAME};
     * 3)Check that found 19 B+trees, 2 errors in sequential and transversal analysis;
     * 4)Check that all indexes are present in output;
     * 5)Restore backup index.bin.
     *
     * @throws Exception If failed.
     */
    @Test
    public void testCorruptedIdx() throws Exception {
        checkCorruptedIdx();
    }

    /**
     * Test for finding corrupted pages in index and checking for consistency in partitions.
     *
     * Steps:
     * 1)Currupt pages not in reuseList of index.bin and backup it;
     * 2)Run {@link IgniteIndexReader} for {@link #CACHE_GROUP_NAME} with check partitions;
     * 3)Check that there are errors when checking partitions and there are no errors in reuseList;
     * 4)Restore backup index.bin.
     *
     * @throws Exception If failed.
     */
    @Test
    public void testCorruptedIdxWithCheckParts() throws Exception {
        checkCorruptedIdxWithCheckParts();
    }

    /**
     * Test for finding corrupted page in partition.
     *
     * Steps:
     * 1)Currupt page in part-0.bin and backup it;
     * 2)Run {@link IgniteIndexReader} for {@link #CACHE_GROUP_NAME};
     * 2)Check that found 19 B+trees and errors when reading currupted page from partition;
     * 3)Check that all indexes are present in output;
     * 4)Restore backup part-0.bin.
     *
     * @throws Exception If failed.
     */
    @Test
    public void testCorruptedPart() throws Exception {
        checkCorruptedPart();
    }

    /**
     * Test for finding corrupted pages in index and partition.
     *
     * Steps:
     * 1)Currupt page in index.bin, part-0.bin and backup them;
     * 2)Run {@link IgniteIndexReader} for {@link #CACHE_GROUP_NAME};
     * 2)Check that found 19 B+trees and errors when reading currupted page from index and partition;
     * 3)Check that all indexes are present in output;
     * 4)Restore backup index.bin and part-0.bin.
     *
     * @throws Exception If failed.
     */
    @Test
    public void testCorruptedIdxAndPart() throws Exception {
        checkCorruptedIdxAndPart();
    }

    /**
     * Test checks correctness of index of {@link #QUERY_CACHE_GROUP_NAME}.
     *
     * Steps:
     * 1)Run {@link IgniteIndexReader} for {@link #QUERY_CACHE_GROUP_NAME};
     * 2)Check that there are no errors in output and 5 B+trees were found.
     *
     * @throws IgniteCheckedException If failed.
     */
    @Test
    public void testQryCacheGroup() throws IgniteCheckedException {
        checkQryCacheGroup();
    }

    /**
     * Checks whether corrupted pages are found in index and partition.
     * Index and partition {@code 0} will be corrupted for work directories,
     * and first work directory will be used to start {@link IgniteIndexReader}.
     *
     * @throws Exception If failed.
     */
    protected void checkCorruptedIdxAndPart() throws Exception {
        try {
            IgniteBiTuple<Long, Long> pagesToCorrupt = findPagesForAnyCacheKey(CACHE_GROUP_NAME);

            corruptFile(pagesToCorrupt.get1());
            corruptFile(pagesToCorrupt.get2());

            String output = runIndexReader(CACHE_GROUP_NAME, null, false);

            boolean idxReadingErr = isReportIdxAndPartFilesReadingErr();
            boolean partReadingErr = isReportIdxAndPartFilesReadingErr();

            checkOutput(output, 19, 25, 0, 1, idxReadingErr, partReadingErr, false);

            for (int i = 0; i < CREATED_TABLES_CNT; i++)
                checkIdxs(output, TableInfo.generate(i), true);
        }
        finally {
            restoreFile(INDEX_PARTITION);
            restoreFile(0);
        }
    }

    /**
     * Checks whether corrupted page are found in partition.
     * Partition {@code 0} will be corrupted for work directories,
     * and first work directory will be used to start {@link IgniteIndexReader}.
     *
     * @throws Exception If failed.
     */
    protected void checkCorruptedPart() throws Exception {
        try {
            IgniteBiTuple<Long, Long> pagesToCorrupt = findPagesForAnyCacheKey(CACHE_GROUP_NAME);

            corruptFile(pagesToCorrupt.get2());

            String output = runIndexReader(CACHE_GROUP_NAME, null, false);

            boolean partReadingErr = isReportIdxAndPartFilesReadingErr();

            checkOutput(output, 19, 23, 0, 0, false, partReadingErr, true);

            for (int i = 0; i < CREATED_TABLES_CNT; i++)
                checkIdxs(output, TableInfo.generate(i), true);
        }
        finally {
            restoreFile(0);
        }
    }

    /**
     * Checking for corrupted pages in index and checking for consistency in partitions.
     * Index will be corrupted for work directories, and first work directory will be used to start {@link IgniteIndexReader}.
     *
     * @throws Exception If failed.
     */
    protected void checkCorruptedIdxWithCheckParts() throws Exception {
        try {
            IgniteBiTuple<Long, Long> pagesToCorrupt = findPagesForAnyCacheKey(CACHE_GROUP_NAME);

            corruptFile(pagesToCorrupt.get1());

            String output = runIndexReader(CACHE_GROUP_NAME, null, true);

            // Pattern with errors count > 9
            assertFound(output, "Partition check finished, total errors: [0-9]{2,5}, total problem partitions: [0-9]{2,5}");
            assertFound(output, "Total errors during lists scan:.*0");
        }
        finally {
            restoreFile(INDEX_PARTITION);
        }
    }

    /** */
    private void assertFound(String output, String pattern) {
        assertTrue(output, compile(pattern).matcher(output).find());
    }

    /**
     * Checks whether corrupted pages are found in index.
     * Index will be corrupted for work directories, and first work directory will be used to start {@link IgniteIndexReader}.
     *
     * @throws Exception If failed.
     */
    protected void checkCorruptedIdx() throws Exception {
        try {
            IgniteBiTuple<Long, Long> pagesToCorrupt = findPagesForAnyCacheKey(CACHE_GROUP_NAME);

            corruptFile(pagesToCorrupt.get1());

            String output = runIndexReader(CACHE_GROUP_NAME, null, false);

            // 1 corrupted page detected while traversing, and 1 index size inconsistency error.
            int travErrCnt = 2;

            int seqErrCnt = 1;

            boolean idxReadingErr = isReportIdxAndPartFilesReadingErr();

            checkOutput(output, 19, travErrCnt, 0, seqErrCnt, idxReadingErr, false, false);

            for (int i = 0; i < CREATED_TABLES_CNT; i++)
                checkIdxs(output, TableInfo.generate(i), true);
        }
        finally {
            restoreFile(INDEX_PARTITION);
        }
    }

    /**
     * Checking correctness of index for {@link #QUERY_CACHE_GROUP_NAME}.
     *
     * @throws IgniteCheckedException If failed.
     */
    protected void checkQryCacheGroup() throws IgniteCheckedException {
        String output = runIndexReader(QUERY_CACHE_GROUP_NAME, null, false);

        checkOutput(output, 5, 0, 0, 0, false, false, true);
    }

    /**
     * Checking correctness of index.
     *
     * @throws IgniteCheckedException If failed.
     */
    protected void checkCorrectIdx() throws IgniteCheckedException {
        String output = runIndexReader(CACHE_GROUP_NAME, null, false);

        checkOutput(output, 19, 0, 0, 0, false, false, true);

        for (int i = 0; i < CREATED_TABLES_CNT; i++)
            checkIdxs(output, TableInfo.generate(i), false);
    }

    /**
     * Checking correctness of index and consistency of partitions with it.
     *
     * @throws IgniteCheckedException If failed.
     */
    protected void checkCorrectIdxWithCheckParts() throws IgniteCheckedException {
        String output = runIndexReader(CACHE_GROUP_NAME, null, true);

        checkOutput(output, 19, 0, 0, 0, false, false, true);

        for (int i = 0; i < CREATED_TABLES_CNT; i++)
            checkIdxs(output, TableInfo.generate(i), false);

        assertContains(log, output, "Partitions check detected no errors.");
        assertContains(log, output, "Partition check finished, total errors: 0, total problem partitions: 0");
    }

    /**
     * Checking that specific indexes being checked are correct.
     *
     * @throws IgniteCheckedException If failed.
     */
    protected void checkCorrectIdxWithFilter() throws IgniteCheckedException {
        String[] idxsToCheck = {"T2_F1_IDX##H2Tree%0", "T2_F2_IDX##H2Tree%0"};

        String output = runIndexReader(CACHE_GROUP_NAME, idxsToCheck, false);

        checkOutput(output, 3, 0, 0, -1, false, false, true);

        Set<String> idxSet = new HashSet<>(asList(idxsToCheck));

        for (int i = 0; i < CREATED_TABLES_CNT; i++) {
            TableInfo info = TableInfo.generate(i);

            List<IgnitePair<String>> fields = fields(info.fieldsCnt);
            List<IgnitePair<String>> idxs = idxs(info.tblName, fields);

            int entriesCnt = info.rec - info.del;

            idxs.stream().map(IgniteBiTuple::get1)
                .filter(idxSet::contains)
                .forEach(idx -> {
                    checkIdx(output, RECURSIVE_TRAVERSE_NAME, idx.toUpperCase(), entriesCnt, false);
                    checkIdx(output, HORIZONTAL_SCAN_NAME, idx.toUpperCase(), entriesCnt, false);
                });
        }
    }

    /**
     * Validating index of an empty group.
     *
     * @throws IgniteCheckedException If failed.
     */
    protected void checkEmpty() throws IgniteCheckedException {
        // Check output for empty cache group.
        String output = runIndexReader(EMPTY_CACHE_GROUP_NAME, null, false);

        checkOutput(output, 1, 0, 0, 0, false, false, true);

        // Create an empty directory and try to check it.
        String newCleanGrp = "noCache";

        File cleanDir = ft.cacheStorage(true, newCleanGrp);

        try {
            cleanDir.mkdir();

            assertThrows(
                log,
                () -> runIndexReader(newCleanGrp, null, false),
                IgniteCheckedException.class,
                null
            );
        }
        finally {
            U.delete(cleanDir);
        }
    }

    /**
     * @return Flag indicates partition file reading errors should be present in output.
     */
    protected boolean isReportIdxAndPartFilesReadingErr() {
        return false;
    }

    /**
     *
     */
    private static class TableInfo {
        /** Table name. */
        final String tblName;

        /** Fields count. */
        final int fieldsCnt;

        /** Count of records that should be inserted. */
        final int rec;

        /** Count of records that should be deleted after insert.*/
        final int del;

        /** */
        public TableInfo(String tblName, int fieldsCnt, int rec, int del) {
            this.tblName = tblName;
            this.fieldsCnt = fieldsCnt;
            this.rec = rec;
            this.del = del;
        }

        /**
         * Generates some table info for given int.
         * @param i Some integer.
         * @return Table info.
         */
        public static TableInfo generate(int i) {
            return new TableInfo("T" + i, 3 + (i % 3), 1700 - (i % 3) * 500, (i % 3) * 250);
        }
    }

    /**
     *
     */
    private static class TestClass1 {
        /** */
        private final Integer f;

        /** */
        private final String s;

        /** */
        public TestClass1(Integer f, String s) {
            this.f = f;
            this.s = s;
        }
    }

    /**
     *
     */
    private static class TestClass2 extends TestClass1 {
        /** */
        public TestClass2(Integer f, String s) {
            super(f, s);
        }
    }
}<|MERGE_RESOLUTION|>--- conflicted
+++ resolved
@@ -269,20 +269,6 @@
     }
 
     /**
-<<<<<<< HEAD
-     * Get data directory for cache group.
-     *
-     * @param cacheGrpName Cache group name.
-     * @return Directory name.
-     */
-    protected String dataDir(String cacheGrpName) {
-        return NodeFileTree.cacheDirName(true, cacheGrpName);
-    }
-
-    /**
-     * @param workDir Working directory.
-=======
->>>>>>> b903e6a8
      * @param cacheGrp Cache group.
      * @return Tuple that consists of some inner page id of any index tree, and some link to data.
      * @throws IgniteCheckedException If failed.
