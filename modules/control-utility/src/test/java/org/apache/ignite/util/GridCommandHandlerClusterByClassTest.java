/*
 * Licensed to the Apache Software Foundation (ASF) under one or more
 * contributor license agreements.  See the NOTICE file distributed with
 * this work for additional information regarding copyright ownership.
 * The ASF licenses this file to You under the Apache License, Version 2.0
 * (the "License"); you may not use this file except in compliance with
 * the License.  You may obtain a copy of the License at
 *
 *      http://www.apache.org/licenses/LICENSE-2.0
 *
 * Unless required by applicable law or agreed to in writing, software
 * distributed under the License is distributed on an "AS IS" BASIS,
 * WITHOUT WARRANTIES OR CONDITIONS OF ANY KIND, either express or implied.
 * See the License for the specific language governing permissions and
 * limitations under the License.
 */

package org.apache.ignite.util;

import java.io.IOException;
import java.nio.file.Files;
import java.nio.file.Path;
import java.nio.file.Paths;
import java.util.ArrayList;
import java.util.Arrays;
import java.util.Collection;
import java.util.Collections;
import java.util.EnumMap;
import java.util.HashSet;
import java.util.List;
import java.util.Map;
import java.util.Set;
import java.util.TreeMap;
import java.util.TreeSet;
import java.util.UUID;
import java.util.concurrent.CountDownLatch;
import java.util.concurrent.ExecutorService;
import java.util.concurrent.Executors;
import java.util.concurrent.TimeUnit;
import java.util.concurrent.atomic.AtomicInteger;
import java.util.function.Consumer;
import java.util.logging.Formatter;
import java.util.logging.LogRecord;
import java.util.logging.Logger;
import java.util.logging.StreamHandler;
import java.util.regex.Matcher;
import java.util.regex.Pattern;
import org.apache.ignite.Ignite;
import org.apache.ignite.IgniteCache;
import org.apache.ignite.IgniteCheckedException;
import org.apache.ignite.IgniteCluster;
import org.apache.ignite.IgniteDataStreamer;
import org.apache.ignite.IgniteSystemProperties;
import org.apache.ignite.cache.affinity.AffinityFunction;
import org.apache.ignite.cache.affinity.rendezvous.RendezvousAffinityFunction;
import org.apache.ignite.cache.query.SqlFieldsQuery;
import org.apache.ignite.cluster.ClusterNode;
import org.apache.ignite.configuration.AtomicConfiguration;
import org.apache.ignite.configuration.CacheConfiguration;
import org.apache.ignite.internal.IgniteEx;
import org.apache.ignite.internal.IgniteInternalFuture;
import org.apache.ignite.internal.IgniteVersionUtils;
import org.apache.ignite.internal.commandline.CommandHandler;
import org.apache.ignite.internal.commandline.CommandList;
import org.apache.ignite.internal.commandline.CommonArgParser;
import org.apache.ignite.internal.commandline.argument.CommandArg;
import org.apache.ignite.internal.commandline.cache.CacheDestroy;
import org.apache.ignite.internal.commandline.cache.CacheSubcommands;
import org.apache.ignite.internal.processors.cache.CacheGroupContext;
import org.apache.ignite.internal.processors.cache.CacheType;
import org.apache.ignite.internal.processors.cache.GridCacheContext;
import org.apache.ignite.internal.processors.cache.transactions.IgniteInternalTx;
import org.apache.ignite.internal.processors.cache.transactions.IgniteTxManager;
import org.apache.ignite.internal.processors.cache.version.GridCacheVersion;
import org.apache.ignite.internal.processors.datastructures.GridCacheInternalKeyImpl;
import org.apache.ignite.internal.util.typedef.F;
import org.apache.ignite.internal.util.typedef.G;
import org.apache.ignite.internal.util.typedef.X;
import org.apache.ignite.internal.util.typedef.internal.CU;
import org.apache.ignite.internal.util.typedef.internal.S;
import org.apache.ignite.internal.util.typedef.internal.U;
import org.apache.ignite.internal.visor.tx.VisorTxTaskResult;
import org.apache.ignite.lang.IgniteInClosure;
import org.apache.ignite.logger.java.JavaLogger;
import org.apache.ignite.testframework.junits.GridAbstractTest;
import org.apache.ignite.testframework.junits.WithSystemProperty;
import org.apache.ignite.transactions.Transaction;
import org.apache.ignite.transactions.TransactionRollbackException;
import org.apache.ignite.transactions.TransactionState;
import org.jetbrains.annotations.NotNull;
import org.junit.Test;

import static java.util.Arrays.asList;
import static java.util.Arrays.stream;
import static java.util.Objects.nonNull;
import static java.util.stream.Collectors.toList;
import static org.apache.ignite.IgniteSystemProperties.IGNITE_ENABLE_EXPERIMENTAL_COMMAND;
import static org.apache.ignite.cache.CacheAtomicityMode.TRANSACTIONAL;
import static org.apache.ignite.cache.CacheWriteSynchronizationMode.FULL_SYNC;
import static org.apache.ignite.internal.commandline.CommandHandler.CONFIRM_MSG;
import static org.apache.ignite.internal.commandline.CommandHandler.EXIT_CODE_CONNECTION_FAILED;
import static org.apache.ignite.internal.commandline.CommandHandler.EXIT_CODE_INVALID_ARGUMENTS;
import static org.apache.ignite.internal.commandline.CommandHandler.EXIT_CODE_OK;
import static org.apache.ignite.internal.commandline.CommandHandler.EXIT_CODE_UNEXPECTED_ERROR;
import static org.apache.ignite.internal.commandline.CommandHandler.UTILITY_NAME;
import static org.apache.ignite.internal.commandline.CommandList.BASELINE;
import static org.apache.ignite.internal.commandline.CommandList.CONSISTENCY;
import static org.apache.ignite.internal.commandline.CommandList.METADATA;
import static org.apache.ignite.internal.commandline.CommandList.TRACING_CONFIGURATION;
import static org.apache.ignite.internal.commandline.CommandList.WAL;
import static org.apache.ignite.internal.commandline.CommonArgParser.CMD_VERBOSE;
import static org.apache.ignite.internal.commandline.OutputFormat.MULTI_LINE;
import static org.apache.ignite.internal.commandline.OutputFormat.SINGLE_LINE;
import static org.apache.ignite.internal.commandline.cache.CacheDestroy.CACHE_NAMES_ARG;
import static org.apache.ignite.internal.commandline.cache.CacheDestroy.DESTROY_ALL_ARG;
import static org.apache.ignite.internal.commandline.cache.CacheSubcommands.DESTROY;
import static org.apache.ignite.internal.commandline.cache.CacheSubcommands.HELP;
import static org.apache.ignite.internal.commandline.consistency.ConsistencyCommand.CACHE;
import static org.apache.ignite.internal.commandline.consistency.ConsistencyCommand.PARTITIONS;
import static org.apache.ignite.internal.commandline.consistency.ConsistencyCommand.STRATEGY;
import static org.apache.ignite.internal.util.IgniteUtils.nl;
import static org.apache.ignite.testframework.GridTestUtils.assertContains;
import static org.apache.ignite.testframework.GridTestUtils.assertNotContains;
import static org.apache.ignite.testframework.GridTestUtils.readResource;
import static org.apache.ignite.transactions.TransactionConcurrency.OPTIMISTIC;
import static org.apache.ignite.transactions.TransactionConcurrency.PESSIMISTIC;
import static org.apache.ignite.transactions.TransactionIsolation.READ_COMMITTED;
import static org.apache.ignite.util.TestStorageUtils.corruptDataEntry;

/**
 * Command line handler test.
 * You can use this class if you don't need create nodes for each test because
 * here create {@link #SERVER_NODE_CNT} server and 1 client nodes at before all
 * tests. If you need create nodes for each test you can use
 * {@link GridCommandHandlerTest}
 */
public class GridCommandHandlerClusterByClassTest extends GridCommandHandlerClusterByClassAbstractTest {
    /** Special word for defining any char sequence from special word to the end of line in golden copy of help output */
    private static final String ANY = "<!any!>";

    /** Special word for defining copyright message in golden copy of help output. */
    private static final String COPYRIGHT = "<!copyright!>";

    /** Error stack trace prefix. */
    protected static final String ERROR_STACK_TRACE_PREFIX = "Error stack trace:";

    /**
     * Very basic tests for running the command in different environment which other command are running in.
     */
    @Test
    public void testFindAndDeleteGarbage() {
        Ignite ignite = crd;

        injectTestSystemOut();

        ignite.createCaches(Arrays.asList(
            new CacheConfiguration<>("garbage1").setGroupName("groupGarbage"),
            new CacheConfiguration<>("garbage2").setGroupName("groupGarbage")));

        assertEquals(EXIT_CODE_OK, execute("--cache", "find_garbage", "--port", "11212"));

        assertContains(log, testOut.toString(), "garbage not found");

        assertEquals(EXIT_CODE_OK, execute("--cache", "find_garbage",
            ignite(0).localNode().id().toString(), "--port", "11212"));

        assertContains(log, testOut.toString(), "garbage not found");

        assertEquals(EXIT_CODE_OK, execute("--cache", "find_garbage",
            "groupGarbage", "--port", "11212"));

        assertContains(log, testOut.toString(), "garbage not found");
    }

    /**
     * Test that baseline auto_adjustment settings update works via control.sh
     */
    @Test
    public void testBaselineAutoAdjustmentSettings() {
        Ignite ignite = crd;

        IgniteCluster cl = ignite.cluster();

        assertFalse(cl.isBaselineAutoAdjustEnabled());

        long timeout = cl.baselineAutoAdjustTimeout();

        assertEquals(EXIT_CODE_OK, execute(
            "--baseline",
            "auto_adjust",
            "enable",
            "timeout",
            Long.toString(timeout + 1)
        ));

        assertTrue(cl.isBaselineAutoAdjustEnabled());

        assertEquals(timeout + 1, cl.baselineAutoAdjustTimeout());

        assertEquals(EXIT_CODE_OK, execute("--baseline", "auto_adjust", "disable"));

        assertFalse(cl.isBaselineAutoAdjustEnabled());

        assertEquals(timeout + 1, cl.baselineAutoAdjustTimeout());

        assertEquals(EXIT_CODE_INVALID_ARGUMENTS, execute("--baseline", "auto_adjust"));

        assertEquals(EXIT_CODE_INVALID_ARGUMENTS, execute("--baseline", "auto_adjust", "true"));

        assertEquals(EXIT_CODE_INVALID_ARGUMENTS, execute("--baseline", "auto_adjust", "enable", "x"));

        assertEquals(EXIT_CODE_INVALID_ARGUMENTS, execute("--baseline", "auto_adjust", "disable", "x"));
    }

    /**
     * Smoke test for --tx --info command.
     */
    @Test
    public void testTransactionInfo() throws Exception {
        client.getOrCreateCache(new CacheConfiguration<>(DEFAULT_CACHE_NAME)
            .setAtomicityMode(TRANSACTIONAL).setBackups(1).setWriteSynchronizationMode(FULL_SYNC));

        for (Ignite ig : G.allGrids())
            assertNotNull(ig.cache(DEFAULT_CACHE_NAME));

        CountDownLatch lockLatch = new CountDownLatch(1);
        CountDownLatch unlockLatch = new CountDownLatch(1);

        IgniteInternalFuture<?> fut = startTransactions("testTransactionInfo", lockLatch, unlockLatch, false);

        try {
            U.awaitQuiet(lockLatch);

            doSleep(3000); // Should be more than enough for all transactions to appear in contexts.

            Set<GridCacheVersion> nearXids = new HashSet<>();

            for (int i = 0; i < SERVER_NODE_CNT; i++) {
                IgniteEx grid = grid(i);

                IgniteTxManager tm = grid.context().cache().context().tm();

                for (IgniteInternalTx tx : tm.activeTransactions())
                    nearXids.add(tx.nearXidVersion());
            }

            injectTestSystemOut();

            for (GridCacheVersion nearXid : nearXids) {
                assertEquals(EXIT_CODE_OK, execute("--tx", "--info", nearXid.toString()));

                String out = testOut.toString();

                assertContains(log, out, nearXid.toString());
            }
        }
        finally {
            unlockLatch.countDown();

            fut.get();
        }
    }

    /**
     * Smoke test for historical mode of --tx --info command.
     */
    @Test
    public void testTransactionHistoryInfo() throws Exception {
        client.getOrCreateCache(new CacheConfiguration<>(DEFAULT_CACHE_NAME)
            .setAtomicityMode(TRANSACTIONAL).setBackups(2).setWriteSynchronizationMode(FULL_SYNC));

        for (Ignite ig : G.allGrids())
            assertNotNull(ig.cache(DEFAULT_CACHE_NAME));

        CountDownLatch lockLatch = new CountDownLatch(1);
        CountDownLatch unlockLatch = new CountDownLatch(1);

        IgniteInternalFuture<?> fut = startTransactions("testTransactionHistoryInfo", lockLatch, unlockLatch, false);

        U.awaitQuiet(lockLatch);

        doSleep(3000); // Should be more than enough for all transactions to appear in contexts.

        Set<GridCacheVersion> nearXids = new HashSet<>();

        for (int i = 0; i < SERVER_NODE_CNT; i++) {
            IgniteEx grid = grid(i);

            IgniteTxManager tm = grid.context().cache().context().tm();

            for (IgniteInternalTx tx : tm.activeTransactions())
                nearXids.add(tx.nearXidVersion());
        }

        unlockLatch.countDown();

        fut.get();

        doSleep(3000); // Should be more than enough for all transactions to disappear from contexts after finish.

        injectTestSystemOut();

        boolean commitMatched = false;
        boolean rollbackMatched = false;

        for (GridCacheVersion nearXid : nearXids) {
            assertEquals(EXIT_CODE_OK, execute("--tx", "--info", nearXid.toString()));

            String out = testOut.toString();

            assertContains(log, out, "Transaction was found in completed versions history of the following nodes:");

            if (out.contains(TransactionState.COMMITTED.name())) {
                commitMatched = true;

                assertNotContains(log, out, TransactionState.ROLLED_BACK.name());
            }

            if (out.contains(TransactionState.ROLLED_BACK.name())) {
                rollbackMatched = true;

                assertNotContains(log, out, TransactionState.COMMITTED.name());
            }

        }

        assertTrue(commitMatched);
        assertTrue(rollbackMatched);
    }

    /** */
    @Test
    public void testCacheHelp() throws Exception {
        injectTestSystemOut();

        assertEquals(EXIT_CODE_OK, execute("--cache", "help"));

        String output = testOut.toString();

        for (CacheSubcommands cmd : CacheSubcommands.values()) {
            if (cmd != HELP) {
                assertContains(log, output, cmd.toString());

                Class<? extends Enum<? extends CommandArg>> args = cmd.getCommandArgs();

                if (args != null)
                    for (Enum<? extends CommandArg> arg : args.getEnumConstants())
                        assertTrue(cmd + " " + arg, output.contains(arg.toString()));

            }
            else
                assertContains(log, output, CommandHandler.UTILITY_NAME);
        }

        checkHelp(output, "org.apache.ignite.util/" + getClass().getSimpleName() + "_cache_help.output");
    }

    /** */
    @Test
    public void testCorrectCacheOptionsNaming() {
        Pattern p = Pattern.compile("^--([a-z]+(-)?)+([a-z]+)");

        for (CacheSubcommands cmd : CacheSubcommands.values()) {
            Class<? extends Enum<? extends CommandArg>> args = cmd.getCommandArgs();

            if (args != null)
                for (Enum<? extends CommandArg> arg : args.getEnumConstants())
                    assertTrue(arg.toString(), p.matcher(arg.toString()).matches());
        }
    }

    /** */
    @Test
    public void testHelp() throws Exception {
        injectTestSystemOut();

        assertEquals(EXIT_CODE_OK, execute("--help"));

        String testOutStr = testOut.toString();

        for (CommandList cmd : CommandList.values())
            assertContains(log, testOutStr, cmd.toString());

        assertNotContains(log, testOutStr, "Control.sh");

        checkHelp(testOutStr, "org.apache.ignite.util/" + getClass().getSimpleName() + "_help.output");
    }

    /**
     * Checks that golden copy of output and current output are same.
     *
     * @param output Current output.
     * @param resourceName Name of resource with golden copy on output.
     * @throws Exception If something goes wrong.
     */
    private void checkHelp(String output, String resourceName) throws Exception {
        String correctOutput = new String(readResource(getClass().getClassLoader(), resourceName));

        try {
            // Split by lines.
            List<String> correctOutputLines = U.sealList(correctOutput.split("\\r?\\n"));
            List<String> outputLines = U.sealList(output.split("\\r?\\n"));

            assertEquals("Wrong number of lines! Golden copy resource: " + resourceName, correctOutputLines.size(), outputLines.size());

            for (int i = 0; i < correctOutputLines.size(); i++) {
                String cLine = correctOutputLines.get(i);

                cLine = cLine.replace(COPYRIGHT, IgniteVersionUtils.COPYRIGHT);

                // Remove all spaces from end of line.
                String line = outputLines.get(i).replaceAll("\\s+$", "");

                if (cLine.contains(ANY)) {
                    String cuttedCLine = cLine.substring(0, cLine.length() - ANY.length());

                    assertTrue("line: " + i, line.startsWith(cuttedCLine));
                }
                else
                    assertEquals("line: " + i, cLine, line);
            }
        }
        catch (AssertionError e) {
            log.info("Correct output is: " + correctOutput);

            throw e;
        }
    }

    /** */
    @Test
    public void testOldReadOnlyApiNotAvailable() {
        injectTestSystemOut();

        assertEquals(EXIT_CODE_INVALID_ARGUMENTS, execute("--read-only-on"));

        assertContains(log, testOut.toString(), "Check arguments. Unexpected argument: --read-only-on");

        assertEquals(EXIT_CODE_INVALID_ARGUMENTS, execute("--read-only-off"));

        assertContains(log, testOut.toString(), "Check arguments. Unexpected argument: --read-only-off");
    }

    /** */
    @Test
    public void testPrintTimestampAtEndsOfExecution() {
        injectTestSystemOut();

        assertEquals(EXIT_CODE_OK, execute());

        String testOutStr = testOut.toString();

        assertContains(log, testOutStr, "Control utility has completed execution at: ");
    }

    /** */
    @Test
    public void testCacheIdleVerify() {
        IgniteEx ignite = crd;

        createCacheAndPreload(ignite, 100);
        createCacheAndPreload(ignite, DEFAULT_CACHE_NAME + "other", 100, 32, null);

        injectTestSystemOut();

        assertEquals(EXIT_CODE_OK, execute("--cache", "idle_verify"));

        assertContains(log, testOut.toString(), "no conflicts have been found");

        HashSet<Integer> clearKeys = new HashSet<>(asList(1, 2, 3, 4, 5, 6));
        HashSet<Integer> clearKeysOther = new HashSet<>(asList(7, 8, 9, 10, 11));

        ignite.context().cache().cache(DEFAULT_CACHE_NAME).clearLocallyAll(clearKeys, true, true, true);

        ignite.context().cache().cache(DEFAULT_CACHE_NAME + "other").clearLocallyAll(clearKeysOther, true, true, true);

        assertEquals(EXIT_CODE_OK, execute("--cache", "idle_verify"));

<<<<<<< HEAD
        String out = testOut.toString();

        assertContains(log, out, "conflict partitions");

        assertTrue(
            "Must contain partHash and partVerHash",
            Pattern.compile("partHash=-?[0-9]+, partVerHash=-?[0-9]+").matcher(out).find()
        );
=======
        assertContains(log, testOut.toString(), "conflict partitions");

        String summaryStr = "Total:" + nl() + DEFAULT_CACHE_NAME + "other (5)" + nl() + "7,8,9,10,11" + nl() + nl() +
            DEFAULT_CACHE_NAME + " (6)" + nl() + "1,2,3,4,5,6" + nl();

        assertContains(log, testOut.toString(), summaryStr);
>>>>>>> 1876f0bd
    }

    /** */
    @Test
    public void testCacheIdleVerifyNodeFilter() {
        IgniteEx ignite = crd;

        Object lastNodeCId = ignite.localNode().consistentId();

        ignite.createCache(new CacheConfiguration<>(DEFAULT_CACHE_NAME)
            .setAffinity(new RendezvousAffinityFunction(false, 32))
            .setNodeFilter(node -> !node.consistentId().equals(lastNodeCId))
            .setBackups(1));

        try (IgniteDataStreamer streamer = ignite.dataStreamer(DEFAULT_CACHE_NAME)) {
            for (int i = 0; i < 100; i++)
                streamer.addData(i, i);
        }

        injectTestSystemOut();

        assertEquals(EXIT_CODE_OK, execute("--cache", "idle_verify", DEFAULT_CACHE_NAME));

        assertContains(log, testOut.toString(), "no conflicts have been found");
    }

    /**
     * Tests that both update counter and hash conflicts are detected.
     */
    @Test
    public void testCacheIdleVerifyTwoConflictTypes() throws Exception {
        IgniteEx ignite = crd;

        createCacheAndPreload(ignite, 100);

        injectTestSystemOut();

        assertEquals(EXIT_CODE_OK, execute("--cache", "idle_verify"));

        assertContains(log, testOut.toString(), "no conflicts have been found");

        GridCacheContext<Object, Object> cacheCtx = ignite.cachex(DEFAULT_CACHE_NAME).context();

        AffinityFunction aff = cacheCtx.config().getAffinity();

        int key = 1 + aff.partitions() / 2;

        corruptDataEntry(cacheCtx, 1, true, false);
        corruptDataEntry(cacheCtx, key, false, true);

        assertEquals(EXIT_CODE_OK, execute("--cache", "idle_verify"));

        assertContains(log, testOut.toString(), "conflict partitions has been found: [counterConflicts=1, hashConflicts=2]");

        String summaryStr = "Total:" + nl() + DEFAULT_CACHE_NAME + " (2)" + nl() + "1," + aff.partition(key);

        assertContains(log, testOut.toString(), summaryStr);
    }

    /**
     * Tests that empty partitions with non-zero update counter are not included into the idle_verify dump.
     *
     * @throws Exception If failed.
     */
    @Test
    public void testCacheIdleVerifyDumpSkipZerosUpdateCounters() throws Exception {
        IgniteEx ignite = crd;

        int emptyPartId = 31;

        // Less than parts number for ability to check skipZeros flag.
        createCacheAndPreload(ignite, emptyPartId);

        injectTestSystemOut();

        assertEquals(EXIT_CODE_OK, execute("--cache", "idle_verify", "--dump", "--skip-zeros", DEFAULT_CACHE_NAME));

        Matcher fileNameMatcher = dumpFileNameMatcher();

        assertTrue(fileNameMatcher.find());

        String zeroUpdateCntrs = new String(Files.readAllBytes(Paths.get(fileNameMatcher.group(1))));

        assertContains(log, zeroUpdateCntrs, "The check procedure has finished, found " + emptyPartId + " partitions");
        assertContains(log, zeroUpdateCntrs, "1 partitions was skipped");
        assertContains(log, zeroUpdateCntrs, "The check procedure has finished, no conflicts have been found.");

        assertSort(emptyPartId, zeroUpdateCntrs);

        // The result of the following cache operations is that
        // the size of the 32-th partition is equal to zero and update counter is equal to 2.
        ignite.cache(DEFAULT_CACHE_NAME).put(emptyPartId, emptyPartId);

        ignite.cache(DEFAULT_CACHE_NAME).remove(emptyPartId, emptyPartId);

        assertEquals(EXIT_CODE_OK, execute("--cache", "idle_verify", "--dump", "--skip-zeros", DEFAULT_CACHE_NAME));

        fileNameMatcher = dumpFileNameMatcher();

        assertTrue(fileNameMatcher.find());

        String nonZeroUpdateCntrs = new String(Files.readAllBytes(Paths.get(fileNameMatcher.group(1))));

        assertContains(log, nonZeroUpdateCntrs, "The check procedure has finished, found " + 31 + " partitions");
        assertContains(log, nonZeroUpdateCntrs, "1 partitions was skipped");
        assertContains(log, nonZeroUpdateCntrs, "The check procedure has finished, no conflicts have been found.");

        assertSort(31, zeroUpdateCntrs);

        assertEquals(zeroUpdateCntrs, nonZeroUpdateCntrs);
    }

    /**
     * Tests that idle verify print partitions info.
     *
     * @throws Exception If failed.
     */
    @Test
    public void testCacheIdleVerifyDump() throws Exception {
        IgniteEx ignite = crd;

        int keysCount = 20; //less than parts number for ability to check skipZeros flag.

        createCacheAndPreload(ignite, keysCount);

        int parts = ignite.affinity(DEFAULT_CACHE_NAME).partitions();

        ignite.createCache(new CacheConfiguration<>()
            .setAffinity(new RendezvousAffinityFunction(false, parts))
            .setBackups(1)
            .setName(DEFAULT_CACHE_NAME + "other"));

        injectTestSystemOut();

        assertEquals(EXIT_CODE_OK, execute("--cache", "idle_verify", "--dump", DEFAULT_CACHE_NAME));

        Matcher fileNameMatcher = dumpFileNameMatcher();

        if (fileNameMatcher.find()) {
            String dumpWithZeros = new String(Files.readAllBytes(Paths.get(fileNameMatcher.group(1))));

            assertContains(log, dumpWithZeros, "The check procedure has finished, found " + parts + " partitions");
            assertContains(log, dumpWithZeros, "Partition: PartitionKeyV2 [grpId=1544803905, grpName=default, partId=0]");
            assertContains(log, dumpWithZeros, "updateCntr=0, partitionState=OWNING, size=0, partHash=0");
            assertContains(log, dumpWithZeros, "no conflicts have been found");

            assertSort(parts, dumpWithZeros);
        }

        assertEquals(EXIT_CODE_OK, execute("--cache", "idle_verify", "--dump", "--skip-zeros", DEFAULT_CACHE_NAME));

        fileNameMatcher = dumpFileNameMatcher();

        if (fileNameMatcher.find()) {
            String dumpWithoutZeros = new String(Files.readAllBytes(Paths.get(fileNameMatcher.group(1))));

            assertContains(log, dumpWithoutZeros, "The check procedure has finished, found " + keysCount + " partitions");
            assertContains(log, dumpWithoutZeros, (parts - keysCount) + " partitions was skipped");
            assertContains(log, dumpWithoutZeros, "Partition: PartitionKeyV2 [grpId=1544803905, grpName=default, partId=");

            assertNotContains(log, dumpWithoutZeros, "updateCntr=0, partitionState=OWNING, size=0, partHash=0");

            assertContains(log, dumpWithoutZeros, "no conflicts have been found");

            assertSort(keysCount, dumpWithoutZeros);
        }
        else
            fail("Should be found both files");
    }

    /**
     * Common method for idle_verify tests with multiple options.
     */
    @Test
    public void testCacheIdleVerifyMultipleCacheFilterOptions()
            throws Exception {
        IgniteEx ignite = crd;

        ignite.createCache(new CacheConfiguration<>()
                .setAffinity(new RendezvousAffinityFunction(false, 32))
                .setGroupName("shared_grp")
                .setBackups(1)
                .setName(DEFAULT_CACHE_NAME));

        ignite.createCache(new CacheConfiguration<>()
                .setAffinity(new RendezvousAffinityFunction(false, 32))
                .setGroupName("shared_grp")
                .setBackups(1)
                .setName(DEFAULT_CACHE_NAME + "_second"));

        ignite.createCache(new CacheConfiguration<>()
                .setAffinity(new RendezvousAffinityFunction(false, 64))
                .setBackups(1)
                .setName(DEFAULT_CACHE_NAME + "_third"));

        ignite.createCache(new CacheConfiguration<>()
                .setAffinity(new RendezvousAffinityFunction(false, 128))
                .setBackups(1)
                .setName("wrong_cache"));

        injectTestSystemOut();

        testCacheIdleVerifyMultipleCacheFilterOptionsCommon(
            true,
            "The check procedure has finished, found",
            "The check procedure task was executed with the following args: caches=[], excluded=[wrong.*], cacheFilter=[SYSTEM]",
            "--cache", "idle_verify", "--dump", "--cache-filter", "SYSTEM", "--exclude-caches", "wrong.*"
        );
        testCacheIdleVerifyMultipleCacheFilterOptionsCommon(
            true,
            "The check procedure has finished, found 96 partitions",
            null,
            "--cache", "idle_verify", "--dump", "--exclude-caches", "wrong.*"
        );
        testCacheIdleVerifyMultipleCacheFilterOptionsCommon(
            true,
            "The check procedure has finished, found 32 partitions",
            null,
            "--cache", "idle_verify", "--dump", "shared.*"
        );
        testCacheIdleVerifyMultipleCacheFilterOptionsCommon(
            true,
            "The check procedure has finished, found 160 partitions",
            null,
            "--cache", "idle_verify", "--dump", "shared.*,wrong.*"
        );
        testCacheIdleVerifyMultipleCacheFilterOptionsCommon(
            true,
            "The check procedure has finished, found 160 partitions",
            null,
            "--cache", "idle_verify", "--dump", "shared.*,wrong.*", "--cache-filter", "USER"
        );
        testCacheIdleVerifyMultipleCacheFilterOptionsCommon(
            true,
            "The check procedure has finished, found 160 partitions",
            null,
            "--cache", "idle_verify", "--dump", "shared.*,wrong.*"
        );
        testCacheIdleVerifyMultipleCacheFilterOptionsCommon(
            true,
            "There are no caches matching given filter options",
            null,
            "--cache", "idle_verify", "--exclude-caches", ".*"
        );
        testCacheIdleVerifyMultipleCacheFilterOptionsCommon(
            false,
            "Invalid cache name regexp",
            null,
            "--cache", "idle_verify", "--dump", "--exclude-caches", "["
        );
        testCacheIdleVerifyMultipleCacheFilterOptionsCommon(
            true,
            "The check procedure has finished, no conflicts have been found.",
            null,
            "--cache", "idle_verify", "--exclude-caches", "wrong.*"
        );
        testCacheIdleVerifyMultipleCacheFilterOptionsCommon(
            true,
            "The check procedure has finished, no conflicts have been found.",
            null,
            "--cache", "idle_verify", "--dump", "--cache-filter", "PERSISTENT"
        );
        testCacheIdleVerifyMultipleCacheFilterOptionsCommon(
            true,
            "There are no caches matching given filter options.",
            null,
            "--cache", "idle_verify", "--cache-filter", "NOT_PERSISTENT"
        );
    }

    /**
     * Runs idle_verify with specified arguments and checks the dump if dump option was present.
     *
     * @param exitOk whether CommandHandler should exit without errors
     * @param outputExp expected dump output
     * @param cmdExp expected command built from command line arguments
     * @param args command handler arguments
     * @throws IOException if some of file operations failed
     */
    private void testCacheIdleVerifyMultipleCacheFilterOptionsCommon(
        boolean exitOk,
        String outputExp,
        String cmdExp,
        String... args
    ) throws IOException {
        Set<String> argsSet = new HashSet<>(asList(args));

        int exitCode = execute(args);

        assertEquals(testOut.toString(), exitOk, EXIT_CODE_OK == exitCode);

        if (exitCode == EXIT_CODE_OK) {
            Matcher fileNameMatcher = dumpFileNameMatcher();

            if (fileNameMatcher.find()) {
                assertContains(log, argsSet, "--dump");

                Path filePath = Paths.get(fileNameMatcher.group(1));

                String dump = new String(Files.readAllBytes(filePath));

                Files.delete(filePath);

                assertContains(log, dump, outputExp);

                if (cmdExp != null)
                    assertContains(log, dump, cmdExp);
            }
            else {
                assertNotContains(log, argsSet, "--dump");

                assertContains(log, testOut.toString(), outputExp);
            }
        }
        else
            assertContains(log, testOut.toString(), outputExp);
    }

    /**
     * Checking sorting of partitions.
     *
     * @param expectedPartsCount Expected parts count.
     * @param output Output.
     */
    private void assertSort(int expectedPartsCount, String output) {
        Pattern partIdPattern = Pattern.compile(".*partId=([0-9]*)");
        Pattern primaryPattern = Pattern.compile("Partition instances: \\[PartitionHashRecordV2 \\[isPrimary=true");

        Matcher partIdMatcher = partIdPattern.matcher(output);
        Matcher primaryMatcher = primaryPattern.matcher(output);

        int i = 0;

        while (partIdMatcher.find()) {
            assertEquals(i++, Integer.parseInt(partIdMatcher.group(1)));
            assertTrue(primaryMatcher.find()); //primary node should be first in every line
        }

        assertEquals(expectedPartsCount, i);
    }

    /**
     * Tests that idle verify print partitions info.
     *
     * @throws Exception If failed.
     */
    @Test
    public void testCacheIdleVerifyDumpForCorruptedData() throws Exception {
        IgniteEx ignite = crd;

        createCacheAndPreload(ignite, 100);

        injectTestSystemOut();

        corruptingAndCheckDefaultCache(ignite, "USER", true);
    }

    /**
     * Tests that idle verify print partitions info while launched without dump option.
     *
     * @throws Exception If failed.
     */
    @Test
    public void testCacheIdleVerifyForCorruptedData() throws Exception {
        IgniteEx ignite = crd;

        createCacheAndPreload(ignite, 100);

        injectTestSystemOut();

        corruptingAndCheckDefaultCache(ignite, "USER", false);
    }

    /**
     * @param ignite Ignite.
     * @param cacheFilter cacheFilter.
     * @param dump Whether idle_verify should be launched with dump option or not.
     */
    private void corruptingAndCheckDefaultCache(
        IgniteEx ignite,
        String cacheFilter,
        boolean dump
    ) throws IOException, IgniteCheckedException {
        injectTestSystemOut();

        GridCacheContext<Object, Object> cacheCtx = ignite.cachex(DEFAULT_CACHE_NAME).context();

        AffinityFunction aff = cacheCtx.config().getAffinity();

        int key = aff.partitions() / 2;

        corruptDataEntry(cacheCtx, 0, true, false);
        corruptDataEntry(cacheCtx, key, false, true);

        String resReport = null;

        if (dump) {
            assertEquals(EXIT_CODE_OK, execute("--cache", "idle_verify", "--dump", "--cache-filter", cacheFilter));

            Matcher fileNameMatcher = dumpFileNameMatcher();

            if (fileNameMatcher.find()) {
                resReport = new String(Files.readAllBytes(Paths.get(fileNameMatcher.group(1))));

                log.info(resReport);
            }
            else
                fail("Should be found dump with conflicts");
        }
        else {
            assertEquals(EXIT_CODE_OK, execute("--cache", "idle_verify", "--cache-filter", cacheFilter));

            resReport = testOut.toString();
        }

        assertContains(log, resReport, "conflict partitions has been found: [counterConflicts=1, hashConflicts=2]");

        String summaryStr = "Total:" + nl() + DEFAULT_CACHE_NAME + " (2)" + nl() + "0," + aff.partition(key);

        assertContains(log, resReport, summaryStr);
    }

    /**
     * Tests that idle verify print partitions info over system caches.
     *
     * @throws Exception If failed.
     */
    @Test
    public void testCacheIdleVerifyDumpForCorruptedDataOnSystemCache() throws Exception {
        int parts = 32;

        atomicConfiguration = new AtomicConfiguration()
            .setAffinity(new RendezvousAffinityFunction(false, parts))
            .setBackups(2);

        IgniteEx ignite = crd;

        injectTestSystemOut();

        // Adding some assignments without deployments.
        for (int i = 0; i < 100; i++) {
            ignite.semaphore("s" + i, i, false, true);

            ignite.atomicSequence("sq" + i, 0, true)
                .incrementAndGet();
        }

        CacheGroupContext storedSysCacheCtx = ignite.context().cache().cacheGroup(CU.cacheId("default-ds-group"));

        assertNotNull(storedSysCacheCtx);

        corruptDataEntry(storedSysCacheCtx.caches().get(0), new GridCacheInternalKeyImpl("sq0",
            "default-ds-group"), true, false);

        corruptDataEntry(storedSysCacheCtx.caches().get(0), new GridCacheInternalKeyImpl("sq" + parts / 2,
            "default-ds-group"), false, true);

        CacheGroupContext memoryVolatileCacheCtx = ignite.context().cache().cacheGroup(CU.cacheId(
            "default-volatile-ds-group@volatileDsMemPlc"));

        assertNotNull(memoryVolatileCacheCtx);
        assertEquals("volatileDsMemPlc", memoryVolatileCacheCtx.dataRegion().config().getName());
        assertEquals(false, memoryVolatileCacheCtx.dataRegion().config().isPersistenceEnabled());

        corruptDataEntry(memoryVolatileCacheCtx.caches().get(0), new GridCacheInternalKeyImpl("s0",
            "default-volatile-ds-group@volatileDsMemPlc"), true, false);

        corruptDataEntry(memoryVolatileCacheCtx.caches().get(0), new GridCacheInternalKeyImpl("s" + parts / 2,
            "default-volatile-ds-group@volatileDsMemPlc"), false, true);

        assertEquals(EXIT_CODE_OK, execute("--cache", "idle_verify", "--dump", "--cache-filter", "SYSTEM"));

        Matcher fileNameMatcher = dumpFileNameMatcher();

        if (fileNameMatcher.find()) {
            String dumpWithConflicts = new String(Files.readAllBytes(Paths.get(fileNameMatcher.group(1))));

            U.log(log, dumpWithConflicts);

            // Non-persistent caches do not have counter conflicts
            assertContains(log, dumpWithConflicts, "conflict partitions has been found: [counterConflicts=2, " +
                "hashConflicts=4]");
        }
        else
            fail("Should be found dump with conflicts");
    }

    /**
     * Tests that idle verify print partitions info over persistence client caches.
     *
     * @throws Exception If failed.
     */
    @Test
    public void testCacheIdleVerifyDumpForCorruptedDataOnPersistenceClientCache() throws Exception {
        IgniteEx ignite = crd;

        createCacheAndPreload(ignite, 100);

        corruptingAndCheckDefaultCache(ignite, "PERSISTENT", true);
    }

    /**
     * Tests that idle verify print partitions info with exclude cache group.
     *
     * @throws Exception If failed.
     */
    @Test
    public void testCacheIdleVerifyDumpExcludedCacheGrp() throws Exception {
        IgniteEx ignite = crd;

        int parts = 32;

        IgniteCache<Object, Object> cache = ignite.createCache(new CacheConfiguration<>()
            .setAffinity(new RendezvousAffinityFunction(false, parts))
            .setGroupName("shared_grp")
            .setBackups(1)
            .setName(DEFAULT_CACHE_NAME));

        IgniteCache<Object, Object> secondCache = ignite.createCache(new CacheConfiguration<>()
            .setAffinity(new RendezvousAffinityFunction(false, parts))
            .setGroupName("shared_grp")
            .setBackups(1)
            .setName(DEFAULT_CACHE_NAME + "_second"));

        injectTestSystemOut();

        assertEquals(EXIT_CODE_OK, execute("--cache", "idle_verify", "--dump", "--exclude-caches", "shared_grp"));

        Matcher fileNameMatcher = dumpFileNameMatcher();

        if (fileNameMatcher.find()) {
            String dumpWithConflicts = new String(Files.readAllBytes(Paths.get(fileNameMatcher.group(1))));

            assertContains(log, dumpWithConflicts, "There are no caches matching given filter options");
        }
        else
            fail("Should be found dump with conflicts");
    }

    /**
     * Tests that idle verify print partitions info with exclude caches.
     *
     * @throws Exception If failed.
     */
    @Test
    public void testCacheIdleVerifyDumpExcludedCaches() throws Exception {
        IgniteEx ignite = crd;

        int parts = 32;

        ignite.createCache(new CacheConfiguration<>()
            .setAffinity(new RendezvousAffinityFunction(false, parts))
            .setGroupName("shared_grp")
            .setBackups(1)
            .setName(DEFAULT_CACHE_NAME));

        ignite.createCache(new CacheConfiguration<>()
            .setAffinity(new RendezvousAffinityFunction(false, parts))
            .setGroupName("shared_grp")
            .setBackups(1)
            .setName(DEFAULT_CACHE_NAME + "_second"));

        ignite.createCache(new CacheConfiguration<>()
            .setAffinity(new RendezvousAffinityFunction(false, parts))
            .setBackups(1)
            .setName(DEFAULT_CACHE_NAME + "_third"));

        injectTestSystemOut();

        assertEquals(EXIT_CODE_OK, execute("--cache", "idle_verify", "--dump", "--exclude-caches", DEFAULT_CACHE_NAME
            + "," + DEFAULT_CACHE_NAME + "_second"));

        Matcher fileNameMatcher = dumpFileNameMatcher();

        if (fileNameMatcher.find()) {
            String dumpWithConflicts = new String(Files.readAllBytes(Paths.get(fileNameMatcher.group(1))));

            assertContains(log, dumpWithConflicts, "The check procedure has finished, found 32 partitions");
            assertContains(log, dumpWithConflicts, "default_third");
            assertNotContains(log, dumpWithConflicts, "shared_grp");
        }
        else
            fail("Should be found dump with conflicts");
    }

    /**
     * @return Build matcher for dump file name.
     */
    @NotNull private Matcher dumpFileNameMatcher() {
        Pattern fileNamePattern = Pattern.compile(".*VisorIdleVerifyDumpTask successfully written output to '(.*)'");

        return fileNamePattern.matcher(testOut.toString());
    }

    /** */
    @Test
    public void testCacheContention() throws Exception {
        int cnt = 10;

        final ExecutorService svc = Executors.newFixedThreadPool(cnt);

        try {
            Ignite ignite = crd;

            final IgniteCache<Object, Object> cache = ignite.createCache(new CacheConfiguration<>()
                .setAffinity(new RendezvousAffinityFunction(false, 32))
                .setAtomicityMode(TRANSACTIONAL)
                .setBackups(1)
                .setName(DEFAULT_CACHE_NAME));

            final CountDownLatch l = new CountDownLatch(1);

            final CountDownLatch l2 = new CountDownLatch(1);

            svc.submit(new Runnable() {
                @Override public void run() {
                    try (final Transaction tx = ignite.transactions().txStart()) {
                        cache.put(0, 0);

                        l.countDown();

                        U.awaitQuiet(l2);

                        tx.commit();
                    }
                }
            });

            for (int i = 0; i < cnt - 1; i++) {
                svc.submit(new Runnable() {
                    @Override public void run() {
                        U.awaitQuiet(l);

                        try (final Transaction tx = ignite.transactions().txStart()) {
                            cache.get(0);

                            tx.commit();
                        }
                    }
                });
            }

            U.awaitQuiet(l);

            Thread.sleep(300);

            injectTestSystemOut();

            assertEquals(EXIT_CODE_OK, execute("--cache", "contention", "5"));

            l2.countDown();

            String out = testOut.toString();

            assertContains(log, out, "TxEntry");
            assertContains(log, out, "op=READ");
            assertContains(log, out, "op=CREATE");
            assertContains(log, out, "id=" + ignite(0).cluster().localNode().id());
            assertContains(log, out, "id=" + ignite(1).cluster().localNode().id());
        }
        finally {
            svc.shutdown();
            svc.awaitTermination(100, TimeUnit.DAYS);
        }
    }

    /** */
    @Test
    public void testCacheGroups() {
        Ignite ignite = crd;

        IgniteCache<Object, Object> cache = ignite.createCache(new CacheConfiguration<>()
            .setAffinity(new RendezvousAffinityFunction(false, 32))
            .setBackups(1)
            .setGroupName("G100")
            .setName(DEFAULT_CACHE_NAME));

        for (int i = 0; i < 100; i++)
            cache.put(i, i);

        injectTestSystemOut();

        assertEquals(EXIT_CODE_OK, execute("--cache", "list", ".*", "--groups"));

        assertContains(log, testOut.toString(), "G100");
    }

    /** */
    @Test
    public void testCacheDestroy() throws IgniteCheckedException {
        String warningMsgPrefix = "Warning! The command will destroy";
        String requiredArgsMsg =
            "One of \"" + CACHE_NAMES_ARG + "\" or \"" + DESTROY_ALL_ARG + "\" is expected.";

        // Create some internal caches.
        CacheConfiguration<Object, Object> internalCfg = new CacheConfiguration<>("temp-internal-cache");
        crd.context().cache().dynamicStartCache(internalCfg, internalCfg.getName(), null, CacheType.INTERNAL, false,
            true, true, false).get(getTestTimeout());
        crd.countDownLatch("structure", 1, true, true);

        long internalCachesCnt = crd.context().cache().cacheDescriptors().values().stream().filter(
            desc -> desc.cacheType() == CacheType.INTERNAL || desc.cacheType() == CacheType.DATA_STRUCTURES).count();
        assertTrue("Caches count: " + internalCachesCnt, internalCachesCnt >= 2);

        autoConfirmation = false;
        injectTestSystemOut();

        // No arguments.
        assertEquals(EXIT_CODE_INVALID_ARGUMENTS, execute("--cache", DESTROY.text()));
        assertContains(log, testOut.toString(), requiredArgsMsg);
        assertNotContains(log, testOut.toString(), warningMsgPrefix);

        // No required argument.
        assertEquals(EXIT_CODE_INVALID_ARGUMENTS, execute("--cache", DESTROY.text(), "cacheX"));
        assertContains(log, testOut.toString(), "Invalid argument \"cacheX\". " + requiredArgsMsg);
        assertNotContains(log, testOut.toString(), warningMsgPrefix);

        // Invalid arguments.
        assertEquals(EXIT_CODE_INVALID_ARGUMENTS, execute("--cache", DESTROY.text(), CACHE_NAMES_ARG, "X", DESTROY_ALL_ARG));
        assertContains(log, testOut.toString(), "Invalid argument \"" + DESTROY_ALL_ARG);
        assertNotContains(log, testOut.toString(), warningMsgPrefix);

        assertEquals(EXIT_CODE_INVALID_ARGUMENTS, execute("--cache", DESTROY.text(), DESTROY_ALL_ARG, "X"));
        assertContains(log, testOut.toString(), "Invalid argument \"X\"");
        assertNotContains(log, testOut.toString(), warningMsgPrefix);

        assertEquals(EXIT_CODE_INVALID_ARGUMENTS, execute("--cache", DESTROY.text(), CACHE_NAMES_ARG, "X,Y", "Z"));
        assertContains(log, testOut.toString(), "Invalid argument \"Z\"");
        assertNotContains(log, testOut.toString(), warningMsgPrefix);

        // No user caches.
        assertEquals(EXIT_CODE_OK, execute("--cache", DESTROY.text(), DESTROY_ALL_ARG));
        assertContains(log, testOut.toString(), CacheDestroy.NOOP_MSG);
        assertNotContains(log, testOut.toString(), warningMsgPrefix);

        // Create user caches.
        Set<String> cacheNames = new TreeSet<>();
        cacheNames.addAll(createCaches(0, 10, null));
        cacheNames.addAll(createCaches(10, 5, "shared1"));
        cacheNames.addAll(createCaches(15, 5, "shared2"));

        String expConfirmation = String.format(CacheDestroy.CONFIRM_MSG,
            cacheNames.size(), S.joinToString(cacheNames, ", ", "..", 80, 0));

        // Ensure we cannot delete a cache groups.
        injectTestSystemIn(CONFIRM_MSG);
        assertEquals(EXIT_CODE_OK, execute("--cache", DESTROY.text(), CACHE_NAMES_ARG, "shared1,shared2"));
        assertTrue(crd.cacheNames().containsAll(cacheNames));

        // Destroy all user-created caches.
        injectTestSystemIn(CONFIRM_MSG);
        assertEquals(EXIT_CODE_OK, execute("--cache", DESTROY.text(), DESTROY_ALL_ARG));
        assertContains(log, testOut.toString(), expConfirmation);
        assertTrue("Caches must be destroyed: " + crd.cacheNames().toString(), crd.cacheNames().isEmpty());

        autoConfirmation = true;

        // Sql-cache.
        String qry = "CREATE TABLE Person (id LONG PRIMARY KEY, name VARCHAR) WITH \"CACHE_NAME=sql-cache\";";
        crd.context().query().querySqlFields(new SqlFieldsQuery(qry).setSchema("PUBLIC"), false, false);

        assertEquals(EXIT_CODE_OK, execute("--cache", DESTROY.text(), DESTROY_ALL_ARG));
        assertContains(log, testOut.toString(), String.format(CacheDestroy.RESULT_MSG, "sql-cache"));
        assertTrue("Caches must be destroyed: " + crd.cacheNames().toString(), crd.cacheNames().isEmpty());
    }

    /**
     * @param off Name index offset.
     * @param cnt Count.
     * @param grpName Group name.
     * @return List of cache names.
     */
    @SuppressWarnings("rawtypes")
    private Collection<String> createCaches(int off, int cnt, String grpName) {
        Collection<CacheConfiguration> cfgs = new ArrayList<>(cnt);

        for (int i = off; i < off + cnt; i++)
            cfgs.add(new CacheConfiguration<>().setGroupName(grpName).setName("tmp-cache-" + String.format("%02d", i)));

        crd.createCaches(cfgs);

        return F.viewReadOnly(cfgs, CacheConfiguration::getName);
    }

    /** */
    @Test
    public void testCacheAffinity() {
        Ignite ignite = crd;

        IgniteCache<Object, Object> cache1 = ignite.createCache(new CacheConfiguration<>()
            .setAffinity(new RendezvousAffinityFunction(false, 32))
            .setBackups(1)
            .setName(DEFAULT_CACHE_NAME));

        for (int i = 0; i < 100; i++)
            cache1.put(i, i);

        injectTestSystemOut();

        assertEquals(EXIT_CODE_OK, execute("--cache", "list", ".*"));

        String out = testOut.toString();

        assertContains(log, out, "cacheName=" + DEFAULT_CACHE_NAME);
        assertContains(log, out, "prim=32");
        assertContains(log, out, "mapped=32");
        assertContains(log, out, "affCls=RendezvousAffinityFunction");
    }

    /** */
    @Test
    public void testCacheConfigNoOutputFormat() {
        testCacheConfig(null, 1, 1);
    }

    /** */
    @Test
    public void testCacheConfigSingleLineOutputFormatSingleNodeSignleCache() {
        testCacheConfigSingleLineOutputFormat(1, 1);
    }

    /** */
    @Test
    public void testCacheConfigSingleLineOutputFormatTwoNodeSignleCache() {
        testCacheConfigSingleLineOutputFormat(2, 1);
    }

    /** */
    @Test
    public void testCacheConfigSingleLineOutputFormatTwoNodeManyCaches() {
        testCacheConfigSingleLineOutputFormat(2, 100);
    }

    /** */
    @Test
    public void testCacheConfigMultiLineOutputFormatSingleNodeSingleCache() {
        testCacheConfigMultiLineOutputFormat(1, 1);
    }

    /** */
    @Test
    public void testCacheConfigMultiLineOutputFormatTwoNodeSingleCache() {
        testCacheConfigMultiLineOutputFormat(2, 1);
    }

    /** */
    @Test
    public void testCacheConfigMultiLineOutputFormatTwoNodeManyCaches() {
        testCacheConfigMultiLineOutputFormat(2, 100);
    }

    /** */
    private void testCacheConfigSingleLineOutputFormat(int nodesCnt, int cachesCnt) {
        testCacheConfig("single-line", nodesCnt, cachesCnt);
    }

    /** */
    private void testCacheConfigMultiLineOutputFormat(int nodesCnt, int cachesCnt) {
        testCacheConfig("multi-line", nodesCnt, cachesCnt);
    }

    /** */
    private void testCacheConfig(String outputFormat, int nodesCnt, int cachesCnt) {
        assertTrue("Invalid number of nodes or caches", nodesCnt > 0 && cachesCnt > 0);

        Ignite ignite = crd;

        List<CacheConfiguration> ccfgs = new ArrayList<>(cachesCnt);

        for (int i = 0; i < cachesCnt; i++) {
            ccfgs.add(
                new CacheConfiguration<>()
                    .setAffinity(new RendezvousAffinityFunction(false, 32))
                    .setBackups(1)
                    .setName(DEFAULT_CACHE_NAME + i)
            );
        }

        ignite.createCaches(ccfgs);

        IgniteCache<Object, Object> cache1 = ignite.cache(DEFAULT_CACHE_NAME + 0);

        for (int i = 0; i < 100; i++)
            cache1.put(i, i);

        injectTestSystemOut();

        int exitCode;

        if (outputFormat == null)
            exitCode = execute("--cache", "list", ".*", "--config");
        else
            exitCode = execute("--cache", "list", ".*", "--config", "--output-format", outputFormat);

        assertEquals(EXIT_CODE_OK, exitCode);

        String outStr = testOut.toString();

        if (outputFormat == null || SINGLE_LINE.text().equals(outputFormat)) {
            for (int i = 0; i < cachesCnt; i++)
                assertContains(log, outStr, "name=" + DEFAULT_CACHE_NAME + i);

            assertContains(log, outStr, "partitions=32");
            assertContains(log, outStr, "function=o.a.i.cache.affinity.rendezvous.RendezvousAffinityFunction");
        }
        else if (MULTI_LINE.text().equals(outputFormat)) {
            for (int i = 0; i < cachesCnt; i++)
                assertContains(log, outStr, "[cache = '" + DEFAULT_CACHE_NAME + i + "']");

            assertContains(log, outStr, "Affinity Partitions: 32");
            assertContains(log, outStr, "Affinity Function: o.a.i.cache.affinity.rendezvous.RendezvousAffinityFunction");
        }
        else
            fail("Unknown output format: " + outputFormat);
    }

    /** */
    @Test
    public void testCacheDistribution() {
        Ignite ignite = crd;

        createCacheAndPreload(ignite, 100);

        injectTestSystemOut();

        // Run distribution for all node and all cache
        assertEquals(EXIT_CODE_OK, execute("--cache", "distribution", "null"));

        String out = testOut.toString();

        // Result include info by cache "default"
        assertContains(log, out, "[next group: id=1544803905, name=default]");

        // Result include info by cache "ignite-sys-cache"
        assertContains(log, out, "[next group: id=-2100569601, name=ignite-sys-cache]");

        // Run distribution for all node and all cache and include additional user attribute
        assertEquals(EXIT_CODE_OK, execute("--cache", "distribution", "null", "--user-attributes", "ZONE,CELL,DC"));

        out += "\n" + testOut.toString();

        List<String> outLines = Arrays.stream(out.split("\n"))
                                .map(String::trim)
                                .collect(toList());

        int firstIndex = outLines.indexOf("[next group: id=1544803905, name=default]");
        int lastIndex = outLines.lastIndexOf("[next group: id=1544803905, name=default]");

        String dataLine = outLines.get(firstIndex + 1);
        String userArrtDataLine = outLines.get(lastIndex + 1);

        long commaNum = dataLine.chars().filter(i -> i == ',').count();
        long userArrtCommaNum = userArrtDataLine.chars().filter(i -> i == ',').count();

        // Check that number of columns increased by 3
        assertEquals(3, userArrtCommaNum - commaNum);
    }

    /** */
    @Test
    public void testCacheResetLostPartitions() {
        Ignite ignite = crd;

        createCacheAndPreload(ignite, 100);

        injectTestSystemOut();

        assertEquals(EXIT_CODE_OK, execute("--cache", "reset_lost_partitions", "ignite-sys-cache,default"));

        final String out = testOut.toString();

        assertContains(log, out, "Reset LOST-partitions performed successfully. Cache group (name = 'ignite-sys-cache'");

        assertContains(log, out, "Reset LOST-partitions performed successfully. Cache group (name = 'default'");
    }

    /**
     * @param h Handler.
     * @param validateClo Validate clo.
     * @param args Args.
     */
    private void validate(CommandHandler h, IgniteInClosure<Map<ClusterNode, VisorTxTaskResult>> validateClo,
        String... args) {
        assertEquals(EXIT_CODE_OK, execute(h, args));

        validateClo.apply(h.getLastOperationResult());
    }

    /**
     * @param from From.
     * @param cnt Count.
     */
    private Map<Object, Object> generate(int from, int cnt) {
        Map<Object, Object> map = new TreeMap<>();

        for (int i = 0; i < cnt; i++)
            map.put(i + from, i + from);

        return map;
    }

    /**
     * Test execution of --wal print command.
     */
    @Test
    public void testUnusedWalPrint() {
        Ignite ignite = crd;

        List<String> nodes = new ArrayList<>(2);

        for (ClusterNode node : ignite.cluster().forServers().nodes())
            nodes.add(node.consistentId().toString());

        injectTestSystemOut();

        assertEquals(EXIT_CODE_OK, execute("--wal", "print"));

        String out = testOut.toString();

        for (String id : nodes)
            assertContains(log, out, id);

        assertNotContains(log, out, "error");

        assertEquals(EXIT_CODE_OK, execute("--wal", "print", nodes.get(0)));

        out = testOut.toString();

        assertNotContains(log, out, nodes.get(1));

        assertNotContains(log, out, "error");
    }

    /**
     * Test execution of --wal delete command.
     */
    @Test
    public void testUnusedWalDelete() {
        Ignite ignite = crd;

        List<String> nodes = new ArrayList<>(2);

        for (ClusterNode node : ignite.cluster().forServers().nodes())
            nodes.add(node.consistentId().toString());

        injectTestSystemOut();

        assertEquals(EXIT_CODE_OK, execute("--wal", "delete"));

        String out = testOut.toString();

        for (String id : nodes)
            assertContains(log, out, id);

        assertNotContains(log, out, "error");

        assertEquals(EXIT_CODE_OK, execute("--wal", "delete", nodes.get(0)));

        out = testOut.toString();

        assertNotContains(log, out, nodes.get(1));

        assertNotContains(log, out, "error");
    }

    /**
     * Starts several long transactions in order to test --tx command. Transactions will last until unlock latch is
     * released: first transaction will wait for unlock latch directly, some others will wait for key lock acquisition.
     *
     * @param lockLatch Lock latch. Will be released inside body of the first transaction.
     * @param unlockLatch Unlock latch. Should be released externally. First transaction won't be finished until unlock
     * latch is released.
     * @param topChangeBeforeUnlock <code>true</code> should be passed if cluster topology is expected to change between
     * method call and unlock latch release. Commit of the first transaction will be asserted to fail in such case.
     * @return Future to be completed after finish of all started transactions.
     */
    private IgniteInternalFuture<?> startTransactions(
        String testName,
        CountDownLatch lockLatch,
        CountDownLatch unlockLatch,
        boolean topChangeBeforeUnlock
    ) throws Exception {
        IgniteEx client = grid("client");

        AtomicInteger idx = new AtomicInteger();

        return multithreadedAsync(new Runnable() {
            @Override public void run() {
                int id = idx.getAndIncrement();

                switch (id) {
                    case 0:
                        try (Transaction tx = grid(0).transactions().txStart()) {
                            grid(0).cache(DEFAULT_CACHE_NAME).putAll(generate(0, 100));

                            lockLatch.countDown();

                            U.awaitQuiet(unlockLatch);

                            tx.commit();

                            if (topChangeBeforeUnlock)
                                fail("Commit must fail");
                        }
                        catch (Exception e) {
                            if (topChangeBeforeUnlock)
                                assertTrue(X.hasCause(e, TransactionRollbackException.class));
                            else
                                throw e;
                        }

                        break;
                    case 1:
                        U.awaitQuiet(lockLatch);

                        doSleep(3000);

                        try (Transaction tx =
                                 grid(0).transactions().withLabel("label1").txStart(PESSIMISTIC, READ_COMMITTED, Integer.MAX_VALUE, 0)) {
                            grid(0).cache(DEFAULT_CACHE_NAME).putAll(generate(200, 110));

                            grid(0).cache(DEFAULT_CACHE_NAME).put(0, 0);
                        }

                        break;
                    case 2:
                        try (Transaction tx = grid(1).transactions().txStart()) {
                            U.awaitQuiet(lockLatch);

                            grid(1).cache(DEFAULT_CACHE_NAME).put(0, 0);
                        }

                        break;
                    case 3:
                        try (Transaction tx = client.transactions().withLabel("label2").txStart(OPTIMISTIC, READ_COMMITTED, 0, 0)) {
                            U.awaitQuiet(lockLatch);

                            client.cache(DEFAULT_CACHE_NAME).putAll(generate(100, 10));

                            client.cache(DEFAULT_CACHE_NAME).put(0, 0);

                            tx.commit();
                        }

                        break;
                }
            }
        }, 4, "tx-thread-" + testName);
    }

    /**
     * Test is that when the --help control.sh command is executed, output
     * will contain non-experimental commands. In case system property
     * {@link IgniteSystemProperties#IGNITE_ENABLE_EXPERIMENTAL_COMMAND} =
     * {@code true}.
     */
    @Test
    @WithSystemProperty(key = IGNITE_ENABLE_EXPERIMENTAL_COMMAND, value = "true")
    public void testContainsNotExperimentalCmdInHelpOutputWhenEnableExperimentalTrue() {
        checkContainsNotExperimentalCmdInHelpOutput();
    }

    /**
     * Test is that when the --help control.sh command is executed, output
     * will contain non-experimental commands. In case system property
     * {@link IgniteSystemProperties#IGNITE_ENABLE_EXPERIMENTAL_COMMAND} =
     * {@code false}.
     */
    @Test
    @WithSystemProperty(key = IGNITE_ENABLE_EXPERIMENTAL_COMMAND, value = "false")
    public void testContainsNotExperimentalCmdInHelpOutputWhenEnableExperimentalFalse() {
        checkContainsNotExperimentalCmdInHelpOutput();
    }

    /**
     * Test for contains of experimental commands in output of the --help
     * control.sh command.
     */
    @Test
    @WithSystemProperty(key = IGNITE_ENABLE_EXPERIMENTAL_COMMAND, value = "true")
    public void testContainsExperimentalCmdInHelpOutput() {
        checkExperimentalCmdInHelpOutput(true);
    }

    /**
     * Test for not contains of experimental commands in output of the --help
     * control.sh command.
     */
    @Test
    @WithSystemProperty(key = IGNITE_ENABLE_EXPERIMENTAL_COMMAND, value = "false")
    public void testNotContainsExperimentalCmdInHelpOutput() {
        checkExperimentalCmdInHelpOutput(false);
    }

    /**
     * Test to verify that the experimental command will not be executed if
     * {@link IgniteSystemProperties#IGNITE_ENABLE_EXPERIMENTAL_COMMAND} =
     * {@code false}, a warning will be displayed instead.
     * */
    @Test
    @WithSystemProperty(key = IGNITE_ENABLE_EXPERIMENTAL_COMMAND, value = "false")
    public void testContainsWarnInsteadExecExperimentalCmdWhenEnableExperimentalFalse() {
        injectTestSystemOut();

        Map<CommandList, Collection<String[]>> cmdArgs = new EnumMap<>(CommandList.class);

        cmdArgs.put(WAL, asList(new String[] {"print"}, new String[] {"delete"}));
        cmdArgs.put(METADATA, asList(new String[] {"help"}, new String[] {"list"}));
        cmdArgs.put(TRACING_CONFIGURATION, Collections.singletonList(new String[] {"get_all"}));
        cmdArgs.put(CONSISTENCY, asList(
            new String[] {"repair", CACHE, "cache", PARTITIONS, "0", STRATEGY, "LWW"},
            new String[] {"status"},
            new String[] {"finalize"}));

        String warning = String.format(
            "To use experimental command add --enable-experimental parameter for %s",
            UTILITY_NAME
        );

        stream(CommandList.values()).filter(cmd -> cmd.command().experimental())
            .peek(cmd -> assertTrue("Not contains " + cmd, cmdArgs.containsKey(cmd)))
            .forEach(cmd -> cmdArgs.get(cmd).forEach(cmdArg -> {
                List<String> args = new ArrayList<>();

                args.add(cmd.text());
                args.addAll(Arrays.asList(cmdArg));

                assertEquals(EXIT_CODE_INVALID_ARGUMENTS, execute(args));

                assertContains(log, testOut.toString(), warning);
            }));
    }

    /**
     * Test checks that there will be no error when executing the command with
     * option {@link CommonArgParser#CMD_VERBOSE}.
     */
    @Test
    public void testCorrectExecCmdWithVerboseInDiffParamsOrder() {
        injectTestSystemOut();

        int resCode = EXIT_CODE_OK;

        assertEquals(resCode, execute(BASELINE.text(), CMD_VERBOSE));
        assertNotContains(log, testOut.toString(), ERROR_STACK_TRACE_PREFIX);

        assertEquals(resCode, execute(CMD_VERBOSE, BASELINE.text()));
        assertNotContains(log, testOut.toString(), ERROR_STACK_TRACE_PREFIX);
    }

    /**
     * Test checks that stack trace for incorrect arguments will be output
     * only if {@link CommonArgParser#CMD_VERBOSE} flag is present.
     */
    @Test
    public void testErrInvalidArgumentsWithVerbose() {
        injectTestSystemOut();

        int resCode = EXIT_CODE_INVALID_ARGUMENTS;
        String uuid = UUID.randomUUID().toString();

        assertEquals(resCode, execute(BASELINE.text(), uuid));
        assertNotContains(log, testOut.toString(), ERROR_STACK_TRACE_PREFIX);

        assertEquals(resCode, execute(BASELINE.text(), CMD_VERBOSE, uuid));
        assertContains(log, testOut.toString(), ERROR_STACK_TRACE_PREFIX);
    }

    /**
     * Test checks that stack trace for connection error will be output only
     * if {@link CommonArgParser#CMD_VERBOSE} flag is present.
     */
    @Test
    public void testErrConnectionWithVerbose() {
        injectTestSystemOut();

        int resCode = EXIT_CODE_CONNECTION_FAILED;
        String uuid = UUID.randomUUID().toString();

        assertEquals(resCode, execute(BASELINE.text(), "--host", uuid));
        assertNotContains(log, testOut.toString(), ERROR_STACK_TRACE_PREFIX);

        assertEquals(resCode, execute(BASELINE.text(), CMD_VERBOSE, "--host", uuid));
        assertContains(log, testOut.toString(), ERROR_STACK_TRACE_PREFIX);
    }

    /**
     * Test checks that stack trace for unexpected error will be output with or
     * without {@link CommonArgParser#CMD_VERBOSE} flag.
     */
    @Test
    public void testErrUnexpectedWithWithoutVerbose() {
        injectTestSystemOut();

        Logger log = GridCommandHandlerAbstractTest.initLogger(null);
        log.addHandler(new StreamHandler(System.out, new Formatter() {
            /** {@inheritDoc} */
            @Override public String format(LogRecord record) {
                String msg = record.getMessage();

                if (msg.contains("Cluster state:"))
                    throw new Error();

                return msg + "\n";
            }
        }));

        int resCode = EXIT_CODE_UNEXPECTED_ERROR;
        CommandHandler cmd = new CommandHandler(new JavaLogger(log, false));

        assertEquals(resCode, execute(cmd, BASELINE.text()));
        assertContains(GridAbstractTest.log, testOut.toString(), ERROR_STACK_TRACE_PREFIX);

        assertEquals(resCode, execute(cmd, BASELINE.text(), CMD_VERBOSE));
        assertContains(GridAbstractTest.log, testOut.toString(), ERROR_STACK_TRACE_PREFIX);
    }

    /**
     * Checking for contains or not of experimental commands in output of the
     * --help control.sh command.
     *
     * @param contains Check contains or not.
     */
    private void checkExperimentalCmdInHelpOutput(boolean contains) {
        execHelpCmd(helpOut -> {
            stream(CommandList.values()).filter(cmd -> cmd.command().experimental())
                .forEach(cmd -> {
                    if (contains)
                        assertContains(log, helpOut, cmd.text());
                    else
                        assertNotContains(log, helpOut, cmd.text());
                });
        });
    }

    /**
     * Check that when executing the "--help" control.sh command, the output
     * will contain non-experimental commands.
     */
    private void checkContainsNotExperimentalCmdInHelpOutput() {
        execHelpCmd(helpOut -> {
            stream(CommandList.values()).filter(cmd -> !cmd.command().experimental())
                .forEach(cmd -> assertContains(log, helpOut, cmd.text()));
        });
    }

    /**
     * Executing the command "--help" control.sh with transfer of output to
     * consumer.
     *
     * @param consumer Consumer.
     */
    private void execHelpCmd(Consumer<String> consumer) {
        assert nonNull(consumer);

        injectTestSystemOut();

        execute("--help");

        consumer.accept(testOut.toString());
    }
}<|MERGE_RESOLUTION|>--- conflicted
+++ resolved
@@ -476,23 +476,18 @@
 
         assertEquals(EXIT_CODE_OK, execute("--cache", "idle_verify"));
 
-<<<<<<< HEAD
         String out = testOut.toString();
 
+        String summaryStr = "Total:" + nl() + DEFAULT_CACHE_NAME + "other (5)" + nl() + "7,8,9,10,11" + nl() + nl() +
+            DEFAULT_CACHE_NAME + " (6)" + nl() + "1,2,3,4,5,6" + nl();
+
         assertContains(log, out, "conflict partitions");
+        assertContains(log, out, summaryStr);
 
         assertTrue(
             "Must contain partHash and partVerHash",
             Pattern.compile("partHash=-?[0-9]+, partVerHash=-?[0-9]+").matcher(out).find()
         );
-=======
-        assertContains(log, testOut.toString(), "conflict partitions");
-
-        String summaryStr = "Total:" + nl() + DEFAULT_CACHE_NAME + "other (5)" + nl() + "7,8,9,10,11" + nl() + nl() +
-            DEFAULT_CACHE_NAME + " (6)" + nl() + "1,2,3,4,5,6" + nl();
-
-        assertContains(log, testOut.toString(), summaryStr);
->>>>>>> 1876f0bd
     }
 
     /** */
