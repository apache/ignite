/*
 * Licensed to the Apache Software Foundation (ASF) under one or more
 * contributor license agreements.  See the NOTICE file distributed with
 * this work for additional information regarding copyright ownership.
 * The ASF licenses this file to You under the Apache License, Version 2.0
 * (the "License"); you may not use this file except in compliance with
 * the License.  You may obtain a copy of the License at
 *
 *      http://www.apache.org/licenses/LICENSE-2.0
 *
 * Unless required by applicable law or agreed to in writing, software
 * distributed under the License is distributed on an "AS IS" BASIS,
 * WITHOUT WARRANTIES OR CONDITIONS OF ANY KIND, either express or implied.
 * See the License for the specific language governing permissions and
 * limitations under the License.
 */

package org.apache.ignite.util;

import java.io.IOException;
import java.nio.file.Files;
import java.nio.file.Path;
import java.nio.file.Paths;
import java.util.ArrayList;
import java.util.Arrays;
import java.util.Collection;
import java.util.Collections;
import java.util.EnumMap;
import java.util.HashSet;
import java.util.List;
import java.util.Map;
import java.util.Set;
import java.util.TreeMap;
import java.util.UUID;
import java.util.concurrent.CountDownLatch;
import java.util.concurrent.ExecutorService;
import java.util.concurrent.Executors;
import java.util.concurrent.TimeUnit;
import java.util.concurrent.atomic.AtomicInteger;
import java.util.function.Consumer;
import java.util.logging.Formatter;
import java.util.logging.LogRecord;
import java.util.logging.Logger;
import java.util.logging.StreamHandler;
import java.util.regex.Matcher;
import java.util.regex.Pattern;
import org.apache.ignite.Ignite;
import org.apache.ignite.IgniteCache;
import org.apache.ignite.IgniteCheckedException;
import org.apache.ignite.IgniteCluster;
import org.apache.ignite.IgniteDataStreamer;
import org.apache.ignite.IgniteSystemProperties;
import org.apache.ignite.cache.affinity.rendezvous.RendezvousAffinityFunction;
import org.apache.ignite.cluster.ClusterNode;
import org.apache.ignite.configuration.AtomicConfiguration;
import org.apache.ignite.configuration.CacheConfiguration;
import org.apache.ignite.internal.IgniteEx;
import org.apache.ignite.internal.IgniteInternalFuture;
import org.apache.ignite.internal.commandline.CommandHandler;
import org.apache.ignite.internal.commandline.CommandList;
import org.apache.ignite.internal.commandline.CommonArgParser;
import org.apache.ignite.internal.commandline.argument.CommandArg;
import org.apache.ignite.internal.commandline.cache.CacheSubcommands;
import org.apache.ignite.internal.pagemem.wal.record.DataEntry;
import org.apache.ignite.internal.processors.cache.CacheGroupContext;
import org.apache.ignite.internal.processors.cache.CacheObjectImpl;
import org.apache.ignite.internal.processors.cache.GridCacheContext;
import org.apache.ignite.internal.processors.cache.GridCacheOperation;
import org.apache.ignite.internal.processors.cache.KeyCacheObjectImpl;
import org.apache.ignite.internal.processors.cache.persistence.GridCacheDatabaseSharedManager;
import org.apache.ignite.internal.processors.cache.transactions.IgniteInternalTx;
import org.apache.ignite.internal.processors.cache.transactions.IgniteTxManager;
import org.apache.ignite.internal.processors.cache.version.GridCacheVersion;
import org.apache.ignite.internal.processors.datastructures.GridCacheInternalKeyImpl;
import org.apache.ignite.internal.util.typedef.G;
import org.apache.ignite.internal.util.typedef.X;
import org.apache.ignite.internal.util.typedef.internal.CU;
import org.apache.ignite.internal.util.typedef.internal.U;
import org.apache.ignite.internal.visor.tx.VisorTxTaskResult;
import org.apache.ignite.lang.IgniteInClosure;
import org.apache.ignite.testframework.junits.GridAbstractTest;
import org.apache.ignite.testframework.junits.WithSystemProperty;
import org.apache.ignite.transactions.Transaction;
import org.apache.ignite.transactions.TransactionRollbackException;
import org.apache.ignite.transactions.TransactionState;
import org.jetbrains.annotations.NotNull;
import org.junit.Test;

import static java.util.Arrays.asList;
import static java.util.Arrays.stream;
import static java.util.Objects.nonNull;
import static java.util.stream.Collectors.toList;
import static org.apache.ignite.IgniteSystemProperties.IGNITE_ENABLE_EXPERIMENTAL_COMMAND;
import static org.apache.ignite.cache.CacheAtomicityMode.TRANSACTIONAL;
import static org.apache.ignite.cache.CacheWriteSynchronizationMode.FULL_SYNC;
import static org.apache.ignite.internal.commandline.CommandHandler.EXIT_CODE_CONNECTION_FAILED;
import static org.apache.ignite.internal.commandline.CommandHandler.EXIT_CODE_INVALID_ARGUMENTS;
import static org.apache.ignite.internal.commandline.CommandHandler.EXIT_CODE_OK;
import static org.apache.ignite.internal.commandline.CommandHandler.EXIT_CODE_UNEXPECTED_ERROR;
import static org.apache.ignite.internal.commandline.CommandHandler.UTILITY_NAME;
import static org.apache.ignite.internal.commandline.CommandList.BASELINE;
import static org.apache.ignite.internal.commandline.CommandList.METADATA;
import static org.apache.ignite.internal.commandline.CommandList.TRACING_CONFIGURATION;
import static org.apache.ignite.internal.commandline.CommandList.WAL;
import static org.apache.ignite.internal.commandline.CommonArgParser.CMD_VERBOSE;
import static org.apache.ignite.internal.commandline.OutputFormat.MULTI_LINE;
import static org.apache.ignite.internal.commandline.OutputFormat.SINGLE_LINE;
import static org.apache.ignite.internal.commandline.cache.CacheSubcommands.HELP;
import static org.apache.ignite.testframework.GridTestUtils.assertContains;
import static org.apache.ignite.testframework.GridTestUtils.assertNotContains;
import static org.apache.ignite.testframework.GridTestUtils.readResource;
import static org.apache.ignite.transactions.TransactionConcurrency.OPTIMISTIC;
import static org.apache.ignite.transactions.TransactionConcurrency.PESSIMISTIC;
import static org.apache.ignite.transactions.TransactionIsolation.READ_COMMITTED;

/**
 * Command line handler test.
 * You can use this class if you don't need create nodes for each test because
 * here create {@link #SERVER_NODE_CNT} server and 1 client nodes at before all
 * tests. If you need create nodes for each test you can use
 * {@link GridCommandHandlerTest}
 */
public class GridCommandHandlerClusterByClassTest extends GridCommandHandlerClusterByClassAbstractTest {
    /** Special word for defining any char sequence from special word to the end of line in golden copy of help output */
    private static final String ANY = "<!any!>";

    /** Error stack trace prefix. */
    protected static final String ERROR_STACK_TRACE_PREFIX = "Error stack trace:";

    /**
     * Very basic tests for running the command in different environment which other command are running in.
     */
    @Test
    public void testFindAndDeleteGarbage() {
        Ignite ignite = crd;

        injectTestSystemOut();

        ignite.createCaches(Arrays.asList(
            new CacheConfiguration<>("garbage1").setGroupName("groupGarbage"),
            new CacheConfiguration<>("garbage2").setGroupName("groupGarbage")));

        assertEquals(EXIT_CODE_OK, execute("--cache", "find_garbage", "--port", "11212"));

        assertContains(log, testOut.toString(), "garbage not found");

        assertEquals(EXIT_CODE_OK, execute("--cache", "find_garbage",
            ignite(0).localNode().id().toString(), "--port", "11212"));

        assertContains(log, testOut.toString(), "garbage not found");

        assertEquals(EXIT_CODE_OK, execute("--cache", "find_garbage",
            "groupGarbage", "--port", "11212"));

        assertContains(log, testOut.toString(), "garbage not found");
    }

    /**
     * Test that baseline auto_adjustment settings update works via control.sh
     */
    @Test
    public void testBaselineAutoAdjustmentSettings() {
        Ignite ignite = crd;

        IgniteCluster cl = ignite.cluster();

        assertFalse(cl.isBaselineAutoAdjustEnabled());

        long timeout = cl.baselineAutoAdjustTimeout();

        assertEquals(EXIT_CODE_OK, execute(
            "--baseline",
            "auto_adjust",
            "enable",
            "timeout",
            Long.toString(timeout + 1)
        ));

        assertTrue(cl.isBaselineAutoAdjustEnabled());

        assertEquals(timeout + 1, cl.baselineAutoAdjustTimeout());

        assertEquals(EXIT_CODE_OK, execute("--baseline", "auto_adjust", "disable"));

        assertFalse(cl.isBaselineAutoAdjustEnabled());

        assertEquals(timeout + 1, cl.baselineAutoAdjustTimeout());

        assertEquals(EXIT_CODE_INVALID_ARGUMENTS, execute("--baseline", "auto_adjust"));

        assertEquals(EXIT_CODE_INVALID_ARGUMENTS, execute("--baseline", "auto_adjust", "true"));

        assertEquals(EXIT_CODE_INVALID_ARGUMENTS, execute("--baseline", "auto_adjust", "enable", "x"));

        assertEquals(EXIT_CODE_INVALID_ARGUMENTS, execute("--baseline", "auto_adjust", "disable", "x"));
    }

    /**
     * Smoke test for --tx --info command.
     */
    @Test
    public void testTransactionInfo() throws Exception {
        client.getOrCreateCache(new CacheConfiguration<>(DEFAULT_CACHE_NAME)
            .setAtomicityMode(TRANSACTIONAL).setBackups(1).setWriteSynchronizationMode(FULL_SYNC));

        for (Ignite ig : G.allGrids())
            assertNotNull(ig.cache(DEFAULT_CACHE_NAME));

        CountDownLatch lockLatch = new CountDownLatch(1);
        CountDownLatch unlockLatch = new CountDownLatch(1);

        IgniteInternalFuture<?> fut = startTransactions("testTransactionInfo", lockLatch, unlockLatch, false);

        try {
            U.awaitQuiet(lockLatch);

            doSleep(3000); // Should be more than enough for all transactions to appear in contexts.

            Set<GridCacheVersion> nearXids = new HashSet<>();

            for (int i = 0; i < SERVER_NODE_CNT; i++) {
                IgniteEx grid = grid(i);

                IgniteTxManager tm = grid.context().cache().context().tm();

                for (IgniteInternalTx tx : tm.activeTransactions())
                    nearXids.add(tx.nearXidVersion());
            }

            injectTestSystemOut();

            for (GridCacheVersion nearXid : nearXids) {
                assertEquals(EXIT_CODE_OK, execute("--tx", "--info", nearXid.toString()));

                String out = testOut.toString();

                assertContains(log, out, nearXid.toString());
            }
        }
        finally {
            unlockLatch.countDown();

            fut.get();
        }
    }

    /**
     * Smoke test for historical mode of --tx --info command.
     */
    @Test
    public void testTransactionHistoryInfo() throws Exception {
        client.getOrCreateCache(new CacheConfiguration<>(DEFAULT_CACHE_NAME)
            .setAtomicityMode(TRANSACTIONAL).setBackups(2).setWriteSynchronizationMode(FULL_SYNC));

        for (Ignite ig : G.allGrids())
            assertNotNull(ig.cache(DEFAULT_CACHE_NAME));

        CountDownLatch lockLatch = new CountDownLatch(1);
        CountDownLatch unlockLatch = new CountDownLatch(1);

        IgniteInternalFuture<?> fut = startTransactions("testTransactionHistoryInfo", lockLatch, unlockLatch, false);

        U.awaitQuiet(lockLatch);

        doSleep(3000); // Should be more than enough for all transactions to appear in contexts.

        Set<GridCacheVersion> nearXids = new HashSet<>();

        for (int i = 0; i < SERVER_NODE_CNT; i++) {
            IgniteEx grid = grid(i);

            IgniteTxManager tm = grid.context().cache().context().tm();

            for (IgniteInternalTx tx : tm.activeTransactions())
                nearXids.add(tx.nearXidVersion());
        }

        unlockLatch.countDown();

        fut.get();

        doSleep(3000); // Should be more than enough for all transactions to disappear from contexts after finish.

        injectTestSystemOut();

        boolean commitMatched = false;
        boolean rollbackMatched = false;

        for (GridCacheVersion nearXid : nearXids) {
            assertEquals(EXIT_CODE_OK, execute("--tx", "--info", nearXid.toString()));

            String out = testOut.toString();

            assertContains(log, out, "Transaction was found in completed versions history of the following nodes:");

            if (out.contains(TransactionState.COMMITTED.name())) {
                commitMatched = true;

                assertNotContains(log, out, TransactionState.ROLLED_BACK.name());
            }

            if (out.contains(TransactionState.ROLLED_BACK.name())) {
                rollbackMatched = true;

                assertNotContains(log, out, TransactionState.COMMITTED.name());
            }

        }

        assertTrue(commitMatched);
        assertTrue(rollbackMatched);
    }

    /** */
    @Test
    public void testCacheHelp() throws Exception {
        injectTestSystemOut();

        assertEquals(EXIT_CODE_OK, execute("--cache", "help"));

        String output = testOut.toString();

        for (CacheSubcommands cmd : CacheSubcommands.values()) {
            if (cmd != HELP) {
                assertContains(log, output, cmd.toString());

                Class<? extends Enum<? extends CommandArg>> args = cmd.getCommandArgs();

                if (args != null)
                    for (Enum<? extends CommandArg> arg : args.getEnumConstants())
                        assertTrue(cmd + " " + arg, output.contains(arg.toString()));

            }
            else
                assertContains(log, output, CommandHandler.UTILITY_NAME);
        }

        checkHelp(output, "org.apache.ignite.util/" + getClass().getSimpleName() + "_cache_help.output");
    }

    /** */
    @Test
    public void testCorrectCacheOptionsNaming() {
        Pattern p = Pattern.compile("^--([a-z]+(-)?)+([a-z]+)");

        for (CacheSubcommands cmd : CacheSubcommands.values()) {
            Class<? extends Enum<? extends CommandArg>> args = cmd.getCommandArgs();

            if (args != null)
                for (Enum<? extends CommandArg> arg : args.getEnumConstants())
                    assertTrue(arg.toString(), p.matcher(arg.toString()).matches());
        }
    }

    /** */
    @Test
    public void testHelp() throws Exception {
        injectTestSystemOut();

        assertEquals(EXIT_CODE_OK, execute("--help"));

        String testOutStr = testOut.toString();

        for (CommandList cmd : CommandList.values())
            assertContains(log, testOutStr, cmd.toString());

        assertNotContains(log, testOutStr, "Control.sh");

        checkHelp(testOutStr, "org.apache.ignite.util/" + getClass().getSimpleName() + "_help.output");
    }

    /**
     * Checks that golden copy of output and current output are same.
     *
     * @param output Current output.
     * @param resourceName Name of resource with golden copy on output.
     * @throws Exception If something goes wrong.
     */
    private void checkHelp(String output, String resourceName) throws Exception {
        String correctOutput = new String(readResource(getClass().getClassLoader(), resourceName));

        try {
            // Split by lines.
            List<String> correctOutputLines = U.sealList(correctOutput.split("\\r?\\n"));
            List<String> outputLines = U.sealList(output.split("\\r?\\n"));

            assertEquals("Wrong number of lines! Golden copy resource: " + resourceName, correctOutputLines.size(), outputLines.size());

            for (int i = 0; i < correctOutputLines.size(); i++) {
                String cLine = correctOutputLines.get(i);
                // Remove all spaces from end of line.
                String line = outputLines.get(i).replaceAll("\\s+$", "");

                if (cLine.contains(ANY)) {
                    String cuttedCLine = cLine.substring(0, cLine.length() - ANY.length());

                    assertTrue("line: " + i, line.startsWith(cuttedCLine));
                }
                else
                    assertEquals("line: " + i, cLine, line);
            }
        }
        catch (AssertionError e) {
            log.info("Correct output is: " + correctOutput);

            throw e;
        }
    }

    /** */
    @Test
    public void testOldReadOnlyApiNotAvailable() {
        injectTestSystemOut();

        assertEquals(EXIT_CODE_INVALID_ARGUMENTS, execute("--read-only-on"));

        assertContains(log, testOut.toString(), "Check arguments. Unexpected argument: --read-only-on");

        assertEquals(EXIT_CODE_INVALID_ARGUMENTS, execute("--read-only-off"));

        assertContains(log, testOut.toString(), "Check arguments. Unexpected argument: --read-only-off");
    }

    /** */
    @Test
    public void testPrintTimestampAtEndsOfExecution() {
        injectTestSystemOut();

        assertEquals(EXIT_CODE_OK, execute());

        String testOutStr = testOut.toString();

        assertContains(log, testOutStr, "Control utility has completed execution at: ");
    }

    /** */
    @Test
    public void testCacheIdleVerify() {
        IgniteEx ignite = crd;

        createCacheAndPreload(ignite, 100);

        injectTestSystemOut();

        assertEquals(EXIT_CODE_OK, execute("--cache", "idle_verify"));

        assertContains(log, testOut.toString(), "no conflicts have been found");

        HashSet<Integer> clearKeys = new HashSet<>(asList(1, 2, 3, 4, 5, 6));

        ignite.context().cache().cache(DEFAULT_CACHE_NAME).clearLocallyAll(clearKeys, true, true, true);

        assertEquals(EXIT_CODE_OK, execute("--cache", "idle_verify"));

        assertContains(log, testOut.toString(), "conflict partitions");
    }

    /** */
    @Test
    public void testCacheIdleVerifyNodeFilter() {
        IgniteEx ignite = crd;

        Object lastNodeCId = ignite.localNode().consistentId();

        ignite.createCache(new CacheConfiguration<>(DEFAULT_CACHE_NAME)
            .setAffinity(new RendezvousAffinityFunction(false, 32))
            .setNodeFilter(node -> !node.consistentId().equals(lastNodeCId))
            .setBackups(1));

        try (IgniteDataStreamer streamer = ignite.dataStreamer(DEFAULT_CACHE_NAME)) {
            for (int i = 0; i < 100; i++)
                streamer.addData(i, i);
        }

        injectTestSystemOut();

        assertEquals(EXIT_CODE_OK, execute("--cache", "idle_verify", DEFAULT_CACHE_NAME));

        assertContains(log, testOut.toString(), "no conflicts have been found");
    }

    /**
     * Tests that both update counter and hash conflicts are detected.
     */
    @Test
    public void testCacheIdleVerifyTwoConflictTypes() {
        IgniteEx ignite = crd;

        createCacheAndPreload(ignite, 100);

        injectTestSystemOut();

        assertEquals(EXIT_CODE_OK, execute("--cache", "idle_verify"));

        assertContains(log, testOut.toString(), "no conflicts have been found");

        GridCacheContext<Object, Object> cacheCtx = ignite.cachex(DEFAULT_CACHE_NAME).context();

        corruptDataEntry(cacheCtx, 1, true, false);

        corruptDataEntry(cacheCtx, 1 + cacheCtx.config().getAffinity().partitions() / 2, false, true);

        assertEquals(EXIT_CODE_OK, execute("--cache", "idle_verify"));

        assertContains(log, testOut.toString(), "found 2 conflict partitions");
    }

    /**
     * Tests that empty partitions with non-zero update counter are not included into the idle_verify dump.
     *
     * @throws Exception If failed.
     */
    @Test
    public void testCacheIdleVerifyDumpSkipZerosUpdateCounters() throws Exception {
        IgniteEx ignite = crd;

        int emptyPartId = 31;

        // Less than parts number for ability to check skipZeros flag.
        createCacheAndPreload(ignite, emptyPartId);

        injectTestSystemOut();

        assertEquals(EXIT_CODE_OK, execute("--cache", "idle_verify", "--dump", "--skip-zeros", DEFAULT_CACHE_NAME));

        Matcher fileNameMatcher = dumpFileNameMatcher();

        assertTrue(fileNameMatcher.find());

        String zeroUpdateCntrs = new String(Files.readAllBytes(Paths.get(fileNameMatcher.group(1))));

        assertContains(log, zeroUpdateCntrs, "The check procedure has finished, found " + emptyPartId + " partitions");
        assertContains(log, zeroUpdateCntrs, "1 partitions was skipped");
        assertContains(log, zeroUpdateCntrs, "The check procedure has finished, no conflicts have been found.");

        assertSort(emptyPartId, zeroUpdateCntrs);

        // The result of the following cache operations is that
        // the size of the 32-th partition is equal to zero and update counter is equal to 2.
        ignite.cache(DEFAULT_CACHE_NAME).put(emptyPartId, emptyPartId);

        ignite.cache(DEFAULT_CACHE_NAME).remove(emptyPartId, emptyPartId);

        assertEquals(EXIT_CODE_OK, execute("--cache", "idle_verify", "--dump", "--skip-zeros", DEFAULT_CACHE_NAME));

        fileNameMatcher = dumpFileNameMatcher();

        assertTrue(fileNameMatcher.find());

        String nonZeroUpdateCntrs = new String(Files.readAllBytes(Paths.get(fileNameMatcher.group(1))));

        assertContains(log, nonZeroUpdateCntrs, "The check procedure has finished, found " + 31 + " partitions");
        assertContains(log, nonZeroUpdateCntrs, "1 partitions was skipped");
        assertContains(log, nonZeroUpdateCntrs, "The check procedure has finished, no conflicts have been found.");

        assertSort(31, zeroUpdateCntrs);

        assertEquals(zeroUpdateCntrs, nonZeroUpdateCntrs);
    }

    /**
     * Tests that idle verify print partitions info.
     *
     * @throws Exception If failed.
     */
    @Test
    public void testCacheIdleVerifyDump() throws Exception {
        IgniteEx ignite = crd;

        int keysCount = 20; //less than parts number for ability to check skipZeros flag.

        createCacheAndPreload(ignite, keysCount);

        int parts = ignite.affinity(DEFAULT_CACHE_NAME).partitions();

        ignite.createCache(new CacheConfiguration<>()
            .setAffinity(new RendezvousAffinityFunction(false, parts))
            .setBackups(1)
            .setName(DEFAULT_CACHE_NAME + "other"));

        injectTestSystemOut();

        assertEquals(EXIT_CODE_OK, execute("--cache", "idle_verify", "--dump", DEFAULT_CACHE_NAME));

        Matcher fileNameMatcher = dumpFileNameMatcher();

        if (fileNameMatcher.find()) {
            String dumpWithZeros = new String(Files.readAllBytes(Paths.get(fileNameMatcher.group(1))));

            assertContains(log, dumpWithZeros, "The check procedure has finished, found " + parts + " partitions");
            assertContains(log, dumpWithZeros, "Partition: PartitionKeyV2 [grpId=1544803905, grpName=default, partId=0]");
            assertContains(log, dumpWithZeros, "updateCntr=0, partitionState=OWNING, size=0, partHash=0");
            assertContains(log, dumpWithZeros, "no conflicts have been found");

            assertSort(parts, dumpWithZeros);
        }

        assertEquals(EXIT_CODE_OK, execute("--cache", "idle_verify", "--dump", "--skip-zeros", DEFAULT_CACHE_NAME));

        fileNameMatcher = dumpFileNameMatcher();

        if (fileNameMatcher.find()) {
            String dumpWithoutZeros = new String(Files.readAllBytes(Paths.get(fileNameMatcher.group(1))));

            assertContains(log, dumpWithoutZeros, "The check procedure has finished, found " + keysCount + " partitions");
            assertContains(log, dumpWithoutZeros, (parts - keysCount) + " partitions was skipped");
            assertContains(log, dumpWithoutZeros, "Partition: PartitionKeyV2 [grpId=1544803905, grpName=default, partId=");

            assertNotContains(log, dumpWithoutZeros, "updateCntr=0, partitionState=OWNING, size=0, partHash=0");

            assertContains(log, dumpWithoutZeros, "no conflicts have been found");

            assertSort(keysCount, dumpWithoutZeros);
        }
        else
            fail("Should be found both files");
    }

    /**
     * Common method for idle_verify tests with multiple options.
     */
    @Test
    public void testCacheIdleVerifyMultipleCacheFilterOptions()
            throws Exception {
        IgniteEx ignite = crd;

        ignite.createCache(new CacheConfiguration<>()
                .setAffinity(new RendezvousAffinityFunction(false, 32))
                .setGroupName("shared_grp")
                .setBackups(1)
                .setName(DEFAULT_CACHE_NAME));

        ignite.createCache(new CacheConfiguration<>()
                .setAffinity(new RendezvousAffinityFunction(false, 32))
                .setGroupName("shared_grp")
                .setBackups(1)
                .setName(DEFAULT_CACHE_NAME + "_second"));

        ignite.createCache(new CacheConfiguration<>()
                .setAffinity(new RendezvousAffinityFunction(false, 64))
                .setBackups(1)
                .setName(DEFAULT_CACHE_NAME + "_third"));

        ignite.createCache(new CacheConfiguration<>()
                .setAffinity(new RendezvousAffinityFunction(false, 128))
                .setBackups(1)
                .setName("wrong_cache"));

        injectTestSystemOut();

        testCacheIdleVerifyMultipleCacheFilterOptionsCommon(
            true,
            "The check procedure has finished, found",
            "The check procedure task was executed with the following args: caches=[], excluded=[wrong.*], cacheFilter=[SYSTEM]",
            "--cache", "idle_verify", "--dump", "--cache-filter", "SYSTEM", "--exclude-caches", "wrong.*"
        );
        testCacheIdleVerifyMultipleCacheFilterOptionsCommon(
            true,
            "The check procedure has finished, found 96 partitions",
            null,
            "--cache", "idle_verify", "--dump", "--exclude-caches", "wrong.*"
        );
        testCacheIdleVerifyMultipleCacheFilterOptionsCommon(
            true,
            "The check procedure has finished, found 32 partitions",
            null,
            "--cache", "idle_verify", "--dump", "shared.*"
        );
        testCacheIdleVerifyMultipleCacheFilterOptionsCommon(
            true,
            "The check procedure has finished, found 160 partitions",
            null,
            "--cache", "idle_verify", "--dump", "shared.*,wrong.*"
        );
        testCacheIdleVerifyMultipleCacheFilterOptionsCommon(
            true,
            "The check procedure has finished, found 160 partitions",
            null,
            "--cache", "idle_verify", "--dump", "shared.*,wrong.*", "--cache-filter", "USER"
        );
        testCacheIdleVerifyMultipleCacheFilterOptionsCommon(
            true,
            "The check procedure has finished, found 160 partitions",
            null,
            "--cache", "idle_verify", "--dump", "shared.*,wrong.*"
        );
        testCacheIdleVerifyMultipleCacheFilterOptionsCommon(
            true,
            "There are no caches matching given filter options",
            null,
            "--cache", "idle_verify", "--exclude-caches", ".*"
        );
        testCacheIdleVerifyMultipleCacheFilterOptionsCommon(
            false,
            "Invalid cache name regexp",
            null,
            "--cache", "idle_verify", "--dump", "--exclude-caches", "["
        );
        testCacheIdleVerifyMultipleCacheFilterOptionsCommon(
            true,
            "The check procedure has finished, no conflicts have been found.",
            null,
            "--cache", "idle_verify", "--exclude-caches", "wrong.*"
        );
        testCacheIdleVerifyMultipleCacheFilterOptionsCommon(
            true,
            "The check procedure has finished, no conflicts have been found.",
            null,
            "--cache", "idle_verify", "--dump", "--cache-filter", "PERSISTENT"
        );
        testCacheIdleVerifyMultipleCacheFilterOptionsCommon(
            true,
            "There are no caches matching given filter options.",
            null,
            "--cache", "idle_verify", "--cache-filter", "NOT_PERSISTENT"
        );
    }

    /**
     * Runs idle_verify with specified arguments and checks the dump if dump option was present.
     *
     * @param exitOk whether CommandHandler should exit without errors
     * @param outputExp expected dump output
     * @param cmdExp expected command built from command line arguments
     * @param args command handler arguments
     * @throws IOException if some of file operations failed
     */
    private void testCacheIdleVerifyMultipleCacheFilterOptionsCommon(
        boolean exitOk,
        String outputExp,
        String cmdExp,
        String... args
    ) throws IOException {
        Set<String> argsSet = new HashSet<>(asList(args));

        int exitCode = execute(args);

        assertEquals(testOut.toString(), exitOk, EXIT_CODE_OK == exitCode);

        if (exitCode == EXIT_CODE_OK) {
            Matcher fileNameMatcher = dumpFileNameMatcher();

            if (fileNameMatcher.find()) {
                assertContains(log, argsSet, "--dump");

                Path filePath = Paths.get(fileNameMatcher.group(1));

                String dump = new String(Files.readAllBytes(filePath));

                Files.delete(filePath);

                assertContains(log, dump, outputExp);

                if (cmdExp != null)
                    assertContains(log, dump, cmdExp);
            }
            else {
                assertNotContains(log, argsSet, "--dump");

                assertContains(log, testOut.toString(), outputExp);
            }
        } else
            assertContains(log, testOut.toString(), outputExp);
    }

    /**
     * Checking sorting of partitions.
     *
     * @param expectedPartsCount Expected parts count.
     * @param output Output.
     */
    private void assertSort(int expectedPartsCount, String output) {
        Pattern partIdPattern = Pattern.compile(".*partId=([0-9]*)");
        Pattern primaryPattern = Pattern.compile("Partition instances: \\[PartitionHashRecordV2 \\[isPrimary=true");

        Matcher partIdMatcher = partIdPattern.matcher(output);
        Matcher primaryMatcher = primaryPattern.matcher(output);

        int i = 0;

        while (partIdMatcher.find()) {
            assertEquals(i++, Integer.parseInt(partIdMatcher.group(1)));
            assertTrue(primaryMatcher.find()); //primary node should be first in every line
        }

        assertEquals(expectedPartsCount, i);
    }

    /**
     * Tests that idle verify print partitions info.
     *
     * @throws Exception If failed.
     */
    @Test
    public void testCacheIdleVerifyDumpForCorruptedData() throws Exception {
        IgniteEx ignite = crd;

        createCacheAndPreload(ignite, 100);

        injectTestSystemOut();

        corruptingAndCheckDefaultCache(ignite, "USER", true);
    }

    /**
     * Tests that idle verify print partitions info while launched without dump option.
     *
     * @throws Exception If failed.
     */
    @Test
    public void testCacheIdleVerifyForCorruptedData() throws Exception {
        IgniteEx ignite = crd;

        createCacheAndPreload(ignite, 100);

        injectTestSystemOut();

        corruptingAndCheckDefaultCache(ignite, "USER", false);
    }

    /**
     * @param ignite Ignite.
     * @param cacheFilter cacheFilter.
     * @param dump Whether idle_verify should be launched with dump option or not.
     */
    private void corruptingAndCheckDefaultCache(IgniteEx ignite, String cacheFilter, boolean dump) throws IOException {
        injectTestSystemOut();

        GridCacheContext<Object, Object> cacheCtx = ignite.cachex(DEFAULT_CACHE_NAME).context();

        corruptDataEntry(cacheCtx, 0, true, false);

        corruptDataEntry(cacheCtx, cacheCtx.config().getAffinity().partitions() / 2, false, true);

        String resReport = null;

        if (dump) {
            assertEquals(EXIT_CODE_OK, execute("--cache", "idle_verify", "--dump", "--cache-filter", cacheFilter));

            Matcher fileNameMatcher = dumpFileNameMatcher();

            if (fileNameMatcher.find()) {
                resReport = new String(Files.readAllBytes(Paths.get(fileNameMatcher.group(1))));

                log.info(resReport);
            }
            else
                fail("Should be found dump with conflicts");
        }
        else {
            assertEquals(EXIT_CODE_OK, execute("--cache", "idle_verify", "--cache-filter", cacheFilter));

            resReport = testOut.toString();
        }

        assertContains(log, resReport, "found 2 conflict partitions: [counterConflicts=1, hashConflicts=1]");
    }

    /**
     * Tests that idle verify print partitions info over system caches.
     *
     * @throws Exception If failed.
     */
    @Test
    public void testCacheIdleVerifyDumpForCorruptedDataOnSystemCache() throws Exception {
        int parts = 32;

        atomicConfiguration = new AtomicConfiguration()
            .setAffinity(new RendezvousAffinityFunction(false, parts))
            .setBackups(2);

        IgniteEx ignite = crd;

        injectTestSystemOut();

        // Adding some assignments without deployments.
        for (int i = 0; i < 100; i++) {
            ignite.semaphore("s" + i, i, false, true);

            ignite.atomicSequence("sq" + i, 0, true)
                .incrementAndGet();
        }

        CacheGroupContext storedSysCacheCtx = ignite.context().cache().cacheGroup(CU.cacheId("default-ds-group"));

        assertNotNull(storedSysCacheCtx);

        corruptDataEntry(storedSysCacheCtx.caches().get(0), new GridCacheInternalKeyImpl("sq0",
            "default-ds-group"), true, false);

        corruptDataEntry(storedSysCacheCtx.caches().get(0), new GridCacheInternalKeyImpl("sq" + parts / 2,
            "default-ds-group"), false, true);

        CacheGroupContext memoryVolatileCacheCtx = ignite.context().cache().cacheGroup(CU.cacheId(
            "default-volatile-ds-group@volatileDsMemPlc"));

        assertNotNull(memoryVolatileCacheCtx);
        assertEquals("volatileDsMemPlc", memoryVolatileCacheCtx.dataRegion().config().getName());
        assertEquals(false, memoryVolatileCacheCtx.dataRegion().config().isPersistenceEnabled());

        corruptDataEntry(memoryVolatileCacheCtx.caches().get(0), new GridCacheInternalKeyImpl("s0",
            "default-volatile-ds-group@volatileDsMemPlc"), true, false);

        corruptDataEntry(memoryVolatileCacheCtx.caches().get(0), new GridCacheInternalKeyImpl("s" + parts / 2,
            "default-volatile-ds-group@volatileDsMemPlc"), false, true);

        assertEquals(EXIT_CODE_OK, execute("--cache", "idle_verify", "--dump", "--cache-filter", "SYSTEM"));

        Matcher fileNameMatcher = dumpFileNameMatcher();

        if (fileNameMatcher.find()) {
            String dumpWithConflicts = new String(Files.readAllBytes(Paths.get(fileNameMatcher.group(1))));

            U.log(log, dumpWithConflicts);

            // Non-persistent caches do not have counter conflicts
            assertContains(log, dumpWithConflicts, "found 3 conflict partitions: [counterConflicts=1, " +
                "hashConflicts=2]");
        }
        else
            fail("Should be found dump with conflicts");
    }

    /**
     * Tests that idle verify print partitions info over persistence client caches.
     *
     * @throws Exception If failed.
     */
    @Test
    public void testCacheIdleVerifyDumpForCorruptedDataOnPersistenceClientCache() throws Exception {
        IgniteEx ignite = crd;

        createCacheAndPreload(ignite, 100);

        corruptingAndCheckDefaultCache(ignite, "PERSISTENT", true);
    }

    /**
     * Tests that idle verify print partitions info with exclude cache group.
     *
     * @throws Exception If failed.
     */
    @Test
    public void testCacheIdleVerifyDumpExcludedCacheGrp() throws Exception {
        IgniteEx ignite = crd;

        int parts = 32;

        IgniteCache<Object, Object> cache = ignite.createCache(new CacheConfiguration<>()
            .setAffinity(new RendezvousAffinityFunction(false, parts))
            .setGroupName("shared_grp")
            .setBackups(1)
            .setName(DEFAULT_CACHE_NAME));

        IgniteCache<Object, Object> secondCache = ignite.createCache(new CacheConfiguration<>()
            .setAffinity(new RendezvousAffinityFunction(false, parts))
            .setGroupName("shared_grp")
            .setBackups(1)
            .setName(DEFAULT_CACHE_NAME + "_second"));

        injectTestSystemOut();

        assertEquals(EXIT_CODE_OK, execute("--cache", "idle_verify", "--dump", "--exclude-caches", "shared_grp"));

        Matcher fileNameMatcher = dumpFileNameMatcher();

        if (fileNameMatcher.find()) {
            String dumpWithConflicts = new String(Files.readAllBytes(Paths.get(fileNameMatcher.group(1))));

            assertContains(log, dumpWithConflicts, "There are no caches matching given filter options");
        }
        else
            fail("Should be found dump with conflicts");
    }

    /**
     * Tests that idle verify print partitions info with exclude caches.
     *
     * @throws Exception If failed.
     */
    @Test
    public void testCacheIdleVerifyDumpExcludedCaches() throws Exception {
        IgniteEx ignite = crd;

        int parts = 32;

        ignite.createCache(new CacheConfiguration<>()
            .setAffinity(new RendezvousAffinityFunction(false, parts))
            .setGroupName("shared_grp")
            .setBackups(1)
            .setName(DEFAULT_CACHE_NAME));

        ignite.createCache(new CacheConfiguration<>()
            .setAffinity(new RendezvousAffinityFunction(false, parts))
            .setGroupName("shared_grp")
            .setBackups(1)
            .setName(DEFAULT_CACHE_NAME + "_second"));

        ignite.createCache(new CacheConfiguration<>()
            .setAffinity(new RendezvousAffinityFunction(false, parts))
            .setBackups(1)
            .setName(DEFAULT_CACHE_NAME + "_third"));

        injectTestSystemOut();

        assertEquals(EXIT_CODE_OK, execute("--cache", "idle_verify", "--dump", "--exclude-caches", DEFAULT_CACHE_NAME
            + "," + DEFAULT_CACHE_NAME + "_second"));

        Matcher fileNameMatcher = dumpFileNameMatcher();

        if (fileNameMatcher.find()) {
            String dumpWithConflicts = new String(Files.readAllBytes(Paths.get(fileNameMatcher.group(1))));

            assertContains(log, dumpWithConflicts, "The check procedure has finished, found 32 partitions");
            assertContains(log, dumpWithConflicts, "default_third");
            assertNotContains(log, dumpWithConflicts, "shared_grp");
        }
        else
            fail("Should be found dump with conflicts");
    }

    /**
     * @return Build matcher for dump file name.
     */
    @NotNull private Matcher dumpFileNameMatcher() {
        Pattern fileNamePattern = Pattern.compile(".*VisorIdleVerifyDumpTask successfully written output to '(.*)'");

        return fileNamePattern.matcher(testOut.toString());
    }

    /** */
    @Test
    public void testCacheContention() throws Exception {
        int cnt = 10;

        final ExecutorService svc = Executors.newFixedThreadPool(cnt);

        try {
            Ignite ignite = crd;

            final IgniteCache<Object, Object> cache = ignite.createCache(new CacheConfiguration<>()
                .setAffinity(new RendezvousAffinityFunction(false, 32))
                .setAtomicityMode(TRANSACTIONAL)
                .setBackups(1)
                .setName(DEFAULT_CACHE_NAME));

            final CountDownLatch l = new CountDownLatch(1);

            final CountDownLatch l2 = new CountDownLatch(1);

            svc.submit(new Runnable() {
                @Override public void run() {
                    try (final Transaction tx = ignite.transactions().txStart()) {
                        cache.put(0, 0);

                        l.countDown();

                        U.awaitQuiet(l2);

                        tx.commit();
                    }
                }
            });

            for (int i = 0; i < cnt - 1; i++) {
                svc.submit(new Runnable() {
                    @Override public void run() {
                        U.awaitQuiet(l);

                        try (final Transaction tx = ignite.transactions().txStart()) {
                            cache.get(0);

                            tx.commit();
                        }
                    }
                });
            }

            U.awaitQuiet(l);

            Thread.sleep(300);

            injectTestSystemOut();

            assertEquals(EXIT_CODE_OK, execute("--cache", "contention", "5"));

            l2.countDown();

            String out = testOut.toString();

            assertContains(log, out, "TxEntry");
            assertContains(log, out, "op=READ");
            assertContains(log, out, "op=CREATE");
            assertContains(log, out, "id=" + ignite(0).cluster().localNode().id());
            assertContains(log, out, "id=" + ignite(1).cluster().localNode().id());
        }
        finally {
            svc.shutdown();
            svc.awaitTermination(100, TimeUnit.DAYS);
        }
    }

    /** */
    @Test
    public void testCacheGroups() {
        Ignite ignite = crd;

        IgniteCache<Object, Object> cache = ignite.createCache(new CacheConfiguration<>()
            .setAffinity(new RendezvousAffinityFunction(false, 32))
            .setBackups(1)
            .setGroupName("G100")
            .setName(DEFAULT_CACHE_NAME));

        for (int i = 0; i < 100; i++)
            cache.put(i, i);

        injectTestSystemOut();

        assertEquals(EXIT_CODE_OK, execute("--cache", "list", ".*", "--groups"));

        assertContains(log, testOut.toString(), "G100");
    }

    /** */
    @Test
    public void testCacheAffinity() {
        Ignite ignite = crd;

        IgniteCache<Object, Object> cache1 = ignite.createCache(new CacheConfiguration<>()
            .setAffinity(new RendezvousAffinityFunction(false, 32))
            .setBackups(1)
            .setName(DEFAULT_CACHE_NAME));

        for (int i = 0; i < 100; i++)
            cache1.put(i, i);

        injectTestSystemOut();

        assertEquals(EXIT_CODE_OK, execute("--cache", "list", ".*"));

        String out = testOut.toString();

        assertContains(log, out, "cacheName=" + DEFAULT_CACHE_NAME);
        assertContains(log, out, "prim=32");
        assertContains(log, out, "mapped=32");
        assertContains(log, out, "affCls=RendezvousAffinityFunction");
    }

    /** */
    @Test
    public void testCacheConfigNoOutputFormat() {
        testCacheConfig(null, 1, 1);
    }

    /** */
    @Test
    public void testCacheConfigSingleLineOutputFormatSingleNodeSignleCache() {
        testCacheConfigSingleLineOutputFormat(1, 1);
    }

    /** */
    @Test
    public void testCacheConfigSingleLineOutputFormatTwoNodeSignleCache() {
        testCacheConfigSingleLineOutputFormat(2, 1);
    }

    /** */
    @Test
    public void testCacheConfigSingleLineOutputFormatTwoNodeManyCaches() {
        testCacheConfigSingleLineOutputFormat(2, 100);
    }

    /** */
    @Test
    public void testCacheConfigMultiLineOutputFormatSingleNodeSingleCache() {
        testCacheConfigMultiLineOutputFormat(1, 1);
    }

    /** */
    @Test
    public void testCacheConfigMultiLineOutputFormatTwoNodeSingleCache() {
        testCacheConfigMultiLineOutputFormat(2, 1);
    }

    /** */
    @Test
    public void testCacheConfigMultiLineOutputFormatTwoNodeManyCaches() {
        testCacheConfigMultiLineOutputFormat(2, 100);
    }

    /** */
    private void testCacheConfigSingleLineOutputFormat(int nodesCnt, int cachesCnt) {
        testCacheConfig("single-line", nodesCnt, cachesCnt);
    }

    /** */
    private void testCacheConfigMultiLineOutputFormat(int nodesCnt, int cachesCnt) {
        testCacheConfig("multi-line", nodesCnt, cachesCnt);
    }

    /** */
    private void testCacheConfig(String outputFormat, int nodesCnt, int cachesCnt) {
        assertTrue("Invalid number of nodes or caches", nodesCnt > 0 && cachesCnt > 0);

        Ignite ignite = crd;

        List<CacheConfiguration> ccfgs = new ArrayList<>(cachesCnt);

        for (int i = 0; i < cachesCnt; i++) {
            ccfgs.add(
                new CacheConfiguration<>()
                    .setAffinity(new RendezvousAffinityFunction(false, 32))
                    .setBackups(1)
                    .setName(DEFAULT_CACHE_NAME + i)
            );
        }

        ignite.createCaches(ccfgs);

        IgniteCache<Object, Object> cache1 = ignite.cache(DEFAULT_CACHE_NAME + 0);

        for (int i = 0; i < 100; i++)
            cache1.put(i, i);

        injectTestSystemOut();

        int exitCode;

        if (outputFormat == null)
            exitCode = execute("--cache", "list", ".*", "--config");
        else
            exitCode = execute("--cache", "list", ".*", "--config", "--output-format", outputFormat);

        assertEquals(EXIT_CODE_OK, exitCode);

        String outStr = testOut.toString();

        if (outputFormat == null || SINGLE_LINE.text().equals(outputFormat)) {
            for (int i = 0; i < cachesCnt; i++)
                assertContains(log, outStr, "name=" + DEFAULT_CACHE_NAME + i);

            assertContains(log, outStr, "partitions=32");
            assertContains(log, outStr, "function=o.a.i.cache.affinity.rendezvous.RendezvousAffinityFunction");
        }
        else if (MULTI_LINE.text().equals(outputFormat)) {
            for (int i = 0; i < cachesCnt; i++)
                assertContains(log, outStr, "[cache = '" + DEFAULT_CACHE_NAME + i + "']");

            assertContains(log, outStr, "Affinity Partitions: 32");
            assertContains(log, outStr, "Affinity Function: o.a.i.cache.affinity.rendezvous.RendezvousAffinityFunction");
        }
        else
            fail("Unknown output format: " + outputFormat);
    }

    /** */
    @Test
    public void testCacheDistribution() {
        Ignite ignite = crd;

        createCacheAndPreload(ignite, 100);

        injectTestSystemOut();

        // Run distribution for all node and all cache
        assertEquals(EXIT_CODE_OK, execute("--cache", "distribution", "null"));

        String out = testOut.toString();

        // Result include info by cache "default"
        assertContains(log, out, "[next group: id=1544803905, name=default]");

        // Result include info by cache "ignite-sys-cache"
        assertContains(log, out, "[next group: id=-2100569601, name=ignite-sys-cache]");

        // Run distribution for all node and all cache and include additional user attribute
        assertEquals(EXIT_CODE_OK, execute("--cache", "distribution", "null", "--user-attributes", "ZONE,CELL,DC"));

        out += "\n" + testOut.toString();

        List<String> outLines = Arrays.stream(out.split("\n"))
                                .map(String::trim)
                                .collect(toList());

        int firstIndex = outLines.indexOf("[next group: id=1544803905, name=default]");
        int lastIndex = outLines.lastIndexOf("[next group: id=1544803905, name=default]");

        String dataLine = outLines.get(firstIndex + 1);
        String userArrtDataLine = outLines.get(lastIndex + 1);

        long commaNum = dataLine.chars().filter(i -> i == ',').count();
        long userArrtCommaNum = userArrtDataLine.chars().filter(i -> i == ',').count();

        // Check that number of columns increased by 3
        assertEquals(3, userArrtCommaNum - commaNum);
    }

    /** */
    @Test
    public void testCacheResetLostPartitions() {
        Ignite ignite = crd;

        createCacheAndPreload(ignite, 100);

        injectTestSystemOut();

        assertEquals(EXIT_CODE_OK, execute("--cache", "reset_lost_partitions", "ignite-sys-cache,default"));

        final String out = testOut.toString();

        assertContains(log, out, "Reset LOST-partitions performed successfully. Cache group (name = 'ignite-sys-cache'");

        assertContains(log, out, "Reset LOST-partitions performed successfully. Cache group (name = 'default'");
    }

    /**
     * @param h Handler.
     * @param validateClo Validate clo.
     * @param args Args.
     */
    private void validate(CommandHandler h, IgniteInClosure<Map<ClusterNode, VisorTxTaskResult>> validateClo,
        String... args) {
        assertEquals(EXIT_CODE_OK, execute(h, args));

        validateClo.apply(h.getLastOperationResult());
    }

    /**
     * @param from From.
     * @param cnt Count.
     */
    private Map<Object, Object> generate(int from, int cnt) {
        Map<Object, Object> map = new TreeMap<>();

        for (int i = 0; i < cnt; i++)
            map.put(i + from, i + from);

        return map;
    }

    /**
     * Test execution of --wal print command.
     */
    @Test
    public void testUnusedWalPrint() {
        Ignite ignite = crd;

        List<String> nodes = new ArrayList<>(2);

        for (ClusterNode node : ignite.cluster().forServers().nodes())
            nodes.add(node.consistentId().toString());

        injectTestSystemOut();

        assertEquals(EXIT_CODE_OK, execute("--wal", "print"));

        String out = testOut.toString();

        for (String id : nodes)
            assertContains(log, out, id);

        assertNotContains(log, out, "error");

        assertEquals(EXIT_CODE_OK, execute("--wal", "print", nodes.get(0)));

        out = testOut.toString();

        assertNotContains(log, out, nodes.get(1));

        assertNotContains(log, out, "error");
    }

    /**
     * Test execution of --wal delete command.
     */
    @Test
    public void testUnusedWalDelete() {
        Ignite ignite = crd;

        List<String> nodes = new ArrayList<>(2);

        for (ClusterNode node : ignite.cluster().forServers().nodes())
            nodes.add(node.consistentId().toString());

        injectTestSystemOut();

        assertEquals(EXIT_CODE_OK, execute("--wal", "delete"));

        String out = testOut.toString();

        for (String id : nodes)
            assertContains(log, out, id);

        assertNotContains(log, out, "error");

        assertEquals(EXIT_CODE_OK, execute("--wal", "delete", nodes.get(0)));

        out = testOut.toString();

        assertNotContains(log, out, nodes.get(1));

        assertNotContains(log, out, "error");
    }

    /**
     * Starts several long transactions in order to test --tx command. Transactions will last until unlock latch is
     * released: first transaction will wait for unlock latch directly, some others will wait for key lock acquisition.
     *
     * @param lockLatch Lock latch. Will be released inside body of the first transaction.
     * @param unlockLatch Unlock latch. Should be released externally. First transaction won't be finished until unlock
     * latch is released.
     * @param topChangeBeforeUnlock <code>true</code> should be passed if cluster topology is expected to change between
     * method call and unlock latch release. Commit of the first transaction will be asserted to fail in such case.
     * @return Future to be completed after finish of all started transactions.
     */
    private IgniteInternalFuture<?> startTransactions(
        String testName,
        CountDownLatch lockLatch,
        CountDownLatch unlockLatch,
        boolean topChangeBeforeUnlock
    ) throws Exception {
        IgniteEx client = grid("client");

        AtomicInteger idx = new AtomicInteger();

        return multithreadedAsync(new Runnable() {
            @Override public void run() {
                int id = idx.getAndIncrement();

                switch (id) {
                    case 0:
                        try (Transaction tx = grid(0).transactions().txStart()) {
                            grid(0).cache(DEFAULT_CACHE_NAME).putAll(generate(0, 100));

                            lockLatch.countDown();

                            U.awaitQuiet(unlockLatch);

                            tx.commit();

                            if (topChangeBeforeUnlock)
                                fail("Commit must fail");
                        }
                        catch (Exception e) {
                            if (topChangeBeforeUnlock)
                                assertTrue(X.hasCause(e, TransactionRollbackException.class));
                            else
                                throw e;
                        }

                        break;
                    case 1:
                        U.awaitQuiet(lockLatch);

                        doSleep(3000);

                        try (Transaction tx = grid(0).transactions().withLabel("label1").txStart(PESSIMISTIC, READ_COMMITTED, Integer.MAX_VALUE, 0)) {
                            grid(0).cache(DEFAULT_CACHE_NAME).putAll(generate(200, 110));

                            grid(0).cache(DEFAULT_CACHE_NAME).put(0, 0);
                        }

                        break;
                    case 2:
                        try (Transaction tx = grid(1).transactions().txStart()) {
                            U.awaitQuiet(lockLatch);

                            grid(1).cache(DEFAULT_CACHE_NAME).put(0, 0);
                        }

                        break;
                    case 3:
                        try (Transaction tx = client.transactions().withLabel("label2").txStart(OPTIMISTIC, READ_COMMITTED, 0, 0)) {
                            U.awaitQuiet(lockLatch);

                            client.cache(DEFAULT_CACHE_NAME).putAll(generate(100, 10));

                            client.cache(DEFAULT_CACHE_NAME).put(0, 0);

                            tx.commit();
                        }

                        break;
                }
            }
        }, 4, "tx-thread-" + testName);
    }

    /**
     * Corrupts data entry.
     *
     * @param ctx Context.
     * @param key Key.
     * @param breakCntr Break counter.
     * @param breakData Break data.
     */
    private void corruptDataEntry(
        GridCacheContext<Object, Object> ctx,
        Object key,
        boolean breakCntr,
        boolean breakData
    ) {
        int partId = ctx.affinity().partition(key);

        try {
            long updateCntr = ctx.topology().localPartition(partId).updateCounter();

            Object valToPut = ctx.cache().keepBinary().get(key);

            if (breakCntr)
                updateCntr++;

            if (breakData)
                valToPut = valToPut.toString() + " broken";

            // Create data entry
            DataEntry dataEntry = new DataEntry(
                ctx.cacheId(),
                new KeyCacheObjectImpl(key, null, partId),
                new CacheObjectImpl(valToPut, null),
                GridCacheOperation.UPDATE,
                new GridCacheVersion(),
                new GridCacheVersion(),
                0L,
                partId,
                updateCntr,
<<<<<<< HEAD
                false
=======
                DataEntry.EMPTY_FLAGS
>>>>>>> dec2e640
            );

            GridCacheDatabaseSharedManager db = (GridCacheDatabaseSharedManager)ctx.shared().database();

            db.checkpointReadLock();

            try {
                U.invoke(GridCacheDatabaseSharedManager.class, db, "applyUpdate", ctx, dataEntry);
            }
            finally {
                db.checkpointReadUnlock();
            }
        }
        catch (IgniteCheckedException e) {
            e.printStackTrace();
        }
    }

    /**
     * Test is that when the --help control.sh command is executed, output
     * will contain non-experimental commands. In case system property
     * {@link IgniteSystemProperties#IGNITE_ENABLE_EXPERIMENTAL_COMMAND} =
     * {@code true}.
     */
    @Test
    @WithSystemProperty(key = IGNITE_ENABLE_EXPERIMENTAL_COMMAND, value = "true")
    public void testContainsNotExperimentalCmdInHelpOutputWhenEnableExperimentalTrue() {
        checkContainsNotExperimentalCmdInHelpOutput();
    }

    /**
     * Test is that when the --help control.sh command is executed, output
     * will contain non-experimental commands. In case system property
     * {@link IgniteSystemProperties#IGNITE_ENABLE_EXPERIMENTAL_COMMAND} =
     * {@code false}.
     */
    @Test
    @WithSystemProperty(key = IGNITE_ENABLE_EXPERIMENTAL_COMMAND, value = "false")
    public void testContainsNotExperimentalCmdInHelpOutputWhenEnableExperimentalFalse() {
        checkContainsNotExperimentalCmdInHelpOutput();
    }

    /**
     * Test for contains of experimental commands in output of the --help
     * control.sh command.
     */
    @Test
    @WithSystemProperty(key = IGNITE_ENABLE_EXPERIMENTAL_COMMAND, value = "true")
    public void testContainsExperimentalCmdInHelpOutput() {
        checkExperimentalCmdInHelpOutput(true);
    }

    /**
     * Test for not contains of experimental commands in output of the --help
     * control.sh command.
     */
    @Test
    @WithSystemProperty(key = IGNITE_ENABLE_EXPERIMENTAL_COMMAND, value = "false")
    public void testNotContainsExperimentalCmdInHelpOutput() {
        checkExperimentalCmdInHelpOutput(false);
    }

    /**
     * Test to verify that the experimental command will not be executed if
     * {@link IgniteSystemProperties#IGNITE_ENABLE_EXPERIMENTAL_COMMAND} =
     * {@code false}, a warning will be displayed instead.
     * */
    @Test
    @WithSystemProperty(key = IGNITE_ENABLE_EXPERIMENTAL_COMMAND, value = "false")
    public void testContainsWarnInsteadExecExperimentalCmdWhenEnableExperimentalFalse() {
        injectTestSystemOut();

        Map<CommandList, Collection<String>> cmdArgs = new EnumMap<>(CommandList.class);

        cmdArgs.put(WAL, asList("print", "delete"));
        cmdArgs.put(METADATA, asList("help", "list"));
        cmdArgs.put(TRACING_CONFIGURATION, Collections.singletonList("get_all"));

        String warning = String.format(
            "To use experimental command add --enable-experimental parameter for %s",
            UTILITY_NAME
        );

        stream(CommandList.values()).filter(cmd -> cmd.command().experimental())
            .peek(cmd -> assertTrue("Not contains " + cmd, cmdArgs.containsKey(cmd)))
            .forEach(cmd -> cmdArgs.get(cmd).forEach(cmdArg -> {
                assertEquals(EXIT_CODE_INVALID_ARGUMENTS, execute(cmd.text(), cmdArg));

                assertContains(log, testOut.toString(), warning);
            }));
    }

    /**
     * Test checks that there will be no error when executing the command with
     * option {@link CommonArgParser#CMD_VERBOSE}.
     */
    @Test
    public void testCorrectExecCmdWithVerboseInDiffParamsOrder() {
        injectTestSystemOut();

        int resCode = EXIT_CODE_OK;

        assertEquals(resCode, execute(BASELINE.text(), CMD_VERBOSE));
        assertNotContains(log, testOut.toString(), ERROR_STACK_TRACE_PREFIX);

        assertEquals(resCode, execute(CMD_VERBOSE, BASELINE.text()));
        assertNotContains(log, testOut.toString(), ERROR_STACK_TRACE_PREFIX);
    }

    /**
     * Test checks that stack trace for incorrect arguments will be output
     * only if {@link CommonArgParser#CMD_VERBOSE} flag is present.
     */
    @Test
    public void testErrInvalidArgumentsWithVerbose() {
        injectTestSystemOut();

        int resCode = EXIT_CODE_INVALID_ARGUMENTS;
        String uuid = UUID.randomUUID().toString();

        assertEquals(resCode, execute(BASELINE.text(), uuid));
        assertNotContains(log, testOut.toString(), ERROR_STACK_TRACE_PREFIX);

        assertEquals(resCode, execute(BASELINE.text(), CMD_VERBOSE, uuid));
        assertContains(log, testOut.toString(), ERROR_STACK_TRACE_PREFIX);
    }

    /**
     * Test checks that stack trace for connection error will be output only
     * if {@link CommonArgParser#CMD_VERBOSE} flag is present.
     */
    @Test
    public void testErrConnectionWithVerbose() {
        injectTestSystemOut();

        int resCode = EXIT_CODE_CONNECTION_FAILED;
        String uuid = UUID.randomUUID().toString();

        assertEquals(resCode, execute(BASELINE.text(), "--host", uuid));
        assertNotContains(log, testOut.toString(), ERROR_STACK_TRACE_PREFIX);

        assertEquals(resCode, execute(BASELINE.text(), CMD_VERBOSE, "--host", uuid));
        assertContains(log, testOut.toString(), ERROR_STACK_TRACE_PREFIX);
    }

    /**
     * Test checks that stack trace for unexpected error will be output with or
     * without {@link CommonArgParser#CMD_VERBOSE} flag.
     */
    @Test
    public void testErrUnexpectedWithWithoutVerbose() {
        injectTestSystemOut();

        Logger log = CommandHandler.initLogger(null);
        log.addHandler(new StreamHandler(System.out, new Formatter() {
            /** {@inheritDoc} */
            @Override public String format(LogRecord record) {
                String msg = record.getMessage();

                if (msg.contains("Cluster state:"))
                    throw new Error();

                return msg + "\n";
            }
        }));

        int resCode = EXIT_CODE_UNEXPECTED_ERROR;
        CommandHandler cmd = new CommandHandler(log);

        assertEquals(resCode, execute(cmd, BASELINE.text()));
        assertContains(GridAbstractTest.log, testOut.toString(), ERROR_STACK_TRACE_PREFIX);

        assertEquals(resCode, execute(cmd, BASELINE.text(), CMD_VERBOSE));
        assertContains(GridAbstractTest.log, testOut.toString(), ERROR_STACK_TRACE_PREFIX);
    }

    /**
     * Checking for contains or not of experimental commands in output of the
     * --help control.sh command.
     *
     * @param contains Check contains or not.
     */
    private void checkExperimentalCmdInHelpOutput(boolean contains) {
        execHelpCmd(helpOut -> {
            stream(CommandList.values()).filter(cmd -> cmd.command().experimental())
                .forEach(cmd -> {
                    if (contains)
                        assertContains(log, helpOut, cmd.text());
                    else
                        assertNotContains(log, helpOut, cmd.text());
                });
        });
    }

    /**
     * Check that when executing the "--help" control.sh command, the output
     * will contain non-experimental commands.
     */
    private void checkContainsNotExperimentalCmdInHelpOutput() {
        execHelpCmd(helpOut -> {
            stream(CommandList.values()).filter(cmd -> !cmd.command().experimental())
                .forEach(cmd -> assertContains(log, helpOut, cmd.text()));
        });
    }

    /**
     * Executing the command "--help" control.sh with transfer of output to
     * consumer.
     *
     * @param consumer Consumer.
     */
    private void execHelpCmd(Consumer<String> consumer) {
        assert nonNull(consumer);

        injectTestSystemOut();

        execute("--help");

        consumer.accept(testOut.toString());
    }
}<|MERGE_RESOLUTION|>--- conflicted
+++ resolved
@@ -1524,11 +1524,7 @@
                 0L,
                 partId,
                 updateCntr,
-<<<<<<< HEAD
-                false
-=======
                 DataEntry.EMPTY_FLAGS
->>>>>>> dec2e640
             );
 
             GridCacheDatabaseSharedManager db = (GridCacheDatabaseSharedManager)ctx.shared().database();
