--- conflicted
+++ resolved
@@ -1247,11 +1247,7 @@
 
         assertContains(log, executeCommand(EXIT_CODE_INVALID_ARGUMENTS,
                 "--cache", CacheSubcommands.CREATE.name(), SPRING_XML_CONFIG),
-<<<<<<< HEAD
-            "Please specify a value for argument: --springXmlConfig");
-=======
             "Please specify a value for argument: --springxmlconfig");
->>>>>>> 08069c3b
 
         autoConfirmation = true;
 
