--- conflicted
+++ resolved
@@ -1775,13 +1775,8 @@
      * @param validateClo Validate clo.
      * @param args Args.
      */
-<<<<<<< HEAD
-    private void validate(CommandHandler h, IgniteInClosure<Map<ClusterNode, TxTaskResult>> validateClo,
-        String... args) {
-=======
-    private void validate(TestCommandHandler h, IgniteInClosure<Map<ClusterNode, VisorTxTaskResult>> validateClo,
+    private void validate(TestCommandHandler h, IgniteInClosure<Map<ClusterNode, TxTaskResult>> validateClo,
                           String... args) {
->>>>>>> 7b0fab66
         assertEquals(EXIT_CODE_OK, execute(h, args));
 
         validateClo.apply(h.getLastOperationResult());
