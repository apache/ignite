/*
 * Licensed to the Apache Software Foundation (ASF) under one or more
 * contributor license agreements.  See the NOTICE file distributed with
 * this work for additional information regarding copyright ownership.
 * The ASF licenses this file to You under the Apache License, Version 2.0
 * (the "License"); you may not use this file except in compliance with
 * the License.  You may obtain a copy of the License at
 *
 *      http://www.apache.org/licenses/LICENSE-2.0
 *
 * Unless required by applicable law or agreed to in writing, software
 * distributed under the License is distributed on an "AS IS" BASIS,
 * WITHOUT WARRANTIES OR CONDITIONS OF ANY KIND, either express or implied.
 * See the License for the specific language governing permissions and
 * limitations under the License.
 */

package org.apache.ignite.util;

import java.io.File;
import java.io.IOException;
import java.nio.ByteBuffer;
import java.nio.file.OpenOption;
import java.util.ArrayList;
import java.util.List;
import java.util.concurrent.CountDownLatch;
import java.util.concurrent.ThreadLocalRandom;
import java.util.concurrent.atomic.AtomicBoolean;
import java.util.concurrent.atomic.AtomicReference;
import java.util.function.Consumer;
import java.util.regex.Matcher;
import java.util.regex.Pattern;
import org.apache.ignite.Ignite;
import org.apache.ignite.IgniteCache;
import org.apache.ignite.IgniteCheckedException;
import org.apache.ignite.cache.CacheAtomicityMode;
import org.apache.ignite.cache.CachePeekMode;
import org.apache.ignite.cache.ReadRepairStrategy;
import org.apache.ignite.cache.affinity.rendezvous.RendezvousAffinityFunction;
import org.apache.ignite.cluster.ClusterNode;
import org.apache.ignite.cluster.ClusterState;
import org.apache.ignite.configuration.CacheConfiguration;
import org.apache.ignite.configuration.IgniteConfiguration;
import org.apache.ignite.configuration.WALMode;
import org.apache.ignite.failure.StopNodeFailureHandler;
import org.apache.ignite.internal.IgniteEx;
import org.apache.ignite.internal.TestRecordingCommunicationSpi;
import org.apache.ignite.internal.processors.cache.distributed.dht.GridDhtTxFinishRequest;
import org.apache.ignite.internal.processors.cache.distributed.dht.GridDhtTxPrepareRequest;
import org.apache.ignite.internal.processors.cache.distributed.dht.atomic.GridDhtAtomicSingleUpdateRequest;
import org.apache.ignite.internal.processors.cache.persistence.file.FileIO;
import org.apache.ignite.internal.processors.cache.persistence.file.FileIODecorator;
import org.apache.ignite.internal.processors.cache.persistence.file.FileIOFactory;
import org.apache.ignite.internal.util.future.GridCompoundFuture;
import org.apache.ignite.internal.util.typedef.F;
import org.apache.ignite.internal.util.typedef.G;
import org.apache.ignite.lang.IgniteBiPredicate;
import org.apache.ignite.plugin.extensions.communication.Message;
import org.apache.ignite.testframework.GridTestUtils;
import org.apache.ignite.testframework.ListeningTestLogger;
import org.apache.ignite.testframework.LogListener;
import org.apache.ignite.transactions.TransactionHeuristicException;
import org.junit.Test;
import org.junit.runner.RunWith;
import org.junit.runners.Parameterized;

import static org.apache.ignite.cache.CacheAtomicityMode.ATOMIC;
import static org.apache.ignite.cache.CacheAtomicityMode.TRANSACTIONAL;
import static org.apache.ignite.cache.CacheWriteSynchronizationMode.FULL_SYNC;
import static org.apache.ignite.cache.ReadRepairStrategy.PRIMARY;
import static org.apache.ignite.cache.ReadRepairStrategy.RELATIVE_MAJORITY;
import static org.apache.ignite.cache.ReadRepairStrategy.REMOVE;
import static org.apache.ignite.internal.commandline.CommandHandler.EXIT_CODE_OK;
import static org.apache.ignite.internal.processors.cache.persistence.GridCacheOffheapManager.DFLT_WAL_MARGIN_FOR_ATOMIC_CACHE_HISTORICAL_REBALANCE;
import static org.apache.ignite.internal.visor.consistency.VisorConsistencyRepairTask.CONSISTENCY_VIOLATIONS_FOUND;
import static org.apache.ignite.internal.visor.consistency.VisorConsistencyRepairTask.NOTHING_FOUND;
import static org.apache.ignite.testframework.GridTestUtils.assertContains;
import static org.apache.ignite.testframework.GridTestUtils.assertNotContains;
import static org.apache.ignite.testframework.LogListener.matches;

/**
 *
 */
@RunWith(Parameterized.class)
public class GridCommandHandlerConsistencyCountersTest extends GridCommandHandlerClusterPerMethodAbstractTest {
    /** */
    public static final String CACHE = "--cache-name";

    /** */
    public static final String STRATEGY = "--strategy";

    /** */
    public static final String PARTITIONS = "--partition";

    /** */
    @Parameterized.Parameters(name = "strategy={0}, reuse={1}, historical={2}, atomicity={3}, walRestore={4}")
    public static Iterable<Object[]> data() {
        List<Object[]> res = new ArrayList<>();

        for (ReadRepairStrategy strategy : ReadRepairStrategy.values()) {
            for (boolean reuse : new boolean[] {false, true}) {
                for (boolean historical : new boolean[] {false, true}) {
                    for (CacheAtomicityMode atomicityMode : new CacheAtomicityMode[] {ATOMIC, TRANSACTIONAL}) {
                        for (boolean walRestore: new boolean[] {false, true})
                            res.add(new Object[] {strategy, reuse, historical, atomicityMode, walRestore});
                    }
                }
            }
        }

        return res;
    }

    /**
     * ReadRepair strategy
     */
    @Parameterized.Parameter
    public ReadRepairStrategy strategy;

    /**
     * When true, updates will reuse already existing keys.
     */
    @Parameterized.Parameter(1)
    public boolean reuseKeys;

    /**
     * When true, historical rebalance will be used instead of full.
     */
    @Parameterized.Parameter(2)
    public boolean historical;

    /**
     * Cache atomicity mode
     */
    @Parameterized.Parameter(3)
    public CacheAtomicityMode atomicityMode;

    /**
     * Ignite nodes use WAL for restoring logical updates at restart after the crash.
     */
    @Parameterized.Parameter(4)
    public boolean walRestore;

    /** Listening logger. */
    protected final ListeningTestLogger listeningLog = new ListeningTestLogger(log);

    /** File IO blocked flag. */
    private static volatile boolean ioBlocked;

    /** {@inheritDoc} */
    @Override protected void beforeTestsStarted() throws Exception {
        super.beforeTestsStarted();

        cleanPersistenceDir();
    }

    /** {@inheritDoc} */
    @Override protected IgniteConfiguration getConfiguration(String igniteInstanceName) throws Exception {
        IgniteConfiguration cfg = super.getConfiguration(igniteInstanceName);

        cfg.setGridLogger(listeningLog);

        cfg.getDataStorageConfiguration().setFileIOFactory(
            new BlockableFileIOFactory(cfg.getDataStorageConfiguration().getFileIOFactory()));

        cfg.getDataStorageConfiguration().setWalMode(WALMode.FSYNC); // Allows to use special IO at WAL as well.

        cfg.setFailureHandler(new StopNodeFailureHandler()); // Helps to kill nodes on stop with disabled IO.

        return cfg;
    }

    /**
     *
     */
    private static class BlockableFileIOFactory implements FileIOFactory {
        /** IO Factory. */
        private final FileIOFactory factory;

        /**
         * @param factory Factory.
         */
        public BlockableFileIOFactory(FileIOFactory factory) {
            this.factory = factory;
        }

        /** {@inheritDoc} */
        @Override public FileIO create(File file, OpenOption... modes) throws IOException {
            return new FileIODecorator(factory.create(file, modes)) {
                @Override public int write(ByteBuffer srcBuf) throws IOException {
                    if (ioBlocked)
                        throw new IOException();

                    return super.write(srcBuf);
                }

                @Override public int write(ByteBuffer srcBuf, long position) throws IOException {
                    if (ioBlocked)
                        throw new IOException();

                    return super.write(srcBuf, position);
                }

                @Override public int write(byte[] buf, int off, int len) throws IOException {
                    if (ioBlocked)
                        throw new IOException();

                    return super.write(buf, off, len);
                }
            };
        }
    }

    /**
     * This tests checks crash recovery procedure (idle_verify -> consistency repair -> consistency finalize) for
     * the cluster with persistence enabled but failed for some reason under the load.
     * Precondition: A broken cluster with missed update counters and inconsistent data.
     * Step 0 (precondition):
     * Generating broken data and missed updates.
     * Detecting data is broken using 'idle_verify'
     *  - counters are different on nodes and has missed updates,
     *  - partition hashes are also differ
     * Killing the cluster.
     * Starting the cluster from persistence.
     * Step 1: Checking cluster state via 'idle_verify'.
     * It may detect counters and/or hash inconsistency (depends on test params).
     * Step 2: Repairing the data using '--consistency repair'.
     * Step 3: Fixing counters using '--consistency finalize'.
     * Profit :)
     */
    @Test
    public void testCountersOnCrachRecovery() throws Exception {
        int nodes = 3;
        int backupNodes = nodes - 1;

        IgniteEx ignite = startGrids(nodes);

        ignite.cluster().state(ClusterState.ACTIVE);

        IgniteCache<Object, Object> cache = ignite.createCache(new CacheConfiguration<>()
            .setAffinity(new RendezvousAffinityFunction(false, 1))
            .setBackups(backupNodes)
            .setName(DEFAULT_CACHE_NAME)
            .setAtomicityMode(atomicityMode)
            .setWriteSynchronizationMode(FULL_SYNC) // Allows to be sure that all messages are sent when put succeed.
            .setReadFromBackup(true)); // Allows to check values on backups.

        int updateCnt = 0;

        // Initial preloading.
        for (int i = 0; i < 2_000; i++) { // Enough to have historical rebalance when needed.
            cache.put(i, i);

            updateCnt++;
        }

        // Trick to have historical rebalance on cluster recovery (decreases percent of updates in comparison to cache size).
        if (historical) {
            stopAllGrids();
            startGrids(nodes);
        }

        int preloadCnt = updateCnt;

        Ignite prim = primaryNode(0L, DEFAULT_CACHE_NAME);
        List<Ignite> backups = backupNodes(0L, DEFAULT_CACHE_NAME);

        AtomicBoolean prepareBlock = new AtomicBoolean();
        AtomicBoolean finishBlock = new AtomicBoolean();

        AtomicReference<CountDownLatch> blockLatch = new AtomicReference<>();

        TestRecordingCommunicationSpi.spi(prim).blockMessages(new IgniteBiPredicate<ClusterNode, Message>() {
            @Override public boolean apply(ClusterNode node, Message msg) {
                if ((msg instanceof GridDhtTxPrepareRequest && prepareBlock.get()) ||
                    ((msg instanceof GridDhtTxFinishRequest || msg instanceof GridDhtAtomicSingleUpdateRequest) && finishBlock.get())) {
                    CountDownLatch latch = blockLatch.get();

                    assertTrue(latch.getCount() > 0);

                    latch.countDown();

                    return true; // Generating counter misses.
                }
                else
                    return false;
            }
        });

        int blockedFrom = reuseKeys ? 0 : preloadCnt;
        int committedFrom = blockedFrom + 1_000;

        int blockedKey = blockedFrom - 1; // None
        int committedKey = committedFrom - 1; // None

        List<String> backupMissed = new ArrayList<>();
        List<String> primaryMissed = new ArrayList<>();

        IgniteCache<Integer, Integer> primCache = prim.cache(DEFAULT_CACHE_NAME);

        Consumer<Integer> cachePut = (key) -> primCache.put(key, -key);

        GridCompoundFuture<?, ?> asyncPutFuts = new GridCompoundFuture<>();

        Consumer<Integer> cachePutAsync = (key) -> asyncPutFuts.add(GridTestUtils.runAsync(() -> cachePut.accept(key)));

        int primaryLwm = -1; // Primary LWM after data prepatation (at tx caches).
        int backupHwm = -1; // Backups HWM after data preparation (at tx caches).

        String backupMissedTail = null; // Misses after backupHwm, which backups are not aware of before the recovery.

        int primaryKeysCnt = preloadCnt; // Keys present on primary.
        int backupsKeysCnt = preloadCnt; // Keys present on backups.

        int iters = 11;

        ThreadLocalRandom rnd = ThreadLocalRandom.current();

        // The main idea of this section is to generate missed counters updates, some of them should be on backups only,
        // some at primary too.
        // This emulates the situation of reordering possible on real highloaded clusters.
        for (int it = 0; it < iters; it++) {
            boolean first = it == 0;
            boolean last = it == iters - 1;

            boolean globalBlock = it % 2 != 0 && // Global means all nodes (including primary) will miss the counters updates.
                // Since atomic cache commits entry on primary before sending the request to backups, so all misses are only on backups.
                atomicityMode != ATOMIC;

            if (first || last) // Odd number to gain misses on backups only at first and last iteration.
                // First iteration will guarantee rebalance for tx caches: Primary LWM > backup LWM.
                // Last iteration will guarantee rebalance for atomic caches: Primary counter > backup counter.
                assertTrue(!globalBlock);

            int range = rnd.nextInt(1, 5);

            blockLatch.set(new CountDownLatch(backupNodes * range));

            if (globalBlock)
                prepareBlock.set(true);
            else
                finishBlock.set(true);

            for (int i = 0; i < range; i++) {
                blockedKey++;
                updateCnt++;

                if (!globalBlock)
                    primaryKeysCnt++;

                for (Ignite backup : backups) // Check before put.
                    assertEquals(reuseKeys, backup.cache(DEFAULT_CACHE_NAME).get(blockedKey) != null);

                cachePutAsync.accept(blockedKey);
            }

            blockLatch.get().await();

            prepareBlock.set(false);
            finishBlock.set(false);

            String missed = range == 1 ? String.valueOf(updateCnt) : (updateCnt - range + 1) + " - " + updateCnt;

            if (last)
                backupMissedTail = missed;
            else
                backupMissed.add(missed);

            if (globalBlock)
                primaryMissed.add(missed);

            if (!last)
                for (int i = 0; i < range; i++) {
                    committedKey++;
                    updateCnt++;
                    primaryKeysCnt++;
                    backupsKeysCnt++;

                    cachePut.accept(committedKey);
                }

            if (first)
                primaryLwm = updateCnt;

            if (!last)
                backupHwm = updateCnt;
        }

        assertNotNull(backupMissedTail);
        assertTrue(primaryLwm != -1);
        assertTrue(backupHwm != -1);
        assertTrue(blockedKey < committedFrom); // Intersection check.

        if (reuseKeys)
            assertTrue(blockedKey < preloadCnt); // Owerflow check.

        for (int key = blockedFrom; key <= blockedKey; key++) {
            for (Ignite backup : backups) // Check after put.
                assertEquals(reuseKeys, backup.cache(DEFAULT_CACHE_NAME).get(key) != null);
        }

        for (int key = committedFrom; key <= committedKey; key++) {
            assertNotNull(primCache.get(key));

            for (Ignite backup : backups)
                assertNotNull(backup.cache(DEFAULT_CACHE_NAME).get(key));
        }

        injectTestSystemOut();

        if (!walRestore) {
            // Idle verify triggers checkpoint and then no WAL restore is performed after cluster restart.
            assertEquals(EXIT_CODE_OK, execute("--cache", "idle_verify"));

            assertConflicts(true, true);

            if (atomicityMode == TRANSACTIONAL) {
                assertTxCounters(primaryLwm, primaryMissed, updateCnt); // Primary
                assertTxCounters(preloadCnt, backupMissed, backupHwm); // Backups
            }
            else {
                assertAtomicCounters(updateCnt); // Primary
                assertAtomicCounters(backupHwm); // Backups
            }
        }

        // On node start up it applies WAL changes twice: one for metastore updates, second for logical updates.
        // Then this record is written to log (2 * nodes) times. This test doesn't perform metastore updates.
        LogListener lsnrWalRestoreNoUpdates = LogListener
            .matches("Finished applying WAL changes [updatesApplied=0,")
            .times(walRestore ? nodes : 2 * nodes) // For walRestore=false nodes have neither metastore nor logical updates.
                                                   // For walRestore=true nodes don't have metastore updates.
            .build();

        LogListener lsnrPrimaryWalRestoreUpdates = LogListener
            .matches("Finished applying WAL changes [updatesApplied=" + (historical ? primaryKeysCnt - preloadCnt : primaryKeysCnt) + ',')
            .times(walRestore ? 1 : 0)  // Only for walRestore=true nodes have logical updates.
            .build();

        LogListener lsnrBackupsWalRestoreUpdates = LogListener
            .matches("Finished applying WAL changes [updatesApplied=" + (historical ? backupsKeysCnt - preloadCnt : backupsKeysCnt) + ',')
            .times(walRestore ? nodes - 1 : 0) // Only for walRestore=true nodes have logical updates.
            .build();

        LogListener lsnrRebalanceType = matches("fullPartitions=[" + (historical ? "" : 0) + "], " +
            "histPartitions=[" + (historical ? 0 : "") + "]").times(backupNodes).build();

        LogListener lsnrRebalanceAmount = matches("receivedKeys=" +
            (historical ?
                atomicityMode == TRANSACTIONAL ?
                    primaryLwm - preloadCnt : // Diff between primary LWM and backup LWM.
                    updateCnt - backupHwm + // Diff between primary and backup counters
                        DFLT_WAL_MARGIN_FOR_ATOMIC_CACHE_HISTORICAL_REBALANCE : // + magic number.
                reuseKeys ?
                    preloadCnt : // Since keys are reused, amount is the same as at initial preloading.
                    atomicityMode == TRANSACTIONAL ?
                        primaryKeysCnt : // Calculated amount of entries (initial preload amount + updates not missed at primary)
                        updateCnt)) // All updates since only misses on backups generated for atomic caches at this test.
            .times(backupNodes).build();

        listeningLog.registerListener(lsnrRebalanceType);
        listeningLog.registerListener(lsnrRebalanceAmount);
        listeningLog.registerListener(lsnrWalRestoreNoUpdates);
        listeningLog.registerListener(lsnrBackupsWalRestoreUpdates);
        listeningLog.registerListener(lsnrPrimaryWalRestoreUpdates);

        ioBlocked = true; // Emulating power off, OOM or disk overflow. Keeping data as is, with missed counters updates.

        stopAllGrids();

        checkAsyncPutOperationsFinished(asyncPutFuts);

        ioBlocked = false;

        ignite = startGrids(nodes);

        awaitPartitionMapExchange();

        assertTrue(lsnrRebalanceType.check());
        assertTrue(lsnrWalRestoreNoUpdates.check());
        assertTrue(lsnrBackupsWalRestoreUpdates.check());
        assertTrue(lsnrPrimaryWalRestoreUpdates.check());

        assertEquals(EXIT_CODE_OK, execute("--cache", "idle_verify"));

        assertConflicts(
            atomicityMode == TRANSACTIONAL, // Atomic cache backup counters are automatically set as primary on crash recovery.
            historical); // Full rebalance fixes the consistency.

        assertTrue(lsnrRebalanceAmount.check());

        if (atomicityMode == TRANSACTIONAL) { // Same as before the crash.
            assertTxCounters(primaryLwm, primaryMissed, updateCnt); // Primary
            assertTxCounters(preloadCnt, backupMissed, backupHwm); // Backups
        }
        else if (historical) {
            assertAtomicCounters(updateCnt); // Primary

            // Backups updated with primary counter.
            // Entries between primary and backup counters are rebalanced.
            assertNoneAtomicCounters(backupHwm); // Automaticaly "repaired".
        }
        else
            assertNoneAtomicCounters();

        assertEquals(EXIT_CODE_OK, execute("--consistency", "repair",
<<<<<<< HEAD
            KillCommandsControlShTest.CACHE, DEFAULT_CACHE_NAME,
            KillCommandsControlShTest.PARTITIONS, "0",
            KillCommandsControlShTest.STRATEGY, strategy.toString()));
=======
            CACHE, DEFAULT_CACHE_NAME,
            PARTITIONS, "0",
            STRATEGY, strategy.toString()));
>>>>>>> f62de82b

        int repairedCnt = repairedEntriesCount();

        assertContains(log, testOut.toString(), historical ? CONSISTENCY_VIOLATIONS_FOUND : NOTHING_FOUND);

        assertEquals(EXIT_CODE_OK, execute("--cache", "idle_verify"));

        switch (strategy) {
            case PRIMARY:
            case REMOVE:
            case RELATIVE_MAJORITY:
                assertConflicts(atomicityMode == TRANSACTIONAL, false); // Inconsistency fixed.

                break;

            case LWW:
                // LWM can't fix the data when some nodes contain the key, but some not,
                // because missed entry has no version and can not be compared.
                assertConflicts(atomicityMode == TRANSACTIONAL, historical && !reuseKeys);

                break;

            case CHECK_ONLY: // Keeps as is.
                assertConflicts(atomicityMode == TRANSACTIONAL, historical);

                break;

            default:
                throw new UnsupportedOperationException("Unsupported strategy");
        }

        int postloadFrom = reuseKeys ? 0 : (committedKey + 1 /*greater than max key used*/);

        for (int i = postloadFrom; i < postloadFrom + preloadCnt; i++) {
            updateCnt++;

            ignite.cache(DEFAULT_CACHE_NAME).put(i, i);
        }

        // Repairing one more time, but with guarantee to fix (primary strategy);
        assertEquals(EXIT_CODE_OK, execute("--consistency", "repair",
<<<<<<< HEAD
            KillCommandsControlShTest.CACHE, DEFAULT_CACHE_NAME,
            KillCommandsControlShTest.PARTITIONS, "0",
            KillCommandsControlShTest.STRATEGY, PRIMARY.toString()));
=======
            CACHE, DEFAULT_CACHE_NAME,
            PARTITIONS, "0",
            STRATEGY, PRIMARY.toString()));
>>>>>>> f62de82b

        repairedCnt += repairedEntriesCount();

        updateCnt += repairedCnt;

        assertEquals(EXIT_CODE_OK, execute("--cache", "idle_verify"));

        backupMissed.add(backupMissedTail); // Now backups got updates after the generated data and aware of all missed updates.

        if (atomicityMode == TRANSACTIONAL) {
            assertConflicts(true, false); // Still has counters conflicts, while inconsistency already fixed.

            assertTxCounters(primaryLwm, primaryMissed, updateCnt); // Primary (same as before crash).
            assertTxCounters(preloadCnt, backupMissed, updateCnt); // Backups (all missed updates, increased hwm).
        }
        else
            assertConflicts(false, false); // Fixed both counters and inconsistency.

        int rmvd = strategy == RELATIVE_MAJORITY || strategy == REMOVE ? repairedCnt /*entries removed during the repair*/ : 0;

        for (Ignite node : G.allGrids()) // Checking the cache size after the fixes.
            assertEquals((reuseKeys ? preloadCnt : primaryKeysCnt + preloadCnt /*postload*/ - rmvd),
                node.cache(DEFAULT_CACHE_NAME).localSize(CachePeekMode.ALL));

        assertEquals(EXIT_CODE_OK, execute("--consistency", "finalize")); // Fixing partitions update counters.

        assertEquals(EXIT_CODE_OK, execute("--cache", "idle_verify"));

        assertConflicts(false, false); // Counters are fixed.

        // Checking finalization did not break something.
        for (int i = 0; i < updateCnt * 2; i += 7) { // From 0 to maximum and even more.
            ignite.cache(DEFAULT_CACHE_NAME).put(i, i + 42);
        }

        assertEquals(EXIT_CODE_OK, execute("--cache", "idle_verify"));

        assertConflicts(false, false); // Counters still fixed.

        for (int i = 0; i < updateCnt * 2; i += 7) { // Checking data updated after the counters fix.
            for (Ignite node : G.allGrids())
                assertEquals(i + 42, node.cache(DEFAULT_CACHE_NAME).get(i));
        }
    }

    /**
     * Checks idle_vefify result.
     *
     * @param counter Counter conflicts.
     * @param hash    Hash conflicts.
     */
    private void assertConflicts(boolean counter, boolean hash) {
        if (counter || hash)
            assertContains(log, testOut.toString(), "conflict partitions has been found: " +
                "[counterConflicts=" + (counter ? 1 : 0) + ", hashConflicts=" + (hash ? 1 : 0) + "]");
        else
            assertContains(log, testOut.toString(), "no conflicts have been found");
    }

    /**
     * @param lwm Lwm.
     * @param missed Missed.
     * @param hwm Hwm.
     */
    private void assertTxCounters(int lwm, List<String> missed, int hwm) {
        assertContains(log, testOut.toString(),
            "updateCntr=[lwm=" + lwm + ", missed=" + missed + ", hwm=" + hwm + "]");
    }

    /**
     * @param cnt Counter.
     */
    private void assertAtomicCounters(int cnt) {
        assertContains(log, testOut.toString(), "updateCntr=" + cnt);
    }

    /**
     * @param cnt Counter.
     */
    private void assertNoneAtomicCounters(int... cnt) {
        assertNotContains(log, testOut.toString(), "updateCntr=" + (F.isEmpty(cnt) ? "" : cnt[0]));
    }

    /**
     * Returns amount of entries repaired by Consistency Repair operation.
     */
    private int repairedEntriesCount() {
        Pattern pattern = Pattern.compile("repaired=(\\d*),");
        Matcher matcher = pattern.matcher(testOut.toString());

        return matcher.find() ?
            Integer.parseInt(testOut.toString().substring(matcher.start(1), matcher.end(1))) :
            0;
    }

    /**
     * Checks that all async put operations are finished.
     */
    private void checkAsyncPutOperationsFinished(GridCompoundFuture<?, ?> asyncPutFuts) {
        asyncPutFuts.markInitialized();

        try {
            asyncPutFuts.get();

            if (atomicityMode != ATOMIC) // Atomics already committed at primary before the fail, so no falure on get() is expected.
                fail(); // But tx cache is still committing, so get() must throw an exception.
        }
        catch (IgniteCheckedException | TransactionHeuristicException ex) {
            assertTrue(atomicityMode != ATOMIC);
        }
    }
}<|MERGE_RESOLUTION|>--- conflicted
+++ resolved
@@ -504,15 +504,9 @@
             assertNoneAtomicCounters();
 
         assertEquals(EXIT_CODE_OK, execute("--consistency", "repair",
-<<<<<<< HEAD
-            KillCommandsControlShTest.CACHE, DEFAULT_CACHE_NAME,
-            KillCommandsControlShTest.PARTITIONS, "0",
-            KillCommandsControlShTest.STRATEGY, strategy.toString()));
-=======
             CACHE, DEFAULT_CACHE_NAME,
             PARTITIONS, "0",
             STRATEGY, strategy.toString()));
->>>>>>> f62de82b
 
         int repairedCnt = repairedEntriesCount();
 
@@ -554,15 +548,9 @@
 
         // Repairing one more time, but with guarantee to fix (primary strategy);
         assertEquals(EXIT_CODE_OK, execute("--consistency", "repair",
-<<<<<<< HEAD
-            KillCommandsControlShTest.CACHE, DEFAULT_CACHE_NAME,
-            KillCommandsControlShTest.PARTITIONS, "0",
-            KillCommandsControlShTest.STRATEGY, PRIMARY.toString()));
-=======
             CACHE, DEFAULT_CACHE_NAME,
             PARTITIONS, "0",
             STRATEGY, PRIMARY.toString()));
->>>>>>> f62de82b
 
         repairedCnt += repairedEntriesCount();
 
