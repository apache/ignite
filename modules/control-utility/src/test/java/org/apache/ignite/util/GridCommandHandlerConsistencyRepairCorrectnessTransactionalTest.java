--- conflicted
+++ resolved
@@ -48,7 +48,6 @@
 import static org.apache.ignite.cache.CacheAtomicityMode.TRANSACTIONAL;
 import static org.apache.ignite.internal.commandline.CommandHandler.EXIT_CODE_OK;
 import static org.apache.ignite.testframework.GridTestUtils.assertContains;
-import static org.apache.ignite.util.KillCommandsControlShTest.PARALLEL;
 
 /**
  *
@@ -340,15 +339,9 @@
             for (String cacheName : caches) {
                 List<String> cmd = new ArrayList<>(Arrays.asList(
                     "--consistency", "repair",
-<<<<<<< HEAD
-                    KillCommandsControlShTest.CACHE, cacheName,
-                    KillCommandsControlShTest.PARTITIONS, String.valueOf(i),
-                    KillCommandsControlShTest.STRATEGY, strategy.toString()));
-=======
                     CACHE, cacheName,
                     PARTITIONS_ARG, String.valueOf(i),
                     STRATEGY, strategy.toString()));
->>>>>>> f62de82b
 
                 if (parallel)
                     cmd.add(PARALLEL);
