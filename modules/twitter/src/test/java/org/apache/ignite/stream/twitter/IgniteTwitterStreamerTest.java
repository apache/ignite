--- conflicted
+++ resolved
@@ -63,12 +63,7 @@
     }
 
     /**
-<<<<<<< HEAD
-     * See <a href="http://wiremock.org/docs/junit-rule/">The JUnit 4.x Rule</a>. Also note that in order for this
-     * test to migrate from JUnit 3 to 4 WireMock version had to upgrade from {@code 1.57} to {@code 1.58}.
-=======
      * See <a href="http://wiremock.org/docs/junit-rule/">The JUnit 4.x Rule</a>.
->>>>>>> 9f40da5a
      */
     @ClassRule
     public static WireMockClassRule wireMockClsRule = new WireMockClassRule(WireMockConfiguration.DYNAMIC_PORT);
