--- conflicted
+++ resolved
@@ -19,18 +19,11 @@
 
 import junit.framework.JUnit4TestAdapter;
 import junit.framework.TestSuite;
-import org.junit.runner.RunWith;
-import org.junit.runners.AllTests;
 
 /**
  * Apache Storm streamer tests.
  */
-<<<<<<< HEAD
-@RunWith(AllTests.class)
-public class IgniteStormStreamerSelfTestSuite {
-=======
 public class IgniteStormStreamerSelfTestSuite extends TestSuite {
->>>>>>> 5310d373
     /**
      * @return Test suite.
      */
