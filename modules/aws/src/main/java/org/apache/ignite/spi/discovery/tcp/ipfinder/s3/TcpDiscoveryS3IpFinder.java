/*
 * Licensed to the Apache Software Foundation (ASF) under one or more
 * contributor license agreements.  See the NOTICE file distributed with
 * this work for additional information regarding copyright ownership.
 * The ASF licenses this file to You under the Apache License, Version 2.0
 * (the "License"); you may not use this file except in compliance with
 * the License.  You may obtain a copy of the License at
 *
 *      http://www.apache.org/licenses/LICENSE-2.0
 *
 * Unless required by applicable law or agreed to in writing, software
 * distributed under the License is distributed on an "AS IS" BASIS,
 * WITHOUT WARRANTIES OR CONDITIONS OF ANY KIND, either express or implied.
 * See the License for the specific language governing permissions and
 * limitations under the License.
 */

package org.apache.ignite.spi.discovery.tcp.ipfinder.s3;

import com.amazonaws.AmazonClientException;
import com.amazonaws.ClientConfiguration;
import com.amazonaws.auth.AWSCredentials;
import com.amazonaws.auth.AWSCredentialsProvider;
import com.amazonaws.regions.Region;
import com.amazonaws.services.s3.AmazonS3;
import com.amazonaws.services.s3.model.ObjectListing;
import com.amazonaws.services.s3.model.ObjectMetadata;
import com.amazonaws.services.s3.model.S3ObjectSummary;
import java.io.ByteArrayInputStream;
import java.net.InetSocketAddress;
import java.util.Collection;
import java.util.LinkedList;
import java.util.StringTokenizer;
import java.util.concurrent.CountDownLatch;
import java.util.concurrent.atomic.AtomicBoolean;
import java.util.regex.Pattern;
import org.apache.ignite.IgniteLogger;
import org.apache.ignite.internal.IgniteInterruptedCheckedException;
import org.apache.ignite.internal.util.tostring.GridToStringExclude;
import org.apache.ignite.internal.util.typedef.F;
import org.apache.ignite.internal.util.typedef.internal.S;
import org.apache.ignite.internal.util.typedef.internal.SB;
import org.apache.ignite.internal.util.typedef.internal.U;
import org.apache.ignite.resources.LoggerResource;
import org.apache.ignite.spi.IgniteSpiConfiguration;
import org.apache.ignite.spi.IgniteSpiException;
import org.apache.ignite.spi.discovery.tcp.ipfinder.TcpDiscoveryIpFinderAdapter;
import org.jetbrains.annotations.Nullable;
import com.amazonaws.auth.AWSStaticCredentialsProvider;
import com.amazonaws.regions.Regions;
import com.amazonaws.services.s3.AmazonS3ClientBuilder;
import org.apache.http.client.ClientProtocolException;
import org.apache.http.client.HttpClient;
import org.apache.http.client.methods.HttpGet;
import org.apache.http.impl.client.HttpClientBuilder;
import java.io.IOException;
import java.util.*;

/**
 * AWS S3-based IP finder.
 * <p>
 * For information about Amazon S3 visit <a href="http://aws.amazon.com">aws.amazon.com</a>.
 * <h1 class="header">Configuration</h1>
 * <h2 class="header">Mandatory</h2>
 * <ul>
 * <li>AWS credentials (see {@link #setAwsCredentials(AWSCredentials)} and
 * {@link #setAwsCredentialsProvider(AWSCredentialsProvider)}</li>
 * <li>Bucket name (see {@link #setBucketName(String)})</li>
 * </ul>
 * <h2 class="header">Optional</h2>
 * <ul>
<<<<<<< HEAD
 *      <li>Client configuration (see {@link #setClientConfiguration(ClientConfiguration)})</li>
 *      <li>Shared flag (see {@link #setShared(boolean)})</li>
 *      <li>Bucket endpoint (see {@link #setBucketEndpoint(String)})</li>
 *      <li>Server side encryption algorithm (see {@link #setSSEAlgorithm(String)})</li>
 *      <li>Server side encryption algorithm (see {@link #setKeyPrefix(String)})</li>
=======
 * <li>Client configuration (see {@link #setClientConfiguration(ClientConfiguration)})</li>
 * <li>Shared flag (see {@link #setShared(boolean)})</li>
 * <li>Bucket endpoint (see {@link #setBucketEndpoint(String)})</li>
 * <li>Region (see {@link #setRegion(String)})</li>
 * <li>Server side encryption algorithm (see {@link #setSSEAlgorithm(String)})</li>
>>>>>>> 80a0b997
 * </ul>
 * <p>
 * The finder will create S3 bucket with configured name. The bucket will contain entries named
 * like the following: {@code 192.168.1.136#1001}.
 * <p>
 * Note that storing data in AWS S3 service will result in charges to your AWS account.
 * Choose another implementation of {@link org.apache.ignite.spi.discovery.tcp.ipfinder.TcpDiscoveryIpFinder} for local
 * or home network tests.
 * <p>
 * Note that this finder is shared by default (see {@link org.apache.ignite.spi.discovery.tcp.ipfinder.TcpDiscoveryIpFinder#isShared()}.
 */

public class TcpDiscoveryS3IpFinder extends TcpDiscoveryIpFinderAdapter {
    private static final String DELIM = "#";
    @GridToStringExclude
    private static HttpClient httpClient = HttpClientBuilder.create().build();
    @GridToStringExclude
    private final ObjectMetadata objMetadata = new ObjectMetadata();
    @GridToStringExclude
    private final AtomicBoolean initGuard = new AtomicBoolean();
    @GridToStringExclude
    private final CountDownLatch initLatch = new CountDownLatch(1);
    private byte[] entryContent = new byte[]{1};
    @LoggerResource
    private IgniteLogger log;
    @GridToStringExclude
    private AmazonS3 s3;
    private String bucketName;
<<<<<<< HEAD

    /** Bucket endpoint. */
    @Nullable private String bucketEndpoint;

    /** Server side encryption algorithm. */
    @Nullable private String sseAlg;

    /** Sub-folder name to write node addresses. */
    @Nullable private String keyPrefix;

    /** Init guard. */
    @GridToStringExclude
    private final AtomicBoolean initGuard = new AtomicBoolean();

    /** Init latch. */
=======
>>>>>>> 80a0b997
    @GridToStringExclude
    private boolean isPublicIpMapRequired = false;
    @Nullable
    private String bucketEndpoint;
    @Nullable
    private String region;
    @Nullable
    private String sseAlg;
    private ClientConfiguration cfg;
    @GridToStringExclude
    private AWSCredentials cred;
    @GridToStringExclude
    private AWSCredentialsProvider credProvider;

    public TcpDiscoveryS3IpFinder() {
        this.setShared(true);
    }

    public Collection<InetSocketAddress> getRegisteredAddresses() throws IgniteSpiException {
        this.initClient();
        LinkedList addrs = new LinkedList();

        try {
<<<<<<< HEAD
            ObjectListing list;

            if (keyPrefix == null)
                list = s3.listObjects(bucketName);
            else
                list = s3.listObjects(bucketName, keyPrefix);

            while (true) {
                for (S3ObjectSummary sum : list.getObjectSummaries()) {
                    String key = sum.getKey();
                    String addr = key;

                    if (keyPrefix != null)
                        addr = key.replaceFirst(Pattern.quote(keyPrefix), "");

                    StringTokenizer st = new StringTokenizer(addr, DELIM);

                    if (st.countTokens() != 2)
                        U.error(log, "Failed to parse S3 entry due to invalid format: " + addr);
                    else {
=======
            ObjectListing list = this.s3.listObjects(this.bucketName);

            while (true) {
                Iterator var3 = list.getObjectSummaries().iterator();

                while (var3.hasNext()) {
                    S3ObjectSummary sum = (S3ObjectSummary) var3.next();
                    String key = sum.getKey();
                    StringTokenizer st = new StringTokenizer(key, DELIM);
                    if (st.countTokens() != 2) {
                        U.error(this.log, "Failed to parse S3 entry due to invalid format: " + key);
                    } else {
>>>>>>> 80a0b997
                        String addrStr = st.nextToken();
                        String portStr = st.nextToken();
                        int port = -1;

                        try {
                            port = Integer.parseInt(portStr);
<<<<<<< HEAD
                        }
                        catch (NumberFormatException e) {
                            U.error(log, "Failed to parse port for S3 entry: " + addr, e);
=======
                        } catch (NumberFormatException var12) {
                            U.error(this.log, "Failed to parse port for S3 entry: " + key, var12);
>>>>>>> 80a0b997
                        }

                        if (port != -1) {
                            try {
                                addrs.add(new InetSocketAddress(addrStr, port));
                            } catch (IllegalArgumentException var11) {
                                U.error(this.log, "Failed to parse port for S3 entry: " + key, var11);
                            }
<<<<<<< HEAD
                            catch (IllegalArgumentException e) {
                                U.error(log, "Failed to parse port for S3 entry: " + addr, e);
                            }
=======
                        }
>>>>>>> 80a0b997
                    }
                }

                if (!list.isTruncated()) {
                    return addrs;
                }

                list = this.s3.listNextBatchOfObjects(list);
            }
        } catch (AmazonClientException var13) {
            throw new IgniteSpiException("Failed to list objects in the bucket: " + this.bucketName, var13);
        }
    }

    public void registerAddresses(Collection<InetSocketAddress> addrs) throws IgniteSpiException {
        assert !F.isEmpty(addrs);

        this.initClient();
        Iterator var2 = addrs.iterator();

        while (var2.hasNext()) {
            InetSocketAddress addr = (InetSocketAddress) var2.next();
            String key = this.key(addr);
            try {
                this.s3.putObject(this.bucketName, key, new ByteArrayInputStream(getEntryContents()), this.objMetadata);
            } catch (AmazonClientException var6) {
                throw new IgniteSpiException("Failed to put entry [bucketName=" + this.bucketName + ", entry=" + key + ']', var6);
            }
        }

    }

    public void unregisterAddresses(Collection<InetSocketAddress> addrs) throws IgniteSpiException {
        assert !F.isEmpty(addrs);

        this.initClient();
        Iterator var2 = addrs.iterator();

        while (var2.hasNext()) {
            InetSocketAddress addr = (InetSocketAddress) var2.next();
            String key = this.key(addr);

            try {
                this.s3.deleteObject(this.bucketName, key);
            } catch (AmazonClientException var6) {
                throw new IgniteSpiException("Failed to delete entry [bucketName=" + this.bucketName + ", entry=" + key + ']', var6);
            }
        }

    }

    private byte[] getEntryContents() {
        try {
            if (isPublicIpMapRequired) {
                entryContent = httpClient.execute(new HttpGet("http://169.254.169.254/latest/meta-data/public-ipv4")).getEntity().getContent().toString().getBytes();
            }
            return entryContent;
        } catch (ClientProtocolException e) {
            throw new IgniteSpiException("Failed to get public IP", e);
        } catch (IOException e) {
            throw new IgniteSpiException("Failed to get public IP", e);
        }
    }

    private String key(InetSocketAddress addr) {
        assert addr != null;

        SB sb = new SB();
<<<<<<< HEAD

        String addrStr = addr.getAddress().getHostAddress();

        if (keyPrefix != null)
            sb.a(keyPrefix);

        sb.a(addrStr)
            .a(DELIM)
            .a(addr.getPort());

=======
        sb.a(addr.getAddress().getHostAddress()).a(DELIM).a(addr.getPort());
>>>>>>> 80a0b997
        return sb.toString();
    }

    private void initClient() throws IgniteSpiException {
        if (this.initGuard.compareAndSet(false, true)) {
            try {
                if (this.cred == null && this.credProvider == null) {
                    throw new IgniteSpiException("AWS credentials are not set.");
                }

                if (this.cfg == null) {
                    U.warn(this.log, "Amazon client configuration is not set (will use default).");
                }

                if (F.isEmpty(this.bucketName)) {
                    throw new IgniteSpiException("Bucket name is null or empty (provide bucket name and restart).");
                }

                this.isPublicIpMapRequired = Optional.of(this.isPublicIpMapRequired).orElse(false);

                this.objMetadata.setContentLength((long) getEntryContents().length);
                if (!F.isEmpty(this.sseAlg)) {
                    this.objMetadata.setSSEAlgorithm(this.sseAlg);
                }

                this.s3 = this.createAmazonS3Client();
                if (!this.s3.doesBucketExist(this.bucketName)) {
                    try {
                        this.s3.createBucket(this.bucketName);
                        if (this.log.isDebugEnabled()) {
                            this.log.debug("Created S3 bucket: " + this.bucketName);
                        }

                        while (!this.s3.doesBucketExist(this.bucketName)) {
                            try {
                                U.sleep(200L);
                            } catch (IgniteInterruptedCheckedException var8) {
                                throw new IgniteSpiException("Thread has been interrupted.", var8);
                            }
                        }
                    } catch (AmazonClientException var9) {
                        if (!this.s3.doesBucketExist(this.bucketName)) {
                            this.s3 = null;
                            throw new IgniteSpiException("Failed to create bucket: " + this.bucketName, var9);
                        }
                    }
                }
            } finally {
                this.initLatch.countDown();
            }
        } else {
            try {
                U.await(this.initLatch);
            } catch (IgniteInterruptedCheckedException var7) {
                throw new IgniteSpiException("Thread has been interrupted.", var7);
            }

            if (this.s3 == null) {
                throw new IgniteSpiException("Ip finder has not been initialized properly.");
            }
        }

    }

<<<<<<< HEAD
    /**
     * Instantiates {@code AmazonS3Client} instance.
     *
     * @return Client instance to use to connect to AWS.
     */
    AmazonS3Client createAmazonS3Client() {
        AmazonS3Client cln = cfg != null
            ? (cred != null ? new AmazonS3Client(cred, cfg) : new AmazonS3Client(credProvider, cfg))
            : (cred != null ? new AmazonS3Client(cred) : new AmazonS3Client(credProvider));
=======
    private AmazonS3 createAmazonS3Client() {
        if (this.credProvider == null) {
            this.credProvider = new AWSStaticCredentialsProvider(this.cred);
        }
        AmazonS3 s3Client = AmazonS3ClientBuilder.standard()
                .withRegion(region)
                .withCredentials(credProvider)
                .build();
        if (!F.isEmpty(this.bucketEndpoint)) {
            s3Client.setEndpoint(this.bucketEndpoint);
        }

        if (!F.isEmpty(this.region)) {
            s3Client.setRegion(Region.getRegion(Regions.fromName(this.region)));




















>>>>>>> 80a0b997

























        }


        return s3Client;
    }


    @IgniteSpiConfiguration(
            optional = true
    )
    public TcpDiscoveryS3IpFinder setRegion(String region) {
        this.region = region;
        return this;
    }


    @IgniteSpiConfiguration(
            optional = true
    )
    public TcpDiscoveryS3IpFinder setPublicIpMapRequired(boolean publicIpMapRequired) {
        isPublicIpMapRequired = publicIpMapRequired;
        return this;
    }

    @IgniteSpiConfiguration(
            optional = false
    )
    public TcpDiscoveryS3IpFinder setBucketName(String bucketName) {
        this.bucketName = bucketName;
        return this;
    }

<<<<<<< HEAD
    /**
     * Sets bucket endpoint for IP finder. If the endpoint is not set then IP finder will go to each region to find a
     * corresponding bucket. For information about possible endpoint names visit
     * <a href="http://docs.aws.amazon.com/general/latest/gr/rande.html#s3_region">docs.aws.amazon.com</a>.
     *
     * @param bucketEndpoint Bucket endpoint, for example, s3.us-east-2.amazonaws.com.
     * @return {@code this} for chaining.
     */
    @IgniteSpiConfiguration(optional = true)
=======
    @IgniteSpiConfiguration(
            optional = true
    )
>>>>>>> 80a0b997
    public TcpDiscoveryS3IpFinder setBucketEndpoint(String bucketEndpoint) {
        this.bucketEndpoint = bucketEndpoint;
        return this;
    }

<<<<<<< HEAD
    /**
     * Sets server-side encryption algorithm for Amazon S3-managed encryption keys. For information about possible
     * S3-managed encryption keys visit
     * <a href="http://docs.aws.amazon.com/AmazonS3/latest/dev/UsingServerSideEncryption.html">docs.aws.amazon.com</a>.
     *
     * @param sseAlg Server-side encryption algorithm, for example, AES256 or SSES3.
     * @return {@code this} for chaining.
     */
    @IgniteSpiConfiguration(optional = true)
=======
    @IgniteSpiConfiguration(
            optional = true
    )
>>>>>>> 80a0b997
    public TcpDiscoveryS3IpFinder setSSEAlgorithm(String sseAlg) {
        this.sseAlg = sseAlg;
        return this;
    }

    @IgniteSpiConfiguration(
            optional = true
    )
    public TcpDiscoveryS3IpFinder setClientConfiguration(ClientConfiguration cfg) {
        this.cfg = cfg;
        return this;
    }

    @IgniteSpiConfiguration(
            optional = false
    )
    public TcpDiscoveryS3IpFinder setAwsCredentials(AWSCredentials cred) {
        this.cred = cred;
        return this;
    }

    @IgniteSpiConfiguration(
            optional = false
    )
    public TcpDiscoveryS3IpFinder setAwsCredentialsProvider(AWSCredentialsProvider credProvider) {
        this.credProvider = credProvider;
        return this;
    }

<<<<<<< HEAD
    /**
     * This can be thought of as the sub-folder within the bucket that will hold the node addresses.
     * <p>
     * For details visit
     * <a href="https://docs.aws.amazon.com/AmazonS3/latest/dev/ListingKeysHierarchy.html"/>
     *
     * @param keyPrefix AWS credentials provider.
     * @return {@code this} for chaining.
     */
    @IgniteSpiConfiguration(optional = true)
    public TcpDiscoveryS3IpFinder setKeyPrefix(String keyPrefix) {
        this.keyPrefix = keyPrefix;

        return this;
    }

    /** {@inheritDoc} */
    @Override public TcpDiscoveryS3IpFinder setShared(boolean shared) {
=======
    public TcpDiscoveryS3IpFinder setShared(boolean shared) {
>>>>>>> 80a0b997
        super.setShared(shared);
        return this;
    }

    public String toString() {
        return S.toString(TcpDiscoveryS3IpFinder.class, this, "super", super.toString());
    }
}







































































































































































































<|MERGE_RESOLUTION|>--- conflicted
+++ resolved
@@ -69,19 +69,12 @@
  * </ul>
  * <h2 class="header">Optional</h2>
  * <ul>
-<<<<<<< HEAD
- *      <li>Client configuration (see {@link #setClientConfiguration(ClientConfiguration)})</li>
- *      <li>Shared flag (see {@link #setShared(boolean)})</li>
- *      <li>Bucket endpoint (see {@link #setBucketEndpoint(String)})</li>
- *      <li>Server side encryption algorithm (see {@link #setSSEAlgorithm(String)})</li>
- *      <li>Server side encryption algorithm (see {@link #setKeyPrefix(String)})</li>
-=======
  * <li>Client configuration (see {@link #setClientConfiguration(ClientConfiguration)})</li>
  * <li>Shared flag (see {@link #setShared(boolean)})</li>
  * <li>Bucket endpoint (see {@link #setBucketEndpoint(String)})</li>
  * <li>Region (see {@link #setRegion(String)})</li>
  * <li>Server side encryption algorithm (see {@link #setSSEAlgorithm(String)})</li>
->>>>>>> 80a0b997
+ *      <li>Server side encryption algorithm (see {@link #setKeyPrefix(String)})</li>
  * </ul>
  * <p>
  * The finder will create S3 bucket with configured name. The bucket will contain entries named
@@ -110,7 +103,6 @@
     @GridToStringExclude
     private AmazonS3 s3;
     private String bucketName;
-<<<<<<< HEAD
 
     /** Bucket endpoint. */
     @Nullable private String bucketEndpoint;
@@ -126,8 +118,6 @@
     private final AtomicBoolean initGuard = new AtomicBoolean();
 
     /** Init latch. */
-=======
->>>>>>> 80a0b997
     @GridToStringExclude
     private boolean isPublicIpMapRequired = false;
     @Nullable
@@ -151,7 +141,6 @@
         LinkedList addrs = new LinkedList();
 
         try {
-<<<<<<< HEAD
             ObjectListing list;
 
             if (keyPrefix == null)
@@ -160,7 +149,10 @@
                 list = s3.listObjects(bucketName, keyPrefix);
 
             while (true) {
-                for (S3ObjectSummary sum : list.getObjectSummaries()) {
+                Iterator var3 = list.getObjectSummaries().iterator();
+
+                while (var3.hasNext()) {
+                    S3ObjectSummary sum = (S3ObjectSummary) var3.next();
                     String key = sum.getKey();
                     String addr = key;
 
@@ -172,34 +164,15 @@
                     if (st.countTokens() != 2)
                         U.error(log, "Failed to parse S3 entry due to invalid format: " + addr);
                     else {
-=======
-            ObjectListing list = this.s3.listObjects(this.bucketName);
-
-            while (true) {
-                Iterator var3 = list.getObjectSummaries().iterator();
-
-                while (var3.hasNext()) {
-                    S3ObjectSummary sum = (S3ObjectSummary) var3.next();
-                    String key = sum.getKey();
-                    StringTokenizer st = new StringTokenizer(key, DELIM);
-                    if (st.countTokens() != 2) {
-                        U.error(this.log, "Failed to parse S3 entry due to invalid format: " + key);
-                    } else {
->>>>>>> 80a0b997
                         String addrStr = st.nextToken();
                         String portStr = st.nextToken();
                         int port = -1;
 
                         try {
                             port = Integer.parseInt(portStr);
-<<<<<<< HEAD
                         }
                         catch (NumberFormatException e) {
                             U.error(log, "Failed to parse port for S3 entry: " + addr, e);
-=======
-                        } catch (NumberFormatException var12) {
-                            U.error(this.log, "Failed to parse port for S3 entry: " + key, var12);
->>>>>>> 80a0b997
                         }
 
                         if (port != -1) {
@@ -208,13 +181,9 @@
                             } catch (IllegalArgumentException var11) {
                                 U.error(this.log, "Failed to parse port for S3 entry: " + key, var11);
                             }
-<<<<<<< HEAD
                             catch (IllegalArgumentException e) {
                                 U.error(log, "Failed to parse port for S3 entry: " + addr, e);
                             }
-=======
-                        }
->>>>>>> 80a0b997
                     }
                 }
 
@@ -283,7 +252,6 @@
         assert addr != null;
 
         SB sb = new SB();
-<<<<<<< HEAD
 
         String addrStr = addr.getAddress().getHostAddress();
 
@@ -294,9 +262,6 @@
             .a(DELIM)
             .a(addr.getPort());
 
-=======
-        sb.a(addr.getAddress().getHostAddress()).a(DELIM).a(addr.getPort());
->>>>>>> 80a0b997
         return sb.toString();
     }
 
@@ -359,19 +324,17 @@
             }
         }
 
-    }
-
-<<<<<<< HEAD
-    /**
-     * Instantiates {@code AmazonS3Client} instance.
-     *
-     * @return Client instance to use to connect to AWS.
-     */
-    AmazonS3Client createAmazonS3Client() {
-        AmazonS3Client cln = cfg != null
-            ? (cred != null ? new AmazonS3Client(cred, cfg) : new AmazonS3Client(credProvider, cfg))
-            : (cred != null ? new AmazonS3Client(cred) : new AmazonS3Client(credProvider));
-=======
+//    /**
+//     * Instantiates {@code AmazonS3Client} instance.
+//     *
+//     * @return Client instance to use to connect to AWS.
+//     */
+//    AmazonS3Client createAmazonS3Client() {
+//        AmazonS3Client cln = cfg != null
+//            ? (cred != null ? new AmazonS3Client(cred, cfg) : new AmazonS3Client(credProvider, cfg))
+//            : (cred != null ? new AmazonS3Client(cred) : new AmazonS3Client(credProvider));
+//    }
+
     private AmazonS3 createAmazonS3Client() {
         if (this.credProvider == null) {
             this.credProvider = new AWSStaticCredentialsProvider(this.cred);
@@ -406,7 +369,6 @@
 
 
 
->>>>>>> 80a0b997
 
 
 
@@ -464,7 +426,6 @@
         return this;
     }
 
-<<<<<<< HEAD
     /**
      * Sets bucket endpoint for IP finder. If the endpoint is not set then IP finder will go to each region to find a
      * corresponding bucket. For information about possible endpoint names visit
@@ -474,17 +435,11 @@
      * @return {@code this} for chaining.
      */
     @IgniteSpiConfiguration(optional = true)
-=======
-    @IgniteSpiConfiguration(
-            optional = true
-    )
->>>>>>> 80a0b997
     public TcpDiscoveryS3IpFinder setBucketEndpoint(String bucketEndpoint) {
         this.bucketEndpoint = bucketEndpoint;
         return this;
     }
 
-<<<<<<< HEAD
     /**
      * Sets server-side encryption algorithm for Amazon S3-managed encryption keys. For information about possible
      * S3-managed encryption keys visit
@@ -494,11 +449,6 @@
      * @return {@code this} for chaining.
      */
     @IgniteSpiConfiguration(optional = true)
-=======
-    @IgniteSpiConfiguration(
-            optional = true
-    )
->>>>>>> 80a0b997
     public TcpDiscoveryS3IpFinder setSSEAlgorithm(String sseAlg) {
         this.sseAlg = sseAlg;
         return this;
@@ -525,31 +475,11 @@
     )
     public TcpDiscoveryS3IpFinder setAwsCredentialsProvider(AWSCredentialsProvider credProvider) {
         this.credProvider = credProvider;
-        return this;
-    }
-
-<<<<<<< HEAD
-    /**
-     * This can be thought of as the sub-folder within the bucket that will hold the node addresses.
-     * <p>
-     * For details visit
-     * <a href="https://docs.aws.amazon.com/AmazonS3/latest/dev/ListingKeysHierarchy.html"/>
-     *
-     * @param keyPrefix AWS credentials provider.
-     * @return {@code this} for chaining.
-     */
-    @IgniteSpiConfiguration(optional = true)
-    public TcpDiscoveryS3IpFinder setKeyPrefix(String keyPrefix) {
-        this.keyPrefix = keyPrefix;
-
-        return this;
-    }
-
-    /** {@inheritDoc} */
-    @Override public TcpDiscoveryS3IpFinder setShared(boolean shared) {
-=======
+
+        return this;
+    }
+
     public TcpDiscoveryS3IpFinder setShared(boolean shared) {
->>>>>>> 80a0b997
         super.setShared(shared);
         return this;
     }
@@ -557,203 +487,4 @@
     public String toString() {
         return S.toString(TcpDiscoveryS3IpFinder.class, this, "super", super.toString());
     }
-}
-
-
-
-
-
-
-
-
-
-
-
-
-
-
-
-
-
-
-
-
-
-
-
-
-
-
-
-
-
-
-
-
-
-
-
-
-
-
-
-
-
-
-
-
-
-
-
-
-
-
-
-
-
-
-
-
-
-
-
-
-
-
-
-
-
-
-
-
-
-
-
-
-
-
-
-
-
-
-
-
-
-
-
-
-
-
-
-
-
-
-
-
-
-
-
-
-
-
-
-
-
-
-
-
-
-
-
-
-
-
-
-
-
-
-
-
-
-
-
-
-
-
-
-
-
-
-
-
-
-
-
-
-
-
-
-
-
-
-
-
-
-
-
-
-
-
-
-
-
-
-
-
-
-
-
-
-
-
-
-
-
-
-
-
-
-
-
-
-
-
-
-
-
-
-
-
-
-
-
-
-
-
-
-
-
-
-
-
-
-
-
-
-
-
-
-
-
-
-
+}