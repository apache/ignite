/*
 * Licensed to the Apache Software Foundation (ASF) under one or more
 * contributor license agreements.  See the NOTICE file distributed with
 * this work for additional information regarding copyright ownership.
 * The ASF licenses this file to You under the Apache License, Version 2.0
 * (the "License"); you may not use this file except in compliance with
 * the License.  You may obtain a copy of the License at
 *
 *      http://www.apache.org/licenses/LICENSE-2.0
 *
 * Unless required by applicable law or agreed to in writing, software
 * distributed under the License is distributed on an "AS IS" BASIS,
 * WITHOUT WARRANTIES OR CONDITIONS OF ANY KIND, either express or implied.
 * See the License for the specific language governing permissions and
 * limitations under the License.
 */

package org.apache.ignite.spi.checkpoint.s3;

import com.amazonaws.AmazonClientException;
import com.amazonaws.AmazonServiceException;
import com.amazonaws.ClientConfiguration;
import com.amazonaws.auth.AWSCredentials;
import com.amazonaws.services.s3.AmazonS3;
import com.amazonaws.services.s3.AmazonS3Client;
import com.amazonaws.services.s3.model.ObjectListing;
import com.amazonaws.services.s3.model.ObjectMetadata;
import com.amazonaws.services.s3.model.S3Object;
import com.amazonaws.services.s3.model.S3ObjectSummary;
import java.io.ByteArrayInputStream;
import java.io.IOException;
import java.io.InputStream;
import java.util.Arrays;
import java.util.Collection;
import java.util.HashMap;
import java.util.HashSet;
import java.util.Iterator;
import java.util.LinkedList;
import java.util.Map;
import org.apache.ignite.Ignite;
import org.apache.ignite.IgniteCheckedException;
import org.apache.ignite.IgniteLogger;
import org.apache.ignite.internal.IgniteInterruptedCheckedException;
import org.apache.ignite.internal.util.IgniteUtils;
import org.apache.ignite.internal.util.tostring.GridToStringExclude;
import org.apache.ignite.internal.util.typedef.F;
import org.apache.ignite.internal.util.typedef.internal.S;
import org.apache.ignite.internal.util.typedef.internal.U;
import org.apache.ignite.resources.IgniteInstanceResource;
import org.apache.ignite.resources.LoggerResource;
import org.apache.ignite.spi.IgniteSpiAdapter;
import org.apache.ignite.spi.IgniteSpiConfiguration;
import org.apache.ignite.spi.IgniteSpiException;
import org.apache.ignite.spi.IgniteSpiMBeanAdapter;
import org.apache.ignite.spi.IgniteSpiMultipleInstancesSupport;
import org.apache.ignite.spi.IgniteSpiThread;
import org.apache.ignite.spi.checkpoint.CheckpointListener;
import org.apache.ignite.spi.checkpoint.CheckpointSpi;
import org.jetbrains.annotations.Nullable;

/**
 * This class defines Amazon S3-based implementation for checkpoint SPI.
 * <p>
 * For information about Amazon S3 visit <a href="http://aws.amazon.com">aws.amazon.com</a>.
 * <p>
 * <h1 class="header">Configuration</h1>
 * <h2 class="header">Mandatory</h2>
 * This SPI has one mandatory configuration parameter:
 * <ul>
 * <li>{@link #setAwsCredentials(AWSCredentials)}</li>
 * </ul>
 * <h2 class="header">Optional</h2>
 * This SPI has following optional configuration parameters:
 * <ul>
 * <li>{@link #setBucketNameSuffix(String)}</li>
 * <li>{@link #setClientConfiguration(ClientConfiguration)}</li>
 * </ul>
 * <h2 class="header">Java Example</h2>
 * {@link S3CheckpointSpi} can be configured as follows:
 * <pre name="code" class="java">
 * IgniteConfiguration cfg = new IgniteConfiguration();
 *
 * S3CheckpointSpi spi = new S3CheckpointSpi();
 *
 * AWSCredentials cred = new BasicAWSCredentials(YOUR_ACCESS_KEY_ID, YOUR_SECRET_ACCESS_KEY);
 *
 * spi.setAwsCredentials(cred);
 *
 * spi.setBucketNameSuffix("checkpoints");
 *
 * // Override default checkpoint SPI.
 * cfg.setCheckpointSpi(cpSpi);
 *
 * // Start grid.
 * G.start(cfg);
 * </pre>
 * <h2 class="header">Spring Example</h2>
 * {@link S3CheckpointSpi} can be configured from Spring XML configuration file:
 * <pre name="code" class="xml">
 * &lt;bean id="grid.custom.cfg" class="org.apache.ignite.configuration.IgniteConfiguration" singleton="true"&gt;
 *     ...
 *        &lt;property name=&quot;checkpointSpi&quot;&gt;
 *            &lt;bean class=&quot;org.apache.ignite.spi.checkpoint.s3.S3CheckpointSpi&quot;&gt;
 *                &lt;property name=&quot;awsCredentials&quot;&gt;
 *                    &lt;bean class=&quot;com.amazonaws.auth.BasicAWSCredentials&quot;&gt;
 *                        &lt;constructor-arg value=&quot;YOUR_ACCESS_KEY_ID&quot; /&gt;
 *                        &lt;constructor-arg value=&quot;YOUR_SECRET_ACCESS_KEY&quot; /&gt;
 *                    &lt;/bean&gt;
 *                &lt;/property&gt;
 *            &lt;/bean&gt;
 *        &lt;/property&gt;
 *     ...
 * &lt;/bean&gt;
 * </pre>
 * <p>
 * Note that storing data in AWS S3 service will result in charges to your AWS account.
 * Choose another implementation of {@link org.apache.ignite.spi.checkpoint.CheckpointSpi} for local or
 * home network tests.
 * <p>
 * <img src="http://ignite.apache.org/images/spring-small.png">
 * <br>
 * For information about Spring framework visit <a href="http://www.springframework.org/">www.springframework.org</a>
 * @see org.apache.ignite.spi.checkpoint.CheckpointSpi
 */
@IgniteSpiMultipleInstancesSupport(true)
public class S3CheckpointSpi extends IgniteSpiAdapter implements CheckpointSpi {
    /** Logger. */
    @SuppressWarnings({"FieldAccessedSynchronizedAndUnsynchronized"})
    @LoggerResource
    private IgniteLogger log;

    /** Ignite instance. */
    @IgniteInstanceResource
    private Ignite ignite;

    /** Task that takes care about outdated files. */
    private S3TimeoutWorker timeoutWrk;

    /** Listener. */
    private CheckpointListener lsnr;

    /** Prefix to use in bucket name generation. */
    public static final String BUCKET_NAME_PREFIX = "ignite-checkpoint-";

    /** Suffix to use in bucket name generation. */
    public static final String DFLT_BUCKET_NAME_SUFFIX = "default-bucket";

    /** Client to interact with S3 storage. */
    @GridToStringExclude
    private AmazonS3 s3;

    /** Bucket name suffix (set by user). */
    private String bucketNameSuffix;

    /** Bucket name (generated). */
    private String bucketName;

    /** Amazon client configuration. */
    private ClientConfiguration cfg;

    /** AWS Credentials. */
    @GridToStringExclude
    private AWSCredentials cred;

    /** Mutex. */
    private final Object mux = new Object();

    /**
     * Gets S3 bucket name to use.
     *
     * @return S3 bucket name to use.
     */
    public String getBucketName() {
        return bucketName;
    }

    /**
     * Gets S3 access key.
     *
     * @return S3 access key.
     */
    public String getAccessKey() {
        return cred.getAWSAccessKeyId();
    }

    /**
     * Gets S3 secret key.
     *
     * @return S3 secret key.
     */
    public String getSecretAccessKey() {
        return cred.getAWSSecretKey();
    }

    /**
     * Gets HTTP proxy host.
     *
     * @return HTTP proxy host.
     */
    public String getProxyHost() {
        return cfg.getProxyHost();
    }

    /**
     * Gets HTTP proxy port.
     *
     * @return HTTP proxy port.
     */
    public int getProxyPort() {
        return cfg.getProxyPort();
    }

    /**
     * Gets HTTP proxy user name.
     *
     * @return HTTP proxy user name.
     */
    public String getProxyUsername() {
        return cfg.getProxyUsername();
    }

    /**
     * Gets HTTP proxy password.
     *
     * @return HTTP proxy password.
     */
    public String getProxyPassword() {
        return cfg.getProxyPassword();
    }

    /**
     * Sets bucket name suffix.
     *
     * @param bucketNameSuffix Bucket name suffix.
     * @return {@code this} for chaining.
     */
    @IgniteSpiConfiguration(optional = true)
    public S3CheckpointSpi setBucketNameSuffix(String bucketNameSuffix) {
        this.bucketNameSuffix = bucketNameSuffix;

        return this;
    }

    /**
     * Sets Amazon client configuration.
     * <p>
     * For details refer to Amazon S3 API reference.
     *
     * @param cfg Amazon client configuration.
     * @return {@code this} for chaining.
     */
    @IgniteSpiConfiguration(optional = true)
    public S3CheckpointSpi setClientConfiguration(ClientConfiguration cfg) {
        this.cfg = cfg;

        return this;
    }

    /**
     * Sets AWS credentials.
     * <p>
     * For details refer to Amazon S3 API reference.
     *
     * @param cred AWS credentials.
     * @return {@code this} for chaining.
     */
    @IgniteSpiConfiguration(optional = false)
    public S3CheckpointSpi setAwsCredentials(AWSCredentials cred) {
        this.cred = cred;

        return this;
    }

    /** {@inheritDoc} */
    @SuppressWarnings({"BusyWait"})
    @Override public void spiStart(String igniteInstanceName) throws IgniteSpiException {
        // Start SPI start stopwatch.
        startStopwatch();

        assertParameter(cred != null, "awsCredentials != null");

        if (log.isDebugEnabled()) {
            log.debug(configInfo("awsCredentials", cred));
            log.debug(configInfo("clientConfiguration", cfg));
            log.debug(configInfo("bucketNameSuffix", bucketNameSuffix));
        }

        if (cfg == null)
            U.warn(log, "Amazon client configuration is not set (will use default).");

        if (F.isEmpty(bucketNameSuffix)) {
            U.warn(log, "Bucket name suffix is null or empty (will use default bucket name).");

            bucketName = BUCKET_NAME_PREFIX + DFLT_BUCKET_NAME_SUFFIX;
        }
        else
            bucketName = BUCKET_NAME_PREFIX + bucketNameSuffix;

        s3 = cfg != null ? new AmazonS3Client(cred, cfg) : new AmazonS3Client(cred);

        if (!s3.doesBucketExist(bucketName)) {
            try {
                s3.createBucket(bucketName);

                if (log.isDebugEnabled())
                    log.debug("Created S3 bucket: " + bucketName);

                while (!s3.doesBucketExist(bucketName))
                    try {
                        U.sleep(200);
                    }
                    catch (IgniteInterruptedCheckedException e) {
                        throw new IgniteSpiException("Thread has been interrupted.", e);
                    }
            }
            catch (AmazonClientException e) {
                try {
                    if (!s3.doesBucketExist(bucketName))
                        throw new IgniteSpiException("Failed to create bucket: " + bucketName, e);
                }
                catch (AmazonClientException ignored) {
                    throw new IgniteSpiException("Failed to create bucket: " + bucketName, e);
                }
            }
        }

        Collection<S3TimeData> s3TimeDataLst = new LinkedList<>();

        try {
            ObjectListing list = s3.listObjects(bucketName);

            while (true) {
                for (S3ObjectSummary sum : list.getObjectSummaries()) {
                    S3CheckpointData data = read(sum.getKey());

                    if (data != null) {
                        s3TimeDataLst.add(new S3TimeData(data.getExpireTime(), data.getKey()));

                        if (log.isDebugEnabled())
                            log.debug("Registered existing checkpoint from key: " + data.getKey());
                    }
                }

                if (list.isTruncated())
                    list = s3.listNextBatchOfObjects(list);
                else
                    break;
            }
        }
        catch (AmazonClientException e) {
            throw new IgniteSpiException("Failed to read checkpoint bucket: " + bucketName, e);
        }
        catch (IgniteCheckedException e) {
            throw new IgniteSpiException("Failed to marshal/unmarshal objects in bucket: " + bucketName, e);
        }

        // Track expiration for only those data that are made by this node
        timeoutWrk = new S3TimeoutWorker();

        timeoutWrk.add(s3TimeDataLst);

        timeoutWrk.start();

<<<<<<< HEAD
        registerMBean(gridName, new S3CheckpointSpiMBeanImpl(this), S3CheckpointSpiMBean.class);
=======
        registerMBean(igniteInstanceName, this, S3CheckpointSpiMBean.class);
>>>>>>> 87477e08

        // Ack ok start.
        if (log.isDebugEnabled())
            log.debug(startInfo());
    }

    /** {@inheritDoc} */
    @Override public void spiStop() throws IgniteSpiException {
        if (timeoutWrk != null) {
            IgniteUtils.interrupt(timeoutWrk);
            IgniteUtils.join(timeoutWrk, log);
        }

        unregisterMBean();

        // Ack ok stop.
        if (log.isDebugEnabled())
            log.debug(stopInfo());
    }

    /** {@inheritDoc} */
    @Override public byte[] loadCheckpoint(String key) throws IgniteSpiException {
        assert !F.isEmpty(key);

        try {
            S3CheckpointData data = read(key);

            return data != null ?
                data.getExpireTime() == 0 || data.getExpireTime() > U.currentTimeMillis() ?
                    data.getState() :
                    null :
                null;
        }
        catch (AmazonClientException e) {
            throw new IgniteSpiException("Failed to read checkpoint key: " + key, e);
        }
        catch (IgniteCheckedException e) {
            throw new IgniteSpiException("Failed to marshal/unmarshal objects in checkpoint key: " + key, e);
        }
    }

    /** {@inheritDoc} */
    @Override public boolean saveCheckpoint(String key, byte[] state, long timeout, boolean overwrite)
        throws IgniteSpiException {
        assert !F.isEmpty(key);

        long expireTime = 0;

        if (timeout > 0) {
            expireTime = U.currentTimeMillis() + timeout;

            if (expireTime < 0)
                expireTime = Long.MAX_VALUE;
        }

        try {
            if (hasKey(key)) {
                if (!overwrite)
                    return false;

                if (log.isDebugEnabled())
                    log.debug("Overriding existing key: " + key);
            }

            S3CheckpointData data = new S3CheckpointData(state, expireTime, key);

            write(data);
        }
        catch (AmazonClientException e) {
            throw new IgniteSpiException("Failed to write checkpoint data [key=" + key + ", state=" +
                Arrays.toString(state) + ']', e);
        }
        catch (IgniteCheckedException e) {
            throw new IgniteSpiException("Failed to marshal checkpoint data [key=" + key + ", state=" +
                Arrays.toString(state) + ']', e);
        }

        if (timeout > 0)
            timeoutWrk.add(new S3TimeData(expireTime, key));

        return true;
    }

    /** {@inheritDoc} */
    @Override public boolean removeCheckpoint(String key) {
        assert !F.isEmpty(key);

        timeoutWrk.remove(key);

        boolean rmv = false;

        try {
            rmv = delete(key);
        }
        catch (AmazonClientException e) {
            U.error(log, "Failed to delete data by key: " + key, e);
        }

        if (rmv) {
            CheckpointListener tmpLsnr = lsnr;

            if (tmpLsnr != null)
                tmpLsnr.onCheckpointRemoved(key);
        }

        return rmv;
    }

    /**
     * Reads checkpoint data.
     *
     * @param key Key name to read data from.
     * @return Checkpoint data object.
     * @throws IgniteCheckedException Thrown if an error occurs while unmarshalling.
     * @throws AmazonClientException If an error occurs while querying Amazon S3.
     */
    @Nullable private S3CheckpointData read(String key) throws IgniteCheckedException, AmazonClientException {
        assert !F.isEmpty(key);

        if (log.isDebugEnabled())
            log.debug("Reading data from S3 [bucket=" + bucketName + ", key=" + key + ']');

        try {
            S3Object obj = s3.getObject(bucketName, key);

            InputStream in = obj.getObjectContent();

            try {
                return S3CheckpointData.fromStream(in);
            }
            catch (IOException e) {
                throw new IgniteCheckedException("Failed to unmarshal S3CheckpointData [bucketName=" +
                    bucketName + ", key=" + key + ']', e);
            }
            finally {
                U.closeQuiet(in);
            }
        }
        catch (AmazonServiceException e) {
            if (e.getStatusCode() != 404)
                throw e;
        }

        return null;
    }

    /**
     * Writes given checkpoint data to a given S3 bucket. Data is serialized to
     * the binary stream and saved to the S3.
     *
     * @param data Checkpoint data.
     * @throws IgniteCheckedException Thrown if an error occurs while marshalling.
     * @throws AmazonClientException If an error occurs while querying Amazon S3.
     */
    private void write(S3CheckpointData data) throws IgniteCheckedException, AmazonClientException {
        assert data != null;

        if (log.isDebugEnabled())
            log.debug("Writing data to S3 [bucket=" + bucketName + ", key=" + data.getKey() + ']');

        byte[] buf = data.toBytes();

        ObjectMetadata meta = new ObjectMetadata();

        meta.setContentLength(buf.length);

        s3.putObject(bucketName, data.getKey(), new ByteArrayInputStream(buf), meta);
    }


    /**
     * Deletes checkpoint data.
     *
     * @param key Key of the data in storage.
     * @return {@code True} if operations succeeds and data is actually removed.
     * @throws AmazonClientException If an error occurs while querying Amazon S3.
     */
    private boolean delete(String key) throws AmazonClientException {
        assert !F.isEmpty(key);

        if (log.isDebugEnabled())
            log.debug("Removing data from S3 [bucket=" + bucketName + ", key=" + key + ']');

        if (!hasKey(key))
            return false;

        s3.deleteObject(bucketName, key);

        return true;
    }

    /**
     * Returns {@code true} if mapping presents for the provided key.
     *
     * @param key Key to check mapping for.
     * @return {@code true} if mapping presents for key.
     * @throws AmazonClientException If an error occurs while querying Amazon S3.
     */
    boolean hasKey(String key) throws AmazonClientException {
        assert !F.isEmpty(key);

        try {
            return s3.getObjectMetadata(bucketName, key).getContentLength() != 0;
        }
        catch (AmazonServiceException e) {
            if (e.getStatusCode() != 404)
                throw e;
        }

        return false;
    }

    /** {@inheritDoc} */
    @Override public void setCheckpointListener(CheckpointListener lsnr) {
        this.lsnr = lsnr;
    }

    /** {@inheritDoc} */
    @Override
    public S3CheckpointSpi setName(String name) {
        super.setName(name);

        return this;
    }

    /** {@inheritDoc} */
    @Override public String toString() {
        return S.toString(S3CheckpointSpi.class, this);
    }

    /**
     * Implementation of {@link org.apache.ignite.spi.IgniteSpiThread} that takes care about outdated S3 data.
     * Every checkpoint has expiration date after which it makes no sense to
     * keep it. This worker periodically cleans S3 bucket according to checkpoints
     * expiration time.
     */
    private class S3TimeoutWorker extends IgniteSpiThread {
        /** List of data with access and expiration date. */
        private Map<String, S3TimeData> map = new HashMap<>();

        /**
         * Constructor.
         */
        S3TimeoutWorker() {
            super(ignite.name(), "grid-s3-checkpoint-worker", log);
        }

        /** {@inheritDoc} */
        @Override public void body() throws InterruptedException {
            long nextTime = 0;

            Collection<String> rmvKeys = new HashSet<>();

            while (!isInterrupted()) {
                rmvKeys.clear();

                synchronized (mux) {
                    long delay = U.currentTimeMillis() - nextTime;

                    if (nextTime != 0 && delay > 0)
                        mux.wait(delay);

                    long now = U.currentTimeMillis();

                    nextTime = -1;

                    // check map one by one and physically remove
                    // if (now - last modification date) > expiration time
                    for (Iterator<Map.Entry<String, S3TimeData>> iter = map.entrySet().iterator(); iter.hasNext();) {
                        Map.Entry<String, S3TimeData> entry = iter.next();

                        String key = entry.getKey();

                        S3TimeData timeData = entry.getValue();

                        if (timeData.getExpireTime() > 0)
                            if (timeData.getExpireTime() <= now) {
                                try {
                                   delete(key);

                                   if (log.isDebugEnabled())
                                        log.debug("Data was deleted by timeout: " + key);
                                }
                                catch (AmazonClientException e) {
                                    U.error(log, "Failed to delete data by key: " + key, e);
                                }

                                iter.remove();

                                rmvKeys.add(timeData.getKey());
                            }
                            else
                                if (timeData.getExpireTime() < nextTime || nextTime == -1)
                                    nextTime = timeData.getExpireTime();
                    }
                }

                CheckpointListener tmpLsnr = lsnr;

                if (tmpLsnr != null)
                    for (String key : rmvKeys)
                        tmpLsnr.onCheckpointRemoved(key);
            }

            synchronized (mux) {
                map.clear();
            }
        }

        /**
         * Adds data to a list of files this task should look after.
         *
         * @param timeData File expiration and access information.
         */
        void add(S3TimeData timeData) {
            assert timeData != null;

            synchronized (mux) {
                map.put(timeData.getKey(), timeData);

                mux.notifyAll();
            }
        }

        /**
         * Adds list of data this task should look after.
         *
         * @param newData List of data.
         */
        void add(Iterable<S3TimeData> newData) {
            assert newData != null;

            synchronized (mux) {
                for(S3TimeData data : newData)
                    map.put(data.getKey(), data);

                mux.notifyAll();
            }
        }

        /**
         * Removes data.
         *
         * @param key Checkpoint key.
         */
        public void remove(String key) {
            assert key != null;

            synchronized (mux) {
                map.remove(key);
            }
        }

        /** {@inheritDoc} */
        @Override public String toString() {
            return S.toString(S3TimeoutWorker.class, this);
        }
    }

    /**
     * MBean implementation for S3CheckpointSpi.
     */
    private class S3CheckpointSpiMBeanImpl extends IgniteSpiMBeanAdapter implements S3CheckpointSpiMBean {
        /** {@inheritDoc} */
        S3CheckpointSpiMBeanImpl(IgniteSpiAdapter spiAdapter) {
            super(spiAdapter);
        }

        /** {@inheritDoc} */
        @Override public String getBucketName() {
            return S3CheckpointSpi.this.getBucketName();
        }

        /** {@inheritDoc} */
        @Override public String getAccessKey() {
            return S3CheckpointSpi.this.getAccessKey();
        }

        /** {@inheritDoc} */
        @Override public String getProxyHost() {
            return S3CheckpointSpi.this.getProxyHost();
        }

        /** {@inheritDoc} */
        @Override public int getProxyPort() {
            return S3CheckpointSpi.this.getProxyPort();
        }

        /** {@inheritDoc} */
        @Override public String getProxyUsername() {
            return S3CheckpointSpi.this.getProxyUsername();
        }
    }
}<|MERGE_RESOLUTION|>--- conflicted
+++ resolved
@@ -361,11 +361,7 @@
 
         timeoutWrk.start();
 
-<<<<<<< HEAD
-        registerMBean(gridName, new S3CheckpointSpiMBeanImpl(this), S3CheckpointSpiMBean.class);
-=======
-        registerMBean(igniteInstanceName, this, S3CheckpointSpiMBean.class);
->>>>>>> 87477e08
+        registerMBean(igniteInstanceName, new S3CheckpointSpiMBeanImpl(this), S3CheckpointSpiMBean.class);
 
         // Ack ok start.
         if (log.isDebugEnabled())
