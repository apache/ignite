/*
 * Licensed to the Apache Software Foundation (ASF) under one or more
 * contributor license agreements.  See the NOTICE file distributed with
 * this work for additional information regarding copyright ownership.
 * The ASF licenses this file to You under the Apache License, Version 2.0
 * (the "License"); you may not use this file except in compliance with
 * the License.  You may obtain a copy of the License at
 *
 *      http://www.apache.org/licenses/LICENSE-2.0
 *
 * Unless required by applicable law or agreed to in writing, software
 * distributed under the License is distributed on an "AS IS" BASIS,
 * WITHOUT WARRANTIES OR CONDITIONS OF ANY KIND, either express or implied.
 * See the License for the specific language governing permissions and
 * limitations under the License.
 */

package org.apache.ignite.spi.checkpoint.s3;

import com.amazonaws.AmazonClientException;
import com.amazonaws.AmazonServiceException;
import com.amazonaws.ClientConfiguration;
import com.amazonaws.auth.AWSCredentials;
import com.amazonaws.services.s3.AmazonS3;
import com.amazonaws.services.s3.AmazonS3Client;
import com.amazonaws.services.s3.model.ObjectListing;
import com.amazonaws.services.s3.model.ObjectMetadata;
import com.amazonaws.services.s3.model.S3Object;
import com.amazonaws.services.s3.model.S3ObjectSummary;
import java.io.ByteArrayInputStream;
import java.io.IOException;
import java.io.InputStream;
import java.util.Arrays;
import java.util.Collection;
import java.util.HashMap;
import java.util.HashSet;
import java.util.Iterator;
import java.util.LinkedList;
import java.util.Map;
import org.apache.ignite.Ignite;
import org.apache.ignite.IgniteCheckedException;
import org.apache.ignite.IgniteLogger;
import org.apache.ignite.internal.IgniteInterruptedCheckedException;
import org.apache.ignite.internal.util.IgniteUtils;
import org.apache.ignite.internal.util.tostring.GridToStringExclude;
import org.apache.ignite.internal.util.typedef.F;
import org.apache.ignite.internal.util.typedef.internal.S;
import org.apache.ignite.internal.util.typedef.internal.U;
import org.apache.ignite.resources.IgniteInstanceResource;
import org.apache.ignite.resources.LoggerResource;
import org.apache.ignite.spi.IgniteSpiAdapter;
import org.apache.ignite.spi.IgniteSpiConfiguration;
import org.apache.ignite.spi.IgniteSpiException;
import org.apache.ignite.spi.IgniteSpiMBeanAdapter;
import org.apache.ignite.spi.IgniteSpiMultipleInstancesSupport;
import org.apache.ignite.spi.IgniteSpiThread;
import org.apache.ignite.spi.checkpoint.CheckpointListener;
import org.apache.ignite.spi.checkpoint.CheckpointSpi;
import org.jetbrains.annotations.Nullable;

/**
 * This class defines Amazon S3-based implementation for checkpoint SPI.
 * <p>
 * For information about Amazon S3 visit <a href="http://aws.amazon.com">aws.amazon.com</a>.
 * <p>
 * <h1 class="header">Configuration</h1>
 * <h2 class="header">Mandatory</h2>
 * This SPI has one mandatory configuration parameter:
 * <ul>
 *      <li>AWS credentials (see {@link #setAwsCredentials(AWSCredentials)}
 * </ul>
 * <h2 class="header">Optional</h2>
 * This SPI has following optional configuration parameters:
 * <ul>
<<<<<<< HEAD
 *      <li>Bucket name suffix (see {@link #setBucketNameSuffix(String)})</li>
 *      <li>Client configuration (see {@link #setClientConfiguration(ClientConfiguration)})</li>
 *      <li>Bucket endpoint (see {@link #setBucketEndpoint(String)})</li>
 *      <li>Server side encryption algorithm (see {@link #setSSEAlgorithm(String)})</li>
=======
 * <li>{@link #setBucketNameSuffix(String)}</li>
 * <li>{@link #setClientConfiguration(ClientConfiguration)}</li>
 * <li>{@link #setBucketEndpoint(String)}</li>
>>>>>>> 93e133c5
 * </ul>
 * <h2 class="header">Java Example</h2>
 * {@link S3CheckpointSpi} can be configured as follows:
 * <pre name="code" class="java">
 * IgniteConfiguration cfg = new IgniteConfiguration();
 *
 * S3CheckpointSpi spi = new S3CheckpointSpi();
 *
 * AWSCredentials cred = new BasicAWSCredentials(YOUR_ACCESS_KEY_ID, YOUR_SECRET_ACCESS_KEY);
 *
 * spi.setAwsCredentials(cred);
 *
 * spi.setBucketNameSuffix("checkpoints");
 *
 * // Override default checkpoint SPI.
 * cfg.setCheckpointSpi(cpSpi);
 *
 * // Start grid.
 * G.start(cfg);
 * </pre>
 * <h2 class="header">Spring Example</h2>
 * {@link S3CheckpointSpi} can be configured from Spring XML configuration file:
 * <pre name="code" class="xml">
 * &lt;bean id="grid.custom.cfg" class="org.apache.ignite.configuration.IgniteConfiguration" singleton="true"&gt;
 *     ...
 *        &lt;property name=&quot;checkpointSpi&quot;&gt;
 *            &lt;bean class=&quot;org.apache.ignite.spi.checkpoint.s3.S3CheckpointSpi&quot;&gt;
 *                &lt;property name=&quot;awsCredentials&quot;&gt;
 *                    &lt;bean class=&quot;com.amazonaws.auth.BasicAWSCredentials&quot;&gt;
 *                        &lt;constructor-arg value=&quot;YOUR_ACCESS_KEY_ID&quot; /&gt;
 *                        &lt;constructor-arg value=&quot;YOUR_SECRET_ACCESS_KEY&quot; /&gt;
 *                    &lt;/bean&gt;
 *                &lt;/property&gt;
 *            &lt;/bean&gt;
 *        &lt;/property&gt;
 *     ...
 * &lt;/bean&gt;
 * </pre>
 * <p>
 * Note that storing data in AWS S3 service will result in charges to your AWS account.
 * Choose another implementation of {@link org.apache.ignite.spi.checkpoint.CheckpointSpi} for local or
 * home network tests.
 * <p>
 * <img src="http://ignite.apache.org/images/spring-small.png">
 * <br>
 * For information about Spring framework visit <a href="http://www.springframework.org/">www.springframework.org</a>
 * @see org.apache.ignite.spi.checkpoint.CheckpointSpi
 */
@IgniteSpiMultipleInstancesSupport(true)
public class S3CheckpointSpi extends IgniteSpiAdapter implements CheckpointSpi {
    /** Logger. */
    @SuppressWarnings({"FieldAccessedSynchronizedAndUnsynchronized"})
    @LoggerResource
    private IgniteLogger log;

    /** Ignite instance. */
    @IgniteInstanceResource
    private Ignite ignite;

    /** Task that takes care about outdated files. */
    private S3TimeoutWorker timeoutWrk;

    /** Listener. */
    private CheckpointListener lsnr;

    /** Prefix to use in bucket name generation. */
    public static final String BUCKET_NAME_PREFIX = "ignite-checkpoint-";

    /** Suffix to use in bucket name generation. */
    public static final String DFLT_BUCKET_NAME_SUFFIX = "default-bucket";

    /** Client to interact with S3 storage. */
    @GridToStringExclude
    private AmazonS3 s3;

    /** Bucket name suffix (set by user). */
    private String bucketNameSuffix;

    /** Bucket name (generated). */
    private String bucketName;

    /** Bucket endpoint (set by user). */
    private @Nullable String bucketEndpoint;

<<<<<<< HEAD
    /** Server side encryption algorithm */
    private @Nullable String SSEAlgorithm;

=======
>>>>>>> 93e133c5
    /** Amazon client configuration. */
    private ClientConfiguration cfg;

    /** AWS Credentials. */
    @GridToStringExclude
    private AWSCredentials cred;

    /** Mutex. */
    private final Object mux = new Object();

    /**
     * Gets S3 bucket name to use.
     *
     * @return S3 bucket name to use.
     */
    public String getBucketName() {
        return bucketName;
    }

    /**
     * Gets S3 bucket endpoint to use.
     *
     * @return S3 bucket endpoint to use.
     */
    public @Nullable String getBucketEndpoint() {
        return bucketEndpoint;
    }

    /**
<<<<<<< HEAD
     * Gets S3 server-side encryption algorithm.
     *
     * @return S3 server-side encryption algorithm to use.
     */
    public @Nullable String getSSEAlgorithm() {
        return SSEAlgorithm;
    }

    /**
=======
>>>>>>> 93e133c5
     * Gets S3 access key.
     *
     * @return S3 access key.
     */
    public String getAccessKey() {
        return cred.getAWSAccessKeyId();
    }

    /**
     * Gets S3 secret key.
     *
     * @return S3 secret key.
     */
    public String getSecretAccessKey() {
        return cred.getAWSSecretKey();
    }

    /**
     * Gets HTTP proxy host.
     *
     * @return HTTP proxy host.
     */
    public String getProxyHost() {
        return cfg.getProxyHost();
    }

    /**
     * Gets HTTP proxy port.
     *
     * @return HTTP proxy port.
     */
    public int getProxyPort() {
        return cfg.getProxyPort();
    }

    /**
     * Gets HTTP proxy user name.
     *
     * @return HTTP proxy user name.
     */
    public String getProxyUsername() {
        return cfg.getProxyUsername();
    }

    /**
     * Gets HTTP proxy password.
     *
     * @return HTTP proxy password.
     */
    public String getProxyPassword() {
        return cfg.getProxyPassword();
    }

    /**
     * Sets bucket name suffix.
     *
     * @param bucketNameSuffix Bucket name suffix.
     * @return {@code this} for chaining.
     */
    @IgniteSpiConfiguration(optional = true)
    public S3CheckpointSpi setBucketNameSuffix(String bucketNameSuffix) {
        this.bucketNameSuffix = bucketNameSuffix;

        return this;
    }

    /**
     * Sets bucket endpoint.
     * If the endpoint is not set then S3CheckpointSpi will go to each region to find a corresponding bucket.
     * For information about possible endpoint names visit
     * <a href="http://docs.aws.amazon.com/general/latest/gr/rande.html#s3_region">docs.aws.amazon.com</a>
     *
<<<<<<< HEAD
     * @param bucketEndpoint Bucket endpoint, for example, s3.us-east-2.amazonaws.com.
=======
     * @param bucketEndpoint Bucket endpoint, for example, {@code }s3.us-east-2.amazonaws.com.
>>>>>>> 93e133c5
     * @return {@code this} for chaining.
     */
    @IgniteSpiConfiguration(optional = true)
    public S3CheckpointSpi setBucketEndpoint(String bucketEndpoint) {
        this.bucketEndpoint = bucketEndpoint;

        return this;
    }

    /**
<<<<<<< HEAD
     * Sets server-side encryption algorithm for Amazon S3-managed encryption keys.
     * For information about possible S3-managed encryption keys visit
     * <a href="http://docs.aws.amazon.com/AmazonS3/latest/dev/UsingServerSideEncryption.html">docs.aws.amazon.com</a>.
     *
     * @param SSEAlgorithm Server-side encryption algorithm, for example, AES256 or SSES3.
     * @return {@code this} for chaining.
     */
    @IgniteSpiConfiguration(optional = true)
    public S3CheckpointSpi setSSEAlgorithm(String SSEAlgorithm) {
        this.SSEAlgorithm = SSEAlgorithm;

        return this;
    }

    /**
=======
>>>>>>> 93e133c5
     * Sets Amazon client configuration.
     * <p>
     * For details refer to Amazon S3 API reference.
     *
     * @param cfg Amazon client configuration.
     * @return {@code this} for chaining.
     */
    @IgniteSpiConfiguration(optional = true)
    public S3CheckpointSpi setClientConfiguration(ClientConfiguration cfg) {
        this.cfg = cfg;

        return this;
    }

    /**
     * Sets AWS credentials.
     * <p>
     * For details refer to Amazon S3 API reference.
     *
     * @param cred AWS credentials.
     * @return {@code this} for chaining.
     */
    @IgniteSpiConfiguration(optional = false)
    public S3CheckpointSpi setAwsCredentials(AWSCredentials cred) {
        this.cred = cred;

        return this;
    }

    /** {@inheritDoc} */
    @SuppressWarnings({"BusyWait"})
    @Override public void spiStart(String igniteInstanceName) throws IgniteSpiException {
        // Start SPI start stopwatch.
        startStopwatch();

        assertParameter(cred != null, "awsCredentials != null");

        if (log.isDebugEnabled()) {
            log.debug(configInfo("awsCredentials", cred));
            log.debug(configInfo("clientConfiguration", cfg));
            log.debug(configInfo("bucketNameSuffix", bucketNameSuffix));
            log.debug(configInfo("bucketEndpoint", bucketEndpoint));
            log.debug(configInfo("SSEAlgorithm", SSEAlgorithm));
        }

        if (cfg == null)
            U.warn(log, "Amazon client configuration is not set (will use default).");

        if (F.isEmpty(bucketNameSuffix)) {
            U.warn(log, "Bucket name suffix is null or empty (will use default bucket name).");

            bucketName = BUCKET_NAME_PREFIX + DFLT_BUCKET_NAME_SUFFIX;
        }
        else
            bucketName = BUCKET_NAME_PREFIX + bucketNameSuffix;

        s3 = cfg != null ? new AmazonS3Client(cred, cfg) : new AmazonS3Client(cred);

        if (!F.isEmpty(bucketEndpoint))
            s3.setEndpoint(bucketEndpoint);

        if (!s3.doesBucketExist(bucketName)) {
            try {
                s3.createBucket(bucketName);

                if (log.isDebugEnabled())
                    log.debug("Created S3 bucket: " + bucketName);

                while (!s3.doesBucketExist(bucketName))
                    try {
                        U.sleep(200);
                    }
                    catch (IgniteInterruptedCheckedException e) {
                        throw new IgniteSpiException("Thread has been interrupted.", e);
                    }
            }
            catch (AmazonClientException e) {
                try {
                    if (!s3.doesBucketExist(bucketName))
                        throw new IgniteSpiException("Failed to create bucket: " + bucketName, e);
                }
                catch (AmazonClientException ignored) {
                    throw new IgniteSpiException("Failed to create bucket: " + bucketName, e);
                }
            }
        }

        Collection<S3TimeData> s3TimeDataLst = new LinkedList<>();

        try {
            ObjectListing list = s3.listObjects(bucketName);

            while (true) {
                for (S3ObjectSummary sum : list.getObjectSummaries()) {
                    S3CheckpointData data = read(sum.getKey());

                    if (data != null) {
                        s3TimeDataLst.add(new S3TimeData(data.getExpireTime(), data.getKey()));

                        if (log.isDebugEnabled())
                            log.debug("Registered existing checkpoint from key: " + data.getKey());
                    }
                }

                if (list.isTruncated())
                    list = s3.listNextBatchOfObjects(list);
                else
                    break;
            }
        }
        catch (AmazonClientException e) {
            throw new IgniteSpiException("Failed to read checkpoint bucket: " + bucketName, e);
        }
        catch (IgniteCheckedException e) {
            throw new IgniteSpiException("Failed to marshal/unmarshal objects in bucket: " + bucketName, e);
        }

        // Track expiration for only those data that are made by this node
        timeoutWrk = new S3TimeoutWorker();

        timeoutWrk.add(s3TimeDataLst);

        timeoutWrk.start();

        registerMBean(igniteInstanceName, new S3CheckpointSpiMBeanImpl(this), S3CheckpointSpiMBean.class);

        // Ack ok start.
        if (log.isDebugEnabled())
            log.debug(startInfo());
    }

    /** {@inheritDoc} */
    @Override public void spiStop() throws IgniteSpiException {
        if (timeoutWrk != null) {
            IgniteUtils.interrupt(timeoutWrk);
            IgniteUtils.join(timeoutWrk, log);
        }

        unregisterMBean();

        // Ack ok stop.
        if (log.isDebugEnabled())
            log.debug(stopInfo());
    }

    /** {@inheritDoc} */
    @Override public byte[] loadCheckpoint(String key) throws IgniteSpiException {
        assert !F.isEmpty(key);

        try {
            S3CheckpointData data = read(key);

            return data != null ?
                data.getExpireTime() == 0 || data.getExpireTime() > U.currentTimeMillis() ?
                    data.getState() :
                    null :
                null;
        }
        catch (AmazonClientException e) {
            throw new IgniteSpiException("Failed to read checkpoint key: " + key, e);
        }
        catch (IgniteCheckedException e) {
            throw new IgniteSpiException("Failed to marshal/unmarshal objects in checkpoint key: " + key, e);
        }
    }

    /** {@inheritDoc} */
    @Override public boolean saveCheckpoint(String key, byte[] state, long timeout, boolean overwrite)
        throws IgniteSpiException {
        assert !F.isEmpty(key);

        long expireTime = 0;

        if (timeout > 0) {
            expireTime = U.currentTimeMillis() + timeout;

            if (expireTime < 0)
                expireTime = Long.MAX_VALUE;
        }

        try {
            if (hasKey(key)) {
                if (!overwrite)
                    return false;

                if (log.isDebugEnabled())
                    log.debug("Overriding existing key: " + key);
            }

            S3CheckpointData data = new S3CheckpointData(state, expireTime, key);

            write(data);
        }
        catch (AmazonClientException e) {
            throw new IgniteSpiException("Failed to write checkpoint data [key=" + key + ", state=" +
                Arrays.toString(state) + ']', e);
        }
        catch (IgniteCheckedException e) {
            throw new IgniteSpiException("Failed to marshal checkpoint data [key=" + key + ", state=" +
                Arrays.toString(state) + ']', e);
        }

        if (timeout > 0)
            timeoutWrk.add(new S3TimeData(expireTime, key));

        return true;
    }

    /** {@inheritDoc} */
    @Override public boolean removeCheckpoint(String key) {
        assert !F.isEmpty(key);

        timeoutWrk.remove(key);

        boolean rmv = false;

        try {
            rmv = delete(key);
        }
        catch (AmazonClientException e) {
            U.error(log, "Failed to delete data by key: " + key, e);
        }

        if (rmv) {
            CheckpointListener tmpLsnr = lsnr;

            if (tmpLsnr != null)
                tmpLsnr.onCheckpointRemoved(key);
        }

        return rmv;
    }

    /**
     * Reads checkpoint data.
     *
     * @param key Key name to read data from.
     * @return Checkpoint data object.
     * @throws IgniteCheckedException Thrown if an error occurs while unmarshalling.
     * @throws AmazonClientException If an error occurs while querying Amazon S3.
     */
    @Nullable private S3CheckpointData read(String key) throws IgniteCheckedException, AmazonClientException {
        assert !F.isEmpty(key);

        if (log.isDebugEnabled())
            log.debug("Reading data from S3 [bucket=" + bucketName + ", key=" + key + ']');

        try {
            S3Object obj = s3.getObject(bucketName, key);

            InputStream in = obj.getObjectContent();

            try {
                return S3CheckpointData.fromStream(in);
            }
            catch (IOException e) {
                throw new IgniteCheckedException("Failed to unmarshal S3CheckpointData [bucketName=" +
                    bucketName + ", key=" + key + ']', e);
            }
            finally {
                U.closeQuiet(in);
            }
        }
        catch (AmazonServiceException e) {
            if (e.getStatusCode() != 404)
                throw e;
        }

        return null;
    }

    /**
     * Writes given checkpoint data to a given S3 bucket. Data is serialized to
     * the binary stream and saved to the S3.
     *
     * @param data Checkpoint data.
     * @throws IgniteCheckedException Thrown if an error occurs while marshalling.
     * @throws AmazonClientException If an error occurs while querying Amazon S3.
     */
    private void write(S3CheckpointData data) throws IgniteCheckedException, AmazonClientException {
        assert data != null;

        if (log.isDebugEnabled())
            log.debug("Writing data to S3 [bucket=" + bucketName + ", key=" + data.getKey() + ']');

        byte[] buf = data.toBytes();

        ObjectMetadata meta = new ObjectMetadata();

        meta.setContentLength(buf.length);
        if (!F.isEmpty(SSEAlgorithm))
            meta.setSSEAlgorithm(SSEAlgorithm);

        s3.putObject(bucketName, data.getKey(), new ByteArrayInputStream(buf), meta);
    }


    /**
     * Deletes checkpoint data.
     *
     * @param key Key of the data in storage.
     * @return {@code True} if operations succeeds and data is actually removed.
     * @throws AmazonClientException If an error occurs while querying Amazon S3.
     */
    private boolean delete(String key) throws AmazonClientException {
        assert !F.isEmpty(key);

        if (log.isDebugEnabled())
            log.debug("Removing data from S3 [bucket=" + bucketName + ", key=" + key + ']');

        if (!hasKey(key))
            return false;

        s3.deleteObject(bucketName, key);

        return true;
    }

    /**
     * Returns {@code true} if mapping presents for the provided key.
     *
     * @param key Key to check mapping for.
     * @return {@code true} if mapping presents for key.
     * @throws AmazonClientException If an error occurs while querying Amazon S3.
     */
    boolean hasKey(String key) throws AmazonClientException {
        assert !F.isEmpty(key);

        try {
            return s3.getObjectMetadata(bucketName, key).getContentLength() != 0;
        }
        catch (AmazonServiceException e) {
            if (e.getStatusCode() != 404)
                throw e;
        }

        return false;
    }

    /** {@inheritDoc} */
    @Override public void setCheckpointListener(CheckpointListener lsnr) {
        this.lsnr = lsnr;
    }

    /** {@inheritDoc} */
    @Override public S3CheckpointSpi setName(String name) {
        super.setName(name);

        return this;
    }

    /** {@inheritDoc} */
    @Override public String toString() {
        return S.toString(S3CheckpointSpi.class, this);
    }

    /**
     * Implementation of {@link org.apache.ignite.spi.IgniteSpiThread} that takes care about outdated S3 data.
     * Every checkpoint has expiration date after which it makes no sense to
     * keep it. This worker periodically cleans S3 bucket according to checkpoints
     * expiration time.
     */
    private class S3TimeoutWorker extends IgniteSpiThread {
        /** List of data with access and expiration date. */
        private Map<String, S3TimeData> map = new HashMap<>();

        /**
         * Constructor.
         */
        S3TimeoutWorker() {
            super(ignite.name(), "grid-s3-checkpoint-worker", log);
        }

        /** {@inheritDoc} */
        @Override public void body() throws InterruptedException {
            long nextTime = 0;

            Collection<String> rmvKeys = new HashSet<>();

            while (!isInterrupted()) {
                rmvKeys.clear();

                synchronized (mux) {
                    long delay = U.currentTimeMillis() - nextTime;

                    if (nextTime != 0 && delay > 0)
                        mux.wait(delay);

                    long now = U.currentTimeMillis();

                    nextTime = -1;

                    // check map one by one and physically remove
                    // if (now - last modification date) > expiration time
                    for (Iterator<Map.Entry<String, S3TimeData>> iter = map.entrySet().iterator(); iter.hasNext();) {
                        Map.Entry<String, S3TimeData> entry = iter.next();

                        String key = entry.getKey();

                        S3TimeData timeData = entry.getValue();

                        if (timeData.getExpireTime() > 0)
                            if (timeData.getExpireTime() <= now) {
                                try {
                                   delete(key);

                                   if (log.isDebugEnabled())
                                        log.debug("Data was deleted by timeout: " + key);
                                }
                                catch (AmazonClientException e) {
                                    U.error(log, "Failed to delete data by key: " + key, e);
                                }

                                iter.remove();

                                rmvKeys.add(timeData.getKey());
                            }
                            else
                                if (timeData.getExpireTime() < nextTime || nextTime == -1)
                                    nextTime = timeData.getExpireTime();
                    }
                }

                CheckpointListener tmpLsnr = lsnr;

                if (tmpLsnr != null)
                    for (String key : rmvKeys)
                        tmpLsnr.onCheckpointRemoved(key);
            }

            synchronized (mux) {
                map.clear();
            }
        }

        /**
         * Adds data to a list of files this task should look after.
         *
         * @param timeData File expiration and access information.
         */
        void add(S3TimeData timeData) {
            assert timeData != null;

            synchronized (mux) {
                map.put(timeData.getKey(), timeData);

                mux.notifyAll();
            }
        }

        /**
         * Adds list of data this task should look after.
         *
         * @param newData List of data.
         */
        void add(Iterable<S3TimeData> newData) {
            assert newData != null;

            synchronized (mux) {
                for(S3TimeData data : newData)
                    map.put(data.getKey(), data);

                mux.notifyAll();
            }
        }

        /**
         * Removes data.
         *
         * @param key Checkpoint key.
         */
        public void remove(String key) {
            assert key != null;

            synchronized (mux) {
                map.remove(key);
            }
        }

        /** {@inheritDoc} */
        @Override public String toString() {
            return S.toString(S3TimeoutWorker.class, this);
        }
    }

    /**
     * MBean implementation for S3CheckpointSpi.
     */
    private class S3CheckpointSpiMBeanImpl extends IgniteSpiMBeanAdapter implements S3CheckpointSpiMBean {
        /** {@inheritDoc} */
        S3CheckpointSpiMBeanImpl(IgniteSpiAdapter spiAdapter) {
            super(spiAdapter);
        }

        /** {@inheritDoc} */
        @Override public String getBucketName() {
            return S3CheckpointSpi.this.getBucketName();
        }

        /** {@inheritDoc} */
        @Override public String getBucketEndpoint() {
            return S3CheckpointSpi.this.getBucketName();
        }

        /** {@inheritDoc} */
<<<<<<< HEAD
        @Override public String getSSEAlgorithm() {
            return S3CheckpointSpi.this.getSSEAlgorithm();
        }

        /** {@inheritDoc} */
=======
>>>>>>> 93e133c5
        @Override public String getAccessKey() {
            return S3CheckpointSpi.this.getAccessKey();
        }

        /** {@inheritDoc} */
        @Override public String getProxyHost() {
            return S3CheckpointSpi.this.getProxyHost();
        }

        /** {@inheritDoc} */
        @Override public int getProxyPort() {
            return S3CheckpointSpi.this.getProxyPort();
        }

        /** {@inheritDoc} */
        @Override public String getProxyUsername() {
            return S3CheckpointSpi.this.getProxyUsername();
        }
    }
}<|MERGE_RESOLUTION|>--- conflicted
+++ resolved
@@ -72,16 +72,11 @@
  * <h2 class="header">Optional</h2>
  * This SPI has following optional configuration parameters:
  * <ul>
-<<<<<<< HEAD
  *      <li>Bucket name suffix (see {@link #setBucketNameSuffix(String)})</li>
  *      <li>Client configuration (see {@link #setClientConfiguration(ClientConfiguration)})</li>
  *      <li>Bucket endpoint (see {@link #setBucketEndpoint(String)})</li>
  *      <li>Server side encryption algorithm (see {@link #setSSEAlgorithm(String)})</li>
-=======
- * <li>{@link #setBucketNameSuffix(String)}</li>
- * <li>{@link #setClientConfiguration(ClientConfiguration)}</li>
  * <li>{@link #setBucketEndpoint(String)}</li>
->>>>>>> 93e133c5
  * </ul>
  * <h2 class="header">Java Example</h2>
  * {@link S3CheckpointSpi} can be configured as follows:
@@ -166,12 +161,9 @@
     /** Bucket endpoint (set by user). */
     private @Nullable String bucketEndpoint;
 
-<<<<<<< HEAD
     /** Server side encryption algorithm */
     private @Nullable String SSEAlgorithm;
 
-=======
->>>>>>> 93e133c5
     /** Amazon client configuration. */
     private ClientConfiguration cfg;
 
@@ -201,7 +193,6 @@
     }
 
     /**
-<<<<<<< HEAD
      * Gets S3 server-side encryption algorithm.
      *
      * @return S3 server-side encryption algorithm to use.
@@ -211,8 +202,6 @@
     }
 
     /**
-=======
->>>>>>> 93e133c5
      * Gets S3 access key.
      *
      * @return S3 access key.
@@ -285,11 +274,7 @@
      * For information about possible endpoint names visit
      * <a href="http://docs.aws.amazon.com/general/latest/gr/rande.html#s3_region">docs.aws.amazon.com</a>
      *
-<<<<<<< HEAD
-     * @param bucketEndpoint Bucket endpoint, for example, s3.us-east-2.amazonaws.com.
-=======
      * @param bucketEndpoint Bucket endpoint, for example, {@code }s3.us-east-2.amazonaws.com.
->>>>>>> 93e133c5
      * @return {@code this} for chaining.
      */
     @IgniteSpiConfiguration(optional = true)
@@ -300,7 +285,6 @@
     }
 
     /**
-<<<<<<< HEAD
      * Sets server-side encryption algorithm for Amazon S3-managed encryption keys.
      * For information about possible S3-managed encryption keys visit
      * <a href="http://docs.aws.amazon.com/AmazonS3/latest/dev/UsingServerSideEncryption.html">docs.aws.amazon.com</a>.
@@ -316,8 +300,6 @@
     }
 
     /**
-=======
->>>>>>> 93e133c5
      * Sets Amazon client configuration.
      * <p>
      * For details refer to Amazon S3 API reference.
@@ -823,14 +805,11 @@
         }
 
         /** {@inheritDoc} */
-<<<<<<< HEAD
         @Override public String getSSEAlgorithm() {
             return S3CheckpointSpi.this.getSSEAlgorithm();
         }
 
         /** {@inheritDoc} */
-=======
->>>>>>> 93e133c5
         @Override public String getAccessKey() {
             return S3CheckpointSpi.this.getAccessKey();
         }
