/*
 * Licensed to the Apache Software Foundation (ASF) under one or more
 * contributor license agreements.  See the NOTICE file distributed with
 * this work for additional information regarding copyright ownership.
 * The ASF licenses this file to You under the Apache License, Version 2.0
 * (the "License"); you may not use this file except in compliance with
 * the License.  You may obtain a copy of the License at
 *
 *      http://www.apache.org/licenses/LICENSE-2.0
 *
 * Unless required by applicable law or agreed to in writing, software
 * distributed under the License is distributed on an "AS IS" BASIS,
 * WITHOUT WARRANTIES OR CONDITIONS OF ANY KIND, either express or implied.
 * See the License for the specific language governing permissions and
 * limitations under the License.
 */

package org.apache.ignite.testsuites;

<<<<<<< HEAD
import junit.framework.JUnit4TestAdapter;
import junit.framework.TestSuite;
import org.apache.ignite.spi.discovery.tcp.ipfinder.elb.TcpDiscoveryAlbIpFinderSelfTest;
=======
>>>>>>> b8b8d687
import org.apache.ignite.spi.discovery.tcp.ipfinder.elb.TcpDiscoveryElbIpFinderSelfTest;
import org.junit.runner.RunWith;
import org.junit.runners.Suite;

/**
 * ELB IP finder test suite.
 */
@RunWith(Suite.class)
@Suite.SuiteClasses({TcpDiscoveryElbIpFinderSelfTest.class})
public class IgniteElbTestSuite {
<<<<<<< HEAD
    /**
     * @return Test suite.
     */
    public static TestSuite suite() {
        TestSuite suite = new IgniteTestSuite("ELB Integration Test Suite");

        suite.addTest(new JUnit4TestAdapter(TcpDiscoveryElbIpFinderSelfTest.class));
        suite.addTest(new JUnit4TestAdapter(TcpDiscoveryAlbIpFinderSelfTest.class));

        return suite;
    }
=======
>>>>>>> b8b8d687
}<|MERGE_RESOLUTION|>--- conflicted
+++ resolved
@@ -17,12 +17,6 @@
 
 package org.apache.ignite.testsuites;
 
-<<<<<<< HEAD
-import junit.framework.JUnit4TestAdapter;
-import junit.framework.TestSuite;
-import org.apache.ignite.spi.discovery.tcp.ipfinder.elb.TcpDiscoveryAlbIpFinderSelfTest;
-=======
->>>>>>> b8b8d687
 import org.apache.ignite.spi.discovery.tcp.ipfinder.elb.TcpDiscoveryElbIpFinderSelfTest;
 import org.junit.runner.RunWith;
 import org.junit.runners.Suite;
@@ -33,18 +27,4 @@
 @RunWith(Suite.class)
 @Suite.SuiteClasses({TcpDiscoveryElbIpFinderSelfTest.class})
 public class IgniteElbTestSuite {
-<<<<<<< HEAD
-    /**
-     * @return Test suite.
-     */
-    public static TestSuite suite() {
-        TestSuite suite = new IgniteTestSuite("ELB Integration Test Suite");
-
-        suite.addTest(new JUnit4TestAdapter(TcpDiscoveryElbIpFinderSelfTest.class));
-        suite.addTest(new JUnit4TestAdapter(TcpDiscoveryAlbIpFinderSelfTest.class));
-
-        return suite;
-    }
-=======
->>>>>>> b8b8d687
 }