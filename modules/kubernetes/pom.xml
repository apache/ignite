--- conflicted
+++ resolved
@@ -31,11 +31,7 @@
     </parent>
 
     <artifactId>ignite-kubernetes</artifactId>
-<<<<<<< HEAD
-    <version>${revision}</version>
-=======
 
->>>>>>> 9cf06362
     <url>http://ignite.apache.org</url>
 
     <dependencies>
@@ -72,10 +68,6 @@
         <dependency>
             <groupId>${project.groupId}</groupId>
             <artifactId>ignite-tools</artifactId>
-<<<<<<< HEAD
-            <version>${project.version}</version>
-=======
->>>>>>> 9cf06362
             <scope>test</scope>
         </dependency>
 
