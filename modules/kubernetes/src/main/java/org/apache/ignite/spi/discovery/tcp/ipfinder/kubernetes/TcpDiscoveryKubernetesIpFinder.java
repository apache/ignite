/*
 * Licensed to the Apache Software Foundation (ASF) under one or more
 * contributor license agreements.  See the NOTICE file distributed with
 * this work for additional information regarding copyright ownership.
 * The ASF licenses this file to You under the Apache License, Version 2.0
 * (the "License"); you may not use this file except in compliance with
 * the License.  You may obtain a copy of the License at
 *
 *      http://www.apache.org/licenses/LICENSE-2.0
 *
 * Unless required by applicable law or agreed to in writing, software
 * distributed under the License is distributed on an "AS IS" BASIS,
 * WITHOUT WARRANTIES OR CONDITIONS OF ANY KIND, either express or implied.
 * See the License for the specific language governing permissions and
 * limitations under the License.
 */

package org.apache.ignite.spi.discovery.tcp.ipfinder.kubernetes;

import com.fasterxml.jackson.annotation.JsonIgnoreProperties;
import com.fasterxml.jackson.databind.ObjectMapper;
<<<<<<< HEAD
import com.fasterxml.jackson.databind.ObjectReader;
=======
import org.apache.ignite.IgniteLogger;
import org.apache.ignite.internal.IgniteInterruptedCheckedException;
import org.apache.ignite.internal.util.typedef.internal.U;
import org.apache.ignite.resources.LoggerResource;
import org.apache.ignite.spi.IgniteSpiException;
import org.apache.ignite.spi.discovery.tcp.TcpDiscoverySpi;
import org.apache.ignite.spi.discovery.tcp.ipfinder.TcpDiscoveryIpFinderAdapter;

import javax.net.ssl.*;
>>>>>>> 37502a36
import java.io.IOException;
import java.net.InetSocketAddress;
import java.net.URL;
import java.nio.file.Files;
import java.nio.file.Paths;
import java.security.SecureRandom;
import java.security.cert.X509Certificate;
import java.util.ArrayList;
import java.util.Collection;
import java.util.List;
import java.util.concurrent.CountDownLatch;
import java.util.concurrent.atomic.AtomicBoolean;
<<<<<<< HEAD
import javax.net.ssl.HostnameVerifier;
import javax.net.ssl.HttpsURLConnection;
import javax.net.ssl.SSLContext;
import javax.net.ssl.SSLSession;
import javax.net.ssl.TrustManager;
import javax.net.ssl.X509TrustManager;
import org.apache.ignite.IgniteLogger;
import org.apache.ignite.internal.IgniteInterruptedCheckedException;
import org.apache.ignite.internal.util.typedef.internal.U;
import org.apache.ignite.resources.LoggerResource;
import org.apache.ignite.spi.IgniteSpiException;
import org.apache.ignite.spi.discovery.tcp.TcpDiscoverySpi;
import org.apache.ignite.spi.discovery.tcp.ipfinder.TcpDiscoveryIpFinderAdapter;
=======
>>>>>>> 37502a36

/**
 * IP finder for automatic lookup of Ignite nodes running in Kubernetes environment. All Ignite nodes have to deployed
 * as Kubernetes pods in order to be discovered. An application that uses Ignite client nodes as a gateway to the
 * cluster is required to be containerized as well. Applications and Ignite nodes running outside of Kubernetes will
 * not be able to reach the containerized counterparts.
 * <p>
 * The implementation is based on a distinct Kubernetes service that has to be created and should be deployed prior
 * Ignite nodes startup. The service will maintain a list of all endpoints (internal IP addresses) of all containerized
 * Ignite pods running so far. The name of the service must be equal to {@link #setServiceName(String)} which is
 * `ignite` by default.
 * <p>
 * As for Ignite pods, it's recommended to label them in such a way that the service will use the label in its selector
 * configuration excluding endpoints of irrelevant Kubernetes pods running in parallel.
 * <p>
 * The IP finder, in its turn, will call this service to retrieve Ignite pods IP addresses. The port will be
 * either the one that is set with {@link TcpDiscoverySpi#setLocalPort(int)} or {@link TcpDiscoverySpi#DFLT_PORT}.
 * Make sure that all Ignite pods occupy a similar discovery port, otherwise they will not be able to discover each
 * other using this IP finder.
 * <h2 class="header">Optional configuration</h2>
 * <ul>
 *      <li>The Kubernetes service name for IP addresses lookup (see {@link #setServiceName(String)})</li>
 *      <li>The Kubernetes service namespace for IP addresses lookup (see {@link #setNamespace(String)}</li>
 *      <li>The host name of the Kubernetes API server (see {@link #setMasterUrl(String)})</li>
 *      <li>Path to the service token (see {@link #setAccountToken(String)}</li>
 *      <li>To include not-ready pods (see {@link #includeNotReadyAddresses(boolean)}</li>
 * </ul>
 * <p>
 * Both {@link #registerAddresses(Collection)} and {@link #unregisterAddresses(Collection)} have no effect.
 * <p>
 * Note, this IP finder is only workable when it used in Kubernetes environment.
 * Choose another implementation of {@link org.apache.ignite.spi.discovery.tcp.ipfinder.TcpDiscoveryIpFinder} for local
 * or home network tests.
 */
public class TcpDiscoveryKubernetesIpFinder extends TcpDiscoveryIpFinderAdapter {
    /** Grid logger. */
    @LoggerResource
    private IgniteLogger log;

    /** Init routine guard. */
    private final AtomicBoolean initGuard = new AtomicBoolean();

    /** Init routine latch. */
    private final CountDownLatch initLatch = new CountDownLatch(1);

    /** Trust manager. */
    private TrustManager[] trustAll = new TrustManager[] {
<<<<<<< HEAD
            new X509TrustManager() {
                @Override public void checkServerTrusted(X509Certificate[] certs, String authType) {}
                @Override public void checkClientTrusted(X509Certificate[] certs, String authType) {}
                @Override public X509Certificate[] getAcceptedIssuers() { return null; }
            }
=======
        new X509TrustManager() {
            @Override public void checkServerTrusted(X509Certificate[] certs, String authType) {}

            @Override public void checkClientTrusted(X509Certificate[] certs, String authType) {}

            @Override public X509Certificate[] getAcceptedIssuers() { return null; }
        }
>>>>>>> 37502a36
    };

    /** Host verifier. */
    private HostnameVerifier trustAllHosts = new HostnameVerifier() {
        @Override public boolean verify(String hostname, SSLSession session) {
            return true;
        }
    };

    /** Ignite's Kubernetes Service name. */
    private String serviceName = "ignite";

    /** Ignite Pod setNamespace name. */
    private String namespace = "default";

    /** Kubernetes API server URL in a string form. */
    private String master = "https://kubernetes.default.svc.cluster.local:443";

    /** Account token location. */
    private String accountToken = "/var/run/secrets/kubernetes.io/serviceaccount/token";

    /** Kubernetes API server URL. */
    private URL url;

    /** SSL context */
    private SSLContext ctx;

<<<<<<< HEAD
    private final ObjectReader reader;
=======
    /** Whether addresses of pods in not-ready state should be included. */
    private boolean includeNotReadyAddresses;
>>>>>>> 37502a36

    /**
     * Creates an instance of Kubernetes IP finder.
     */
    public TcpDiscoveryKubernetesIpFinder() {
        setShared(true);
        reader = new ObjectMapper().readerFor(Endpoints.class);
    }

    /**
     * Creates an instance of Kubernetes IP finder.
     */
    public TcpDiscoveryKubernetesIpFinder(ObjectMapper mapper) {
        setShared(true);
        this.reader = mapper.readerFor(Endpoints.class);
    }

    /** {@inheritDoc} */
    @Override public Collection<InetSocketAddress> getRegisteredAddresses() throws IgniteSpiException {
        init();

        Collection<InetSocketAddress> addrs = new ArrayList<>();

        try {
            if (log.isDebugEnabled())
                log.debug("Getting Apache Ignite endpoints from: " + url);

            HttpsURLConnection conn = (HttpsURLConnection)url.openConnection();

            conn.setHostnameVerifier(trustAllHosts);

            conn.setSSLSocketFactory(ctx.getSocketFactory());
            conn.addRequestProperty("Authorization", "Bearer " + serviceAccountToken(accountToken));

            Endpoints endpoints = reader.readValue(conn.getInputStream());

            if (endpoints != null && endpoints.subsets != null && !endpoints.subsets.isEmpty()) {
                for (Subset subset : endpoints.subsets) {
                    addrs.addAll(parseAddresses(subset.addresses));

                    if (includeNotReadyAddresses)
                        addrs.addAll(parseAddresses(subset.notReadyAddresses));
                }
            }
        }
        catch (Exception e) {
            throw new IgniteSpiException("Failed to retrieve Ignite pods IP addresses.", e);
        }

        return addrs;
    }

    private Collection<InetSocketAddress> parseAddresses(List<Address> addresses) {
        Collection<InetSocketAddress> addrs = new ArrayList<>();
        if (addresses != null && !addresses.isEmpty()) {
            for (Address address : addresses) {
                addrs.add(new InetSocketAddress(address.ip, 0));

                if (log.isDebugEnabled())
                    log.debug("Added an address to the list: " + address.ip);
            }
        }
        return addrs;
    }

    /** {@inheritDoc} */
    @Override public void registerAddresses(Collection<InetSocketAddress> addrs) throws IgniteSpiException {
        // No-op
    }

    /** {@inheritDoc} */
    @Override public void unregisterAddresses(Collection<InetSocketAddress> addrs) throws IgniteSpiException {
        // No-op
    }

    /**
     * Sets the name of Kubernetes service for Ignite pods' IP addresses lookup. The name of the service must be equal
     * to the name set in service's Kubernetes configuration. If this parameter is not changed then the name of the
     * service has to be set to 'ignite' in the corresponding Kubernetes configuration.
     *
     * @param service Kubernetes service name for IP addresses lookup. If it's not set then 'ignite' is used by default.
     */
    public void setServiceName(String service) {
        this.serviceName = service;
    }

    /**
     * Sets the namespace the Kubernetes service belongs to. By default, it's supposed that the service is running under
     * Kubernetes `default` namespace.
     *
     * @param namespace The Kubernetes service namespace for IP addresses lookup.
     */
    public void setNamespace(String namespace) {
        this.namespace = namespace;
    }

    /**
     * Sets the host name of the Kubernetes API server. By default the following host name is used:
     * 'https://kubernetes.default.svc.cluster.local:443'.
     *
     * @param master The host name of the Kubernetes API server.
     */
    public void setMasterUrl(String master) {
        this.master = master;
    }

    /**
     * Specifies the path to the service token file. By default the following account token is used:
     * '/var/run/secrets/kubernetes.io/serviceaccount/token'.
     *
     * @param accountToken The path to the service token file.
     */
    public void setAccountToken(String accountToken) {
        this.accountToken = accountToken;
    }

    /**
     * Determines whether addresses of not-ready pods should be included. Default is false.
     *
     * @param includeNotReadyAddresses Flag to include not-ready pods.
     */
    public void includeNotReadyAddresses(boolean includeNotReadyAddresses) {
        this.includeNotReadyAddresses = includeNotReadyAddresses;
    }

    /**
     * Kubernetes IP finder initialization.
     *
     * @throws IgniteSpiException In case of error.
     */
    private void init() throws IgniteSpiException {
        if (initGuard.compareAndSet(false, true)) {

            if (serviceName == null || serviceName.isEmpty() ||
                    namespace == null || namespace.isEmpty() ||
                    master == null || master.isEmpty() ||
                    accountToken == null || accountToken.isEmpty()) {
                throw new IgniteSpiException(
                        "One or more configuration parameters are invalid [setServiceName=" +
                                serviceName + ", setNamespace=" + namespace + ", setMasterUrl=" +
                                master + ", setAccountToken=" + accountToken + "]");
            }

            try {
                // Preparing the URL and SSL context to be used for connection purposes.
                String path = String.format("/api/v1/namespaces/%s/endpoints/%s", namespace, serviceName);

                url = new URL(master + path);

                ctx = SSLContext.getInstance("SSL");

                ctx.init(null, trustAll, new SecureRandom());
            }
            catch (Exception e) {
                throw new IgniteSpiException("Failed to connect to Ignite's Kubernetes Service.", e);
            }
            finally {
                initLatch.countDown();
            }
        }
        else {
            try {
                U.await(initLatch);
            }
            catch (IgniteInterruptedCheckedException e) {
                throw new IgniteSpiException("Thread has been interrupted.", e);
            }

            if (url == null || ctx == null)
                throw new IgniteSpiException("IP finder has not been initialized properly.");
        }
    }

    /**
     * Reads content of the service account token file.
     *
     * @param file The path to the service account token.
     * @return Service account token.
     */
    private String serviceAccountToken(String file)  {
        try {
            return new String(Files.readAllBytes(Paths.get(file)));
        } catch (IOException e) {
            throw new IgniteSpiException("Failed to load services account token [setAccountToken= " + file + "]", e);
        }
    }

    /**
     * Object used by Jackson for processing of Kubernetes lookup service's response.
     */
    @JsonIgnoreProperties(ignoreUnknown = true)
    private static class Address {
        /** */
        public String ip;
    }

    /**
     * Object used by Jackson for processing of Kubernetes lookup service's response.
     */
    @JsonIgnoreProperties(ignoreUnknown = true)
    private static class Subset {
        /** */
        public List<Address> addresses;

        /** */
        public List<Address> notReadyAddresses;
    }

    /**
     * Object used by Jackson for processing of Kubernetes lookup service's response.
     */
    @JsonIgnoreProperties(ignoreUnknown = true)
    private static class Endpoints {
        /** */
        public List<Subset> subsets;
    }
}<|MERGE_RESOLUTION|>--- conflicted
+++ resolved
@@ -19,9 +19,7 @@
 
 import com.fasterxml.jackson.annotation.JsonIgnoreProperties;
 import com.fasterxml.jackson.databind.ObjectMapper;
-<<<<<<< HEAD
 import com.fasterxml.jackson.databind.ObjectReader;
-=======
 import org.apache.ignite.IgniteLogger;
 import org.apache.ignite.internal.IgniteInterruptedCheckedException;
 import org.apache.ignite.internal.util.typedef.internal.U;
@@ -31,7 +29,6 @@
 import org.apache.ignite.spi.discovery.tcp.ipfinder.TcpDiscoveryIpFinderAdapter;
 
 import javax.net.ssl.*;
->>>>>>> 37502a36
 import java.io.IOException;
 import java.net.InetSocketAddress;
 import java.net.URL;
@@ -44,7 +41,6 @@
 import java.util.List;
 import java.util.concurrent.CountDownLatch;
 import java.util.concurrent.atomic.AtomicBoolean;
-<<<<<<< HEAD
 import javax.net.ssl.HostnameVerifier;
 import javax.net.ssl.HttpsURLConnection;
 import javax.net.ssl.SSLContext;
@@ -58,8 +54,6 @@
 import org.apache.ignite.spi.IgniteSpiException;
 import org.apache.ignite.spi.discovery.tcp.TcpDiscoverySpi;
 import org.apache.ignite.spi.discovery.tcp.ipfinder.TcpDiscoveryIpFinderAdapter;
-=======
->>>>>>> 37502a36
 
 /**
  * IP finder for automatic lookup of Ignite nodes running in Kubernetes environment. All Ignite nodes have to deployed
@@ -107,13 +101,6 @@
 
     /** Trust manager. */
     private TrustManager[] trustAll = new TrustManager[] {
-<<<<<<< HEAD
-            new X509TrustManager() {
-                @Override public void checkServerTrusted(X509Certificate[] certs, String authType) {}
-                @Override public void checkClientTrusted(X509Certificate[] certs, String authType) {}
-                @Override public X509Certificate[] getAcceptedIssuers() { return null; }
-            }
-=======
         new X509TrustManager() {
             @Override public void checkServerTrusted(X509Certificate[] certs, String authType) {}
 
@@ -121,7 +108,6 @@
 
             @Override public X509Certificate[] getAcceptedIssuers() { return null; }
         }
->>>>>>> 37502a36
     };
 
     /** Host verifier. */
@@ -149,12 +135,11 @@
     /** SSL context */
     private SSLContext ctx;
 
-<<<<<<< HEAD
+    /** Object reader */
     private final ObjectReader reader;
-=======
+
     /** Whether addresses of pods in not-ready state should be included. */
     private boolean includeNotReadyAddresses;
->>>>>>> 37502a36
 
     /**
      * Creates an instance of Kubernetes IP finder.
