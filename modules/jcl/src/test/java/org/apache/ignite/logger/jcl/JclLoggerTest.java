--- conflicted
+++ resolved
@@ -17,26 +17,20 @@
 
 package org.apache.ignite.logger.jcl;
 
+import junit.framework.TestCase;
 import org.apache.commons.logging.LogFactory;
 import org.apache.ignite.IgniteLogger;
 import org.apache.ignite.testframework.junits.common.GridCommonTest;
 import org.junit.Test;
-<<<<<<< HEAD
-=======
 import org.junit.runner.RunWith;
 import org.junit.runners.JUnit4;
->>>>>>> 5310d373
 
 /**
  * Jcl logger test.
  */
 @GridCommonTest(group = "Logger")
-<<<<<<< HEAD
-public class JclLoggerTest {
-=======
 @RunWith(JUnit4.class)
 public class JclLoggerTest extends TestCase {
->>>>>>> 5310d373
     /** */
     @SuppressWarnings({"FieldCanBeLocal"})
     private IgniteLogger log;
