--- conflicted
+++ resolved
@@ -61,20 +61,6 @@
     }
 
     /**
-<<<<<<< HEAD
-     * Tests AWS.
-     *
-     * @throws Exception If any error occurs.
-     */
-    @IgniteIgnore("https://issues.apache.org/jira/browse/IGNITE-845")
-    @Test
-    public void testAmazonWebServices() throws Exception {
-        testCloudProvider("aws-ec2");
-    }
-
-    /**
-=======
->>>>>>> 5310d373
      * Tests GCE.
      *
      * @throws Exception If any error occurs.
