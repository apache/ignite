--- conflicted
+++ resolved
@@ -24,16 +24,12 @@
 import java.util.List;
 
 import org.apache.ignite.cluster.ClusterState;
-<<<<<<< HEAD
 import org.apache.ignite.internal.processors.query.stat.config.StatisticsColumnConfiguration;
 import org.apache.ignite.internal.processors.query.stat.config.StatisticsColumnOverrides;
 import org.apache.ignite.internal.processors.query.stat.config.StatisticsObjectConfiguration;
 import org.apache.ignite.testframework.GridTestUtils;
-=======
-import org.apache.ignite.testframework.GridTestUtils;
 import org.apache.log4j.Level;
 import org.apache.log4j.Logger;
->>>>>>> 4f536c10
 import org.junit.Test;
 
 /**
@@ -182,12 +178,11 @@
         assertEquals(size, smallStat.rowCount());
 
         // TODO: revert after IGNITE-15455
-        //sql("DROP STATISTICS SMALL");
-
-<<<<<<< HEAD
-//        sql("ANALYZE SMALL (A) WITH \"DISTINCT=5,NULLS=6,TOTAL=7,SIZE=8\"");
-//        sql("ANALYZE SMALL (B) WITH \"DISTINCT=6,NULLS=7,TOTAL=8\"");
-//        sql("ANALYZE SMALL (C)");
+        // sql("DROP STATISTICS SMALL");
+
+        // sql("ANALYZE SMALL (A) WITH \"DISTINCT=5,NULLS=6,TOTAL=7,SIZE=8\"");
+        // sql("ANALYZE SMALL (B) WITH \"DISTINCT=6,NULLS=7,TOTAL=8\"");
+        // sql("ANALYZE SMALL (C)");
         IgniteStatisticsConfigurationManager cfgMgr = statisticsMgr(0).statisticConfiguration();
 
         cfgMgr.dropStatistics(Collections.singletonList(SMALL_TARGET), true);
@@ -212,15 +207,6 @@
 
         cfgMgr.updateStatistics(smallCCfg);
 
-=======
-        checkSqlResult("select * from SYS.STATISTICS_LOCAL_DATA where NAME = 'SMALL'", null,
-            list -> list.isEmpty());
-
-        sql("ANALYZE SMALL (A) WITH \"DISTINCT=5,NULLS=6,TOTAL=7,SIZE=8\"");
-        sql("ANALYZE SMALL (B) WITH \"DISTINCT=6,NULLS=7,TOTAL=8\"");
-        sql("ANALYZE SMALL (C)");
-
->>>>>>> 4f536c10
         checkSqlResult("select * from SYS.STATISTICS_LOCAL_DATA where NAME = 'SMALL' and COLUMN = 'C'", null,
             list -> !list.isEmpty());
 
