/*
 * Licensed to the Apache Software Foundation (ASF) under one or more
 * contributor license agreements.  See the NOTICE file distributed with
 * this work for additional information regarding copyright ownership.
 * The ASF licenses this file to You under the Apache License, Version 2.0
 * (the "License"); you may not use this file except in compliance with
 * the License.  You may obtain a copy of the License at
 *
 *      http://www.apache.org/licenses/LICENSE-2.0
 *
 * Unless required by applicable law or agreed to in writing, software
 * distributed under the License is distributed on an "AS IS" BASIS,
 * WITHOUT WARRANTIES OR CONDITIONS OF ANY KIND, either express or implied.
 * See the License for the specific language governing permissions and
 * limitations under the License.
 */

package org.apache.ignite.internal.processors.query.h2.opt;

import java.sql.PreparedStatement;
import java.sql.ResultSet;
import java.sql.SQLException;
import java.sql.Timestamp;
import java.util.ArrayList;
import java.util.Comparator;
import java.util.HashSet;
import java.util.Random;
import java.util.Set;
import java.util.UUID;
import java.util.concurrent.Callable;
import java.util.concurrent.atomic.AtomicInteger;
import org.apache.ignite.IgniteCheckedException;
import org.apache.ignite.internal.processors.query.h2.H2Connection;
import org.apache.ignite.internal.processors.query.h2.database.H2PkHashIndex;
import org.apache.ignite.internal.processors.query.h2.database.H2RowFactory;
import org.apache.ignite.internal.util.lang.GridCursor;
import org.apache.ignite.internal.util.typedef.F;
import org.apache.ignite.testframework.junits.common.GridCommonAbstractTest;
import org.h2.Driver;
import org.h2.index.Cursor;
import org.h2.index.Index;
import org.h2.result.Row;
import org.h2.result.SearchRow;
import org.h2.result.SortOrder;
import org.h2.table.IndexColumn;
import org.h2.value.ValueLong;
import org.h2.value.ValueString;
import org.h2.value.ValueTimestamp;
import org.h2.value.ValueUuid;
import org.jetbrains.annotations.Nullable;

/**
 * Tests H2 Table.
 */
@SuppressWarnings({"TypeMayBeWeakened", "FieldAccessedSynchronizedAndUnsynchronized"})
public class GridH2TableSelfTest extends GridCommonAbstractTest {
    /** */
    private static final long MAX_X = 2000;

    /** */
    private static final String DB_URL = "jdbc:h2:mem:gg_table_engine;MULTI_THREADED=1;OPTIMIZE_REUSE_RESULTS=0;" +
        "QUERY_CACHE_SIZE=0;RECOMPILE_ALWAYS=1";

    /** */
    private static final String CREATE_TABLE_SQL = "CREATE TABLE T(ID UUID, T TIMESTAMP, STR VARCHAR, X BIGINT)";

    /** */
    private static final String PK_NAME = "__GG_PK_";

    /** Hash. */
    private static final String HASH = "__GG_HASH";

    /** */
    private static final String STR_IDX_NAME = "__GG_IDX_";

    /** */
    private static final String NON_UNIQUE_IDX_NAME = "__GG_IDX_";

    /** */
    private static final String SCAN_IDX_NAME = GridH2PrimaryScanIndex.SCAN_INDEX_NAME_SUFFIX;

    /** */
    private H2Connection conn;

    /** */
    private GridH2Table tbl;

    /** {@inheritDoc} */
    @Override protected void beforeTest() throws Exception {
<<<<<<< HEAD
        Driver.load();

        conn = new H2Connection(DB_URL);

        tbl = GridH2Table.Engine.createTable(conn, CREATE_TABLE_SQL, null, new GridH2Table.IndexesFactory() {
            @Override public H2RowFactory createRowFactory(GridH2Table tbl) {
                return null;
            }

            @Override public ArrayList<Index> createIndexes(GridH2Table tbl) {
                ArrayList<Index> idxs = new ArrayList<>();

                IndexColumn id = tbl.indexColumn(0, SortOrder.ASCENDING);
                IndexColumn t = tbl.indexColumn(1, SortOrder.ASCENDING);
                IndexColumn str = tbl.indexColumn(2, SortOrder.DESCENDING);
                IndexColumn x = tbl.indexColumn(3, SortOrder.DESCENDING);

                idxs.add(new H2PkHashIndex(null, tbl, HASH, F.asList(id)));
                idxs.add(new GridH2TreeIndex(PK_NAME, tbl, true, F.asList(id)));
                idxs.add(new GridH2TreeIndex(NON_UNIQUE_IDX_NAME, tbl, false, F.asList(x, t, id)));
                idxs.add(new GridH2TreeIndex(STR_IDX_NAME, tbl, false, F.asList(str, id)));

                return idxs;
            }
        }, null);
=======
        // TODO: IGNITE-4994: Restore mock.
//        Driver.load();
//
//        conn = DriverManager.getConnection(DB_URL);
//
//        tbl = GridH2Table.Engine.createTable(conn, CREATE_TABLE_SQL, null, new GridH2Table.IndexesFactory() {
//            @Override public void onTableCreated(GridH2Table tbl) {
//                // No-op.
//            }
//
//            @Override public H2RowFactory createRowFactory(GridH2Table tbl) {
//                return null;
//            }
//
//            @Override public ArrayList<Index> createIndexes(GridH2Table tbl) {
//                ArrayList<Index> idxs = new ArrayList<>();
//
//                IndexColumn id = tbl.indexColumn(0, SortOrder.ASCENDING);
//                IndexColumn t = tbl.indexColumn(1, SortOrder.ASCENDING);
//                IndexColumn str = tbl.indexColumn(2, SortOrder.DESCENDING);
//                IndexColumn x = tbl.indexColumn(3, SortOrder.DESCENDING);
//
//                idxs.add(new H2PkHashIndex(null, tbl, HASH, F.asList(id)));
//                idxs.add(new GridH2TreeIndex(PK_NAME, tbl, true, F.asList(id)));
//                idxs.add(new GridH2TreeIndex(NON_UNIQUE_IDX_NAME, tbl, false, F.asList(x, t, id)));
//                idxs.add(new GridH2TreeIndex(STR_IDX_NAME, tbl, false, F.asList(str, id)));
//
//                return idxs;
//            }
//        }, null);
>>>>>>> 2edb935c
    }

    /** {@inheritDoc} */
    @Override protected void afterTest() throws Exception {
        conn.close();

        conn = null;
        tbl = null;
    }

    /**
     * @param id Id.
     * @param t Timestamp.
     * @param str String.
     * @param x X.
     * @return New row.
     */
    private GridH2Row row(UUID id, long t, String str, long x) {
        return GridH2RowFactory.create(
            ValueUuid.get(id.getMostSignificantBits(), id.getLeastSignificantBits()),
            ValueTimestamp.get(new Timestamp(t)),
            ValueString.get(str),
            ValueLong.get(x));
    }


    /**
     * Simple table test.
     *
     * @throws Exception If failed.
     */
    public void testTable() throws Exception {
        // Test insert.
        long x = MAX_X;

        Random rnd = new Random();

        while(x-- > 0) {
            UUID id = UUID.randomUUID();

            GridH2Row row = row(id, System.currentTimeMillis(), rnd.nextBoolean() ? id.toString() :
                UUID.randomUUID().toString(), rnd.nextInt(100));

            tbl.doUpdate(row, false);
        }

        assertEquals(MAX_X, tbl.getRowCountApproximation());
        assertEquals(MAX_X, tbl.getRowCount(null));

        for (GridH2IndexBase idx : tbl.indexes()) {
            assertEquals(MAX_X, idx.getRowCountApproximation());
            assertEquals(MAX_X, idx.getRowCount(null));
        }

        // Check correct rows order.
        checkOrdered((GridH2TreeIndex)tbl.indexes().get(0), new Comparator<SearchRow>() {
            @Override public int compare(SearchRow o1, SearchRow o2) {
                UUID id1 = (UUID)o1.getValue(0).getObject();
                UUID id2 = (UUID)o2.getValue(0).getObject();

                return id1.compareTo(id2);
            }
        });

        checkOrdered((GridH2TreeIndex)tbl.indexes().get(1), new Comparator<SearchRow>() {
            @Override public int compare(SearchRow o1, SearchRow o2) {
                Long x1 = (Long)o1.getValue(3).getObject();
                Long x2 = (Long)o2.getValue(3).getObject();

                int c = x2.compareTo(x1);

                if (c != 0)
                    return c;

                Timestamp t1 = (Timestamp)o1.getValue(1).getObject();
                Timestamp t2 = (Timestamp)o2.getValue(1).getObject();

                return t1.compareTo(t2);
            }
        });

        checkOrdered((GridH2TreeIndex)tbl.indexes().get(2), new Comparator<SearchRow>() {
            @Override public int compare(SearchRow o1, SearchRow o2) {
                String s1 = (String)o1.getValue(2).getObject();
                String s2 = (String)o2.getValue(2).getObject();

                return s2.compareTo(s1);
            }
        });

        // Indexes data consistency.
        ArrayList<? extends Index> idxs = tbl.indexes();

        checkIndexesConsistent((ArrayList<Index>)idxs, null);

        // Check unique index.
        UUID id = UUID.randomUUID();
        UUID id2 = UUID.randomUUID();

        assertTrue(tbl.doUpdate(row(id, System.currentTimeMillis(), id.toString(), rnd.nextInt(100)), false));
        assertTrue(tbl.doUpdate(row(id2, System.currentTimeMillis(), id2.toString(), rnd.nextInt(100)), false));

        // Check index selection.
        checkQueryPlan(conn, "SELECT * FROM T", SCAN_IDX_NAME);

        checkQueryPlan(conn, "SELECT * FROM T WHERE ID IS NULL", PK_NAME);
        checkQueryPlan(conn, "SELECT * FROM T WHERE ID = RANDOM_UUID()", PK_NAME);
        checkQueryPlan(conn, "SELECT * FROM T WHERE ID > RANDOM_UUID()", PK_NAME);
        checkQueryPlan(conn, "SELECT * FROM T ORDER BY ID", PK_NAME);

        checkQueryPlan(conn, "SELECT * FROM T WHERE STR IS NULL", STR_IDX_NAME);
        checkQueryPlan(conn, "SELECT * FROM T WHERE STR = 'aaaa'", STR_IDX_NAME);
        checkQueryPlan(conn, "SELECT * FROM T WHERE STR > 'aaaa'", STR_IDX_NAME);
        checkQueryPlan(conn, "SELECT * FROM T ORDER BY STR DESC", STR_IDX_NAME);

        checkQueryPlan(conn, "SELECT * FROM T WHERE X IS NULL", NON_UNIQUE_IDX_NAME);
        checkQueryPlan(conn, "SELECT * FROM T WHERE X = 10000", NON_UNIQUE_IDX_NAME);
        checkQueryPlan(conn, "SELECT * FROM T WHERE X > 10000", NON_UNIQUE_IDX_NAME);
        checkQueryPlan(conn, "SELECT * FROM T ORDER BY X DESC", NON_UNIQUE_IDX_NAME);
        checkQueryPlan(conn, "SELECT * FROM T ORDER BY X DESC, T", NON_UNIQUE_IDX_NAME);

        checkQueryPlan(conn, "SELECT * FROM T ORDER BY T, X DESC", SCAN_IDX_NAME);

        // Simple queries.

        ResultSet rs = conn.executeQuery("select id from t where x between 0 and 100");

        int i = 0;
        while (rs.next())
            i++;

        assertEquals(MAX_X + 2, i);

        // -----

        rs = conn.executeQuery("select id from t where t is not null");

        i = 0;
        while (rs.next())
            i++;

        assertEquals(MAX_X + 2, i);

        // ----

        int cnt = 10 + rnd.nextInt(25);

        long t = System.currentTimeMillis();

        for (i = 0; i < cnt; i++) {
            id = UUID.randomUUID();

            assertTrue(tbl.doUpdate(row(id, t, id.toString(), 51), false));
        }

        rs = conn.executeQuery("select x, id from t where x = 51 limit " + cnt);

        i = 0;

        while (rs.next()) {
            assertEquals(51, rs.getInt(1));

            i++;
        }

        assertEquals(cnt, i);
    }

    /**
<<<<<<< HEAD
     * Multithreaded indexes consistency test.
     *
     * @throws Exception If failed.
     */
    public void testIndexesMultiThreadedConsistency() throws Exception {
        fail("https://issues.apache.org/jira/browse/IGNITE-3484");

        final int threads = 19;
        final int iterations = 1500;

        multithreaded(new Callable<Void>() {
            @Override public Void call() throws Exception {
                Random rnd = new Random();

                PreparedStatement ps1 = null;

                for (int i = 0; i < iterations; i++) {
                    UUID id = UUID.randomUUID();

                    int x = rnd.nextInt(50);

                    long t = System.currentTimeMillis();

                    GridH2Row row = row(id, t, rnd.nextBoolean() ? id.toString() : UUID.randomUUID().toString(), x);

                    assertTrue(tbl.doUpdate(row, false));

                    if (rnd.nextInt(100) == 0) {
                        tbl.lock(null, false, false);

                        long cnt = 0;

                        try {
                            ArrayList<Index> idxs = tbl.getIndexes();

                            // Consistency check.
                            Set<Row> rowSet = checkIndexesConsistent(idxs, null);

                            // Order check.
                            checkOrdered(idxs);

                            checkIndexesConsistent(idxs, rowSet);

                            cnt = idxs.get(0).getRowCount(null);
                        }
                        finally {
                            tbl.unlock(null);
                        }

                        // Row count is valid.
                        ResultSet rs = conn.executeQuery("select count(*) from t");

                        assertTrue(rs.next());

                        int cnt2 = rs.getInt(1);

                        rs.close();

                        assertTrue(cnt2 + " must be >= " + cnt, cnt2 >= cnt);
                        assertTrue(cnt2 <= threads * iterations);

                        // Search by ID.
                        rs = conn.executeQuery("select * from t where id = '" + id.toString() + "'");

                        assertTrue(rs.next());
                        assertFalse(rs.next());

                        rs.close();

                        // Scan search.
                        if (ps1 == null)
                            ps1 = conn.prepare("select id from t where x = ? order by t desc", false);

                        ps1.setInt(1, x);

                        rs = ps1.executeQuery();

                        for (;;) {
                            assertTrue(rs.next());

                            if (rs.getObject(1).equals(id))
                                break;
                        }

                        rs.close();
                    }
                }
                return null;
            }
        }, threads);
    }

    /**
     * Run test in endless loop.
     *
     * @param args Arguments.
     * @throws Exception If failed.
     */
    @SuppressWarnings("InfiniteLoopStatement")
    public static void main(String ... args) throws Exception {
        for (int i = 0;;) {
            GridH2TableSelfTest t = new GridH2TableSelfTest();

            t.beforeTest();

            t.testDataLoss();

            t.afterTest();

            System.out.println("..." + ++i);
        }
    }

    /**
=======
>>>>>>> 2edb935c
      * @throws Exception If failed.
     */
    public void testRangeQuery() throws Exception {
        int rows = 3000;
        int xs = 37;

        long t = System.currentTimeMillis();

        Random rnd = new Random();

        for (int i = 0 ; i < rows; i++) {
            UUID id = UUID.randomUUID();

            GridH2Row row = row(id, t++, id.toString(), rnd.nextInt(xs));

            assertTrue(tbl.doUpdate(row, false));
        }

        PreparedStatement ps = conn.prepare("select count(*) from t where x = ?", false);

        int cnt = 0;

        for (int x = 0; x < xs; x++) {
            ps.setInt(1, x);

            ResultSet rs = ps.executeQuery();

            assertTrue(rs.next());

            cnt += rs.getInt(1);
        }

        assertEquals(rows, cnt);
    }

    /**
     * @throws Exception If failed.
     */
    public void testDataLoss() throws Exception {
        final int threads = 37;
        final int iterations = 15000;

        final AtomicInteger cntr = new AtomicInteger();

        final UUID[] ids = new UUID[threads * iterations];

        for (int i = 0; i < ids.length; i++)
            ids[i] = UUID.randomUUID();

        final long t = System.currentTimeMillis();

        final AtomicInteger deleted = new AtomicInteger();

        multithreaded(new Callable<Void>() {
            @Override public Void call() throws Exception {
                Random rnd = new Random();

                int offset = cntr.getAndIncrement() * iterations;

                synchronized (ids[offset]) {
                    for (int i = 0; i < iterations; i++) {
                        UUID id = ids[offset + i];

                        int x = rnd.nextInt(50);

                        GridH2Row row = row(id, t, id.toString(), x);

                        assertTrue(tbl.doUpdate(row, false));
                    }
                }

                offset = (offset + iterations) % ids.length;

                synchronized (ids[offset]) {
                    for (int i = 0; i < iterations; i += 2) {
                        UUID id = ids[offset + i];

                        int x = rnd.nextInt(50);

                        GridH2Row row = row(id, t, id.toString(), x);

                        if (tbl.doUpdate(row, true))
                            deleted.incrementAndGet();
                    }
                }

                return null;
            }
        }, threads);

        assertTrue(deleted.get() > 0);

        PreparedStatement p = conn.prepare("select count(*) from t where id = ?", false);

        for (int i = 1; i < ids.length; i += 2) {
            p.setObject(1, ids[i]);

            ResultSet rs = p.executeQuery();

            assertTrue(rs.next());

            assertEquals(1, rs.getInt(1));
        }

        ResultSet rs = conn.executeQuery("select count(*) from t");

        assertTrue(rs.next());

        assertEquals(ids.length - deleted.get(), rs.getInt(1));
    }


    /**
     * @throws Exception If failed.
     */
    public void testIndexFindFirstOrLast() throws Exception {
        Index index = tbl.getIndexes().get(2);
        assertTrue(index instanceof GridH2TreeIndex);
        assertTrue(index.canGetFirstOrLast());

        //find first on empty data
        Cursor cursor = index.findFirstOrLast(null, true);
        assertFalse(cursor.next());
        assertNull(cursor.get());

        //find last on empty data
        cursor = index.findFirstOrLast(null, false);
        assertFalse(cursor.next());
        assertNull(cursor.get());

        //fill with data
        int rows = 100;
        long t = System.currentTimeMillis();
        Random rnd = new Random();
        UUID min = null;
        UUID max = null;

        for (int i = 0 ; i < rows; i++) {
            UUID id = UUID.randomUUID();
            if (min == null || id.compareTo(min) < 0)
                min = id;
            if (max == null || id.compareTo(max) > 0)
                max = id;
            GridH2Row row = row(id, t++, id.toString(), rnd.nextInt(100));
            ((GridH2TreeIndex)index).put(row);
        }

        //find first
        cursor = index.findFirstOrLast(null, true);
        assertTrue(cursor.next());
        assertEquals(min, cursor.get().getValue(0).getObject());
        assertFalse(cursor.next());

        //find last
        cursor = index.findFirstOrLast(null, false);
        assertTrue(cursor.next());
        assertEquals(max, cursor.get().getValue(0).getObject());
        assertFalse(cursor.next());
    }

    /**
     * Check query plan to correctly select index.
     *
     * @param conn Connection.
     * @param sql Select.
     * @param search Search token in result.
     * @throws SQLException If failed.
     */
    private void checkQueryPlan(H2Connection conn, String sql, String search) throws SQLException {
        try (ResultSet r = conn.executeQuery("EXPLAIN ANALYZE " + sql)) {
            assertTrue(r.next());

            String plan = r.getString(1);

            assertTrue("Execution plan for '" + sql + "' query should contain '" + search + "'",
                    plan.contains(search));
        }
    }

    /**
     * @param idxs Indexes.
     * @param rowSet Rows.
     * @return Rows.
     */
    private Set<Row> checkIndexesConsistent(ArrayList<Index> idxs, @Nullable Set<Row> rowSet) throws IgniteCheckedException {
        for (Index idx : idxs) {
            if (!(idx instanceof GridH2TreeIndex))
                continue;

            Set<Row> set = new HashSet<>();

            GridCursor<GridH2Row> cursor = ((GridH2TreeIndex)idx).rows();

            while(cursor.next())
                assertTrue(set.add(cursor.get()));

            //((GridH2SnapTreeSet)((GridH2Index)idx).tree).print();

            if (rowSet == null || rowSet.isEmpty())
                rowSet = set;
            else
                assertEquals(rowSet, set);
        }

        return rowSet;
    }

    /**
     * @param idxs Indexes list.
     */
    private void checkOrdered(ArrayList<Index> idxs) throws IgniteCheckedException {
        for (Index idx : idxs) {
            if (!(idx instanceof GridH2TreeIndex))
                continue;

            GridH2TreeIndex h2Idx = (GridH2TreeIndex)idx;

            checkOrdered(h2Idx, h2Idx);
        }
    }

    /**
     * @param idx Index.
     * @param cmp Comparator.
     */
    private void checkOrdered(GridH2TreeIndex idx, Comparator<? super GridH2Row> cmp) throws IgniteCheckedException {
        GridCursor<GridH2Row> cursor = idx.rows();

        GridH2Row min = null;

        while (cursor.next()) {
            GridH2Row row = cursor.get();

            System.out.println(row);

            assertNotNull(row);

            assertFalse("Incorrect row order in index: " + idx + "\n min: " + min + "\n row: " + row,
                min != null && cmp.compare(min, row) > 0);

            min = row;
        }
    }
}<|MERGE_RESOLUTION|>--- conflicted
+++ resolved
@@ -87,37 +87,10 @@
 
     /** {@inheritDoc} */
     @Override protected void beforeTest() throws Exception {
-<<<<<<< HEAD
-        Driver.load();
-
-        conn = new H2Connection(DB_URL);
-
-        tbl = GridH2Table.Engine.createTable(conn, CREATE_TABLE_SQL, null, new GridH2Table.IndexesFactory() {
-            @Override public H2RowFactory createRowFactory(GridH2Table tbl) {
-                return null;
-            }
-
-            @Override public ArrayList<Index> createIndexes(GridH2Table tbl) {
-                ArrayList<Index> idxs = new ArrayList<>();
-
-                IndexColumn id = tbl.indexColumn(0, SortOrder.ASCENDING);
-                IndexColumn t = tbl.indexColumn(1, SortOrder.ASCENDING);
-                IndexColumn str = tbl.indexColumn(2, SortOrder.DESCENDING);
-                IndexColumn x = tbl.indexColumn(3, SortOrder.DESCENDING);
-
-                idxs.add(new H2PkHashIndex(null, tbl, HASH, F.asList(id)));
-                idxs.add(new GridH2TreeIndex(PK_NAME, tbl, true, F.asList(id)));
-                idxs.add(new GridH2TreeIndex(NON_UNIQUE_IDX_NAME, tbl, false, F.asList(x, t, id)));
-                idxs.add(new GridH2TreeIndex(STR_IDX_NAME, tbl, false, F.asList(str, id)));
-
-                return idxs;
-            }
-        }, null);
-=======
         // TODO: IGNITE-4994: Restore mock.
 //        Driver.load();
 //
-//        conn = DriverManager.getConnection(DB_URL);
+//        conn = new H2Connection(DB_URL);
 //
 //        tbl = GridH2Table.Engine.createTable(conn, CREATE_TABLE_SQL, null, new GridH2Table.IndexesFactory() {
 //            @Override public void onTableCreated(GridH2Table tbl) {
@@ -144,7 +117,6 @@
 //                return idxs;
 //            }
 //        }, null);
->>>>>>> 2edb935c
     }
 
     /** {@inheritDoc} */
@@ -314,123 +286,6 @@
     }
 
     /**
-<<<<<<< HEAD
-     * Multithreaded indexes consistency test.
-     *
-     * @throws Exception If failed.
-     */
-    public void testIndexesMultiThreadedConsistency() throws Exception {
-        fail("https://issues.apache.org/jira/browse/IGNITE-3484");
-
-        final int threads = 19;
-        final int iterations = 1500;
-
-        multithreaded(new Callable<Void>() {
-            @Override public Void call() throws Exception {
-                Random rnd = new Random();
-
-                PreparedStatement ps1 = null;
-
-                for (int i = 0; i < iterations; i++) {
-                    UUID id = UUID.randomUUID();
-
-                    int x = rnd.nextInt(50);
-
-                    long t = System.currentTimeMillis();
-
-                    GridH2Row row = row(id, t, rnd.nextBoolean() ? id.toString() : UUID.randomUUID().toString(), x);
-
-                    assertTrue(tbl.doUpdate(row, false));
-
-                    if (rnd.nextInt(100) == 0) {
-                        tbl.lock(null, false, false);
-
-                        long cnt = 0;
-
-                        try {
-                            ArrayList<Index> idxs = tbl.getIndexes();
-
-                            // Consistency check.
-                            Set<Row> rowSet = checkIndexesConsistent(idxs, null);
-
-                            // Order check.
-                            checkOrdered(idxs);
-
-                            checkIndexesConsistent(idxs, rowSet);
-
-                            cnt = idxs.get(0).getRowCount(null);
-                        }
-                        finally {
-                            tbl.unlock(null);
-                        }
-
-                        // Row count is valid.
-                        ResultSet rs = conn.executeQuery("select count(*) from t");
-
-                        assertTrue(rs.next());
-
-                        int cnt2 = rs.getInt(1);
-
-                        rs.close();
-
-                        assertTrue(cnt2 + " must be >= " + cnt, cnt2 >= cnt);
-                        assertTrue(cnt2 <= threads * iterations);
-
-                        // Search by ID.
-                        rs = conn.executeQuery("select * from t where id = '" + id.toString() + "'");
-
-                        assertTrue(rs.next());
-                        assertFalse(rs.next());
-
-                        rs.close();
-
-                        // Scan search.
-                        if (ps1 == null)
-                            ps1 = conn.prepare("select id from t where x = ? order by t desc", false);
-
-                        ps1.setInt(1, x);
-
-                        rs = ps1.executeQuery();
-
-                        for (;;) {
-                            assertTrue(rs.next());
-
-                            if (rs.getObject(1).equals(id))
-                                break;
-                        }
-
-                        rs.close();
-                    }
-                }
-                return null;
-            }
-        }, threads);
-    }
-
-    /**
-     * Run test in endless loop.
-     *
-     * @param args Arguments.
-     * @throws Exception If failed.
-     */
-    @SuppressWarnings("InfiniteLoopStatement")
-    public static void main(String ... args) throws Exception {
-        for (int i = 0;;) {
-            GridH2TableSelfTest t = new GridH2TableSelfTest();
-
-            t.beforeTest();
-
-            t.testDataLoss();
-
-            t.afterTest();
-
-            System.out.println("..." + ++i);
-        }
-    }
-
-    /**
-=======
->>>>>>> 2edb935c
       * @throws Exception If failed.
      */
     public void testRangeQuery() throws Exception {
