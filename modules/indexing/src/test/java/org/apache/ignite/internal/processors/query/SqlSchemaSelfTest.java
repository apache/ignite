--- conflicted
+++ resolved
@@ -297,11 +297,6 @@
      * @throws Exception If failed.
      */
     public void testTypeConflictInPublicSchema() throws Exception {
-<<<<<<< HEAD
-        fail("https://issues.apache.org/jira/browse/IGNITE-10195");
-
-=======
->>>>>>> 7577c877
         node.createCache(new CacheConfiguration<PersonKey, Person>()
             .setName(CACHE_PERSON)
             .setIndexedTypes(PersonKey.class, Person.class)
