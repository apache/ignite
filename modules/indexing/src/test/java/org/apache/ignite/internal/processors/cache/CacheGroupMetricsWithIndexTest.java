/*
 * Licensed to the Apache Software Foundation (ASF) under one or more
 * contributor license agreements.  See the NOTICE file distributed with
 * this work for additional information regarding copyright ownership.
 * The ASF licenses this file to You under the Apache License, Version 2.0
 * (the "License"); you may not use this file except in compliance with
 * the License.  You may obtain a copy of the License at
 *
 *      http://www.apache.org/licenses/LICENSE-2.0
 *
 * Unless required by applicable law or agreed to in writing, software
 * distributed under the License is distributed on an "AS IS" BASIS,
 * WITHOUT WARRANTIES OR CONDITIONS OF ANY KIND, either express or implied.
 * See the License for the specific language governing permissions and
 * limitations under the License.
 */

package org.apache.ignite.internal.processors.cache;

import java.io.File;
import java.util.ArrayList;
import java.util.Collection;
import java.util.Collections;
import java.util.LinkedHashMap;
import java.util.List;
import java.util.stream.Collectors;
import org.apache.ignite.Ignite;
import org.apache.ignite.IgniteCache;
import org.apache.ignite.binary.BinaryObjectBuilder;
import org.apache.ignite.cache.QueryEntity;
import org.apache.ignite.cache.QueryIndex;
import org.apache.ignite.cache.query.SqlFieldsQuery;
import org.apache.ignite.cluster.ClusterState;
import org.apache.ignite.configuration.CacheConfiguration;
import org.apache.ignite.configuration.IgniteConfiguration;
import org.apache.ignite.internal.IgniteEx;
import org.apache.ignite.internal.processors.cache.persistence.filename.NodeFileTree;
import org.apache.ignite.internal.util.typedef.internal.U;
import org.apache.ignite.metric.MetricRegistry;
import org.apache.ignite.spi.metric.LongMetric;
import org.apache.ignite.testframework.GridTestUtils;
import org.junit.Test;

import static org.apache.ignite.internal.pagemem.PageIdAllocator.INDEX_PARTITION;
import static org.apache.ignite.testframework.GridTestUtils.waitForCondition;

/**
 * Cache group JMX metrics test.
 */
public class CacheGroupMetricsWithIndexTest extends CacheGroupMetricsTest {
    /** */
    private static final String GROUP_NAME = "group1";

    /** */
    private static final String CACHE_NAME = "cache1";

    /** */
    private static final String OBJECT_NAME = "MyObject";

    /** */
    private static final String TABLE = "\"" + CACHE_NAME + "\"." + OBJECT_NAME;

    /** */
    private static final String KEY_NAME = "id";

    /** */
    private static final String COLUMN1_NAME = "col1";

    /** */
    private static final String COLUMN2_NAME = "col2";

    /** */
    private static final String COLUMN3_NAME = "col3";

    /** */
    private static final String INDEX_NAME = "testindex001";

    /** {@inheritDoc} */
    @Override protected IgniteConfiguration getConfiguration(String igniteInstanceName) throws Exception {
        IgniteConfiguration cfg = super.getConfiguration(igniteInstanceName);

        for (CacheConfiguration cacheCfg : cfg.getCacheConfiguration()) {
            if (GROUP_NAME.equals(cacheCfg.getGroupName()) && CACHE_NAME.equals(cacheCfg.getName())) {
                QueryEntity qryEntity = new QueryEntity(Long.class.getCanonicalName(), OBJECT_NAME);

                qryEntity.setKeyFieldName(KEY_NAME);

                LinkedHashMap<String, String> fields = new LinkedHashMap<>();

                fields.put(KEY_NAME, Long.class.getCanonicalName());

                fields.put(COLUMN1_NAME, Integer.class.getCanonicalName());

                fields.put(COLUMN2_NAME, String.class.getCanonicalName());

                qryEntity.setFields(fields);

                ArrayList<QueryIndex> indexes = new ArrayList<>();

                indexes.add(new QueryIndex(COLUMN1_NAME));

                indexes.add(new QueryIndex(COLUMN2_NAME));

                qryEntity.setIndexes(indexes);

                cacheCfg.setQueryEntities(Collections.singletonList(qryEntity));
            }
        }

        return cfg;
    }

    /** {@inheritDoc} */
    @Override protected void beforeTest() throws Exception {
        super.beforeTest();

        cleanPersistenceDir();
    }

    /** {@inheritDoc} */
    @Override protected void afterTest() throws Exception {
        stopAllGrids();

        cleanPersistenceDir();
    }

    /**
     * Test number of partitions need to finished indexes rebuilding.
     */
    @Test
    public void testIndexRebuildCountPartitionsLeft() throws Exception {
        pds = true;

        IgniteEx ignite = startGrid(0);

        ignite.cluster().state(ClusterState.ACTIVE);

        IgniteCache<Object, Object> cache1 = ignite.cache(CACHE_NAME);

        for (int i = 0; i < 100_000; i++) {
            Long id = (long)i;

            BinaryObjectBuilder o = ignite.binary().builder(OBJECT_NAME)
                .setField(KEY_NAME, id)
                .setField(COLUMN1_NAME, i / 2)
                .setField(COLUMN2_NAME, "str" + Integer.toHexString(i));

            cache1.put(id, o.build());
        }

        ignite.cluster().state(ClusterState.INACTIVE);

        NodeFileTree ft = ignite.context().pdsFolderResolver().fileTree();

<<<<<<< HEAD
        Collection<File> idxBinFiles = ft.cacheDirectories().stream()
=======
        Collection<File> idxBinFiles = ft.allCacheDirs().stream()
>>>>>>> 1ae90a35
            .map(dir -> ft.partitionFile(dir.getName(), INDEX_PARTITION))
            .filter(File::exists)
            .collect(Collectors.toList());

        for (File idxBin : idxBinFiles)
            U.delete(idxBin);

        ignite.cluster().state(ClusterState.ACTIVE);

        MetricRegistry metrics = cacheGroupMetrics(0, GROUP_NAME);

        LongMetric idxBuildCntPartitionsLeft = metrics.findMetric("IndexBuildCountPartitionsLeft");

        assertTrue("Timeout wait start rebuild index",
            waitForCondition(() -> idxBuildCntPartitionsLeft.value() > 0, 30_000));

        assertTrue("Timeout wait finished rebuild index",
            GridTestUtils.waitForCondition(() -> idxBuildCntPartitionsLeft.value() == 0, 30_000));
    }

    /**
     * Test number of partitions need to finished create indexes.
     */
    @Test
    public void testIndexCreateCountPartitionsLeft() throws Exception {
        pds = true;

        Ignite ignite = startGrid(0);

        ignite.cluster().state(ClusterState.ACTIVE);

        IgniteCache<Object, Object> cache1 = ignite.cache(CACHE_NAME);

        String addColSql = "ALTER TABLE " + TABLE + " ADD COLUMN " + COLUMN3_NAME + " BIGINT";

        cache1.query(new SqlFieldsQuery(addColSql)).getAll();

        for (int i = 0; i < 100_000; i++) {
            Long id = (long)i;

            BinaryObjectBuilder o = ignite.binary().builder(OBJECT_NAME)
                .setField(KEY_NAME, id)
                .setField(COLUMN1_NAME, i / 2)
                .setField(COLUMN2_NAME, "str" + Integer.toHexString(i))
                .setField(COLUMN3_NAME, id * 10);

            cache1.put(id, o.build());
        }

        MetricRegistry metrics = cacheGroupMetrics(0, GROUP_NAME);

        GridTestUtils.runAsync(() -> {
            String createIdxSql = "CREATE INDEX " + INDEX_NAME + " ON " + TABLE + "(" + COLUMN3_NAME + ")";

            cache1.query(new SqlFieldsQuery(createIdxSql)).getAll();

            String selectIdxSql = "select * from information_schema.indexes where index_name='" + INDEX_NAME + "'";

            List<List<?>> all = cache1.query(new SqlFieldsQuery(selectIdxSql)).getAll();

            assertEquals("Index not found", 1, all.size());
        });

        LongMetric idxBuildCntPartitionsLeft = metrics.findMetric("IndexBuildCountPartitionsLeft");

        assertTrue("Timeout wait start build index",
            waitForCondition(() -> idxBuildCntPartitionsLeft.value() > 0, 30_000));

        assertTrue("Timeout wait finished build index",
            waitForCondition(() -> idxBuildCntPartitionsLeft.value() == 0, 30_000));
    }

    /**
     * Test number of partitions need to finished indexes rebuilding.
     * <p>Case:
     * <ul>
     *     <li>Start cluster, load data with indexes</li>
     *     <li>Kill single node, delete index.bin, start node.</li>
     *     <li>Make sure that index rebuild count is in range of total new index size and 0 and decreasing</li>
     *     <li>Wait until rebuild finished, assert that no index errors</li>
     * </ul>
     * </p>
     */
    @Test
    public void testIndexRebuildCountPartitionsLeftInCluster() throws Exception {
        pds = true;

        IgniteEx ignite = startGrid(0);

        startGrid(1);

        ignite.cluster().state(ClusterState.ACTIVE);

        IgniteCache<Object, Object> cache1 = ignite.cache(CACHE_NAME);

        for (int i = 0; i < 100_000; i++) {
            Long id = (long)i;

            BinaryObjectBuilder o = ignite.binary().builder(OBJECT_NAME)
                    .setField(KEY_NAME, id)
                    .setField(COLUMN1_NAME, i / 2)
                    .setField(COLUMN2_NAME, "str" + Integer.toHexString(i));

            cache1.put(id, o.build());
        }

        NodeFileTree ft = ignite.context().pdsFolderResolver().fileTree();

        stopGrid(0);

<<<<<<< HEAD
        Collection<File> idxBinFiles = ft.cacheDirectories().stream()
=======
        Collection<File> idxBinFiles = ft.allCacheDirs().stream()
>>>>>>> 1ae90a35
            .map(dir -> ft.partitionFile(dir.getName(), INDEX_PARTITION))
            .filter(File::exists)
            .collect(Collectors.toList());

        assertFalse(idxBinFiles.isEmpty());

        idxBinFiles.forEach(U::delete);

        startGrid(0);

        MetricRegistry metrics = cacheGroupMetrics(0, GROUP_NAME);

        LongMetric idxBuildCntPartitionsLeft = metrics.findMetric("IndexBuildCountPartitionsLeft");

        assertTrue("Timeout wait start rebuild index",
                waitForCondition(() -> idxBuildCntPartitionsLeft.value() > 0, 30_000));

        assertTrue("Timeout wait finished rebuild index",
                GridTestUtils.waitForCondition(() -> idxBuildCntPartitionsLeft.value() == 0, 30_000));
    }

    /**
     * Test number of partitions need to finished create indexes.
     * <p>Case:
     * <ul>
     *     <li>Start cluster, load data with indexes</li>
     *     <li>Kill single node, create new index, start node.</li>
     *     <li>Make sure that index rebuild count is in range of total new index size and 0 and decreasing</li>
     *     <li>Wait until rebuild finished, assert that no index errors</li>
     * </ul>
     * </p>
     */
    @Test
    public void testIndexCreateCountPartitionsLeftInCluster() throws Exception {
        pds = true;

        Ignite ignite = startGrid(0);

        startGrid(1);

        ignite.cluster().state(ClusterState.ACTIVE);

        IgniteCache<Object, Object> cache1 = ignite.cache(CACHE_NAME);

        String addColSql = "ALTER TABLE " + TABLE + " ADD COLUMN " + COLUMN3_NAME + " BIGINT";

        cache1.query(new SqlFieldsQuery(addColSql)).getAll();

        for (int i = 0; i < 100_000; i++) {
            Long id = (long)i;

            BinaryObjectBuilder o = ignite.binary().builder(OBJECT_NAME)
                    .setField(KEY_NAME, id)
                    .setField(COLUMN1_NAME, i / 2)
                    .setField(COLUMN2_NAME, "str" + Integer.toHexString(i))
                    .setField(COLUMN3_NAME, id * 10);

            cache1.put(id, o.build());
        }

        stopGrid(1);

        MetricRegistry metrics = cacheGroupMetrics(0, GROUP_NAME);

        GridTestUtils.runAsync(() -> {
            String createIdxSql = "CREATE INDEX " + INDEX_NAME + " ON " + TABLE + "(" + COLUMN3_NAME + ")";

            cache1.query(new SqlFieldsQuery(createIdxSql)).getAll();

            String selectIdxSql = "select * from information_schema.indexes where index_name='" + INDEX_NAME + "'";

            List<List<?>> all = cache1.query(new SqlFieldsQuery(selectIdxSql)).getAll();

            assertEquals("Index not found", 1, all.size());
        });

        final LongMetric idxBuildCntPartitionsLeft0 = metrics.findMetric("IndexBuildCountPartitionsLeft");

        assertTrue("Timeout wait start build index",
                waitForCondition(() -> idxBuildCntPartitionsLeft0.value() > 0, 30_000));

        assertTrue("Timeout wait finished build index",
                waitForCondition(() -> idxBuildCntPartitionsLeft0.value() == 0, 30_000));

        startGrid(1);

        metrics = cacheGroupMetrics(1, GROUP_NAME);

        final LongMetric idxBuildCntPartitionsLeft1 = metrics.findMetric("IndexBuildCountPartitionsLeft");

        assertTrue("Timeout wait start build index",
            waitForCondition(() -> idxBuildCntPartitionsLeft1.value() > 0, 30_000));

        assertTrue("Timeout wait finished build index",
            waitForCondition(() -> idxBuildCntPartitionsLeft1.value() == 0, 30_000));
    }
}<|MERGE_RESOLUTION|>--- conflicted
+++ resolved
@@ -152,11 +152,7 @@
 
         NodeFileTree ft = ignite.context().pdsFolderResolver().fileTree();
 
-<<<<<<< HEAD
-        Collection<File> idxBinFiles = ft.cacheDirectories().stream()
-=======
         Collection<File> idxBinFiles = ft.allCacheDirs().stream()
->>>>>>> 1ae90a35
             .map(dir -> ft.partitionFile(dir.getName(), INDEX_PARTITION))
             .filter(File::exists)
             .collect(Collectors.toList());
@@ -267,11 +263,7 @@
 
         stopGrid(0);
 
-<<<<<<< HEAD
-        Collection<File> idxBinFiles = ft.cacheDirectories().stream()
-=======
         Collection<File> idxBinFiles = ft.allCacheDirs().stream()
->>>>>>> 1ae90a35
             .map(dir -> ft.partitionFile(dir.getName(), INDEX_PARTITION))
             .filter(File::exists)
             .collect(Collectors.toList());
