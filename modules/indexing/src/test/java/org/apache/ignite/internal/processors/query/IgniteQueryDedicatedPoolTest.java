/*
 * Licensed to the Apache Software Foundation (ASF) under one or more
 * contributor license agreements.  See the NOTICE file distributed with
 * this work for additional information regarding copyright ownership.
 * The ASF licenses this file to You under the Apache License, Version 2.0
 * (the "License"); you may not use this file except in compliance with
 * the License.  You may obtain a copy of the License at
 *
 *      http://www.apache.org/licenses/LICENSE-2.0
 *
 * Unless required by applicable law or agreed to in writing, software
 * distributed under the License is distributed on an "AS IS" BASIS,
 * WITHOUT WARRANTIES OR CONDITIONS OF ANY KIND, either express or implied.
 * See the License for the specific language governing permissions and
 * limitations under the License.
 */

package org.apache.ignite.internal.processors.query;

import javax.cache.Cache;
import java.util.Collection;
import java.util.Collections;
import java.util.Iterator;
import java.util.List;
import java.util.SortedMap;
import java.util.TreeMap;
import java.util.concurrent.CyclicBarrier;
import org.apache.ignite.Ignite;
import org.apache.ignite.IgniteCache;
import org.apache.ignite.cache.query.QueryCursor;
import org.apache.ignite.cache.query.ScanQuery;
import org.apache.ignite.cache.query.SpiQuery;
import org.apache.ignite.cache.query.SqlFieldsQuery;
import org.apache.ignite.cache.query.annotations.QuerySqlFunction;
import org.apache.ignite.configuration.CacheConfiguration;
import org.apache.ignite.configuration.IgniteConfiguration;
import org.apache.ignite.internal.IgniteEx;
import org.apache.ignite.internal.managers.communication.GridIoManager;
import org.apache.ignite.internal.managers.communication.GridIoPolicy;
import org.apache.ignite.internal.processors.cache.CacheEntryImpl;
import org.apache.ignite.internal.util.typedef.F;
import org.apache.ignite.lang.IgniteBiPredicate;
import org.apache.ignite.spi.IgniteSpiAdapter;
import org.apache.ignite.spi.indexing.IndexingQueryFilter;
import org.apache.ignite.spi.indexing.IndexingSpi;
import org.apache.ignite.testframework.ListeningTestLogger;
import org.apache.ignite.testframework.LogListener;
import org.apache.ignite.testframework.junits.WithSystemProperty;
import org.apache.ignite.testframework.junits.common.GridCommonAbstractTest;
import org.jetbrains.annotations.Nullable;
import org.junit.Test;

import static java.util.Objects.nonNull;
import static org.apache.ignite.IgniteSystemProperties.IGNITE_STARVATION_CHECK_INTERVAL;
import static org.apache.ignite.testframework.GridTestUtils.runAsync;
import static org.apache.ignite.testframework.GridTestUtils.waitForCondition;

/**
 * Ensures that SQL queries are executed in a dedicated thread pool.
 */
public class IgniteQueryDedicatedPoolTest extends GridCommonAbstractTest {
    /** Name of the cache for test */
    private static final String CACHE_NAME = "query_pool_test";

    /** Listener log messages. */
    private static ListeningTestLogger testLog;

    /** Query thread pool size. */
    private Integer qryPoolSize;

    /** {@inheritDoc} */
    @Override protected void beforeTestsStarted() throws Exception {
        super.beforeTestsStarted();

        testLog = new ListeningTestLogger(false, log);
    }

    /** {@inheritDoc} */
    @Override protected IgniteConfiguration getConfiguration(String gridName) throws Exception {
        IgniteConfiguration cfg = super.getConfiguration(gridName)
            .setGridLogger(testLog);

        CacheConfiguration<Integer, Integer> ccfg = new CacheConfiguration<>(DEFAULT_CACHE_NAME);

        ccfg.setIndexedTypes(Integer.class, Integer.class);
        ccfg.setIndexedTypes(Byte.class, Byte.class);
        ccfg.setSqlFunctionClasses(IgniteQueryDedicatedPoolTest.class);
        ccfg.setName(CACHE_NAME);

        cfg.setCacheConfiguration(ccfg);
        cfg.setIndexingSpi(new TestIndexingSpi());

        if (nonNull(qryPoolSize))
            cfg.setQueryThreadPoolSize(qryPoolSize);

        return cfg;
    }

    /** {@inheritDoc} */
    @Override protected void afterTest() throws Exception {
        super.afterTest();

        stopAllGrids();

        testLog.clearListeners();
    }

    /**
     * Tests that SQL queries involving actual network IO are executed in dedicated pool.
     * @throws Exception If failed.
     */
    @Test
    public void testSqlQueryUsesDedicatedThreadPool() throws Exception {
        startGrid("server");

        try (Ignite client = startClientGrid("client")) {
            IgniteCache<Integer, Integer> cache = client.cache(CACHE_NAME);

            // We do this in order to have 1 row in results of select - function is called once per each row of result.
            cache.put(1, 1);

            // We have to refer to a cache explicitly in the query in order for it to be executed
            // in non local distributed manner (yes, there's a "local distributed" manner too - see link above...)
            QueryCursor<List<?>> cursor = cache.query(new SqlFieldsQuery("select currentPolicy() from Integer"));

            List<List<?>> result = cursor.getAll();

            cursor.close();

            assertEquals(1, result.size());

            Byte plc = (Byte)result.get(0).get(0);

            assertNotNull(plc);
            assertEquals(GridIoPolicy.QUERY_POOL, (byte)plc);
        }
    }

    /**
     * Tests that Scan queries are executed in dedicated pool
     * @throws Exception If failed.
     */
    @Test
    public void testScanQueryUsesDedicatedThreadPool() throws Exception {
        startGrid("server");

        try (Ignite client = startClientGrid("client")) {
            IgniteCache<Integer, Integer> cache = client.cache(CACHE_NAME);

            cache.put(0, 0);

            QueryCursor<Cache.Entry<Object, Object>> cursor = cache.query(
                new ScanQuery<>(new IgniteBiPredicate<Object, Object>() {
                    @Override public boolean apply(Object o, Object o2) {
                        return F.eq(GridIoManager.currentPolicy(), GridIoPolicy.QUERY_POOL);
                    }
                }));

            assertEquals(1, cursor.getAll().size());

            cursor.close();
        }
    }

    /**
     * Tests that SPI queries are executed in dedicated pool
     * @throws Exception If failed.
     */
    @Test
    public void testSpiQueryUsesDedicatedThreadPool() throws Exception {
        startGrid("server");

        try (Ignite client = startClientGrid("client")) {
            IgniteCache<Byte, Byte> cache = client.cache(CACHE_NAME);

            for (byte b = 0; b < Byte.MAX_VALUE; ++b)
                cache.put(b, b);

            QueryCursor<Cache.Entry<Byte, Byte>> cursor = cache.query(new SpiQuery<Byte, Byte>());

            List<Cache.Entry<Byte, Byte>> all = cursor.getAll();

            assertEquals(1, all.size());
            assertEquals(GridIoPolicy.QUERY_POOL, (byte)all.get(0).getValue());

            cursor.close();
        }
    }

    /**
     * Test for messages about query pool starvation in the logs.
     *
     * @throws Exception If failed.
     */
    @Test
    @WithSystemProperty(key = IGNITE_STARVATION_CHECK_INTERVAL, value = "10")
    public void testContainsStarvationQryPoolInLog() throws Exception {
        checkStarvationQryPoolInLog(
            10_000,
            "Possible thread pool starvation detected (no task completed in last 10ms, is query thread pool size " +
                "large enough?)",
            true
        );
    }

    /**
     * Test to verify that there are no query pool starvation messages in log.
     *
     * @throws Exception If failed.
     */
    @Test
    @WithSystemProperty(key = IGNITE_STARVATION_CHECK_INTERVAL, value = "0")
    public void testNotContainsStarvationQryPoolInLog() throws Exception {
        checkStarvationQryPoolInLog(
            1_000,
            "Possible thread pool starvation detected (no task completed in",
            false
        );
    }

    /**
     * Check messages about starvation query pool in log.
     *
     * @param checkTimeout Check timeout.
     * @param findLogMsg Log message of interest.
     * @param contains Expect whether or not messages are in log.
     * @throws Exception If failed.
     */
<<<<<<< HEAD
    private void checkStarvationQryPoolInLog(long checkTimeout, String findLogMsg ,boolean contains) throws Exception {
=======
    private void checkStarvationQryPoolInLog(long checkTimeout, String findLogMsg, boolean contains) throws Exception {
>>>>>>> 1e84d448
        assertNotNull(findLogMsg);

        qryPoolSize = 1;

        startGrid("server");

        IgniteEx clientNode = startClientGrid("client");

        IgniteCache<Integer, Integer> cache = clientNode.cache(CACHE_NAME);
        cache.put(0, 0);

        int qrySize = 2;

        CyclicBarrier barrier = new CyclicBarrier(qrySize);

        LogListener logLsnr = LogListener.matches(findLogMsg).build();

        testLog.registerListener(logLsnr);

        for (int i = 0; i < qrySize; i++) {
            runAsync(() -> {
                barrier.await();

                cache.query(new ScanQuery<>((o, o2) -> {
                        doSleep(500);

                        return true;
                    })
                ).getAll();

                return null;
            });
        }

        if (contains)
            assertTrue(waitForCondition(logLsnr::check, checkTimeout));
        else
            assertFalse(waitForCondition(logLsnr::check, checkTimeout));
    }

    /**
     * Custom SQL function to return current thread name from inside query executor
     * @return Current IO policy
     */
    @SuppressWarnings("unused")
    @QuerySqlFunction(alias = "currentPolicy")
    public static Byte currentPolicy() {
         return GridIoManager.currentPolicy();
    }

    /**
     * Indexing Spi implementation for test
     */
    private static class TestIndexingSpi extends IgniteSpiAdapter implements IndexingSpi {
        /** Index. */
        private final SortedMap<Object, Object> idx = new TreeMap<>();

        /** {@inheritDoc} */
        @Override public void spiStart(@Nullable String gridName) {
            // No-op.
        }

        /** {@inheritDoc} */
        @Override public void spiStop() {
            // No-op.
        }

        /** {@inheritDoc} */
        @Override public Iterator<Cache.Entry<?, ?>> query(@Nullable String cacheName, Collection<Object> params,
            @Nullable IndexingQueryFilter filters) {
            return idx.containsKey(GridIoPolicy.QUERY_POOL) ?
                Collections.<Cache.Entry<?, ?>>singletonList(
                    new CacheEntryImpl<>(GridIoPolicy.QUERY_POOL, GridIoPolicy.QUERY_POOL)).iterator()
                : Collections.<Cache.Entry<?, ?>>emptyList().iterator();
        }

        /** {@inheritDoc} */
        @Override public void store(@Nullable String cacheName, Object key, Object val, long expirationTime) {
            idx.put(key, val);
        }

        /** {@inheritDoc} */
        @Override public void remove(@Nullable String cacheName, Object key) {
            // No-op.
        }
    }
}<|MERGE_RESOLUTION|>--- conflicted
+++ resolved
@@ -226,11 +226,7 @@
      * @param contains Expect whether or not messages are in log.
      * @throws Exception If failed.
      */
-<<<<<<< HEAD
-    private void checkStarvationQryPoolInLog(long checkTimeout, String findLogMsg ,boolean contains) throws Exception {
-=======
     private void checkStarvationQryPoolInLog(long checkTimeout, String findLogMsg, boolean contains) throws Exception {
->>>>>>> 1e84d448
         assertNotNull(findLogMsg);
 
         qryPoolSize = 1;
