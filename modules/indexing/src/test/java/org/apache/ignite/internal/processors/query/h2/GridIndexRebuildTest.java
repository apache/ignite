--- conflicted
+++ resolved
@@ -324,17 +324,10 @@
 
         VisorTaskArgument<CacheValidateIndexesCommandArg> visorTaskArg = new VisorTaskArgument<>(nodes, arg, true);
 
-<<<<<<< HEAD
-        ComputeTaskInternalFuture<VisorValidateIndexesTaskResult> exec = grid1.context().task().
-            execute(new VisorValidateIndexesTask(), visorTaskArg);
-
-        VisorValidateIndexesTaskResult res = exec.get();
-=======
         ComputeTaskInternalFuture<ValidateIndexesTaskResult> execute = grid1.context().task().
             execute(new ValidateIndexesTask(), visorTaskArg);
 
         ValidateIndexesTaskResult res = execute.get();
->>>>>>> e70b66c5
 
         Map<?, ValidateIndexesJobResult> results = res.results();
 
