--- conflicted
+++ resolved
@@ -316,11 +316,7 @@
         final IgniteLogger logger = GridTestUtils.getFieldValue(rdcQryExec, GridReduceQueryExecutor.class, "log");
         final GridKernalContext ctx = GridTestUtils.getFieldValue(rdcQryExec, GridReduceQueryExecutor.class, "ctx");
 
-<<<<<<< HEAD
-        GridTestUtils.setFieldValue(rdcQryExec, GridReduceQueryExecutor.class, "mapper",
-=======
         GridTestUtils.setFieldValue(rdcQryExec, "mapper",
->>>>>>> 1e84d448
             new ReducePartitionMapper(ctx, logger) {
                 @Override public ReducePartitionMapResult nodesForPartitions(List<Integer> cacheIds,
                     AffinityTopologyVersion topVer, int[] parts, boolean isReplicatedOnly) {
@@ -340,11 +336,7 @@
             throwable.printStackTrace();
         }
         finally {
-<<<<<<< HEAD
-            GridTestUtils.setFieldValue(rdcQryExec, GridReduceQueryExecutor.class, "mapper", mapper);
-=======
             GridTestUtils.setFieldValue(rdcQryExec, "mapper", mapper);
->>>>>>> 1e84d448
         }
     }
 
@@ -359,11 +351,7 @@
         final IgniteLogger logger = GridTestUtils.getFieldValue(rdcQryExec, GridReduceQueryExecutor.class, "log");
         final GridKernalContext ctx = GridTestUtils.getFieldValue(rdcQryExec, GridReduceQueryExecutor.class, "ctx");
 
-<<<<<<< HEAD
-        GridTestUtils.setFieldValue(rdcQryExec, GridReduceQueryExecutor.class, "mapper",
-=======
         GridTestUtils.setFieldValue(rdcQryExec, "mapper",
->>>>>>> 1e84d448
             new ReducePartitionMapper(ctx, logger) {
                 @Override public ReducePartitionMapResult nodesForPartitions(List<Integer> cacheIds,
                     AffinityTopologyVersion topVer, int[] parts, boolean isReplicatedOnly) {
@@ -389,11 +377,7 @@
             }, CacheException.class, "Failed to determine nodes participating in the update. ");
         }
         finally {
-<<<<<<< HEAD
-            GridTestUtils.setFieldValue(rdcQryExec, GridReduceQueryExecutor.class, "mapper", mapper);
-=======
             GridTestUtils.setFieldValue(rdcQryExec, "mapper", mapper);
->>>>>>> 1e84d448
         }
     }
 
