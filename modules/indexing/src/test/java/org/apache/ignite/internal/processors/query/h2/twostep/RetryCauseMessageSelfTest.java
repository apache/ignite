/*
 * Licensed to the Apache Software Foundation (ASF) under one or more
 * contributor license agreements.  See the NOTICE file distributed with
 * this work for additional information regarding copyright ownership.
 * The ASF licenses this file to You under the Apache License, Version 2.0
 * (the "License"); you may not use this file except in compliance with
 * the License.  You may obtain a copy of the License at
 *
 *      http://www.apache.org/licenses/LICENSE-2.0
 *
 * Unless required by applicable law or agreed to in writing, software
 * distributed under the License is distributed on an "AS IS" BASIS,
 * WITHOUT WARRANTIES OR CONDITIONS OF ANY KIND, either express or implied.
 * See the License for the specific language governing permissions and
 * limitations under the License.
 */

package org.apache.ignite.internal.processors.query.h2.twostep;

import java.util.Collections;
import java.util.List;
import java.util.concurrent.ConcurrentMap;
import java.util.concurrent.atomic.AtomicLong;
import javax.cache.CacheException;
import org.apache.ignite.Ignite;
import org.apache.ignite.IgniteCache;
import org.apache.ignite.IgniteCheckedException;
import org.apache.ignite.IgniteException;
import org.apache.ignite.IgniteLogger;
import org.apache.ignite.cache.CacheMode;
import org.apache.ignite.cache.query.SqlFieldsQuery;
import org.apache.ignite.cache.query.SqlQuery;
import org.apache.ignite.cluster.ClusterNode;
import org.apache.ignite.configuration.CacheConfiguration;
import org.apache.ignite.configuration.IgniteConfiguration;
import org.apache.ignite.internal.GridKernalContext;
import org.apache.ignite.internal.processors.affinity.AffinityTopologyVersion;
import org.apache.ignite.internal.processors.cache.GridCacheContext;
import org.apache.ignite.internal.processors.cache.distributed.dht.GridReservable;
import org.apache.ignite.internal.processors.cache.distributed.dht.topology.GridDhtLocalPartition;
import org.apache.ignite.internal.processors.cache.index.AbstractIndexingCommonTest;
import org.apache.ignite.internal.processors.cache.query.SqlFieldsQueryEx;
import org.apache.ignite.internal.processors.query.GridQueryProcessor;
import org.apache.ignite.internal.processors.query.h2.H2Utils;
import org.apache.ignite.internal.processors.query.h2.IgniteH2Indexing;
import org.apache.ignite.internal.processors.query.h2.twostep.msg.GridH2QueryRequest;
import org.apache.ignite.lang.IgniteInClosure;
import org.apache.ignite.plugin.extensions.communication.Message;
import org.apache.ignite.spi.communication.tcp.TcpCommunicationSpi;
import org.apache.ignite.testframework.GridTestUtils;
import org.apache.ignite.testframework.junits.WithSystemProperty;
import org.junit.Ignore;
import org.junit.Test;

import static org.apache.ignite.IgniteSystemProperties.IGNITE_SQL_RETRY_TIMEOUT;
import static org.apache.ignite.internal.processors.affinity.AffinityTopologyVersion.NONE;
import static org.apache.ignite.internal.processors.query.h2.twostep.JoinSqlTestHelper.JOIN_SQL;
import static org.apache.ignite.internal.processors.query.h2.twostep.JoinSqlTestHelper.Organization;
import static org.apache.ignite.internal.processors.query.h2.twostep.JoinSqlTestHelper.Person;

/**
 * Test for 6 retry cases
 */
@WithSystemProperty(key = IGNITE_SQL_RETRY_TIMEOUT, value = "5000")
public class RetryCauseMessageSelfTest extends AbstractIndexingCommonTest {
    /** */
    private static final int NODES_COUNT = 2;

    /** */
    private static final String ORG_SQL = "select * from Organization";

    /** */
    static final String UPDATE_SQL = "UPDATE Person SET name=lower(?) ";

    /** */
    private static final String ORG = "org";

    /** */
    private IgniteCache<String, Person> personCache;

    /** */
    private IgniteCache<String, Organization> orgCache;

    /** */
    private IgniteH2Indexing h2Idx;

    /** */
    @Override protected long getTestTimeout() {
        return 600 * 1000;
    }

    /**
     * Failed to reserve partitions for query (cache is not found on local node)
     */
    @Test
    public void testSynthCacheWasNotFoundMessage() {
        GridMapQueryExecutor mapQryExec = GridTestUtils.getFieldValue(h2Idx, IgniteH2Indexing.class, "mapQryExec");

        GridTestUtils.setFieldValue(h2Idx, "mapQryExec",
            new MockGridMapQueryExecutor() {
                @Override public void onQueryRequest(ClusterNode node, GridH2QueryRequest qryReq)
                    throws IgniteCheckedException {
                    qryReq.caches().add(Integer.MAX_VALUE);

                    startedExecutor.onQueryRequest(node, qryReq);

                    qryReq.caches().remove(qryReq.caches().size() - 1);
                }
            }.insertRealExecutor(mapQryExec));

        SqlQuery<String, Person> qry = new SqlQuery<String, Person>(Person.class, JOIN_SQL).setArgs("Organization #0");

        qry.setDistributedJoins(true);

        try {
            personCache.query(qry).getAll();
        }
        catch (CacheException e) {
            assertTrue(
                e.getMessage(),
                e.getMessage().contains("Failed to reserve partitions for query (cache is not found on local node) [")
            );

            return;
        }
        finally {
            GridTestUtils.setFieldValue(h2Idx, "mapQryExec", mapQryExec);
        }
        fail();
    }

    /**
     * Failed to reserve partitions for query (group reservation failed)
     */
    @Test
    public void testGrpReservationFailureMessage() {
        final GridMapQueryExecutor mapQryExec = GridTestUtils.getFieldValue(h2Idx, IgniteH2Indexing.class, "mapQryExec");

        final ConcurrentMap<PartitionReservationKey, GridReservable> reservations = reservations(h2Idx);

        GridTestUtils.setFieldValue(h2Idx, "mapQryExec",
            new MockGridMapQueryExecutor() {
                @Override public void onQueryRequest(ClusterNode node, GridH2QueryRequest qryReq)
                    throws IgniteCheckedException {
                    final PartitionReservationKey grpKey = new PartitionReservationKey(ORG, null);

                    reservations.put(grpKey, new GridReservable() {

                        @Override public boolean reserve() {
                            return false;
                        }

                        @Override public void release() {}
                    });
                    startedExecutor.onQueryRequest(node, qryReq);
                }
            }.insertRealExecutor(mapQryExec));

        SqlQuery<String, Person> qry = new SqlQuery<String, Person>(Person.class, JOIN_SQL).setArgs("Organization #0");

        qry.setDistributedJoins(true);

        try {
            personCache.query(qry).getAll();
        }
        catch (CacheException e) {
            assertTrue(e.getMessage().contains("Failed to reserve partitions for query (group reservation failed) ["));

            return;
        }
        finally {
            GridTestUtils.setFieldValue(h2Idx, "mapQryExec", mapQryExec);
        }
        fail();
    }

    /**
     * Failed to reserve partitions for query (partition of REPLICATED cache is not in OWNING state)
     */
    @Ignore("https://issues.apache.org/jira/browse/IGNITE-7039")
    @Test
    public void testReplicatedCacheReserveFailureMessage() {
        GridMapQueryExecutor mapQryExec = GridTestUtils.getFieldValue(h2Idx, IgniteH2Indexing.class, "mapQryExec");

        final GridKernalContext ctx = GridTestUtils.getFieldValue(mapQryExec, GridMapQueryExecutor.class, "ctx");

        GridTestUtils.setFieldValue(h2Idx, "mapQryExec",
            new MockGridMapQueryExecutor() {
                @Override public void onQueryRequest(ClusterNode node, GridH2QueryRequest qryReq) throws IgniteCheckedException {
                    GridCacheContext<?, ?> cctx = ctx.cache().context().cacheContext(qryReq.caches().get(0));

                    GridDhtLocalPartition part = cctx.topology().localPartition(0, NONE, false);

                    AtomicLong aState = GridTestUtils.getFieldValue(part, GridDhtLocalPartition.class, "state");

                    long stateVal = aState.getAndSet(2);

                    startedExecutor.onQueryRequest(node, qryReq);

                    aState.getAndSet(stateVal);
                }
            }.insertRealExecutor(mapQryExec));

        SqlQuery<String, Organization> qry = new SqlQuery<>(Organization.class, ORG_SQL);

        qry.setDistributedJoins(true);

        try {
            orgCache.query(qry).getAll();
        }
        catch (CacheException e) {
            assertTrue(
                e.getMessage().contains("Failed to reserve partitions for query (partition of REPLICATED cache is not in OWNING state) [")
            );

            return;
        }
        finally {
            GridTestUtils.setFieldValue(h2Idx, "mapQryExec", mapQryExec);
        }
        fail();
    }

    /**
     * Failed to reserve partitions for query (partition of PARTITIONED cache cannot be reserved)
     */
    @Test
    public void testPartitionedCacheReserveFailureMessage() {
        GridMapQueryExecutor mapQryExec = GridTestUtils.getFieldValue(h2Idx, IgniteH2Indexing.class, "mapQryExec");

        final GridKernalContext ctx = GridTestUtils.getFieldValue(mapQryExec, GridMapQueryExecutor.class, "ctx");

        GridTestUtils.setFieldValue(h2Idx, "mapQryExec",
            new MockGridMapQueryExecutor() {
                @Override public void onQueryRequest(ClusterNode node, GridH2QueryRequest qryReq)
                    throws IgniteCheckedException {
                    GridCacheContext<?, ?> cctx = ctx.cache().context().cacheContext(qryReq.caches().get(0));

                    GridDhtLocalPartition part = cctx.topology().localPartition(0, NONE, false);

                    AtomicLong aState = GridTestUtils.getFieldValue(part, GridDhtLocalPartition.class, "state");

                    long stateVal = aState.getAndSet(2);

                    startedExecutor.onQueryRequest(node, qryReq);

                    aState.getAndSet(stateVal);
                }
            }.insertRealExecutor(mapQryExec));

        SqlQuery<String, Person> qry = new SqlQuery<String, Person>(Person.class, JOIN_SQL).setArgs("Organization #0");

        qry.setDistributedJoins(true);
        try {
            personCache.query(qry).getAll();
        }
        catch (CacheException e) {
            assertTrue(e.getMessage().contains("Failed to reserve partitions for query (partition of PARTITIONED " +
                "cache is not found or not in OWNING state) "));

            return;
        }
        finally {
            GridTestUtils.setFieldValue(h2Idx, "mapQryExec", mapQryExec);
        }
        fail();
    }

    /**
     * Failed to execute non-collocated query (will retry)
     */
    @Test
    public void testNonCollocatedFailureMessage() {
        final GridMapQueryExecutor mapQryExec = GridTestUtils.getFieldValue(h2Idx, IgniteH2Indexing.class, "mapQryExec");

        final ConcurrentMap<PartitionReservationKey, GridReservable> reservations = reservations(h2Idx);

        GridTestUtils.setFieldValue(h2Idx, "mapQryExec",
            new MockGridMapQueryExecutor() {
                @Override public void onQueryRequest(ClusterNode node, GridH2QueryRequest qryReq)
                    throws IgniteCheckedException {
                    final PartitionReservationKey grpKey = new PartitionReservationKey(ORG, null);

                    reservations.put(grpKey, new GridReservable() {
                        @Override public boolean reserve() {
                            throw H2Utils.retryException("test retry exception");
                        }

                        @Override public void release() {}
                    });

                    startedExecutor.onQueryRequest(node, qryReq);
                }
            }.insertRealExecutor(mapQryExec));

        SqlQuery<String, Person> qry = new SqlQuery<String, Person>(Person.class, JOIN_SQL).setArgs("Organization #0");

        qry.setDistributedJoins(true);
        try {
            personCache.query(qry).getAll();
        }
        catch (CacheException e) {
            assertTrue(e.getMessage().contains("Failed to execute non-collocated query (will retry) ["));

            return;
        }
        finally {
            GridTestUtils.setFieldValue(h2Idx, "mapQryExec", mapQryExec);
        }
        fail();
    }

    /**
     * Test query remap failure reason.
     */
    @Test
    public void testQueryMappingFailureMessage() {
        final GridReduceQueryExecutor rdcQryExec = GridTestUtils.getFieldValue(h2Idx, IgniteH2Indexing.class, "rdcQryExec");
        final ReducePartitionMapper mapper = GridTestUtils.getFieldValue(rdcQryExec, GridReduceQueryExecutor.class, "mapper");

<<<<<<< HEAD
        final IgniteLogger log0 = GridTestUtils.getFieldValue(rdcQryExec, GridReduceQueryExecutor.class, "log");
        final GridKernalContext ctx = GridTestUtils.getFieldValue(rdcQryExec, GridReduceQueryExecutor.class, "ctx");

        GridTestUtils.setFieldValue(rdcQryExec, "mapper",
            new ReducePartitionMapper(ctx, log0) {
=======
        final IgniteLogger rdcQryExecLog = GridTestUtils.getFieldValue(rdcQryExec, GridReduceQueryExecutor.class, "log");
        final GridKernalContext ctx = GridTestUtils.getFieldValue(rdcQryExec, GridReduceQueryExecutor.class, "ctx");

        GridTestUtils.setFieldValue(rdcQryExec, "mapper",
            new ReducePartitionMapper(ctx, rdcQryExecLog) {
>>>>>>> 967e355e
                @Override public ReducePartitionMapResult nodesForPartitions(List<Integer> cacheIds,
                    AffinityTopologyVersion topVer, int[] parts, boolean isReplicatedOnly) {
                    final ReducePartitionMapResult res = super.nodesForPartitions(cacheIds, topVer, parts, isReplicatedOnly);

                    return new ReducePartitionMapResult(Collections.emptyList(), res.partitionsMap(), res.queryPartitionsMap());
                }
            });

        try {
            SqlFieldsQuery qry = new SqlFieldsQuery(JOIN_SQL).setArgs("Organization #0");

            final Throwable throwable = GridTestUtils.assertThrows(log, () -> {
                return personCache.query(qry).getAll();
            }, CacheException.class, "Failed to map SQL query to topology during timeout:");

            throwable.printStackTrace();
        }
        finally {
            GridTestUtils.setFieldValue(rdcQryExec, "mapper", mapper);
        }
    }

    /**
     * Test update query remap failure reason.
     */
    @Test
    public void testUpdateQueryMappingFailureMessage() {
        final GridReduceQueryExecutor rdcQryExec = GridTestUtils.getFieldValue(h2Idx, IgniteH2Indexing.class, "rdcQryExec");
        final ReducePartitionMapper mapper = GridTestUtils.getFieldValue(rdcQryExec, GridReduceQueryExecutor.class, "mapper");

<<<<<<< HEAD
        final IgniteLogger log0 = GridTestUtils.getFieldValue(rdcQryExec, GridReduceQueryExecutor.class, "log");
        final GridKernalContext ctx = GridTestUtils.getFieldValue(rdcQryExec, GridReduceQueryExecutor.class, "ctx");

        GridTestUtils.setFieldValue(rdcQryExec, "mapper",
            new ReducePartitionMapper(ctx, log0) {
=======
        final IgniteLogger rdcQryExecLog = GridTestUtils.getFieldValue(rdcQryExec, GridReduceQueryExecutor.class, "log");
        final GridKernalContext ctx = GridTestUtils.getFieldValue(rdcQryExec, GridReduceQueryExecutor.class, "ctx");

        GridTestUtils.setFieldValue(rdcQryExec, "mapper",
            new ReducePartitionMapper(ctx, rdcQryExecLog) {
>>>>>>> 967e355e
                @Override public ReducePartitionMapResult nodesForPartitions(List<Integer> cacheIds,
                    AffinityTopologyVersion topVer, int[] parts, boolean isReplicatedOnly) {
                    final ReducePartitionMapResult res = super.nodesForPartitions(cacheIds, topVer, parts, isReplicatedOnly);

                    return new ReducePartitionMapResult(Collections.emptyList(), res.partitionsMap(), res.queryPartitionsMap());
                }
            });

        try {
            final SqlFieldsQueryEx qry = new SqlFieldsQueryEx(UPDATE_SQL, false)
                .setArgs("New Name");

            GridTestUtils.assertThrows(log, () -> {
                return personCache.query(qry).getAll();
            }, CacheException.class, "Failed to map SQL query to topology during timeout");

            qry.setArgs("Another Name");
            qry.setSkipReducerOnUpdate(true);

            GridTestUtils.assertThrows(log, () -> {
                return personCache.query(qry).getAll();
            }, CacheException.class, "Failed to determine nodes participating in the update. ");
        }
        finally {
            GridTestUtils.setFieldValue(rdcQryExec, "mapper", mapper);
        }
    }

    /** {@inheritDoc} */
    @Override protected IgniteConfiguration getConfiguration(String gridName) throws Exception {
        IgniteConfiguration cfg = super.getConfiguration(gridName);

        cfg.setCommunicationSpi(new TcpCommunicationSpi() {
            /** {@inheritDoc} */
            @Override public void sendMessage(ClusterNode node, Message msg, IgniteInClosure<IgniteException> ackC) {
                assert msg != null;

                super.sendMessage(node, msg, ackC);
            }
        });

        return cfg;
    }

    /** {@inheritDoc} */
    @Override protected void beforeTest() throws Exception {
        Ignite ignite = startGridsMultiThreaded(NODES_COUNT, false);

        GridQueryProcessor qryProc = grid(ignite.name()).context().query();

        h2Idx = GridTestUtils.getFieldValue(qryProc, GridQueryProcessor.class, "idx");

        personCache = ignite(0).getOrCreateCache(new CacheConfiguration<String, Person>("pers")
            .setQueryEntities(JoinSqlTestHelper.personQueryEntity())
        );

        orgCache = ignite(0).getOrCreateCache(new CacheConfiguration<String, Organization>(ORG)
            .setCacheMode(CacheMode.REPLICATED)
            .setQueryEntities(JoinSqlTestHelper.organizationQueryEntity())
        );

        awaitPartitionMapExchange();

        JoinSqlTestHelper.populateDataIntoOrg(orgCache);

        JoinSqlTestHelper.populateDataIntoPerson(personCache);
    }

    /** {@inheritDoc} */
    @Override protected void afterTest() throws Exception {
        stopAllGrids();
    }

    /**
     * @param h2Idx Indexing.
     * @return Current reservations.
     */
    private static ConcurrentMap<PartitionReservationKey, GridReservable> reservations(IgniteH2Indexing h2Idx) {
        PartitionReservationManager partReservationMgr = h2Idx.partitionReservationManager();

        return GridTestUtils.getFieldValue(partReservationMgr, PartitionReservationManager.class, "reservations");
    }

    /**
     * Wrapper around @{GridMapQueryExecutor}
     */
    private abstract static class MockGridMapQueryExecutor extends GridMapQueryExecutor {
        /** Wrapped executor */
        GridMapQueryExecutor startedExecutor;

        /**
         * @param startedExecutor Started executor.
         * @return Mocked map query executor.
         */
        MockGridMapQueryExecutor insertRealExecutor(GridMapQueryExecutor startedExecutor) {
            this.startedExecutor = startedExecutor;

            return this;
        }

        /** {@inheritDoc} */
        @Override public void onQueryRequest(ClusterNode node, GridH2QueryRequest req) throws IgniteCheckedException {
            startedExecutor.onQueryRequest(node, req);
        }
    }
}<|MERGE_RESOLUTION|>--- conflicted
+++ resolved
@@ -318,19 +318,11 @@
         final GridReduceQueryExecutor rdcQryExec = GridTestUtils.getFieldValue(h2Idx, IgniteH2Indexing.class, "rdcQryExec");
         final ReducePartitionMapper mapper = GridTestUtils.getFieldValue(rdcQryExec, GridReduceQueryExecutor.class, "mapper");
 
-<<<<<<< HEAD
-        final IgniteLogger log0 = GridTestUtils.getFieldValue(rdcQryExec, GridReduceQueryExecutor.class, "log");
-        final GridKernalContext ctx = GridTestUtils.getFieldValue(rdcQryExec, GridReduceQueryExecutor.class, "ctx");
-
-        GridTestUtils.setFieldValue(rdcQryExec, "mapper",
-            new ReducePartitionMapper(ctx, log0) {
-=======
         final IgniteLogger rdcQryExecLog = GridTestUtils.getFieldValue(rdcQryExec, GridReduceQueryExecutor.class, "log");
         final GridKernalContext ctx = GridTestUtils.getFieldValue(rdcQryExec, GridReduceQueryExecutor.class, "ctx");
 
         GridTestUtils.setFieldValue(rdcQryExec, "mapper",
             new ReducePartitionMapper(ctx, rdcQryExecLog) {
->>>>>>> 967e355e
                 @Override public ReducePartitionMapResult nodesForPartitions(List<Integer> cacheIds,
                     AffinityTopologyVersion topVer, int[] parts, boolean isReplicatedOnly) {
                     final ReducePartitionMapResult res = super.nodesForPartitions(cacheIds, topVer, parts, isReplicatedOnly);
@@ -361,19 +353,11 @@
         final GridReduceQueryExecutor rdcQryExec = GridTestUtils.getFieldValue(h2Idx, IgniteH2Indexing.class, "rdcQryExec");
         final ReducePartitionMapper mapper = GridTestUtils.getFieldValue(rdcQryExec, GridReduceQueryExecutor.class, "mapper");
 
-<<<<<<< HEAD
-        final IgniteLogger log0 = GridTestUtils.getFieldValue(rdcQryExec, GridReduceQueryExecutor.class, "log");
-        final GridKernalContext ctx = GridTestUtils.getFieldValue(rdcQryExec, GridReduceQueryExecutor.class, "ctx");
-
-        GridTestUtils.setFieldValue(rdcQryExec, "mapper",
-            new ReducePartitionMapper(ctx, log0) {
-=======
         final IgniteLogger rdcQryExecLog = GridTestUtils.getFieldValue(rdcQryExec, GridReduceQueryExecutor.class, "log");
         final GridKernalContext ctx = GridTestUtils.getFieldValue(rdcQryExec, GridReduceQueryExecutor.class, "ctx");
 
         GridTestUtils.setFieldValue(rdcQryExec, "mapper",
             new ReducePartitionMapper(ctx, rdcQryExecLog) {
->>>>>>> 967e355e
                 @Override public ReducePartitionMapResult nodesForPartitions(List<Integer> cacheIds,
                     AffinityTopologyVersion topVer, int[] parts, boolean isReplicatedOnly) {
                     final ReducePartitionMapResult res = super.nodesForPartitions(cacheIds, topVer, parts, isReplicatedOnly);
