--- conflicted
+++ resolved
@@ -17,13 +17,7 @@
 
 package org.apache.ignite.internal.processors.cache.distributed.near;
 
-import java.util.List;
-import javax.cache.Cache;
-import org.apache.ignite.IgniteCache;
 import org.apache.ignite.cache.CacheMode;
-import org.apache.ignite.cache.CachePeekMode;
-import org.apache.ignite.cache.query.QueryCursor;
-import org.apache.ignite.cache.query.SqlFieldsQuery;
 import org.apache.ignite.configuration.CacheConfiguration;
 import org.apache.ignite.configuration.NearCacheConfiguration;
 import org.apache.ignite.internal.processors.cache.IgniteCacheAbstractFieldsQuerySelfTest;
@@ -65,11 +59,8 @@
     public void testLocalQuery() throws Exception {
         IgniteCache<Object, Object> cache = grid(0).cache( null);
 
-<<<<<<< HEAD
-=======
         awaitPartitionMapExchange(true, true, null);
 
->>>>>>> c040c376
         int expected = 0;
 
         for(Cache.Entry e: cache.localEntries(CachePeekMode.PRIMARY)){
@@ -82,8 +73,4 @@
 
         assertEquals(expected, qry.getAll().size());
     }
-<<<<<<< HEAD
-
-=======
->>>>>>> c040c376
 }