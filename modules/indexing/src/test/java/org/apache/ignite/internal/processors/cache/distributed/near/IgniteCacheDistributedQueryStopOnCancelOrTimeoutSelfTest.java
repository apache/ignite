--- conflicted
+++ resolved
@@ -246,11 +246,7 @@
             IgniteEx grid = grid(i);
 
             // Validate everything was cleaned up.
-<<<<<<< HEAD
-            ConcurrentMap<UUID, ?> map = U.field(((IgniteH2Indexing)U.field((Object)U.field(
-=======
             ConcurrentMap<UUID, ?> map = U.field(((IgniteH2Indexing)U.field((GridProcessor)U.field(
->>>>>>> e91c1507
                 grid.context(), "qryProc"), "idx")).mapQueryExecutor(), "qryRess");
 
             String msg = "Map executor state is not cleared";
