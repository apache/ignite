--- conflicted
+++ resolved
@@ -25,10 +25,6 @@
 import java.util.concurrent.Callable;
 import java.util.concurrent.CountDownLatch;
 import java.util.concurrent.atomic.AtomicInteger;
-<<<<<<< HEAD
-import java.util.stream.Collectors;
-=======
->>>>>>> 689d95aa
 import javax.cache.Cache;
 import javax.cache.CacheException;
 import javax.cache.event.CacheEntryEvent;
@@ -248,11 +244,6 @@
     }
 
     /**
-<<<<<<< HEAD
-     * @throws Exception if failed.
-     */
-    public void testUpdateCountersGapIsProcessedSimple() throws Exception {
-=======
      * @throws Exception  If failed.
      */
     public void testUpdateCountersGapClosedSimplePartitioned() throws Exception {
@@ -270,7 +261,6 @@
      * @throws Exception if failed.
      */
     private void checkUpdateCountersGapIsProcessedSimple(CacheMode cacheMode) throws Exception {
->>>>>>> 689d95aa
         testSpi = true;
 
         int srvCnt = 4;
@@ -282,11 +272,7 @@
         IgniteEx nearNode = startGrid(srvCnt);
 
         IgniteCache<Object, Object> cache = nearNode.createCache(
-<<<<<<< HEAD
-            cacheConfiguration(cacheMode(), FULL_SYNC, srvCnt - 1, srvCnt)
-=======
             cacheConfiguration(cacheMode, FULL_SYNC, srvCnt - 1, srvCnt)
->>>>>>> 689d95aa
                 .setIndexedTypes(Integer.class, Integer.class));
 
         IgniteEx primary = grid(0);
@@ -395,8 +381,6 @@
     }
 
     /**
-<<<<<<< HEAD
-=======
      * @throws Exception  If failed.
      */
     public void testUpdateCountersGapClosedPartitioned() throws Exception {
@@ -593,7 +577,6 @@
     }
 
     /**
->>>>>>> 689d95aa
      * @param node Node.
      * @param key Key.
      * @return Extracts update counter of partition which key belongs to.
