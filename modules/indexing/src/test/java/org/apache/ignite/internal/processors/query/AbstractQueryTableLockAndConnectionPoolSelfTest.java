--- conflicted
+++ resolved
@@ -25,6 +25,7 @@
 import java.util.concurrent.atomic.AtomicBoolean;
 import org.apache.ignite.Ignite;
 import org.apache.ignite.IgniteCache;
+import org.apache.ignite.Ignition;
 import org.apache.ignite.cache.affinity.rendezvous.RendezvousAffinityFunction;
 import org.apache.ignite.cache.query.FieldsQueryCursor;
 import org.apache.ignite.cache.query.QueryRetryException;
@@ -58,12 +59,9 @@
 
     /** Test duration. */
     private static final long TEST_DUR = GridTestUtils.SF.applyLB(10_000, 3_000);
-<<<<<<< HEAD
-=======
 
     /** Run query local . */
     private static boolean local = false;
->>>>>>> 1e84d448
 
     /** {@inheritDoc} */
     @Override protected void afterTest() throws Exception {
@@ -176,7 +174,16 @@
         Ignite srv1 = startGrid(1);
         startGrid(2);
 
-        Ignite cli = startClientGrid(3);
+        Ignite cli;
+
+        try {
+            Ignition.setClientMode(true);
+
+            cli = startGrid(3);
+        }
+        finally {
+            Ignition.setClientMode(false);
+        }
 
         populateBaseQueryData(srv0, 1);
 
@@ -201,7 +208,16 @@
         Ignite srv1 = startGrid(1);
         startGrid(2);
 
-        Ignite cli = startClientGrid(3);
+        Ignite cli;
+
+        try {
+            Ignition.setClientMode(true);
+
+            cli = startGrid(3);
+        }
+        finally {
+            Ignition.setClientMode(false);
+        }
 
         populateBaseQueryData(srv0, 4);
 
@@ -427,11 +443,6 @@
      * @throws Exception If failed.
      */
     public void checkMultipleNodes(int parallelism) throws Exception {
-<<<<<<< HEAD
-        Ignite srv1 = startGrid(1);
-        Ignite srv2 = startGrid(2);
-        Ignite cli = startClientGrid(3);
-=======
         Ignite srv1 = startGrid(0);
         Ignite srv2 = startGrid(1);
 
@@ -445,7 +456,6 @@
         finally {
             Ignition.setClientMode(false);
         }
->>>>>>> 1e84d448
 
         populateBaseQueryData(cli, parallelism);
 
