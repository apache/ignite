/*
 * Licensed to the Apache Software Foundation (ASF) under one or more
 * contributor license agreements.  See the NOTICE file distributed with
 * this work for additional information regarding copyright ownership.
 * The ASF licenses this file to You under the Apache License, Version 2.0
 * (the "License"); you may not use this file except in compliance with
 * the License.  You may obtain a copy of the License at
 *
 *      http://www.apache.org/licenses/LICENSE-2.0
 *
 * Unless required by applicable law or agreed to in writing, software
 * distributed under the License is distributed on an "AS IS" BASIS,
 * WITHOUT WARRANTIES OR CONDITIONS OF ANY KIND, either express or implied.
 * See the License for the specific language governing permissions and
 * limitations under the License.
 */

package org.apache.ignite.internal.processors.query.stat;

import java.util.ArrayList;
import java.util.Arrays;
import java.util.List;
import java.util.function.Consumer;
import java.util.stream.Collectors;

import org.apache.ignite.Ignite;
import org.apache.ignite.IgniteCheckedException;
import org.apache.ignite.IgniteException;
import org.apache.ignite.cluster.ClusterState;
import org.apache.ignite.configuration.DataRegionConfiguration;
import org.apache.ignite.configuration.DataStorageConfiguration;
import org.apache.ignite.configuration.IgniteConfiguration;
import org.apache.ignite.internal.IgniteEx;
import org.apache.ignite.internal.IgniteInterruptedCheckedException;
import org.apache.ignite.internal.processors.cache.persistence.IgniteCacheDatabaseSharedManager;
import org.apache.ignite.internal.processors.query.h2.IgniteH2Indexing;
import org.apache.ignite.internal.processors.query.stat.config.StatisticsObjectConfiguration;
import org.apache.ignite.internal.processors.query.stat.messages.StatisticsObjectData;
import org.apache.ignite.internal.util.typedef.F;
import org.apache.ignite.internal.util.typedef.G;
import org.apache.ignite.internal.util.typedef.internal.U;
import org.apache.ignite.testframework.GridTestUtils;
import org.apache.ignite.testframework.ListeningTestLogger;
import org.apache.ignite.testframework.LogListener;
import org.jetbrains.annotations.NotNull;
import org.junit.Test;
import org.junit.runner.RunWith;
import org.junit.runners.Parameterized;

import static org.apache.ignite.internal.processors.query.stat.IgniteStatisticsHelper.buildDefaultConfigurations;
import static org.apache.ignite.internal.processors.query.stat.StatisticsUsageState.NO_UPDATE;
import static org.apache.ignite.internal.processors.query.stat.StatisticsUsageState.OFF;
import static org.apache.ignite.internal.processors.query.stat.StatisticsUsageState.ON;

/**
 * Tests for statistics configuration.
 */
@RunWith(Parameterized.class)
public class StatisticsConfigurationTest extends StatisticsAbstractTest {
    /** Columns to check.*/
    private static final String[] COLUMNS = {"A", "B", "C"};

    /** Listener which catches client-side statistics store warning. */
    private LogListener obsolescenceLsnr = LogListener
        .matches("Unable to save statistics obsolescence info on non server node.").build();

    /** Logger which tries to catch client-side statistics store warning. */
    private final ListeningTestLogger obsolescenceAwareLog = new ListeningTestLogger(log(), obsolescenceLsnr);

    /** Lazy mode. */
    @Parameterized.Parameter(value = 0)
    public boolean persist;

    /** */
    @Parameterized.Parameters(name = "persist={0}")
    public static List<Object[]> parameters() {
        ArrayList<Object[]> params = new ArrayList<>();

        boolean[] arrBool = new boolean[] {true, false};

        for (boolean persist0 : arrBool)
            params.add(new Object[] {persist0});

        return params;
    }

    /** Statistic checker: total row count. */
    private Consumer<List<ObjectStatisticsImpl>> checkTotalRows = stats -> {
        long rows = stats.stream()
            .mapToLong(s -> {
                assertNotNull(s);

                return s.rowCount();
            })
            .sum();

        assertEquals(SMALL_SIZE, rows);
    };

    /** Statistic checker: check columns statistic. */
    private Consumer<List<ObjectStatisticsImpl>> checkColumStats = stats -> {
        for (ObjectStatisticsImpl stat : stats) {
            for (String col : COLUMNS) {
                ColumnStatistics colStat = stat.columnStatistics(col);
                assertNotNull("Column: " + col, colStat);

                assertTrue("Column: " + col, colStat.distinct() > 0);
                assertTrue("Column: " + col, colStat.max().getInt() > 0);
                assertTrue("Column: " + col, colStat.total() == stat.rowCount());
            }
        }
    };

    /** */
    @Override protected IgniteConfiguration getConfiguration(String igniteInstanceName) throws Exception {
        return super.getConfiguration(igniteInstanceName)
            .setDataStorageConfiguration(
                new DataStorageConfiguration()
                    .setDefaultDataRegionConfiguration(
                        new DataRegionConfiguration()
                            .setPersistenceEnabled(persist)
                    )
            ).setGridLogger(obsolescenceAwareLog);
    }

    /** {@inheritDoc} */
    @Override protected void afterTest() throws Exception {
        stopAllGrids();

        super.afterTest();
    }

    /** {@inheritDoc} */
    @Override protected void beforeTest() throws Exception {
        super.beforeTest();

        cleanPersistenceDir();
    }

    /** */
    protected IgniteEx startGridAndChangeBaseline(int nodeIdx) throws Exception {
        IgniteEx ign = startGrid(nodeIdx);

        ign.cluster().state(ClusterState.ACTIVE);

        if (persist)
            ign.cluster().setBaselineTopology(ign.cluster().topologyVersion());

        awaitPartitionMapExchange();

        return ign;
    }

    /** */
    protected void stopGridAndChangeBaseline(int nodeIdx) {
        stopGrid(nodeIdx);

        if (persist)
            F.first(G.allGrids()).cluster().setBaselineTopology(F.first(G.allGrids()).cluster().topologyVersion());

        try {
            awaitPartitionMapExchange();
        }
        catch (InterruptedException e) {
            // No-op.
        }
    }

    /**
     * Check statistics on cluster after change topology.
     * 1. Create statistic for a table;
     * 2. Restart node;
     * 3. Check statistics.
     */
    @Test
    public void updateStatisticsOnRestartSingleNode() throws Exception {
        if (!persist)
            return;

        startGridAndChangeBaseline(0);

        createSmallTable(null);

        collectStatistics(StatisticsType.GLOBAL, SMALL_TARGET);

        waitForStats(SCHEMA, "SMALL", TIMEOUT, checkTotalRows, checkColumStats);

        stopGrid(0);

        startGrid(0);

        grid(0).cluster().state(ClusterState.ACTIVE);

        waitForStats(SCHEMA, "SMALL", TIMEOUT, checkTotalRows, checkColumStats);
    }

    /**
     * Check statistics on cluster after change topology.
     * 1. Create statistic for a table;
     * 2. Check statistics on all nodes of the cluster;
     * 3. Stop node;
     * 4. Check statistics on remaining node.
     */
    @Test
    public void stopNodeWithoutChangeBaseline() throws Exception {
        startGrids(2);

        grid(0).cluster().state(ClusterState.ACTIVE);

        createSmallTable(null);

        collectStatistics(StatisticsType.GLOBAL, SMALL_TARGET);

        waitForStats(SCHEMA, "SMALL", TIMEOUT, checkTotalRows, checkColumStats);

        stopGrid(1);

        waitForStats(SCHEMA, "SMALL", TIMEOUT, checkTotalRows, checkColumStats);
    }

    /**
     * Start client node and check no store related errors in log.
     *
     * @throws Exception In case of errors.
     */
    @Test
    public void checkClientNode() throws Exception {
        startGridAndChangeBaseline(0);

        createSmallTable(null);

        IgniteEx client = startClientGrid("cli");

        collectStatistics(SMALL_TARGET);

        sql("delete from small");

        for (int i = 0; i < 1000; i++)
            sql(String.format("INSERT INTO small(a, b, c) VALUES(%d, %d, %d)", i, i, i % 10));

        StatisticsObjectConfiguration smallCfg = statisticsMgr(0).statisticConfiguration().config(SMALL_KEY);

        statisticsMgr(client).refreshStatistics(SMALL_TARGET);

        Thread.sleep(100);

        StatisticsObjectConfiguration smallCfg2 = statisticsMgr(0).statisticConfiguration().config(SMALL_KEY);

        assertNotSame(smallCfg.columns().get("A").version(), smallCfg2.columns().get("A").version());

        client.cluster().state(ClusterState.INACTIVE);

        client.cluster().state(ClusterState.ACTIVE);

        assertFalse(obsolescenceLsnr.check(TIMEOUT));
    }

    /**
     * Check statistics on cluster after change topology.
     * 1. Create statistic for a table;
     * 2. Check statistics on all nodes of the cluster;
     * 3. Change topology (add or remove node);
     * 4. Go to p.2;
     */
    @Test
    public void updateStatisticsOnChangeTopology() throws Exception {
        log.info("Starting server 0 node");
        startGridAndChangeBaseline(0);

        createSmallTable(null);

        collectStatistics(StatisticsType.GLOBAL, SMALL_TARGET);

        waitForStats(SCHEMA, "SMALL", TIMEOUT, checkTotalRows, checkColumStats);

        log.info("Starting client cli node");
        startClientGrid("cli");

        log.info("Starting server 1 node");
        startGridAndChangeBaseline(1);

        waitForStats(SCHEMA, "SMALL", TIMEOUT, checkTotalRows, checkColumStats);

        log.info("Starting server 2 node");
        startGridAndChangeBaseline(2);

        waitForStats(SCHEMA, "SMALL", TIMEOUT, checkTotalRows, checkColumStats);

        log.info("Starting server 2 node");
        startGridAndChangeBaseline(3);

        waitForStats(SCHEMA, "SMALL", TIMEOUT, checkTotalRows, checkColumStats);

        log.info("Stoppping server 0 node");
        stopGridAndChangeBaseline(0);

        waitForStats(SCHEMA, "SMALL", TIMEOUT, checkTotalRows, checkColumStats);

        log.info("Stopping server 2 node");
        stopGridAndChangeBaseline(2);

        waitForStats(SCHEMA, "SMALL", TIMEOUT, checkTotalRows, checkColumStats);

        log.info("Stopping server 3 node");
        stopGridAndChangeBaseline(3);

        waitForStats(SCHEMA, "SMALL", TIMEOUT, checkTotalRows, checkColumStats);

        log.info("Starting server 3 node");
        startGridAndChangeBaseline(3);

        waitForStats(SCHEMA, "SMALL", TIMEOUT, checkTotalRows, checkColumStats);
    }

    /**
     * Check drop statistics.
     * 1. Create statistic for a table;
     * 2. Check statistics on all nodes of the cluster;
     * 3. Drop stat for one column;
     * 4. Check that statistic is dropped for specified column on all nodes of the cluster;
     * 5. Re-create statistics;
     * 6. Check statistics on all nodes of the cluster;
     */
    @Test
    public void dropUpdate() throws Exception {
        startGrids(3);

        grid(0).cluster().state(ClusterState.ACTIVE);

        createSmallTable(null);

        // 1. Create statistic for a table;
<<<<<<< HEAD
        collectStatistics(StatisticsType.GLOBAL, SMALL_TARGET);
=======
        collectStatistics(SMALL_TARGET);
>>>>>>> 4f536c10

        // 2. Check statistics on all nodes of the cluster;
        waitForStats(SCHEMA, "SMALL", TIMEOUT, checkTotalRows, checkColumStats);

        // 3. Drop stat for one column;
        statisticsMgr(0).dropStatistics(new StatisticsTarget("PUBLIC", "SMALL", "A"));

        // 4. Check that statistic is dropped for specified column on all nodes of the cluster;
        waitForStats(SCHEMA, "SMALL", TIMEOUT,
            (stats) -> stats.forEach(s -> assertNull(s.columnStatistics("A"))));

        // 5. Re-create statistics;
<<<<<<< HEAD
        collectStatistics(StatisticsType.GLOBAL, new StatisticsTarget(SCHEMA, "SMALL", "A"));
=======
        collectStatistics(new StatisticsTarget(SCHEMA, "SMALL", "A"));
>>>>>>> 4f536c10

        // 6. Check statistics on all nodes of the cluster;
        waitForStats(SCHEMA, "SMALL", TIMEOUT, checkTotalRows, checkColumStats);
    }

    /**
     * Check drop statistics and topology change.
     * - Create statistic for a table;
     * - Check statistics on all nodes of the cluster;
     * - stop a node;
     * - Drop stat for one columns
     * - Check that statistic is dropped for specified column on all nodes of the cluster
     * and check statistic local storage;
     * - Starting the node that was stopped;
     * - Check that statistic is dropped for specified column on all nodes of the cluster;
     * and check statistic local storage on started node;
     */
    @Test
    public void dropSingleColumnStatisticWhileNodeDown() throws Exception {
        startGrids(3);

        grid(0).cluster().state(ClusterState.ACTIVE);

        createSmallTable(null);

        collectStatistics(StatisticsType.GLOBAL, SMALL_TARGET);

        waitForStats(SCHEMA, "SMALL", TIMEOUT, checkTotalRows, checkColumStats);

        stopGrid(1);

        statisticsMgr(0).dropStatistics(new StatisticsTarget("PUBLIC", "SMALL", "A"));

        waitForStats(SCHEMA, "SMALL", TIMEOUT,
            (stats) -> stats.forEach(s -> assertNull("Invalid stats: " + stats, s.columnStatistics("A"))));

        checkStatisticsInMetastore(grid(0).context().cache().context().database(), TIMEOUT,
            SCHEMA, "SMALL", (s -> assertNull(s.data().get("A"))));
        checkStatisticsInMetastore(grid(2).context().cache().context().database(), TIMEOUT,
            SCHEMA, "SMALL", (s -> assertNull(s.data().get("A"))));

        startGrid(1);

        checkStatisticsInMetastore(grid(1).context().cache().context().database(), TIMEOUT,
            SCHEMA, "SMALL", (s -> assertNull(s.data().get("A"))));

        waitForStats(SCHEMA, "SMALL", TIMEOUT, checkTotalRows,
            (stats) -> stats.forEach(s -> assertNull("Invalid stats: " + stats, s.columnStatistics("A"))));
    }

    /**
     * Check drop statistics when table is dropped.
     */
    @Test
    public void dropTable() throws Exception {
        startGrids(3);

        grid(0).cluster().state(ClusterState.ACTIVE);

        createSmallTable(null);
        createSmallTable("_A");

        collectStatistics(StatisticsType.GLOBAL,
            new StatisticsTarget(SCHEMA, "SMALL"),
            new StatisticsTarget(SCHEMA, "SMALL_A"));

        waitForStats(SCHEMA, "SMALL", TIMEOUT, checkTotalRows, checkColumStats);
        waitForStats(SCHEMA, "SMALL_A", TIMEOUT, checkTotalRows, checkColumStats);

        dropSmallTable(null);

        // TODO: remove after fix IGNITE-14814
        if (persist)
            statisticsMgr(0).dropStatistics(SMALL_TARGET);

        waitForStats(SCHEMA, "SMALL", TIMEOUT, (stats) -> stats.forEach(s -> assertNull(s)));

        waitForStats(SCHEMA, "SMALL_A", TIMEOUT, checkTotalRows, checkColumStats);

        for (Ignite ign : G.allGrids()) {
            checkStatisticsInMetastore(((IgniteEx)ign).context().cache().context().database(), TIMEOUT,
                SCHEMA, "SMALL", (s -> assertNull(s)));
        }
    }

    /**
     * Check drop statistics when table's column is dropped.
     */
    @Test
    public void dropColumn() throws Exception {
        startGrids(3);

        grid(0).cluster().state(ClusterState.ACTIVE);

        createSmallTable(null);

        collectStatistics(StatisticsType.GLOBAL, SMALL_TARGET);

        waitForStats(SCHEMA, "SMALL", TIMEOUT, checkTotalRows, checkColumStats);

        sql("DROP INDEX SMALL_B");
        sql("ALTER TABLE SMALL DROP COLUMN B");

        waitForStats(SCHEMA, "SMALL", TIMEOUT,
            (stats) -> stats.forEach(s -> {
                assertNotNull(s.columnStatistics("A"));
                assertNotNull(s.columnStatistics("C"));
                assertNull(s.columnStatistics("B"));
            }));

        for (Ignite ign : G.allGrids()) {
            checkStatisticsInMetastore(((IgniteEx)ign).context().cache().context().database(), TIMEOUT,
                SCHEMA, "SMALL", (s -> assertNull(s.data().get("B"))));
        }
    }

    /**
     * Check drop statistics when table's column is dropped and node with old statistics joins to cluster
     * after drop the column.
     */
    @Test
    public void dropColumnWhileNodeDown() throws Exception {
        if (persist)
            return;

        startGrids(3);

        grid(0).cluster().state(ClusterState.ACTIVE);

        createSmallTable(null);

        collectStatistics(StatisticsType.GLOBAL, SMALL_TARGET);

        waitForStats(SCHEMA, "SMALL", TIMEOUT, checkTotalRows, checkColumStats);

        stopGrid(2);

        sql("DROP INDEX SMALL_B");
        sql("ALTER TABLE SMALL DROP COLUMN B");

        startGrid(2);

        waitForStats(SCHEMA, "SMALL", TIMEOUT,
            (stats) -> stats.forEach(s -> {
                assertNotNull(s.columnStatistics("A"));
                assertNotNull(s.columnStatistics("C"));
                assertNull(s.columnStatistics("B"));
            }));

        for (Ignite ign : G.allGrids()) {
            checkStatisticsInMetastore(((IgniteEx)ign).context().cache().context().database(), TIMEOUT,
                SCHEMA, "SMALL", (s -> assertNull(s.data().get("B"))));
        }
    }

    /**
     * Try statistics configuration commands in different statistics state.
     *
     * 1) Start grid and check state is ON.
     * 2) Create table and gather/get/refresh/drop statistics on it from "local" and "remote" hosts.
     * 3) Change state to NO_UPDATE and gather/get/refresh/drop statistics on created table.
     * 4) Change state to OFF and check exception throws on gather/get/refresh/drop statistics.
     * 5) Change state to NO_UPDATE gather/get/refresh/drop statistics on created table.
     * 6) Change state to ON and gather/get/refresh/drop statistics on created table.
     *
     * @throws Exception In case of errors:
     */
    @Test
    public void testChangeState() throws Exception {
        IgniteEx ign0 = startGrids(2);

        ign0.cluster().state(ClusterState.ACTIVE);

        IgniteEx ign1 = grid(1);

        assertEquals(ON, statisticsMgr(0).usageState());

        createSmallTable(null);

        assertTrue(executeStatisticsConfigurationCommands(ign0));
        assertTrue(executeStatisticsConfigurationCommands(ign1));

        statisticsMgr(0).usageState(NO_UPDATE);

        assertTrue(executeStatisticsConfigurationCommands(ign0));
        assertTrue(executeStatisticsConfigurationCommands(ign1));

        statisticsMgr(0).usageState(OFF);

        assertFalse(executeStatisticsConfigurationCommands(ign0));
        assertFalse(executeStatisticsConfigurationCommands(ign1));

        statisticsMgr(0).usageState(NO_UPDATE);

        assertTrue(executeStatisticsConfigurationCommands(ign0));
        assertTrue(executeStatisticsConfigurationCommands(ign1));

        statisticsMgr(0).usageState(ON);

        assertTrue(executeStatisticsConfigurationCommands(ign0));
        assertTrue(executeStatisticsConfigurationCommands(ign1));
    }

    /**
     * Run analyze/get/refresh/drop commands on specified node.
     *
     * @param ign Node to test.
     * @return {@code true} if all commands pass successfully, {@code false} - otherwise.
     */
    private boolean executeStatisticsConfigurationCommands(IgniteEx ign) throws IgniteInterruptedCheckedException {
        IgniteStatisticsManager statMgr = statisticsMgr(ign);

        int success = 0;

        try {
            statMgr.collectStatistics(buildDefaultConfigurations(SMALL_TARGET));

            success++;
        }
        catch (Exception e) {
            if (!(e instanceof IgniteException && e.getMessage().contains("while statistics usage state is OFF.")))
                fail("Unknown error: " + e);
        }

        if (GridTestUtils.waitForCondition(() -> statMgr.getLocalStatistics(SMALL_KEY) != null, TIMEOUT))
            success++;

        try {
            statMgr.refreshStatistics(SMALL_TARGET);
            success++;
        }
        catch (Exception e) {
            if (!(e instanceof IgniteException && e.getMessage().contains("while statistics usage state is OFF.")))
                fail("Unknown error: " + e);
        }

        try {
            statMgr.dropStatistics(SMALL_TARGET);
            success++;
        }
        catch (Exception e) {
            if (!(e instanceof IgniteException && e.getMessage().contains("while statistics usage state is OFF.")))
                fail("Unknown error: " + e);
        }

        if (success == 4)
            return true;

        if (success == 0)
            return false;

        fail("Partially success execution");
        return false;
    }

    /**
     * If persistence enabled - run specified checkers against all object statistics in metastore.
     *
     * @param db IgniteCacheDatabaseSharedManager to test metastore by.
     * @param timeout Timeout.
     * @param schema Schema name.
     * @param obj Object name.
     * @param checkers Checkers to run against statistics from db.
     * @throws IgniteCheckedException In case of errors.
     */
    private void checkStatisticsInMetastore(
        IgniteCacheDatabaseSharedManager db,
        long timeout,
        String schema,
        String obj,
        Consumer<StatisticsObjectData>... checkers
    ) throws IgniteCheckedException {
        if (!persist)
            return;

        long t0 = U.currentTimeMillis();

        while (true) {
            db.checkpointReadLock();

            try {
                db.metaStorage().iterate(
                    "stats.data." + schema + '.' + obj + '.',
                    (k, v) -> Arrays.stream(checkers).forEach(ch -> ch.accept((StatisticsObjectData)v)),
                    true);

                return;
            }
            catch (Throwable ex) {
                if (t0 + timeout < U.currentTimeMillis())
                    throw ex;
                else
                    U.sleep(200);
            }
            finally {
                db.checkpointReadUnlock();
            }
        }
    }

    /** */
    private void waitForStats(
        String schema,
        String objName,
        long timeout,
        Consumer<List<ObjectStatisticsImpl>>... statsCheckers
    ) {
        long t0 = U.currentTimeMillis();

        while (true) {
            try {
                List<ObjectStatisticsImpl> stats = statisticsAllNodes(schema, objName);

                for (Consumer<List<ObjectStatisticsImpl>> statChecker : statsCheckers)
                    statChecker.accept(stats);

                return;
            }
            catch (Throwable ex) {
                if (t0 + timeout < U.currentTimeMillis()) {
                    log.error("Unexpected stats");

                    List<ObjectStatisticsImpl> stats = statisticsAllNodes(schema, objName);

                    stats.forEach(s -> log.error("Stat: " + s));

                    throw ex;
                }
                else {
                    try {
                        U.sleep(200);
                    }
                    catch (IgniteInterruptedCheckedException e) {
                        // No-op.
                    }
                }
            }
        }
    }

    /**
     * Collect local object statistics by all grid nodes (client and server ones).
     *
     * @param schema Schema name.
     * @param objName Object name.
     * @return List of all nodes local statistics (with {@code null} if there is no statistics in some nodes).
     */
    @NotNull private List<ObjectStatisticsImpl> statisticsAllNodes(String schema, String objName) {
        List<IgniteStatisticsManager> mgrs = G.allGrids().stream()
            .filter(ign -> !((IgniteEx)ign).context().clientNode())
            .map(ign -> ((IgniteH2Indexing)((IgniteEx)ign).context().query().getIndexing()).statsManager())
            .collect(Collectors.toList());

        return mgrs.stream()
            .map(m -> (ObjectStatisticsImpl)m.getLocalStatistics(new StatisticsKey(schema, objName)))
            .collect(Collectors.toList());
    }
}<|MERGE_RESOLUTION|>--- conflicted
+++ resolved
@@ -231,7 +231,9 @@
 
         IgniteEx client = startClientGrid("cli");
 
-        collectStatistics(SMALL_TARGET);
+        Thread.sleep(1000);
+
+        collectStatistics(StatisticsType.GLOBAL, SMALL_TARGET);
 
         sql("delete from small");
 
@@ -330,11 +332,7 @@
         createSmallTable(null);
 
         // 1. Create statistic for a table;
-<<<<<<< HEAD
         collectStatistics(StatisticsType.GLOBAL, SMALL_TARGET);
-=======
-        collectStatistics(SMALL_TARGET);
->>>>>>> 4f536c10
 
         // 2. Check statistics on all nodes of the cluster;
         waitForStats(SCHEMA, "SMALL", TIMEOUT, checkTotalRows, checkColumStats);
@@ -347,11 +345,7 @@
             (stats) -> stats.forEach(s -> assertNull(s.columnStatistics("A"))));
 
         // 5. Re-create statistics;
-<<<<<<< HEAD
         collectStatistics(StatisticsType.GLOBAL, new StatisticsTarget(SCHEMA, "SMALL", "A"));
-=======
-        collectStatistics(new StatisticsTarget(SCHEMA, "SMALL", "A"));
->>>>>>> 4f536c10
 
         // 6. Check statistics on all nodes of the cluster;
         waitForStats(SCHEMA, "SMALL", TIMEOUT, checkTotalRows, checkColumStats);
