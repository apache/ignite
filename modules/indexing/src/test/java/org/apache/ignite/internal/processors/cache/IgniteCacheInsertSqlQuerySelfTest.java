--- conflicted
+++ resolved
@@ -30,7 +30,7 @@
 import org.apache.ignite.spi.discovery.tcp.ipfinder.vm.TcpDiscoveryVmIpFinder;
 import org.apache.ignite.testframework.GridTestUtils;
 
-import static org.apache.ignite.internal.processors.cache.IgniteCacheUpdateSqlQuerySelfTest.*;
+import static org.apache.ignite.internal.processors.cache.IgniteCacheUpdateSqlQuerySelfTest.AllTypes;
 
 /**
  *
@@ -214,27 +214,10 @@
      * Check that few sequential start-stops of the cache do not affect work of DML.
      */
     public void testCacheRestartHandling() {
-<<<<<<< HEAD
         for (int i = 0; i < 4; i++) {
             IgniteCache<Integer, IgniteCacheUpdateSqlQuerySelfTest.AllTypes> p =
                 ignite(0).getOrCreateCache(cacheConfig("I2AT", true, false, Integer.class,
                     IgniteCacheUpdateSqlQuerySelfTest.AllTypes.class));
-=======
-        IgniteCache<Integer, IgniteCacheUpdateSqlQuerySelfTest.AllTypes> p = ignite(0).cache("I2AT");
-
-        p.query(new SqlFieldsQuery("insert into AllTypes(_key, _val) values (1, ?)")
-            .setArgs(new AllTypes(1L)));
-
-        p.destroy();
-
-        p = ignite(0).getOrCreateCache(cacheConfig("I2AT", true, false, Integer.class,
-            AllTypes.class));
-
-        p.query(new SqlFieldsQuery("insert into AllTypes(_key, _val, dateCol) values (1, ?, null)")
-            .setArgs(new AllTypes(1L)));
-
-        AllTypes exp = new AllTypes(1L);
->>>>>>> 64ab5cdf
 
             p.query(new SqlFieldsQuery("insert into AllTypes(_key, _val, dateCol) values (1, ?, null)")
                 .setArgs(new IgniteCacheUpdateSqlQuerySelfTest.AllTypes(1L)));
