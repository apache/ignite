/*
 * Licensed to the Apache Software Foundation (ASF) under one or more
 * contributor license agreements.  See the NOTICE file distributed with
 * this work for additional information regarding copyright ownership.
 * The ASF licenses this file to You under the Apache License, Version 2.0
 * (the "License"); you may not use this file except in compliance with
 * the License.  You may obtain a copy of the License at
 *
 *      http://www.apache.org/licenses/LICENSE-2.0
 *
 * Unless required by applicable law or agreed to in writing, software
 * distributed under the License is distributed on an "AS IS" BASIS,
 * WITHOUT WARRANTIES OR CONDITIONS OF ANY KIND, either express or implied.
 * See the License for the specific language governing permissions and
 * limitations under the License.
 */

package org.apache.ignite.internal.processors.query;

import java.io.Serializable;
import java.util.ArrayList;
import java.util.Collections;
import java.util.HashMap;
import java.util.HashSet;
import java.util.List;
import java.util.Map;
import java.util.Random;
import java.util.Set;
import java.util.concurrent.Callable;
import java.util.concurrent.atomic.AtomicLong;
import javax.cache.CacheException;
import org.apache.ignite.Ignite;
import org.apache.ignite.IgniteCache;
import org.apache.ignite.cache.CacheAtomicityMode;
import org.apache.ignite.cache.CacheKeyConfiguration;
import org.apache.ignite.cache.CacheMode;
import org.apache.ignite.cache.CachePeekMode;
import org.apache.ignite.cache.affinity.Affinity;
import org.apache.ignite.cache.affinity.AffinityKeyMapped;
import org.apache.ignite.cache.query.QueryCursor;
import org.apache.ignite.cache.query.SqlFieldsQuery;
import org.apache.ignite.cache.query.annotations.QuerySqlField;
import org.apache.ignite.cluster.ClusterNode;
import org.apache.ignite.configuration.CacheConfiguration;
import org.apache.ignite.configuration.IgniteConfiguration;
import org.apache.ignite.internal.processors.query.h2.twostep.GridMergeIndex;
import org.apache.ignite.internal.util.GridRandom;
import org.apache.ignite.internal.util.typedef.F;
import org.apache.ignite.internal.util.typedef.X;
import org.apache.ignite.spi.discovery.tcp.TcpDiscoverySpi;
import org.apache.ignite.spi.discovery.tcp.ipfinder.TcpDiscoveryIpFinder;
import org.apache.ignite.spi.discovery.tcp.ipfinder.vm.TcpDiscoveryVmIpFinder;
import org.apache.ignite.testframework.GridTestUtils;
import org.apache.ignite.testframework.junits.common.GridCommonAbstractTest;
import org.apache.ignite.testsuites.IgniteIgnore;
import org.springframework.util.StringUtils;

/**
 * Tests for correct distributed partitioned queries.
 */
@SuppressWarnings("unchecked")
public class IgniteSqlSplitterSelfTest extends GridCommonAbstractTest {
    /** */
    private static final TcpDiscoveryIpFinder ipFinder = new TcpDiscoveryVmIpFinder(true);

    /** {@inheritDoc} */
    @Override protected IgniteConfiguration getConfiguration(String igniteInstanceName) throws Exception {
        IgniteConfiguration cfg = super.getConfiguration(igniteInstanceName);

        CacheKeyConfiguration keyCfg = new CacheKeyConfiguration(TestKey.class.getName(), "affKey");

        cfg.setCacheKeyConfiguration(keyCfg);

        cfg.setPeerClassLoadingEnabled(false);

        TcpDiscoverySpi disco = new TcpDiscoverySpi();

        disco.setIpFinder(ipFinder);

        cfg.setDiscoverySpi(disco);

        return cfg;
    }

    @Override
    protected long getTestTimeout() {
        return 100_000_000;
    }

    /** {@inheritDoc} */
    @Override protected void beforeTestsStarted() throws Exception {
        startGridsMultiThreaded(3, false);
    }

    /** {@inheritDoc} */
    @Override protected void afterTestsStopped() throws Exception {
        stopAllGrids();
    }

    /**
     * @param name Cache name.
     * @param partitioned Partition or replicated cache.
     * @param idxTypes Indexed types.
     * @return Cache configuration.
     */
    private static CacheConfiguration cacheConfig(String name, boolean partitioned, Class<?>... idxTypes) {
        return new CacheConfiguration()
            .setName(name)
            .setCacheMode(partitioned ? CacheMode.PARTITIONED : CacheMode.REPLICATED)
            .setAtomicityMode(CacheAtomicityMode.ATOMIC)
            .setBackups(1)
            .setIndexedTypes(idxTypes);
    }

    /**
     * Tests offset and limit clauses for query.
     * @throws Exception If failed.
     */
    public void testOffsetLimit() throws Exception {
        IgniteCache<Integer, Integer> c = ignite(0).getOrCreateCache(cacheConfig("ints", true,
            Integer.class, Integer.class));

        try {
            awaitPartitionMapExchange();

            List<Integer> res = new ArrayList<>();

            Random rnd = new GridRandom();

            for (int i = 0; i < 10; i++) {
                int val = rnd.nextInt(100);

                c.put(i, val);
                res.add(val);
            }

            Collections.sort(res);

            String qry = "select _val from Integer order by _val ";

            assertEqualsCollections(res, columnQuery(c, qry));
            assertEqualsCollections(res.subList(0, 0), columnQuery(c, qry + "limit ?", 0));
            assertEqualsCollections(res.subList(0, 3), columnQuery(c, qry + "limit ?", 3));
            assertEqualsCollections(res.subList(0, 9), columnQuery(c, qry + "limit ? offset ?", 9, 0));
            assertEqualsCollections(res.subList(3, 7), columnQuery(c, qry + "limit ? offset ?", 4, 3));
            assertEqualsCollections(res.subList(7, 9), columnQuery(c, qry + "limit ? offset ?", 2, 7));
            assertEqualsCollections(res.subList(8, 10), columnQuery(c, qry + "limit ? offset ?", 2, 8));
            assertEqualsCollections(res.subList(9, 10), columnQuery(c, qry + "limit ? offset ?", 1, 9));
            assertEqualsCollections(res.subList(10, 10), columnQuery(c, qry + "limit ? offset ?", 1, 10));
            assertEqualsCollections(res.subList(9, 10), columnQuery(c, qry + "limit ? offset abs(-(4 + ?))", 1, 5));
        }
        finally {
            c.destroy();
        }
    }

    @SuppressWarnings("SuspiciousMethodCalls")
    public void testExists() {
        IgniteCache<Integer,Person2> x = ignite(0).getOrCreateCache(cacheConfig("x", true,
            Integer.class, Person2.class));
        IgniteCache<Integer,Person2> y = ignite(0).getOrCreateCache(cacheConfig("y", true,
            Integer.class, Person2.class));

        try {
            GridRandom rnd = new GridRandom();

            Set<Integer> intersects = new HashSet<>();

            for (int i = 0; i < 3000; i++) {
                int r = rnd.nextInt(3);

                if (r != 0)
                    x.put(i, new Person2(i, "pers_x_" + i));

                if (r != 1)
                    y.put(i, new Person2(i, "pers_y_" + i));

                if (r == 2)
                    intersects.add(i);
            }

            assertFalse(intersects.isEmpty());

            List<List<?>> res = x.query(new SqlFieldsQuery("select _key from \"x\".Person2 px " +
                "where exists(select 1 from \"y\".Person2 py where px._key = py._key)")).getAll();

            assertEquals(intersects.size(), res.size());

            for (List<?> row : res)
                assertTrue(intersects.contains(row.get(0)));
        }
        finally {
            x.destroy();
            y.destroy();
        }
    }

    /**
     *
     */
    public void testReplicatedOnlyTables() {
        IgniteCache<Integer,Value> p = ignite(0).getOrCreateCache(cacheConfig("p", true,
            Integer.class, Value.class));
        IgniteCache<Integer,Value> r = ignite(0).getOrCreateCache(cacheConfig("r", false,
            Integer.class, Value.class));

        try {
            int cnt = 1000;

            for (int i = 0; i < cnt; i++)
                r.put(i, new Value(i, -i));

            // Query data from replicated table using partitioned cache.
            assertEquals(cnt, p.query(new SqlFieldsQuery("select 1 from \"r\".Value")).getAll().size());

            List<List<?>> res = p.query(new SqlFieldsQuery("select count(1) from \"r\".Value")).getAll();
            assertEquals(1, res.size());
            assertEquals(cnt, ((Number)res.get(0).get(0)).intValue());
        }
        finally {
            p.destroy();
            r.destroy();
        }
    }

    /**
     * @throws Exception If failed.
     */
    public void testSortedMergeIndex() throws Exception {
        IgniteCache<Integer,Value> c = ignite(0).getOrCreateCache(cacheConfig("v", true,
            Integer.class, Value.class));

        try {
            GridTestUtils.setFieldValue(null, GridMergeIndex.class, "PREFETCH_SIZE", 8);

            Random rnd = new GridRandom();

            int cnt = 1000;

            for (int i = 0; i < cnt; i++) {
                c.put(i, new Value(
                    rnd.nextInt(5) == 0 ? null: rnd.nextInt(100),
                    rnd.nextInt(8) == 0 ? null: rnd.nextInt(2000)));
            }

            List<List<?>> plan = c.query(new SqlFieldsQuery(
                "explain select snd from Value order by fst desc")).getAll();
            String rdcPlan = (String)plan.get(1).get(0);

            assertTrue(rdcPlan.contains("merge_sorted"));
            assertTrue(rdcPlan.contains("/* index sorted */"));

            plan = c.query(new SqlFieldsQuery(
                "explain select snd from Value")).getAll();
            rdcPlan = (String)plan.get(1).get(0);

            assertTrue(rdcPlan.contains("merge_scan"));
            assertFalse(rdcPlan.contains("/* index sorted */"));

            for (int i = 0; i < 10; i++) {
                X.println(" --> " + i);

                List<List<?>> res = c.query(new SqlFieldsQuery(
                    "select fst from Value order by fst").setPageSize(5)
                ).getAll();

                assertEquals(cnt, res.size());

                Integer p = null;

                for (List<?> row : res) {
                    Integer x = (Integer)row.get(0);

                    if (x != null) {
                        if (p != null)
                            assertTrue(x + " >= " + p,  x >= p);

                        p = x;
                    }
                }
            }
        }
        finally {
            GridTestUtils.setFieldValue(null, GridMergeIndex.class, "PREFETCH_SIZE", 1024);

            c.destroy();
        }
    }

    /**
     * @throws Exception If failed.
     */
    public void testGroupIndexOperations() throws Exception {
        IgniteCache<Integer, GroupIndexTestValue> c = ignite(0).getOrCreateCache(cacheConfig("grp", false,
            Integer.class, GroupIndexTestValue.class));

        try {
            awaitPartitionMapExchange();

            // Check group index usage.
            String qry = "select 1 from GroupIndexTestValue ";

            String plan = columnQuery(c, "explain " + qry + "where a = 1 and b > 0")
                .get(0).toString();

            info("Plan: " + plan);

            assertTrue(plan.contains("grpIdx"));

            // Sorted list
            List<GroupIndexTestValue> list = F.asList(
                new GroupIndexTestValue(0, 0),
                new GroupIndexTestValue(0, 5),
                new GroupIndexTestValue(1, 1),
                new GroupIndexTestValue(1, 3),
                new GroupIndexTestValue(2, -1),
                new GroupIndexTestValue(2, 2)
            );

            // Fill cache.
            for (int i = 0; i < list.size(); i++)
                c.put(i, list.get(i));

            // Check results.
            assertEquals(1, columnQuery(c, qry + "where a = 1 and b = 1").size());
            assertEquals(0, columnQuery(c, qry + "where a = 1 and b = 2").size());
            assertEquals(1, columnQuery(c, qry + "where a = 1 and b = 3").size());
            assertEquals(2, columnQuery(c, qry + "where a = 1 and b < 4").size());
            assertEquals(2, columnQuery(c, qry + "where a = 1 and b <= 3").size());
            assertEquals(1, columnQuery(c, qry + "where a = 1 and b < 3").size());
            assertEquals(2, columnQuery(c, qry + "where a = 1 and b > 0").size());
            assertEquals(1, columnQuery(c, qry + "where a = 1 and b > 1").size());
            assertEquals(2, columnQuery(c, qry + "where a = 1 and b >= 1").size());

            assertEquals(4, columnQuery(c, qry + "where a > 0").size());
            assertEquals(4, columnQuery(c, qry + "where a >= 1").size());
            assertEquals(4, columnQuery(c, qry + "where b > 0").size());
            assertEquals(4, columnQuery(c, qry + "where b >= 1").size());

            assertEquals(4, columnQuery(c, qry + "where a < 2").size());
            assertEquals(4, columnQuery(c, qry + "where a <= 1").size());
            assertEquals(4, columnQuery(c, qry + "where b < 3").size());
            assertEquals(5, columnQuery(c, qry + "where b <= 3").size());

            assertEquals(3, columnQuery(c, qry + "where a > 0 and b > 0").size());
            assertEquals(2, columnQuery(c, qry + "where a > 0 and b >= 2").size());
            assertEquals(3, columnQuery(c, qry + "where a >= 1 and b > 0").size());
            assertEquals(2, columnQuery(c, qry + "where a >= 1 and b >= 2").size());

            assertEquals(3, columnQuery(c, qry + "where a > 0 and b < 3").size());
            assertEquals(2, columnQuery(c, qry + "where a > 0 and b <= 1").size());
            assertEquals(3, columnQuery(c, qry + "where a >= 1 and b < 3").size());
            assertEquals(2, columnQuery(c, qry + "where a >= 1 and b <= 1").size());

            assertEquals(2, columnQuery(c, qry + "where a < 2 and b < 3").size());
            assertEquals(2, columnQuery(c, qry + "where a < 2 and b <= 1").size());
            assertEquals(2, columnQuery(c, qry + "where a <= 1 and b < 3").size());
            assertEquals(2, columnQuery(c, qry + "where a <= 1 and b <= 1").size());

            assertEquals(3, columnQuery(c, qry + "where a < 2 and b > 0").size());
            assertEquals(2, columnQuery(c, qry + "where a < 2 and b >= 3").size());
            assertEquals(3, columnQuery(c, qry + "where a <= 1 and b > 0").size());
            assertEquals(2, columnQuery(c, qry + "where a <= 1 and b >= 3").size());
        }
        finally {
            c.destroy();
        }
    }

    /**
     * @throws Exception If failed.
     */
    public void testDistributedJoins() throws Exception {
        CacheConfiguration ccfg = cacheConfig("persOrg", true,
            Integer.class, Person2.class, Integer.class, Organization.class);

        IgniteCache<Integer, Object> c = ignite(0).getOrCreateCache(ccfg);

        try {
            awaitPartitionMapExchange();

            doTestDistributedJoins(c, 30, 100, 1000, false);
            doTestDistributedJoins(c, 30, 100, 1000, true);

            doTestDistributedJoins(c, 3, 10, 3, false);
            doTestDistributedJoins(c, 3, 10, 3, true);

            doTestDistributedJoins(c, 300, 2000, 5, false);
            doTestDistributedJoins(c, 300, 2000, 5, true);
        }
        finally {
            c.destroy();
        }
    }

    /**
     * @throws Exception If failed.
     */
    public void testDistributedJoinsUnion() throws Exception {
        CacheConfiguration ccfg = cacheConfig("persOrg", true,
            Integer.class, Person2.class, Integer.class, Organization.class);

        IgniteCache<Integer, Object> c = ignite(0).getOrCreateCache(ccfg);

        try {
            c.put(1, new Organization("o1"));
            c.put(2, new Organization("o2"));
            c.put(3, new Person2(1, "p1"));
            c.put(4, new Person2(2, "p2"));
            c.put(5, new Person2(3, "p3"));

            String select = "select o.name n1, p.name n2 from Person2 p, Organization o where p.orgId = o._key and o._key=1" +
                " union select o.name n1, p.name n2 from Person2 p, Organization o where p.orgId = o._key and o._key=2";

            String plan = c.query(new SqlFieldsQuery("explain " + select)
                .setDistributedJoins(true).setEnforceJoinOrder(true))
                .getAll().toString();

            X.println("Plan : " + plan);

            assertEquals(2, StringUtils.countOccurrencesOf(plan, "batched"));
            assertEquals(2, StringUtils.countOccurrencesOf(plan, "batched:unicast"));

            assertEquals(2, c.query(new SqlFieldsQuery(select).setDistributedJoins(true)
                .setEnforceJoinOrder(false)).getAll().size());

            select = "select * from (" + select + ")";

            plan = c.query(new SqlFieldsQuery("explain " + select)
                .setDistributedJoins(true).setEnforceJoinOrder(true))
                .getAll().toString();

            X.println("Plan : " + plan);

            assertEquals(2, StringUtils.countOccurrencesOf(plan, "batched"));
            assertEquals(2, StringUtils.countOccurrencesOf(plan, "batched:unicast"));

            assertEquals(2, c.query(new SqlFieldsQuery(select).setDistributedJoins(true)
                .setEnforceJoinOrder(false)).getAll().size());
        }
        finally {
            c.destroy();
        }
    }

    /**
     * @throws Exception If failed.
     */
    public void testDistributedJoinsUnionPartitionedReplicated() throws Exception {
        CacheConfiguration ccfg1 = cacheConfig("pers", true,
            Integer.class, Person2.class);
        CacheConfiguration ccfg2 = cacheConfig("org", false,
            Integer.class, Organization.class);

        IgniteCache<Integer, Object> c1 = ignite(0).getOrCreateCache(ccfg1);
        IgniteCache<Integer, Object> c2 = ignite(0).getOrCreateCache(ccfg2);

        try {
            c2.put(1, new Organization("o1"));
            c2.put(2, new Organization("o2"));
            c1.put(3, new Person2(1, "p1"));
            c1.put(4, new Person2(2, "p2"));
            c1.put(5, new Person2(3, "p3"));

            String select0 = "select o.name n1, p.name n2 from \"pers\".Person2 p, \"org\".Organization o where p.orgId = o._key and o._key=1" +
                " union select o.name n1, p.name n2 from \"org\".Organization o, \"pers\".Person2 p where p.orgId = o._key and o._key=2";

            String plan = (String)c1.query(new SqlFieldsQuery("explain " + select0)
                .setDistributedJoins(true))
                .getAll().get(0).get(0);

            X.println("Plan: " + plan);

            assertEquals(0, StringUtils.countOccurrencesOf(plan, "batched"));
            assertEquals(2, c1.query(new SqlFieldsQuery(select0).setDistributedJoins(true)).getAll().size());

            String select = "select * from (" + select0 + ")";

            plan = (String)c1.query(new SqlFieldsQuery("explain " + select)
                .setDistributedJoins(true))
                .getAll().get(0).get(0);

            X.println("Plan : " + plan);

            assertEquals(0, StringUtils.countOccurrencesOf(plan, "batched"));
            assertEquals(2, c1.query(new SqlFieldsQuery(select).setDistributedJoins(true)).getAll().size());

            String select1 = "select o.name n1, p.name n2 from \"pers\".Person2 p, \"org\".Organization o where p.orgId = o._key and o._key=1" +
                " union select * from (select o.name n1, p.name n2 from \"org\".Organization o, \"pers\".Person2 p where p.orgId = o._key and o._key=2)";

            plan = (String)c1.query(new SqlFieldsQuery("explain " + select1)
                .setDistributedJoins(true)).getAll().get(0).get(0);

            X.println("Plan: " + plan);

            assertEquals(0, StringUtils.countOccurrencesOf(plan, "batched"));
            assertEquals(2, c1.query(new SqlFieldsQuery(select).setDistributedJoins(true)).getAll().size());

            select = "select * from (" + select1 + ")";

            plan = (String)c1.query(new SqlFieldsQuery("explain " + select)
                .setDistributedJoins(true)).getAll().get(0).get(0);

            X.println("Plan : " + plan);

            assertEquals(0, StringUtils.countOccurrencesOf(plan, "batched"));
            assertEquals(2, c1.query(new SqlFieldsQuery(select).setDistributedJoins(true)).getAll().size());
        }
        finally {
            c1.destroy();
            c2.destroy();
        }
    }

    /**
     * @throws Exception If failed.
     */
    public void testDistributedJoinsPlan() throws Exception {
        List<IgniteCache<Object, Object>> caches = new ArrayList<>();

        IgniteCache<Object, Object> persPart =
            ignite(0).createCache(cacheConfig("persPart", true, Integer.class, Person2.class));
        caches.add(persPart);

        IgniteCache<Object, Object> persPartAff =
            ignite(0).createCache(cacheConfig("persPartAff", true, TestKey.class, Person2.class));
        caches.add(persPartAff);

        IgniteCache<Object, Object> orgPart =
            ignite(0).createCache(cacheConfig("orgPart", true, Integer.class, Organization.class));
        caches.add(orgPart);

        IgniteCache<Object, Object> orgPartAff =
            ignite(0).createCache(cacheConfig("orgPartAff", true, TestKey.class, Organization.class));
        caches.add(orgPartAff);

        IgniteCache<Object, Object> orgRepl =
            ignite(0).createCache(cacheConfig("orgRepl", false, Integer.class, Organization.class));
        caches.add(orgRepl);

        IgniteCache<Object, Object> orgRepl2 =
            ignite(0).createCache(cacheConfig("orgRepl2", false, Integer.class, Organization.class));
        caches.add(orgRepl2);

        try {
            // Join two partitioned.

            checkQueryPlan(persPart,
                true,
                1,
                "select p._key k1, o._key k2 " +
                    "from \"persPart\".Person2 p, \"orgPart\".Organization o " +
                    "where p.orgId = o._key",
                "batched:unicast");

            checkQueryPlan(persPart,
                false,
                1,
                "select p._key k1, o._key k2 " +
                    "from \"persPart\".Person2 p, \"orgPartAff\".Organization o " +
                    "where p.orgId = o.affKey",
                "batched:unicast");

            checkQueryPlan(persPart,
                false,
                1,
                "select p._key k1, o._key k2 " +
                    "from \"persPart\".Person2 p, \"orgPart\".Organization o " +
                    "where p.orgId = o._key",
                "batched:unicast");

            checkQueryPlan(persPart,
                false,
                1,
                "select p._key k1, o._key k2 " +
                    "from \"persPart\".Person2 p inner join \"orgPart\".Organization o " +
                    "on p.orgId = o._key",
                "batched:unicast");

            checkQueryPlan(persPart,
                false,
                1,
                "select p._key k1, o._key k2 " +
                    "from \"persPart\".Person2 p left outer join \"orgPart\".Organization o " +
                    "on p.orgId = o._key",
                "batched:unicast");

            checkQueryPlan(persPart,
                true,
                1,
                "select p._key k1, o._key k2 " +
                    "from \"orgPart\".Organization o, \"persPart\".Person2 p " +
                    "where p.orgId = o._key",
                "batched:broadcast");

            checkQueryPlan(persPart,
                true,
                1,
                "select p._key k1, o._key k2 " +
                    "from \"orgPartAff\".Organization o, \"persPart\".Person2 p " +
                    "where p.orgId = o.affKey",
                "batched:broadcast");

            // Join partitioned and replicated.

            checkQueryPlan(persPart,
                true,
                0,
                "select p._key k1, o._key k2 " +
                    "from \"persPart\".Person2 p, \"orgRepl\".Organization o " +
                    "where p.orgId = o._key");

            checkQueryPlan(persPart,
                false,
                0,
                "select p._key k1, o._key k2 " +
                    "from \"persPart\".Person2 p, \"orgRepl\".Organization o " +
                    "where p.orgId = o._key");

            checkQueryPlan(persPart,
                false,
                0,
                "select p._key k1, o._key k2 " +
                    "from \"persPart\".Person2 p, (select * from \"orgRepl\".Organization) o " +
                    "where p.orgId = o._key");

            checkQueryPlan(persPart,
                false,
                0,
                "select p._key k1, o._key k2 " +
                    "from (select * from \"orgRepl\".Organization) o, \"persPart\".Person2 p " +
                    "where p.orgId = o._key");

            checkQueryPlan(persPart,
                false,
                0,
                "select p._key k1, o._key k2 " +
                    "from \"persPart\".Person2 p inner join \"orgRepl\".Organization o " +
                    "on p.orgId = o._key");

            checkQueryPlan(persPart,
                false,
                0,
                "select p._key k1, o._key k2 " +
                    "from \"persPart\".Person2 p left outer join \"orgRepl\".Organization o " +
                    "on p.orgId = o._key");

            checkQueryPlan(persPart,
                false,
                0,
                "select p._key k1, o._key k2 " +
                    "from \"orgRepl\".Organization o, \"persPart\".Person2 p " +
                    "where p.orgId = o._key");

            checkQueryPlan(persPart,
                false,
                0,
                "select p._key k1, o._key k2 " +
                    "from \"orgRepl\".Organization o inner join \"persPart\".Person2 p " +
                    "on p.orgId = o._key");

//            checkQueryPlan(persPart,
//                true,
//                1,
//                "select p._key k1, o._key k2 " +
//                    "from \"orgRepl\".Organization o left outer join \"persPart\".Person2 p " +
//                    "on p.orgId = o._key",
//                "batched:broadcast");

            // Join on affinity keys.

            checkNoBatchedJoin(persPart, "select p._key k1, o._key k2 ",
                "\"persPart\".Person2 p",
                "\"orgPart\".Organization o",
                "where p._key = o._key", true);

            checkNoBatchedJoin(persPart, "select p._key k1, o._key k2 ",
                "\"persPart\".Person2 p",
                "\"orgRepl\".Organization o",
                "where p._key = o._key", true);

            checkNoBatchedJoin(persPartAff, "select p._key k1, o._key k2 ",
                "\"persPartAff\".Person2 p",
                "\"orgPart\".Organization o",
                "where p.affKey = o._key", true);

            checkNoBatchedJoin(persPartAff, "select p._key k1, o._key k2 ",
                "\"persPartAff\".Person2 p",
                "\"orgRepl\".Organization o",
                "where p.affKey = o._key", true);

            // TODO Now we can not analyze subqueries to decide if we are collocated or not.
//            checkNoBatchedJoin(persPart, "select p._key k1, o._key k2 ",
//                "(select * from \"persPart\".Person2) p",
//                "\"orgPart\".Organization o",
//                "where p._key = o._key", false);
//            checkNoBatchedJoin(persPart, "select p._key k1, o._key k2 ",
//                "\"persPart\".Person2 p",
//                "(select * from \"orgPart\".Organization) o",
//                "where p._key = o._key", false);

            // Join multiple.

            {
                String sql = "select * from " +
                    "(select o1._key k1, o2._key k2 from \"orgRepl\".Organization o1, \"orgRepl2\".Organization o2 where o1._key > o2._key) o, " +
                    "\"persPart\".Person2 p where p.orgId = o.k1";

                checkQueryPlan(persPart,
                    false,
                    0,
                    sql);

                checkQueryPlan(persPart,
                    true,
                    0,
                    sql);

                sql = "select o.k1, p1._key k2, p2._key k3 from " +
                    "(select o1._key k1, o2._key k2 " +
                    "from \"orgRepl\".Organization o1, \"orgRepl2\".Organization o2 " +
                    "where o1._key > o2._key) o, " +
                    "\"persPartAff\".Person2 p1, \"persPart\".Person2 p2 " +
                    "where p1._key=p2._key and p2.orgId = o.k1";

                checkQueryPlan(persPart,
                    false,
                    0,
                    sql,
                    "persPartAff", "persPart", "orgRepl");

                checkQueryFails(persPart, sql, true);

                sql = "select o.ok, p._key from " +
                    "(select o1._key ok, p1._key pk " +
                    "from \"orgRepl\".Organization o1, \"persPart\".Person2 p1 " +
                    "where o1._key = p1.orgId) o, " +
                    "\"persPartAff\".Person2 p where p._key=o.ok";

                checkQueryPlan(persPart,
                    false,
                    1,
                    sql,
                    "FROM \"persPart\"", "INNER JOIN \"orgRepl\"",
                    "INNER JOIN \"persPartAff\"", "batched:unicast");

                checkQueryFails(persPart, sql, true);
            }

            {
                String sql = "select p1._key k1, p2._key k2, o._key k3 " +
                    "from \"persPartAff\".Person2 p1, \"persPart\".Person2 p2, \"orgPart\".Organization o " +
                    "where p1.affKey=p2._key and p2.orgId = o._key";

                checkQueryPlan(persPart,
                    true,
                    2,
                    sql,
                    "batched:unicast", "batched:unicast");

                checkQueryPlan(persPart,
                    false,
                    2,
                    sql,
                    "batched:unicast", "batched:unicast");
            }

            {
                String sql = "select p1._key k1, p2._key k2, o._key k3 " +
                    "from \"persPartAff\".Person2 p1, \"persPart\".Person2 p2, \"orgPart\".Organization o " +
                    "where p1.affKey > p2._key and p2.orgId = o._key";

                checkQueryPlan(persPart,
                    true,
                    2,
                    sql,
                    "batched:broadcast", "batched:unicast");

                checkQueryPlan(persPart,
                    false,
                    2,
                    sql,
                    "batched:broadcast", "batched:unicast");
            }

            {
                // First join is collocated, second is replicated.

                String sql = "select p1._key k1, p2._key k2, o._key k3 " +
                    "from \"persPartAff\".Person2 p1, \"persPart\".Person2 p2, \"orgRepl\".Organization o " +
                    "where p1.affKey=p2._key and p2.orgId = o._key";

                checkQueryPlan(persPart,
                    true,
                    0,
                    sql);

                checkQueryPlan(persPart,
                    false,
                    0,
                    sql);
            }

            {
                String sql = "select p1._key k1, p2._key k2, o._key k3 " +
                    "from \"persPartAff\".Person2 p1, \"persPart\".Person2 p2, \"orgRepl\".Organization o " +
                    "where p1._key=p2.name and p2.orgId = o._key";

                checkQueryPlan(persPart,
                    false,
                    1,
                    sql,
                    "batched:unicast");

                sql = "select p1._key k1, p2._key k2, o._key k3 " +
                    "from \"persPartAff\".Person2 p1, \"persPart\".Person2 p2, \"orgRepl\".Organization o " +
                    "where p1._key=p2._key and p2.orgId = o._key";

                checkQueryPlan(persPart,
                    false,
                    0,
                    sql);

                sql = "select p1._key k1, p2._key k2, o._key k3 " +
                    "from \"orgRepl\".Organization o, \"persPartAff\".Person2 p1, \"persPart\".Person2 p2 " +
                    "where p1._key=p2.name and p2.orgId = o._key";

                checkQueryPlan(persPart,
                    false,
                    1,
                    sql,
                    "batched:unicast");

                sql = "select p1._key k1, p2._key k2, o._key k3 " +
                    "from \"orgRepl\".Organization o, \"persPartAff\".Person2 p1, \"persPart\".Person2 p2 " +
                    "where p1._key=p2._key and p2.orgId = o._key";

                checkQueryPlan(persPart,
                    false,
                    0,
                    sql);

                sql = "select p1._key k1, p2._key k2, o._key k3 " +
                    "from (select * from \"orgRepl\".Organization) o, \"persPartAff\".Person2 p1, \"persPart\".Person2 p2 " +
                    "where p1._key=p2.name and p2.orgId = o._key";

                checkQueryPlan(persPart,
                    false,
                    1,
                    sql,
                    "batched:unicast");

                sql = "select p1._key k1, p2._key k2, o._key k3 " +
                    "from (select * from \"orgRepl\".Organization) o, \"persPartAff\".Person2 p1, \"persPart\".Person2 p2 " +
                    "where p1._key=p2._key and p2.orgId = o._key";

                checkQueryPlan(persPart,
                    false,
                    0,
                    sql);
            }
        }
        finally {
            for (IgniteCache<Object, Object> cache : caches)
                ignite(0).destroyCache(cache.getName());
        }
    }

    /**
     * @throws Exception If failed.
     */
    public void testDistributedJoinsEnforceReplicatedNotLast() throws Exception {
        List<IgniteCache<Object, Object>> caches = new ArrayList<>();

        IgniteCache<Object, Object> persPart =
            ignite(0).createCache(cacheConfig("persPart", true, Integer.class, Person2.class));
        caches.add(persPart);

        IgniteCache<Object, Object> persPartAff =
            ignite(0).createCache(cacheConfig("persPartAff", true, TestKey.class, Person2.class));
        caches.add(persPartAff);

        IgniteCache<Object, Object> orgRepl =
            ignite(0).createCache(cacheConfig("orgRepl", false, Integer.class, Organization.class));
        caches.add(orgRepl);

        try {
            checkQueryFails(persPart, "select p1._key k1, p2._key k2, o._key k3 " +
                "from \"orgRepl\".Organization o, \"persPartAff\".Person2 p1, \"persPart\".Person2 p2 " +
                "where p1._key=p2._key and p2.orgId = o._key", true);

            checkQueryFails(persPart, "select p1._key k1, p2._key k2, o._key k3 " +
                "from \"persPartAff\".Person2 p1, \"orgRepl\".Organization o, \"persPart\".Person2 p2 " +
                "where p1._key=p2._key and p2.orgId = o._key", true);

            checkQueryFails(persPart, "select p1._key k1, p2._key k2, o._key k3 " +
                "from \"persPartAff\".Person2 p1, (select * from \"orgRepl\".Organization) o, \"persPart\".Person2 p2 " +
                "where p1._key=p2._key and p2.orgId = o._key", true);

            checkQueryPlan(persPart,
                true,
                0,
                "select p._key k1, o._key k2 from \"orgRepl\".Organization o, \"persPart\".Person2 p");

            checkQueryPlan(persPart,
                true,
                0,
                "select p._key k1, o._key k2 from \"orgRepl\".Organization o, \"persPart\".Person2 p union " +
                    "select p._key k1, o._key k2 from \"persPart\".Person2 p, \"orgRepl\".Organization o");
        }
        finally {
            for (IgniteCache<Object, Object> cache : caches)
                ignite(0).destroyCache(cache.getName());
        }
    }

    /**
     * @throws Exception If failed.
     */
    public void testIndexSegmentation() throws Exception {
        CacheConfiguration ccfg1 = cacheConfig("pers", true,
            Integer.class, Person2.class).setQueryParallelism(4);
        CacheConfiguration ccfg2 = cacheConfig("org", true,
            Integer.class, Organization.class).setQueryParallelism(4);

        IgniteCache<Object, Object> c1 = ignite(0).getOrCreateCache(ccfg1);
        IgniteCache<Object, Object> c2 = ignite(0).getOrCreateCache(ccfg2);

        try {
            c2.put(1, new Organization("o1"));
            c2.put(2, new Organization("o2"));
            c1.put(3, new Person2(1, "p1"));
            c1.put(4, new Person2(2, "p2"));
            c1.put(5, new Person2(3, "p3"));

            String select0 = "select o.name n1, p.name n2 from \"pers\".Person2 p, \"org\".Organization o where p.orgId = o._key and o._key=1";

            checkQueryPlan(c1, true, 1, new SqlFieldsQuery(select0));

            checkQueryPlan(c1, true, 1, new SqlFieldsQuery(select0).setLocal(true));
        }
        finally {
            c1.destroy();
            c2.destroy();
        }
    }

    /**
     * @throws Exception If failed.
     */
    public void testReplicationCacheIndexSegmentationFailure() throws Exception {
        GridTestUtils.assertThrows(log, new Callable<Void>() {
            @Override public Void call() throws Exception {
                CacheConfiguration ccfg = cacheConfig("org", false,
                    Integer.class, Organization.class).setQueryParallelism(4);

                IgniteCache<Object, Object> c = ignite(0).createCache(ccfg);

                return null;
            }
        }, CacheException.class, " Segmented indices are supported for PARTITIONED mode only.");
    }

    /**
     * @throws Exception If failed.
     */
    public void testIndexSegmentationPartitionedReplicated() throws Exception {
        CacheConfiguration ccfg1 = cacheConfig("pers", true,
            Integer.class, Person2.class).setQueryParallelism(4);
        CacheConfiguration ccfg2 = cacheConfig("org", false,
            Integer.class, Organization.class);

        final IgniteCache<Object, Object> c1 = ignite(0).getOrCreateCache(ccfg1);
        final IgniteCache<Object, Object> c2 = ignite(0).getOrCreateCache(ccfg2);

        try {
            c2.put(1, new Organization("o1"));
            c2.put(2, new Organization("o2"));
            c1.put(3, new Person2(1, "p1"));
            c1.put(4, new Person2(2, "p2"));
            c1.put(5, new Person2(3, "p3"));

            String select0 = "select o.name n1, p.name n2 from \"pers\".Person2 p, \"org\".Organization o where p.orgId = o._key";

            SqlFieldsQuery qry = new SqlFieldsQuery(select0);

            qry.setDistributedJoins(true);

            List<List<?>> results = c1.query(qry).getAll();

            assertEquals(2, results.size());

            select0 += " order by n2 desc";

            qry = new SqlFieldsQuery(select0);

            qry.setDistributedJoins(true);

            results = c1.query(qry).getAll();

            assertEquals(2, results.size());

            assertEquals("p2", results.get(0).get(1));
            assertEquals("p1", results.get(1).get(1));

            // Test for replicated subquery with aggregate.
            select0 = "select p.name " +
                "from \"pers\".Person2 p, " +
                "(select max(_key) orgId from \"org\".Organization) o " +
                "where p.orgId = o.orgId";

            X.println("Plan: \n" +
                c1.query(new SqlFieldsQuery("explain " + select0).setDistributedJoins(true)).getAll());

            qry = new SqlFieldsQuery(select0);

            qry.setDistributedJoins(true);

            results = c1.query(qry).getAll();

            assertEquals(1, results.size());
            assertEquals("p2", results.get(0).get(0));
        }
        finally {
            c1.destroy();
            c2.destroy();
        }
    }

    /**
     * @throws Exception If failed.
     */
    public void testIndexWithDifferentSegmentationLevelsFailure() throws Exception {
        CacheConfiguration ccfg1 = cacheConfig("pers", true,
            Integer.class, Person2.class).setQueryParallelism(4);
        CacheConfiguration ccfg2 = cacheConfig("org", true,
            Integer.class, Organization.class).setQueryParallelism(3);

        final IgniteCache<Object, Object> c1 = ignite(0).getOrCreateCache(ccfg1);
        final IgniteCache<Object, Object> c2 = ignite(0).getOrCreateCache(ccfg2);

        try {
            c2.put(1, new Organization("o1"));
            c2.put(2, new Organization("o2"));
            c1.put(3, new Person2(1, "p1"));
            c1.put(4, new Person2(2, "p2"));
            c1.put(5, new Person2(3, "p3"));

            String select0 = "select o.name n1, p.name n2 from \"pers\".Person2 p, \"org\".Organization o where p.orgId = o._key and o._key=1";

            final SqlFieldsQuery qry = new SqlFieldsQuery(select0);

            qry.setDistributedJoins(true);

            GridTestUtils.assertThrows(log, new Callable<Void>() {
                @Override public Void call() throws Exception {
                    c1.query(qry);

                    return null;
                }
            }, CacheException.class, "Using indexes with different parallelism levels in same query is forbidden.");
        }
        finally {
            c1.destroy();
            c2.destroy();
        }
    }

    /**
     * @param cache Cache.
     * @param sql SQL.
     * @param enforceJoinOrder Enforce join order flag.
     */
    private void checkQueryFails(final IgniteCache<Object, Object> cache,
        String sql,
        boolean enforceJoinOrder) {
        final SqlFieldsQuery qry = new SqlFieldsQuery(sql);

        qry.setDistributedJoins(true);
        qry.setEnforceJoinOrder(enforceJoinOrder);

        GridTestUtils.assertThrows(log, new Callable<Void>() {
            @Override public Void call() throws Exception {
                cache.query(qry);

                return null;
            }
        }, CacheException.class, null);
    }

    /**
     * @param cache Query cache.
     * @param select Select clause.
     * @param cache1 Cache name1.
     * @param cache2 Cache name2.
     * @param where Where clause.
     * @param testEnforceJoinOrder If {@code true} tests query with enforced join order.
     */
    private void checkNoBatchedJoin(IgniteCache<Object, Object> cache,
        String select,
        String cache1,
        String cache2,
        String where,
        boolean testEnforceJoinOrder) {
        checkQueryPlan(cache,
            false,
            0,
            select +
                "from " + cache1 + "," + cache2 + " " + where);

        checkQueryPlan(cache,
            false,
            0,
            select +
                "from " + cache2 + "," + cache1 + " " + where);

        if (testEnforceJoinOrder) {
            checkQueryPlan(cache,
                true,
                0,
                select +
                    "from " + cache1 + "," + cache2 + " " + where);

            checkQueryPlan(cache,
                true,
                0,
                select +
                    "from " + cache2 + "," + cache1 + " " + where);
        }
    }

    /**
     * @param cache Cache.
     * @param enforceJoinOrder Enforce join order flag.
     * @param expBatchedJoins Expected batched joins count.
     * @param sql Query.
     * @param expText Expected text to find in plan.
     */
    private void checkQueryPlan(IgniteCache<Object, Object> cache,
        boolean enforceJoinOrder,
        int expBatchedJoins,
        String sql,
        String...expText
    ) {
<<<<<<< HEAD
        checkQueryPlan(cache,
            enforceJoinOrder,
            expBatchedJoins,
            new SqlFieldsQuery(sql),
            expText);

        sql = "select * from (" + sql + ")";

=======
>>>>>>> cd0b9295
        checkQueryPlan(cache,
            enforceJoinOrder,
            expBatchedJoins,
            new SqlFieldsQuery(sql),
            expText);

        sql = "select * from (" + sql + ")";

        checkQueryPlan(cache,
            enforceJoinOrder,
            expBatchedJoins,
            new SqlFieldsQuery(sql),
            expText);
    }

    /**
     * @param cache Cache.
     * @param enforceJoinOrder Enforce join order flag.
     * @param expBatchedJoins Expected batched joins count.
     * @param qry Query.
     * @param expText Expected text to find in plan.
     */
    private void checkQueryPlan(IgniteCache<Object, Object> cache,
        boolean enforceJoinOrder,
        int expBatchedJoins,
        SqlFieldsQuery qry,
        String... expText) {
        qry.setEnforceJoinOrder(enforceJoinOrder);
        qry.setDistributedJoins(true);

        String plan = queryPlan(cache, qry);

        log.info("\n  Plan:\n" + plan);

        assertEquals("Unexpected number of batched joins in plan [plan=" + plan + ", qry=" + qry + ']',
            expBatchedJoins,
            StringUtils.countOccurrencesOf(plan, "batched"));

        int startIdx = 0;

        for (String exp : expText) {
            int idx = plan.indexOf(exp, startIdx);

            if (idx == -1) {
                fail("Plan does not contain expected string [startIdx=" + startIdx +
                    ", plan=" + plan +
                    ", exp=" + exp + ']');
            }

            startIdx = idx + 1;
        }
    }

    /**
     * Test HAVING clause.
     */
    public void testHaving() {
        IgniteCache<Integer, Integer> c = ignite(0).getOrCreateCache(cacheConfig("having", true,
            Integer.class, Integer.class));

        try {
            Random rnd = new GridRandom();

            Map<Integer, AtomicLong> cntMap = new HashMap<>();

            for (int i = 0; i < 1000; i++) {
                int v = (int)(50 * rnd.nextGaussian());

                c.put(i, v);

                AtomicLong cnt = cntMap.get(v);

                if (cnt == null)
                    cntMap.put(v, cnt = new AtomicLong());

                cnt.incrementAndGet();
            }

            assertTrue(cntMap.size() > 10);

            String sqlQry = "select _val, count(*) cnt from Integer group by _val having cnt > ?";

            X.println("Plan: " + c.query(new SqlFieldsQuery("explain " + sqlQry).setArgs(0)).getAll());

            for (int i = -1; i <= 1001; i += 10) {
                List<List<?>> res = c.query(new SqlFieldsQuery(sqlQry).setArgs(i)).getAll();

                for (List<?> row : res) {
                    int v = (Integer)row.get(0);
                    long cnt = (Long)row.get(1);

                    assertTrue(cnt + " > " + i, cnt > i);
                    assertEquals(cntMap.get(v).longValue(), cnt);
                }
            }
        }
        finally {
            c.destroy();
        }
    }

    /**
     * @param c Cache.
     * @param orgs Number of organizations.
     * @param persons Number of persons.
     * @param pageSize Page size.
     * @param enforceJoinOrder Enforce join order.
     */
    private void doTestDistributedJoins(IgniteCache<Integer, Object> c, int orgs, int persons, int pageSize,
        boolean enforceJoinOrder) {
        assertEquals(0, c.size(CachePeekMode.ALL));

        int key = 0;

        for (int i = 0; i < orgs; i++) {
            Organization o = new Organization();

            o.name = "Org" + i;

            c.put(key++, o);
        }

        Random rnd = new GridRandom();

        for (int i = 0; i < persons; i++) {
            Person2 p = new Person2();

            p.name = "Person" + i;
            p.orgId = rnd.nextInt(orgs);

            c.put(key++, p);
        }

        String select = "select count(*) from Organization o, Person2 p where p.orgId = o._key";

        String plan = (String)c.query(new SqlFieldsQuery("explain " + select)
            .setDistributedJoins(true).setEnforceJoinOrder(enforceJoinOrder).setPageSize(pageSize))
            .getAll().get(0).get(0);

        X.println("Plan : " + plan);

        if (enforceJoinOrder)
            assertTrue(plan, plan.contains("batched:broadcast"));
        else
            assertTrue(plan, plan.contains("batched:unicast"));

        assertEquals(Long.valueOf(persons), c.query(new SqlFieldsQuery(select).setDistributedJoins(true)
            .setEnforceJoinOrder(enforceJoinOrder).setPageSize(pageSize)).getAll().get(0).get(0));

        c.clear();

        assertEquals(0, c.size(CachePeekMode.ALL));
        assertEquals(0L, c.query(new SqlFieldsQuery(select).setDistributedJoins(true)
            .setEnforceJoinOrder(enforceJoinOrder).setPageSize(pageSize)).getAll().get(0).get(0));
    }

    /**
     * @param c Cache.
     * @param qry Query.
     * @param args Arguments.
     * @return Column as list.
     */
    private static <X> List<X> columnQuery(IgniteCache<?, ?> c, String qry, Object... args) {
        return column(0, c.query(new SqlFieldsQuery(qry).setArgs(args)).getAll());
    }

    /**
     * @param idx Column index.
     * @param rows Rows.
     * @return Column as list.
     */
    private static <X> List<X> column(int idx, List<List<?>> rows) {
        List<X> res = new ArrayList<>(rows.size());

        for (List<?> row : rows)
            res.add((X)row.get(idx));

        return res;
    }

    /**
     *
     */
    @IgniteIgnore(value = "https://issues.apache.org/jira/browse/IGNITE-1886", forceFailure = true)
    public void testFunctionNpe() {
        IgniteCache<Integer, User> userCache = ignite(0).createCache(
            cacheConfig("UserCache", true, Integer.class, User.class));
        IgniteCache<Integer, UserOrder> userOrderCache = ignite(0).createCache(
            cacheConfig("UserOrderCache", true, Integer.class, UserOrder.class));
        IgniteCache<Integer, OrderGood> orderGoodCache = ignite(0).createCache(
            cacheConfig("OrderGoodCache", true, Integer.class, OrderGood.class));

        try {
            String sql =
                "SELECT a.* FROM (" +
                    "SELECT CASE WHEN u.id < 100 THEN u.id ELSE ug.id END id " +
                    "FROM \"UserCache\".User u, UserOrder ug " +
                    "WHERE u.id = ug.userId" +
                    ") a, (" +
                    "SELECT CASE WHEN og.goodId < 5 THEN 100 ELSE og.goodId END id " +
                    "FROM UserOrder ug, \"OrderGoodCache\".OrderGood og " +
                    "WHERE ug.id = og.orderId) b " +
                    "WHERE a.id = b.id";

            userOrderCache.query(new SqlFieldsQuery(sql)).getAll();
        }
        finally {
            userCache.destroy();
            userOrderCache.destroy();
            orderGoodCache.destroy();
        }
    }

    /**
     *
     */
    public void testImplicitJoinConditionGeneration() {
        IgniteCache<Integer, Person> p = ignite(0).createCache(cacheConfig("P", true, Integer.class, Person.class));
        IgniteCache<Integer, Department> d = ignite(0).createCache(cacheConfig("D", true, Integer.class, Department.class));
        IgniteCache<Integer, Org> o = ignite(0).createCache(cacheConfig("O", true, Integer.class, Org.class));

        try {
            info("Plan: " + p.query(new SqlFieldsQuery(
                "explain select P.Person.*,dep.*,org.* " +
                    "from P.Person inner join D.Department dep ON dep.id=P.Person.depId " +
                    "left join O.Org org ON org.id=dep.orgId"
            )).getAll());

            assertEquals(0, p.query(new SqlFieldsQuery(
                "select P.Person.*,dep.*,org.* " +
                    "from P.Person inner join D.Department dep ON dep.id=P.Person.depId " +
                    "left join O.Org org ON org.id=dep.orgId"
            )).getAll().size());
        }
        finally {
            p.destroy();
            d.destroy();
            o.destroy();
        }
    }

    /** @throws Exception if failed. */
    public void testDistributedAggregates() throws Exception {
        final String cacheName = "ints";

        IgniteCache<Integer, Value> cache = ignite(0).getOrCreateCache(cacheConfig(cacheName, true,
            Integer.class, Value.class));

        AffinityKeyGenerator node0KeyGen = new AffinityKeyGenerator(ignite(0), cacheName);
        AffinityKeyGenerator node1KeyGen = new AffinityKeyGenerator(ignite(1), cacheName);
        AffinityKeyGenerator node2KeyGen = new AffinityKeyGenerator(ignite(2), cacheName);

        try {
            awaitPartitionMapExchange();

            cache.put(node0KeyGen.next(), new Value(1, 3));
            cache.put(node1KeyGen.next(), new Value(1, 3));
            cache.put(node2KeyGen.next(), new Value(1, 3));

            cache.put(node0KeyGen.next(), new Value(2, 1));
            cache.put(node1KeyGen.next(), new Value(2, 2));
            cache.put(node2KeyGen.next(), new Value(2, 3));

            cache.put(node0KeyGen.next(), new Value(3, 1));
            cache.put(node0KeyGen.next(), new Value(3, 1));
            cache.put(node0KeyGen.next(), new Value(3, 2));
            cache.put(node1KeyGen.next(), new Value(3, 1));
            cache.put(node1KeyGen.next(), new Value(3, 2));
            cache.put(node2KeyGen.next(), new Value(3, 2));

            cache.put(node0KeyGen.next(), new Value(4, 2));
            cache.put(node1KeyGen.next(), new Value(5, 2));
            cache.put(node2KeyGen.next(), new Value(6, 2));

            checkSimpleQueryWithAggr(cache);
            checkSimpleQueryWithDistinctAggr(cache);

            checkQueryWithGroupsAndAggrs(cache);
            checkQueryWithGroupsAndDistinctAggr(cache);

            checkSimpleQueryWithAggrMixed(cache);
            checkQueryWithGroupsAndAggrMixed(cache);
        }
        finally {
            cache.destroy();
        }
    }

    /** @throws Exception if failed. */
    public void testCollocatedAggregates() throws Exception {
        final String cacheName = "ints";

        IgniteCache<Integer, Value> cache = ignite(0).getOrCreateCache(cacheConfig(cacheName, true,
            Integer.class, Value.class));

        AffinityKeyGenerator node0KeyGen = new AffinityKeyGenerator(ignite(0), cacheName);
        AffinityKeyGenerator node1KeyGen = new AffinityKeyGenerator(ignite(1), cacheName);
        AffinityKeyGenerator node2KeyGen = new AffinityKeyGenerator(ignite(2), cacheName);

        try {
            awaitPartitionMapExchange();

            cache.put(node0KeyGen.next(), new Value(1, 3));
            cache.put(node0KeyGen.next(), new Value(1, 3));
            cache.put(node0KeyGen.next(), new Value(1, 3));

            cache.put(node1KeyGen.next(), new Value(2, 1));
            cache.put(node1KeyGen.next(), new Value(2, 2));
            cache.put(node1KeyGen.next(), new Value(2, 3));

            cache.put(node2KeyGen.next(), new Value(3, 1));
            cache.put(node2KeyGen.next(), new Value(3, 1));
            cache.put(node2KeyGen.next(), new Value(3, 2));
            cache.put(node2KeyGen.next(), new Value(3, 1));
            cache.put(node2KeyGen.next(), new Value(3, 2));
            cache.put(node2KeyGen.next(), new Value(3, 2));

            cache.put(node0KeyGen.next(), new Value(4, 2));
            cache.put(node1KeyGen.next(), new Value(5, 2));
            cache.put(node2KeyGen.next(), new Value(6, 2));

            checkQueryWithGroupsAndAggrs(cache);
            checkQueryWithGroupsAndDistinctAggr(cache);
            checkQueryWithGroupsAndAggrMixed(cache);
        }
        finally {
            cache.destroy();
        }
    }

    /** Simple query with aggregates */
    private void checkSimpleQueryWithAggr(IgniteCache<Integer, Value> cache) {
        try (QueryCursor<List<?>> qry = cache.query(new SqlFieldsQuery(
            "SELECT count(fst), sum(snd), avg(snd), min(snd), max(snd) FROM Value"))) {
            List<List<?>> result = qry.getAll();

            assertEquals(1, result.size());

            List<?> row = result.get(0);

            assertEquals("count", 15L, ((Number)row.get(0)).longValue());
            assertEquals("sum", 30L, ((Number)row.get(1)).longValue());
            assertEquals("avg", 2.0d, ((Number)row.get(2)).doubleValue(), 0.001);
            assertEquals("min", 1, ((Integer)row.get(3)).intValue());
            assertEquals("max", 3, ((Integer)row.get(4)).intValue());
        }
    }

    /** Simple query with distinct aggregates */
    private void checkSimpleQueryWithDistinctAggr(IgniteCache<Integer, Value> cache) {
        try (QueryCursor<List<?>> qry = cache.query(new SqlFieldsQuery(
            "SELECT count(distinct fst), sum(distinct snd), avg(distinct snd), min(distinct snd), max(distinct snd) " +
                "FROM Value"))) {
            List<List<?>> result = qry.getAll();

            assertEquals(1, result.size());

            List<?> row = result.get(0);

            assertEquals("count distinct", 6L, ((Number)row.get(0)).longValue());
            assertEquals("sum distinct", 6L, ((Number)row.get(1)).longValue());
            assertEquals("avg distinct", 2.0d, ((Number)row.get(2)).doubleValue(), 0.001);
            assertEquals("min distinct", 1, ((Integer)row.get(3)).intValue());
            assertEquals("max distinct", 3, ((Integer)row.get(4)).intValue());
        }
    }

    /** Simple query with distinct aggregates */
    private void checkSimpleQueryWithAggrMixed(IgniteCache<Integer, Value> cache) {
        try (QueryCursor<List<?>> qry = cache.query(new SqlFieldsQuery(
            "SELECT count(fst), sum(snd), avg(snd), min(snd), max(snd)," +
                "count(distinct fst), sum(distinct snd), avg(distinct snd), min(distinct snd), max(distinct snd)  " +
                "FROM Value"))) {
            List<List<?>> result = qry.getAll();

            assertEquals(1, result.size());

            List<?> row = result.get(0);

            assertEquals("count", 15L, ((Number)row.get(0)).longValue());
            assertEquals("sum", 30L, ((Number)row.get(1)).longValue());
            assertEquals("avg", 2.0d, ((Number)row.get(2)).doubleValue(), 0.001);
            assertEquals("min", 1, ((Integer)row.get(3)).intValue());
            assertEquals("max", 3, ((Integer)row.get(4)).intValue());
            assertEquals("count distinct", 6L, ((Number)row.get(5)).longValue());
            assertEquals("sum distinct", 6L, ((Number)row.get(6)).longValue());
            assertEquals("avg distinct", 2.0d, ((Number)row.get(7)).doubleValue(), 0.001);
            assertEquals("min distinct", 1, ((Integer)row.get(8)).intValue());
            assertEquals("max distinct", 3, ((Integer)row.get(9)).intValue());
        }
    }

    /** Query with aggregates and groups */
    private void checkQueryWithGroupsAndAggrs(IgniteCache<Integer, Value> cache) {
        try (QueryCursor<List<?>> qry = cache.query(new SqlFieldsQuery(
            "SELECT fst, count(snd), sum(snd), avg(snd), min(snd), max(snd) FROM Value GROUP BY fst ORDER BY fst"))) {
            List<List<?>> result = qry.getAll();

            assertEquals(6, result.size());

            List<?> row = result.get(0);
            assertEquals("fst", 1, ((Number)row.get(0)).intValue());
            assertEquals("count", 3L, ((Number)row.get(1)).longValue());
            assertEquals("sum", 9L, ((Number)row.get(2)).longValue());
            assertEquals("avg", 3.0d, ((Number)row.get(3)).doubleValue(), 0.001);
            assertEquals("min", 3, ((Integer)row.get(4)).intValue());
            assertEquals("max", 3, ((Integer)row.get(5)).intValue());

            row = result.get(1);
            assertEquals("fst", 2, ((Number)row.get(0)).intValue());
            assertEquals("count", 3L, ((Number)row.get(1)).longValue());
            assertEquals("sum", 6L, ((Number)row.get(2)).longValue());
            assertEquals("avg", 2.0d, ((Number)row.get(3)).doubleValue(), 0.001);
            assertEquals("min", 1, ((Integer)row.get(4)).intValue());
            assertEquals("max", 3, ((Integer)row.get(5)).intValue());

            row = result.get(2);
            assertEquals("fst", 3, ((Number)row.get(0)).intValue());
            assertEquals("count", 6L, ((Number)row.get(1)).longValue());
            assertEquals("sum", 9L, ((Number)row.get(2)).longValue());
            assertEquals("avg", 1.5d, ((Number)row.get(3)).doubleValue(), 0.001);
            assertEquals("min", 1, ((Integer)row.get(4)).intValue());
            assertEquals("max", 2, ((Integer)row.get(5)).intValue());
        }
    }

    /** Query with distinct aggregates and groups */
    private void checkQueryWithGroupsAndDistinctAggr(IgniteCache<Integer, Value> cache) {
        try (QueryCursor<List<?>> qry = cache.query(new SqlFieldsQuery(
            "SELECT count(distinct snd), sum(distinct snd), avg(distinct snd), min(distinct snd), max(distinct snd) " +
                "FROM Value GROUP BY fst"))) {
            List<List<?>> result = qry.getAll();

            assertEquals(6, result.size());

            List<?> row = result.get(0);
            assertEquals("count distinct", 1L, ((Number)row.get(0)).longValue());
            assertEquals("sum distinct", 3L, ((Number)row.get(1)).longValue());
            assertEquals("avg distinct", 3.0d, ((Number)row.get(2)).doubleValue(), 0.001);
            assertEquals("min distinct", 3, ((Integer)row.get(3)).intValue());
            assertEquals("max distinct", 3, ((Integer)row.get(4)).intValue());

            row = result.get(1);
            assertEquals("count distinct", 3L, ((Number)row.get(0)).longValue());
            assertEquals("sum distinct", 6L, ((Number)row.get(1)).longValue());
            assertEquals("avg distinct", 2.0d, ((Number)row.get(2)).doubleValue(), 0.001);
            assertEquals("min distinct", 1, ((Integer)row.get(3)).intValue());
            assertEquals("max distinct", 3, ((Integer)row.get(4)).intValue());

            row = result.get(2);
            assertEquals("count distinct", 2L, ((Number)row.get(0)).longValue());
            assertEquals("sum distinct", 3L, ((Number)row.get(1)).longValue());
            assertEquals("avg distinct", 1.5d, ((Number)row.get(2)).doubleValue(), 0.001);
            assertEquals("min distinct", 1, ((Integer)row.get(3)).intValue());
            assertEquals("max distinct", 2, ((Integer)row.get(4)).intValue());
        }
    }

    /** Query with distinct aggregates and groups */
    private void checkQueryWithGroupsAndAggrMixed(IgniteCache<Integer, Value> cache) {
        try (QueryCursor<List<?>> qry = cache.query(new SqlFieldsQuery(
            "SELECT fst, count(snd), sum(snd), avg(snd), min(snd), max(snd)," +
                "count(distinct snd), sum(distinct snd), avg(distinct snd), min(distinct snd), max(distinct snd) " +
                "FROM Value GROUP BY fst"))) {
            List<List<?>> result = qry.getAll();

            assertEquals(6, result.size());

            List<?> row = result.get(0);
            assertEquals("fst", 1, ((Number)row.get(0)).intValue());
            assertEquals("count", 3L, ((Number)row.get(1)).longValue());
            assertEquals("sum", 9L, ((Number)row.get(2)).longValue());
            assertEquals("avg", 3.0d, ((Number)row.get(3)).doubleValue(), 0.001);
            assertEquals("min", 3, ((Integer)row.get(4)).intValue());
            assertEquals("max", 3, ((Integer)row.get(5)).intValue());
            assertEquals("count distinct", 1L, ((Number)row.get(6)).longValue());
            assertEquals("sum distinct", 3L, ((Number)row.get(7)).longValue());
            assertEquals("avg distinct", 3.0d, ((Number)row.get(8)).doubleValue(), 0.001);
            assertEquals("min distinct", 3, ((Integer)row.get(9)).intValue());
            assertEquals("max distinct", 3, ((Integer)row.get(10)).intValue());

            row = result.get(1);
            assertEquals("fst", 2, ((Number)row.get(0)).intValue());
            assertEquals("count", 3L, ((Number)row.get(1)).longValue());
            assertEquals("sum", 6L, ((Number)row.get(2)).longValue());
            assertEquals("avg", 2.0d, ((Number)row.get(3)).doubleValue(), 0.001);
            assertEquals("min", 1, ((Integer)row.get(4)).intValue());
            assertEquals("max", 3, ((Integer)row.get(5)).intValue());
            assertEquals("count distinct", 3L, ((Number)row.get(6)).longValue());
            assertEquals("sum distinct", 6L, ((Number)row.get(7)).longValue());
            assertEquals("avg distinct", 2.0d, ((Number)row.get(8)).doubleValue(), 0.001);
            assertEquals("min distinct", 1, ((Integer)row.get(9)).intValue());
            assertEquals("max distinct", 3, ((Integer)row.get(10)).intValue());

            row = result.get(2);
            assertEquals("fst", 3, ((Number)row.get(0)).intValue());
            assertEquals("count", 6L, ((Number)row.get(1)).longValue());
            assertEquals("sum", 9L, ((Number)row.get(2)).longValue());
            assertEquals("avg", 1.5d, ((Number)row.get(3)).doubleValue(), 0.001);
            assertEquals("min", 1, ((Integer)row.get(4)).intValue());
            assertEquals("max", 2, ((Integer)row.get(5)).intValue());
            assertEquals("count distinct", 2L, ((Number)row.get(6)).longValue());
            assertEquals("sum distinct", 3L, ((Number)row.get(7)).longValue());
            assertEquals("avg distinct", 1.5d, ((Number)row.get(8)).doubleValue(), 0.001);
            assertEquals("min distinct", 1, ((Integer)row.get(9)).intValue());
            assertEquals("max distinct", 2, ((Integer)row.get(10)).intValue());
        }
    }

    /**  */
    private static class Value {
        /**  */
        @QuerySqlField
        private final Integer fst;

        /**  */
        @QuerySqlField
        private final Integer snd;

        /** Constructor */
        public Value(Integer fst, Integer snd) {
            this.fst = fst;
            this.snd = snd;
        }
    }

    /**
     *
     */
    private static class AffinityKeyGenerator {
        /** */
        private final Affinity<Integer> affinity;

        /** */
        private final ClusterNode node;

        /** */
        private int start = 0;

        /** Constructor */
        AffinityKeyGenerator(Ignite node, String cacheName) {
            this.affinity = node.affinity(cacheName);
            this.node = node.cluster().localNode();
        }

        /**  */
        public Integer next() {
            int key = start;

            while (start < Integer.MAX_VALUE) {
                if (affinity.isPrimary(node, key)) {
                    start = key + 1;

                    return key;
                }

                key++;
            }

            throw new IllegalStateException("Can't find next key");
        }
    }

    /**
     *
     */
    public static class Person {
        /** */
        @QuerySqlField
        private int id;

        /** */
        @QuerySqlField
        private String name;

        /** */
        @QuerySqlField
        private int depId;
    }

    /**
     *
     */
    public static class Org {
        /** */
        @QuerySqlField(index = true)
        private int id;

        /** */
        @QuerySqlField
        private String name;
    }

    /**
     *
     */
    public static class Department {
        /** */
        @QuerySqlField(index = true)
        private int id;

        /** */
        @QuerySqlField(index = true)
        private int orgId;

        /** */
        @QuerySqlField
        private String name;
    }

    /**
     * Test value.
     */
    private static class GroupIndexTestValue implements Serializable {
        /** */
        @QuerySqlField(orderedGroups = @QuerySqlField.Group(name = "grpIdx", order = 0))
        private int a;

        /** */
        @QuerySqlField(orderedGroups = @QuerySqlField.Group(name = "grpIdx", order = 1))
        private int b;

        /**
         * @param a A.
         * @param b B.
         */
        private GroupIndexTestValue(int a, int b) {
            this.a = a;
            this.b = b;
        }
    }

    /**
     *
     */
    private static class Person2 implements Serializable {
        /** */
        @QuerySqlField(index = true)
        int orgId;

        /** */
        @QuerySqlField
        String name;

        /**
         *
         */
        public Person2() {
            // No-op.
        }

        /**
         * @param orgId Organization ID.
         * @param name Name.
         */
        public Person2(int orgId, String name) {
            this.orgId = orgId;
            this.name = name;
        }
    }

    /**
     *
     */
    private static class TestKey implements Serializable {
        /** */
        @QuerySqlField(index = true)
        @AffinityKeyMapped
        int affKey;

        /** */
        @QuerySqlField()
        int id;

        /**
         * @param affKey Affinity key.
         * @param id ID.
         */
        public TestKey(int affKey, int id) {
            this.affKey = affKey;
            this.id = id;
        }

        /** {@inheritDoc} */
        @Override public boolean equals(Object o) {
            if (this == o)
                return true;

            if (o == null || getClass() != o.getClass())
                return false;

            TestKey personKey = (TestKey)o;

            return id == personKey.id;

        }

        /** {@inheritDoc} */
        @Override public int hashCode() {
            return id;
        }
    }

    /**
     *
     */
    private static class Organization implements Serializable {
        /** */
        @QuerySqlField
        String name;

        /**
         *
         */
        public Organization() {
            // No-op.
        }

        /**
         * @param name Organization name.
         */
        public Organization(String name) {
            this.name = name;
        }
    }

    /**
     *
     */
    private static class User implements Serializable {
        /** */
        @QuerySqlField
        private int id;
    }

    /**
     *
     */
    private static class UserOrder implements Serializable {
        /** */
        @QuerySqlField
        private int id;

        /** */
        @QuerySqlField
        private int userId;
    }

    /**
     *
     */
    private static class OrderGood implements Serializable {
        /** */
        @QuerySqlField
        private int orderId;

        /** */
        @QuerySqlField
        private int goodId;
    }
}<|MERGE_RESOLUTION|>--- conflicted
+++ resolved
@@ -154,6 +154,101 @@
         }
     }
 
+    /**
+     *
+     */
+    public void testReplicatedOnlyTables() {
+        IgniteCache<Integer,Value> p = ignite(0).getOrCreateCache(cacheConfig("p", true,
+            Integer.class, Value.class));
+        IgniteCache<Integer,Value> r = ignite(0).getOrCreateCache(cacheConfig("r", false,
+            Integer.class, Value.class));
+
+        try {
+            int cnt = 1000;
+
+            for (int i = 0; i < cnt; i++)
+                r.put(i, new Value(i, -i));
+
+            // Query data from replicated table using partitioned cache.
+            assertEquals(cnt, p.query(new SqlFieldsQuery("select 1 from \"r\".Value")).getAll().size());
+
+            List<List<?>> res = p.query(new SqlFieldsQuery("select count(1) from \"r\".Value")).getAll();
+            assertEquals(1, res.size());
+            assertEquals(cnt, ((Number)res.get(0).get(0)).intValue());
+        }
+        finally {
+            p.destroy();
+            r.destroy();
+        }
+    }
+
+    /**
+     * @throws Exception If failed.
+     */
+    public void testSortedMergeIndex() throws Exception {
+        IgniteCache<Integer,Value> c = ignite(0).getOrCreateCache(cacheConfig("v", true,
+            Integer.class, Value.class));
+
+        try {
+            GridTestUtils.setFieldValue(null, GridMergeIndex.class, "PREFETCH_SIZE", 8);
+
+            Random rnd = new GridRandom();
+
+            int cnt = 1000;
+
+            for (int i = 0; i < cnt; i++) {
+                c.put(i, new Value(
+                    rnd.nextInt(5) == 0 ? null: rnd.nextInt(100),
+                    rnd.nextInt(8) == 0 ? null: rnd.nextInt(2000)));
+            }
+
+            List<List<?>> plan = c.query(new SqlFieldsQuery(
+                "explain select snd from Value order by fst desc")).getAll();
+            String rdcPlan = (String)plan.get(1).get(0);
+
+            assertTrue(rdcPlan.contains("merge_sorted"));
+            assertTrue(rdcPlan.contains("/* index sorted */"));
+
+            plan = c.query(new SqlFieldsQuery(
+                "explain select snd from Value")).getAll();
+            rdcPlan = (String)plan.get(1).get(0);
+
+            assertTrue(rdcPlan.contains("merge_scan"));
+            assertFalse(rdcPlan.contains("/* index sorted */"));
+
+            for (int i = 0; i < 10; i++) {
+                X.println(" --> " + i);
+
+                List<List<?>> res = c.query(new SqlFieldsQuery(
+                    "select fst from Value order by fst").setPageSize(5)
+                ).getAll();
+
+                assertEquals(cnt, res.size());
+
+                Integer p = null;
+
+                for (List<?> row : res) {
+                    Integer x = (Integer)row.get(0);
+
+                    if (x != null) {
+                        if (p != null)
+                            assertTrue(x + " >= " + p,  x >= p);
+
+                        p = x;
+                    }
+                }
+            }
+        }
+        finally {
+            GridTestUtils.setFieldValue(null, GridMergeIndex.class, "PREFETCH_SIZE", 1024);
+
+            c.destroy();
+        }
+    }
+
+    /**
+     *
+     */
     @SuppressWarnings("SuspiciousMethodCalls")
     public void testExists() {
         IgniteCache<Integer,Person2> x = ignite(0).getOrCreateCache(cacheConfig("x", true,
@@ -192,98 +287,6 @@
         finally {
             x.destroy();
             y.destroy();
-        }
-    }
-
-    /**
-     *
-     */
-    public void testReplicatedOnlyTables() {
-        IgniteCache<Integer,Value> p = ignite(0).getOrCreateCache(cacheConfig("p", true,
-            Integer.class, Value.class));
-        IgniteCache<Integer,Value> r = ignite(0).getOrCreateCache(cacheConfig("r", false,
-            Integer.class, Value.class));
-
-        try {
-            int cnt = 1000;
-
-            for (int i = 0; i < cnt; i++)
-                r.put(i, new Value(i, -i));
-
-            // Query data from replicated table using partitioned cache.
-            assertEquals(cnt, p.query(new SqlFieldsQuery("select 1 from \"r\".Value")).getAll().size());
-
-            List<List<?>> res = p.query(new SqlFieldsQuery("select count(1) from \"r\".Value")).getAll();
-            assertEquals(1, res.size());
-            assertEquals(cnt, ((Number)res.get(0).get(0)).intValue());
-        }
-        finally {
-            p.destroy();
-            r.destroy();
-        }
-    }
-
-    /**
-     * @throws Exception If failed.
-     */
-    public void testSortedMergeIndex() throws Exception {
-        IgniteCache<Integer,Value> c = ignite(0).getOrCreateCache(cacheConfig("v", true,
-            Integer.class, Value.class));
-
-        try {
-            GridTestUtils.setFieldValue(null, GridMergeIndex.class, "PREFETCH_SIZE", 8);
-
-            Random rnd = new GridRandom();
-
-            int cnt = 1000;
-
-            for (int i = 0; i < cnt; i++) {
-                c.put(i, new Value(
-                    rnd.nextInt(5) == 0 ? null: rnd.nextInt(100),
-                    rnd.nextInt(8) == 0 ? null: rnd.nextInt(2000)));
-            }
-
-            List<List<?>> plan = c.query(new SqlFieldsQuery(
-                "explain select snd from Value order by fst desc")).getAll();
-            String rdcPlan = (String)plan.get(1).get(0);
-
-            assertTrue(rdcPlan.contains("merge_sorted"));
-            assertTrue(rdcPlan.contains("/* index sorted */"));
-
-            plan = c.query(new SqlFieldsQuery(
-                "explain select snd from Value")).getAll();
-            rdcPlan = (String)plan.get(1).get(0);
-
-            assertTrue(rdcPlan.contains("merge_scan"));
-            assertFalse(rdcPlan.contains("/* index sorted */"));
-
-            for (int i = 0; i < 10; i++) {
-                X.println(" --> " + i);
-
-                List<List<?>> res = c.query(new SqlFieldsQuery(
-                    "select fst from Value order by fst").setPageSize(5)
-                ).getAll();
-
-                assertEquals(cnt, res.size());
-
-                Integer p = null;
-
-                for (List<?> row : res) {
-                    Integer x = (Integer)row.get(0);
-
-                    if (x != null) {
-                        if (p != null)
-                            assertTrue(x + " >= " + p,  x >= p);
-
-                        p = x;
-                    }
-                }
-            }
-        }
-        finally {
-            GridTestUtils.setFieldValue(null, GridMergeIndex.class, "PREFETCH_SIZE", 1024);
-
-            c.destroy();
         }
     }
 
@@ -1142,7 +1145,6 @@
         String sql,
         String...expText
     ) {
-<<<<<<< HEAD
         checkQueryPlan(cache,
             enforceJoinOrder,
             expBatchedJoins,
@@ -1151,8 +1153,6 @@
 
         sql = "select * from (" + sql + ")";
 
-=======
->>>>>>> cd0b9295
         checkQueryPlan(cache,
             enforceJoinOrder,
             expBatchedJoins,
