--- conflicted
+++ resolved
@@ -212,7 +212,6 @@
     }
 
     /**
-<<<<<<< HEAD
      * @throws Exception If failed.
      */
     public void testDistributedJoins() throws Exception {
@@ -232,6 +231,54 @@
 
             doTestDistributedJoins(c, 300, 2000, 5, false);
             doTestDistributedJoins(c, 300, 2000, 5, true);
+        }
+        finally {
+            c.destroy();
+        }
+    }
+
+    /**
+     * Test HAVING clause.
+     */
+    public void testHaving() {
+        IgniteCache<Integer, Integer> c = ignite(0).getOrCreateCache(cacheConfig("ints", true,
+            Integer.class, Integer.class));
+
+        try {
+            Random rnd = new GridRandom();
+
+            Map<Integer, AtomicLong> cntMap = new HashMap<>();
+
+            for (int i = 0; i < 1000; i++) {
+                int v = (int)(50 * rnd.nextGaussian());
+
+                c.put(i, v);
+
+                AtomicLong cnt = cntMap.get(v);
+
+                if (cnt == null)
+                    cntMap.put(v, cnt = new AtomicLong());
+
+                cnt.incrementAndGet();
+            }
+
+            assertTrue(cntMap.size() > 10);
+
+            String sqlQry = "select _val, count(*) cnt from Integer group by _val having cnt > ?";
+
+            X.println("Plan: " + c.query(new SqlFieldsQuery("explain " + sqlQry).setArgs(0)).getAll());
+
+            for (int i = -1; i <= 1001; i += 10) {
+                List<List<?>> res = c.query(new SqlFieldsQuery(sqlQry).setArgs(i)).getAll();
+
+                for (List<?> row : res) {
+                    int v = (Integer)row.get(0);
+                    long cnt = (Long)row.get(1);
+
+                    assertTrue(cnt + " > " + i, cnt > i);
+                    assertEquals(cntMap.get(v).longValue(), cnt);
+                }
+            }
         }
         finally {
             c.destroy();
@@ -291,53 +338,6 @@
         assertEquals(0, c.size(CachePeekMode.ALL));
         assertEquals(0L, c.query(new SqlFieldsQuery(select).setDistributedJoins(true)
             .setEnforceJoinOrder(enforceJoinOrder).setPageSize(pageSize)).getAll().get(0).get(0));
-=======
-     * Test HAVING clause.
-     */
-    public void testHaving() {
-        IgniteCache<Integer, Integer> c = ignite(0).getOrCreateCache(cacheConfig("ints", true,
-            Integer.class, Integer.class));
-
-        try {
-            Random rnd = new GridRandom();
-
-            Map<Integer, AtomicLong> cntMap = new HashMap<>();
-
-            for (int i = 0; i < 1000; i++) {
-                int v = (int)(50 * rnd.nextGaussian());
-
-                c.put(i, v);
-
-                AtomicLong cnt = cntMap.get(v);
-
-                if (cnt == null)
-                    cntMap.put(v, cnt = new AtomicLong());
-
-                cnt.incrementAndGet();
-            }
-
-            assertTrue(cntMap.size() > 10);
-
-            String sqlQry = "select _val, count(*) cnt from Integer group by _val having cnt > ?";
-
-            X.println("Plan: " + c.query(new SqlFieldsQuery("explain " + sqlQry).setArgs(0)).getAll());
-
-            for (int i = -1; i <= 1001; i += 10) {
-                List<List<?>> res = c.query(new SqlFieldsQuery(sqlQry).setArgs(i)).getAll();
-
-                for (List<?> row : res) {
-                    int v = (Integer)row.get(0);
-                    long cnt = (Long)row.get(1);
-
-                    assertTrue(cnt + " > " + i, cnt > i);
-                    assertEquals(cntMap.get(v).longValue(), cnt);
-                }
-            }
-        }
-        finally {
-            c.destroy();
-        }
->>>>>>> 18c413c4
     }
 
     /**
@@ -368,11 +368,6 @@
      *
      */
     public void testFunctionNpe() {
-<<<<<<< HEAD
-=======
-        assert false : "https://issues.apache.org/jira/browse/IGNITE-1886";
-
->>>>>>> 18c413c4
         IgniteCache<Integer, User> userCache = ignite(0).createCache(
             cacheConfig("UserCache", true, Integer.class, User.class));
         IgniteCache<Integer, UserOrder> userOrderCache = ignite(0).createCache(
