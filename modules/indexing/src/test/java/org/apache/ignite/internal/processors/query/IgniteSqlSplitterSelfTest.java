--- conflicted
+++ resolved
@@ -567,11 +567,7 @@
             Integer.class, Value.class));
 
         try {
-<<<<<<< HEAD
-            GridTestUtils.setFieldValue(null, AbstractReducer.class, "PREFETCH_SIZE", 8);
-=======
             GridTestUtils.setFieldValue(AbstractReducer.class, "prefetchSize", 8);
->>>>>>> 1e84d448
 
             Random rnd = new GridRandom();
 
@@ -621,11 +617,7 @@
             }
         }
         finally {
-<<<<<<< HEAD
-            GridTestUtils.setFieldValue(null, AbstractReducer.class, "PREFETCH_SIZE", 1024);
-=======
             GridTestUtils.setFieldValue(AbstractReducer.class, "prefetchSize", 1024);
->>>>>>> 1e84d448
 
             c.destroy();
         }
