--- conflicted
+++ resolved
@@ -69,11 +69,8 @@
     IgnitePdsIndexingDefragmentationTest.class,
     StopRebuildIndexTest.class,
     ForceRebuildIndexTest.class,
-<<<<<<< HEAD
+    IgniteClusterSnapshotRestoreWithIndexingTest.class,
     ResumeRebuildIndexTest.class
-=======
-    IgniteClusterSnapshotRestoreWithIndexingTest.class
->>>>>>> 3e9043c2
 })
 public class IgnitePdsWithIndexingTestSuite {
 }