--- conflicted
+++ resolved
@@ -56,21 +56,13 @@
      * @throws Exception if failed.
      */
     public void testMetaIndexAllocation() throws Exception {
-<<<<<<< HEAD
         metaAllocation();
-=======
-        checkMetaAllocation();
->>>>>>> a5e8622c
     }
 
     /**
      * @throws Exception
      */
-<<<<<<< HEAD
     private void metaAllocation() throws Exception {
-=======
-    private void checkMetaAllocation() throws Exception {
->>>>>>> a5e8622c
         PageMemory mem = memory(true);
 
         int[] cacheIds = new int[]{1, "partitioned".hashCode(), "replicated".hashCode()};
@@ -80,11 +72,7 @@
         mem.start();
 
         try {
-<<<<<<< HEAD
             final Map<Integer, MetadataStorage> storeMap = new HashMap<>();
-=======
-            MetaStore metaStore = new MetadataStorage(mem);
->>>>>>> a5e8622c
 
             for (int i = 0; i < 1_000; i++) {
                 int cacheId = cacheIds[i % cacheIds.length];
@@ -138,71 +126,6 @@
         finally {
             mem.stop();
         }
-<<<<<<< HEAD
-
-        mem = memory(false);
-
-        mem.start();
-
-        try {
-            final Map<Integer, MetadataStorage> storeMap = new HashMap<>();
-
-            for (int cacheId : cacheIds) {
-                Map<String, RootPage> idxMap = allocatedIdxs.get(cacheId);
-
-                MetadataStorage meta = storeMap.get(cacheId);
-
-                if (meta == null) {
-                    meta = new MetadataStorage(mem, cacheId);
-
-                    storeMap.put(cacheId, meta);
-                }
-
-                for (Map.Entry<String, RootPage> entry : idxMap.entrySet()) {
-                    String idxName = entry.getKey();
-                    FullPageId rootPageId = entry.getValue().pageId();
-
-                    assertEquals("Invalid root page ID restored [cacheId=" + cacheId + ", idxName=" + idxName + ']',
-                        rootPageId, meta.getOrAllocateForTree(idxName).pageId());
-
-                }
-            }
-
-            for (int cacheId : cacheIds) {
-                Map<String, RootPage> idxMap = allocatedIdxs.get(cacheId);
-
-                for (Map.Entry<String, RootPage> entry : idxMap.entrySet()) {
-                    String idxName = entry.getKey();
-                    RootPage rootPage = entry.getValue();
-                    FullPageId rootPageId = rootPage.pageId();
-
-                    final RootPage droppedRootId = storeMap.get(cacheId).dropRootPage(idxName);
-
-                    assertEquals("Drop failure [cacheId=" + cacheId + ", idxName=" + idxName + ", stored rootPageId="
-                        + rootPage + ", dropped rootPageId=" + droppedRootId + ']',
-                        rootPage.pageId(), droppedRootId.pageId());
-
-                    final RootPage secondDropRootId = storeMap.get(cacheId).dropRootPage(idxName);
-
-                    assertNull("Page was dropped twice [cacheId=" + cacheId + ", idxName=" + idxName
-                        + ", drop result=" + secondDropRootId + ']',
-                        secondDropRootId);
-
-                    // make sure it will be allocated again
-                    final RootPage newRootPage = storeMap.get(cacheId).getOrAllocateForTree(idxName);
-
-                    assertEquals("Invalid root page ID restored [cacheId=" + cacheId + ", idxName=" + idxName + ']',
-                        rootPageId, newRootPage.pageId());
-
-                    assertTrue(newRootPage.isAllocated());
-                }
-            }
-        }
-        finally {
-            mem.stop();
-        }
-=======
->>>>>>> a5e8622c
     }
 
     /**
