--- conflicted
+++ resolved
@@ -51,8 +51,6 @@
         execute("CREATE TABLE PUBLIC.TEST (ID LONG PRIMARY KEY, VAL LONG) WITH \"template=replicated\";", false);
     }
 
-<<<<<<< HEAD
-=======
     /** {@inheritDoc} */
     @Override protected void afterTestsStopped() throws Exception {
         try {
@@ -66,7 +64,6 @@
         }
     }
 
->>>>>>> 3197f9b4
     /**
      * Complex negative check that verifies EXPLAINs of update operations are not supported and cause correct
      * exceptions. Used local and non local queries
