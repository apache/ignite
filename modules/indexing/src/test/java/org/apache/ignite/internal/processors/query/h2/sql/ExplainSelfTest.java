--- conflicted
+++ resolved
@@ -51,22 +51,6 @@
         execute("CREATE TABLE PUBLIC.TEST (ID LONG PRIMARY KEY, VAL LONG) WITH \"template=replicated\";", false);
     }
 
-<<<<<<< HEAD
-    /** {@inheritDoc} */
-    @Override protected void afterTestsStopped() throws Exception {
-        try {
-            stopAllGrids();
-        }
-        finally {
-            ignite = null;
-            cache = null;
-
-            super.afterTestsStopped();
-        }
-    }
-
-=======
->>>>>>> 341b8a7c
     /**
      * Complex negative check that verifies EXPLAINs of update operations are not supported and cause correct
      * exceptions. Used local and non local queries
