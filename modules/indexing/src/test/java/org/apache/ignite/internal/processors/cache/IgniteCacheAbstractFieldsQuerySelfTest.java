/*
 * Licensed to the Apache Software Foundation (ASF) under one or more
 * contributor license agreements.  See the NOTICE file distributed with
 * this work for additional information regarding copyright ownership.
 * The ASF licenses this file to You under the Apache License, Version 2.0
 * (the "License"); you may not use this file except in compliance with
 * the License.  You may obtain a copy of the License at
 *
 *      http://www.apache.org/licenses/LICENSE-2.0
 *
 * Unless required by applicable law or agreed to in writing, software
 * distributed under the License is distributed on an "AS IS" BASIS,
 * WITHOUT WARRANTIES OR CONDITIONS OF ANY KIND, either express or implied.
 * See the License for the specific language governing permissions and
 * limitations under the License.
 */

package org.apache.ignite.internal.processors.cache;

import java.io.Serializable;
import java.math.BigDecimal;
import java.util.ArrayList;
import java.util.Collection;
import java.util.Collections;
import java.util.Comparator;
import java.util.HashSet;
import java.util.Iterator;
import java.util.List;
import java.util.Map;
import java.util.Set;
import java.util.UUID;
import java.util.concurrent.Callable;
import javax.cache.CacheException;
import com.google.common.collect.ImmutableMap;
import org.apache.ignite.IgniteCache;
import org.apache.ignite.cache.CacheAtomicityMode;
import org.apache.ignite.cache.CacheMode;
import org.apache.ignite.cache.CacheRebalanceMode;
import org.apache.ignite.cache.CacheWriteSynchronizationMode;
import org.apache.ignite.cache.QueryEntity;
import org.apache.ignite.cache.affinity.AffinityKey;
import org.apache.ignite.cache.query.QueryCursor;
import org.apache.ignite.cache.query.SqlFieldsQuery;
import org.apache.ignite.cache.query.annotations.QuerySqlField;
import org.apache.ignite.configuration.CacheConfiguration;
import org.apache.ignite.configuration.IgniteConfiguration;
import org.apache.ignite.internal.IgniteKernal;
import org.apache.ignite.internal.processors.cache.persistence.tree.BPlusTree;
import org.apache.ignite.internal.processors.cache.query.GridCacheSqlIndexMetadata;
import org.apache.ignite.internal.processors.cache.query.GridCacheSqlMetadata;
import org.apache.ignite.internal.processors.datastructures.GridCacheAtomicLongValue;
import org.apache.ignite.internal.processors.datastructures.GridCacheInternalKeyImpl;
import org.apache.ignite.internal.processors.query.GridQueryFieldMetadata;
import org.apache.ignite.internal.processors.query.GridQueryProcessor;
import org.apache.ignite.internal.processors.query.h2.sql.GridSqlQuerySplitter;
import org.apache.ignite.internal.util.typedef.F;
import org.apache.ignite.internal.util.typedef.X;
import org.apache.ignite.testframework.GridTestUtils;
import org.apache.ignite.testframework.junits.common.GridCommonAbstractTest;
import org.junit.Test;

import static org.apache.ignite.cache.CacheAtomicityMode.TRANSACTIONAL;
import static org.apache.ignite.cache.CacheMode.PARTITIONED;
import static org.apache.ignite.cache.CacheMode.REPLICATED;

/**
 * Tests for fields queries.
 */
public abstract class IgniteCacheAbstractFieldsQuerySelfTest extends GridCommonAbstractTest {
    /** */
    private static IgniteCache<String, Organization> orgCache;

    /** */
    private static IgniteCache<AffinityKey<String>, Person> personCache;

    /** */
    private static IgniteCache<String, String> strCache;

    /** */
    protected static IgniteCache<Integer, Integer> intCache;

    /** */
    protected static IgniteCache<?, ?> noOpCache;

    /** Flag indicating if starting node should have cache. */
    protected boolean hasCache;

    /** {@inheritDoc} */
    @Override protected IgniteConfiguration getConfiguration(String igniteInstanceName) throws Exception {
        IgniteConfiguration cfg = super.getConfiguration(igniteInstanceName);

        cfg.setPeerClassLoadingEnabled(false);

        if (hasCache)
            cfg.setCacheConfiguration(cacheConfiguration());
        else
            cfg.setCacheConfiguration();

        return cfg;
    }

    /**
     * @return Cache configuration.
     */
    protected CacheConfiguration cacheConfiguration() {
        CacheConfiguration ccfg = defaultCacheConfiguration();

        ccfg.setCacheMode(cacheMode());
        ccfg.setAtomicityMode(atomicityMode());
        ccfg.setWriteSynchronizationMode(CacheWriteSynchronizationMode.FULL_SYNC);
        ccfg.setRebalanceMode(CacheRebalanceMode.SYNC);

        if (cacheMode() == PARTITIONED)
            ccfg.setBackups(1);

        return ccfg;
    }

    /**
     * @param clsK Class k.
     * @param clsV Class v.
     */
    protected <K, V> IgniteCache<K, V> jcache(Class<K> clsK, Class<V> clsV) {
        return jcache(grid(0), cacheConfiguration(), clsK, clsV);
    }

    /**
     * @param name Name.
     * @param clsK Class k.
     * @param clsV Class v.
     */
    protected <K, V> IgniteCache<K, V> jcache(String name, Class<K> clsK, Class<V> clsV) {
        return jcache(grid(0), cacheConfiguration(), name, clsK, clsV);
    }

    /** {@inheritDoc} */
    @Override protected void beforeTestsStarted() throws Exception {
        hasCache = true;

        startGridsMultiThreaded(gridCount());

        hasCache = false;

        startGrid(gridCount());

        orgCache = jcache(String.class, Organization.class);

        assert orgCache != null;

        orgCache.put("o1", new Organization(1, "A"));
        orgCache.put("o2", new Organization(2, "B"));

        IgniteCache<?, ?> c = jcache(AffinityKey.class, Person.class);
        personCache = (IgniteCache<AffinityKey<String>, Person>)c;

        assert personCache != null;

        personCache.put(new AffinityKey<>("p1", "o1"), new Person("John White", 25, 1));
        personCache.put(new AffinityKey<>("p2", "o1"), new Person("Joe Black", 35, 1));
        personCache.put(new AffinityKey<>("p3", "o2"), new Person("Mike Green", 40, 2));

        strCache = jcache(String.class, String.class);

        assert strCache != null;

        strCache.put("key", "val");

        intCache = jcache(Integer.class, Integer.class);

        assert intCache != null;

        for (int i = 0; i < 200; i++)
            intCache.put(i, i);

        noOpCache = grid(0).getOrCreateCache("noop");
    }

    /** {@inheritDoc} */
    @Override protected void afterTestsStopped() throws Exception {
        orgCache = null;
        personCache = null;
        strCache = null;
        intCache = null;
        noOpCache = null;
    }

    /** @return cache mode. */
    protected abstract CacheMode cacheMode();

    /** @return Cache atomicity mode. */
    protected CacheAtomicityMode atomicityMode() {
        return TRANSACTIONAL;
    }

    /** @return Number of grids to start. */
    protected abstract int gridCount();

    /** @throws Exception If failed. */
    @Test
    public void testCacheMetaData() throws Exception {
        // Put internal key to test filtering of internal objects.

        for (String cacheName : grid(0).cacheNames()) {
            ((IgniteKernal)grid(0)).getCache(cacheName).getAndPut(
                new GridCacheInternalKeyImpl("LONG", ""),
                new GridCacheAtomicLongValue(0)
            );
        }

        try {
            Collection<GridCacheSqlMetadata> metas =
                ((IgniteKernal)grid(0)).getCache(intCache.getName()).context().queries().sqlMetadata();

            assert metas != null;

            for (GridCacheSqlMetadata meta : metas) {
                Collection<String> types = meta.types();

                assertNotNull(types);

                if (personCache.getName().equals(meta.cacheName())) {
                    assertEquals("Invalid types size", 1, types.size());
                    assert types.contains("Person");
<<<<<<< HEAD

=======
>>>>>>> a3732918
                    assert Object.class.getName().equals(meta.keyClass("Person"));
                    assert Object.class.getName().equals(meta.valueClass("Person"));

                    Map<String, String> fields = meta.fields("Person");

                    assert fields != null;
                    assert fields.size() == 3;

                    assert Integer.class.getName().equals(fields.get("AGE"));
                    assert Integer.class.getName().equals(fields.get("ORGID"));

                    assert String.class.getName().equals(fields.get("NAME"));

                    Collection<GridCacheSqlIndexMetadata> indexes = meta.indexes("Person");

                    assertNotNull("Indexes should be defined", indexes);
                    assertEquals(2, indexes.size());

                    Set<String> idxFields = new HashSet<>();

                    Iterator<GridCacheSqlIndexMetadata> it = indexes.iterator();

                    Collection<String> indFlds = it.next().fields();

                    assertNotNull("Fields for first index should be defined", indFlds);
                    assertEquals("First index should have one field", indFlds.size(), 1);

                    Iterator<String> indFldIt = indFlds.iterator();

                    idxFields.add(indFldIt.next());

                    indFlds = it.next().fields();

                    assertNotNull("Fields for second index should be defined", indFlds);
                    assertEquals("Second index should have one field", indFlds.size(), 1);

                    indFldIt = indFlds.iterator();

                    idxFields.add(indFldIt.next());

                    assertTrue(idxFields.contains("AGE"));
                    assertTrue(idxFields.contains("ORGID"));
                }
                else if (orgCache.getName().equals(meta.cacheName())) {
                    assertEquals("Invalid types size", 1, types.size());
                    assert types.contains("Organization");
<<<<<<< HEAD

=======
>>>>>>> a3732918
                    assert Object.class.getName().equals(meta.valueClass("Organization"));
                    assert String.class.getName().equals(meta.keyClass("Organization"));

                    Map<String, String> fields = meta.fields("Organization");

                    assert fields != null;
                    assertEquals("Fields: " + fields, 2, fields.size());

                    assert Integer.class.getName().equals(fields.get("ID"));
<<<<<<< HEAD
=======

>>>>>>> a3732918
                    assert String.class.getName().equals(fields.get("NAME"));
                }
                else if (intCache.getName().equals(meta.cacheName())) {
                    assertEquals("Invalid types size", 1, types.size());
                    assert types.contains("Integer");

                    assert Integer.class.getName().equals(meta.valueClass("Integer"));
                    assert Integer.class.getName().equals(meta.keyClass("Integer"));

                    Map<String, String> fields = meta.fields("Integer");

                    assert fields != null;
                    assert fields.size() == 2;
                    assert Integer.class.getName().equals(fields.get("_KEY"));
                    assert Integer.class.getName().equals(fields.get("_VAL"));
                }
                else if (strCache.getName().equals(meta.cacheName())) {
                    assertEquals("Invalid types size", 1, types.size());
                    assert types.contains("String");

                    assert String.class.getName().equals(meta.valueClass("String"));
                    assert String.class.getName().equals(meta.keyClass("String"));

                    Map<String, String> fields = meta.fields("String");

                    assert fields != null;
                    assert fields.size() == 2;
                    assert String.class.getName().equals(fields.get("_KEY"));
                    assert String.class.getName().equals(fields.get("_VAL"));
                }
                else if (DEFAULT_CACHE_NAME.equals(meta.cacheName()) || noOpCache.getName().equals(meta.cacheName()))
                    assertTrue("Invalid types size", types.isEmpty());
                else if (!"cacheWithCustomKeyPrecision".equalsIgnoreCase(meta.cacheName()) &&
                         !"cacheWithDecimalPrecisionAndScale".equalsIgnoreCase(meta.cacheName()))
                    fail("Unknown cache: " + meta.cacheName());
            }
        }
        finally {
            ((IgniteKernal)grid(0)).getCache(intCache.getName()).remove(new GridCacheInternalKeyImpl("LONG", ""));
        }
    }

    /**
     *
     */
    @Test
    public void testExplain() {
        List<List<?>> res = grid(0).cache(personCache.getName()).query(sqlFieldsQuery(
            String.format("explain select p.age, p.name, o.name " +
                    "from \"%s\".Person p, \"%s\".Organization o where p.orgId = o.id",
                personCache.getName(), orgCache.getName()))).getAll();

        for (List<?> row : res)
            X.println("____ : " + row);

        if (cacheMode() == PARTITIONED) {
            assertEquals(2, res.size());

            assertTrue(((String)res.get(1).get(0)).contains(GridSqlQuerySplitter.mergeTableIdentifier(0)));
        }
        else
            assertEquals(1, res.size());
    }

    /** @throws Exception If failed. */
    @SuppressWarnings("unchecked")
    @Test
    public void testExecuteWithMetaDataAndPrecision() throws Exception {
        QueryEntity qeWithPrecision = new QueryEntity()
            .setKeyType("java.lang.Long")
            .setValueType("TestType")
            .addQueryField("strField", "java.lang.String", "strField")
            .setFieldsPrecision(ImmutableMap.of("strField", 999));

        grid(0).getOrCreateCache(cacheConfiguration()
            .setName("cacheWithPrecision")
            .setQueryEntities(Collections.singleton(qeWithPrecision)));

        GridQueryProcessor qryProc = grid(0).context().query();

        qryProc.querySqlFields(
            new SqlFieldsQuery("INSERT INTO TestType(_KEY, strField) VALUES(?, ?)")
                .setSchema("cacheWithPrecision")
                .setArgs(1, "ABC"), true);

        qryProc.querySqlFields(
            new SqlFieldsQuery("INSERT INTO TestType(_KEY, strField) VALUES(?, ?)")
                .setSchema("cacheWithPrecision")
                .setArgs(2, "DEF"), true);

        QueryCursorImpl<List<?>> cursor = (QueryCursorImpl<List<?>>)qryProc.querySqlFields(
            new SqlFieldsQuery("SELECT _KEY, strField FROM TestType")
                .setSchema("cacheWithPrecision"), true);

        List<GridQueryFieldMetadata> fieldsMeta = cursor.fieldsMeta();

        for (GridQueryFieldMetadata meta : fieldsMeta) {
            if (!meta.fieldName().equalsIgnoreCase("strField"))
                continue;

            assertEquals(999, meta.precision());
        }
    }

    /**
     * Test that scale and precision returned correctly for Decimal column in result set:
     *
     * 1. Start node;
     * 2. Create table with Decimal(3,0) column;
     * 3. Insert a new row into the table;
     * 4. Execute select with decimal row;
     * 5. Check that selected decimal column has precision 3 and scale 0.
     *
     * @throws Exception If failed.
     */
    @Test
    public void testDecimalColumnScaleAndPrecision() throws Exception {
        QueryEntity qeWithPrecision = new QueryEntity()
                .setKeyType("java.lang.Long")
                .setValueType("TestType")
                .addQueryField("age", "java.math.BigDecimal", "age")
                .setFieldsPrecision(ImmutableMap.of("age", 3))
                .setFieldsScale(ImmutableMap.of("age", 0));

        grid(0).getOrCreateCache(cacheConfiguration()
                .setName("cacheWithDecimalPrecisionAndScale")
                .setQueryEntities(Collections.singleton(qeWithPrecision)));

        GridQueryProcessor qryProc = grid(0).context().query();

        qryProc.querySqlFields(
                new SqlFieldsQuery("INSERT INTO TestType(_key, age) VALUES(?, ?)")
                        .setSchema("cacheWithDecimalPrecisionAndScale")
                        .setArgs(1, new BigDecimal(160)), true);

        QueryCursorImpl<List<?>> cursor = (QueryCursorImpl<List<?>>)qryProc.querySqlFields(
                new SqlFieldsQuery("SELECT age FROM TestType")
                        .setSchema("cacheWithDecimalPrecisionAndScale"), true);

        List<GridQueryFieldMetadata> fieldsMeta = cursor.fieldsMeta();

        assertEquals(1, fieldsMeta.size());

        GridQueryFieldMetadata meta = fieldsMeta.get(0);

        assertEquals(3, meta.precision());
        assertEquals(0, meta.scale());
    }

    /** */
    @Test
    public void testExecuteWithMetaDataAndCustomKeyPrecision() throws Exception {
        QueryEntity qeWithPrecision = new QueryEntity()
            .setKeyType("java.lang.String")
            .setKeyFieldName("my_key")
            .setValueType("CustomKeyType")
            .addQueryField("my_key", "java.lang.String", "my_key")
            .addQueryField("strField", "java.lang.String", "strField")
            .setFieldsPrecision(ImmutableMap.of("strField", 999, "my_key", 777));

        grid(0).getOrCreateCache(cacheConfiguration()
            .setName("cacheWithCustomKeyPrecision")
            .setQueryEntities(Collections.singleton(qeWithPrecision)));

        GridQueryProcessor qryProc = grid(0).context().query();

        qryProc.querySqlFields(
            new SqlFieldsQuery("INSERT INTO CustomKeyType(my_key, strField) VALUES(?, ?)")
                .setSchema("cacheWithCustomKeyPrecision")
                .setArgs("1", "ABC"), true);

        qryProc.querySqlFields(
            new SqlFieldsQuery("INSERT INTO CustomKeyType(my_key, strField) VALUES(?, ?)")
                .setSchema("cacheWithCustomKeyPrecision")
                .setArgs("2", "DEF"), true);

        QueryCursorImpl<List<?>> cursor = (QueryCursorImpl<List<?>>)qryProc.querySqlFields(
            new SqlFieldsQuery("SELECT my_key, strField FROM CustomKeyType")
                .setSchema("cacheWithCustomKeyPrecision"), true);

        List<GridQueryFieldMetadata> fieldsMeta = cursor.fieldsMeta();

        int fldCnt = 0;

        for (GridQueryFieldMetadata meta : fieldsMeta) {
            switch (meta.fieldName()) {
                case "STRFIELD":
                    assertEquals(999, meta.precision());

                    fldCnt++;

                    break;

                case "MY_KEY":
                    assertEquals(777, meta.precision());

                    fldCnt++;

                    break;
                default:
                    fail("Unknown field - " + meta.fieldName());
            }
        }

        assertEquals("Metadata for all fields should be returned.", 2, fldCnt);
    }

    /** @throws Exception If failed. */
    @Test
    public void testExecuteWithMetaData() throws Exception {
        QueryCursorImpl<List<?>> cursor = (QueryCursorImpl<List<?>>)personCache.query(sqlFieldsQuery(
            String.format("select p._KEY, p.name, p.age, o.name " +
                    "from \"%s\".Person p, \"%s\".Organization o where p.orgId = o.id",
                personCache.getName(), orgCache.getName())));

        Collection<GridQueryFieldMetadata> meta = cursor.fieldsMeta();

        assertNotNull(meta);
        assertEquals(4, meta.size());

        Iterator<GridQueryFieldMetadata> metaIt = meta.iterator();

        assertNotNull(metaIt);
        assert metaIt.hasNext();

        GridQueryFieldMetadata field = metaIt.next();

        assertNotNull(field);
        assertEquals(personCache.getName(), field.schemaName());
        assertEquals("PERSON", field.typeName());
        assertEquals("_KEY", field.fieldName());
        assertEquals(Object.class.getName(), field.fieldTypeName());

        assert metaIt.hasNext();

        field = metaIt.next();

        assertNotNull(field);
        assertEquals(personCache.getName(), field.schemaName());
        assertEquals("PERSON", field.typeName());
        assertEquals("NAME", field.fieldName());
        assertEquals(String.class.getName(), field.fieldTypeName());

        assert metaIt.hasNext();

        field = metaIt.next();

        assertNotNull(field);
        assertEquals(personCache.getName(), field.schemaName());
        assertEquals("PERSON", field.typeName());
        assertEquals("AGE", field.fieldName());
        assertEquals(Integer.class.getName(), field.fieldTypeName());

        assert metaIt.hasNext();

        field = metaIt.next();

        assert field != null;
        assertNotNull(field);
        assertEquals(orgCache.getName(), field.schemaName());
        assertEquals("ORGANIZATION", field.typeName());
        assertEquals("NAME", field.fieldName());
        assertEquals(String.class.getName(), field.fieldTypeName());

        assert !metaIt.hasNext();

        List<List<?>> res = cursor.getAll();

        dedup(res);

        assertEquals(3, res.size());

        Collections.sort(res, new Comparator<List<?>>() {
            @Override public int compare(List<?> row1, List<?> row2) {
                return ((Integer)row1.get(2)).compareTo((Integer)row2.get(2));
            }
        });

        int cnt = 0;

        for (List<?> row : res) {
            assert row.size() == 4;

            if (cnt == 0) {
                assertEquals(new AffinityKey<>("p1", "o1"), row.get(0));
                assertEquals("John White", row.get(1));
                assertEquals(25, row.get(2));
                assertEquals("A", row.get(3));
            }
            else if (cnt == 1) {
                assertEquals(new AffinityKey<>("p2", "o1"), row.get(0));
                assertEquals("Joe Black", row.get(1));
                assertEquals(35, row.get(2));
                assertEquals("A", row.get(3));
            }
            if (cnt == 2) {
                assertEquals(new AffinityKey<>("p3", "o2"), row.get(0));
                assertEquals("Mike Green", row.get(1));
                assertEquals(40, row.get(2));
                assertEquals("B", row.get(3));
            }

            cnt++;
        }

        assertEquals(3, cnt);
    }

    /** @throws Exception If failed. */
    @Test
    public void testExecute() throws Exception {
        doTestExecute(personCache, sqlFieldsQuery("select _KEY, name, age from Person"));
    }

    /** @throws Exception If failed. */
    @Test
    public void testExecuteNoOpCache() throws Exception {
        doTestExecute(noOpCache, sqlFieldsQuery("select _KEY, name, age from \"AffinityKey-Person\".Person"));
    }

    /**
     * Execute given query and check results.
     * @param cache Cache to run query on.
     * @param fldsQry Query.
     * @throws Exception if failed.
     */
    private void doTestExecute(IgniteCache<?, ?> cache, SqlFieldsQuery fldsQry) throws Exception {
        QueryCursor<List<?>> qry = cache.query(fldsQry);

        List<List<?>> res = new ArrayList<>(qry.getAll());

        assertNotNull(res);

        dedup(res);

        assertEquals(res.size(), 3);

        Collections.sort(res, new Comparator<List<?>>() {
            @Override public int compare(List<?> row1, List<?> row2) {
                return ((Integer)row1.get(2)).compareTo((Integer)row2.get(2));
            }
        });

        int cnt = 0;

        for (List<?> row : res) {
            assertEquals(3, row.size());

            if (cnt == 0) {
                assertEquals(new AffinityKey<>("p1", "o1"), row.get(0));
                assertEquals("John White", row.get(1));
                assertEquals(25, row.get(2));
            }
            else if (cnt == 1) {
                assertEquals(new AffinityKey<>("p2", "o1"), row.get(0));
                assertEquals("Joe Black", row.get(1));
                assertEquals(35, row.get(2));
            }
            if (cnt == 2) {
                assertEquals(new AffinityKey<>("p3", "o2"), row.get(0));
                assertEquals("Mike Green", row.get(1));
                assertEquals(40, row.get(2));
            }

            cnt++;
        }

        assertEquals(3, cnt);
    }

    /** @throws Exception If failed. */
    @Test
    public void testExecuteWithArguments() throws Exception {
        QueryCursor<List<?>> qry = personCache
            .query(sqlFieldsQuery("select _KEY, name, age from Person where age > ?").setArgs(30));

        List<List<?>> res = new ArrayList<>(qry.getAll());

        dedup(res);

        assertEquals(2, res.size());

        Collections.sort(res, new Comparator<List<?>>() {
            @Override public int compare(List<?> row1, List<?> row2) {
                return ((Integer)row1.get(2)).compareTo((Integer)row2.get(2));
            }
        });

        int cnt = 0;

        for (List<?> row : res) {
            assertEquals(3, row.size());

            if (cnt == 0) {
                assertEquals(new AffinityKey<>("p2", "o1"), row.get(0));
                assertEquals("Joe Black", row.get(1));
                assertEquals(35, row.get(2));
            }
            if (cnt == 1) {
                assertEquals(new AffinityKey<>("p3", "o2"), row.get(0));
                assertEquals("Mike Green", row.get(1));
                assertEquals(40, row.get(2));
            }

            cnt++;
        }

        assert cnt == 2;
    }

    /** */
    protected boolean isReplicatedOnly() {
        return false;
    }

    /** */
    private SqlFieldsQuery sqlFieldsQuery(String sql) {
        SqlFieldsQuery qry = new SqlFieldsQuery(sql);

        if (isReplicatedOnly())
            qry.setReplicatedOnly(true);

        return qry;
    }

    /** @throws Exception If failed. */
    @Test
    public void testSelectAllJoined() throws Exception {
        QueryCursor<List<?>> qry = personCache.query(sqlFieldsQuery(String.format(
            "select p._key, p._val, p.*, o._key, o._val, o.* from \"%s\".Person p, \"%s\".Organization o where p.orgId = o.id",
            personCache.getName(),
            orgCache.getName()
        )));

        List<List<?>> res = new ArrayList<>(qry.getAll());

        dedup(res);

        assertEquals(3, res.size());

        Collections.sort(res, new Comparator<List<?>>() {
            @Override public int compare(List<?> row1, List<?> row2) {
                return ((Integer)row1.get(3)).compareTo((Integer)row2.get(3));
            }
        });

        int cnt = 0;

        for (List<?> row : res) {
            assertEquals(9, row.size());

            if (cnt == 0) {
                assert new AffinityKey<>("p1", "o1").equals(row.get(0));
                assert Person.class.getName().equals(row.get(1).getClass().getName());
                assert "John White".equals(row.get(2));
                assert row.get(3).equals(25);
                assert row.get(4).equals(1);
                assert "o1".equals(row.get(5));
                assert Organization.class.getName().equals(row.get(6).getClass().getName());
                assert row.get(7).equals(1);
                assert "A".equals(row.get(8));
            }
            else if (cnt == 1) {
                assert new AffinityKey<>("p2", "o1").equals(row.get(0));
                assert Person.class.getName().equals(row.get(1).getClass().getName());
                assert "Joe Black".equals(row.get(2));
                assert row.get(3).equals(35);
                assert row.get(4).equals(1);
                assert "o1".equals(row.get(5));
                assert Organization.class.getName().equals(row.get(6).getClass().getName());
                assert row.get(7).equals(1);
                assert "A".equals(row.get(8));
            }
            if (cnt == 2) {
                assert new AffinityKey<>("p3", "o2").equals(row.get(0));
                assert Person.class.getName().equals(row.get(1).getClass().getName());
                assert "Mike Green".equals(row.get(2));
                assert row.get(3).equals(40);
                assert row.get(4).equals(2);
                assert "o2".equals(row.get(5));
                assert Organization.class.getName().equals(row.get(6).getClass().getName());
                assert row.get(7).equals(2);
                assert "B".equals(row.get(8));
            }

            cnt++;
        }

        assert cnt == 3;
    }

    /** @throws Exception If failed. */
    @Test
    public void testEmptyResult() throws Exception {
        QueryCursor<List<?>> qry =
            personCache.query(sqlFieldsQuery("select name from Person where age = 0"));

        Collection<List<?>> res = qry.getAll();

        assertNotNull(res);
        assertTrue(res.isEmpty());
    }

    /**
     * Verifies that exactly one record is found when we have equality comparison in where clause (which is supposed
     * to use {@link BPlusTree#findOne(Object, Object)} instead of {@link BPlusTree#find(Object, Object, Object)}.
     *
     * @throws Exception If failed.
     */
    @Test
    public void testSingleResultUsesFindOne() throws Exception {
        QueryCursor<List<?>> qry =
            intCache.query(sqlFieldsQuery("select _val from Integer where _key = 25"));

        List<List<?>> res = qry.getAll();

        assertNotNull(res);
        assertEquals(1, res.size());
        assertEquals(1, res.get(0).size());
        assertEquals(25, res.get(0).get(0));
    }

    /**
     * Verifies that zero records are found when we have equality comparison in where clause (which is supposed
     * to use {@link BPlusTree#findOne(Object, Object)} instead of {@link BPlusTree#find(Object, Object, Object)}
     * and the key is not in the cache.
     *
     * @throws Exception If failed.
     */
    @Test
    public void testEmptyResultUsesFindOne() throws Exception {
        QueryCursor<List<?>> qry =
            intCache.query(sqlFieldsQuery("select _val from Integer where _key = -10"));

        List<List<?>> res = qry.getAll();

        assertNotNull(res);
        assertEquals(0, res.size());
    }

    /** @throws Exception If failed. */
    @Test
    public void testQueryString() throws Exception {
        QueryCursor<List<?>> qry = strCache.query(sqlFieldsQuery("select * from String"));

        Collection<List<?>> res = qry.getAll();

        assert res != null;
        assert res.size() == 1;

        for (List<?> row : res) {
            assert row != null;
            assert row.size() == 2;
            assert "key".equals(row.get(0));
            assert "val".equals(row.get(1));
        }
    }

    /** @throws Exception If failed. */
    @Test
    public void testQueryIntegersWithJoin() throws Exception {
        QueryCursor<List<?>> qry = intCache.query(sqlFieldsQuery(
            "select i._KEY, i._VAL, j._KEY, j._VAL from Integer i join Integer j where i._VAL >= 100"));

        Collection<List<?>> res = qry.getAll();

        assert res != null;

        assert res.size() <= 20000;

        for (List<?> row : res) {
            assert (Integer)row.get(0) >= 100;
            assert (Integer)row.get(1) >= 100;
            assert (Integer)row.get(2) >= 0;
            assert (Integer)row.get(3) >= 0;
        }
    }

    /** @throws Exception If failed. */
    @Test
    public void testPagination() throws Exception {
        // Query with page size 20.
        QueryCursor<List<?>> qry =
            intCache.query(sqlFieldsQuery("select * from Integer").setPageSize(20));

        List<List<?>> res = new ArrayList<>(qry.getAll());

        dedup(res);

        Collections.sort(res, new Comparator<List<?>>() {
            @Override public int compare(List<?> r1, List<?> r2) {
                return ((Integer)r1.get(0)).compareTo((Integer)r2.get(0));
            }
        });

        assertEquals(200, res.size());

        for (List<?> row : res)
            assertEquals("Wrong row size: " + row, 2, row.size());
    }

    /** @throws Exception If failed. */
    @Test
    public void testNamedCache() throws Exception {
        try {
            IgniteCache<Integer, Integer> cache = jcache("tmp_int", Integer.class, Integer.class);

            for (int i = 0; i < 200; i++)
                cache.put(i, i);

            QueryCursor<List<?>> qry = cache.query(sqlFieldsQuery("select * from Integer"));

            Collection<List<?>> res = qry.getAll();

            assert res != null;
            assert res.size() == 200;
        }
        finally {
            grid(0).destroyCache("tmp_int");
        }
    }

    /** @throws Exception If failed. */
    @Test
    public void testNoPrimitives() throws Exception {
        try {
            final IgniteCache<Object, Object> cache = grid(0).getOrCreateCache("tmp_without_index");

            cache.put("key", "val");

            GridTestUtils.assertThrows(log, new Callable<Object>() {
                @Override public Object call() throws Exception {
                    return cache.query(sqlFieldsQuery("select * from String"));
                }
            }, CacheException.class, null);
        }
        finally {
            grid(0).destroyCache("tmp_without_index");
        }
    }

    /** @throws Exception If failed. */
    @Test
    public void testComplexKeys() throws Exception {
        IgniteCache<PersonKey, Person> cache = jcache(PersonKey.class, Person.class);

        UUID id = UUID.randomUUID();

        PersonKey key = new PersonKey(id);
        Person val = new Person("John", 20, 1);

        cache.put(key, val);

        Collection<List<?>> res = cache.query(sqlFieldsQuery("select _key, _val, * from Person")).getAll();

        assertEquals(1, res.size());

        for (Collection<?> row : res) {
            int cnt = 0;

            for (Object fieldVal : row) {
                if (cnt == 0)
                    assertEquals(key, fieldVal);
                else if (cnt == 1)
                    assertEquals(val, fieldVal);
                else if (cnt == 2)
                    assertEquals(id, fieldVal);
                else if (cnt == 3)
                    assertEquals("John", fieldVal);
                else if (cnt == 4)
                    assertEquals(20, fieldVal);
                else if (cnt == 5)
                    assertEquals(1, fieldVal);

                cnt++;
            }
        }

        cache.removeAll();
    }

    /**
     * @throws Exception If failed.
     */
    @Test
    public void testPaginationIterator() throws Exception {
        QueryCursor<List<?>> qry =
            intCache.query(sqlFieldsQuery("select _key, _val from Integer").setPageSize(10));

        int cnt = 0;

        for (List<?> row : qry) {
            assertEquals(2, row.size());
            assertEquals(row.get(0), row.get(1));
            assertTrue((Integer)row.get(0) >= 0 && (Integer)row.get(0) < 200);

            cnt++;
        }

        int size = 200;

        assertEquals(size, cnt);
    }

    /** @throws Exception If failed. */
    @Test
    public void testPaginationIteratorKeepAll() throws Exception {
        QueryCursor<List<?>> qry =
            intCache.query(sqlFieldsQuery("select _key, _val from Integer").setPageSize(10));

        int cnt = 0;

        for (List<?> row : qry) {
            assertEquals(2, row.size());
            assertEquals(row.get(0), row.get(1));
            assertTrue((Integer)row.get(0) >= 0 && (Integer)row.get(0) < 200);

            cnt++;
        }

        int size = 200;

        assertEquals(size, cnt);

        qry = intCache.query(sqlFieldsQuery("select _key, _val from Integer").setPageSize(10));

        List<List<?>> list = new ArrayList<>(qry.getAll());

        dedup(list);

        Collections.sort(list, new Comparator<List<?>>() {
            @Override public int compare(List<?> r1, List<?> r2) {
                return ((Integer)r1.get(0)).compareTo((Integer)r2.get(0));
            }
        });

        for (int i = 0; i < 200; i++) {
            List<?> r = list.get(i);

            assertEquals(i, r.get(0));
            assertEquals(i, r.get(1));
        }
    }

    /**
     * @throws Exception If failed.
     */
    @Test
    public void testPaginationGet() throws Exception {
        QueryCursor<List<?>> qry =
            intCache.query(sqlFieldsQuery("select _key, _val from Integer").setPageSize(10));

        List<List<?>> list = new ArrayList<>(qry.getAll());

        dedup(list);

        Collections.sort(list, new Comparator<List<?>>() {
            @Override public int compare(List<?> r1, List<?> r2) {
                return ((Integer)r1.get(0)).compareTo((Integer)r2.get(0));
            }
        });

        for (int i = 0; i < 200; i++) {
            List<?> row = list.get(i);

            assertEquals(i, row.get(0));
            assertEquals(i, row.get(1));
        }
    }

    /** @throws Exception If failed. */
    @Test
    public void testEmptyGrid() throws Exception {
        QueryCursor<List<?>> qry = personCache
            .query(sqlFieldsQuery("select name, age from Person where age = 25"));

        List<?> res = F.first(qry.getAll());

        assert res != null;
        assert res.size() == 2;
        assert "John White".equals(res.get(0));
        assert res.get(1).equals(25);
    }

    /**
     * Dedups result.
     *
     * @param res Result.
     * @throws Exception In case of error.
     */
    private void dedup(Collection<List<?>> res) throws Exception {
        assert res != null;

        if (cacheMode() != REPLICATED)
            return;

        Collection<List<?>> res0 = new ArrayList<>(res.size());

        Collection<Object> keys = new HashSet<>();

        for (List<?> row : res) {
            Object key = row.get(0);

            if (!keys.contains(key)) {
                res0.add(row);
                keys.add(key);
            }
        }

        res.clear();

        res.addAll(res0);
    }

    /**
     * Person key.
     */
    private static class PersonKey implements Serializable {
        /** ID. */
        @QuerySqlField
        private final UUID id;

        /** @param id ID. */
        private PersonKey(UUID id) {
            assert id != null;

            this.id = id;
        }

        /** {@inheritDoc} */
        @Override public boolean equals(Object o) {
            if (this == o)
                return true;

            if (o == null || getClass() != o.getClass())
                return false;

            PersonKey key = (PersonKey)o;

            return id.equals(key.id);

        }

        /** {@inheritDoc} */
        @Override public int hashCode() {
            return id.hashCode();
        }
    }

    /**
     * Person.
     */
    private static class Person implements Serializable {
        /** Name. */
        @QuerySqlField(index = false)
        private final String name;

        /** Age. */
        @QuerySqlField(index = true)
        private final int age;

        /** Organization ID. */
        @QuerySqlField(index = true)
        private final int orgId;

        /**
         * @param name Name.
         * @param age Age.
         * @param orgId Organization ID.
         */
        private Person(String name, int age, int orgId) {
            assert !F.isEmpty(name);
            assert age > 0;
            assert orgId > 0;

            this.name = name;
            this.age = age;
            this.orgId = orgId;
        }

        /** {@inheritDoc} */
        @Override public boolean equals(Object o) {
            if (this == o)
                return true;

            if (o == null || getClass() != o.getClass())
                return false;

            Person person = (Person)o;

            return age == person.age && orgId == person.orgId && name.equals(person.name);

        }

        /** {@inheritDoc} */
        @Override public int hashCode() {
            int res = name.hashCode();

            res = 31 * res + age;
            res = 31 * res + orgId;

            return res;
        }
    }

    /**
     * Organization.
     */
    private static class Organization implements Serializable {
        /** ID. */
        @QuerySqlField
        private final int id;

        /** Name. */
        @QuerySqlField(index = false)
        private final String name;

        /**
         * @param id ID.
         * @param name Name.
         */
        private Organization(int id, String name) {
            assert id > 0;
            assert !F.isEmpty(name);

            this.id = id;
            this.name = name;
        }

        /** {@inheritDoc} */
        @Override public boolean equals(Object o) {
            if (this == o)
                return true;

            if (o == null || getClass() != o.getClass())
                return false;

            Organization that = (Organization)o;

            return id == that.id && name.equals(that.name);

        }

        /** {@inheritDoc} */
        @Override public int hashCode() {
            int res = id;

            res = 31 * res + name.hashCode();

            return res;
        }
    }
}<|MERGE_RESOLUTION|>--- conflicted
+++ resolved
@@ -221,10 +221,6 @@
                 if (personCache.getName().equals(meta.cacheName())) {
                     assertEquals("Invalid types size", 1, types.size());
                     assert types.contains("Person");
-<<<<<<< HEAD
-
-=======
->>>>>>> a3732918
                     assert Object.class.getName().equals(meta.keyClass("Person"));
                     assert Object.class.getName().equals(meta.valueClass("Person"));
 
@@ -271,10 +267,6 @@
                 else if (orgCache.getName().equals(meta.cacheName())) {
                     assertEquals("Invalid types size", 1, types.size());
                     assert types.contains("Organization");
-<<<<<<< HEAD
-
-=======
->>>>>>> a3732918
                     assert Object.class.getName().equals(meta.valueClass("Organization"));
                     assert String.class.getName().equals(meta.keyClass("Organization"));
 
@@ -284,10 +276,6 @@
                     assertEquals("Fields: " + fields, 2, fields.size());
 
                     assert Integer.class.getName().equals(fields.get("ID"));
-<<<<<<< HEAD
-=======
-
->>>>>>> a3732918
                     assert String.class.getName().equals(fields.get("NAME"));
                 }
                 else if (intCache.getName().equals(meta.cacheName())) {
