/*
 * Licensed to the Apache Software Foundation (ASF) under one or more
 * contributor license agreements.  See the NOTICE file distributed with
 * this work for additional information regarding copyright ownership.
 * The ASF licenses this file to You under the Apache License, Version 2.0
 * (the "License"); you may not use this file except in compliance with
 * the License.  You may obtain a copy of the License at
 *
 *      http://www.apache.org/licenses/LICENSE-2.0
 *
 * Unless required by applicable law or agreed to in writing, software
 * distributed under the License is distributed on an "AS IS" BASIS,
 * WITHOUT WARRANTIES OR CONDITIONS OF ANY KIND, either express or implied.
 * See the License for the specific language governing permissions and
 * limitations under the License.
 */

package org.apache.ignite.internal.processors.cache;

import java.io.Serializable;
import java.util.ArrayList;
import java.util.Collection;
import java.util.Collections;
import java.util.Comparator;
import java.util.HashSet;
import java.util.Iterator;
import java.util.List;
import java.util.Map;
import java.util.Set;
import java.util.UUID;
import java.util.concurrent.Callable;
import javax.cache.CacheException;
import org.apache.ignite.IgniteCache;
import org.apache.ignite.cache.CacheAtomicityMode;
import org.apache.ignite.cache.CacheMode;
import org.apache.ignite.cache.CacheRebalanceMode;
import org.apache.ignite.cache.CacheWriteSynchronizationMode;
import org.apache.ignite.cache.affinity.AffinityKey;
import org.apache.ignite.cache.query.QueryCursor;
import org.apache.ignite.cache.query.SqlFieldsQuery;
import org.apache.ignite.cache.query.annotations.QuerySqlField;
import org.apache.ignite.configuration.CacheConfiguration;
import org.apache.ignite.configuration.IgniteConfiguration;
import org.apache.ignite.internal.IgniteKernal;
import org.apache.ignite.internal.binary.BinaryMarshaller;
import org.apache.ignite.internal.processors.cache.query.GridCacheSqlIndexMetadata;
import org.apache.ignite.internal.processors.cache.query.GridCacheSqlMetadata;
import org.apache.ignite.internal.processors.datastructures.GridCacheAtomicLongValue;
import org.apache.ignite.internal.processors.datastructures.GridCacheInternalKeyImpl;
import org.apache.ignite.internal.processors.query.GridQueryFieldMetadata;
import org.apache.ignite.internal.processors.query.h2.sql.GridSqlQuerySplitter;
import org.apache.ignite.internal.util.typedef.F;
import org.apache.ignite.internal.util.typedef.X;
import org.apache.ignite.spi.discovery.DiscoverySpi;
import org.apache.ignite.spi.discovery.tcp.TcpDiscoverySpi;
import org.apache.ignite.spi.discovery.tcp.ipfinder.TcpDiscoveryIpFinder;
import org.apache.ignite.spi.discovery.tcp.ipfinder.vm.TcpDiscoveryVmIpFinder;
import org.apache.ignite.testframework.GridTestUtils;
import org.apache.ignite.testframework.junits.common.GridCommonAbstractTest;

import static org.apache.ignite.cache.CacheAtomicityMode.TRANSACTIONAL;
import static org.apache.ignite.cache.CacheMode.PARTITIONED;
import static org.apache.ignite.cache.CacheMode.REPLICATED;

/**
 * Tests for fields queries.
 */
public abstract class IgniteCacheAbstractFieldsQuerySelfTest extends GridCommonAbstractTest {
    /** IP finder. */
    private static final TcpDiscoveryIpFinder IP_FINDER = new TcpDiscoveryVmIpFinder(true);

    /** */
    private static IgniteCache<String, Organization> orgCache;

    /** Cache name. */
    protected static final String CACHE = "cache";

    /** */
    private static IgniteCache<AffinityKey<String>, Person> personCache;

    /** */
    private static IgniteCache<String, String> strCache;

    /** */
    protected static IgniteCache<Integer, Integer> intCache;

    /** Flag indicating if starting node should have cache. */
    protected boolean hasCache;

    /** Whether BinaryMarshaller is set. */
    protected boolean binaryMarshaller;

    /** {@inheritDoc} */
    @Override protected IgniteConfiguration getConfiguration(String igniteInstanceName) throws Exception {
        IgniteConfiguration cfg = super.getConfiguration(igniteInstanceName);

        cfg.setPeerClassLoadingEnabled(false);

        cfg.setDiscoverySpi(discovery());

        if (hasCache)
            cfg.setCacheConfiguration(cacheConfiguration());
        else
            cfg.setCacheConfiguration();

        return cfg;
    }

    /**
     * @return Cache configuration.
     */
    protected CacheConfiguration cacheConfiguration() {
        CacheConfiguration ccfg = defaultCacheConfiguration();

        ccfg.setCacheMode(cacheMode());
        ccfg.setAtomicityMode(atomicityMode());
        ccfg.setWriteSynchronizationMode(CacheWriteSynchronizationMode.FULL_SYNC);
        ccfg.setRebalanceMode(CacheRebalanceMode.SYNC);

        if (cacheMode() == PARTITIONED)
            ccfg.setBackups(1);

        return ccfg;
    }

    /** @return Discovery SPI. */
    private DiscoverySpi discovery() {
        TcpDiscoverySpi spi = new TcpDiscoverySpi();

        spi.setIpFinder(IP_FINDER);

        return spi;
    }

    /**
     * @param clsK Class k.
     * @param clsV Class v.
     */
    protected <K, V> IgniteCache<K, V> jcache(Class<K> clsK, Class<V> clsV) {
        return jcache(grid(0), cacheConfiguration(), clsK, clsV);
    }

    /**
     * @param name Name.
     * @param clsK Class k.
     * @param clsV Class v.
     */
    protected <K, V> IgniteCache<K, V> jcache(String name, Class<K> clsK, Class<V> clsV) {
        return jcache(grid(0), cacheConfiguration(), name, clsK, clsV);
    }

    /** {@inheritDoc} */
    @Override protected void beforeTestsStarted() throws Exception {
        hasCache = true;

        startGridsMultiThreaded(gridCount());

        hasCache = false;

        startGrid(gridCount());

        orgCache = jcache(String.class, Organization.class);

        assert orgCache != null;

        orgCache.put("o1", new Organization(1, "A"));
        orgCache.put("o2", new Organization(2, "B"));

        IgniteCache<?, ?> c = jcache(AffinityKey.class, Person.class);
        personCache = (IgniteCache<AffinityKey<String>, Person>)c;

        assert personCache != null;

        personCache.put(new AffinityKey<>("p1", "o1"), new Person("John White", 25, 1));
        personCache.put(new AffinityKey<>("p2", "o1"), new Person("Joe Black", 35, 1));
        personCache.put(new AffinityKey<>("p3", "o2"), new Person("Mike Green", 40, 2));

        strCache = jcache(String.class, String.class);

        assert strCache != null;

        strCache.put("key", "val");

        intCache = jcache(Integer.class, Integer.class);

        assert intCache != null;

        for (int i = 0; i < 200; i++)
            intCache.put(i, i);
    }

    /** {@inheritDoc} */
    @Override protected void beforeTest() throws Exception {
        binaryMarshaller = grid(0).configuration().getMarshaller() instanceof BinaryMarshaller;
    }

    /** {@inheritDoc} */
    @Override protected void afterTestsStopped() throws Exception {
        stopAllGrids();

        orgCache = null;
        personCache = null;
        strCache = null;
        intCache = null;
    }

    /** @return cache mode. */
    protected abstract CacheMode cacheMode();

    /** @return Cache atomicity mode. */
    protected CacheAtomicityMode atomicityMode() {
        return TRANSACTIONAL;
    }

    /** @return Number of grids to start. */
    protected abstract int gridCount();

    /** @throws Exception If failed. */
    public void testCacheMetaData() throws Exception {
        // Put internal key to test filtering of internal objects.

        for (String cacheName : grid(0).cacheNames())
            ((IgniteKernal)grid(0)).getCache(cacheName).getAndPut(new GridCacheInternalKeyImpl("LONG"), new GridCacheAtomicLongValue(0));

        try {
            Collection<GridCacheSqlMetadata> metas =
                ((IgniteKernal)grid(0)).getCache(intCache.getName()).context().queries().sqlMetadata();

            assert metas != null;

            for (GridCacheSqlMetadata meta : metas) {
                Collection<String> types = meta.types();

                assertNotNull(types);

                if (personCache.getName().equals(meta.cacheName())) {
                    assertEquals("Invalid types size", 1, types.size());
                    assert types.contains("Person");

                    if (binaryMarshaller) {
                        assert Object.class.getName().equals(meta.keyClass("Person"));
                        assert Object.class.getName().equals(meta.valueClass("Person"));
                    }
                    else {
                        assert AffinityKey.class.getName().equals(meta.keyClass("Person"));
                        assert Person.class.getName().equals(meta.valueClass("Person"));
                    }

                    Map<String, String> fields = meta.fields("Person");

                    assert fields != null;
                    assert fields.size() == 3;

                    if (binaryMarshaller) {
                        assert Integer.class.getName().equals(fields.get("AGE"));
                        assert Integer.class.getName().equals(fields.get("ORGID"));
                    }
                    else {
                        assert int.class.getName().equals(fields.get("AGE"));
                        assert int.class.getName().equals(fields.get("ORGID"));
                    }

                    assert String.class.getName().equals(fields.get("NAME"));

                    Collection<GridCacheSqlIndexMetadata> indexes = meta.indexes("Person");

                    assertNotNull("Indexes should be defined", indexes);
                    assertEquals(2, indexes.size());

                    Set<String> idxFields = new HashSet<>();

                    Iterator<GridCacheSqlIndexMetadata> it = indexes.iterator();

                    Collection<String> indFlds = it.next().fields();

                    assertNotNull("Fields for first index should be defined", indFlds);
                    assertEquals("First index should have one field", indFlds.size(), 1);

                    Iterator<String> indFldIt = indFlds.iterator();

                    idxFields.add(indFldIt.next());

                    indFlds = it.next().fields();

                    assertNotNull("Fields for second index should be defined", indFlds);
                    assertEquals("Second index should have one field", indFlds.size(), 1);

                    indFldIt = indFlds.iterator();

                    idxFields.add(indFldIt.next());

                    assertTrue(idxFields.contains("AGE"));
                    assertTrue(idxFields.contains("ORGID"));
                }
                else if (orgCache.getName().equals(meta.cacheName())) {
                    assertEquals("Invalid types size", 1, types.size());
                    assert types.contains("Organization");

                    if (binaryMarshaller)
                        assert Object.class.getName().equals(meta.valueClass("Organization"));
                    else
                        assert Organization.class.getName().equals(meta.valueClass("Organization"));

                    assert String.class.getName().equals(meta.keyClass("Organization"));

                    Map<String, String> fields = meta.fields("Organization");

                    assert fields != null;
<<<<<<< HEAD
                    assertEquals("Fields: " + fields, 3, fields.size());
=======
                    assertEquals("Fields: " + fields, 4, fields.size());
>>>>>>> 9649733c

                    if (binaryMarshaller) {
                        assert Integer.class.getName().equals(fields.get("ID"));
                    }
                    else {
                        assert int.class.getName().equals(fields.get("ID"));
                    }

                    assert String.class.getName().equals(fields.get("NAME"));
                }
                else if (intCache.getName().equals(meta.cacheName())) {
                    assertEquals("Invalid types size", 1, types.size());
                    assert types.contains("Integer");

                    assert Integer.class.getName().equals(meta.valueClass("Integer"));
                    assert Integer.class.getName().equals(meta.keyClass("Integer"));

                    Map<String, String> fields = meta.fields("Integer");

                    assert fields != null;
                    assert fields.size() == 2;
                    assert Integer.class.getName().equals(fields.get("_KEY"));
                    assert Integer.class.getName().equals(fields.get("_VAL"));
                }
                else if (strCache.getName().equals(meta.cacheName())) {
                    assertEquals("Invalid types size", 1, types.size());
                    assert types.contains("String");

                    assert String.class.getName().equals(meta.valueClass("String"));
                    assert String.class.getName().equals(meta.keyClass("String"));

                    Map<String, String> fields = meta.fields("String");

                    assert fields != null;
                    assert fields.size() == 2;
                    assert String.class.getName().equals(fields.get("_KEY"));
                    assert String.class.getName().equals(fields.get("_VAL"));
                }
                else if (meta.cacheName() == null)
                    assertTrue("Invalid types size", types.isEmpty());
                else
                    fail("Unknown cache: " + meta.cacheName());
            }
        }
        finally {
            ((IgniteKernal)grid(0)).getCache(intCache.getName()).remove(new GridCacheInternalKeyImpl("LONG"));
        }
    }

    /**
     *
     */
    public void testExplain() {
        List<List<?>> res = grid(0).cache(personCache.getName()).query(sqlFieldsQuery(
            String.format("explain select p.age, p.name, o.name " +
                    "from \"%s\".Person p, \"%s\".Organization o where p.orgId = o.id",
                personCache.getName(), orgCache.getName()))).getAll();

        for (List<?> row : res)
            X.println("____ : " + row);

        if (cacheMode() == PARTITIONED || (cacheMode() == REPLICATED && !isReplicatedOnly())) {
            assertEquals(2, res.size());

            assertTrue(((String)res.get(1).get(0)).contains(GridSqlQuerySplitter.mergeTableIdentifier(0)));
        }
        else
            assertEquals(1, res.size());
    }

    /** @throws Exception If failed. */
    public void testExecuteWithMetaData() throws Exception {
        QueryCursorImpl<List<?>> cursor = (QueryCursorImpl<List<?>>)personCache.query(sqlFieldsQuery(
            String.format("select p._KEY, p.name, p.age, o.name " +
                    "from \"%s\".Person p, \"%s\".Organization o where p.orgId = o.id",
                personCache.getName(), orgCache.getName())));

        Collection<GridQueryFieldMetadata> meta = cursor.fieldsMeta();

        assertNotNull(meta);
        assertEquals(4, meta.size());

        Iterator<GridQueryFieldMetadata> metaIt = meta.iterator();

        assertNotNull(metaIt);
        assert metaIt.hasNext();

        GridQueryFieldMetadata field = metaIt.next();

        assertNotNull(field);
        assertEquals(personCache.getName(), field.schemaName());
        assertEquals("PERSON", field.typeName());
        assertEquals("_KEY", field.fieldName());
        assertEquals(Object.class.getName(), field.fieldTypeName());

        assert metaIt.hasNext();

        field = metaIt.next();

        assertNotNull(field);
        assertEquals(personCache.getName(), field.schemaName());
        assertEquals("PERSON", field.typeName());
        assertEquals("NAME", field.fieldName());
        assertEquals(String.class.getName(), field.fieldTypeName());

        assert metaIt.hasNext();

        field = metaIt.next();

        assertNotNull(field);
        assertEquals(personCache.getName(), field.schemaName());
        assertEquals("PERSON", field.typeName());
        assertEquals("AGE", field.fieldName());
        assertEquals(Integer.class.getName(), field.fieldTypeName());

        assert metaIt.hasNext();

        field = metaIt.next();

        assert field != null;
        assertNotNull(field);
        assertEquals(orgCache.getName(), field.schemaName());
        assertEquals("ORGANIZATION", field.typeName());
        assertEquals("NAME", field.fieldName());
        assertEquals(String.class.getName(), field.fieldTypeName());

        assert !metaIt.hasNext();

        List<List<?>> res = cursor.getAll();

        dedup(res);

        assertEquals(3, res.size());

        Collections.sort(res, new Comparator<List<?>>() {
            @Override public int compare(List<?> row1, List<?> row2) {
                return ((Integer)row1.get(2)).compareTo((Integer)row2.get(2));
            }
        });

        int cnt = 0;

        for (List<?> row : res) {
            assert row.size() == 4;

            if (cnt == 0) {
                assertEquals(new AffinityKey<>("p1", "o1"), row.get(0));
                assertEquals("John White", row.get(1));
                assertEquals(25, row.get(2));
                assertEquals("A", row.get(3));
            }
            else if (cnt == 1) {
                assertEquals(new AffinityKey<>("p2", "o1"), row.get(0));
                assertEquals("Joe Black", row.get(1));
                assertEquals(35, row.get(2));
                assertEquals("A", row.get(3));
            }
            if (cnt == 2) {
                assertEquals(new AffinityKey<>("p3", "o2"), row.get(0));
                assertEquals("Mike Green", row.get(1));
                assertEquals(40, row.get(2));
                assertEquals("B", row.get(3));
            }

            cnt++;
        }

        assertEquals(3, cnt);
    }

    /** @throws Exception If failed. */
    public void testExecute() throws Exception {
        QueryCursor<List<?>> qry = personCache.query(sqlFieldsQuery("select _KEY, name, age from Person"));

        List<List<?>> res = new ArrayList<>(qry.getAll());

        assertNotNull(res);

        dedup(res);

        assertEquals(res.size(), 3);

        Collections.sort(res, new Comparator<List<?>>() {
            @Override public int compare(List<?> row1, List<?> row2) {
                return ((Integer)row1.get(2)).compareTo((Integer)row2.get(2));
            }
        });

        int cnt = 0;

        for (List<?> row : res) {
            assertEquals(3, row.size());

            if (cnt == 0) {
                assertEquals(new AffinityKey<>("p1", "o1"), row.get(0));
                assertEquals("John White", row.get(1));
                assertEquals(25, row.get(2));
            }
            else if (cnt == 1) {
                assertEquals(new AffinityKey<>("p2", "o1"), row.get(0));
                assertEquals("Joe Black", row.get(1));
                assertEquals(35, row.get(2));
            }
            if (cnt == 2) {
                assertEquals(new AffinityKey<>("p3", "o2"), row.get(0));
                assertEquals("Mike Green", row.get(1));
                assertEquals(40, row.get(2));
            }

            cnt++;
        }

        assertEquals(3, cnt);
    }

    /** @throws Exception If failed. */
    public void testExecuteWithArguments() throws Exception {
        QueryCursor<List<?>> qry = personCache
            .query(sqlFieldsQuery("select _KEY, name, age from Person where age > ?").setArgs(30));

        List<List<?>> res = new ArrayList<>(qry.getAll());

        assert res != null;

        dedup(res);

        assertEquals(2, res.size());

        Collections.sort(res, new Comparator<List<?>>() {
            @Override public int compare(List<?> row1, List<?> row2) {
                return ((Integer)row1.get(2)).compareTo((Integer)row2.get(2));
            }
        });

        int cnt = 0;

        for (List<?> row : res) {
            assertEquals(3, row.size());

            if (cnt == 0) {
                assertEquals(new AffinityKey<>("p2", "o1"), row.get(0));
                assertEquals("Joe Black", row.get(1));
                assertEquals(35, row.get(2));
            }
            if (cnt == 1) {
                assertEquals(new AffinityKey<>("p3", "o2"), row.get(0));
                assertEquals("Mike Green", row.get(1));
                assertEquals(40, row.get(2));
            }

            cnt++;
        }

        assert cnt == 2;
    }

    protected boolean isReplicatedOnly() {
        return false;
    }

    private SqlFieldsQuery sqlFieldsQuery(String sql) {
        SqlFieldsQuery qry = new SqlFieldsQuery(sql);

        if (isReplicatedOnly())
            qry.setReplicatedOnly(true);

        return qry;
    }

    /** @throws Exception If failed. */
    public void testSelectAllJoined() throws Exception {
        QueryCursor<List<?>> qry =
            personCache.query(sqlFieldsQuery(
                String.format("select p._key, p._val, p.*, o._key, o._val, o.* from \"%s\".Person p, \"%s\".Organization o where p.orgId = o.id",
                    personCache.getName(), orgCache.getName())));

        List<List<?>> res = new ArrayList<>(qry.getAll());

        dedup(res);

        assertEquals(3, res.size());

        Collections.sort(res, new Comparator<List<?>>() {
            @Override public int compare(List<?> row1, List<?> row2) {
                return ((Integer)row1.get(3)).compareTo((Integer)row2.get(3));
            }
        });

        int cnt = 0;

        for (List<?> row : res) {
            assertEquals(9, row.size());

            if (cnt == 0) {
                assert new AffinityKey<>("p1", "o1").equals(row.get(0));
                assert Person.class.getName().equals(row.get(1).getClass().getName());
                assert "John White".equals(row.get(2));
                assert row.get(3).equals(25);
                assert row.get(4).equals(1);
                assert "o1".equals(row.get(5));
                assert Organization.class.getName().equals(row.get(6).getClass().getName());
                assert row.get(7).equals(1);
                assert "A".equals(row.get(8));
            }
            else if (cnt == 1) {
                assert new AffinityKey<>("p2", "o1").equals(row.get(0));
                assert Person.class.getName().equals(row.get(1).getClass().getName());
                assert "Joe Black".equals(row.get(2));
                assert row.get(3).equals(35);
                assert row.get(4).equals(1);
                assert "o1".equals(row.get(5));
                assert Organization.class.getName().equals(row.get(6).getClass().getName());
                assert row.get(7).equals(1);
                assert "A".equals(row.get(8));
            }
            if (cnt == 2) {
                assert new AffinityKey<>("p3", "o2").equals(row.get(0));
                assert Person.class.getName().equals(row.get(1).getClass().getName());
                assert "Mike Green".equals(row.get(2));
                assert row.get(3).equals(40);
                assert row.get(4).equals(2);
                assert "o2".equals(row.get(5));
                assert Organization.class.getName().equals(row.get(6).getClass().getName());
                assert row.get(7).equals(2);
                assert "B".equals(row.get(8));
            }

            cnt++;
        }

        assert cnt == 3;
    }

    /** @throws Exception If failed. */
    public void testEmptyResult() throws Exception {
        QueryCursor<List<?>> qry =
            personCache.query(sqlFieldsQuery("select name from Person where age = 0"));

        Collection<List<?>> res = qry.getAll();

        assert res != null;
        assert res.isEmpty();
    }

    /** @throws Exception If failed. */
    public void testQueryString() throws Exception {
        QueryCursor<List<?>> qry = strCache.query(sqlFieldsQuery("select * from String"));

        Collection<List<?>> res = qry.getAll();

        assert res != null;
        assert res.size() == 1;

        for (List<?> row : res) {
            assert row != null;
            assert row.size() == 2;
            assert "key".equals(row.get(0));
            assert "val".equals(row.get(1));
        }
    }

    /** @throws Exception If failed. */
    public void testQueryIntegersWithJoin() throws Exception {
        QueryCursor<List<?>> qry = intCache.query(sqlFieldsQuery(
            "select i._KEY, i._VAL, j._KEY, j._VAL from Integer i join Integer j where i._VAL >= 100"));

        Collection<List<?>> res = qry.getAll();

        assert res != null;

        if (cacheMode() == CacheMode.LOCAL)
            assert res.size() == 20000;
        else
            assert res.size() <= 20000;

        for (List<?> row : res) {
            assert (Integer)row.get(0) >= 100;
            assert (Integer)row.get(1) >= 100;
            assert (Integer)row.get(2) >= 0;
            assert (Integer)row.get(3) >= 0;
        }
    }

    /** @throws Exception If failed. */
    public void testPagination() throws Exception {
        // Query with page size 20.
        QueryCursor<List<?>> qry =
            intCache.query(sqlFieldsQuery("select * from Integer").setPageSize(20));

        List<List<?>> res = new ArrayList<>(qry.getAll());

        dedup(res);

        Collections.sort(res, new Comparator<List<?>>() {
            @Override public int compare(List<?> r1, List<?> r2) {
                return ((Integer)r1.get(0)).compareTo((Integer)r2.get(0));
            }
        });

        assertEquals(200, res.size());

        for (List<?> row : res)
            assertEquals("Wrong row size: " + row, 2, row.size());
    }

    /** @throws Exception If failed. */
    public void testNamedCache() throws Exception {
        try {
            IgniteCache<Integer, Integer> cache = jcache("tmp_int", Integer.class, Integer.class);

            for (int i = 0; i < 200; i++)
                cache.put(i, i);

            QueryCursor<List<?>> qry = cache.query(sqlFieldsQuery("select * from Integer"));

            Collection<List<?>> res = qry.getAll();

            assert res != null;
            assert res.size() == 200;
        }
        finally {
            grid(0).destroyCache("tmp_int");
        }
    }

    /** @throws Exception If failed. */
    public void testNoPrimitives() throws Exception {
        try {
            final IgniteCache<Object, Object> cache = grid(0).getOrCreateCache("tmp_without_index");

            cache.put("key", "val");

            GridTestUtils.assertThrows(log, new Callable<Object>() {
                @Override public Object call() throws Exception {
                    return cache.query(sqlFieldsQuery("select * from String"));
                }
            }, CacheException.class, null);
        }
        finally {
            grid(0).destroyCache("tmp_without_index");
        }
    }

    /** @throws Exception If failed. */
    public void testComplexKeys() throws Exception {
        IgniteCache<PersonKey, Person> cache = jcache(PersonKey.class, Person.class);

        UUID id = UUID.randomUUID();

        PersonKey key = new PersonKey(id);
        Person val = new Person("John", 20, 1);

        cache.put(key, val);

        Collection<List<?>> res = cache.query(sqlFieldsQuery("select _key, _val, * from Person")).getAll();

        assertEquals(1, res.size());

        for (Collection<?> row : res) {
            int cnt = 0;

            for (Object fieldVal : row) {
                if (cnt == 0)
                    assertEquals(key, fieldVal);
                else if (cnt == 1)
                    assertEquals(val, fieldVal);
                else if (cnt == 2)
                    assertEquals(id, fieldVal);
                else if (cnt == 3)
                    assertEquals("John", fieldVal);
                else if (cnt == 4)
                    assertEquals(20, fieldVal);
                else if (cnt == 5)
                    assertEquals(1, fieldVal);

                cnt++;
            }
        }

        cache.removeAll();
    }

    /**
     * @throws Exception If failed.
     */
    public void testPaginationIterator() throws Exception {
        QueryCursor<List<?>> qry =
            intCache.query(sqlFieldsQuery("select _key, _val from Integer").setPageSize(10));

        int cnt = 0;

        for (List<?> row : qry) {
            assertEquals(2, row.size());
            assertEquals(row.get(0), row.get(1));
            assertTrue((Integer)row.get(0) >= 0 && (Integer)row.get(0) < 200);

            cnt++;
        }

        int size = 200;

        assertEquals(size, cnt);
    }

    /** @throws Exception If failed. */
    public void testPaginationIteratorKeepAll() throws Exception {
        QueryCursor<List<?>> qry =
            intCache.query(sqlFieldsQuery("select _key, _val from Integer").setPageSize(10));

        int cnt = 0;

        for (List<?> row : qry) {
            assertEquals(2, row.size());
            assertEquals(row.get(0), row.get(1));
            assertTrue((Integer)row.get(0) >= 0 && (Integer)row.get(0) < 200);

            cnt++;
        }

        int size = 200;

        assertEquals(size, cnt);

        qry = intCache.query(sqlFieldsQuery("select _key, _val from Integer").setPageSize(10));

        List<List<?>> list = new ArrayList<>(qry.getAll());

        dedup(list);

        Collections.sort(list, new Comparator<List<?>>() {
            @Override public int compare(List<?> r1, List<?> r2) {
                return ((Integer)r1.get(0)).compareTo((Integer)r2.get(0));
            }
        });

        for (int i = 0; i < 200; i++) {
            List<?> r = list.get(i);

            assertEquals(i, r.get(0));
            assertEquals(i, r.get(1));
        }
    }

    /**
     * @throws Exception If failed.
     */
    public void testPaginationGet() throws Exception {
        QueryCursor<List<?>> qry =
            intCache.query(sqlFieldsQuery("select _key, _val from Integer").setPageSize(10));

        List<List<?>> list = new ArrayList<>(qry.getAll());

        dedup(list);

        Collections.sort(list, new Comparator<List<?>>() {
            @Override public int compare(List<?> r1, List<?> r2) {
                return ((Integer)r1.get(0)).compareTo((Integer)r2.get(0));
            }
        });

        for (int i = 0; i < 200; i++) {
            List<?> row = list.get(i);

            assertEquals(i, row.get(0));
            assertEquals(i, row.get(1));
        }
    }

    /** @throws Exception If failed. */
    public void testEmptyGrid() throws Exception {
        QueryCursor<List<?>> qry = personCache
            .query(sqlFieldsQuery("select name, age from Person where age = 25"));

        List<?> res = F.first(qry.getAll());

        assert res != null;
        assert res.size() == 2;
        assert "John White".equals(res.get(0));
        assert res.get(1).equals(25);
    }

    /**
     * Dedups result.
     *
     * @param res Result.
     * @throws Exception In case of error.
     */
    private void dedup(Collection<List<?>> res) throws Exception {
        assert res != null;

        if (cacheMode() != REPLICATED)
            return;

        Collection<List<?>> res0 = new ArrayList<>(res.size());

        Collection<Object> keys = new HashSet<>();

        for (List<?> row : res) {
            Object key = row.get(0);

            if (!keys.contains(key)) {
                res0.add(row);
                keys.add(key);
            }
        }

        res.clear();

        res.addAll(res0);
    }

    /**
     * Person key.
     */
    @SuppressWarnings("UnusedDeclaration")
    private static class PersonKey implements Serializable {
        /** ID. */
        @QuerySqlField
        private final UUID id;

        /** @param id ID. */
        private PersonKey(UUID id) {
            assert id != null;

            this.id = id;
        }

        /** {@inheritDoc} */
        @Override public boolean equals(Object o) {
            if (this == o)
                return true;

            if (o == null || getClass() != o.getClass())
                return false;

            PersonKey key = (PersonKey)o;

            return id.equals(key.id);

        }

        /** {@inheritDoc} */
        @Override public int hashCode() {
            return id.hashCode();
        }
    }

    /**
     * Person.
     */
    @SuppressWarnings("UnusedDeclaration")
    private static class Person implements Serializable {
        /** Name. */
        @QuerySqlField(index = false)
        private final String name;

        /** Age. */
        @QuerySqlField(index = true)
        private final int age;

        /** Organization ID. */
        @QuerySqlField(index = true)
        private final int orgId;

        /**
         * @param name Name.
         * @param age Age.
         * @param orgId Organization ID.
         */
        private Person(String name, int age, int orgId) {
            assert !F.isEmpty(name);
            assert age > 0;
            assert orgId > 0;

            this.name = name;
            this.age = age;
            this.orgId = orgId;
        }

        /** {@inheritDoc} */
        @Override public boolean equals(Object o) {
            if (this == o)
                return true;

            if (o == null || getClass() != o.getClass())
                return false;

            Person person = (Person)o;

            return age == person.age && orgId == person.orgId && name.equals(person.name);

        }

        /** {@inheritDoc} */
        @Override public int hashCode() {
            int res = name.hashCode();

            res = 31 * res + age;
            res = 31 * res + orgId;

            return res;
        }
    }

    /**
     * Organization.
     */
    @SuppressWarnings("UnusedDeclaration")
    private static class Organization implements Serializable {
        /** ID. */
        @QuerySqlField
        private final int id;

        /** Name. */
        @QuerySqlField(index = false)
        private final String name;

        /**
         * @param id ID.
         * @param name Name.
         */
        private Organization(int id, String name) {
            assert id > 0;
            assert !F.isEmpty(name);

            this.id = id;
            this.name = name;
        }

        /** {@inheritDoc} */
        @Override public boolean equals(Object o) {
            if (this == o)
                return true;

            if (o == null || getClass() != o.getClass())
                return false;

            Organization that = (Organization)o;

            return id == that.id && name.equals(that.name);

        }

        /** {@inheritDoc} */
        @Override public int hashCode() {
            int res = id;

            res = 31 * res + name.hashCode();

            return res;
        }
    }
}<|MERGE_RESOLUTION|>--- conflicted
+++ resolved
@@ -306,11 +306,7 @@
                     Map<String, String> fields = meta.fields("Organization");
 
                     assert fields != null;
-<<<<<<< HEAD
-                    assertEquals("Fields: " + fields, 3, fields.size());
-=======
-                    assertEquals("Fields: " + fields, 4, fields.size());
->>>>>>> 9649733c
+                    assertEquals("Fields: " + fields, 2, fields.size());
 
                     if (binaryMarshaller) {
                         assert Integer.class.getName().equals(fields.get("ID"));
