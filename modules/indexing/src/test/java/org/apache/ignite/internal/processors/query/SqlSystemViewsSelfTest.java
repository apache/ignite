/*
 * Licensed to the Apache Software Foundation (ASF) under one or more
 * contributor license agreements.  See the NOTICE file distributed with
 * this work for additional information regarding copyright ownership.
 * The ASF licenses this file to You under the Apache License, Version 2.0
 * (the "License"); you may not use this file except in compliance with
 * the License.  You may obtain a copy of the License at
 *
 *      http://www.apache.org/licenses/LICENSE-2.0
 *
 * Unless required by applicable law or agreed to in writing, software
 * distributed under the License is distributed on an "AS IS" BASIS,
 * WITHOUT WARRANTIES OR CONDITIONS OF ANY KIND, either express or implied.
 * See the License for the specific language governing permissions and
 * limitations under the License.
 */

package org.apache.ignite.internal.processors.query;

import java.sql.Time;
import java.sql.Timestamp;
import java.util.Collection;
import java.util.Collections;
import java.util.List;
import java.util.Map;
import java.util.Random;
import java.util.TimeZone;
import java.util.UUID;
import java.util.concurrent.Callable;
import java.util.stream.Collectors;
import javax.cache.Cache;
import javax.cache.configuration.Factory;
import org.apache.ignite.Ignite;
import org.apache.ignite.IgniteCache;
import org.apache.ignite.cache.CacheAtomicityMode;
import org.apache.ignite.cache.CacheMode;
import org.apache.ignite.cache.QueryEntity;
import org.apache.ignite.cache.QueryIndex;
import org.apache.ignite.cache.affinity.AffinityKeyMapper;
import org.apache.ignite.cache.eviction.EvictableEntry;
import org.apache.ignite.cache.eviction.EvictionFilter;
import org.apache.ignite.cache.eviction.EvictionPolicy;
import org.apache.ignite.cache.query.SqlFieldsQuery;
import org.apache.ignite.cluster.ClusterMetrics;
import org.apache.ignite.cluster.ClusterNode;
import org.apache.ignite.configuration.CacheConfiguration;
import org.apache.ignite.configuration.DataRegionConfiguration;
import org.apache.ignite.configuration.DataStorageConfiguration;
import org.apache.ignite.configuration.IgniteConfiguration;
import org.apache.ignite.configuration.TopologyValidator;
import org.apache.ignite.internal.ClusterMetricsSnapshot;
import org.apache.ignite.internal.IgniteEx;
import org.apache.ignite.internal.IgniteNodeAttributes;
import org.apache.ignite.internal.processors.cache.GridCacheProcessor;
import org.apache.ignite.internal.processors.cache.index.AbstractIndexingCommonTest;
import org.apache.ignite.internal.processors.cache.index.AbstractSchemaSelfTest;
import org.apache.ignite.internal.processors.cache.query.IgniteQueryErrorCode;
import org.apache.ignite.internal.processors.query.h2.sys.view.SqlSystemViewTables;
import org.apache.ignite.internal.util.lang.GridNodePredicate;
import org.apache.ignite.internal.util.typedef.F;
import org.apache.ignite.internal.util.typedef.G;
import org.apache.ignite.internal.util.typedef.X;
import org.apache.ignite.lang.IgniteFuture;
import org.apache.ignite.lang.IgniteRunnable;
import org.apache.ignite.testframework.GridTestUtils;
import org.junit.Assert;
import org.junit.Test;

import static java.util.Arrays.asList;

/**
 * Tests for ignite SQL system views.
 */
public class SqlSystemViewsSelfTest extends AbstractIndexingCommonTest {
    /** Metrics check attempts. */
    private static final int METRICS_CHECK_ATTEMPTS = 10;

    /** {@inheritDoc} */
    @Override protected void beforeTest() throws Exception {
        super.beforeTest();

        cleanPersistenceDir();
    }

    /** {@inheritDoc} */
    @Override protected void afterTest() throws Exception {
        stopAllGrids();

        cleanPersistenceDir();
    }

    /**
     * @param ignite Ignite.
     * @param sql Sql.
     * @param args Args.
     */
    @SuppressWarnings("unchecked")
    private List<List<?>> execSql(Ignite ignite, String sql, Object... args) {
        IgniteCache cache = ignite.cache(DEFAULT_CACHE_NAME);

        SqlFieldsQuery qry = new SqlFieldsQuery(sql);

        if (args != null && args.length > 0)
            qry.setArgs(args);

        return cache.query(qry).getAll();
    }

    /**
     * @param sql Sql.
     * @param args Args.
     */
    private List<List<?>> execSql(String sql, Object... args) {
        return execSql(grid(), sql, args);
    }

    /**
     * @param sql Sql.
     */
    private void assertSqlError(final String sql) {
        Throwable t = GridTestUtils.assertThrowsWithCause(new Callable<Void>() {
            @Override public Void call() {
                execSql(sql);

                return null;
            }
        }, IgniteSQLException.class);

        IgniteSQLException sqlE = X.cause(t, IgniteSQLException.class);

        assert sqlE != null;

        assertEquals(IgniteQueryErrorCode.UNSUPPORTED_OPERATION, sqlE.statusCode());
    }

    /**
     * Test system views modifications.
     */
    @Test
    public void testModifications() throws Exception {
        startGrid(getConfiguration());

        assertSqlError("DROP TABLE IGNITE.NODES");

        assertSqlError("TRUNCATE TABLE IGNITE.NODES");

        assertSqlError("ALTER TABLE IGNITE.NODES RENAME TO IGNITE.N");

        assertSqlError("ALTER TABLE IGNITE.NODES ADD COLUMN C VARCHAR");

        assertSqlError("ALTER TABLE IGNITE.NODES DROP COLUMN ID");

        assertSqlError("ALTER TABLE IGNITE.NODES RENAME COLUMN ID TO C");

        assertSqlError("CREATE INDEX IDX ON IGNITE.NODES(ID)");

        assertSqlError("INSERT INTO IGNITE.NODES (ID) VALUES ('-')");

        assertSqlError("UPDATE IGNITE.NODES SET ID = '-'");

        assertSqlError("DELETE IGNITE.NODES");
    }

    /**
     * Test indexes system view.
     * @throws Exception in case of failure.
     */
    @Test
    public void testIndexesView() throws Exception {
        IgniteEx srv = startGrid(getConfiguration());

        IgniteEx client = startGrid(getConfiguration().setClientMode(true).setIgniteInstanceName("CLIENT"));

        srv.createCache(cacheConfiguration("TST1"));

<<<<<<< HEAD
=======
        execSql("CREATE TABLE PUBLIC.AFF_CACHE (ID1 INT, ID2 INT, MY_VAL VARCHAR, PRIMARY KEY (ID1 DESC, ID2)) WITH \"affinity_key=ID2\"");

>>>>>>> 847eb6f7
        execSql("CREATE TABLE CACHE_SQL (ID INT PRIMARY KEY, MY_VAL VARCHAR)");

        execSql("CREATE INDEX IDX_2 ON DEFAULT.CACHE_SQL(ID DESC) INLINE_SIZE 13");

        execSql("CREATE TABLE PUBLIC.DFLT_CACHE (ID1 INT, ID2 INT, MY_VAL VARCHAR, PRIMARY KEY (ID1 DESC, ID2))");

        execSql("CREATE INDEX IDX_1 ON PUBLIC.DFLT_CACHE(ID2 DESC, ID1, MY_VAL DESC)");

        execSql("CREATE INDEX IDX_3 ON PUBLIC.DFLT_CACHE(MY_VAL)");

<<<<<<< HEAD
=======
        execSql("CREATE TABLE PUBLIC.DFLT_AFF_CACHE (ID1 INT, ID2 INT, MY_VAL VARCHAR, PRIMARY KEY (ID1 DESC, ID2)) WITH \"affinity_key=ID1\"");

        execSql("CREATE INDEX IDX_AFF_1 ON PUBLIC.DFLT_AFF_CACHE(ID2 DESC, ID1, MY_VAL DESC)");

>>>>>>> 847eb6f7
        String idxSql = "SELECT * FROM IGNITE.INDEXES ORDER BY TABLE_NAME, INDEX_NAME";

        List<List<?>> srvNodeIndexes = execSql(srv, idxSql);

        List<List<?>> clientNodeNodeIndexes = execSql(client, idxSql);

        Assert.assertEquals(srvNodeIndexes.toString(), clientNodeNodeIndexes.toString());

<<<<<<< HEAD
        String[][] expectedResults = {
            {"DEFAULT", "CACHE_SQL", "IDX_2", "ID DESC", "683914882", "SQL_default_CACHE_SQL", "683914882", "SQL_default_CACHE_SQL", "13"},
            {"DEFAULT", "CACHE_SQL", "_key_PK", "ID", "683914882", "SQL_default_CACHE_SQL", "683914882", "SQL_default_CACHE_SQL", "5"},
            {"PUBLIC", "DFLT_CACHE", "IDX_1", "ID2 DESC, ID1, MY_VAL DESC", "1102275506", "SQL_PUBLIC_DFLT_CACHE", "1102275506", "SQL_PUBLIC_DFLT_CACHE", "10"},
            {"PUBLIC", "DFLT_CACHE", "IDX_3", "MY_VAL, ID1, ID2", "1102275506", "SQL_PUBLIC_DFLT_CACHE", "1102275506", "SQL_PUBLIC_DFLT_CACHE", "10"},
            {"PUBLIC", "DFLT_CACHE", "_key_PK", "ID1, ID2", "1102275506", "SQL_PUBLIC_DFLT_CACHE", "1102275506", "SQL_PUBLIC_DFLT_CACHE", "10"},
            {"TST1", "VALUECLASS", "TST1_INDEX", "KEY, _KEY", "2584860", "TST1", "2584860", "TST1", "10"},
            {"TST1", "VALUECLASS", "_key_PK", "_KEY", "2584860", "TST1", "2584860", "TST1", "10"},
=======
        //ToDo: As of now we can see duplicates columns within index due to https://issues.apache.org/jira/browse/IGNITE-11125

        String[][] expectedResults = {
            {"PUBLIC", "AFF_CACHE", "AFFINITY_KEY", "\"ID2\" ASC, \"ID1\" ASC", "BTREE", "false", "false", "-825022849", "SQL_PUBLIC_AFF_CACHE", "-825022849", "SQL_PUBLIC_AFF_CACHE", "10"},
            {"PUBLIC", "AFF_CACHE", "_key_PK", "\"ID1\" ASC, \"ID2\" ASC", "BTREE", "true", "true", "-825022849", "SQL_PUBLIC_AFF_CACHE", "-825022849", "SQL_PUBLIC_AFF_CACHE", "10"},
            {"PUBLIC", "AFF_CACHE", "_key_PK__SCAN_", "\"ID1\" ASC, \"ID2\" ASC", "SCAN", "false", "false", "-825022849", "SQL_PUBLIC_AFF_CACHE", "-825022849", "SQL_PUBLIC_AFF_CACHE", "null"},
            {"PUBLIC", "AFF_CACHE", "_key_PK_hash", "\"ID1\" ASC, \"ID2\" ASC, \"ID2\" ASC", "HASH", "false", "true", "-825022849", "SQL_PUBLIC_AFF_CACHE", "-825022849", "SQL_PUBLIC_AFF_CACHE", "null"},

            {"DEFAULT", "CACHE_SQL", "IDX_2", "\"ID\" DESC, \"ID\" ASC", "BTREE", "false", "false", "683914882", "SQL_default_CACHE_SQL", "683914882", "SQL_default_CACHE_SQL", "13"},
            {"DEFAULT", "CACHE_SQL", "_key_PK", "\"ID\" ASC", "BTREE", "true", "true", "683914882", "SQL_default_CACHE_SQL", "683914882", "SQL_default_CACHE_SQL", "5"},
            {"DEFAULT", "CACHE_SQL", "_key_PK__SCAN_", "\"ID\" ASC", "SCAN", "false", "false",  "683914882", "SQL_default_CACHE_SQL", "683914882", "SQL_default_CACHE_SQL", "null"},
            {"DEFAULT", "CACHE_SQL", "_key_PK_hash", "\"ID\" ASC", "HASH", "false", "true", "683914882", "SQL_default_CACHE_SQL", "683914882", "SQL_default_CACHE_SQL", "null"},

            {"PUBLIC", "DFLT_AFF_CACHE", "AFFINITY_KEY", "\"ID1\" ASC, \"ID2\" ASC", "BTREE", "false", "false", "1374144180", "SQL_PUBLIC_DFLT_AFF_CACHE", "1374144180", "SQL_PUBLIC_DFLT_AFF_CACHE", "10"},
            {"PUBLIC", "DFLT_AFF_CACHE", "IDX_AFF_1", "\"ID2\" DESC, \"ID1\" ASC, \"MY_VAL\" DESC", "BTREE", "false", "false", "1374144180", "SQL_PUBLIC_DFLT_AFF_CACHE", "1374144180", "SQL_PUBLIC_DFLT_AFF_CACHE", "10"},
            {"PUBLIC", "DFLT_AFF_CACHE", "_key_PK", "\"ID1\" ASC, \"ID2\" ASC", "BTREE", "true", "true", "1374144180", "SQL_PUBLIC_DFLT_AFF_CACHE", "1374144180", "SQL_PUBLIC_DFLT_AFF_CACHE", "10"},
            {"PUBLIC", "DFLT_AFF_CACHE", "_key_PK__SCAN_", "\"ID1\" ASC, \"ID2\" ASC", "SCAN", "false", "false", "1374144180", "SQL_PUBLIC_DFLT_AFF_CACHE", "1374144180", "SQL_PUBLIC_DFLT_AFF_CACHE", "null"},
            {"PUBLIC", "DFLT_AFF_CACHE", "_key_PK_hash", "\"ID1\" ASC, \"ID2\" ASC, \"ID1\" ASC", "HASH", "false", "true", "1374144180", "SQL_PUBLIC_DFLT_AFF_CACHE", "1374144180", "SQL_PUBLIC_DFLT_AFF_CACHE", "null"},

            {"PUBLIC", "DFLT_CACHE", "IDX_1", "\"ID2\" DESC, \"ID1\" ASC, \"MY_VAL\" DESC, \"ID1\" ASC, \"ID2\" ASC", "BTREE", "false", "false", "1102275506", "SQL_PUBLIC_DFLT_CACHE", "1102275506", "SQL_PUBLIC_DFLT_CACHE", "10"},
            {"PUBLIC", "DFLT_CACHE", "IDX_3", "\"MY_VAL\" ASC, \"ID1\" ASC, \"ID2\" ASC, \"ID1\" ASC, \"ID2\" ASC", "BTREE", "false", "false", "1102275506", "SQL_PUBLIC_DFLT_CACHE", "1102275506", "SQL_PUBLIC_DFLT_CACHE", "10"},
            {"PUBLIC", "DFLT_CACHE", "_key_PK", "\"ID1\" ASC, \"ID2\" ASC", "BTREE", "true", "true", "1102275506", "SQL_PUBLIC_DFLT_CACHE", "1102275506", "SQL_PUBLIC_DFLT_CACHE", "10"},
            {"PUBLIC", "DFLT_CACHE", "_key_PK__SCAN_", "\"ID1\" ASC, \"ID2\" ASC", "SCAN", "false", "false", "1102275506", "SQL_PUBLIC_DFLT_CACHE", "1102275506", "SQL_PUBLIC_DFLT_CACHE", "null"},
            {"PUBLIC", "DFLT_CACHE", "_key_PK_hash", "\"ID1\" ASC, \"ID2\" ASC", "HASH", "false", "true", "1102275506", "SQL_PUBLIC_DFLT_CACHE", "1102275506", "SQL_PUBLIC_DFLT_CACHE", "null"},

            {"TST1", "VALUECLASS", "TST1_INDEX", "\"KEY\" ASC, \"_KEY\" ASC", "BTREE", "false", "false", "2584860", "TST1", "2584860", "TST1", "10"},
            {"TST1", "VALUECLASS", "_key_PK", "\"_KEY\" ASC", "BTREE", "true", "true", "2584860", "TST1", "2584860", "TST1", "10"},
            {"TST1", "VALUECLASS", "_key_PK__SCAN_", "\"_KEY\" ASC", "SCAN", "false", "false", "2584860", "TST1", "2584860", "TST1", "null"},
            {"TST1", "VALUECLASS", "_key_PK_hash", "\"_KEY\" ASC", "HASH", "false", "true", "2584860", "TST1", "2584860", "TST1", "null"},
>>>>>>> 847eb6f7
        };

        for (int i = 0; i < srvNodeIndexes.size(); i++) {
            List<?> resRow = srvNodeIndexes.get(i);

            String[] expRow = expectedResults[i];

            assertEquals(expRow.length, resRow.size());

<<<<<<< HEAD
            for (int j = 0; j < expRow.length; j++)
                assertEquals(expRow[j], resRow.get(j).toString());
=======
            System.out.println(resRow);

            for (int j = 0; j < expRow.length; j++)
                assertEquals(expRow[j], String.valueOf(resRow.get(j)));
>>>>>>> 847eb6f7
        }
    }


    /**
     * @return Default cache configuration.
     */
    protected CacheConfiguration<AbstractSchemaSelfTest.KeyClass, AbstractSchemaSelfTest.ValueClass> cacheConfiguration(String cacheName) throws Exception {
        CacheConfiguration ccfg = new CacheConfiguration().setName(cacheName);

        QueryEntity entity = new QueryEntity();

        entity.setKeyType(AbstractSchemaSelfTest.KeyClass.class.getName());
        entity.setValueType(AbstractSchemaSelfTest.ValueClass.class.getName());

        entity.setKeyFieldName("key");
        entity.addQueryField("key", entity.getKeyType(), null);

        entity.addQueryField("id", Long.class.getName(), null);
        entity.addQueryField("field1", Long.class.getName(), null);

        entity.setKeyFields(Collections.singleton("id"));

        entity.setIndexes(Collections.singletonList(
            new QueryIndex("key", true, cacheName + "_index")
        ));

        ccfg.setQueryEntities(Collections.singletonList(entity));

        return ccfg;
    }

    /**
     * Test different query modes.
     */
    @Test
    public void testQueryModes() throws Exception {
        Ignite ignite = startGrid(0);
        startGrid(1);

        UUID nodeId = ignite.cluster().localNode().id();

        IgniteCache cache = ignite.getOrCreateCache(DEFAULT_CACHE_NAME);

        String sql = "SELECT ID FROM IGNITE.NODES WHERE NODE_ORDER = 1";

        SqlFieldsQuery qry;

        qry = new SqlFieldsQuery(sql).setDistributedJoins(true);

        assertEquals(nodeId, ((List<?>)cache.query(qry).getAll().get(0)).get(0));

        qry = new SqlFieldsQuery(sql).setReplicatedOnly(true);

        assertEquals(nodeId, ((List<?>)cache.query(qry).getAll().get(0)).get(0));

        qry = new SqlFieldsQuery(sql).setLocal(true);

        assertEquals(nodeId, ((List<?>)cache.query(qry).getAll().get(0)).get(0));
    }

    /**
     * Test that we can't use cache tables and system views in the same query.
     */
    @Test
    public void testCacheToViewJoin() throws Exception {
        Ignite ignite = startGrid();

        ignite.createCache(new CacheConfiguration<>().setName(DEFAULT_CACHE_NAME).setQueryEntities(
            Collections.singleton(new QueryEntity(Integer.class.getName(), String.class.getName()))));

        assertSqlError("SELECT * FROM \"" + DEFAULT_CACHE_NAME + "\".String JOIN IGNITE.NODES ON 1=1");
    }

    /**
     * @param rowData Row data.
     * @param colTypes Column types.
     */
    private void assertColumnTypes(List<?> rowData, Class<?>... colTypes) {
        for (int i = 0; i < colTypes.length; i++) {
            if (rowData.get(i) != null)
                assertEquals("Column " + i + " type", colTypes[i], rowData.get(i).getClass());
        }
    }

    /**
     * Test nodes system view.
     *
     * @throws Exception If failed.
     */
    @Test
    public void testNodesViews() throws Exception {
        Ignite igniteSrv = startGrid(getTestIgniteInstanceName(), getConfiguration().setMetricsUpdateFrequency(500L));

        Ignite igniteCli = startGrid(getTestIgniteInstanceName(1), getConfiguration().setMetricsUpdateFrequency(500L)
            .setClientMode(true));

        startGrid(getTestIgniteInstanceName(2), getConfiguration().setMetricsUpdateFrequency(500L).setDaemon(true));

        UUID nodeId0 = igniteSrv.cluster().localNode().id();

        awaitPartitionMapExchange();

        List<List<?>> resAll = execSql("SELECT ID, CONSISTENT_ID, VERSION, IS_CLIENT, IS_DAEMON, " +
            "NODE_ORDER, ADDRESSES, HOSTNAMES FROM IGNITE.NODES");

        assertColumnTypes(resAll.get(0), UUID.class, String.class, String.class, Boolean.class, Boolean.class,
            Integer.class, String.class, String.class);

        assertEquals(3, resAll.size());

        List<List<?>> resSrv = execSql(
            "SELECT ID, NODE_ORDER FROM IGNITE.NODES WHERE IS_CLIENT = FALSE AND IS_DAEMON = FALSE"
        );

        assertEquals(1, resSrv.size());

        assertEquals(nodeId0, resSrv.get(0).get(0));

        assertEquals(1, resSrv.get(0).get(1));

        List<List<?>> resCli = execSql(
            "SELECT ID, NODE_ORDER FROM IGNITE.NODES WHERE IS_CLIENT = TRUE");

        assertEquals(1, resCli.size());

        assertEquals(nodeId(1), resCli.get(0).get(0));

        assertEquals(2, resCli.get(0).get(1));

        List<List<?>> resDaemon = execSql(
            "SELECT ID, NODE_ORDER FROM IGNITE.NODES WHERE IS_DAEMON = TRUE");

        assertEquals(1, resDaemon.size());

        assertEquals(nodeId(2), resDaemon.get(0).get(0));

        assertEquals(3, resDaemon.get(0).get(1));

        // Check index on ID column.
        assertEquals(0, execSql("SELECT ID FROM IGNITE.NODES WHERE ID = '-'").size());

        assertEquals(1, execSql("SELECT ID FROM IGNITE.NODES WHERE ID = ?",
            nodeId0).size());

        assertEquals(1, execSql("SELECT ID FROM IGNITE.NODES WHERE ID = ?",
            nodeId(2)).size());

        // Check index on ID column with disjunction.
        assertEquals(3, execSql("SELECT ID FROM IGNITE.NODES WHERE ID = ? " +
            "OR node_order=1 OR node_order=2 OR node_order=3", nodeId0).size());

        // Check quick-count.
        assertEquals(3L, execSql("SELECT COUNT(*) FROM IGNITE.NODES").get(0).get(0));

        // Check joins
        assertEquals(nodeId0, execSql("SELECT N1.ID FROM IGNITE.NODES N1 JOIN " +
            "IGNITE.NODES N2 ON N1.NODE_ORDER = N2.NODE_ORDER JOIN IGNITE.NODES N3 ON N2.ID = N3.ID " +
            "WHERE N3.NODE_ORDER = 1")
            .get(0).get(0));

        // Check sub-query
        assertEquals(nodeId0, execSql("SELECT N1.ID FROM IGNITE.NODES N1 " +
            "WHERE NOT EXISTS (SELECT 1 FROM IGNITE.NODES N2 WHERE N2.ID = N1.ID AND N2.NODE_ORDER <> 1)")
            .get(0).get(0));

        // Check node attributes view
        String cliAttrName = IgniteNodeAttributes.ATTR_CLIENT_MODE;

        assertColumnTypes(execSql("SELECT NODE_ID, NAME, VALUE FROM IGNITE.NODE_ATTRIBUTES").get(0),
            UUID.class, String.class, String.class);

        assertEquals(1,
            execSql("SELECT NODE_ID FROM IGNITE.NODE_ATTRIBUTES WHERE NAME = ? AND VALUE = 'true'",
                cliAttrName).size());

        assertEquals(3,
            execSql("SELECT NODE_ID FROM IGNITE.NODE_ATTRIBUTES WHERE NAME = ?", cliAttrName).size());

        assertEquals(1,
            execSql("SELECT NODE_ID FROM IGNITE.NODE_ATTRIBUTES WHERE NODE_ID = ? AND NAME = ? AND VALUE = 'true'",
                nodeId(1), cliAttrName).size());

        assertEquals(0,
            execSql("SELECT NODE_ID FROM IGNITE.NODE_ATTRIBUTES WHERE NODE_ID = '-' AND NAME = ?",
                cliAttrName).size());

        assertEquals(0,
            execSql("SELECT NODE_ID FROM IGNITE.NODE_ATTRIBUTES WHERE NODE_ID = ? AND NAME = '-'",
                nodeId(1)).size());

        // Check node metrics view.
        String sqlAllMetrics = "SELECT NODE_ID, LAST_UPDATE_TIME, " +
            "MAX_ACTIVE_JOBS, CUR_ACTIVE_JOBS, AVG_ACTIVE_JOBS, " +
            "MAX_WAITING_JOBS, CUR_WAITING_JOBS, AVG_WAITING_JOBS, " +
            "MAX_REJECTED_JOBS, CUR_REJECTED_JOBS, AVG_REJECTED_JOBS, TOTAL_REJECTED_JOBS, " +
            "MAX_CANCELED_JOBS, CUR_CANCELED_JOBS, AVG_CANCELED_JOBS, TOTAL_CANCELED_JOBS, " +
            "MAX_JOBS_WAIT_TIME, CUR_JOBS_WAIT_TIME, AVG_JOBS_WAIT_TIME, " +
            "MAX_JOBS_EXECUTE_TIME, CUR_JOBS_EXECUTE_TIME, AVG_JOBS_EXECUTE_TIME, TOTAL_JOBS_EXECUTE_TIME, " +
            "TOTAL_EXECUTED_JOBS, TOTAL_EXECUTED_TASKS, " +
            "TOTAL_BUSY_TIME, TOTAL_IDLE_TIME, CUR_IDLE_TIME, BUSY_TIME_PERCENTAGE, IDLE_TIME_PERCENTAGE, " +
            "TOTAL_CPU, CUR_CPU_LOAD, AVG_CPU_LOAD, CUR_GC_CPU_LOAD, " +
            "HEAP_MEMORY_INIT, HEAP_MEMORY_USED, HEAP_MEMORY_COMMITED, HEAP_MEMORY_MAX, HEAP_MEMORY_TOTAL, " +
            "NONHEAP_MEMORY_INIT, NONHEAP_MEMORY_USED, NONHEAP_MEMORY_COMMITED, NONHEAP_MEMORY_MAX, NONHEAP_MEMORY_TOTAL, " +
            "UPTIME, JVM_START_TIME, NODE_START_TIME, LAST_DATA_VERSION, " +
            "CUR_THREAD_COUNT, MAX_THREAD_COUNT, TOTAL_THREAD_COUNT, CUR_DAEMON_THREAD_COUNT, " +
            "SENT_MESSAGES_COUNT, SENT_BYTES_COUNT, RECEIVED_MESSAGES_COUNT, RECEIVED_BYTES_COUNT, " +
            "OUTBOUND_MESSAGES_QUEUE FROM IGNITE.NODE_METRICS";

        List<List<?>> resMetrics = execSql(sqlAllMetrics);

        assertColumnTypes(resMetrics.get(0), UUID.class, Timestamp.class,
            Integer.class, Integer.class, Float.class, // Active jobs.
            Integer.class, Integer.class, Float.class, // Waiting jobs.
            Integer.class, Integer.class, Float.class, Integer.class, // Rejected jobs.
            Integer.class, Integer.class, Float.class, Integer.class, // Canceled jobs.
            Time.class, Time.class, Time.class, // Jobs wait time.
            Time.class, Time.class, Time.class, Time.class, // Jobs execute time.
            Integer.class, Integer.class, // Executed jobs/task.
            Time.class, Time.class, Time.class, Float.class, Float.class, // Busy/idle time.
            Integer.class, Double.class, Double.class, Double.class, // CPU.
            Long.class, Long.class, Long.class, Long.class, Long.class, // Heap memory.
            Long.class, Long.class, Long.class, Long.class, Long.class, // Nonheap memory.
            Time.class, Timestamp.class, Timestamp.class, Long.class, // Uptime.
            Integer.class, Integer.class, Long.class, Integer.class, // Threads.
            Integer.class, Long.class, Integer.class, Long.class, // Sent/received messages.
            Integer.class); // Outbound message queue.

        assertEquals(3, resAll.size());

        // Check join with nodes.
        assertEquals(3, execSql("SELECT NM.LAST_UPDATE_TIME FROM IGNITE.NODES N " +
            "JOIN IGNITE.NODE_METRICS NM ON N.ID = NM.NODE_ID").size());

        // Check index on NODE_ID column.
        assertEquals(1, execSql("SELECT LAST_UPDATE_TIME FROM IGNITE.NODE_METRICS WHERE NODE_ID = ?",
            nodeId(1)).size());

        // Check malformed value for indexed column.
        assertEquals(0, execSql("SELECT LAST_UPDATE_TIME FROM IGNITE.NODE_METRICS WHERE NODE_ID = ?",
            "-").size());

        // Check quick-count.
        assertEquals(3L, execSql("SELECT COUNT(*) FROM IGNITE.NODE_METRICS").get(0).get(0));

        // Check metric values.

        // Broadcast jobs to server and client nodes to get non zero metric values.
        for (int i = 0; i < 100; i++) {
            IgniteFuture<Void> fut = igniteSrv.compute(igniteSrv.cluster().forNodeId(nodeId0, nodeId(1)))
                .broadcastAsync(
                    new IgniteRunnable() {
                        @Override public void run() {
                            Random rnd = new Random();

                            try {
                                doSleep(rnd.nextInt(100));
                            }
                            catch (Throwable ignore) {
                                // No-op.
                            }
                        }
                    });

            if (i % 10 == 0)
                fut.cancel();
        }

        doSleep(igniteSrv.configuration().getMetricsUpdateFrequency() * 3L);

        for (Ignite grid : G.allGrids()) {
            UUID nodeId = grid.cluster().localNode().id();

            // Metrics for node must be collected from another node to avoid race and get consistent metrics snapshot.
            Ignite ignite = F.eq(nodeId, nodeId0) ? igniteCli : igniteSrv;

            for (int i = 0; i < METRICS_CHECK_ATTEMPTS; i++) {
                ClusterMetrics metrics = ignite.cluster().node(nodeId).metrics();

                assertTrue(metrics instanceof ClusterMetricsSnapshot);

                resMetrics = execSql(ignite, sqlAllMetrics + " WHERE NODE_ID = ?", nodeId);

                log.info("Check metrics for node " + grid.name() + ", attempt " + (i + 1));

                if (metrics.getLastUpdateTime() == ((Timestamp)resMetrics.get(0).get(1)).getTime()) {
                    assertEquals(metrics.getMaximumActiveJobs(), resMetrics.get(0).get(2));
                    assertEquals(metrics.getCurrentActiveJobs(), resMetrics.get(0).get(3));
                    assertEquals(metrics.getAverageActiveJobs(), resMetrics.get(0).get(4));
                    assertEquals(metrics.getMaximumWaitingJobs(), resMetrics.get(0).get(5));
                    assertEquals(metrics.getCurrentWaitingJobs(), resMetrics.get(0).get(6));
                    assertEquals(metrics.getAverageWaitingJobs(), resMetrics.get(0).get(7));
                    assertEquals(metrics.getMaximumRejectedJobs(), resMetrics.get(0).get(8));
                    assertEquals(metrics.getCurrentRejectedJobs(), resMetrics.get(0).get(9));
                    assertEquals(metrics.getAverageRejectedJobs(), resMetrics.get(0).get(10));
                    assertEquals(metrics.getTotalRejectedJobs(), resMetrics.get(0).get(11));
                    assertEquals(metrics.getMaximumCancelledJobs(), resMetrics.get(0).get(12));
                    assertEquals(metrics.getCurrentCancelledJobs(), resMetrics.get(0).get(13));
                    assertEquals(metrics.getAverageCancelledJobs(), resMetrics.get(0).get(14));
                    assertEquals(metrics.getTotalCancelledJobs(), resMetrics.get(0).get(15));
                    assertEquals(metrics.getMaximumJobWaitTime(), convertToMilliseconds(resMetrics.get(0).get(16)));
                    assertEquals(metrics.getCurrentJobWaitTime(), convertToMilliseconds(resMetrics.get(0).get(17)));
                    assertEquals((long)metrics.getAverageJobWaitTime(), convertToMilliseconds(resMetrics.get(0).get(18)));
                    assertEquals(metrics.getMaximumJobExecuteTime(), convertToMilliseconds(resMetrics.get(0).get(19)));
                    assertEquals(metrics.getCurrentJobExecuteTime(), convertToMilliseconds(resMetrics.get(0).get(20)));
                    assertEquals((long)metrics.getAverageJobExecuteTime(), convertToMilliseconds(resMetrics.get(0).get(21)));
                    assertEquals(metrics.getTotalJobsExecutionTime(), convertToMilliseconds(resMetrics.get(0).get(22)));
                    assertEquals(metrics.getTotalExecutedJobs(), resMetrics.get(0).get(23));
                    assertEquals(metrics.getTotalExecutedTasks(), resMetrics.get(0).get(24));
                    assertEquals(metrics.getTotalBusyTime(), convertToMilliseconds(resMetrics.get(0).get(25)));
                    assertEquals(metrics.getTotalIdleTime(), convertToMilliseconds(resMetrics.get(0).get(26)));
                    assertEquals(metrics.getCurrentIdleTime(), convertToMilliseconds(resMetrics.get(0).get(27)));
                    assertEquals(metrics.getBusyTimePercentage(), resMetrics.get(0).get(28));
                    assertEquals(metrics.getIdleTimePercentage(), resMetrics.get(0).get(29));
                    assertEquals(metrics.getTotalCpus(), resMetrics.get(0).get(30));
                    assertEquals(metrics.getCurrentCpuLoad(), resMetrics.get(0).get(31));
                    assertEquals(metrics.getAverageCpuLoad(), resMetrics.get(0).get(32));
                    assertEquals(metrics.getCurrentGcCpuLoad(), resMetrics.get(0).get(33));
                    assertEquals(metrics.getHeapMemoryInitialized(), resMetrics.get(0).get(34));
                    assertEquals(metrics.getHeapMemoryUsed(), resMetrics.get(0).get(35));
                    assertEquals(metrics.getHeapMemoryCommitted(), resMetrics.get(0).get(36));
                    assertEquals(metrics.getHeapMemoryMaximum(), resMetrics.get(0).get(37));
                    assertEquals(metrics.getHeapMemoryTotal(), resMetrics.get(0).get(38));
                    assertEquals(metrics.getNonHeapMemoryInitialized(), resMetrics.get(0).get(39));
                    assertEquals(metrics.getNonHeapMemoryUsed(), resMetrics.get(0).get(40));
                    assertEquals(metrics.getNonHeapMemoryCommitted(), resMetrics.get(0).get(41));
                    assertEquals(metrics.getNonHeapMemoryMaximum(), resMetrics.get(0).get(42));
                    assertEquals(metrics.getNonHeapMemoryTotal(), resMetrics.get(0).get(43));
                    assertEquals(metrics.getUpTime(), convertToMilliseconds(resMetrics.get(0).get(44)));
                    assertEquals(metrics.getStartTime(), ((Timestamp)resMetrics.get(0).get(45)).getTime());
                    assertEquals(metrics.getNodeStartTime(), ((Timestamp)resMetrics.get(0).get(46)).getTime());
                    assertEquals(metrics.getLastDataVersion(), resMetrics.get(0).get(47));
                    assertEquals(metrics.getCurrentThreadCount(), resMetrics.get(0).get(48));
                    assertEquals(metrics.getMaximumThreadCount(), resMetrics.get(0).get(49));
                    assertEquals(metrics.getTotalStartedThreadCount(), resMetrics.get(0).get(50));
                    assertEquals(metrics.getCurrentDaemonThreadCount(), resMetrics.get(0).get(51));
                    assertEquals(metrics.getSentMessagesCount(), resMetrics.get(0).get(52));
                    assertEquals(metrics.getSentBytesCount(), resMetrics.get(0).get(53));
                    assertEquals(metrics.getReceivedMessagesCount(), resMetrics.get(0).get(54));
                    assertEquals(metrics.getReceivedBytesCount(), resMetrics.get(0).get(55));
                    assertEquals(metrics.getOutboundMessagesQueueSize(), resMetrics.get(0).get(56));

                    break;
                }
                else {
                    log.info("Metrics was updated in background, will retry check");

                    if (i == METRICS_CHECK_ATTEMPTS - 1)
                        fail("Failed to check metrics, attempts limit reached (" + METRICS_CHECK_ATTEMPTS + ')');
                }
            }
        }
    }

    /**
     * Test baseline topology system view.
     */
    @Test
    public void testBaselineViews() throws Exception {
        cleanPersistenceDir();

        Ignite ignite = startGrid(getTestIgniteInstanceName(), getPdsConfiguration("node0"));
        startGrid(getTestIgniteInstanceName(1), getPdsConfiguration("node1"));

        ignite.cluster().active(true);

        List<List<?>> res = execSql("SELECT CONSISTENT_ID, ONLINE FROM IGNITE.BASELINE_NODES ORDER BY CONSISTENT_ID");

        assertColumnTypes(res.get(0), String.class, Boolean.class);

        assertEquals(2, res.size());

        assertEquals("node0", res.get(0).get(0));
        assertEquals("node1", res.get(1).get(0));

        assertEquals(true, res.get(0).get(1));
        assertEquals(true, res.get(1).get(1));

        stopGrid(getTestIgniteInstanceName(1));

        res = execSql("SELECT CONSISTENT_ID FROM IGNITE.BASELINE_NODES WHERE ONLINE = false");

        assertEquals(1, res.size());

        assertEquals("node1", res.get(0).get(0));

        Ignite ignite2 = startGrid(getTestIgniteInstanceName(2), getPdsConfiguration("node2"));

        assertEquals(2, execSql(ignite2, "SELECT CONSISTENT_ID FROM IGNITE.BASELINE_NODES").size());

        res = execSql("SELECT CONSISTENT_ID FROM IGNITE.NODES N WHERE NOT EXISTS (SELECT 1 FROM " +
            "IGNITE.BASELINE_NODES B WHERE B.CONSISTENT_ID = N.CONSISTENT_ID)");

        assertEquals(1, res.size());

        assertEquals("node2", res.get(0).get(0));
    }

    /** {@inheritDoc} */
    @Override protected IgniteConfiguration getConfiguration() throws Exception {
        return super.getConfiguration().setCacheConfiguration(new CacheConfiguration().setName(DEFAULT_CACHE_NAME));
    }

    /**
     * Test IO statistics SQL system views for cache groups.
     *
     * @throws Exception
     */
    @Test
    public void testIoStatisticsViews() throws Exception {
        Ignite ignite = startGrid(getTestIgniteInstanceName(), getPdsConfiguration("node0"));

        ignite.cluster().active(true);

        execSql("CREATE TABLE TST(id INTEGER PRIMARY KEY, name VARCHAR, age integer)");

        for (int i = 0; i < 500; i++)
            execSql("INSERT INTO DEFAULT.TST(id, name, age) VALUES (" + i + ",'name-" + i + "'," + i + 1 + ")");

        String sql1 = "SELECT GROUP_ID, GROUP_NAME, PHYSICAL_READS, LOGICAL_READS FROM IGNITE.CACHE_GROUPS_IO";

        List<List<?>> res1 = execSql(sql1);

        Map<?, ?> map = res1.stream().collect(Collectors.toMap(k -> k.get(1), v -> v.get(3)));

        assertEquals(2, map.size());

        assertTrue(map.containsKey("SQL_default_TST"));

        assertTrue((Long)map.get("SQL_default_TST") > 0);

        assertTrue(map.containsKey(DEFAULT_CACHE_NAME));

        sql1 = "SELECT GROUP_ID, GROUP_NAME, PHYSICAL_READS, LOGICAL_READS FROM IGNITE.CACHE_GROUPS_IO WHERE " +
            "GROUP_NAME='SQL_default_TST'";

        assertEquals(1, execSql(sql1).size());
    }

    /**
     * Simple test for {@link SqlSystemViewTables}
     */
    @Test
    public void testTablesView() throws Exception {
        IgniteEx ignite = startGrid(getConfiguration());

        GridCacheProcessor cacheProc = ignite.context().cache();

        execSql("CREATE TABLE CACHE_SQL (ID INT PRIMARY KEY, MY_VAL VARCHAR) WITH " +
            "\"cache_name=cache_sql,template=partitioned,atomicity=atomic,wrap_value=true,value_type=random_name\"");

        execSql("CREATE TABLE PUBLIC.DFLT_CACHE (ID1 INT, ID2 INT, MY_VAL VARCHAR, PRIMARY KEY (ID1, ID2)) WITH"
            + "\"affinity_key=ID2,wrap_value=false,key_type=random_name\"");

        int cacheSqlId = cacheProc.cacheDescriptor("cache_sql").cacheId();
        int ddlTabId = cacheProc.cacheDescriptor("SQL_PUBLIC_DFLT_CACHE").cacheId();

        List<List<?>> cacheSqlInfos = execSql("SELECT * FROM IGNITE.TABLES WHERE TABLE_NAME = 'CACHE_SQL'");

        List<?> expRow = asList(
            "DEFAULT",           // SCHEMA_NAME
            "CACHE_SQL",         // TABLE_NAME
            "cache_sql",         // CACHE_NAME
            cacheSqlId,          // CACHE_ID
            null,                // AFFINITY_KEY_COLUMN
            "ID",                // KEY_ALIAS
            null,                // VALUE_ALIAS
            "java.lang.Integer", // KEY_TYPE_NAME
            "random_name"        // VALUE_TYPE_NAME

        );

        assertEquals("Returned incorrect info. ", expRow, cacheSqlInfos.get(0));

        // no more rows are expected.
        assertEquals("Expected to return only one row", 1, cacheSqlInfos.size());

        List<List<?>> allInfos = execSql("SELECT * FROM IGNITE.TABLES");

        List<?> allExpRows = asList(
            expRow,
            asList(
                "PUBLIC",                // SCHEMA_NAME
                "DFLT_CACHE",            // TABLE_NAME
                "SQL_PUBLIC_DFLT_CACHE", // CACHE_NAME
                ddlTabId,                // CACHE_ID
                "ID2",                   // AFFINITY_KEY_COLUMN
                null,                    // KEY_ALIAS
                "MY_VAL",                // VALUE_ALIAS
                "random_name",           // KEY_TYPE_NAME
                "java.lang.String"       // VALUE_TYPE_NAME
            )
        );

        if (!F.eqNotOrdered(allExpRows, allInfos))
            fail("Returned incorrect rows [expected=" + allExpRows + ", actual=" + allInfos + "].");

        // Filter by cache name:
        assertEquals(
            Collections.singletonList(asList("DFLT_CACHE", "SQL_PUBLIC_DFLT_CACHE")),
            execSql("SELECT TABLE_NAME, CACHE_NAME " +
                "FROM IGNITE.TABLES " +
                "WHERE CACHE_NAME LIKE 'SQL\\_PUBLIC\\_%'"));

        assertEquals(
            Collections.singletonList(asList("CACHE_SQL", "cache_sql")),
            execSql("SELECT TABLE_NAME, CACHE_NAME " +
                "FROM IGNITE.TABLES " +
                "WHERE CACHE_NAME NOT LIKE 'SQL\\_PUBLIC\\_%'"));

        // Join with CACHES view.
        assertEquals(
            asList(
                asList("DFLT_CACHE", "SQL_PUBLIC_DFLT_CACHE", "SQL_PUBLIC_DFLT_CACHE"),
                asList("CACHE_SQL", "cache_sql", "cache_sql")),
            execSql("SELECT TABLE_NAME, TAB.CACHE_NAME, C.NAME " +
                "FROM IGNITE.TABLES AS TAB JOIN IGNITE.CACHES AS C " +
                "ON TAB.CACHE_ID = C.CACHE_ID " +
                "ORDER BY C.NAME")
        );
    }

    /**
     * Verify that if we drop or create table, TABLES system view reflects these changes.
     */
    @Test
    public void testTablesDropAndCreate() throws Exception {
        IgniteEx ignite = startGrid(getConfiguration());

        final String selectTabNameCacheName = "SELECT TABLE_NAME, CACHE_NAME FROM IGNITE.TABLES ORDER BY TABLE_NAME";

        assertTrue("Initially no tables expected", execSql(selectTabNameCacheName).isEmpty());

        execSql("CREATE TABLE PUBLIC.TAB1 (ID INT PRIMARY KEY, VAL VARCHAR)");

        assertEquals(
            asList(asList("TAB1", "SQL_PUBLIC_TAB1")),
            execSql(selectTabNameCacheName));

        execSql("CREATE TABLE PUBLIC.TAB2 (ID LONG PRIMARY KEY, VAL_STR VARCHAR) WITH \"cache_name=cache2\"");
        execSql("CREATE TABLE PUBLIC.TAB3 (ID LONG PRIMARY KEY, VAL_INT INT) WITH \"cache_name=cache3\" ");

        assertEquals(
            asList(
                asList("TAB1", "SQL_PUBLIC_TAB1"),
                asList("TAB2", "cache2"),
                asList("TAB3", "cache3")
            ),
            execSql(selectTabNameCacheName));

        execSql("DROP TABLE PUBLIC.TAB2");

        assertEquals(
            asList(
                asList("TAB1", "SQL_PUBLIC_TAB1"),
                asList("TAB3", "cache3")
            ),
            execSql(selectTabNameCacheName));

        execSql("DROP TABLE PUBLIC.TAB3");

        assertEquals(
            asList(asList("TAB1", "SQL_PUBLIC_TAB1")),
            execSql(selectTabNameCacheName));

        execSql("DROP TABLE PUBLIC.TAB1");

        assertTrue("All tables should be dropped", execSql(selectTabNameCacheName).isEmpty());
    }



    /**
     * Dummy implementation of the mapper. Required to test "AFFINITY_KEY_COLUMN".
     */
    static class ConstantMapper implements AffinityKeyMapper {
        /** Serial version uid. */
        private static final long serialVersionUID = 7018626316531791556L;

        /** {@inheritDoc} */
        @Override public Object affinityKey(Object key) {
            return 1;
        }

        /** {@inheritDoc} */
        @Override public void reset() {
            //NO-op
        }
    }

    /**
     * Check affinity column if custom affinity mapper is specified.
     */
    @Test
    public void testTablesNullAffinityKey() throws Exception {
        IgniteEx ignite = startGrid(getConfiguration());

        AffinityKeyMapper fakeMapper = new ConstantMapper();

        ignite.getOrCreateCache(defaultCacheConfiguration().setName("NO_KEY_FIELDS_CACHE").setAffinityMapper(fakeMapper)
            .setQueryEntities(Collections.singleton(
                // A cache with  no key fields
                new QueryEntity(Object.class.getName(), "Object2")
                    .addQueryField("name", String.class.getName(), null)
                    .addQueryField("salary", Integer.class.getName(), null)
                    .setTableName("NO_KEY_TABLE")
            )));

        List<List<String>> expected = Collections.singletonList(asList("NO_KEY_TABLE", null));

        assertEquals(expected,
            execSql("SELECT TABLE_NAME, AFFINITY_KEY_COLUMN " +
                "FROM IGNITE.TABLES " +
                "WHERE CACHE_NAME = 'NO_KEY_FIELDS_CACHE'"));

        assertEquals(expected,
            execSql("SELECT TABLE_NAME, AFFINITY_KEY_COLUMN " +
                "FROM IGNITE.TABLES " +
                "WHERE AFFINITY_KEY_COLUMN IS NULL"));
    }

    /**
     * Special test for key/val name and type. Covers most used cases
     */
    @Test
    public void testTablesViewKeyVal() throws Exception {
        IgniteEx ignite = startGrid(getConfiguration());

        {
            ignite.getOrCreateCache(defaultCacheConfiguration().setName("NO_ALIAS_NON_SQL_KEY")
                .setQueryEntities(Collections.singleton(
                    // A cache with  no key fields
                    new QueryEntity(Object.class.getName(), "Object2")
                        .addQueryField("name", String.class.getName(), null)
                        .addQueryField("salary", Integer.class.getName(), null)
                        .setTableName("NO_ALIAS_NON_SQL_KEY")
                )));

            List<?> keyValAliases = execSql("SELECT KEY_ALIAS, VALUE_ALIAS FROM IGNITE.TABLES " +
                "WHERE TABLE_NAME = 'NO_ALIAS_NON_SQL_KEY'").get(0);

            assertEquals(asList(null, null), keyValAliases);
        }

        {
            execSql("CREATE TABLE PUBLIC.SIMPLE_KEY_SIMPLE_VAL (ID INT PRIMARY KEY, NAME VARCHAR) WITH \"wrap_value=false\"");

            List<?> keyValAliases = execSql("SELECT KEY_ALIAS, VALUE_ALIAS FROM IGNITE.TABLES " +
                "WHERE TABLE_NAME = 'SIMPLE_KEY_SIMPLE_VAL'").get(0);

            assertEquals(asList("ID", "NAME"), keyValAliases);

        }

        {
            execSql("CREATE TABLE PUBLIC.COMPLEX_KEY_COMPLEX_VAL " +
                "(ID1 INT, " +
                "ID2 INT, " +
                "VAL1 VARCHAR, " +
                "VAL2 VARCHAR, " +
                "PRIMARY KEY(ID1, ID2))");

            List<?> keyValAliases = execSql("SELECT KEY_ALIAS, VALUE_ALIAS FROM IGNITE.TABLES " +
                "WHERE TABLE_NAME = 'COMPLEX_KEY_COMPLEX_VAL'").get(0);

            assertEquals(asList(null, null), keyValAliases);
        }
    }

    /**
     * Test caches system views.
     */
    @SuppressWarnings("ConstantConditions")
    @Test
    public void testCachesViews() throws Exception {
        DataStorageConfiguration dsCfg = new DataStorageConfiguration()
            .setDefaultDataRegionConfiguration(new DataRegionConfiguration().setName("def").setPersistenceEnabled(true))
            .setDataRegionConfigurations(new DataRegionConfiguration().setName("dr1"),
                new DataRegionConfiguration().setName("dr2"));

        IgniteEx ignite0 = startGrid(getConfiguration().setDataStorageConfiguration(dsCfg));

        Ignite ignite1 = startGrid(getConfiguration().setDataStorageConfiguration(dsCfg).setIgniteInstanceName("node1"));

        ignite0.cluster().active(true);

        Ignite ignite2 = startGrid(getConfiguration().setDataStorageConfiguration(dsCfg).setIgniteInstanceName("node2"));

        Ignite ignite3 = startGrid(getConfiguration().setDataStorageConfiguration(dsCfg).setIgniteInstanceName("node3")
            .setClientMode(true));

        ignite0.getOrCreateCache(new CacheConfiguration<>()
            .setName("cache_atomic_part")
            .setAtomicityMode(CacheAtomicityMode.ATOMIC)
            .setCacheMode(CacheMode.PARTITIONED)
            .setGroupName("cache_grp")
            .setNodeFilter(new TestNodeFilter(ignite0.cluster().localNode()))
        );

        ignite0.getOrCreateCache(new CacheConfiguration<>()
            .setName("cache_atomic_repl")
            .setAtomicityMode(CacheAtomicityMode.ATOMIC)
            .setCacheMode(CacheMode.REPLICATED)
            .setDataRegionName("dr1")
            .setTopologyValidator(new TestTopologyValidator())
        );

        ignite0.getOrCreateCache(new CacheConfiguration<>()
            .setName("cache_tx_part")
            .setAtomicityMode(CacheAtomicityMode.TRANSACTIONAL)
            .setCacheMode(CacheMode.PARTITIONED)
            .setGroupName("cache_grp")
            .setNodeFilter(new TestNodeFilter(ignite0.cluster().localNode()))
        );

        ignite0.getOrCreateCache(new CacheConfiguration<>()
            .setName("cache_tx_repl")
            .setAtomicityMode(CacheAtomicityMode.TRANSACTIONAL)
            .setCacheMode(CacheMode.REPLICATED)
            .setDataRegionName("dr2")
            .setEvictionFilter(new TestEvictionFilter())
            .setEvictionPolicyFactory(new TestEvictionPolicyFactory())
            .setOnheapCacheEnabled(true)
        );

        execSql("CREATE TABLE cache_sql (ID INT PRIMARY KEY, VAL VARCHAR) WITH " +
            "\"cache_name=cache_sql,template=partitioned,atomicity=atomic\"");

        awaitPartitionMapExchange();

        List<List<?>> resAll = execSql("SELECT NAME, CACHE_ID, CACHE_TYPE, GROUP_ID, GROUP_NAME, " +
                "CACHE_MODE, ATOMICITY_MODE, IS_ONHEAP_CACHE_ENABLED, IS_COPY_ON_READ, IS_LOAD_PREVIOUS_VALUE, " +
                "IS_READ_FROM_BACKUP, PARTITION_LOSS_POLICY, NODE_FILTER, TOPOLOGY_VALIDATOR, IS_EAGER_TTL, " +
                "WRITE_SYNCHRONIZATION_MODE, IS_INVALIDATE, IS_EVENTS_DISABLED, IS_STATISTICS_ENABLED, " +
                "IS_MANAGEMENT_ENABLED, BACKUPS, AFFINITY, AFFINITY_MAPPER, " +
                "REBALANCE_MODE, REBALANCE_BATCH_SIZE, REBALANCE_TIMEOUT, REBALANCE_DELAY, REBALANCE_THROTTLE, " +
                "REBALANCE_BATCHES_PREFETCH_COUNT, REBALANCE_ORDER, " +
                "EVICTION_FILTER, EVICTION_POLICY_FACTORY, " +
                "IS_NEAR_CACHE_ENABLED, NEAR_CACHE_EVICTION_POLICY_FACTORY, NEAR_CACHE_START_SIZE, " +
                "DEFAULT_LOCK_TIMEOUT, CACHE_INTERCEPTOR, CACHE_STORE_FACTORY, " +
                "IS_STORE_KEEP_BINARY, IS_READ_THROUGH, IS_WRITE_THROUGH, " +
                "IS_WRITE_BEHIND_ENABLED, WRITE_BEHIND_COALESCING, WRITE_BEHIND_FLUSH_SIZE, " +
                "WRITE_BEHIND_FLUSH_FREQUENCY, WRITE_BEHIND_FLUSH_THREAD_COUNT, WRITE_BEHIND_FLUSH_BATCH_SIZE, " +
                "MAX_CONCURRENT_ASYNC_OPERATIONS, CACHE_LOADER_FACTORY, CACHE_WRITER_FACTORY, EXPIRY_POLICY_FACTORY, " +
                "IS_SQL_ESCAPE_ALL, SQL_SCHEMA, SQL_INDEX_MAX_INLINE_SIZE, IS_SQL_ONHEAP_CACHE_ENABLED, " +
                "SQL_ONHEAP_CACHE_MAX_SIZE, QUERY_DETAILS_METRICS_SIZE, QUERY_PARALLELISM, MAX_QUERY_ITERATORS_COUNT, " +
                "DATA_REGION_NAME FROM IGNITE.CACHES");

        assertColumnTypes(resAll.get(0),
            String.class, Integer.class, String.class, Integer.class, String.class,
            String.class, String.class, Boolean.class, Boolean.class, Boolean.class,
            Boolean.class, String.class, String.class, String.class, Boolean.class,
            String.class, Boolean.class, Boolean.class, Boolean.class,
            Boolean.class, Integer.class, String.class, String.class,
            String.class, Integer.class, Long.class, Long.class, Long.class, // Rebalance.
            Long.class, Integer.class,
            String.class, String.class, // Eviction.
            Boolean.class, String.class, Integer.class, // Near cache.
            Long.class, String.class, String.class,
            Boolean.class, Boolean.class, Boolean.class,
            Boolean.class, Boolean.class, Integer.class, // Write-behind.
            Long.class, Integer.class, Integer.class,
            Integer.class, String.class, String.class, String.class,
            Boolean.class, String.class, Integer.class, Boolean.class, // SQL.
            Integer.class, Integer.class, Integer.class, Integer.class,
            String.class);

        assertEquals("cache_tx_part", execSql("SELECT NAME FROM IGNITE.CACHES WHERE " +
            "CACHE_MODE = 'PARTITIONED' AND ATOMICITY_MODE = 'TRANSACTIONAL' AND NAME like 'cache%'").get(0).get(0));

        assertEquals("cache_atomic_repl", execSql("SELECT NAME FROM IGNITE.CACHES WHERE " +
            "CACHE_MODE = 'REPLICATED' AND ATOMICITY_MODE = 'ATOMIC' AND NAME like 'cache%'").get(0).get(0));

        assertEquals(2L, execSql("SELECT COUNT(*) FROM IGNITE.CACHES WHERE GROUP_NAME = 'cache_grp'")
            .get(0).get(0));

        assertEquals("cache_atomic_repl", execSql("SELECT NAME FROM IGNITE.CACHES " +
            "WHERE DATA_REGION_NAME = 'dr1'").get(0).get(0));

        assertEquals("cache_tx_repl", execSql("SELECT NAME FROM IGNITE.CACHES " +
            "WHERE DATA_REGION_NAME = 'dr2'").get(0).get(0));

        assertEquals("PARTITIONED", execSql("SELECT CACHE_MODE FROM IGNITE.CACHES " +
            "WHERE NAME = 'cache_atomic_part'").get(0).get(0));

        assertEquals("USER", execSql("SELECT CACHE_TYPE FROM IGNITE.CACHES WHERE NAME = 'cache_sql'")
            .get(0).get(0));

        assertEquals(0L, execSql("SELECT COUNT(*) FROM IGNITE.CACHES WHERE NAME = 'no_such_cache'").get(0)
            .get(0));

        assertEquals(0L, execSql("SELECT COUNT(*) FROM IGNITE.CACHES WHERE NAME = 1").get(0).get(0));

        assertEquals("TestNodeFilter", execSql("SELECT NODE_FILTER FROM IGNITE.CACHES WHERE NAME = " +
            "'cache_atomic_part'").get(0).get(0));

        assertEquals("TestEvictionFilter", execSql("SELECT EVICTION_FILTER FROM IGNITE.CACHES " +
            "WHERE NAME = 'cache_tx_repl'").get(0).get(0));

        assertEquals("TestEvictionPolicyFactory", execSql("SELECT EVICTION_POLICY_FACTORY " +
            "FROM IGNITE.CACHES WHERE NAME = 'cache_tx_repl'").get(0).get(0));

        assertEquals("TestTopologyValidator", execSql("SELECT TOPOLOGY_VALIDATOR FROM IGNITE.CACHES " +
            "WHERE NAME = 'cache_atomic_repl'").get(0).get(0));

        // Check quick count.
        assertEquals(execSql("SELECT COUNT(*) FROM IGNITE.CACHES").get(0).get(0),
            execSql("SELECT COUNT(*) FROM IGNITE.CACHES WHERE CACHE_ID <> CACHE_ID + 1").get(0).get(0));

        // Check that caches are the same on BLT, BLT filtered by node filter, non BLT and client nodes.
        assertEquals(5L, execSql("SELECT COUNT(*) FROM IGNITE.CACHES WHERE NAME like 'cache%'").get(0)
            .get(0));

        assertEquals(5L, execSql(ignite1, "SELECT COUNT(*) FROM IGNITE.CACHES WHERE NAME like 'cache%'")
            .get(0).get(0));

        assertEquals(5L, execSql(ignite2, "SELECT COUNT(*) FROM IGNITE.CACHES WHERE NAME like 'cache%'")
            .get(0).get(0));

        assertEquals(5L, execSql(ignite3, "SELECT COUNT(*) FROM IGNITE.CACHES WHERE NAME like 'cache%'")
            .get(0).get(0));

        // Check cache groups.
        resAll = execSql("SELECT ID, GROUP_NAME, IS_SHARED, CACHE_COUNT, " +
            "CACHE_MODE, ATOMICITY_MODE, AFFINITY, PARTITIONS_COUNT, " +
            "NODE_FILTER, DATA_REGION_NAME, TOPOLOGY_VALIDATOR, PARTITION_LOSS_POLICY, " +
            "REBALANCE_MODE, REBALANCE_DELAY, REBALANCE_ORDER, BACKUPS " +
            "FROM IGNITE.CACHE_GROUPS");

        assertColumnTypes(resAll.get(0),
            Integer.class, String.class, Boolean.class, Integer.class,
            String.class, String.class, String.class, Integer.class,
            String.class, String.class, String.class, String.class,
            String.class, Long.class, Integer.class, Integer.class);

        assertEquals(2, execSql("SELECT CACHE_COUNT FROM IGNITE.CACHE_GROUPS " +
            "WHERE GROUP_NAME = 'cache_grp'").get(0).get(0));

        assertEquals("cache_grp", execSql("SELECT GROUP_NAME FROM IGNITE.CACHE_GROUPS " +
            "WHERE IS_SHARED = true AND GROUP_NAME like 'cache%'").get(0).get(0));

        // Check index on ID column.
        assertEquals("cache_tx_repl", execSql("SELECT GROUP_NAME FROM IGNITE.CACHE_GROUPS " +
            "WHERE ID = ?", ignite0.cachex("cache_tx_repl").context().groupId()).get(0).get(0));

        assertEquals(0, execSql("SELECT ID FROM IGNITE.CACHE_GROUPS WHERE ID = 0").size());

        // Check join by indexed column.
        assertEquals("cache_tx_repl", execSql("SELECT CG.GROUP_NAME FROM IGNITE.CACHES C JOIN " +
            "IGNITE.CACHE_GROUPS CG ON C.GROUP_ID = CG.ID WHERE C.NAME = 'cache_tx_repl'").get(0).get(0));

        // Check join by non-indexed column.
        assertEquals("cache_grp", execSql("SELECT CG.GROUP_NAME FROM IGNITE.CACHES C JOIN " +
            "IGNITE.CACHE_GROUPS CG ON C.GROUP_NAME = CG.GROUP_NAME WHERE C.NAME = 'cache_tx_part'").get(0).get(0));

        // Check configuration equality for cache and cache group views.
        assertEquals(3L, execSql("SELECT COUNT(*) FROM IGNITE.CACHES C JOIN IGNITE.CACHE_GROUPS CG " +
            "ON C.NAME = CG.GROUP_NAME WHERE C.NAME like 'cache%' " +
            "AND C.CACHE_MODE = CG.CACHE_MODE " +
            "AND C.ATOMICITY_MODE = CG.ATOMICITY_MODE " +
            "AND COALESCE(C.AFFINITY, '-') = COALESCE(CG.AFFINITY, '-') " +
            "AND COALESCE(C.NODE_FILTER, '-') = COALESCE(CG.NODE_FILTER, '-') " +
            "AND COALESCE(C.DATA_REGION_NAME, '-') = COALESCE(CG.DATA_REGION_NAME, '-') " +
            "AND COALESCE(C.TOPOLOGY_VALIDATOR, '-') = COALESCE(CG.TOPOLOGY_VALIDATOR, '-') " +
            "AND C.PARTITION_LOSS_POLICY = CG.PARTITION_LOSS_POLICY " +
            "AND C.REBALANCE_MODE = CG.REBALANCE_MODE " +
            "AND C.REBALANCE_DELAY = CG.REBALANCE_DELAY " +
            "AND C.REBALANCE_ORDER = CG.REBALANCE_ORDER " +
            "AND C.BACKUPS = CG.BACKUPS").get(0).get(0));

        // Check quick count.
        assertEquals(execSql("SELECT COUNT(*) FROM IGNITE.CACHE_GROUPS").get(0).get(0),
            execSql("SELECT COUNT(*) FROM IGNITE.CACHE_GROUPS WHERE ID <> ID + 1").get(0).get(0));

        // Check that cache groups are the same on different nodes.
        assertEquals(4L, execSql("SELECT COUNT(*) FROM IGNITE.CACHE_GROUPS " +
            "WHERE GROUP_NAME like 'cache%'").get(0).get(0));

        assertEquals(4L, execSql(ignite1, "SELECT COUNT(*) FROM IGNITE.CACHE_GROUPS " +
            "WHERE GROUP_NAME like 'cache%'").get(0).get(0));

        assertEquals(4L, execSql(ignite2, "SELECT COUNT(*) FROM IGNITE.CACHE_GROUPS " +
            "WHERE GROUP_NAME like 'cache%'").get(0).get(0));

        assertEquals(4L, execSql(ignite3, "SELECT COUNT(*) FROM IGNITE.CACHE_GROUPS " +
            "WHERE GROUP_NAME like 'cache%'").get(0).get(0));
    }

    /**
     * Gets ignite configuration with persistence enabled.
     */
    private IgniteConfiguration getPdsConfiguration(String consistentId) throws Exception {
        IgniteConfiguration cfg = getConfiguration();

        cfg.setDataStorageConfiguration(
            new DataStorageConfiguration().setDefaultDataRegionConfiguration(new DataRegionConfiguration()
                .setMaxSize(100L * 1024L * 1024L).setPersistenceEnabled(true))
        );

        cfg.setConsistentId(consistentId);

        return cfg;
    }

    /**
     * Convert Time to milliseconds.
     *
     * Note: Returned Time values from SQL it's milliseconds since January 1, 1970, 00:00:00 GMT. To get right interval
     * in milliseconds this value must be adjusted to current time zone.
     *
     * @param sqlTime Time value returned from SQL.
     */
    private long convertToMilliseconds(Object sqlTime) {
        Time time0 = (Time)sqlTime;

        return time0.getTime() + TimeZone.getDefault().getOffset(time0.getTime());
    }

    /**
     *
     */
    private static class TestNodeFilter extends GridNodePredicate {
        /**
         * @param node Node.
         */
        public TestNodeFilter(ClusterNode node) {
            super(node);
        }

        /** {@inheritDoc} */
        @Override public String toString() {
            return "TestNodeFilter";
        }
    }

    /**
     *
     */
    private static class TestEvictionFilter implements EvictionFilter<Object, Object> {
        /** {@inheritDoc} */
        @Override public boolean evictAllowed(Cache.Entry<Object, Object> entry) {
            return false;
        }

        /** {@inheritDoc} */
        @Override public String toString() {
            return "TestEvictionFilter";
        }
    }

    /**
     *
     */
    private static class TestEvictionPolicyFactory implements Factory<EvictionPolicy<Object, Object>> {
        /** {@inheritDoc} */
        @Override public EvictionPolicy<Object, Object> create() {
            return new EvictionPolicy<Object, Object>() {
                @Override public void onEntryAccessed(boolean rmv, EvictableEntry<Object, Object> entry) {
                    // No-op.
                }
            };
        }

        /** {@inheritDoc} */
        @Override public String toString() {
            return "TestEvictionPolicyFactory";
        }
    }

    /**
     *
     */
    private static class TestTopologyValidator implements TopologyValidator {
        /** {@inheritDoc} */
        @Override public boolean validate(Collection<ClusterNode> nodes) {
            return true;
        }

        /** {@inheritDoc} */
        @Override public String toString() {
            return "TestTopologyValidator";
        }
    }
}<|MERGE_RESOLUTION|>--- conflicted
+++ resolved
@@ -173,11 +173,8 @@
 
         srv.createCache(cacheConfiguration("TST1"));
 
-<<<<<<< HEAD
-=======
         execSql("CREATE TABLE PUBLIC.AFF_CACHE (ID1 INT, ID2 INT, MY_VAL VARCHAR, PRIMARY KEY (ID1 DESC, ID2)) WITH \"affinity_key=ID2\"");
 
->>>>>>> 847eb6f7
         execSql("CREATE TABLE CACHE_SQL (ID INT PRIMARY KEY, MY_VAL VARCHAR)");
 
         execSql("CREATE INDEX IDX_2 ON DEFAULT.CACHE_SQL(ID DESC) INLINE_SIZE 13");
@@ -188,13 +185,10 @@
 
         execSql("CREATE INDEX IDX_3 ON PUBLIC.DFLT_CACHE(MY_VAL)");
 
-<<<<<<< HEAD
-=======
         execSql("CREATE TABLE PUBLIC.DFLT_AFF_CACHE (ID1 INT, ID2 INT, MY_VAL VARCHAR, PRIMARY KEY (ID1 DESC, ID2)) WITH \"affinity_key=ID1\"");
 
         execSql("CREATE INDEX IDX_AFF_1 ON PUBLIC.DFLT_AFF_CACHE(ID2 DESC, ID1, MY_VAL DESC)");
 
->>>>>>> 847eb6f7
         String idxSql = "SELECT * FROM IGNITE.INDEXES ORDER BY TABLE_NAME, INDEX_NAME";
 
         List<List<?>> srvNodeIndexes = execSql(srv, idxSql);
@@ -203,16 +197,6 @@
 
         Assert.assertEquals(srvNodeIndexes.toString(), clientNodeNodeIndexes.toString());
 
-<<<<<<< HEAD
-        String[][] expectedResults = {
-            {"DEFAULT", "CACHE_SQL", "IDX_2", "ID DESC", "683914882", "SQL_default_CACHE_SQL", "683914882", "SQL_default_CACHE_SQL", "13"},
-            {"DEFAULT", "CACHE_SQL", "_key_PK", "ID", "683914882", "SQL_default_CACHE_SQL", "683914882", "SQL_default_CACHE_SQL", "5"},
-            {"PUBLIC", "DFLT_CACHE", "IDX_1", "ID2 DESC, ID1, MY_VAL DESC", "1102275506", "SQL_PUBLIC_DFLT_CACHE", "1102275506", "SQL_PUBLIC_DFLT_CACHE", "10"},
-            {"PUBLIC", "DFLT_CACHE", "IDX_3", "MY_VAL, ID1, ID2", "1102275506", "SQL_PUBLIC_DFLT_CACHE", "1102275506", "SQL_PUBLIC_DFLT_CACHE", "10"},
-            {"PUBLIC", "DFLT_CACHE", "_key_PK", "ID1, ID2", "1102275506", "SQL_PUBLIC_DFLT_CACHE", "1102275506", "SQL_PUBLIC_DFLT_CACHE", "10"},
-            {"TST1", "VALUECLASS", "TST1_INDEX", "KEY, _KEY", "2584860", "TST1", "2584860", "TST1", "10"},
-            {"TST1", "VALUECLASS", "_key_PK", "_KEY", "2584860", "TST1", "2584860", "TST1", "10"},
-=======
         //ToDo: As of now we can see duplicates columns within index due to https://issues.apache.org/jira/browse/IGNITE-11125
 
         String[][] expectedResults = {
@@ -242,7 +226,6 @@
             {"TST1", "VALUECLASS", "_key_PK", "\"_KEY\" ASC", "BTREE", "true", "true", "2584860", "TST1", "2584860", "TST1", "10"},
             {"TST1", "VALUECLASS", "_key_PK__SCAN_", "\"_KEY\" ASC", "SCAN", "false", "false", "2584860", "TST1", "2584860", "TST1", "null"},
             {"TST1", "VALUECLASS", "_key_PK_hash", "\"_KEY\" ASC", "HASH", "false", "true", "2584860", "TST1", "2584860", "TST1", "null"},
->>>>>>> 847eb6f7
         };
 
         for (int i = 0; i < srvNodeIndexes.size(); i++) {
@@ -252,15 +235,10 @@
 
             assertEquals(expRow.length, resRow.size());
 
-<<<<<<< HEAD
-            for (int j = 0; j < expRow.length; j++)
-                assertEquals(expRow[j], resRow.get(j).toString());
-=======
             System.out.println(resRow);
 
             for (int j = 0; j < expRow.length; j++)
                 assertEquals(expRow[j], String.valueOf(resRow.get(j)));
->>>>>>> 847eb6f7
         }
     }
 
