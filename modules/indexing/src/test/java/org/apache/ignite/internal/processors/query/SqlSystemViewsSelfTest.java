--- conflicted
+++ resolved
@@ -533,7 +533,6 @@
     }
 
     /**
-<<<<<<< HEAD
      * Test IO statistics SQL system views for cache groups.
      *
      * @throws Exception
@@ -567,7 +566,9 @@
             "GROUP_NAME='SQL_default_TST'";
 
         assertEquals(1, execSql(sql1).size());
-=======
+    }
+
+    /**
      * Simple test for {@link SqlSystemViewTables}
      */
     @Test
@@ -795,7 +796,6 @@
 
             assertEquals(asList(null, null), keyValAliases);
         }
->>>>>>> 20cf75db
     }
 
     /**
