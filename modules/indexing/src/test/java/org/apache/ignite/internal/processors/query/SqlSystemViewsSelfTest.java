/*
 * Licensed to the Apache Software Foundation (ASF) under one or more
 * contributor license agreements.  See the NOTICE file distributed with
 * this work for additional information regarding copyright ownership.
 * The ASF licenses this file to You under the Apache License, Version 2.0
 * (the "License"); you may not use this file except in compliance with
 * the License.  You may obtain a copy of the License at
 *
 *      http://www.apache.org/licenses/LICENSE-2.0
 *
 * Unless required by applicable law or agreed to in writing, software
 * distributed under the License is distributed on an "AS IS" BASIS,
 * WITHOUT WARRANTIES OR CONDITIONS OF ANY KIND, either express or implied.
 * See the License for the specific language governing permissions and
 * limitations under the License.
 */

package org.apache.ignite.internal.processors.query;

import java.lang.reflect.Field;
import java.sql.Timestamp;
import java.time.Instant;
import java.util.Collection;
import java.util.Collections;
import java.util.List;
import java.util.Map;
import java.util.Random;
import java.util.UUID;
import java.util.concurrent.Callable;
import java.util.concurrent.TimeUnit;
import java.util.stream.Collectors;
import java.util.stream.LongStream;
import javax.cache.Cache;
import javax.cache.configuration.Factory;
import org.apache.ignite.Ignite;
import org.apache.ignite.IgniteCache;
import org.apache.ignite.cache.CacheAtomicityMode;
import org.apache.ignite.cache.CacheMode;
import org.apache.ignite.cache.QueryEntity;
import org.apache.ignite.cache.QueryIndex;
import org.apache.ignite.cache.affinity.AffinityKeyMapper;
import org.apache.ignite.cache.eviction.EvictableEntry;
import org.apache.ignite.cache.eviction.EvictionFilter;
import org.apache.ignite.cache.eviction.EvictionPolicy;
import org.apache.ignite.cache.query.FieldsQueryCursor;
import org.apache.ignite.cache.query.QueryCursor;
import org.apache.ignite.cache.query.SqlFieldsQuery;
import org.apache.ignite.cache.query.SqlQuery;
import org.apache.ignite.cluster.ClusterMetrics;
import org.apache.ignite.cluster.ClusterNode;
import org.apache.ignite.configuration.CacheConfiguration;
import org.apache.ignite.configuration.DataRegionConfiguration;
import org.apache.ignite.configuration.DataStorageConfiguration;
import org.apache.ignite.configuration.IgniteConfiguration;
import org.apache.ignite.configuration.TopologyValidator;
import org.apache.ignite.internal.ClusterMetricsSnapshot;
import org.apache.ignite.internal.IgniteEx;
import org.apache.ignite.internal.IgniteNodeAttributes;
import org.apache.ignite.internal.managers.discovery.ClusterMetricsImpl;
import org.apache.ignite.internal.processors.cache.GridCacheProcessor;
import org.apache.ignite.internal.processors.cache.index.AbstractIndexingCommonTest;
import org.apache.ignite.internal.processors.cache.index.AbstractSchemaSelfTest;
import org.apache.ignite.internal.processors.cache.query.IgniteQueryErrorCode;
import org.apache.ignite.internal.processors.query.h2.sys.view.SqlSystemViewTables;
import org.apache.ignite.internal.util.lang.GridNodePredicate;
import org.apache.ignite.internal.util.typedef.F;
import org.apache.ignite.internal.util.typedef.G;
import org.apache.ignite.internal.util.typedef.X;
import org.apache.ignite.lang.IgniteFuture;
import org.apache.ignite.lang.IgniteRunnable;
import org.apache.ignite.spi.discovery.tcp.internal.TcpDiscoveryNode;
import org.apache.ignite.testframework.GridTestUtils;
import org.junit.Assert;
import org.junit.Test;

import static java.util.Arrays.asList;
import static org.junit.Assert.assertNotEquals;

/**
 * Tests for ignite SQL system views.
 */
public class SqlSystemViewsSelfTest extends AbstractIndexingCommonTest {
    /** Metrics check attempts. */
    private static final int METRICS_CHECK_ATTEMPTS = 10;

    /** {@inheritDoc} */
    @Override protected void beforeTest() throws Exception {
        super.beforeTest();

        cleanPersistenceDir();
    }

    /** {@inheritDoc} */
    @Override protected void afterTest() throws Exception {
        stopAllGrids();

        cleanPersistenceDir();
    }

    /**
     * @param ignite Ignite.
     * @param sql Sql.
     * @param args Args.
     */
    @SuppressWarnings("unchecked")
    private List<List<?>> execSql(Ignite ignite, String sql, Object... args) {
        IgniteCache cache = ignite.cache(DEFAULT_CACHE_NAME);

        SqlFieldsQuery qry = new SqlFieldsQuery(sql);

        if (args != null && args.length > 0)
            qry.setArgs(args);

        return cache.query(qry).getAll();
    }

    /**
     * @param sql Sql.
     * @param args Args.
     */
    private List<List<?>> execSql(String sql, Object... args) {
        return execSql(grid(), sql, args);
    }

    /**
     * @param sql Sql.
     */
    private void assertSqlError(final String sql) {
        Throwable t = GridTestUtils.assertThrowsWithCause(new Callable<Void>() {
            @Override public Void call() {
                execSql(sql);

                return null;
            }
        }, IgniteSQLException.class);

        IgniteSQLException sqlE = X.cause(t, IgniteSQLException.class);

        assert sqlE != null;

        assertEquals(IgniteQueryErrorCode.UNSUPPORTED_OPERATION, sqlE.statusCode());
    }

    /**
     * Test system views modifications.
     */
    @Test
    public void testModifications() throws Exception {
        startGrid(getConfiguration());

        assertSqlError("DROP TABLE IGNITE.NODES");

        assertSqlError("TRUNCATE TABLE IGNITE.NODES");

        assertSqlError("ALTER TABLE IGNITE.NODES RENAME TO IGNITE.N");

        assertSqlError("ALTER TABLE IGNITE.NODES ADD COLUMN C VARCHAR");

        assertSqlError("ALTER TABLE IGNITE.NODES DROP COLUMN NODE_ID");

        assertSqlError("ALTER TABLE IGNITE.NODES RENAME COLUMN NODE_ID TO C");

        assertSqlError("CREATE INDEX IDX ON IGNITE.NODES(NODE_ID)");

        assertSqlError("INSERT INTO IGNITE.NODES (NODE_ID) VALUES ('-')");

        assertSqlError("UPDATE IGNITE.NODES SET NODE_ID = '-'");

        assertSqlError("DELETE IGNITE.NODES");
    }

    /**
     * Test indexes system view.
     * @throws Exception in case of failure.
     */
    @Test
    public void testIndexesView() throws Exception {
        IgniteEx srv = startGrid(getConfiguration());

        IgniteEx client = startGrid(getConfiguration().setClientMode(true).setIgniteInstanceName("CLIENT"));

        srv.createCache(cacheConfiguration("TST1"));

        execSql("CREATE TABLE PUBLIC.AFF_CACHE (ID1 INT, ID2 INT, MY_VAL VARCHAR, PRIMARY KEY (ID1 DESC, ID2)) WITH \"affinity_key=ID2\"");

        execSql("CREATE TABLE CACHE_SQL (ID INT PRIMARY KEY, MY_VAL VARCHAR)");

        execSql("CREATE INDEX IDX_2 ON \"default\".CACHE_SQL(ID DESC) INLINE_SIZE 13");

        execSql("CREATE TABLE PUBLIC.DFLT_CACHE (ID1 INT, ID2 INT, MY_VAL VARCHAR, PRIMARY KEY (ID1 DESC, ID2))");

        execSql("CREATE INDEX IDX_1 ON PUBLIC.DFLT_CACHE(ID2 DESC, ID1, MY_VAL DESC)");

        execSql("CREATE INDEX IDX_3 ON PUBLIC.DFLT_CACHE(MY_VAL)");

        execSql("CREATE TABLE PUBLIC.DFLT_AFF_CACHE (ID1 INT, ID2 INT, MY_VAL VARCHAR, PRIMARY KEY (ID1 DESC, ID2)) WITH \"affinity_key=ID1\"");

        execSql("CREATE INDEX IDX_AFF_1 ON PUBLIC.DFLT_AFF_CACHE(ID2 DESC, ID1, MY_VAL DESC)");

        String idxSql = "SELECT * FROM IGNITE.INDEXES ORDER BY TABLE_NAME, INDEX_NAME";

        List<List<?>> srvNodeIndexes = execSql(srv, idxSql);

        List<List<?>> clientNodeNodeIndexes = execSql(client, idxSql);

        Assert.assertEquals(srvNodeIndexes.toString(), clientNodeNodeIndexes.toString());

        //ToDo: As of now we can see duplicates columns within index due to https://issues.apache.org/jira/browse/IGNITE-11125

        String[][] expectedResults = {
<<<<<<< HEAD
            {"-825022849", "SQL_PUBLIC_AFF_CACHE", "-825022849", "SQL_PUBLIC_AFF_CACHE", "PUBLIC", "AFF_CACHE", "AFFINITY_KEY", "BTREE", "\"ID2\" ASC, \"ID1\" ASC", "false", "false", "10"},
            {"-825022849", "SQL_PUBLIC_AFF_CACHE", "-825022849", "SQL_PUBLIC_AFF_CACHE","PUBLIC", "AFF_CACHE", "__SCAN_", "SCAN", "null", "false", "false", "null"},
            {"-825022849", "SQL_PUBLIC_AFF_CACHE", "-825022849", "SQL_PUBLIC_AFF_CACHE","PUBLIC", "AFF_CACHE", "_key_PK", "BTREE", "\"ID1\" ASC, \"ID2\" ASC", "true", "true", "10"},
            {"-825022849", "SQL_PUBLIC_AFF_CACHE", "-825022849", "SQL_PUBLIC_AFF_CACHE","PUBLIC", "AFF_CACHE", "_key_PK_hash", "HASH", "\"ID1\" ASC, \"ID2\" ASC, \"ID2\" ASC", "false", "true", "null"},

            {"683914882", "SQL_default_CACHE_SQL", "683914882", "SQL_default_CACHE_SQL", "DEFAULT", "CACHE_SQL", "IDX_2", "BTREE", "\"ID\" DESC, \"ID\" ASC", "false", "false", "13"},
            {"683914882", "SQL_default_CACHE_SQL", "683914882", "SQL_default_CACHE_SQL","DEFAULT", "CACHE_SQL", "__SCAN_", "SCAN", "null", "false", "false",  "null"},
            {"683914882", "SQL_default_CACHE_SQL", "683914882", "SQL_default_CACHE_SQL","DEFAULT", "CACHE_SQL", "_key_PK", "BTREE", "\"ID\" ASC", "true", "true", "5"},
            {"683914882", "SQL_default_CACHE_SQL", "683914882", "SQL_default_CACHE_SQL","DEFAULT", "CACHE_SQL", "_key_PK_hash", "HASH", "\"ID\" ASC", "false", "true", "null"},

            {"1374144180", "SQL_PUBLIC_DFLT_AFF_CACHE", "1374144180", "SQL_PUBLIC_DFLT_AFF_CACHE", "PUBLIC", "DFLT_AFF_CACHE", "AFFINITY_KEY", "BTREE", "\"ID1\" ASC, \"ID2\" ASC", "false", "false", "10"},
            {"1374144180", "SQL_PUBLIC_DFLT_AFF_CACHE", "1374144180", "SQL_PUBLIC_DFLT_AFF_CACHE", "PUBLIC", "DFLT_AFF_CACHE", "IDX_AFF_1", "BTREE", "\"ID2\" DESC, \"ID1\" ASC, \"MY_VAL\" DESC", "false", "false", "10"},
            {"1374144180", "SQL_PUBLIC_DFLT_AFF_CACHE", "1374144180", "SQL_PUBLIC_DFLT_AFF_CACHE", "PUBLIC", "DFLT_AFF_CACHE", "__SCAN_", "SCAN", "null", "false", "false", "null"},
            {"1374144180", "SQL_PUBLIC_DFLT_AFF_CACHE", "1374144180", "SQL_PUBLIC_DFLT_AFF_CACHE", "PUBLIC", "DFLT_AFF_CACHE", "_key_PK", "BTREE", "\"ID1\" ASC, \"ID2\" ASC", "true", "true", "10"},
            {"1374144180", "SQL_PUBLIC_DFLT_AFF_CACHE", "1374144180", "SQL_PUBLIC_DFLT_AFF_CACHE", "PUBLIC", "DFLT_AFF_CACHE", "_key_PK_hash", "HASH", "\"ID1\" ASC, \"ID2\" ASC, \"ID1\" ASC", "false", "true", "null"},

            {"1102275506", "SQL_PUBLIC_DFLT_CACHE", "1102275506", "SQL_PUBLIC_DFLT_CACHE", "PUBLIC", "DFLT_CACHE", "IDX_1", "BTREE", "\"ID2\" DESC, \"ID1\" ASC, \"MY_VAL\" DESC, \"ID1\" ASC, \"ID2\" ASC", "false", "false", "10"},
            {"1102275506", "SQL_PUBLIC_DFLT_CACHE", "1102275506", "SQL_PUBLIC_DFLT_CACHE", "PUBLIC", "DFLT_CACHE", "IDX_3", "BTREE", "\"MY_VAL\" ASC, \"ID1\" ASC, \"ID2\" ASC, \"ID1\" ASC, \"ID2\" ASC", "false", "false", "10"},
            {"1102275506", "SQL_PUBLIC_DFLT_CACHE", "1102275506", "SQL_PUBLIC_DFLT_CACHE", "PUBLIC", "DFLT_CACHE", "__SCAN_", "SCAN", "null", "false", "false", "null"},
            {"1102275506", "SQL_PUBLIC_DFLT_CACHE", "1102275506", "SQL_PUBLIC_DFLT_CACHE", "PUBLIC", "DFLT_CACHE", "_key_PK", "BTREE", "\"ID1\" ASC, \"ID2\" ASC", "true", "true", "10"},
            {"1102275506", "SQL_PUBLIC_DFLT_CACHE", "1102275506", "SQL_PUBLIC_DFLT_CACHE", "PUBLIC", "DFLT_CACHE", "_key_PK_hash", "HASH", "\"ID1\" ASC, \"ID2\" ASC", "false", "true", "null"},

            {"2584860", "TST1", "2584860", "TST1", "TST1", "VALUECLASS", "TST1_INDEX", "BTREE", "\"KEY\" ASC, \"_KEY\" ASC", "false", "false", "10"},
            {"2584860", "TST1", "2584860", "TST1", "TST1", "VALUECLASS", "__SCAN_", "SCAN", "null", "false", "false", "null"},
            {"2584860", "TST1", "2584860", "TST1", "TST1", "VALUECLASS", "_key_PK", "BTREE", "\"_KEY\" ASC", "true", "true", "10"},
            {"2584860", "TST1", "2584860", "TST1", "TST1", "VALUECLASS", "_key_PK_hash", "HASH", "\"_KEY\" ASC", "false", "true", "null"},
=======
            {"PUBLIC", "AFF_CACHE", "AFFINITY_KEY", "\"ID2\" ASC, \"ID1\" ASC", "BTREE", "false", "false", "-825022849", "SQL_PUBLIC_AFF_CACHE", "-825022849", "SQL_PUBLIC_AFF_CACHE", "10"},
            {"PUBLIC", "AFF_CACHE", "__SCAN_", "null", "SCAN", "false", "false", "-825022849", "SQL_PUBLIC_AFF_CACHE", "-825022849", "SQL_PUBLIC_AFF_CACHE", "null"},
            {"PUBLIC", "AFF_CACHE", "_key_PK", "\"ID1\" ASC, \"ID2\" ASC", "BTREE", "true", "true", "-825022849", "SQL_PUBLIC_AFF_CACHE", "-825022849", "SQL_PUBLIC_AFF_CACHE", "10"},
            {"PUBLIC", "AFF_CACHE", "_key_PK_hash", "\"ID1\" ASC, \"ID2\" ASC, \"ID2\" ASC", "HASH", "false", "true", "-825022849", "SQL_PUBLIC_AFF_CACHE", "-825022849", "SQL_PUBLIC_AFF_CACHE", "null"},

            {"default", "CACHE_SQL", "IDX_2", "\"ID\" DESC, \"ID\" ASC", "BTREE", "false", "false", "683914882", "SQL_default_CACHE_SQL", "683914882", "SQL_default_CACHE_SQL", "13"},
            {"default", "CACHE_SQL", "__SCAN_", "null", "SCAN", "false", "false",  "683914882", "SQL_default_CACHE_SQL", "683914882", "SQL_default_CACHE_SQL", "null"},
            {"default", "CACHE_SQL", "_key_PK", "\"ID\" ASC", "BTREE", "true", "true", "683914882", "SQL_default_CACHE_SQL", "683914882", "SQL_default_CACHE_SQL", "5"},
            {"default", "CACHE_SQL", "_key_PK_hash", "\"ID\" ASC", "HASH", "false", "true", "683914882", "SQL_default_CACHE_SQL", "683914882", "SQL_default_CACHE_SQL", "null"},

            {"PUBLIC", "DFLT_AFF_CACHE", "AFFINITY_KEY", "\"ID1\" ASC, \"ID2\" ASC", "BTREE", "false", "false", "1374144180", "SQL_PUBLIC_DFLT_AFF_CACHE", "1374144180", "SQL_PUBLIC_DFLT_AFF_CACHE", "10"},
            {"PUBLIC", "DFLT_AFF_CACHE", "IDX_AFF_1", "\"ID2\" DESC, \"ID1\" ASC, \"MY_VAL\" DESC", "BTREE", "false", "false", "1374144180", "SQL_PUBLIC_DFLT_AFF_CACHE", "1374144180", "SQL_PUBLIC_DFLT_AFF_CACHE", "10"},
            {"PUBLIC", "DFLT_AFF_CACHE", "__SCAN_", "null", "SCAN", "false", "false", "1374144180", "SQL_PUBLIC_DFLT_AFF_CACHE", "1374144180", "SQL_PUBLIC_DFLT_AFF_CACHE", "null"},
            {"PUBLIC", "DFLT_AFF_CACHE", "_key_PK", "\"ID1\" ASC, \"ID2\" ASC", "BTREE", "true", "true", "1374144180", "SQL_PUBLIC_DFLT_AFF_CACHE", "1374144180", "SQL_PUBLIC_DFLT_AFF_CACHE", "10"},
            {"PUBLIC", "DFLT_AFF_CACHE", "_key_PK_hash", "\"ID1\" ASC, \"ID2\" ASC, \"ID1\" ASC", "HASH", "false", "true", "1374144180", "SQL_PUBLIC_DFLT_AFF_CACHE", "1374144180", "SQL_PUBLIC_DFLT_AFF_CACHE", "null"},

            {"PUBLIC", "DFLT_CACHE", "IDX_1", "\"ID2\" DESC, \"ID1\" ASC, \"MY_VAL\" DESC, \"ID1\" ASC, \"ID2\" ASC", "BTREE", "false", "false", "1102275506", "SQL_PUBLIC_DFLT_CACHE", "1102275506", "SQL_PUBLIC_DFLT_CACHE", "10"},
            {"PUBLIC", "DFLT_CACHE", "IDX_3", "\"MY_VAL\" ASC, \"ID1\" ASC, \"ID2\" ASC, \"ID1\" ASC, \"ID2\" ASC", "BTREE", "false", "false", "1102275506", "SQL_PUBLIC_DFLT_CACHE", "1102275506", "SQL_PUBLIC_DFLT_CACHE", "10"},
            {"PUBLIC", "DFLT_CACHE", "__SCAN_", "null", "SCAN", "false", "false", "1102275506", "SQL_PUBLIC_DFLT_CACHE", "1102275506", "SQL_PUBLIC_DFLT_CACHE", "null"},
            {"PUBLIC", "DFLT_CACHE", "_key_PK", "\"ID1\" ASC, \"ID2\" ASC", "BTREE", "true", "true", "1102275506", "SQL_PUBLIC_DFLT_CACHE", "1102275506", "SQL_PUBLIC_DFLT_CACHE", "10"},
            {"PUBLIC", "DFLT_CACHE", "_key_PK_hash", "\"ID1\" ASC, \"ID2\" ASC", "HASH", "false", "true", "1102275506", "SQL_PUBLIC_DFLT_CACHE", "1102275506", "SQL_PUBLIC_DFLT_CACHE", "null"},

            {"TST1", "VALUECLASS", "TST1_INDEX", "\"KEY\" ASC, \"_KEY\" ASC", "BTREE", "false", "false", "2584860", "TST1", "2584860", "TST1", "10"},
            {"TST1", "VALUECLASS", "__SCAN_", "null", "SCAN", "false", "false", "2584860", "TST1", "2584860", "TST1", "null"},
            {"TST1", "VALUECLASS", "_key_PK", "\"_KEY\" ASC", "BTREE", "true", "true", "2584860", "TST1", "2584860", "TST1", "10"},
            {"TST1", "VALUECLASS", "_key_PK_hash", "\"_KEY\" ASC", "HASH", "false", "true", "2584860", "TST1", "2584860", "TST1", "null"},
>>>>>>> 42633b53
        };

        for (int i = 0; i < srvNodeIndexes.size(); i++) {
            List<?> resRow = srvNodeIndexes.get(i);

            String[] expRow = expectedResults[i];

            assertEquals(expRow.length, resRow.size());

            for (int j = 0; j < expRow.length; j++)
                assertEquals(expRow[j], String.valueOf(resRow.get(j)));
        }
    }


    /**
     * @return Default cache configuration.
     */
    protected CacheConfiguration<AbstractSchemaSelfTest.KeyClass, AbstractSchemaSelfTest.ValueClass> cacheConfiguration(String cacheName) throws Exception {
        CacheConfiguration ccfg = new CacheConfiguration().setName(cacheName);

        QueryEntity entity = new QueryEntity();

        entity.setKeyType(AbstractSchemaSelfTest.KeyClass.class.getName());
        entity.setValueType(AbstractSchemaSelfTest.ValueClass.class.getName());

        entity.setKeyFieldName("key");
        entity.addQueryField("key", entity.getKeyType(), null);

        entity.addQueryField("id", Long.class.getName(), null);
        entity.addQueryField("field1", Long.class.getName(), null);

        entity.setKeyFields(Collections.singleton("id"));

        entity.setIndexes(Collections.singletonList(
            new QueryIndex("key", true, cacheName + "_index")
        ));

        ccfg.setQueryEntities(Collections.singletonList(entity));

        return ccfg;
    }

    /**
     * Test different query modes.
     */
    @Test
    public void testQueryModes() throws Exception {
        Ignite ignite = startGrid(0);
        startGrid(1);

        UUID nodeId = ignite.cluster().localNode().id();

        IgniteCache cache = ignite.getOrCreateCache(DEFAULT_CACHE_NAME);

        String sql = "SELECT NODE_ID FROM IGNITE.NODES WHERE NODE_ORDER = 1";

        SqlFieldsQuery qry;

        qry = new SqlFieldsQuery(sql).setDistributedJoins(true);

        assertEquals(nodeId, ((List<?>)cache.query(qry).getAll().get(0)).get(0));

        qry = new SqlFieldsQuery(sql).setReplicatedOnly(true);

        assertEquals(nodeId, ((List<?>)cache.query(qry).getAll().get(0)).get(0));

        qry = new SqlFieldsQuery(sql).setLocal(true);

        assertEquals(nodeId, ((List<?>)cache.query(qry).getAll().get(0)).get(0));
    }


    /**
     * Test running queries system view.
     */
    @Test
    public void testRunningQueriesView() throws Exception {
        IgniteEx ignite = startGrid(0);

        IgniteCache cache = ignite.createCache(
            new CacheConfiguration<>(DEFAULT_CACHE_NAME).setIndexedTypes(Integer.class, String.class)
        );

        cache.put(100,"200");

        String sql = "SELECT SQL, QUERY_ID, SCHEMA_NAME, LOCAL, START_TIME, DURATION FROM IGNITE.LOCAL_SQL_RUNNING_QUERIES";

        FieldsQueryCursor notClosedFieldQryCursor = cache.query(new SqlFieldsQuery(sql).setLocal(true));

        List<?> cur = cache.query(new SqlFieldsQuery(sql).setLocal(true)).getAll();

        assertEquals(2, cur.size());

        List<?> res0 = (List<?>)cur.get(0);
        List<?> res1 = (List<?>)cur.get(1);

        Timestamp ts = (Timestamp)res0.get(4);

        System.out.println(ts);

        Instant now = Instant.now();

        long diffInMillis = now.minusMillis(ts.getTime()).toEpochMilli();

        assertTrue(diffInMillis < 3000);

        assertEquals(sql, res0.get(0));

        assertEquals(sql, res1.get(0));

        assertTrue((Boolean)res0.get(3));

        String id0 = (String)res0.get(1);
        String id1 = (String)res1.get(1);

        assertNotEquals(id0, id1);


        String qryPrefix = ignite.localNode().id() + "_";

        String qryId1 = qryPrefix + "1";
        String qryId2 = qryPrefix + "2";

        assertTrue(id0.equals(qryId1) || id1.equals(qryId1));

        assertTrue(id0.equals(qryId2) || id1.equals(qryId2));

        assertEquals(2, cache.query(new SqlFieldsQuery(sql)).getAll().size());

        notClosedFieldQryCursor.close();

        assertEquals(1, cache.query(new SqlFieldsQuery(sql)).getAll().size());

        cache.put(100,"200");

        QueryCursor notClosedQryCursor = cache.query(new SqlQuery<>(String.class, "_key=100"));

        String expSqlQry = "SELECT \"default\".\"STRING\"._KEY, \"default\".\"STRING\"._VAL FROM " +
            "\"default\".\"STRING\" WHERE _key=100";

        cur = cache.query(new SqlFieldsQuery(sql)).getAll();

        assertEquals(2, cur.size());

        res0 = (List<?>)cur.get(0);
        res1 = (List<?>)cur.get(1);

        assertTrue(expSqlQry, res0.get(0).equals(expSqlQry) || res1.get(0).equals(expSqlQry));

        assertFalse((Boolean)res0.get(3));

        assertFalse((Boolean)res1.get(3));

        notClosedQryCursor.close();

        sql = "SELECT SQL, QUERY_ID FROM IGNITE.LOCAL_SQL_RUNNING_QUERIES WHERE QUERY_ID='" + qryPrefix + "7'";

        assertEquals(qryPrefix + "7", ((List<?>)cache.query(new SqlFieldsQuery(sql)).getAll().get(0)).get(1));

        sql = "SELECT SQL FROM IGNITE.LOCAL_SQL_RUNNING_QUERIES WHERE DURATION > 100000";

        assertTrue(cache.query(new SqlFieldsQuery(sql)).getAll().isEmpty());

        sql = "SELECT SQL FROM IGNITE.LOCAL_SQL_RUNNING_QUERIES WHERE QUERY_ID='UNKNOWN'";

        assertTrue(cache.query(new SqlFieldsQuery(sql)).getAll().isEmpty());
    }

    /**
     * Test that we can't use cache tables and system views in the same query.
     */
    @Test
    public void testCacheToViewJoin() throws Exception {
        Ignite ignite = startGrid();

        ignite.createCache(new CacheConfiguration<>().setName(DEFAULT_CACHE_NAME).setQueryEntities(
            Collections.singleton(new QueryEntity(Integer.class.getName(), String.class.getName()))));

        assertSqlError("SELECT * FROM \"" + DEFAULT_CACHE_NAME + "\".String JOIN IGNITE.NODES ON 1=1");
    }

    /**
     * @param rowData Row data.
     * @param colTypes Column types.
     */
    private void assertColumnTypes(List<?> rowData, Class<?>... colTypes) {
        for (int i = 0; i < colTypes.length; i++) {
            if (rowData.get(i) != null)
                assertEquals("Column " + i + " type", colTypes[i], rowData.get(i).getClass());
        }
    }

    /**
     * Test nodes system view.
     *
     * @throws Exception If failed.
     */
    @Test
    public void testNodesViews() throws Exception {
        Ignite igniteSrv = startGrid(getTestIgniteInstanceName(), getConfiguration().setMetricsUpdateFrequency(500L));

        Ignite igniteCli = startGrid(getTestIgniteInstanceName(1), getConfiguration().setMetricsUpdateFrequency(500L)
            .setClientMode(true));

        startGrid(getTestIgniteInstanceName(2), getConfiguration().setMetricsUpdateFrequency(500L).setDaemon(true));

        UUID nodeId0 = igniteSrv.cluster().localNode().id();

        awaitPartitionMapExchange();

        List<List<?>> resAll = execSql("SELECT NODE_ID, CONSISTENT_ID, VERSION, IS_CLIENT, IS_DAEMON, " +
            "NODE_ORDER, ADDRESSES, HOSTNAMES FROM IGNITE.NODES");

        assertColumnTypes(resAll.get(0), UUID.class, String.class, String.class, Boolean.class, Boolean.class,
            Integer.class, String.class, String.class);

        assertEquals(3, resAll.size());

        List<List<?>> resSrv = execSql(
            "SELECT NODE_ID, NODE_ORDER FROM IGNITE.NODES WHERE IS_CLIENT = FALSE AND IS_DAEMON = FALSE"
        );

        assertEquals(1, resSrv.size());

        assertEquals(nodeId0, resSrv.get(0).get(0));

        assertEquals(1, resSrv.get(0).get(1));

        List<List<?>> resCli = execSql(
            "SELECT NODE_ID, NODE_ORDER FROM IGNITE.NODES WHERE IS_CLIENT = TRUE");

        assertEquals(1, resCli.size());

        assertEquals(nodeId(1), resCli.get(0).get(0));

        assertEquals(2, resCli.get(0).get(1));

        List<List<?>> resDaemon = execSql(
            "SELECT NODE_ID, NODE_ORDER FROM IGNITE.NODES WHERE IS_DAEMON = TRUE");

        assertEquals(1, resDaemon.size());

        assertEquals(nodeId(2), resDaemon.get(0).get(0));

        assertEquals(3, resDaemon.get(0).get(1));

        // Check index on ID column.
        assertEquals(0, execSql("SELECT NODE_ID FROM IGNITE.NODES WHERE NODE_ID = '-'").size());

        assertEquals(1, execSql("SELECT NODE_ID FROM IGNITE.NODES WHERE NODE_ID = ?",
            nodeId0).size());

        assertEquals(1, execSql("SELECT NODE_ID FROM IGNITE.NODES WHERE NODE_ID = ?",
            nodeId(2)).size());

        // Check index on ID column with disjunction.
        assertEquals(3, execSql("SELECT NODE_ID FROM IGNITE.NODES WHERE NODE_ID = ? " +
            "OR node_order=1 OR node_order=2 OR node_order=3", nodeId0).size());

        // Check quick-count.
        assertEquals(3L, execSql("SELECT COUNT(*) FROM IGNITE.NODES").get(0).get(0));

        // Check joins
        assertEquals(nodeId0, execSql("SELECT N1.NODE_ID FROM IGNITE.NODES N1 JOIN " +
            "IGNITE.NODES N2 ON N1.NODE_ORDER = N2.NODE_ORDER JOIN IGNITE.NODES N3 ON N2.NODE_ID = N3.NODE_ID " +
            "WHERE N3.NODE_ORDER = 1")
            .get(0).get(0));

        // Check sub-query
        assertEquals(nodeId0, execSql("SELECT N1.NODE_ID FROM IGNITE.NODES N1 " +
            "WHERE NOT EXISTS (SELECT 1 FROM IGNITE.NODES N2 WHERE N2.NODE_ID = N1.NODE_ID AND N2.NODE_ORDER <> 1)")
            .get(0).get(0));

        // Check node attributes view
        String cliAttrName = IgniteNodeAttributes.ATTR_CLIENT_MODE;

        assertColumnTypes(execSql("SELECT NODE_ID, NAME, VALUE FROM IGNITE.NODE_ATTRIBUTES").get(0),
            UUID.class, String.class, String.class);

        assertEquals(1,
            execSql("SELECT NODE_ID FROM IGNITE.NODE_ATTRIBUTES WHERE NAME = ? AND VALUE = 'true'",
                cliAttrName).size());

        assertEquals(3,
            execSql("SELECT NODE_ID FROM IGNITE.NODE_ATTRIBUTES WHERE NAME = ?", cliAttrName).size());

        assertEquals(1,
            execSql("SELECT NODE_ID FROM IGNITE.NODE_ATTRIBUTES WHERE NODE_ID = ? AND NAME = ? AND VALUE = 'true'",
                nodeId(1), cliAttrName).size());

        assertEquals(0,
            execSql("SELECT NODE_ID FROM IGNITE.NODE_ATTRIBUTES WHERE NODE_ID = '-' AND NAME = ?",
                cliAttrName).size());

        assertEquals(0,
            execSql("SELECT NODE_ID FROM IGNITE.NODE_ATTRIBUTES WHERE NODE_ID = ? AND NAME = '-'",
                nodeId(1)).size());

        // Check node metrics view.
        String sqlAllMetrics = "SELECT NODE_ID, LAST_UPDATE_TIME, " +
            "MAX_ACTIVE_JOBS, CUR_ACTIVE_JOBS, AVG_ACTIVE_JOBS, " +
            "MAX_WAITING_JOBS, CUR_WAITING_JOBS, AVG_WAITING_JOBS, " +
            "MAX_REJECTED_JOBS, CUR_REJECTED_JOBS, AVG_REJECTED_JOBS, TOTAL_REJECTED_JOBS, " +
            "MAX_CANCELED_JOBS, CUR_CANCELED_JOBS, AVG_CANCELED_JOBS, TOTAL_CANCELED_JOBS, " +
            "MAX_JOBS_WAIT_TIME, CUR_JOBS_WAIT_TIME, AVG_JOBS_WAIT_TIME, " +
            "MAX_JOBS_EXECUTE_TIME, CUR_JOBS_EXECUTE_TIME, AVG_JOBS_EXECUTE_TIME, TOTAL_JOBS_EXECUTE_TIME, " +
            "TOTAL_EXECUTED_JOBS, TOTAL_EXECUTED_TASKS, " +
            "TOTAL_BUSY_TIME, TOTAL_IDLE_TIME, CUR_IDLE_TIME, BUSY_TIME_PERCENTAGE, IDLE_TIME_PERCENTAGE, " +
            "TOTAL_CPU, CUR_CPU_LOAD, AVG_CPU_LOAD, CUR_GC_CPU_LOAD, " +
            "HEAP_MEMORY_INIT, HEAP_MEMORY_USED, HEAP_MEMORY_COMMITED, HEAP_MEMORY_MAX, HEAP_MEMORY_TOTAL, " +
            "NONHEAP_MEMORY_INIT, NONHEAP_MEMORY_USED, NONHEAP_MEMORY_COMMITED, NONHEAP_MEMORY_MAX, NONHEAP_MEMORY_TOTAL, " +
            "UPTIME, JVM_START_TIME, NODE_START_TIME, LAST_DATA_VERSION, " +
            "CUR_THREAD_COUNT, MAX_THREAD_COUNT, TOTAL_THREAD_COUNT, CUR_DAEMON_THREAD_COUNT, " +
            "SENT_MESSAGES_COUNT, SENT_BYTES_COUNT, RECEIVED_MESSAGES_COUNT, RECEIVED_BYTES_COUNT, " +
            "OUTBOUND_MESSAGES_QUEUE FROM IGNITE.NODE_METRICS";

        List<List<?>> resMetrics = execSql(sqlAllMetrics);

        assertColumnTypes(resMetrics.get(0), UUID.class, Timestamp.class,
            Integer.class, Integer.class, Float.class, // Active jobs.
            Integer.class, Integer.class, Float.class, // Waiting jobs.
            Integer.class, Integer.class, Float.class, Integer.class, // Rejected jobs.
            Integer.class, Integer.class, Float.class, Integer.class, // Canceled jobs.
            Long.class, Long.class, Long.class, // Jobs wait time.
            Long.class, Long.class, Long.class, Long.class, // Jobs execute time.
            Integer.class, Integer.class, // Executed jobs/task.
            Long.class, Long.class, Long.class, Float.class, Float.class, // Busy/idle time.
            Integer.class, Double.class, Double.class, Double.class, // CPU.
            Long.class, Long.class, Long.class, Long.class, Long.class, // Heap memory.
            Long.class, Long.class, Long.class, Long.class, Long.class, // Nonheap memory.
            Long.class, Timestamp.class, Timestamp.class, Long.class, // Uptime.
            Integer.class, Integer.class, Long.class, Integer.class, // Threads.
            Integer.class, Long.class, Integer.class, Long.class, // Sent/received messages.
            Integer.class); // Outbound message queue.

        assertEquals(3, resAll.size());

        // Check join with nodes.
        assertEquals(3, execSql("SELECT NM.LAST_UPDATE_TIME FROM IGNITE.NODES N " +
            "JOIN IGNITE.NODE_METRICS NM ON N.NODE_ID = NM.NODE_ID").size());

        // Check index on NODE_ID column.
        assertEquals(1, execSql("SELECT LAST_UPDATE_TIME FROM IGNITE.NODE_METRICS WHERE NODE_ID = ?",
            nodeId(1)).size());

        // Check malformed value for indexed column.
        assertEquals(0, execSql("SELECT LAST_UPDATE_TIME FROM IGNITE.NODE_METRICS WHERE NODE_ID = ?",
            "-").size());

        // Check quick-count.
        assertEquals(3L, execSql("SELECT COUNT(*) FROM IGNITE.NODE_METRICS").get(0).get(0));

        // Check metric values.

        // Broadcast jobs to server and client nodes to get non zero metric values.
        for (int i = 0; i < 100; i++) {
            IgniteFuture<Void> fut = igniteSrv.compute(igniteSrv.cluster().forNodeId(nodeId0, nodeId(1)))
                .broadcastAsync(
                    new IgniteRunnable() {
                        @Override public void run() {
                            Random rnd = new Random();

                            try {
                                doSleep(rnd.nextInt(100));
                            }
                            catch (Throwable ignore) {
                                // No-op.
                            }
                        }
                    });

            if (i % 10 == 0)
                fut.cancel();
        }

        doSleep(igniteSrv.configuration().getMetricsUpdateFrequency() * 3L);

        for (Ignite grid : G.allGrids()) {
            UUID nodeId = grid.cluster().localNode().id();

            // Metrics for node must be collected from another node to avoid race and get consistent metrics snapshot.
            Ignite ignite = F.eq(nodeId, nodeId0) ? igniteCli : igniteSrv;

            for (int i = 0; i < METRICS_CHECK_ATTEMPTS; i++) {
                ClusterMetrics metrics = ignite.cluster().node(nodeId).metrics();

                assertTrue(metrics instanceof ClusterMetricsSnapshot);

                resMetrics = execSql(ignite, sqlAllMetrics + " WHERE NODE_ID = ?", nodeId);

                log.info("Check metrics for node " + grid.name() + ", attempt " + (i + 1));

                if (metrics.getLastUpdateTime() == ((Timestamp)resMetrics.get(0).get(1)).getTime()) {
                    assertEquals(metrics.getMaximumActiveJobs(), resMetrics.get(0).get(2));
                    assertEquals(metrics.getCurrentActiveJobs(), resMetrics.get(0).get(3));
                    assertEquals(metrics.getAverageActiveJobs(), resMetrics.get(0).get(4));
                    assertEquals(metrics.getMaximumWaitingJobs(), resMetrics.get(0).get(5));
                    assertEquals(metrics.getCurrentWaitingJobs(), resMetrics.get(0).get(6));
                    assertEquals(metrics.getAverageWaitingJobs(), resMetrics.get(0).get(7));
                    assertEquals(metrics.getMaximumRejectedJobs(), resMetrics.get(0).get(8));
                    assertEquals(metrics.getCurrentRejectedJobs(), resMetrics.get(0).get(9));
                    assertEquals(metrics.getAverageRejectedJobs(), resMetrics.get(0).get(10));
                    assertEquals(metrics.getTotalRejectedJobs(), resMetrics.get(0).get(11));
                    assertEquals(metrics.getMaximumCancelledJobs(), resMetrics.get(0).get(12));
                    assertEquals(metrics.getCurrentCancelledJobs(), resMetrics.get(0).get(13));
                    assertEquals(metrics.getAverageCancelledJobs(), resMetrics.get(0).get(14));
                    assertEquals(metrics.getTotalCancelledJobs(), resMetrics.get(0).get(15));
                    assertEquals(metrics.getMaximumJobWaitTime(), resMetrics.get(0).get(16));
                    assertEquals(metrics.getCurrentJobWaitTime(), resMetrics.get(0).get(17));
                    assertEquals((long)metrics.getAverageJobWaitTime(), resMetrics.get(0).get(18));
                    assertEquals(metrics.getMaximumJobExecuteTime(), resMetrics.get(0).get(19));
                    assertEquals(metrics.getCurrentJobExecuteTime(), resMetrics.get(0).get(20));
                    assertEquals((long)metrics.getAverageJobExecuteTime(), resMetrics.get(0).get(21));
                    assertEquals(metrics.getTotalJobsExecutionTime(), resMetrics.get(0).get(22));
                    assertEquals(metrics.getTotalExecutedJobs(), resMetrics.get(0).get(23));
                    assertEquals(metrics.getTotalExecutedTasks(), resMetrics.get(0).get(24));
                    assertEquals(metrics.getTotalBusyTime(), resMetrics.get(0).get(25));
                    assertEquals(metrics.getTotalIdleTime(), resMetrics.get(0).get(26));
                    assertEquals(metrics.getCurrentIdleTime(), resMetrics.get(0).get(27));
                    assertEquals(metrics.getBusyTimePercentage(), resMetrics.get(0).get(28));
                    assertEquals(metrics.getIdleTimePercentage(), resMetrics.get(0).get(29));
                    assertEquals(metrics.getTotalCpus(), resMetrics.get(0).get(30));
                    assertEquals(metrics.getCurrentCpuLoad(), resMetrics.get(0).get(31));
                    assertEquals(metrics.getAverageCpuLoad(), resMetrics.get(0).get(32));
                    assertEquals(metrics.getCurrentGcCpuLoad(), resMetrics.get(0).get(33));
                    assertEquals(metrics.getHeapMemoryInitialized(), resMetrics.get(0).get(34));
                    assertEquals(metrics.getHeapMemoryUsed(), resMetrics.get(0).get(35));
                    assertEquals(metrics.getHeapMemoryCommitted(), resMetrics.get(0).get(36));
                    assertEquals(metrics.getHeapMemoryMaximum(), resMetrics.get(0).get(37));
                    assertEquals(metrics.getHeapMemoryTotal(), resMetrics.get(0).get(38));
                    assertEquals(metrics.getNonHeapMemoryInitialized(), resMetrics.get(0).get(39));
                    assertEquals(metrics.getNonHeapMemoryUsed(), resMetrics.get(0).get(40));
                    assertEquals(metrics.getNonHeapMemoryCommitted(), resMetrics.get(0).get(41));
                    assertEquals(metrics.getNonHeapMemoryMaximum(), resMetrics.get(0).get(42));
                    assertEquals(metrics.getNonHeapMemoryTotal(), resMetrics.get(0).get(43));
                    assertEquals(metrics.getUpTime(), resMetrics.get(0).get(44));
                    assertEquals(metrics.getStartTime(), ((Timestamp)resMetrics.get(0).get(45)).getTime());
                    assertEquals(metrics.getNodeStartTime(), ((Timestamp)resMetrics.get(0).get(46)).getTime());
                    assertEquals(metrics.getLastDataVersion(), resMetrics.get(0).get(47));
                    assertEquals(metrics.getCurrentThreadCount(), resMetrics.get(0).get(48));
                    assertEquals(metrics.getMaximumThreadCount(), resMetrics.get(0).get(49));
                    assertEquals(metrics.getTotalStartedThreadCount(), resMetrics.get(0).get(50));
                    assertEquals(metrics.getCurrentDaemonThreadCount(), resMetrics.get(0).get(51));
                    assertEquals(metrics.getSentMessagesCount(), resMetrics.get(0).get(52));
                    assertEquals(metrics.getSentBytesCount(), resMetrics.get(0).get(53));
                    assertEquals(metrics.getReceivedMessagesCount(), resMetrics.get(0).get(54));
                    assertEquals(metrics.getReceivedBytesCount(), resMetrics.get(0).get(55));
                    assertEquals(metrics.getOutboundMessagesQueueSize(), resMetrics.get(0).get(56));

                    break;
                }
                else {
                    log.info("Metrics was updated in background, will retry check");

                    if (i == METRICS_CHECK_ATTEMPTS - 1)
                        fail("Failed to check metrics, attempts limit reached (" + METRICS_CHECK_ATTEMPTS + ')');
                }
            }
        }
    }

    /**
     * Test baseline topology system view.
     */
    @Test
    public void testBaselineViews() throws Exception {
        cleanPersistenceDir();

        Ignite ignite = startGrid(getTestIgniteInstanceName(), getPdsConfiguration("node0"));
        startGrid(getTestIgniteInstanceName(1), getPdsConfiguration("node1"));

        ignite.cluster().active(true);

        List<List<?>> res = execSql("SELECT CONSISTENT_ID, ONLINE FROM IGNITE.BASELINE_NODES ORDER BY CONSISTENT_ID");

        assertColumnTypes(res.get(0), String.class, Boolean.class);

        assertEquals(2, res.size());

        assertEquals("node0", res.get(0).get(0));
        assertEquals("node1", res.get(1).get(0));

        assertEquals(true, res.get(0).get(1));
        assertEquals(true, res.get(1).get(1));

        stopGrid(getTestIgniteInstanceName(1));

        res = execSql("SELECT CONSISTENT_ID FROM IGNITE.BASELINE_NODES WHERE ONLINE = false");

        assertEquals(1, res.size());

        assertEquals("node1", res.get(0).get(0));

        Ignite ignite2 = startGrid(getTestIgniteInstanceName(2), getPdsConfiguration("node2"));

        assertEquals(2, execSql(ignite2, "SELECT CONSISTENT_ID FROM IGNITE.BASELINE_NODES").size());

        res = execSql("SELECT CONSISTENT_ID FROM IGNITE.NODES N WHERE NOT EXISTS (SELECT 1 FROM " +
            "IGNITE.BASELINE_NODES B WHERE B.CONSISTENT_ID = N.CONSISTENT_ID)");

        assertEquals(1, res.size());

        assertEquals("node2", res.get(0).get(0));
    }

    /** {@inheritDoc} */
    @Override protected IgniteConfiguration getConfiguration() throws Exception {
        return super.getConfiguration().setCacheConfiguration(new CacheConfiguration().setName(DEFAULT_CACHE_NAME));
    }

    /**
     * Test IO statistics SQL system views for cache groups.
     *
     * @throws Exception
     */
    @Test
    public void testIoStatisticsViews() throws Exception {
        Ignite ignite = startGrid(getTestIgniteInstanceName(), getPdsConfiguration("node0"));

        ignite.cluster().active(true);

        execSql("CREATE TABLE TST(id INTEGER PRIMARY KEY, name VARCHAR, age integer)");

        for (int i = 0; i < 500; i++)
            execSql("INSERT INTO \"default\".TST(id, name, age) VALUES (" + i + ",'name-" + i + "'," + i + 1 + ")");

        String sql1 = "SELECT CACHE_GROUP_ID, CACHE_GROUP_NAME, PHYSICAL_READS, LOGICAL_READS FROM IGNITE.LOCAL_CACHE_GROUPS_IO";

        List<List<?>> res1 = execSql(sql1);

        Map<?, ?> map = res1.stream().collect(Collectors.toMap(k -> k.get(1), v -> v.get(3)));

        assertEquals(2, map.size());

        assertTrue(map.containsKey("SQL_default_TST"));

        assertTrue((Long)map.get("SQL_default_TST") > 0);

        assertTrue(map.containsKey(DEFAULT_CACHE_NAME));

        sql1 = "SELECT CACHE_GROUP_ID, CACHE_GROUP_NAME, PHYSICAL_READS, LOGICAL_READS FROM IGNITE.LOCAL_CACHE_GROUPS_IO WHERE " +
            "CACHE_GROUP_NAME='SQL_default_TST'";

        assertEquals(1, execSql(sql1).size());
    }

    /**
     * Simple test for {@link SqlSystemViewTables}
     */
    @Test
    public void testTablesView() throws Exception {
        IgniteEx ignite = startGrid(getConfiguration());

        GridCacheProcessor cacheProc = ignite.context().cache();

        execSql("CREATE TABLE CACHE_SQL (ID INT PRIMARY KEY, MY_VAL VARCHAR) WITH " +
            "\"cache_name=cache_sql,template=partitioned,atomicity=atomic,wrap_value=true,value_type=random_name\"");

        execSql("CREATE TABLE PUBLIC.DFLT_CACHE (ID1 INT, ID2 INT, MY_VAL VARCHAR, PRIMARY KEY (ID1, ID2)) WITH"
            + "\"affinity_key=ID2,wrap_value=false,key_type=random_name\"");

        int cacheSqlId = cacheProc.cacheDescriptor("cache_sql").cacheId();
        int ddlTabId = cacheProc.cacheDescriptor("SQL_PUBLIC_DFLT_CACHE").cacheId();

        List<List<?>> cacheSqlInfos = execSql("SELECT * FROM IGNITE.TABLES WHERE TABLE_NAME = 'CACHE_SQL'");

        List<?> expRow = asList(
<<<<<<< HEAD
            cacheSqlId,          // CACHE_GROUP_ID
            "cache_sql",         // CACHE_GROUP_NAME
            cacheSqlId,          // CACHE_ID
            "cache_sql",         // CACHE_NAME
            "DEFAULT",           // SCHEMA_NAME
=======
            "default",           // SCHEMA_NAME
>>>>>>> 42633b53
            "CACHE_SQL",         // TABLE_NAME
            null,                // AFFINITY_KEY_COLUMN
            "ID",                // KEY_ALIAS
            null,                // VALUE_ALIAS
            "java.lang.Integer", // KEY_TYPE_NAME
            "random_name"        // VALUE_TYPE_NAME

        );

        assertEquals("Returned incorrect info. ", expRow, cacheSqlInfos.get(0));

        // no more rows are expected.
        assertEquals("Expected to return only one row", 1, cacheSqlInfos.size());

        List<List<?>> allInfos = execSql("SELECT * FROM IGNITE.TABLES");

        List<?> allExpRows = asList(
            expRow,
            asList(
                ddlTabId,                // CACHE_GROUP_ID
                "SQL_PUBLIC_DFLT_CACHE", // CACHE_GROUP_NAME
                ddlTabId,                // CACHE_ID
                "SQL_PUBLIC_DFLT_CACHE", // CACHE_NAME
                "PUBLIC",                // SCHEMA_NAME
                "DFLT_CACHE",            // TABLE_NAME
                "ID2",                   // AFFINITY_KEY_COLUMN
                null,                    // KEY_ALIAS
                "MY_VAL",                // VALUE_ALIAS
                "random_name",           // KEY_TYPE_NAME
                "java.lang.String"       // VALUE_TYPE_NAME
            )
        );

        if (!F.eqNotOrdered(allExpRows, allInfos))
            fail("Returned incorrect rows [expected=" + allExpRows + ", actual=" + allInfos + "].");

        // Filter by cache name:
        assertEquals(
            Collections.singletonList(asList("DFLT_CACHE", "SQL_PUBLIC_DFLT_CACHE")),
            execSql("SELECT TABLE_NAME, CACHE_NAME " +
                "FROM IGNITE.TABLES " +
                "WHERE CACHE_NAME LIKE 'SQL\\_PUBLIC\\_%'"));

        assertEquals(
            Collections.singletonList(asList("CACHE_SQL", "cache_sql")),
            execSql("SELECT TABLE_NAME, CACHE_NAME " +
                "FROM IGNITE.TABLES " +
                "WHERE CACHE_NAME NOT LIKE 'SQL\\_PUBLIC\\_%'"));

        // Join with CACHES view.
        assertEquals(
            asList(
                asList("DFLT_CACHE", "SQL_PUBLIC_DFLT_CACHE", "SQL_PUBLIC_DFLT_CACHE"),
                asList("CACHE_SQL", "cache_sql", "cache_sql")),
            execSql("SELECT TABLE_NAME, TAB.CACHE_NAME, C.CACHE_NAME " +
                "FROM IGNITE.TABLES AS TAB JOIN IGNITE.CACHES AS C " +
                "ON TAB.CACHE_ID = C.CACHE_ID " +
                "ORDER BY C.CACHE_NAME")
        );
    }

    /**
     * Verify that if we drop or create table, TABLES system view reflects these changes.
     */
    @Test
    public void testTablesDropAndCreate() throws Exception {
        IgniteEx ignite = startGrid(getConfiguration());

        final String selectTabNameCacheName = "SELECT TABLE_NAME, CACHE_NAME FROM IGNITE.TABLES ORDER BY TABLE_NAME";

        assertTrue("Initially no tables expected", execSql(selectTabNameCacheName).isEmpty());

        execSql("CREATE TABLE PUBLIC.TAB1 (ID INT PRIMARY KEY, VAL VARCHAR)");

        assertEquals(
            asList(asList("TAB1", "SQL_PUBLIC_TAB1")),
            execSql(selectTabNameCacheName));

        execSql("CREATE TABLE PUBLIC.TAB2 (ID LONG PRIMARY KEY, VAL_STR VARCHAR) WITH \"cache_name=cache2\"");
        execSql("CREATE TABLE PUBLIC.TAB3 (ID LONG PRIMARY KEY, VAL_INT INT) WITH \"cache_name=cache3\" ");

        assertEquals(
            asList(
                asList("TAB1", "SQL_PUBLIC_TAB1"),
                asList("TAB2", "cache2"),
                asList("TAB3", "cache3")
            ),
            execSql(selectTabNameCacheName));

        execSql("DROP TABLE PUBLIC.TAB2");

        assertEquals(
            asList(
                asList("TAB1", "SQL_PUBLIC_TAB1"),
                asList("TAB3", "cache3")
            ),
            execSql(selectTabNameCacheName));

        execSql("DROP TABLE PUBLIC.TAB3");

        assertEquals(
            asList(asList("TAB1", "SQL_PUBLIC_TAB1")),
            execSql(selectTabNameCacheName));

        execSql("DROP TABLE PUBLIC.TAB1");

        assertTrue("All tables should be dropped", execSql(selectTabNameCacheName).isEmpty());
    }



    /**
     * Dummy implementation of the mapper. Required to test "AFFINITY_KEY_COLUMN".
     */
    static class ConstantMapper implements AffinityKeyMapper {
        /** Serial version uid. */
        private static final long serialVersionUID = 7018626316531791556L;

        /** {@inheritDoc} */
        @Override public Object affinityKey(Object key) {
            return 1;
        }

        /** {@inheritDoc} */
        @Override public void reset() {
            //NO-op
        }
    }

    /**
     * Check affinity column if custom affinity mapper is specified.
     */
    @Test
    public void testTablesNullAffinityKey() throws Exception {
        IgniteEx ignite = startGrid(getConfiguration());

        AffinityKeyMapper fakeMapper = new ConstantMapper();

        ignite.getOrCreateCache(defaultCacheConfiguration().setName("NO_KEY_FIELDS_CACHE").setAffinityMapper(fakeMapper)
            .setQueryEntities(Collections.singleton(
                // A cache with  no key fields
                new QueryEntity(Object.class.getName(), "Object2")
                    .addQueryField("name", String.class.getName(), null)
                    .addQueryField("salary", Integer.class.getName(), null)
                    .setTableName("NO_KEY_TABLE")
            )));

        List<List<String>> expected = Collections.singletonList(asList("NO_KEY_TABLE", null));

        assertEquals(expected,
            execSql("SELECT TABLE_NAME, AFFINITY_KEY_COLUMN " +
                "FROM IGNITE.TABLES " +
                "WHERE CACHE_NAME = 'NO_KEY_FIELDS_CACHE'"));

        assertEquals(expected,
            execSql("SELECT TABLE_NAME, AFFINITY_KEY_COLUMN " +
                "FROM IGNITE.TABLES " +
                "WHERE AFFINITY_KEY_COLUMN IS NULL"));
    }

    /**
     * Special test for key/val name and type. Covers most used cases
     */
    @Test
    public void testTablesViewKeyVal() throws Exception {
        IgniteEx ignite = startGrid(getConfiguration());

        {
            ignite.getOrCreateCache(defaultCacheConfiguration().setName("NO_ALIAS_NON_SQL_KEY")
                .setQueryEntities(Collections.singleton(
                    // A cache with  no key fields
                    new QueryEntity(Object.class.getName(), "Object2")
                        .addQueryField("name", String.class.getName(), null)
                        .addQueryField("salary", Integer.class.getName(), null)
                        .setTableName("NO_ALIAS_NON_SQL_KEY")
                )));

            List<?> keyValAliases = execSql("SELECT KEY_ALIAS, VALUE_ALIAS FROM IGNITE.TABLES " +
                "WHERE TABLE_NAME = 'NO_ALIAS_NON_SQL_KEY'").get(0);

            assertEquals(asList(null, null), keyValAliases);
        }

        {
            execSql("CREATE TABLE PUBLIC.SIMPLE_KEY_SIMPLE_VAL (ID INT PRIMARY KEY, NAME VARCHAR) WITH \"wrap_value=false\"");

            List<?> keyValAliases = execSql("SELECT KEY_ALIAS, VALUE_ALIAS FROM IGNITE.TABLES " +
                "WHERE TABLE_NAME = 'SIMPLE_KEY_SIMPLE_VAL'").get(0);

            assertEquals(asList("ID", "NAME"), keyValAliases);

        }

        {
            execSql("CREATE TABLE PUBLIC.COMPLEX_KEY_COMPLEX_VAL " +
                "(ID1 INT, " +
                "ID2 INT, " +
                "VAL1 VARCHAR, " +
                "VAL2 VARCHAR, " +
                "PRIMARY KEY(ID1, ID2))");

            List<?> keyValAliases = execSql("SELECT KEY_ALIAS, VALUE_ALIAS FROM IGNITE.TABLES " +
                "WHERE TABLE_NAME = 'COMPLEX_KEY_COMPLEX_VAL'").get(0);

            assertEquals(asList(null, null), keyValAliases);
        }
    }

    /**
     * Test caches system views.
     */
    @SuppressWarnings("ConstantConditions")
    @Test
    public void testCachesViews() throws Exception {
        DataStorageConfiguration dsCfg = new DataStorageConfiguration()
            .setDefaultDataRegionConfiguration(new DataRegionConfiguration().setName("def").setPersistenceEnabled(true))
            .setDataRegionConfigurations(new DataRegionConfiguration().setName("dr1"),
                new DataRegionConfiguration().setName("dr2"));

        IgniteEx ignite0 = startGrid(getConfiguration().setDataStorageConfiguration(dsCfg));

        Ignite ignite1 = startGrid(getConfiguration().setDataStorageConfiguration(dsCfg).setIgniteInstanceName("node1"));

        ignite0.cluster().active(true);

        Ignite ignite2 = startGrid(getConfiguration().setDataStorageConfiguration(dsCfg).setIgniteInstanceName("node2"));

        Ignite ignite3 = startGrid(getConfiguration().setDataStorageConfiguration(dsCfg).setIgniteInstanceName("node3")
            .setClientMode(true));

        ignite0.getOrCreateCache(new CacheConfiguration<>()
            .setName("cache_atomic_part")
            .setAtomicityMode(CacheAtomicityMode.ATOMIC)
            .setCacheMode(CacheMode.PARTITIONED)
            .setGroupName("cache_grp")
            .setNodeFilter(new TestNodeFilter(ignite0.cluster().localNode()))
        );

        ignite0.getOrCreateCache(new CacheConfiguration<>()
            .setName("cache_atomic_repl")
            .setAtomicityMode(CacheAtomicityMode.ATOMIC)
            .setCacheMode(CacheMode.REPLICATED)
            .setDataRegionName("dr1")
            .setTopologyValidator(new TestTopologyValidator())
        );

        ignite0.getOrCreateCache(new CacheConfiguration<>()
            .setName("cache_tx_part")
            .setAtomicityMode(CacheAtomicityMode.TRANSACTIONAL)
            .setCacheMode(CacheMode.PARTITIONED)
            .setGroupName("cache_grp")
            .setNodeFilter(new TestNodeFilter(ignite0.cluster().localNode()))
        );

        ignite0.getOrCreateCache(new CacheConfiguration<>()
            .setName("cache_tx_repl")
            .setAtomicityMode(CacheAtomicityMode.TRANSACTIONAL)
            .setCacheMode(CacheMode.REPLICATED)
            .setDataRegionName("dr2")
            .setEvictionFilter(new TestEvictionFilter())
            .setEvictionPolicyFactory(new TestEvictionPolicyFactory())
            .setOnheapCacheEnabled(true)
        );

        execSql("CREATE TABLE cache_sql (ID INT PRIMARY KEY, VAL VARCHAR) WITH " +
            "\"cache_name=cache_sql,template=partitioned,atomicity=atomic\"");

        awaitPartitionMapExchange();

        List<List<?>> resAll = execSql("SELECT CACHE_GROUP_ID, CACHE_GROUP_NAME, CACHE_ID, CACHE_NAME, CACHE_TYPE," +
                "CACHE_MODE, ATOMICITY_MODE, IS_ONHEAP_CACHE_ENABLED, IS_COPY_ON_READ, IS_LOAD_PREVIOUS_VALUE, " +
                "IS_READ_FROM_BACKUP, PARTITION_LOSS_POLICY, NODE_FILTER, TOPOLOGY_VALIDATOR, IS_EAGER_TTL, " +
                "WRITE_SYNCHRONIZATION_MODE, IS_INVALIDATE, IS_EVENTS_DISABLED, IS_STATISTICS_ENABLED, " +
                "IS_MANAGEMENT_ENABLED, BACKUPS, AFFINITY, AFFINITY_MAPPER, " +
                "REBALANCE_MODE, REBALANCE_BATCH_SIZE, REBALANCE_TIMEOUT, REBALANCE_DELAY, REBALANCE_THROTTLE, " +
                "REBALANCE_BATCHES_PREFETCH_COUNT, REBALANCE_ORDER, " +
                "EVICTION_FILTER, EVICTION_POLICY_FACTORY, " +
                "IS_NEAR_CACHE_ENABLED, NEAR_CACHE_EVICTION_POLICY_FACTORY, NEAR_CACHE_START_SIZE, " +
                "DEFAULT_LOCK_TIMEOUT, CACHE_INTERCEPTOR, CACHE_STORE_FACTORY, " +
                "IS_STORE_KEEP_BINARY, IS_READ_THROUGH, IS_WRITE_THROUGH, " +
                "IS_WRITE_BEHIND_ENABLED, WRITE_BEHIND_COALESCING, WRITE_BEHIND_FLUSH_SIZE, " +
                "WRITE_BEHIND_FLUSH_FREQUENCY, WRITE_BEHIND_FLUSH_THREAD_COUNT, WRITE_BEHIND_FLUSH_BATCH_SIZE, " +
                "MAX_CONCURRENT_ASYNC_OPERATIONS, CACHE_LOADER_FACTORY, CACHE_WRITER_FACTORY, EXPIRY_POLICY_FACTORY, " +
                "IS_SQL_ESCAPE_ALL, SQL_SCHEMA, SQL_INDEX_MAX_INLINE_SIZE, IS_SQL_ONHEAP_CACHE_ENABLED, " +
                "SQL_ONHEAP_CACHE_MAX_SIZE, QUERY_DETAILS_METRICS_SIZE, QUERY_PARALLELISM, MAX_QUERY_ITERATORS_COUNT, " +
                "DATA_REGION_NAME FROM IGNITE.CACHES");

        assertColumnTypes(resAll.get(0),
            Integer.class, String.class, Integer.class, String.class, String.class,
            String.class, String.class, Boolean.class, Boolean.class, Boolean.class,
            Boolean.class, String.class, String.class, String.class, Boolean.class,
            String.class, Boolean.class, Boolean.class, Boolean.class,
            Boolean.class, Integer.class, String.class, String.class,
            String.class, Integer.class, Long.class, Long.class, Long.class, // Rebalance.
            Long.class, Integer.class,
            String.class, String.class, // Eviction.
            Boolean.class, String.class, Integer.class, // Near cache.
            Long.class, String.class, String.class,
            Boolean.class, Boolean.class, Boolean.class,
            Boolean.class, Boolean.class, Integer.class, // Write-behind.
            Long.class, Integer.class, Integer.class,
            Integer.class, String.class, String.class, String.class,
            Boolean.class, String.class, Integer.class, Boolean.class, // SQL.
            Integer.class, Integer.class, Integer.class, Integer.class,
            String.class);

        assertEquals("cache_tx_part", execSql("SELECT CACHE_NAME FROM IGNITE.CACHES WHERE " +
            "CACHE_MODE = 'PARTITIONED' AND ATOMICITY_MODE = 'TRANSACTIONAL' AND CACHE_NAME like 'cache%'").get(0).get(0));

        assertEquals("cache_atomic_repl", execSql("SELECT CACHE_NAME FROM IGNITE.CACHES WHERE " +
            "CACHE_MODE = 'REPLICATED' AND ATOMICITY_MODE = 'ATOMIC' AND CACHE_NAME like 'cache%'").get(0).get(0));

        assertEquals(2L, execSql("SELECT COUNT(*) FROM IGNITE.CACHES WHERE CACHE_GROUP_NAME = 'cache_grp'")
            .get(0).get(0));

        assertEquals("cache_atomic_repl", execSql("SELECT CACHE_NAME FROM IGNITE.CACHES " +
            "WHERE DATA_REGION_NAME = 'dr1'").get(0).get(0));

        assertEquals("cache_tx_repl", execSql("SELECT CACHE_NAME FROM IGNITE.CACHES " +
            "WHERE DATA_REGION_NAME = 'dr2'").get(0).get(0));

        assertEquals("PARTITIONED", execSql("SELECT CACHE_MODE FROM IGNITE.CACHES " +
            "WHERE CACHE_NAME = 'cache_atomic_part'").get(0).get(0));

        assertEquals("USER", execSql("SELECT CACHE_TYPE FROM IGNITE.CACHES WHERE CACHE_NAME = 'cache_sql'")
            .get(0).get(0));

        assertEquals(0L, execSql("SELECT COUNT(*) FROM IGNITE.CACHES WHERE CACHE_NAME = 'no_such_cache'").get(0)
            .get(0));

        assertEquals(0L, execSql("SELECT COUNT(*) FROM IGNITE.CACHES WHERE CACHE_NAME = 1").get(0).get(0));

        assertEquals("TestNodeFilter", execSql("SELECT NODE_FILTER FROM IGNITE.CACHES WHERE CACHE_NAME = " +
            "'cache_atomic_part'").get(0).get(0));

        assertEquals("TestEvictionFilter", execSql("SELECT EVICTION_FILTER FROM IGNITE.CACHES " +
            "WHERE CACHE_NAME = 'cache_tx_repl'").get(0).get(0));

        assertEquals("TestEvictionPolicyFactory", execSql("SELECT EVICTION_POLICY_FACTORY " +
            "FROM IGNITE.CACHES WHERE CACHE_NAME = 'cache_tx_repl'").get(0).get(0));

        assertEquals("TestTopologyValidator", execSql("SELECT TOPOLOGY_VALIDATOR FROM IGNITE.CACHES " +
            "WHERE CACHE_NAME = 'cache_atomic_repl'").get(0).get(0));

        // Check quick count.
        assertEquals(execSql("SELECT COUNT(*) FROM IGNITE.CACHES").get(0).get(0),
            execSql("SELECT COUNT(*) FROM IGNITE.CACHES WHERE CACHE_ID <> CACHE_ID + 1").get(0).get(0));

        // Check that caches are the same on BLT, BLT filtered by node filter, non BLT and client nodes.
        assertEquals(5L, execSql("SELECT COUNT(*) FROM IGNITE.CACHES WHERE CACHE_NAME like 'cache%'").get(0)
            .get(0));

        assertEquals(5L, execSql(ignite1, "SELECT COUNT(*) FROM IGNITE.CACHES WHERE CACHE_NAME like 'cache%'")
            .get(0).get(0));

        assertEquals(5L, execSql(ignite2, "SELECT COUNT(*) FROM IGNITE.CACHES WHERE CACHE_NAME like 'cache%'")
            .get(0).get(0));

        assertEquals(5L, execSql(ignite3, "SELECT COUNT(*) FROM IGNITE.CACHES WHERE CACHE_NAME like 'cache%'")
            .get(0).get(0));

        // Check cache groups.
        resAll = execSql("SELECT CACHE_GROUP_ID, CACHE_GROUP_NAME, IS_SHARED, CACHE_COUNT, " +
            "CACHE_MODE, ATOMICITY_MODE, AFFINITY, PARTITIONS_COUNT, " +
            "NODE_FILTER, DATA_REGION_NAME, TOPOLOGY_VALIDATOR, PARTITION_LOSS_POLICY, " +
            "REBALANCE_MODE, REBALANCE_DELAY, REBALANCE_ORDER, BACKUPS " +
            "FROM IGNITE.CACHE_GROUPS");

        assertColumnTypes(resAll.get(0),
            Integer.class, String.class, Boolean.class, Integer.class,
            String.class, String.class, String.class, Integer.class,
            String.class, String.class, String.class, String.class,
            String.class, Long.class, Integer.class, Integer.class);

        assertEquals(2, execSql("SELECT CACHE_COUNT FROM IGNITE.CACHE_GROUPS " +
            "WHERE CACHE_GROUP_NAME = 'cache_grp'").get(0).get(0));

        assertEquals("cache_grp", execSql("SELECT CACHE_GROUP_NAME FROM IGNITE.CACHE_GROUPS " +
            "WHERE IS_SHARED = true AND CACHE_GROUP_NAME like 'cache%'").get(0).get(0));

        // Check index on ID column.
        assertEquals("cache_tx_repl", execSql("SELECT CACHE_GROUP_NAME FROM IGNITE.CACHE_GROUPS " +
            "WHERE CACHE_GROUP_ID = ?", ignite0.cachex("cache_tx_repl").context().groupId()).get(0).get(0));

        assertEquals(0, execSql("SELECT CACHE_GROUP_ID FROM IGNITE.CACHE_GROUPS WHERE CACHE_GROUP_ID = 0").size());

        // Check join by indexed column.
        assertEquals("cache_tx_repl", execSql("SELECT CG.CACHE_GROUP_NAME FROM IGNITE.CACHES C JOIN " +
            "IGNITE.CACHE_GROUPS CG ON C.CACHE_GROUP_ID = CG.CACHE_GROUP_ID WHERE C.CACHE_NAME = 'cache_tx_repl'")
            .get(0).get(0));

        // Check join by non-indexed column.
        assertEquals("cache_grp", execSql("SELECT CG.CACHE_GROUP_NAME FROM IGNITE.CACHES C JOIN " +
            "IGNITE.CACHE_GROUPS CG ON C.CACHE_GROUP_NAME = CG.CACHE_GROUP_NAME WHERE C.CACHE_NAME = 'cache_tx_part'")
            .get(0).get(0));

        // Check configuration equality for cache and cache group views.
        assertEquals(3L, execSql("SELECT COUNT(*) FROM IGNITE.CACHES C JOIN IGNITE.CACHE_GROUPS CG " +
            "ON C.CACHE_NAME = CG.CACHE_GROUP_NAME WHERE C.CACHE_NAME like 'cache%' " +
            "AND C.CACHE_MODE = CG.CACHE_MODE " +
            "AND C.ATOMICITY_MODE = CG.ATOMICITY_MODE " +
            "AND COALESCE(C.AFFINITY, '-') = COALESCE(CG.AFFINITY, '-') " +
            "AND COALESCE(C.NODE_FILTER, '-') = COALESCE(CG.NODE_FILTER, '-') " +
            "AND COALESCE(C.DATA_REGION_NAME, '-') = COALESCE(CG.DATA_REGION_NAME, '-') " +
            "AND COALESCE(C.TOPOLOGY_VALIDATOR, '-') = COALESCE(CG.TOPOLOGY_VALIDATOR, '-') " +
            "AND C.PARTITION_LOSS_POLICY = CG.PARTITION_LOSS_POLICY " +
            "AND C.REBALANCE_MODE = CG.REBALANCE_MODE " +
            "AND C.REBALANCE_DELAY = CG.REBALANCE_DELAY " +
            "AND C.REBALANCE_ORDER = CG.REBALANCE_ORDER " +
            "AND COALESCE(C.BACKUPS, -1) = COALESCE(CG.BACKUPS, -1)"
        ).get(0).get(0));

        // Check quick count.
        assertEquals(execSql("SELECT COUNT(*) FROM IGNITE.CACHE_GROUPS").get(0).get(0),
            execSql("SELECT COUNT(*) FROM IGNITE.CACHE_GROUPS WHERE CACHE_GROUP_ID <> CACHE_GROUP_ID + 1")
                .get(0).get(0));

        // Check that cache groups are the same on different nodes.
        assertEquals(4L, execSql("SELECT COUNT(*) FROM IGNITE.CACHE_GROUPS " +
            "WHERE CACHE_GROUP_NAME like 'cache%'").get(0).get(0));

        assertEquals(4L, execSql(ignite1, "SELECT COUNT(*) FROM IGNITE.CACHE_GROUPS " +
            "WHERE CACHE_GROUP_NAME like 'cache%'").get(0).get(0));

        assertEquals(4L, execSql(ignite2, "SELECT COUNT(*) FROM IGNITE.CACHE_GROUPS " +
            "WHERE CACHE_GROUP_NAME like 'cache%'").get(0).get(0));

        assertEquals(4L, execSql(ignite3, "SELECT COUNT(*) FROM IGNITE.CACHE_GROUPS " +
            "WHERE CACHE_GROUP_NAME like 'cache%'").get(0).get(0));
    }

    /**
     * Regression test. Verifies that duration metrics is able to be longer than 24 hours.
     */
    @Test
    public void testDurationMetricsCanBeLonger24Hours() throws Exception {
        Ignite ign = startGrid("MockedMetrics", getConfiguration().setMetricsUpdateFrequency(500));

        ClusterNode node = ign.cluster().localNode();

        assert node instanceof TcpDiscoveryNode : "Setup failed, test is incorrect.";

        // Get rid of metrics provider: current logic ignores metrics field if provider != null.
        setField(node, "metricsProvider", null);

        ClusterMetricsImpl original = getField(node, "metrics");

        setField(node, "metrics", new MockedClusterMetrics(original));;

        List<?> durationMetrics = execSql(ign,
            "SELECT " +
                "MAX_JOBS_WAIT_TIME, " +
                "CUR_JOBS_WAIT_TIME, " +
                "AVG_JOBS_WAIT_TIME, " +

                "MAX_JOBS_EXECUTE_TIME, " +
                "CUR_JOBS_EXECUTE_TIME, " +
                "AVG_JOBS_EXECUTE_TIME, " +
                "TOTAL_JOBS_EXECUTE_TIME, " +

                "TOTAL_BUSY_TIME, " +

                "TOTAL_IDLE_TIME, " +
                "CUR_IDLE_TIME, " +
                "UPTIME " +

                "FROM IGNITE.NODE_METRICS").get(0);

        List<Long> elevenExpVals = LongStream
            .generate(() -> MockedClusterMetrics.LONG_DURATION_MS)
            .limit(11)
            .boxed()
            .collect(Collectors.toList());

        assertEqualsCollections(elevenExpVals, durationMetrics);
    }

    /**
     * Mock for {@link ClusterMetricsImpl} that always returns big (more than 24h) duration for all duration metrics.
     */
    public static class MockedClusterMetrics extends ClusterMetricsImpl {
        /** Some long (> 24h) duration. */
        public static final long LONG_DURATION_MS = TimeUnit.DAYS.toMillis(365);

        /**
         * Constructor.
         *
         * @param original - original cluster metrics object. Required to leave the original behaviour for not overriden
         * methods.
         */
        public MockedClusterMetrics(ClusterMetricsImpl original) throws Exception {
            super(
                getField(original, "ctx"),
                getField(original, "vmMetrics"),
                getField(original, "nodeStartTime"));
        }

        /** {@inheritDoc} */
        @Override public long getMaximumJobWaitTime() {
            return LONG_DURATION_MS;
        }

        /** {@inheritDoc} */
        @Override public long getCurrentJobWaitTime() {
            return LONG_DURATION_MS;
        }

        /** {@inheritDoc} */
        @Override public double getAverageJobWaitTime() {
            return LONG_DURATION_MS;
        }

        /** {@inheritDoc} */
        @Override public long getMaximumJobExecuteTime() {
            return LONG_DURATION_MS;
        }

        /** {@inheritDoc} */
        @Override public long getCurrentJobExecuteTime() {
            return LONG_DURATION_MS;
        }

        /** {@inheritDoc} */
        @Override public double getAverageJobExecuteTime() {
            return LONG_DURATION_MS;
        }

        /** {@inheritDoc} */
        @Override public long getTotalJobsExecutionTime() {
            return LONG_DURATION_MS;
        }

        /** {@inheritDoc} */
        @Override public long getTotalBusyTime() {
            return LONG_DURATION_MS;
        }

        /** {@inheritDoc} */
        @Override public long getTotalIdleTime() {
            return LONG_DURATION_MS;
        }

        /** {@inheritDoc} */
        @Override public long getCurrentIdleTime() {
            return LONG_DURATION_MS;
        }

        /** {@inheritDoc} */
        @Override public long getUpTime() {
            return LONG_DURATION_MS;
        }
    }

    /**
     * Get field value using reflection.
     *
     * @param target object containing the field.
     * @param fieldName name of the field.
     */
    private static <T> T getField(Object target, String fieldName) throws Exception {
        Class clazz = target.getClass();

        Field fld = clazz.getDeclaredField(fieldName);

        fld.setAccessible(true);

        return (T) fld.get(target);
    }

    /**
     * Set field using reflection.
     *
     * @param target object containing the field.
     * @param fieldName name of the field.
     * @param val new field value.
     */
    private static void setField(Object target, String fieldName, Object val) throws Exception {
        Class clazz = target.getClass();

        Field fld = clazz.getDeclaredField(fieldName);

        fld.setAccessible(true);

        fld.set(target, val);
    }

    /**
     * Gets ignite configuration with persistence enabled.
     */
    private IgniteConfiguration getPdsConfiguration(String consistentId) throws Exception {
        IgniteConfiguration cfg = getConfiguration();

        cfg.setDataStorageConfiguration(
            new DataStorageConfiguration().setDefaultDataRegionConfiguration(new DataRegionConfiguration()
                .setMaxSize(100L * 1024L * 1024L).setPersistenceEnabled(true))
        );

        cfg.setConsistentId(consistentId);

        return cfg;
    }

    /**
     *
     */
    private static class TestNodeFilter extends GridNodePredicate {
        /**
         * @param node Node.
         */
        public TestNodeFilter(ClusterNode node) {
            super(node);
        }

        /** {@inheritDoc} */
        @Override public String toString() {
            return "TestNodeFilter";
        }
    }

    /**
     *
     */
    private static class TestEvictionFilter implements EvictionFilter<Object, Object> {
        /** {@inheritDoc} */
        @Override public boolean evictAllowed(Cache.Entry<Object, Object> entry) {
            return false;
        }

        /** {@inheritDoc} */
        @Override public String toString() {
            return "TestEvictionFilter";
        }
    }

    /**
     *
     */
    private static class TestEvictionPolicyFactory implements Factory<EvictionPolicy<Object, Object>> {
        /** {@inheritDoc} */
        @Override public EvictionPolicy<Object, Object> create() {
            return new EvictionPolicy<Object, Object>() {
                @Override public void onEntryAccessed(boolean rmv, EvictableEntry<Object, Object> entry) {
                    // No-op.
                }
            };
        }

        /** {@inheritDoc} */
        @Override public String toString() {
            return "TestEvictionPolicyFactory";
        }
    }

    /**
     *
     */
    private static class TestTopologyValidator implements TopologyValidator {
        /** {@inheritDoc} */
        @Override public boolean validate(Collection<ClusterNode> nodes) {
            return true;
        }

        /** {@inheritDoc} */
        @Override public String toString() {
            return "TestTopologyValidator";
        }
    }
}<|MERGE_RESOLUTION|>--- conflicted
+++ resolved
@@ -208,7 +208,6 @@
         //ToDo: As of now we can see duplicates columns within index due to https://issues.apache.org/jira/browse/IGNITE-11125
 
         String[][] expectedResults = {
-<<<<<<< HEAD
             {"-825022849", "SQL_PUBLIC_AFF_CACHE", "-825022849", "SQL_PUBLIC_AFF_CACHE", "PUBLIC", "AFF_CACHE", "AFFINITY_KEY", "BTREE", "\"ID2\" ASC, \"ID1\" ASC", "false", "false", "10"},
             {"-825022849", "SQL_PUBLIC_AFF_CACHE", "-825022849", "SQL_PUBLIC_AFF_CACHE","PUBLIC", "AFF_CACHE", "__SCAN_", "SCAN", "null", "false", "false", "null"},
             {"-825022849", "SQL_PUBLIC_AFF_CACHE", "-825022849", "SQL_PUBLIC_AFF_CACHE","PUBLIC", "AFF_CACHE", "_key_PK", "BTREE", "\"ID1\" ASC, \"ID2\" ASC", "true", "true", "10"},
@@ -235,34 +234,6 @@
             {"2584860", "TST1", "2584860", "TST1", "TST1", "VALUECLASS", "__SCAN_", "SCAN", "null", "false", "false", "null"},
             {"2584860", "TST1", "2584860", "TST1", "TST1", "VALUECLASS", "_key_PK", "BTREE", "\"_KEY\" ASC", "true", "true", "10"},
             {"2584860", "TST1", "2584860", "TST1", "TST1", "VALUECLASS", "_key_PK_hash", "HASH", "\"_KEY\" ASC", "false", "true", "null"},
-=======
-            {"PUBLIC", "AFF_CACHE", "AFFINITY_KEY", "\"ID2\" ASC, \"ID1\" ASC", "BTREE", "false", "false", "-825022849", "SQL_PUBLIC_AFF_CACHE", "-825022849", "SQL_PUBLIC_AFF_CACHE", "10"},
-            {"PUBLIC", "AFF_CACHE", "__SCAN_", "null", "SCAN", "false", "false", "-825022849", "SQL_PUBLIC_AFF_CACHE", "-825022849", "SQL_PUBLIC_AFF_CACHE", "null"},
-            {"PUBLIC", "AFF_CACHE", "_key_PK", "\"ID1\" ASC, \"ID2\" ASC", "BTREE", "true", "true", "-825022849", "SQL_PUBLIC_AFF_CACHE", "-825022849", "SQL_PUBLIC_AFF_CACHE", "10"},
-            {"PUBLIC", "AFF_CACHE", "_key_PK_hash", "\"ID1\" ASC, \"ID2\" ASC, \"ID2\" ASC", "HASH", "false", "true", "-825022849", "SQL_PUBLIC_AFF_CACHE", "-825022849", "SQL_PUBLIC_AFF_CACHE", "null"},
-
-            {"default", "CACHE_SQL", "IDX_2", "\"ID\" DESC, \"ID\" ASC", "BTREE", "false", "false", "683914882", "SQL_default_CACHE_SQL", "683914882", "SQL_default_CACHE_SQL", "13"},
-            {"default", "CACHE_SQL", "__SCAN_", "null", "SCAN", "false", "false",  "683914882", "SQL_default_CACHE_SQL", "683914882", "SQL_default_CACHE_SQL", "null"},
-            {"default", "CACHE_SQL", "_key_PK", "\"ID\" ASC", "BTREE", "true", "true", "683914882", "SQL_default_CACHE_SQL", "683914882", "SQL_default_CACHE_SQL", "5"},
-            {"default", "CACHE_SQL", "_key_PK_hash", "\"ID\" ASC", "HASH", "false", "true", "683914882", "SQL_default_CACHE_SQL", "683914882", "SQL_default_CACHE_SQL", "null"},
-
-            {"PUBLIC", "DFLT_AFF_CACHE", "AFFINITY_KEY", "\"ID1\" ASC, \"ID2\" ASC", "BTREE", "false", "false", "1374144180", "SQL_PUBLIC_DFLT_AFF_CACHE", "1374144180", "SQL_PUBLIC_DFLT_AFF_CACHE", "10"},
-            {"PUBLIC", "DFLT_AFF_CACHE", "IDX_AFF_1", "\"ID2\" DESC, \"ID1\" ASC, \"MY_VAL\" DESC", "BTREE", "false", "false", "1374144180", "SQL_PUBLIC_DFLT_AFF_CACHE", "1374144180", "SQL_PUBLIC_DFLT_AFF_CACHE", "10"},
-            {"PUBLIC", "DFLT_AFF_CACHE", "__SCAN_", "null", "SCAN", "false", "false", "1374144180", "SQL_PUBLIC_DFLT_AFF_CACHE", "1374144180", "SQL_PUBLIC_DFLT_AFF_CACHE", "null"},
-            {"PUBLIC", "DFLT_AFF_CACHE", "_key_PK", "\"ID1\" ASC, \"ID2\" ASC", "BTREE", "true", "true", "1374144180", "SQL_PUBLIC_DFLT_AFF_CACHE", "1374144180", "SQL_PUBLIC_DFLT_AFF_CACHE", "10"},
-            {"PUBLIC", "DFLT_AFF_CACHE", "_key_PK_hash", "\"ID1\" ASC, \"ID2\" ASC, \"ID1\" ASC", "HASH", "false", "true", "1374144180", "SQL_PUBLIC_DFLT_AFF_CACHE", "1374144180", "SQL_PUBLIC_DFLT_AFF_CACHE", "null"},
-
-            {"PUBLIC", "DFLT_CACHE", "IDX_1", "\"ID2\" DESC, \"ID1\" ASC, \"MY_VAL\" DESC, \"ID1\" ASC, \"ID2\" ASC", "BTREE", "false", "false", "1102275506", "SQL_PUBLIC_DFLT_CACHE", "1102275506", "SQL_PUBLIC_DFLT_CACHE", "10"},
-            {"PUBLIC", "DFLT_CACHE", "IDX_3", "\"MY_VAL\" ASC, \"ID1\" ASC, \"ID2\" ASC, \"ID1\" ASC, \"ID2\" ASC", "BTREE", "false", "false", "1102275506", "SQL_PUBLIC_DFLT_CACHE", "1102275506", "SQL_PUBLIC_DFLT_CACHE", "10"},
-            {"PUBLIC", "DFLT_CACHE", "__SCAN_", "null", "SCAN", "false", "false", "1102275506", "SQL_PUBLIC_DFLT_CACHE", "1102275506", "SQL_PUBLIC_DFLT_CACHE", "null"},
-            {"PUBLIC", "DFLT_CACHE", "_key_PK", "\"ID1\" ASC, \"ID2\" ASC", "BTREE", "true", "true", "1102275506", "SQL_PUBLIC_DFLT_CACHE", "1102275506", "SQL_PUBLIC_DFLT_CACHE", "10"},
-            {"PUBLIC", "DFLT_CACHE", "_key_PK_hash", "\"ID1\" ASC, \"ID2\" ASC", "HASH", "false", "true", "1102275506", "SQL_PUBLIC_DFLT_CACHE", "1102275506", "SQL_PUBLIC_DFLT_CACHE", "null"},
-
-            {"TST1", "VALUECLASS", "TST1_INDEX", "\"KEY\" ASC, \"_KEY\" ASC", "BTREE", "false", "false", "2584860", "TST1", "2584860", "TST1", "10"},
-            {"TST1", "VALUECLASS", "__SCAN_", "null", "SCAN", "false", "false", "2584860", "TST1", "2584860", "TST1", "null"},
-            {"TST1", "VALUECLASS", "_key_PK", "\"_KEY\" ASC", "BTREE", "true", "true", "2584860", "TST1", "2584860", "TST1", "10"},
-            {"TST1", "VALUECLASS", "_key_PK_hash", "\"_KEY\" ASC", "HASH", "false", "true", "2584860", "TST1", "2584860", "TST1", "null"},
->>>>>>> 42633b53
         };
 
         for (int i = 0; i < srvNodeIndexes.size(); i++) {
@@ -831,15 +802,11 @@
         List<List<?>> cacheSqlInfos = execSql("SELECT * FROM IGNITE.TABLES WHERE TABLE_NAME = 'CACHE_SQL'");
 
         List<?> expRow = asList(
-<<<<<<< HEAD
             cacheSqlId,          // CACHE_GROUP_ID
             "cache_sql",         // CACHE_GROUP_NAME
             cacheSqlId,          // CACHE_ID
             "cache_sql",         // CACHE_NAME
             "DEFAULT",           // SCHEMA_NAME
-=======
-            "default",           // SCHEMA_NAME
->>>>>>> 42633b53
             "CACHE_SQL",         // TABLE_NAME
             null,                // AFFINITY_KEY_COLUMN
             "ID",                // KEY_ALIAS
