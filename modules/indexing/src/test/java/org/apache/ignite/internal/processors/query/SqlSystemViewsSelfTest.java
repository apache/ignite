/*
 * Licensed to the Apache Software Foundation (ASF) under one or more
 * contributor license agreements.  See the NOTICE file distributed with
 * this work for additional information regarding copyright ownership.
 * The ASF licenses this file to You under the Apache License, Version 2.0
 * (the "License"); you may not use this file except in compliance with
 * the License.  You may obtain a copy of the License at
 *
 *      http://www.apache.org/licenses/LICENSE-2.0
 *
 * Unless required by applicable law or agreed to in writing, software
 * distributed under the License is distributed on an "AS IS" BASIS,
 * WITHOUT WARRANTIES OR CONDITIONS OF ANY KIND, either express or implied.
 * See the License for the specific language governing permissions and
 * limitations under the License.
 */

package org.apache.ignite.internal.processors.query;

import java.sql.Time;
import java.sql.Timestamp;
import java.util.Collection;
import java.util.Collections;
import java.util.List;
import java.util.Random;
import java.util.TimeZone;
import java.util.UUID;
import java.util.concurrent.Callable;
import javax.cache.Cache;
import javax.cache.configuration.Factory;
import org.apache.ignite.Ignite;
import org.apache.ignite.IgniteCache;
import org.apache.ignite.cache.CacheAtomicityMode;
import org.apache.ignite.cache.CacheMode;
import org.apache.ignite.cache.QueryEntity;
import org.apache.ignite.cache.affinity.AffinityKeyMapper;
import org.apache.ignite.cache.eviction.EvictableEntry;
import org.apache.ignite.cache.eviction.EvictionFilter;
import org.apache.ignite.cache.eviction.EvictionPolicy;
import org.apache.ignite.cache.query.FieldsQueryCursor;
import org.apache.ignite.cache.query.QueryCursor;
import org.apache.ignite.cache.query.SqlFieldsQuery;
import org.apache.ignite.cache.query.SqlQuery;
import org.apache.ignite.cluster.ClusterMetrics;
import org.apache.ignite.cluster.ClusterNode;
import org.apache.ignite.configuration.CacheConfiguration;
import org.apache.ignite.configuration.DataRegionConfiguration;
import org.apache.ignite.configuration.DataStorageConfiguration;
import org.apache.ignite.configuration.IgniteConfiguration;
import org.apache.ignite.configuration.TopologyValidator;
import org.apache.ignite.internal.ClusterMetricsSnapshot;
import org.apache.ignite.internal.IgniteEx;
import org.apache.ignite.internal.IgniteNodeAttributes;
import org.apache.ignite.internal.processors.cache.GridCacheProcessor;
import org.apache.ignite.internal.processors.cache.index.AbstractIndexingCommonTest;
import org.apache.ignite.internal.processors.cache.query.IgniteQueryErrorCode;
import org.apache.ignite.internal.processors.query.h2.sys.view.SqlSystemViewTables;
import org.apache.ignite.internal.util.lang.GridNodePredicate;
import org.apache.ignite.internal.util.typedef.F;
import org.apache.ignite.internal.util.typedef.G;
import org.apache.ignite.internal.util.typedef.X;
import org.apache.ignite.lang.IgniteFuture;
import org.apache.ignite.lang.IgniteRunnable;
import org.apache.ignite.testframework.GridTestUtils;
import org.junit.Test;
import org.junit.runner.RunWith;
import org.junit.runners.JUnit4;

<<<<<<< HEAD
import static org.junit.Assert.assertNotEquals;
=======
import static java.util.Arrays.asList;
>>>>>>> 20cf75db

/**
 * Tests for ignite SQL system views.
 */
@RunWith(JUnit4.class)
public class SqlSystemViewsSelfTest extends AbstractIndexingCommonTest {
    /** Metrics check attempts. */
    private static final int METRICS_CHECK_ATTEMPTS = 10;

    /** {@inheritDoc} */
    @Override protected void beforeTest() throws Exception {
        super.beforeTest();

        cleanPersistenceDir();
    }

    /** {@inheritDoc} */
    @Override protected void afterTest() throws Exception {
        stopAllGrids();

        cleanPersistenceDir();
    }

    /**
     * @param ignite Ignite.
     * @param sql Sql.
     * @param args Args.
     */
    @SuppressWarnings("unchecked")
    private List<List<?>> execSql(Ignite ignite, String sql, Object... args) {
        IgniteCache cache = ignite.cache(DEFAULT_CACHE_NAME);

        SqlFieldsQuery qry = new SqlFieldsQuery(sql);

        if (args != null && args.length > 0)
            qry.setArgs(args);

        return cache.query(qry).getAll();
    }

    /**
     * @param sql Sql.
     * @param args Args.
     */
    private List<List<?>> execSql(String sql, Object... args) {
        return execSql(grid(), sql, args);
    }

    /**
     * @param sql Sql.
     */
    private void assertSqlError(final String sql) {
        Throwable t = GridTestUtils.assertThrowsWithCause(new Callable<Void>() {
            @Override public Void call() {
                execSql(sql);

                return null;
            }
        }, IgniteSQLException.class);

        IgniteSQLException sqlE = X.cause(t, IgniteSQLException.class);

        assert sqlE != null;

        assertEquals(IgniteQueryErrorCode.UNSUPPORTED_OPERATION, sqlE.statusCode());
    }

    /**
     * Test system views modifications.
     */
    @Test
    public void testModifications() throws Exception {
        startGrid(getConfiguration());

        assertSqlError("DROP TABLE IGNITE.NODES");

        assertSqlError("TRUNCATE TABLE IGNITE.NODES");

        assertSqlError("ALTER TABLE IGNITE.NODES RENAME TO IGNITE.N");

        assertSqlError("ALTER TABLE IGNITE.NODES ADD COLUMN C VARCHAR");

        assertSqlError("ALTER TABLE IGNITE.NODES DROP COLUMN ID");

        assertSqlError("ALTER TABLE IGNITE.NODES RENAME COLUMN ID TO C");

        assertSqlError("CREATE INDEX IDX ON IGNITE.NODES(ID)");

        assertSqlError("INSERT INTO IGNITE.NODES (ID) VALUES ('-')");

        assertSqlError("UPDATE IGNITE.NODES SET ID = '-'");

        assertSqlError("DELETE IGNITE.NODES");
    }

    /**
     * Test different query modes.
     */
    @Test
    public void testQueryModes() throws Exception {
        Ignite ignite = startGrid(0);
        startGrid(1);

        UUID nodeId = ignite.cluster().localNode().id();

        IgniteCache cache = ignite.getOrCreateCache(DEFAULT_CACHE_NAME);

        String sql = "SELECT ID FROM IGNITE.NODES WHERE NODE_ORDER = 1";

        SqlFieldsQuery qry;

        qry = new SqlFieldsQuery(sql).setDistributedJoins(true);

        assertEquals(nodeId, ((List<?>)cache.query(qry).getAll().get(0)).get(0));

        qry = new SqlFieldsQuery(sql).setReplicatedOnly(true);

        assertEquals(nodeId, ((List<?>)cache.query(qry).getAll().get(0)).get(0));

        qry = new SqlFieldsQuery(sql).setLocal(true);

        assertEquals(nodeId, ((List<?>)cache.query(qry).getAll().get(0)).get(0));
    }


    /**
     * Test running queries system view.
     */
    @Test
    public void testRunningQueriesView() throws Exception {
        Ignite ignite = startGrid(0);

        IgniteCache cache = ignite.createCache(
            new CacheConfiguration<>(DEFAULT_CACHE_NAME).setIndexedTypes(Integer.class, String.class)
        );

        cache.put(100,"200");

        String sql = "SELECT SQL, QUERY_ID FROM IGNITE.LOCAL_SQL_RUNNING_QUERIES";

        FieldsQueryCursor notClosedFieldQryCursor = cache.query(new SqlFieldsQuery(sql));

        List<?> cur = cache.query(new SqlFieldsQuery(sql)).getAll();

        assertEquals(2, cur.size());

        List<?> res0 = (List<?>)cur.get(0);
        List<?> res1 = (List<?>)cur.get(1);

        assertEquals(sql, res0.get(0));

        assertEquals(sql, res1.get(0));

        String id0 = (String)res0.get(1);
        String id1 = (String)res1.get(1);

        assertNotEquals(id0, id1);

        assertTrue(id0.equals("1X1") || id1.equals("1X1"));

        assertTrue(id0.equals("1X2") || id1.equals("1X2"));

        assertEquals(2, cache.query(new SqlFieldsQuery(sql)).getAll().size());

        notClosedFieldQryCursor.close();

        assertEquals(1, cache.query(new SqlFieldsQuery(sql)).getAll().size());

        cache.put(100,"200");

        QueryCursor notClosedQryCursor = cache.query(new SqlQuery<>(String.class, "_key=100"));

        String expSqlQry = "SELECT \"default\".\"STRING\"._KEY, \"default\".\"STRING\"._VAL FROM " +
            "\"default\".\"STRING\" WHERE _key=100";

        cur = cache.query(new SqlFieldsQuery(sql)).getAll();

        assertEquals(2, cur.size());

        res0 = (List<?>)cur.get(0);
        res1 = (List<?>)cur.get(1);

        assertTrue(expSqlQry, res0.get(0).equals(expSqlQry) || res1.get(0).equals(expSqlQry));

        notClosedQryCursor.close();

        sql = "SELECT SQL, QUERY_ID FROM IGNITE.LOCAL_SQL_RUNNING_QUERIES WHERE QUERY_ID='1X7'";

        assertEquals("1X7", ((List<?>)cache.query(new SqlFieldsQuery(sql)).getAll().get(0)).get(1));

        sql = "SELECT SQL FROM IGNITE.LOCAL_SQL_RUNNING_QUERIES WHERE DURATION > 100000";

        assertTrue(cache.query(new SqlFieldsQuery(sql)).getAll().isEmpty());

        sql = "SELECT SQL FROM IGNITE.LOCAL_SQL_RUNNING_QUERIES WHERE QUERY_ID='UNKNOWN'";

        assertTrue(cache.query(new SqlFieldsQuery(sql)).getAll().isEmpty());
    }

    /**
     * Test that we can't use cache tables and system views in the same query.
     */
    @Test
    public void testCacheToViewJoin() throws Exception {
        Ignite ignite = startGrid();

        ignite.createCache(new CacheConfiguration<>().setName(DEFAULT_CACHE_NAME).setQueryEntities(
            Collections.singleton(new QueryEntity(Integer.class.getName(), String.class.getName()))));

        assertSqlError("SELECT * FROM \"" + DEFAULT_CACHE_NAME + "\".String JOIN IGNITE.NODES ON 1=1");
    }

    /**
     * @param rowData Row data.
     * @param colTypes Column types.
     */
    private void assertColumnTypes(List<?> rowData, Class<?>... colTypes) {
        for (int i = 0; i < colTypes.length; i++) {
            if (rowData.get(i) != null)
                assertEquals("Column " + i + " type", colTypes[i], rowData.get(i).getClass());
        }
    }

    /**
     * Test nodes system view.
     *
     * @throws Exception If failed.
     */
    @Test
    public void testNodesViews() throws Exception {
        Ignite igniteSrv = startGrid(getTestIgniteInstanceName(), getConfiguration().setMetricsUpdateFrequency(500L));

        Ignite igniteCli = startGrid(getTestIgniteInstanceName(1), getConfiguration().setMetricsUpdateFrequency(500L)
            .setClientMode(true));

        startGrid(getTestIgniteInstanceName(2), getConfiguration().setMetricsUpdateFrequency(500L).setDaemon(true));

        UUID nodeId0 = igniteSrv.cluster().localNode().id();

        awaitPartitionMapExchange();

        List<List<?>> resAll = execSql("SELECT ID, CONSISTENT_ID, VERSION, IS_CLIENT, IS_DAEMON, " +
            "NODE_ORDER, ADDRESSES, HOSTNAMES FROM IGNITE.NODES");

        assertColumnTypes(resAll.get(0), UUID.class, String.class, String.class, Boolean.class, Boolean.class,
            Integer.class, String.class, String.class);

        assertEquals(3, resAll.size());

        List<List<?>> resSrv = execSql(
            "SELECT ID, NODE_ORDER FROM IGNITE.NODES WHERE IS_CLIENT = FALSE AND IS_DAEMON = FALSE"
        );

        assertEquals(1, resSrv.size());

        assertEquals(nodeId0, resSrv.get(0).get(0));

        assertEquals(1, resSrv.get(0).get(1));

        List<List<?>> resCli = execSql(
            "SELECT ID, NODE_ORDER FROM IGNITE.NODES WHERE IS_CLIENT = TRUE");

        assertEquals(1, resCli.size());

        assertEquals(nodeId(1), resCli.get(0).get(0));

        assertEquals(2, resCli.get(0).get(1));

        List<List<?>> resDaemon = execSql(
            "SELECT ID, NODE_ORDER FROM IGNITE.NODES WHERE IS_DAEMON = TRUE");

        assertEquals(1, resDaemon.size());

        assertEquals(nodeId(2), resDaemon.get(0).get(0));

        assertEquals(3, resDaemon.get(0).get(1));

        // Check index on ID column.
        assertEquals(0, execSql("SELECT ID FROM IGNITE.NODES WHERE ID = '-'").size());

        assertEquals(1, execSql("SELECT ID FROM IGNITE.NODES WHERE ID = ?",
            nodeId0).size());

        assertEquals(1, execSql("SELECT ID FROM IGNITE.NODES WHERE ID = ?",
            nodeId(2)).size());

        // Check index on ID column with disjunction.
        assertEquals(3, execSql("SELECT ID FROM IGNITE.NODES WHERE ID = ? " +
            "OR node_order=1 OR node_order=2 OR node_order=3", nodeId0).size());

        // Check quick-count.
        assertEquals(3L, execSql("SELECT COUNT(*) FROM IGNITE.NODES").get(0).get(0));

        // Check joins
        assertEquals(nodeId0, execSql("SELECT N1.ID FROM IGNITE.NODES N1 JOIN " +
            "IGNITE.NODES N2 ON N1.NODE_ORDER = N2.NODE_ORDER JOIN IGNITE.NODES N3 ON N2.ID = N3.ID " +
            "WHERE N3.NODE_ORDER = 1")
            .get(0).get(0));

        // Check sub-query
        assertEquals(nodeId0, execSql("SELECT N1.ID FROM IGNITE.NODES N1 " +
            "WHERE NOT EXISTS (SELECT 1 FROM IGNITE.NODES N2 WHERE N2.ID = N1.ID AND N2.NODE_ORDER <> 1)")
            .get(0).get(0));

        // Check node attributes view
        String cliAttrName = IgniteNodeAttributes.ATTR_CLIENT_MODE;

        assertColumnTypes(execSql("SELECT NODE_ID, NAME, VALUE FROM IGNITE.NODE_ATTRIBUTES").get(0),
            UUID.class, String.class, String.class);

        assertEquals(1,
            execSql("SELECT NODE_ID FROM IGNITE.NODE_ATTRIBUTES WHERE NAME = ? AND VALUE = 'true'",
                cliAttrName).size());

        assertEquals(3,
            execSql("SELECT NODE_ID FROM IGNITE.NODE_ATTRIBUTES WHERE NAME = ?", cliAttrName).size());

        assertEquals(1,
            execSql("SELECT NODE_ID FROM IGNITE.NODE_ATTRIBUTES WHERE NODE_ID = ? AND NAME = ? AND VALUE = 'true'",
                nodeId(1), cliAttrName).size());

        assertEquals(0,
            execSql("SELECT NODE_ID FROM IGNITE.NODE_ATTRIBUTES WHERE NODE_ID = '-' AND NAME = ?",
                cliAttrName).size());

        assertEquals(0,
            execSql("SELECT NODE_ID FROM IGNITE.NODE_ATTRIBUTES WHERE NODE_ID = ? AND NAME = '-'",
                nodeId(1)).size());

        // Check node metrics view.
        String sqlAllMetrics = "SELECT NODE_ID, LAST_UPDATE_TIME, " +
            "MAX_ACTIVE_JOBS, CUR_ACTIVE_JOBS, AVG_ACTIVE_JOBS, " +
            "MAX_WAITING_JOBS, CUR_WAITING_JOBS, AVG_WAITING_JOBS, " +
            "MAX_REJECTED_JOBS, CUR_REJECTED_JOBS, AVG_REJECTED_JOBS, TOTAL_REJECTED_JOBS, " +
            "MAX_CANCELED_JOBS, CUR_CANCELED_JOBS, AVG_CANCELED_JOBS, TOTAL_CANCELED_JOBS, " +
            "MAX_JOBS_WAIT_TIME, CUR_JOBS_WAIT_TIME, AVG_JOBS_WAIT_TIME, " +
            "MAX_JOBS_EXECUTE_TIME, CUR_JOBS_EXECUTE_TIME, AVG_JOBS_EXECUTE_TIME, TOTAL_JOBS_EXECUTE_TIME, " +
            "TOTAL_EXECUTED_JOBS, TOTAL_EXECUTED_TASKS, " +
            "TOTAL_BUSY_TIME, TOTAL_IDLE_TIME, CUR_IDLE_TIME, BUSY_TIME_PERCENTAGE, IDLE_TIME_PERCENTAGE, " +
            "TOTAL_CPU, CUR_CPU_LOAD, AVG_CPU_LOAD, CUR_GC_CPU_LOAD, " +
            "HEAP_MEMORY_INIT, HEAP_MEMORY_USED, HEAP_MEMORY_COMMITED, HEAP_MEMORY_MAX, HEAP_MEMORY_TOTAL, " +
            "NONHEAP_MEMORY_INIT, NONHEAP_MEMORY_USED, NONHEAP_MEMORY_COMMITED, NONHEAP_MEMORY_MAX, NONHEAP_MEMORY_TOTAL, " +
            "UPTIME, JVM_START_TIME, NODE_START_TIME, LAST_DATA_VERSION, " +
            "CUR_THREAD_COUNT, MAX_THREAD_COUNT, TOTAL_THREAD_COUNT, CUR_DAEMON_THREAD_COUNT, " +
            "SENT_MESSAGES_COUNT, SENT_BYTES_COUNT, RECEIVED_MESSAGES_COUNT, RECEIVED_BYTES_COUNT, " +
            "OUTBOUND_MESSAGES_QUEUE FROM IGNITE.NODE_METRICS";

        List<List<?>> resMetrics = execSql(sqlAllMetrics);

        assertColumnTypes(resMetrics.get(0), UUID.class, Timestamp.class,
            Integer.class, Integer.class, Float.class, // Active jobs.
            Integer.class, Integer.class, Float.class, // Waiting jobs.
            Integer.class, Integer.class, Float.class, Integer.class, // Rejected jobs.
            Integer.class, Integer.class, Float.class, Integer.class, // Canceled jobs.
            Time.class, Time.class, Time.class, // Jobs wait time.
            Time.class, Time.class, Time.class, Time.class, // Jobs execute time.
            Integer.class, Integer.class, // Executed jobs/task.
            Time.class, Time.class, Time.class, Float.class, Float.class, // Busy/idle time.
            Integer.class, Double.class, Double.class, Double.class, // CPU.
            Long.class, Long.class, Long.class, Long.class, Long.class, // Heap memory.
            Long.class, Long.class, Long.class, Long.class, Long.class, // Nonheap memory.
            Time.class, Timestamp.class, Timestamp.class, Long.class, // Uptime.
            Integer.class, Integer.class, Long.class, Integer.class, // Threads.
            Integer.class, Long.class, Integer.class, Long.class, // Sent/received messages.
            Integer.class); // Outbound message queue.

        assertEquals(3, resAll.size());

        // Check join with nodes.
        assertEquals(3, execSql("SELECT NM.LAST_UPDATE_TIME FROM IGNITE.NODES N " +
            "JOIN IGNITE.NODE_METRICS NM ON N.ID = NM.NODE_ID").size());

        // Check index on NODE_ID column.
        assertEquals(1, execSql("SELECT LAST_UPDATE_TIME FROM IGNITE.NODE_METRICS WHERE NODE_ID = ?",
            nodeId(1)).size());

        // Check malformed value for indexed column.
        assertEquals(0, execSql("SELECT LAST_UPDATE_TIME FROM IGNITE.NODE_METRICS WHERE NODE_ID = ?",
            "-").size());

        // Check quick-count.
        assertEquals(3L, execSql("SELECT COUNT(*) FROM IGNITE.NODE_METRICS").get(0).get(0));

        // Check metric values.

        // Broadcast jobs to server and client nodes to get non zero metric values.
        for (int i = 0; i < 100; i++) {
            IgniteFuture<Void> fut = igniteSrv.compute(igniteSrv.cluster().forNodeId(nodeId0, nodeId(1)))
                .broadcastAsync(
                    new IgniteRunnable() {
                        @Override public void run() {
                            Random rnd = new Random();

                            try {
                                doSleep(rnd.nextInt(100));
                            }
                            catch (Throwable ignore) {
                                // No-op.
                            }
                        }
                    });

            if (i % 10 == 0)
                fut.cancel();
        }

        doSleep(igniteSrv.configuration().getMetricsUpdateFrequency() * 3L);

        for (Ignite grid : G.allGrids()) {
            UUID nodeId = grid.cluster().localNode().id();

            // Metrics for node must be collected from another node to avoid race and get consistent metrics snapshot.
            Ignite ignite = F.eq(nodeId, nodeId0) ? igniteCli : igniteSrv;

            for (int i = 0; i < METRICS_CHECK_ATTEMPTS; i++) {
                ClusterMetrics metrics = ignite.cluster().node(nodeId).metrics();

                assertTrue(metrics instanceof ClusterMetricsSnapshot);

                resMetrics = execSql(ignite, sqlAllMetrics + " WHERE NODE_ID = ?", nodeId);

                log.info("Check metrics for node " + grid.name() + ", attempt " + (i + 1));

                if (metrics.getLastUpdateTime() == ((Timestamp)resMetrics.get(0).get(1)).getTime()) {
                    assertEquals(metrics.getMaximumActiveJobs(), resMetrics.get(0).get(2));
                    assertEquals(metrics.getCurrentActiveJobs(), resMetrics.get(0).get(3));
                    assertEquals(metrics.getAverageActiveJobs(), resMetrics.get(0).get(4));
                    assertEquals(metrics.getMaximumWaitingJobs(), resMetrics.get(0).get(5));
                    assertEquals(metrics.getCurrentWaitingJobs(), resMetrics.get(0).get(6));
                    assertEquals(metrics.getAverageWaitingJobs(), resMetrics.get(0).get(7));
                    assertEquals(metrics.getMaximumRejectedJobs(), resMetrics.get(0).get(8));
                    assertEquals(metrics.getCurrentRejectedJobs(), resMetrics.get(0).get(9));
                    assertEquals(metrics.getAverageRejectedJobs(), resMetrics.get(0).get(10));
                    assertEquals(metrics.getTotalRejectedJobs(), resMetrics.get(0).get(11));
                    assertEquals(metrics.getMaximumCancelledJobs(), resMetrics.get(0).get(12));
                    assertEquals(metrics.getCurrentCancelledJobs(), resMetrics.get(0).get(13));
                    assertEquals(metrics.getAverageCancelledJobs(), resMetrics.get(0).get(14));
                    assertEquals(metrics.getTotalCancelledJobs(), resMetrics.get(0).get(15));
                    assertEquals(metrics.getMaximumJobWaitTime(), convertToMilliseconds(resMetrics.get(0).get(16)));
                    assertEquals(metrics.getCurrentJobWaitTime(), convertToMilliseconds(resMetrics.get(0).get(17)));
                    assertEquals((long)metrics.getAverageJobWaitTime(), convertToMilliseconds(resMetrics.get(0).get(18)));
                    assertEquals(metrics.getMaximumJobExecuteTime(), convertToMilliseconds(resMetrics.get(0).get(19)));
                    assertEquals(metrics.getCurrentJobExecuteTime(), convertToMilliseconds(resMetrics.get(0).get(20)));
                    assertEquals((long)metrics.getAverageJobExecuteTime(), convertToMilliseconds(resMetrics.get(0).get(21)));
                    assertEquals(metrics.getTotalJobsExecutionTime(), convertToMilliseconds(resMetrics.get(0).get(22)));
                    assertEquals(metrics.getTotalExecutedJobs(), resMetrics.get(0).get(23));
                    assertEquals(metrics.getTotalExecutedTasks(), resMetrics.get(0).get(24));
                    assertEquals(metrics.getTotalBusyTime(), convertToMilliseconds(resMetrics.get(0).get(25)));
                    assertEquals(metrics.getTotalIdleTime(), convertToMilliseconds(resMetrics.get(0).get(26)));
                    assertEquals(metrics.getCurrentIdleTime(), convertToMilliseconds(resMetrics.get(0).get(27)));
                    assertEquals(metrics.getBusyTimePercentage(), resMetrics.get(0).get(28));
                    assertEquals(metrics.getIdleTimePercentage(), resMetrics.get(0).get(29));
                    assertEquals(metrics.getTotalCpus(), resMetrics.get(0).get(30));
                    assertEquals(metrics.getCurrentCpuLoad(), resMetrics.get(0).get(31));
                    assertEquals(metrics.getAverageCpuLoad(), resMetrics.get(0).get(32));
                    assertEquals(metrics.getCurrentGcCpuLoad(), resMetrics.get(0).get(33));
                    assertEquals(metrics.getHeapMemoryInitialized(), resMetrics.get(0).get(34));
                    assertEquals(metrics.getHeapMemoryUsed(), resMetrics.get(0).get(35));
                    assertEquals(metrics.getHeapMemoryCommitted(), resMetrics.get(0).get(36));
                    assertEquals(metrics.getHeapMemoryMaximum(), resMetrics.get(0).get(37));
                    assertEquals(metrics.getHeapMemoryTotal(), resMetrics.get(0).get(38));
                    assertEquals(metrics.getNonHeapMemoryInitialized(), resMetrics.get(0).get(39));
                    assertEquals(metrics.getNonHeapMemoryUsed(), resMetrics.get(0).get(40));
                    assertEquals(metrics.getNonHeapMemoryCommitted(), resMetrics.get(0).get(41));
                    assertEquals(metrics.getNonHeapMemoryMaximum(), resMetrics.get(0).get(42));
                    assertEquals(metrics.getNonHeapMemoryTotal(), resMetrics.get(0).get(43));
                    assertEquals(metrics.getUpTime(), convertToMilliseconds(resMetrics.get(0).get(44)));
                    assertEquals(metrics.getStartTime(), ((Timestamp)resMetrics.get(0).get(45)).getTime());
                    assertEquals(metrics.getNodeStartTime(), ((Timestamp)resMetrics.get(0).get(46)).getTime());
                    assertEquals(metrics.getLastDataVersion(), resMetrics.get(0).get(47));
                    assertEquals(metrics.getCurrentThreadCount(), resMetrics.get(0).get(48));
                    assertEquals(metrics.getMaximumThreadCount(), resMetrics.get(0).get(49));
                    assertEquals(metrics.getTotalStartedThreadCount(), resMetrics.get(0).get(50));
                    assertEquals(metrics.getCurrentDaemonThreadCount(), resMetrics.get(0).get(51));
                    assertEquals(metrics.getSentMessagesCount(), resMetrics.get(0).get(52));
                    assertEquals(metrics.getSentBytesCount(), resMetrics.get(0).get(53));
                    assertEquals(metrics.getReceivedMessagesCount(), resMetrics.get(0).get(54));
                    assertEquals(metrics.getReceivedBytesCount(), resMetrics.get(0).get(55));
                    assertEquals(metrics.getOutboundMessagesQueueSize(), resMetrics.get(0).get(56));

                    break;
                }
                else {
                    log.info("Metrics was updated in background, will retry check");

                    if (i == METRICS_CHECK_ATTEMPTS - 1)
                        fail("Failed to check metrics, attempts limit reached (" + METRICS_CHECK_ATTEMPTS + ')');
                }
            }
        }
    }

    /**
     * Test baseline topology system view.
     */
    @Test
    public void testBaselineViews() throws Exception {
        cleanPersistenceDir();

        Ignite ignite = startGrid(getTestIgniteInstanceName(), getPdsConfiguration("node0"));
        startGrid(getTestIgniteInstanceName(1), getPdsConfiguration("node1"));

        ignite.cluster().active(true);

        List<List<?>> res = execSql("SELECT CONSISTENT_ID, ONLINE FROM IGNITE.BASELINE_NODES ORDER BY CONSISTENT_ID");

        assertColumnTypes(res.get(0), String.class, Boolean.class);

        assertEquals(2, res.size());

        assertEquals("node0", res.get(0).get(0));
        assertEquals("node1", res.get(1).get(0));

        assertEquals(true, res.get(0).get(1));
        assertEquals(true, res.get(1).get(1));

        stopGrid(getTestIgniteInstanceName(1));

        res = execSql("SELECT CONSISTENT_ID FROM IGNITE.BASELINE_NODES WHERE ONLINE = false");

        assertEquals(1, res.size());

        assertEquals("node1", res.get(0).get(0));

        Ignite ignite2 = startGrid(getTestIgniteInstanceName(2), getPdsConfiguration("node2"));

        assertEquals(2, execSql(ignite2, "SELECT CONSISTENT_ID FROM IGNITE.BASELINE_NODES").size());

        res = execSql("SELECT CONSISTENT_ID FROM IGNITE.NODES N WHERE NOT EXISTS (SELECT 1 FROM " +
            "IGNITE.BASELINE_NODES B WHERE B.CONSISTENT_ID = N.CONSISTENT_ID)");

        assertEquals(1, res.size());

        assertEquals("node2", res.get(0).get(0));
    }

    /** {@inheritDoc} */
    @Override protected IgniteConfiguration getConfiguration() throws Exception {
        return super.getConfiguration().setCacheConfiguration(new CacheConfiguration().setName(DEFAULT_CACHE_NAME));
    }

    /**
     * Simple test for {@link SqlSystemViewTables}
     */
    @Test
    public void testTablesView() throws Exception {
        IgniteEx ignite = startGrid(getConfiguration());

        GridCacheProcessor cacheProc = ignite.context().cache();

        execSql("CREATE TABLE CACHE_SQL (ID INT PRIMARY KEY, MY_VAL VARCHAR) WITH " +
            "\"cache_name=cache_sql,template=partitioned,atomicity=atomic,wrap_value=true,value_type=random_name\"");

        execSql("CREATE TABLE PUBLIC.DFLT_CACHE (ID1 INT, ID2 INT, MY_VAL VARCHAR, PRIMARY KEY (ID1, ID2)) WITH"
            + "\"affinity_key=ID2,wrap_value=false,key_type=random_name\"");

        int cacheSqlId = cacheProc.cacheDescriptor("cache_sql").cacheId();
        int ddlTabId = cacheProc.cacheDescriptor("SQL_PUBLIC_DFLT_CACHE").cacheId();

        List<List<?>> cacheSqlInfos = execSql("SELECT * FROM IGNITE.TABLES WHERE TABLE_NAME = 'CACHE_SQL'");

        List<?> expRow = asList(
            "DEFAULT",           // SCHEMA_NAME
            "CACHE_SQL",         // TABLE_NAME
            "cache_sql",         // CACHE_NAME
            cacheSqlId,          // CACHE_ID
            null,                // AFFINITY_KEY_COLUMN
            "ID",                // KEY_ALIAS
            null,                // VALUE_ALIAS
            "java.lang.Integer", // KEY_TYPE_NAME
            "random_name"        // VALUE_TYPE_NAME

        );

        assertEquals("Returned incorrect info. ", expRow, cacheSqlInfos.get(0));

        // no more rows are expected.
        assertEquals("Expected to return only one row", 1, cacheSqlInfos.size());

        List<List<?>> allInfos = execSql("SELECT * FROM IGNITE.TABLES");

        List<?> allExpRows = asList(
            expRow,
            asList(
                "PUBLIC",                // SCHEMA_NAME
                "DFLT_CACHE",            // TABLE_NAME
                "SQL_PUBLIC_DFLT_CACHE", // CACHE_NAME
                ddlTabId,                // CACHE_ID
                "ID2",                   // AFFINITY_KEY_COLUMN
                null,                    // KEY_ALIAS
                "MY_VAL",                // VALUE_ALIAS
                "random_name",           // KEY_TYPE_NAME
                "java.lang.String"       // VALUE_TYPE_NAME
            )
        );

        if (!F.eqNotOrdered(allExpRows, allInfos))
            fail("Returned incorrect rows [expected=" + allExpRows + ", actual=" + allInfos + "].");

        // Filter by cache name:
        assertEquals(
            Collections.singletonList(asList("DFLT_CACHE", "SQL_PUBLIC_DFLT_CACHE")),
            execSql("SELECT TABLE_NAME, CACHE_NAME " +
                "FROM IGNITE.TABLES " +
                "WHERE CACHE_NAME LIKE 'SQL\\_PUBLIC\\_%'"));

        assertEquals(
            Collections.singletonList(asList("CACHE_SQL", "cache_sql")),
            execSql("SELECT TABLE_NAME, CACHE_NAME " +
                "FROM IGNITE.TABLES " +
                "WHERE CACHE_NAME NOT LIKE 'SQL\\_PUBLIC\\_%'"));

        // Join with CACHES view.
        assertEquals(
            asList(
                asList("DFLT_CACHE", "SQL_PUBLIC_DFLT_CACHE", "SQL_PUBLIC_DFLT_CACHE"),
                asList("CACHE_SQL", "cache_sql", "cache_sql")),
            execSql("SELECT TABLE_NAME, TAB.CACHE_NAME, C.NAME " +
                "FROM IGNITE.TABLES AS TAB JOIN IGNITE.CACHES AS C " +
                "ON TAB.CACHE_ID = C.CACHE_ID " +
                "ORDER BY C.NAME")
        );
    }

    /**
     * Verify that if we drop or create table, TABLES system view reflects these changes.
     */
    @Test
    public void testTablesDropAndCreate() throws Exception {
        IgniteEx ignite = startGrid(getConfiguration());

        final String selectTabNameCacheName = "SELECT TABLE_NAME, CACHE_NAME FROM IGNITE.TABLES ORDER BY TABLE_NAME";

        assertTrue("Initially no tables expected", execSql(selectTabNameCacheName).isEmpty());

        execSql("CREATE TABLE PUBLIC.TAB1 (ID INT PRIMARY KEY, VAL VARCHAR)");

        assertEquals(
            asList(asList("TAB1", "SQL_PUBLIC_TAB1")),
            execSql(selectTabNameCacheName));

        execSql("CREATE TABLE PUBLIC.TAB2 (ID LONG PRIMARY KEY, VAL_STR VARCHAR) WITH \"cache_name=cache2\"");
        execSql("CREATE TABLE PUBLIC.TAB3 (ID LONG PRIMARY KEY, VAL_INT INT) WITH \"cache_name=cache3\" ");

        assertEquals(
            asList(
                asList("TAB1", "SQL_PUBLIC_TAB1"),
                asList("TAB2", "cache2"),
                asList("TAB3", "cache3")
            ),
            execSql(selectTabNameCacheName));

        execSql("DROP TABLE PUBLIC.TAB2");

        assertEquals(
            asList(
                asList("TAB1", "SQL_PUBLIC_TAB1"),
                asList("TAB3", "cache3")
            ),
            execSql(selectTabNameCacheName));

        execSql("DROP TABLE PUBLIC.TAB3");

        assertEquals(
            asList(asList("TAB1", "SQL_PUBLIC_TAB1")),
            execSql(selectTabNameCacheName));

        execSql("DROP TABLE PUBLIC.TAB1");

        assertTrue("All tables should be dropped", execSql(selectTabNameCacheName).isEmpty());
    }



    /**
     * Dummy implementation of the mapper. Required to test "AFFINITY_KEY_COLUMN".
     */
    static class ConstantMapper implements AffinityKeyMapper {
        /** Serial version uid. */
        private static final long serialVersionUID = 7018626316531791556L;

        /** {@inheritDoc} */
        @Override public Object affinityKey(Object key) {
            return 1;
        }

        /** {@inheritDoc} */
        @Override public void reset() {
            //NO-op
        }
    }

    /**
     * Check affinity column if custom affinity mapper is specified.
     */
    @Test
    public void testTablesNullAffinityKey() throws Exception {
        IgniteEx ignite = startGrid(getConfiguration());

        AffinityKeyMapper fakeMapper = new ConstantMapper();

        ignite.getOrCreateCache(defaultCacheConfiguration().setName("NO_KEY_FIELDS_CACHE").setAffinityMapper(fakeMapper)
            .setQueryEntities(Collections.singleton(
                // A cache with  no key fields
                new QueryEntity(Object.class.getName(), "Object2")
                    .addQueryField("name", String.class.getName(), null)
                    .addQueryField("salary", Integer.class.getName(), null)
                    .setTableName("NO_KEY_TABLE")
            )));

        List<List<String>> expected = Collections.singletonList(asList("NO_KEY_TABLE", null));

        assertEquals(expected,
            execSql("SELECT TABLE_NAME, AFFINITY_KEY_COLUMN " +
                "FROM IGNITE.TABLES " +
                "WHERE CACHE_NAME = 'NO_KEY_FIELDS_CACHE'"));

        assertEquals(expected,
            execSql("SELECT TABLE_NAME, AFFINITY_KEY_COLUMN " +
                "FROM IGNITE.TABLES " +
                "WHERE AFFINITY_KEY_COLUMN IS NULL"));
    }

    /**
     * Special test for key/val name and type. Covers most used cases
     */
    @Test
    public void testTablesViewKeyVal() throws Exception {
        IgniteEx ignite = startGrid(getConfiguration());

        {
            ignite.getOrCreateCache(defaultCacheConfiguration().setName("NO_ALIAS_NON_SQL_KEY")
                .setQueryEntities(Collections.singleton(
                    // A cache with  no key fields
                    new QueryEntity(Object.class.getName(), "Object2")
                        .addQueryField("name", String.class.getName(), null)
                        .addQueryField("salary", Integer.class.getName(), null)
                        .setTableName("NO_ALIAS_NON_SQL_KEY")
                )));

            List<?> keyValAliases = execSql("SELECT KEY_ALIAS, VALUE_ALIAS FROM IGNITE.TABLES " +
                "WHERE TABLE_NAME = 'NO_ALIAS_NON_SQL_KEY'").get(0);

            assertEquals(asList(null, null), keyValAliases);
        }

        {
            execSql("CREATE TABLE PUBLIC.SIMPLE_KEY_SIMPLE_VAL (ID INT PRIMARY KEY, NAME VARCHAR) WITH \"wrap_value=false\"");

            List<?> keyValAliases = execSql("SELECT KEY_ALIAS, VALUE_ALIAS FROM IGNITE.TABLES " +
                "WHERE TABLE_NAME = 'SIMPLE_KEY_SIMPLE_VAL'").get(0);

            assertEquals(asList("ID", "NAME"), keyValAliases);

        }

        {
            execSql("CREATE TABLE PUBLIC.COMPLEX_KEY_COMPLEX_VAL " +
                "(ID1 INT, " +
                "ID2 INT, " +
                "VAL1 VARCHAR, " +
                "VAL2 VARCHAR, " +
                "PRIMARY KEY(ID1, ID2))");

            List<?> keyValAliases = execSql("SELECT KEY_ALIAS, VALUE_ALIAS FROM IGNITE.TABLES " +
                "WHERE TABLE_NAME = 'COMPLEX_KEY_COMPLEX_VAL'").get(0);

            assertEquals(asList(null, null), keyValAliases);
        }
    }

    /**
     * Test caches system views.
     */
    @SuppressWarnings("ConstantConditions")
    @Test
    public void testCachesViews() throws Exception {
        DataStorageConfiguration dsCfg = new DataStorageConfiguration()
            .setDefaultDataRegionConfiguration(new DataRegionConfiguration().setName("def").setPersistenceEnabled(true))
            .setDataRegionConfigurations(new DataRegionConfiguration().setName("dr1"),
                new DataRegionConfiguration().setName("dr2"));

        IgniteEx ignite0 = startGrid(getConfiguration().setDataStorageConfiguration(dsCfg));

        Ignite ignite1 = startGrid(getConfiguration().setDataStorageConfiguration(dsCfg).setIgniteInstanceName("node1"));

        ignite0.cluster().active(true);

        Ignite ignite2 = startGrid(getConfiguration().setDataStorageConfiguration(dsCfg).setIgniteInstanceName("node2"));

        Ignite ignite3 = startGrid(getConfiguration().setDataStorageConfiguration(dsCfg).setIgniteInstanceName("node3")
            .setClientMode(true));

        ignite0.getOrCreateCache(new CacheConfiguration<>()
            .setName("cache_atomic_part")
            .setAtomicityMode(CacheAtomicityMode.ATOMIC)
            .setCacheMode(CacheMode.PARTITIONED)
            .setGroupName("cache_grp")
            .setNodeFilter(new TestNodeFilter(ignite0.cluster().localNode()))
        );

        ignite0.getOrCreateCache(new CacheConfiguration<>()
            .setName("cache_atomic_repl")
            .setAtomicityMode(CacheAtomicityMode.ATOMIC)
            .setCacheMode(CacheMode.REPLICATED)
            .setDataRegionName("dr1")
            .setTopologyValidator(new TestTopologyValidator())
        );

        ignite0.getOrCreateCache(new CacheConfiguration<>()
            .setName("cache_tx_part")
            .setAtomicityMode(CacheAtomicityMode.TRANSACTIONAL)
            .setCacheMode(CacheMode.PARTITIONED)
            .setGroupName("cache_grp")
            .setNodeFilter(new TestNodeFilter(ignite0.cluster().localNode()))
        );

        ignite0.getOrCreateCache(new CacheConfiguration<>()
            .setName("cache_tx_repl")
            .setAtomicityMode(CacheAtomicityMode.TRANSACTIONAL)
            .setCacheMode(CacheMode.REPLICATED)
            .setDataRegionName("dr2")
            .setEvictionFilter(new TestEvictionFilter())
            .setEvictionPolicyFactory(new TestEvictionPolicyFactory())
            .setOnheapCacheEnabled(true)
        );

        execSql("CREATE TABLE cache_sql (ID INT PRIMARY KEY, VAL VARCHAR) WITH " +
            "\"cache_name=cache_sql,template=partitioned,atomicity=atomic\"");

        awaitPartitionMapExchange();

        List<List<?>> resAll = execSql("SELECT NAME, CACHE_ID, CACHE_TYPE, GROUP_ID, GROUP_NAME, " +
                "CACHE_MODE, ATOMICITY_MODE, IS_ONHEAP_CACHE_ENABLED, IS_COPY_ON_READ, IS_LOAD_PREVIOUS_VALUE, " +
                "IS_READ_FROM_BACKUP, PARTITION_LOSS_POLICY, NODE_FILTER, TOPOLOGY_VALIDATOR, IS_EAGER_TTL, " +
                "WRITE_SYNCHRONIZATION_MODE, IS_INVALIDATE, IS_EVENTS_DISABLED, IS_STATISTICS_ENABLED, " +
                "IS_MANAGEMENT_ENABLED, BACKUPS, AFFINITY, AFFINITY_MAPPER, " +
                "REBALANCE_MODE, REBALANCE_BATCH_SIZE, REBALANCE_TIMEOUT, REBALANCE_DELAY, REBALANCE_THROTTLE, " +
                "REBALANCE_BATCHES_PREFETCH_COUNT, REBALANCE_ORDER, " +
                "EVICTION_FILTER, EVICTION_POLICY_FACTORY, " +
                "IS_NEAR_CACHE_ENABLED, NEAR_CACHE_EVICTION_POLICY_FACTORY, NEAR_CACHE_START_SIZE, " +
                "DEFAULT_LOCK_TIMEOUT, CACHE_INTERCEPTOR, CACHE_STORE_FACTORY, " +
                "IS_STORE_KEEP_BINARY, IS_READ_THROUGH, IS_WRITE_THROUGH, " +
                "IS_WRITE_BEHIND_ENABLED, WRITE_BEHIND_COALESCING, WRITE_BEHIND_FLUSH_SIZE, " +
                "WRITE_BEHIND_FLUSH_FREQUENCY, WRITE_BEHIND_FLUSH_THREAD_COUNT, WRITE_BEHIND_FLUSH_BATCH_SIZE, " +
                "MAX_CONCURRENT_ASYNC_OPERATIONS, CACHE_LOADER_FACTORY, CACHE_WRITER_FACTORY, EXPIRY_POLICY_FACTORY, " +
                "IS_SQL_ESCAPE_ALL, SQL_SCHEMA, SQL_INDEX_MAX_INLINE_SIZE, IS_SQL_ONHEAP_CACHE_ENABLED, " +
                "SQL_ONHEAP_CACHE_MAX_SIZE, QUERY_DETAILS_METRICS_SIZE, QUERY_PARALLELISM, MAX_QUERY_ITERATORS_COUNT, " +
                "DATA_REGION_NAME FROM IGNITE.CACHES");

        assertColumnTypes(resAll.get(0),
            String.class, Integer.class, String.class, Integer.class, String.class,
            String.class, String.class, Boolean.class, Boolean.class, Boolean.class,
            Boolean.class, String.class, String.class, String.class, Boolean.class,
            String.class, Boolean.class, Boolean.class, Boolean.class,
            Boolean.class, Integer.class, String.class, String.class,
            String.class, Integer.class, Long.class, Long.class, Long.class, // Rebalance.
            Long.class, Integer.class,
            String.class, String.class, // Eviction.
            Boolean.class, String.class, Integer.class, // Near cache.
            Long.class, String.class, String.class,
            Boolean.class, Boolean.class, Boolean.class,
            Boolean.class, Boolean.class, Integer.class, // Write-behind.
            Long.class, Integer.class, Integer.class,
            Integer.class, String.class, String.class, String.class,
            Boolean.class, String.class, Integer.class, Boolean.class, // SQL.
            Integer.class, Integer.class, Integer.class, Integer.class,
            String.class);

        assertEquals("cache_tx_part", execSql("SELECT NAME FROM IGNITE.CACHES WHERE " +
            "CACHE_MODE = 'PARTITIONED' AND ATOMICITY_MODE = 'TRANSACTIONAL' AND NAME like 'cache%'").get(0).get(0));

        assertEquals("cache_atomic_repl", execSql("SELECT NAME FROM IGNITE.CACHES WHERE " +
            "CACHE_MODE = 'REPLICATED' AND ATOMICITY_MODE = 'ATOMIC' AND NAME like 'cache%'").get(0).get(0));

        assertEquals(2L, execSql("SELECT COUNT(*) FROM IGNITE.CACHES WHERE GROUP_NAME = 'cache_grp'")
            .get(0).get(0));

        assertEquals("cache_atomic_repl", execSql("SELECT NAME FROM IGNITE.CACHES " +
            "WHERE DATA_REGION_NAME = 'dr1'").get(0).get(0));

        assertEquals("cache_tx_repl", execSql("SELECT NAME FROM IGNITE.CACHES " +
            "WHERE DATA_REGION_NAME = 'dr2'").get(0).get(0));

        assertEquals("PARTITIONED", execSql("SELECT CACHE_MODE FROM IGNITE.CACHES " +
            "WHERE NAME = 'cache_atomic_part'").get(0).get(0));

        assertEquals("USER", execSql("SELECT CACHE_TYPE FROM IGNITE.CACHES WHERE NAME = 'cache_sql'")
            .get(0).get(0));

        assertEquals(0L, execSql("SELECT COUNT(*) FROM IGNITE.CACHES WHERE NAME = 'no_such_cache'").get(0)
            .get(0));

        assertEquals(0L, execSql("SELECT COUNT(*) FROM IGNITE.CACHES WHERE NAME = 1").get(0).get(0));

        assertEquals("TestNodeFilter", execSql("SELECT NODE_FILTER FROM IGNITE.CACHES WHERE NAME = " +
            "'cache_atomic_part'").get(0).get(0));

        assertEquals("TestEvictionFilter", execSql("SELECT EVICTION_FILTER FROM IGNITE.CACHES " +
            "WHERE NAME = 'cache_tx_repl'").get(0).get(0));

        assertEquals("TestEvictionPolicyFactory", execSql("SELECT EVICTION_POLICY_FACTORY " +
            "FROM IGNITE.CACHES WHERE NAME = 'cache_tx_repl'").get(0).get(0));

        assertEquals("TestTopologyValidator", execSql("SELECT TOPOLOGY_VALIDATOR FROM IGNITE.CACHES " +
            "WHERE NAME = 'cache_atomic_repl'").get(0).get(0));

        // Check quick count.
        assertEquals(execSql("SELECT COUNT(*) FROM IGNITE.CACHES").get(0).get(0),
            execSql("SELECT COUNT(*) FROM IGNITE.CACHES WHERE CACHE_ID <> CACHE_ID + 1").get(0).get(0));

        // Check that caches are the same on BLT, BLT filtered by node filter, non BLT and client nodes.
        assertEquals(5L, execSql("SELECT COUNT(*) FROM IGNITE.CACHES WHERE NAME like 'cache%'").get(0)
            .get(0));

        assertEquals(5L, execSql(ignite1, "SELECT COUNT(*) FROM IGNITE.CACHES WHERE NAME like 'cache%'")
            .get(0).get(0));

        assertEquals(5L, execSql(ignite2, "SELECT COUNT(*) FROM IGNITE.CACHES WHERE NAME like 'cache%'")
            .get(0).get(0));

        assertEquals(5L, execSql(ignite3, "SELECT COUNT(*) FROM IGNITE.CACHES WHERE NAME like 'cache%'")
            .get(0).get(0));

        // Check cache groups.
        resAll = execSql("SELECT ID, GROUP_NAME, IS_SHARED, CACHE_COUNT, " +
            "CACHE_MODE, ATOMICITY_MODE, AFFINITY, PARTITIONS_COUNT, " +
            "NODE_FILTER, DATA_REGION_NAME, TOPOLOGY_VALIDATOR, PARTITION_LOSS_POLICY, " +
            "REBALANCE_MODE, REBALANCE_DELAY, REBALANCE_ORDER, BACKUPS " +
            "FROM IGNITE.CACHE_GROUPS");

        assertColumnTypes(resAll.get(0),
            Integer.class, String.class, Boolean.class, Integer.class,
            String.class, String.class, String.class, Integer.class,
            String.class, String.class, String.class, String.class,
            String.class, Long.class, Integer.class, Integer.class);

        assertEquals(2, execSql("SELECT CACHE_COUNT FROM IGNITE.CACHE_GROUPS " +
            "WHERE GROUP_NAME = 'cache_grp'").get(0).get(0));

        assertEquals("cache_grp", execSql("SELECT GROUP_NAME FROM IGNITE.CACHE_GROUPS " +
            "WHERE IS_SHARED = true AND GROUP_NAME like 'cache%'").get(0).get(0));

        // Check index on ID column.
        assertEquals("cache_tx_repl", execSql("SELECT GROUP_NAME FROM IGNITE.CACHE_GROUPS " +
            "WHERE ID = ?", ignite0.cachex("cache_tx_repl").context().groupId()).get(0).get(0));

        assertEquals(0, execSql("SELECT ID FROM IGNITE.CACHE_GROUPS WHERE ID = 0").size());

        // Check join by indexed column.
        assertEquals("cache_tx_repl", execSql("SELECT CG.GROUP_NAME FROM IGNITE.CACHES C JOIN " +
            "IGNITE.CACHE_GROUPS CG ON C.GROUP_ID = CG.ID WHERE C.NAME = 'cache_tx_repl'").get(0).get(0));

        // Check join by non-indexed column.
        assertEquals("cache_grp", execSql("SELECT CG.GROUP_NAME FROM IGNITE.CACHES C JOIN " +
            "IGNITE.CACHE_GROUPS CG ON C.GROUP_NAME = CG.GROUP_NAME WHERE C.NAME = 'cache_tx_part'").get(0).get(0));

        // Check configuration equality for cache and cache group views.
        assertEquals(3L, execSql("SELECT COUNT(*) FROM IGNITE.CACHES C JOIN IGNITE.CACHE_GROUPS CG " +
            "ON C.NAME = CG.GROUP_NAME WHERE C.NAME like 'cache%' " +
            "AND C.CACHE_MODE = CG.CACHE_MODE " +
            "AND C.ATOMICITY_MODE = CG.ATOMICITY_MODE " +
            "AND COALESCE(C.AFFINITY, '-') = COALESCE(CG.AFFINITY, '-') " +
            "AND COALESCE(C.NODE_FILTER, '-') = COALESCE(CG.NODE_FILTER, '-') " +
            "AND COALESCE(C.DATA_REGION_NAME, '-') = COALESCE(CG.DATA_REGION_NAME, '-') " +
            "AND COALESCE(C.TOPOLOGY_VALIDATOR, '-') = COALESCE(CG.TOPOLOGY_VALIDATOR, '-') " +
            "AND C.PARTITION_LOSS_POLICY = CG.PARTITION_LOSS_POLICY " +
            "AND C.REBALANCE_MODE = CG.REBALANCE_MODE " +
            "AND C.REBALANCE_DELAY = CG.REBALANCE_DELAY " +
            "AND C.REBALANCE_ORDER = CG.REBALANCE_ORDER " +
            "AND C.BACKUPS = CG.BACKUPS").get(0).get(0));

        // Check quick count.
        assertEquals(execSql("SELECT COUNT(*) FROM IGNITE.CACHE_GROUPS").get(0).get(0),
            execSql("SELECT COUNT(*) FROM IGNITE.CACHE_GROUPS WHERE ID <> ID + 1").get(0).get(0));

        // Check that cache groups are the same on different nodes.
        assertEquals(4L, execSql("SELECT COUNT(*) FROM IGNITE.CACHE_GROUPS " +
            "WHERE GROUP_NAME like 'cache%'").get(0).get(0));

        assertEquals(4L, execSql(ignite1, "SELECT COUNT(*) FROM IGNITE.CACHE_GROUPS " +
            "WHERE GROUP_NAME like 'cache%'").get(0).get(0));

        assertEquals(4L, execSql(ignite2, "SELECT COUNT(*) FROM IGNITE.CACHE_GROUPS " +
            "WHERE GROUP_NAME like 'cache%'").get(0).get(0));

        assertEquals(4L, execSql(ignite3, "SELECT COUNT(*) FROM IGNITE.CACHE_GROUPS " +
            "WHERE GROUP_NAME like 'cache%'").get(0).get(0));
    }

    /**
     * Gets ignite configuration with persistence enabled.
     */
    private IgniteConfiguration getPdsConfiguration(String consistentId) throws Exception {
        IgniteConfiguration cfg = getConfiguration();

        cfg.setDataStorageConfiguration(
            new DataStorageConfiguration().setDefaultDataRegionConfiguration(new DataRegionConfiguration()
                .setMaxSize(100L * 1024L * 1024L).setPersistenceEnabled(true))
        );

        cfg.setConsistentId(consistentId);

        return cfg;
    }

    /**
     * Convert Time to milliseconds.
     *
     * Note: Returned Time values from SQL it's milliseconds since January 1, 1970, 00:00:00 GMT. To get right interval
     * in milliseconds this value must be adjusted to current time zone.
     *
     * @param sqlTime Time value returned from SQL.
     */
    private long convertToMilliseconds(Object sqlTime) {
        Time time0 = (Time)sqlTime;

        return time0.getTime() + TimeZone.getDefault().getOffset(time0.getTime());
    }

    /**
     *
     */
    private static class TestNodeFilter extends GridNodePredicate {
        /**
         * @param node Node.
         */
        public TestNodeFilter(ClusterNode node) {
            super(node);
        }

        /** {@inheritDoc} */
        @Override public String toString() {
            return "TestNodeFilter";
        }
    }

    /**
     *
     */
    private static class TestEvictionFilter implements EvictionFilter<Object, Object> {
        /** {@inheritDoc} */
        @Override public boolean evictAllowed(Cache.Entry<Object, Object> entry) {
            return false;
        }

        /** {@inheritDoc} */
        @Override public String toString() {
            return "TestEvictionFilter";
        }
    }

    /**
     *
     */
    private static class TestEvictionPolicyFactory implements Factory<EvictionPolicy<Object, Object>> {
        /** {@inheritDoc} */
        @Override public EvictionPolicy<Object, Object> create() {
            return new EvictionPolicy<Object, Object>() {
                @Override public void onEntryAccessed(boolean rmv, EvictableEntry<Object, Object> entry) {
                    // No-op.
                }
            };
        }

        /** {@inheritDoc} */
        @Override public String toString() {
            return "TestEvictionPolicyFactory";
        }
    }

    /**
     *
     */
    private static class TestTopologyValidator implements TopologyValidator {
        /** {@inheritDoc} */
        @Override public boolean validate(Collection<ClusterNode> nodes) {
            return true;
        }

        /** {@inheritDoc} */
        @Override public String toString() {
            return "TestTopologyValidator";
        }
    }
}<|MERGE_RESOLUTION|>--- conflicted
+++ resolved
@@ -66,11 +66,9 @@
 import org.junit.runner.RunWith;
 import org.junit.runners.JUnit4;
 
-<<<<<<< HEAD
+import static java.util.Arrays.asList;
+
 import static org.junit.Assert.assertNotEquals;
-=======
-import static java.util.Arrays.asList;
->>>>>>> 20cf75db
 
 /**
  * Tests for ignite SQL system views.
