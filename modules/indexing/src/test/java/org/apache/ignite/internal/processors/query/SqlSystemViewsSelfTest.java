/*
 * Licensed to the Apache Software Foundation (ASF) under one or more
 * contributor license agreements.  See the NOTICE file distributed with
 * this work for additional information regarding copyright ownership.
 * The ASF licenses this file to You under the Apache License, Version 2.0
 * (the "License"); you may not use this file except in compliance with
 * the License.  You may obtain a copy of the License at
 *
 *      http://www.apache.org/licenses/LICENSE-2.0
 *
 * Unless required by applicable law or agreed to in writing, software
 * distributed under the License is distributed on an "AS IS" BASIS,
 * WITHOUT WARRANTIES OR CONDITIONS OF ANY KIND, either express or implied.
 * See the License for the specific language governing permissions and
 * limitations under the License.
 */

package org.apache.ignite.internal.processors.query;

import com.google.common.collect.Sets;
import java.lang.reflect.Field;
import java.nio.file.Path;
import java.sql.Timestamp;
import java.time.Instant;
import java.util.Collection;
import java.util.Collections;
import java.util.List;
import java.util.Map;
import java.util.Random;
import java.util.Set;
import java.util.UUID;
import java.util.concurrent.Callable;
import java.util.concurrent.TimeUnit;
import java.util.stream.Collectors;
import java.util.stream.LongStream;
import javax.cache.Cache;
import javax.cache.CacheException;
import javax.cache.configuration.Factory;
import org.apache.ignite.Ignite;
import org.apache.ignite.IgniteCache;
import org.apache.ignite.cache.CacheAtomicityMode;
import org.apache.ignite.cache.CacheMode;
import org.apache.ignite.cache.QueryEntity;
import org.apache.ignite.cache.QueryIndex;
import org.apache.ignite.cache.affinity.AffinityKeyMapper;
import org.apache.ignite.cache.eviction.EvictableEntry;
import org.apache.ignite.cache.eviction.EvictionFilter;
import org.apache.ignite.cache.eviction.EvictionPolicy;
import org.apache.ignite.cache.query.FieldsQueryCursor;
import org.apache.ignite.cache.query.QueryCursor;
import org.apache.ignite.cache.query.SqlFieldsQuery;
import org.apache.ignite.cache.query.SqlQuery;
import org.apache.ignite.cluster.ClusterMetrics;
import org.apache.ignite.cluster.ClusterNode;
import org.apache.ignite.configuration.CacheConfiguration;
import org.apache.ignite.configuration.DataRegionConfiguration;
import org.apache.ignite.configuration.DataStorageConfiguration;
import org.apache.ignite.configuration.IgniteConfiguration;
import org.apache.ignite.configuration.SqlConfiguration;
import org.apache.ignite.configuration.TopologyValidator;
import org.apache.ignite.internal.ClusterMetricsSnapshot;
import org.apache.ignite.internal.IgniteEx;
import org.apache.ignite.internal.IgniteInterruptedCheckedException;
import org.apache.ignite.internal.IgniteNodeAttributes;
import org.apache.ignite.internal.managers.discovery.ClusterMetricsImpl;
import org.apache.ignite.internal.processors.cache.GridCacheProcessor;
import org.apache.ignite.internal.processors.cache.index.AbstractIndexingCommonTest;
import org.apache.ignite.internal.processors.cache.index.AbstractSchemaSelfTest;
import org.apache.ignite.internal.processors.cache.query.IgniteQueryErrorCode;
import org.apache.ignite.internal.util.lang.GridNodePredicate;
import org.apache.ignite.internal.util.typedef.F;
import org.apache.ignite.internal.util.typedef.G;
import org.apache.ignite.internal.util.typedef.X;
import org.apache.ignite.internal.util.typedef.internal.U;
import org.apache.ignite.lang.IgniteFuture;
import org.apache.ignite.lang.IgnitePredicate;
import org.apache.ignite.lang.IgniteRunnable;
import org.apache.ignite.spi.discovery.tcp.internal.TcpDiscoveryNode;
import org.apache.ignite.spi.metric.sql.SqlViewMetricExporterSpi;
import org.apache.ignite.spi.systemview.view.SqlTableView;
import org.apache.ignite.testframework.GridTestUtils;
import org.junit.Assert;
import org.junit.Test;

import static java.util.Arrays.asList;
import static java.util.stream.Collectors.toSet;
import static org.apache.ignite.testframework.GridTestUtils.waitForCondition;
import static org.junit.Assert.assertNotEquals;

/**
 * Tests for ignite SQL system views.
 */
public class SqlSystemViewsSelfTest extends AbstractIndexingCommonTest {
    /** Metrics check attempts. */
    private static final int METRICS_CHECK_ATTEMPTS = 10;

    /** */
    private boolean isPersistenceEnabled;

    /** {@inheritDoc} */
    @Override protected void beforeTest() throws Exception {
        super.beforeTest();

        cleanPersistenceDir();
    }

    /** {@inheritDoc} */
    @Override protected void afterTest() throws Exception {
        stopAllGrids();

        cleanPersistenceDir();

        isPersistenceEnabled = false;

        GridQueryProcessor.idxCls = null;
    }

    /** @return System schema name. */
    protected String systemSchemaName() {
        return "SYS";
    }

    /**
     * @param ignite Ignite.
     * @param sql Sql.
     * @param args Args.
     */
    @SuppressWarnings("unchecked")
    private List<List<?>> execSql(Ignite ignite, String sql, Object... args) {
        IgniteCache cache = ignite.cache(DEFAULT_CACHE_NAME);

        SqlFieldsQuery qry = new SqlFieldsQuery(sql);

        if (args != null && args.length > 0)
            qry.setArgs(args);

        return cache.query(qry).getAll();
    }

    /**
     * @param sql Sql.
     * @param args Args.
     */
    private List<List<?>> execSql(String sql, Object... args) {
        return execSql(grid(), sql, args);
    }

    /**
     * @param sql Sql.
     */
    private void assertSqlError(final String sql) {
        Throwable t = GridTestUtils.assertThrowsWithCause(new Callable<Void>() {
            @Override public Void call() {
                execSql(sql);

                return null;
            }
        }, IgniteSQLException.class);

        IgniteSQLException sqlE = X.cause(t, IgniteSQLException.class);

        assert sqlE != null;

        assertEquals(IgniteQueryErrorCode.UNSUPPORTED_OPERATION, sqlE.statusCode());
    }

    /**
     * Test system views modifications.
     */
    @Test
    public void testModifications() throws Exception {
        startGrid(getConfiguration());

        assertSqlError("DROP TABLE " + systemSchemaName() + ".NODES");

        assertSqlError("TRUNCATE TABLE " + systemSchemaName() + ".NODES");

        assertSqlError("ALTER TABLE " + systemSchemaName() + ".NODES RENAME TO " + systemSchemaName() + ".N");

        assertSqlError("ALTER TABLE " + systemSchemaName() + ".NODES ADD COLUMN C VARCHAR");

        assertSqlError("ALTER TABLE " + systemSchemaName() + ".NODES DROP COLUMN NODE_ID");

        assertSqlError("ALTER TABLE " + systemSchemaName() + ".NODES RENAME COLUMN NODE_ID TO C");

        assertSqlError("CREATE INDEX IDX ON " + systemSchemaName() + ".NODES(NODE_ID)");

        assertSqlError("INSERT INTO " + systemSchemaName() + ".NODES (NODE_ID) VALUES ('-')");

        assertSqlError("UPDATE " + systemSchemaName() + ".NODES SET NODE_ID = '-'");

        assertSqlError("DELETE " + systemSchemaName() + ".NODES");
    }

    /**
     * Test schemas system view.
     * @throws Exception in case of failure.
     */
    @Test
    public void testSchemasView() throws Exception {
        IgniteEx srv = startGrid(getConfiguration()
            .setSqlConfiguration(new SqlConfiguration()
                .setSqlSchemas("PREDIFINED_SCHEMA_1")
            )
        );

<<<<<<< HEAD
        IgniteEx client =
            startClientGrid(getConfiguration().setIgniteInstanceName("CLIENT").setSqlSchemas("PREDIFINED_SCHEMA_2"));
=======
        IgniteEx client = startClientGrid(getConfiguration().setIgniteInstanceName("CLIENT")
            .setSqlConfiguration(new SqlConfiguration()
                .setSqlSchemas("PREDIFINED_SCHEMA_2")
            )
        );
>>>>>>> 1e84d448

        srv.createCache(cacheConfiguration("TST1"));

        String schemasSql = "SELECT * FROM " + systemSchemaName() + ".SCHEMAS";

        List<List<?>> srvNodeSchemas = execSql(schemasSql);

        List<List<?>> clientNodeSchemas = execSql(client, schemasSql);

        Set expSchemasSrv = Sets.newHashSet("PREDIFINED_SCHEMA_1", "PUBLIC", "TST1", systemSchemaName());

        Set schemasSrv = srvNodeSchemas.stream().map(f -> f.get(0)).map(String.class::cast).collect(toSet());

        Assert.assertEquals(expSchemasSrv, schemasSrv);

        Set expSchemasCli = Sets.newHashSet("PREDIFINED_SCHEMA_2", "PUBLIC", "TST1", systemSchemaName());

        Set schemasCli = clientNodeSchemas.stream().map(f -> f.get(0)).map(String.class::cast).collect(toSet());

        Assert.assertEquals(expSchemasCli, schemasCli);
    }

    /**
     * Test indexes system view.
     *
     * @throws Exception in case of failure.
     */
    @Test
    public void testIndexesView() throws Exception {
        IgniteEx srv = startGrid(getConfiguration());

        IgniteEx client = startClientGrid(getConfiguration().setIgniteInstanceName("CLIENT"));

        srv.createCache(cacheConfiguration("TST1"));

        execSql("CREATE TABLE PUBLIC.AFF_CACHE (ID1 INT, ID2 INT, MY_VAL VARCHAR, PRIMARY KEY (ID1 DESC, ID2)) WITH \"affinity_key=ID2\"");

        execSql("CREATE TABLE CACHE_SQL (ID INT PRIMARY KEY, MY_VAL VARCHAR)");

        execSql("CREATE INDEX IDX_2 ON CACHE_SQL(ID DESC) INLINE_SIZE 13");

        execSql("CREATE TABLE PUBLIC.DFLT_CACHE (ID1 INT, ID2 INT, MY_VAL VARCHAR, PRIMARY KEY (ID1 DESC, ID2))");

        execSql("CREATE INDEX IDX_1 ON PUBLIC.DFLT_CACHE(ID2 DESC, ID1, MY_VAL DESC)");

        execSql("CREATE INDEX IDX_3 ON PUBLIC.DFLT_CACHE(MY_VAL)");

        execSql("CREATE TABLE PUBLIC.DFLT_AFF_CACHE (ID1 INT, ID2 INT, MY_VAL VARCHAR, PRIMARY KEY (ID1 DESC, ID2)) WITH \"affinity_key=ID1\"");

        execSql("CREATE INDEX IDX_AFF_1 ON PUBLIC.DFLT_AFF_CACHE(ID2 DESC, ID1, MY_VAL DESC)");

        String idxSql = "SELECT " +
            "  CACHE_ID," +
            "  CACHE_NAME," +
            "  SCHEMA_NAME," +
            "  TABLE_NAME," +
            "  INDEX_NAME," +
            "  INDEX_TYPE," +
            "  COLUMNS," +
            "  IS_PK," +
            "  IS_UNIQUE," +
            "  INLINE_SIZE" +
            " FROM " + systemSchemaName() + ".INDEXES ORDER BY TABLE_NAME, INDEX_NAME";

        List<List<?>> srvNodeIndexes = execSql(srv, idxSql);

        List<List<?>> clientNodeNodeIndexes = execSql(client, idxSql);

        assertTrue(srvNodeIndexes.containsAll(clientNodeNodeIndexes));

        //ToDo: As of now we can see duplicates columns within index due to https://issues.apache.org/jira/browse/IGNITE-11125

        String[][] expectedResults = {
            {"-825022849", "SQL_PUBLIC_AFF_CACHE", "PUBLIC", "AFF_CACHE", "AFFINITY_KEY", "BTREE", "\"ID2\" ASC, \"ID1\" ASC", "false", "false", "10"},
            {"-825022849", "SQL_PUBLIC_AFF_CACHE", "PUBLIC", "AFF_CACHE", "_key_PK", "BTREE", "\"ID1\" ASC, \"ID2\" ASC", "true", "true", "10"},
            {"-825022849", "SQL_PUBLIC_AFF_CACHE", "PUBLIC", "AFF_CACHE", "_key_PK__SCAN_", "SCAN", "null", "false", "false", "0"},
            {"-825022849", "SQL_PUBLIC_AFF_CACHE", "PUBLIC", "AFF_CACHE", "_key_PK_hash", "HASH", "\"ID1\" ASC, \"ID2\" ASC, \"ID2\" ASC", "true", "true", "0"},

            {"707660652", "SQL_PUBLIC_CACHE_SQL", "PUBLIC", "CACHE_SQL", "IDX_2", "BTREE", "\"ID\" DESC, \"ID\" ASC", "false", "false", "13"},
            {"707660652", "SQL_PUBLIC_CACHE_SQL", "PUBLIC", "CACHE_SQL", "IDX_2_proxy", "BTREE", "\"ID\" DESC, \"ID\" ASC", "false", "false", "0"},
            {"707660652", "SQL_PUBLIC_CACHE_SQL", "PUBLIC", "CACHE_SQL", "_key_PK", "BTREE", "\"ID\" ASC", "true", "true", "5"},
            {"707660652", "SQL_PUBLIC_CACHE_SQL", "PUBLIC", "CACHE_SQL", "_key_PK__SCAN_", "SCAN", "null", "false", "false", "0"},
            {"707660652", "SQL_PUBLIC_CACHE_SQL", "PUBLIC", "CACHE_SQL", "_key_PK_hash", "HASH", "\"ID\" ASC", "true", "true", "0"},
            {"707660652", "SQL_PUBLIC_CACHE_SQL", "PUBLIC", "CACHE_SQL", "_key_PK_proxy", "BTREE", "\"ID\" ASC", "false", "false", "0"},

            {"1374144180", "SQL_PUBLIC_DFLT_AFF_CACHE", "PUBLIC", "DFLT_AFF_CACHE", "AFFINITY_KEY", "BTREE", "\"ID1\" ASC, \"ID2\" ASC", "false", "false", "10"},
            {"1374144180", "SQL_PUBLIC_DFLT_AFF_CACHE", "PUBLIC", "DFLT_AFF_CACHE", "IDX_AFF_1", "BTREE", "\"ID2\" DESC, \"ID1\" ASC, \"MY_VAL\" DESC", "false", "false", "10"},
            {"1374144180", "SQL_PUBLIC_DFLT_AFF_CACHE", "PUBLIC", "DFLT_AFF_CACHE", "_key_PK", "BTREE", "\"ID1\" ASC, \"ID2\" ASC", "true", "true", "10"},
            {"1374144180", "SQL_PUBLIC_DFLT_AFF_CACHE", "PUBLIC", "DFLT_AFF_CACHE", "_key_PK__SCAN_", "SCAN", "null", "false", "false", "0"},
            {"1374144180", "SQL_PUBLIC_DFLT_AFF_CACHE", "PUBLIC", "DFLT_AFF_CACHE", "_key_PK_hash", "HASH", "\"ID1\" ASC, \"ID2\" ASC, \"ID1\" ASC", "true", "true", "0"},

            {"1102275506", "SQL_PUBLIC_DFLT_CACHE", "PUBLIC", "DFLT_CACHE", "IDX_1", "BTREE", "\"ID2\" DESC, \"ID1\" ASC, \"MY_VAL\" DESC, \"ID1\" ASC, \"ID2\" ASC", "false", "false", "10"},
            {"1102275506", "SQL_PUBLIC_DFLT_CACHE", "PUBLIC", "DFLT_CACHE", "IDX_3", "BTREE", "\"MY_VAL\" ASC, \"ID1\" ASC, \"ID2\" ASC, \"ID1\" ASC, \"ID2\" ASC", "false", "false", "10"},
            {"1102275506", "SQL_PUBLIC_DFLT_CACHE", "PUBLIC", "DFLT_CACHE", "_key_PK", "BTREE", "\"ID1\" ASC, \"ID2\" ASC", "true", "true", "10"},
            {"1102275506", "SQL_PUBLIC_DFLT_CACHE", "PUBLIC", "DFLT_CACHE", "_key_PK__SCAN_", "SCAN", "null", "false", "false", "0"},
            {"1102275506", "SQL_PUBLIC_DFLT_CACHE", "PUBLIC", "DFLT_CACHE", "_key_PK_hash", "HASH", "\"ID1\" ASC, \"ID2\" ASC", "true", "true", "0"},

            {"2584860", "TST1", "TST1", "VALUECLASS", "TST1_INDEX", "BTREE", "\"KEY\" ASC, \"_KEY\" ASC", "false", "false", "10"},
            {"2584860", "TST1", "TST1", "VALUECLASS", "TST1_INDEX_proxy", "BTREE", "\"_KEY\" ASC, \"KEY\" ASC", "false", "false", "0"},
<<<<<<< HEAD
            {"2584860", "TST1", "TST1", "VALUECLASS", "_key_PK", "BTREE", "\"_KEY\" ASC", "true", "true", "10"},
=======
            {"2584860", "TST1", "TST1", "VALUECLASS", "_key_PK", "BTREE", "\"_KEY\" ASC", "true", "true", "5"},
>>>>>>> 1e84d448
            {"2584860", "TST1", "TST1", "VALUECLASS", "_key_PK__SCAN_", "SCAN", "null", "false", "false", "0"},
            {"2584860", "TST1", "TST1", "VALUECLASS", "_key_PK_hash", "HASH", "\"_KEY\" ASC", "true", "true", "0"},
            {"2584860", "TST1", "TST1", "VALUECLASS", "_key_PK_proxy", "BTREE", "\"KEY\" ASC", "false", "false", "0"}
        };

        for (int i = 0; i < srvNodeIndexes.size(); i++) {
            List<?> resRow = srvNodeIndexes.get(i);

            String[] expRow = expectedResults[i];

            assertEquals(expRow.length, resRow.size());

            for (int j = 0; j < expRow.length; j++)
                assertEquals(expRow[j], String.valueOf(resRow.get(j)));
        }
    }

    /**
     * Tests {@link SqlTableView#isIndexRebuildInProgress()}.
     *
     * @throws Exception If failed.
     */
    @Test
    public void testTableViewDuringRebuilding() throws Exception {
        isPersistenceEnabled = true;

        IgniteEx srv = startGrid(getConfiguration());

        srv.cluster().active(true);

        String cacheName1 = "CACHE_1";
        String cacheSqlName1 = "SQL_PUBLIC_" + cacheName1;

        String cacheName2 = "CACHE_2";
        String cacheSqlName2 = "SQL_PUBLIC_" + cacheName2;

        execSql("CREATE TABLE " + cacheName1 + " (ID1 INT PRIMARY KEY, MY_VAL VARCHAR)");
<<<<<<< HEAD
        execSql("CREATE INDEX IDX_1 ON "+ cacheName1 + " (MY_VAL DESC)");
=======
        execSql("CREATE INDEX IDX_1 ON " + cacheName1 + " (MY_VAL DESC)");
>>>>>>> 1e84d448

        execSql("CREATE TABLE " + cacheName2 + " (ID INT PRIMARY KEY, MY_VAL VARCHAR)");
        execSql("CREATE INDEX IDX_2 ON " + cacheName2 + " (ID DESC)");

        // Put data to create indexes.
        execSql("INSERT INTO " + cacheName1 + " VALUES(?, ?)", 1, "12345");
        execSql("INSERT INTO " + cacheName2 + " VALUES(?, ?)", 1, "12345");

        List<Path> idxPaths = getIndexBinPaths(cacheSqlName1);

        idxPaths.addAll(getIndexBinPaths(cacheSqlName2));

        stopAllGrids();

        idxPaths.forEach(idxPath -> assertTrue(U.delete(idxPath)));

        GridQueryProcessor.idxCls = BlockingIndexing.class;

        srv = startGrid(getConfiguration());

        srv.cluster().active(true);

        checkIndexRebuild(cacheName1, true);
        checkIndexRebuild(cacheName2, true);

        ((BlockingIndexing)srv.context().query().getIndexing()).stopBlock(cacheSqlName1);

        srv.cache(cacheSqlName1).indexReadyFuture().get(30_000);

        checkIndexRebuild(cacheName1, false);
        checkIndexRebuild(cacheName2, true);

        ((BlockingIndexing)srv.context().query().getIndexing()).stopBlock(cacheSqlName2);

        srv.cache(cacheSqlName2).indexReadyFuture().get(30_000);

        checkIndexRebuild(cacheName1, false);
        checkIndexRebuild(cacheName2, false);
    }

    /**
     * Checks index rebuilding for given cache.
     *
     * @param cacheName Cache name.
     * @param rebuild Is indexes rebuild in progress.
     */
<<<<<<< HEAD
    private void checkIndexRebuild(String cacheName, boolean rebuild) {
        String idxSql = "SELECT IS_INDEX_REBUILD_IN_PROGRESS FROM " + systemSchemaName() + ".TABLES " +
            "WHERE TABLE_NAME = ?";

        List<List<?>> res = execSql(grid(), idxSql, cacheName);

        assertFalse(res.isEmpty());

        assertTrue(res.stream().allMatch(row -> {
            assertEquals(1, row.size());

            Boolean isIndexRebuildInProgress = (Boolean)row.get(0);

            return isIndexRebuildInProgress == rebuild;
        }));
=======
    private void checkIndexRebuild(String cacheName, boolean rebuild) throws IgniteInterruptedCheckedException {
        String idxSql = "SELECT IS_INDEX_REBUILD_IN_PROGRESS FROM " + systemSchemaName() + ".TABLES " +
            "WHERE TABLE_NAME = ?";

        assertTrue(waitForCondition(() -> {
            List<List<?>> res = execSql(grid(), idxSql, cacheName);

            assertFalse(res.isEmpty());

            return res.stream().allMatch(row -> {
                assertEquals(1, row.size());

                Boolean isIndexRebuildInProgress = (Boolean)row.get(0);

                return isIndexRebuildInProgress == rebuild;
            });
        }, 5_000));
>>>>>>> 1e84d448
    }

    /**
     * @return Default cache configuration.
     */
    protected CacheConfiguration<AbstractSchemaSelfTest.KeyClass, AbstractSchemaSelfTest.ValueClass> cacheConfiguration(String cacheName) throws Exception {
        CacheConfiguration ccfg = new CacheConfiguration().setName(cacheName);

        QueryEntity entity = new QueryEntity();

        entity.setKeyType(AbstractSchemaSelfTest.KeyClass.class.getName());
        entity.setValueType(AbstractSchemaSelfTest.ValueClass.class.getName());

        entity.setKeyFieldName("key");
        entity.addQueryField("key", entity.getKeyType(), null);

        entity.addQueryField("id", Long.class.getName(), null);
        entity.addQueryField("field1", Long.class.getName(), null);

        entity.setKeyFields(Collections.singleton("id"));

        entity.setIndexes(Collections.singletonList(
            new QueryIndex("key", true, cacheName + "_index")
        ));

        ccfg.setQueryEntities(Collections.singletonList(entity));

        return ccfg;
    }

    /**
     * Test different query modes.
     */
    @Test
    public void testQueryModes() throws Exception {
        Ignite ignite = startGrid(0);
        startGrid(1);

        UUID nodeId = ignite.cluster().localNode().id();

        IgniteCache cache = ignite.getOrCreateCache(DEFAULT_CACHE_NAME);

        String sql = "SELECT NODE_ID FROM " + systemSchemaName() + ".NODES WHERE NODE_ORDER = 1";

        SqlFieldsQuery qry;

        qry = new SqlFieldsQuery(sql).setDistributedJoins(true);

        assertEquals(nodeId, ((List<?>)cache.query(qry).getAll().get(0)).get(0));

        qry = new SqlFieldsQuery(sql).setReplicatedOnly(true);

        assertEquals(nodeId, ((List<?>)cache.query(qry).getAll().get(0)).get(0));

        qry = new SqlFieldsQuery(sql).setLocal(true);

        assertEquals(nodeId, ((List<?>)cache.query(qry).getAll().get(0)).get(0));
    }

    /**
     * Test Query history system view.
     */
    @Test
    @SuppressWarnings("unchecked")
    public void testQueryHistoryMetricsModes() throws Exception {
        IgniteEx ignite = startGrid(0);

        final String SCHEMA_NAME = "TEST_SCHEMA";
        final long MAX_SLEEP = 500;
        final long MIN_SLEEP = 50;

        long tsBeforeRun = System.currentTimeMillis();

        IgniteCache cache = ignite.createCache(
            new CacheConfiguration<>(DEFAULT_CACHE_NAME)
                .setIndexedTypes(Integer.class, String.class)
                .setSqlSchema(SCHEMA_NAME)
                .setSqlFunctionClasses(GridTestUtils.SqlTestFunctions.class)
        );

        cache.put(100, "200");

        String sql = "SELECT \"STRING\"._KEY, \"STRING\"._VAL FROM \"STRING\" WHERE _key=100 AND sleep_and_can_fail()>0";

        GridTestUtils.SqlTestFunctions.sleepMs = MIN_SLEEP;
        GridTestUtils.SqlTestFunctions.fail = false;

        cache.query(new SqlFieldsQuery(sql).setSchema(SCHEMA_NAME)).getAll();

        GridTestUtils.SqlTestFunctions.sleepMs = MAX_SLEEP;
        GridTestUtils.SqlTestFunctions.fail = false;

        cache.query(new SqlFieldsQuery(sql).setSchema(SCHEMA_NAME)).getAll();

        GridTestUtils.SqlTestFunctions.sleepMs = MIN_SLEEP;
        GridTestUtils.SqlTestFunctions.fail = true;

        GridTestUtils.assertThrows(log,
            () ->
                cache.query(new SqlFieldsQuery(sql).setSchema(SCHEMA_NAME)).getAll(),
            CacheException.class,
            "Exception calling user-defined function");

        String sqlHist = "SELECT SCHEMA_NAME, SQL, LOCAL, EXECUTIONS, FAILURES, DURATION_MIN, DURATION_MAX, LAST_START_TIME " +
            "FROM " + systemSchemaName() + ".SQL_QUERIES_HISTORY ORDER BY LAST_START_TIME";

        cache.query(new SqlFieldsQuery(sqlHist).setLocal(true)).getAll();
        cache.query(new SqlFieldsQuery(sqlHist).setLocal(true)).getAll();

        List<List<?>> res = cache.query(new SqlFieldsQuery(sqlHist).setLocal(true)).getAll();

        assertEquals(2, res.size());

        long tsAfterRun = System.currentTimeMillis();

        List<?> firstRow = res.get(0);
        List<?> secondRow = res.get(1);

        //SCHEMA_NAME
        assertEquals(SCHEMA_NAME, firstRow.get(0));
        assertEquals(SCHEMA_NAME, secondRow.get(0));

        //SQL
        assertEquals(sql, firstRow.get(1));
        assertEquals(sqlHist, secondRow.get(1));

        // LOCAL flag
        assertEquals(false, firstRow.get(2));
        assertEquals(true, secondRow.get(2));

        // EXECUTIONS
        assertEquals(3L, firstRow.get(3));
        assertEquals(2L, secondRow.get(3));

        //FAILURES
        assertEquals(1L, firstRow.get(4));
        assertEquals(0L, secondRow.get(4));

        //DURATION_MIN
        assertTrue((Long)firstRow.get(5) >= MIN_SLEEP);
        assertTrue((Long)firstRow.get(5) < (Long)firstRow.get(6));

        //DURATION_MAX
        assertTrue((Long)firstRow.get(6) >= MAX_SLEEP);

        //LAST_START_TIME
        assertFalse(((Timestamp)firstRow.get(7)).before(new Timestamp(tsBeforeRun)));
        assertFalse(((Timestamp)firstRow.get(7)).after(new Timestamp(tsAfterRun)));
    }

    /**
     * Test running queries system view.
     */
    @Test
    public void testRunningQueriesView() throws Exception {
        IgniteEx ignite = startGrid(0);

        IgniteCache cache = ignite.createCache(
            new CacheConfiguration<>(DEFAULT_CACHE_NAME).setIndexedTypes(Integer.class, String.class)
        );

        cache.put(100,"200");

        String sql = "SELECT SQL, QUERY_ID, SCHEMA_NAME, LOCAL, START_TIME, DURATION FROM " +
            systemSchemaName() + ".SQL_QUERIES";

        FieldsQueryCursor notClosedFieldQryCursor = cache.query(new SqlFieldsQuery(sql).setLocal(true));

        List<?> cur = cache.query(new SqlFieldsQuery(sql).setLocal(true)).getAll();

        assertEquals(2, cur.size());

        List<?> res0 = (List<?>)cur.get(0);
        List<?> res1 = (List<?>)cur.get(1);

        Timestamp ts = (Timestamp)res0.get(4);

        Instant now = Instant.now();

        long diffInMillis = now.minusMillis(ts.getTime()).toEpochMilli();

        assertTrue(diffInMillis < 3000);

        assertEquals(sql, res0.get(0));

        assertEquals(sql, res1.get(0));

        assertTrue((Boolean)res0.get(3));

        String id0 = (String)res0.get(1);
        String id1 = (String)res1.get(1);

        assertNotEquals(id0, id1);

        String qryPrefix = ignite.localNode().id() + "_";

        String qryId1 = qryPrefix + "1";
        String qryId2 = qryPrefix + "2";

        assertTrue(id0.equals(qryId1) || id1.equals(qryId1));

        assertTrue(id0.equals(qryId2) || id1.equals(qryId2));

        assertEquals(2, cache.query(new SqlFieldsQuery(sql)).getAll().size());

        notClosedFieldQryCursor.close();

        assertEquals(1, cache.query(new SqlFieldsQuery(sql)).getAll().size());

        cache.put(100,"200");

        QueryCursor notClosedQryCursor = cache.query(new SqlQuery<>(String.class, "_key=100"));

        String expSqlQry = "SELECT \"default\".\"STRING\"._KEY, \"default\".\"STRING\"._VAL FROM " +
            "\"default\".\"STRING\" WHERE _key=100";

        cur = cache.query(new SqlFieldsQuery(sql)).getAll();

        assertEquals(2, cur.size());

        res0 = (List<?>)cur.get(0);
        res1 = (List<?>)cur.get(1);

        assertTrue(expSqlQry, res0.get(0).equals(expSqlQry) || res1.get(0).equals(expSqlQry));

        assertFalse((Boolean)res0.get(3));

        assertFalse((Boolean)res1.get(3));

        notClosedQryCursor.close();

        sql = "SELECT SQL, QUERY_ID FROM " + systemSchemaName() + ".SQL_QUERIES WHERE QUERY_ID='" + qryPrefix + "7'";

        assertEquals(qryPrefix + "7", ((List<?>)cache.query(new SqlFieldsQuery(sql)).getAll().get(0)).get(1));

        sql = "SELECT SQL FROM " + systemSchemaName() + ".SQL_QUERIES WHERE DURATION > 100000";

        assertTrue(cache.query(new SqlFieldsQuery(sql)).getAll().isEmpty());

        sql = "SELECT SQL FROM " + systemSchemaName() + ".SQL_QUERIES WHERE QUERY_ID='UNKNOWN'";

        assertTrue(cache.query(new SqlFieldsQuery(sql)).getAll().isEmpty());
    }

    /**
     * Test that we can't use cache tables and system views in the same query.
     */
    @Test
    public void testCacheToViewJoin() throws Exception {
        Ignite ignite = startGrid();

        ignite.createCache(new CacheConfiguration<>().setName(DEFAULT_CACHE_NAME).setQueryEntities(
            Collections.singleton(new QueryEntity(Integer.class.getName(), String.class.getName()))));

        assertSqlError("SELECT * FROM \"" + DEFAULT_CACHE_NAME + "\".String JOIN " + systemSchemaName() + ".NODES ON 1=1");
    }

    /**
     * @param rowData Row data.
     * @param colTypes Column types.
     */
    private void assertColumnTypes(List<?> rowData, Class<?>... colTypes) {
        for (int i = 0; i < colTypes.length; i++) {
            if (rowData.get(i) != null)
                assertEquals("Column " + i + " type", colTypes[i], rowData.get(i).getClass());
        }
    }

    /**
     * Test nodes system view.
     *
     * @throws Exception If failed.
     */
    @Test
    public void testNodesViews() throws Exception {
        Ignite igniteSrv = startGrid(getTestIgniteInstanceName(), getConfiguration().setMetricsUpdateFrequency(500L));

        Ignite igniteCli =
            startClientGrid(getTestIgniteInstanceName(1), getConfiguration().setMetricsUpdateFrequency(500L));

        startGrid(getTestIgniteInstanceName(2), getConfiguration().setMetricsUpdateFrequency(500L).setDaemon(true));

        UUID nodeId0 = igniteSrv.cluster().localNode().id();

        awaitPartitionMapExchange();

        List<List<?>> resAll = execSql("SELECT NODE_ID, CONSISTENT_ID, VERSION, IS_CLIENT, IS_DAEMON, " +
            "NODE_ORDER, ADDRESSES, HOSTNAMES FROM " + systemSchemaName() + ".NODES");

        assertColumnTypes(resAll.get(0), UUID.class, String.class, String.class, Boolean.class, Boolean.class,
            Long.class, String.class, String.class);

        assertEquals(3, resAll.size());

        List<List<?>> resSrv = execSql(
            "SELECT NODE_ID, NODE_ORDER FROM " +
                systemSchemaName() + ".NODES WHERE IS_CLIENT = FALSE AND IS_DAEMON = FALSE"
        );

        assertEquals(1, resSrv.size());

        assertEquals(nodeId0, resSrv.get(0).get(0));

        assertEquals(1L, resSrv.get(0).get(1));

        List<List<?>> resCli = execSql(
            "SELECT NODE_ID, NODE_ORDER FROM " + systemSchemaName() + ".NODES WHERE IS_CLIENT = TRUE");

        assertEquals(1, resCli.size());

        assertEquals(nodeId(1), resCli.get(0).get(0));

        assertEquals(2L, resCli.get(0).get(1));

        List<List<?>> resDaemon = execSql(
            "SELECT NODE_ID, NODE_ORDER FROM " + systemSchemaName() + ".NODES WHERE IS_DAEMON = TRUE");

        assertEquals(1, resDaemon.size());

        assertEquals(nodeId(2), resDaemon.get(0).get(0));

        assertEquals(3L, resDaemon.get(0).get(1));

        // Check index on ID column.
        assertEquals(0, execSql("SELECT NODE_ID FROM " + systemSchemaName() + ".NODES WHERE NODE_ID = '-'").size());

        assertEquals(1, execSql("SELECT NODE_ID FROM " + systemSchemaName() + ".NODES WHERE NODE_ID = ?",
            nodeId0).size());

        assertEquals(1, execSql("SELECT NODE_ID FROM " + systemSchemaName() + ".NODES WHERE NODE_ID = ?",
            nodeId(2)).size());

        // Check index on ID column with disjunction.
        assertEquals(3, execSql("SELECT NODE_ID FROM " + systemSchemaName() + ".NODES WHERE NODE_ID = ? " +
            "OR node_order=1 OR node_order=2 OR node_order=3", nodeId0).size());

        // Check quick-count.
        assertEquals(3L, execSql("SELECT COUNT(*) FROM " + systemSchemaName() + ".NODES").get(0).get(0));

        // Check joins
        assertEquals(nodeId0, execSql("SELECT N1.NODE_ID FROM " + systemSchemaName() + ".NODES N1 JOIN " +
            systemSchemaName() + ".NODES N2 ON N1.NODE_ORDER = N2.NODE_ORDER JOIN " +
            systemSchemaName() + ".NODES N3 ON N2.NODE_ID = N3.NODE_ID WHERE N3.NODE_ORDER = 1")
            .get(0).get(0));

        // Check sub-query
        assertEquals(nodeId0, execSql("SELECT N1.NODE_ID FROM " + systemSchemaName() + ".NODES N1 " +
            "WHERE NOT EXISTS (SELECT 1 FROM " + systemSchemaName() + ".NODES N2 WHERE N2.NODE_ID = N1.NODE_ID AND N2.NODE_ORDER <> 1)")
            .get(0).get(0));

        // Check node attributes view
        String cliAttrName = IgniteNodeAttributes.ATTR_CLIENT_MODE;

        assertColumnTypes(execSql("SELECT NODE_ID, NAME, VALUE FROM " + systemSchemaName() + ".NODE_ATTRIBUTES").get(0),
            UUID.class, String.class, String.class);

        assertEquals(1,
            execSql("SELECT NODE_ID FROM " + systemSchemaName() + ".NODE_ATTRIBUTES WHERE NAME = ? AND VALUE = 'true'",
                cliAttrName).size());

        assertEquals(3,
            execSql("SELECT NODE_ID FROM " + systemSchemaName() + ".NODE_ATTRIBUTES WHERE NAME = ?", cliAttrName).size());

        assertEquals(1,
            execSql("SELECT NODE_ID FROM " + systemSchemaName() + ".NODE_ATTRIBUTES WHERE NODE_ID = ? AND NAME = ? AND VALUE = 'true'",
                nodeId(1), cliAttrName).size());

        assertEquals(0,
            execSql("SELECT NODE_ID FROM " + systemSchemaName() + ".NODE_ATTRIBUTES WHERE NODE_ID = '-' AND NAME = ?",
                cliAttrName).size());

        assertEquals(0,
            execSql("SELECT NODE_ID FROM " + systemSchemaName() + ".NODE_ATTRIBUTES WHERE NODE_ID = ? AND NAME = '-'",
                nodeId(1)).size());

        // Check node metrics view.
        String sqlAllMetrics = "SELECT NODE_ID, LAST_UPDATE_TIME, " +
            "MAX_ACTIVE_JOBS, CUR_ACTIVE_JOBS, AVG_ACTIVE_JOBS, " +
            "MAX_WAITING_JOBS, CUR_WAITING_JOBS, AVG_WAITING_JOBS, " +
            "MAX_REJECTED_JOBS, CUR_REJECTED_JOBS, AVG_REJECTED_JOBS, TOTAL_REJECTED_JOBS, " +
            "MAX_CANCELED_JOBS, CUR_CANCELED_JOBS, AVG_CANCELED_JOBS, TOTAL_CANCELED_JOBS, " +
            "MAX_JOBS_WAIT_TIME, CUR_JOBS_WAIT_TIME, AVG_JOBS_WAIT_TIME, " +
            "MAX_JOBS_EXECUTE_TIME, CUR_JOBS_EXECUTE_TIME, AVG_JOBS_EXECUTE_TIME, TOTAL_JOBS_EXECUTE_TIME, " +
            "TOTAL_EXECUTED_JOBS, TOTAL_EXECUTED_TASKS, " +
            "TOTAL_BUSY_TIME, TOTAL_IDLE_TIME, CUR_IDLE_TIME, BUSY_TIME_PERCENTAGE, IDLE_TIME_PERCENTAGE, " +
            "TOTAL_CPU, CUR_CPU_LOAD, AVG_CPU_LOAD, CUR_GC_CPU_LOAD, " +
            "HEAP_MEMORY_INIT, HEAP_MEMORY_USED, HEAP_MEMORY_COMMITED, HEAP_MEMORY_MAX, HEAP_MEMORY_TOTAL, " +
            "NONHEAP_MEMORY_INIT, NONHEAP_MEMORY_USED, NONHEAP_MEMORY_COMMITED, NONHEAP_MEMORY_MAX, NONHEAP_MEMORY_TOTAL, " +
            "UPTIME, JVM_START_TIME, NODE_START_TIME, LAST_DATA_VERSION, " +
            "CUR_THREAD_COUNT, MAX_THREAD_COUNT, TOTAL_THREAD_COUNT, CUR_DAEMON_THREAD_COUNT, " +
            "SENT_MESSAGES_COUNT, SENT_BYTES_COUNT, RECEIVED_MESSAGES_COUNT, RECEIVED_BYTES_COUNT, " +
            "OUTBOUND_MESSAGES_QUEUE FROM " + systemSchemaName() + ".NODE_METRICS";

        List<List<?>> resMetrics = execSql(sqlAllMetrics);

        assertColumnTypes(resMetrics.get(0), UUID.class, Timestamp.class,
            Integer.class, Integer.class, Float.class, // Active jobs.
            Integer.class, Integer.class, Float.class, // Waiting jobs.
            Integer.class, Integer.class, Float.class, Integer.class, // Rejected jobs.
            Integer.class, Integer.class, Float.class, Integer.class, // Canceled jobs.
            Long.class, Long.class, Long.class, // Jobs wait time.
            Long.class, Long.class, Long.class, Long.class, // Jobs execute time.
            Integer.class, Integer.class, // Executed jobs/task.
            Long.class, Long.class, Long.class, Float.class, Float.class, // Busy/idle time.
            Integer.class, Double.class, Double.class, Double.class, // CPU.
            Long.class, Long.class, Long.class, Long.class, Long.class, // Heap memory.
            Long.class, Long.class, Long.class, Long.class, Long.class, // Nonheap memory.
            Long.class, Timestamp.class, Timestamp.class, Long.class, // Uptime.
            Integer.class, Integer.class, Long.class, Integer.class, // Threads.
            Integer.class, Long.class, Integer.class, Long.class, // Sent/received messages.
            Integer.class); // Outbound message queue.

        assertEquals(3, resAll.size());

        // Check join with nodes.
        assertEquals(3, execSql("SELECT NM.LAST_UPDATE_TIME FROM " + systemSchemaName() + ".NODES N " +
            "JOIN " + systemSchemaName() + ".NODE_METRICS NM ON N.NODE_ID = NM.NODE_ID").size());

        // Check index on NODE_ID column.
        assertEquals(1, execSql("SELECT LAST_UPDATE_TIME FROM " + systemSchemaName() + ".NODE_METRICS WHERE NODE_ID = ?",
            nodeId(1)).size());

        // Check malformed value for indexed column.
        assertEquals(0, execSql("SELECT LAST_UPDATE_TIME FROM " + systemSchemaName() + ".NODE_METRICS WHERE NODE_ID = ?",
            "-").size());

        // Check quick-count.
        assertEquals(3L, execSql("SELECT COUNT(*) FROM " + systemSchemaName() + ".NODE_METRICS").get(0).get(0));

        // Check metric values.

        // Broadcast jobs to server and client nodes to get non zero metric values.
        for (int i = 0; i < 100; i++) {
            IgniteFuture<Void> fut = igniteSrv.compute(igniteSrv.cluster().forNodeId(nodeId0, nodeId(1)))
                .broadcastAsync(
                    new IgniteRunnable() {
                        @Override public void run() {
                            Random rnd = new Random();

                            try {
                                doSleep(rnd.nextInt(100));
                            }
                            catch (Throwable ignore) {
                                // No-op.
                            }
                        }
                    });

            if (i % 10 == 0)
                fut.cancel();
        }

        doSleep(igniteSrv.configuration().getMetricsUpdateFrequency() * 3L);

        for (Ignite grid : G.allGrids()) {
            UUID nodeId = grid.cluster().localNode().id();

            // Metrics for node must be collected from another node to avoid race and get consistent metrics snapshot.
            Ignite ignite = F.eq(nodeId, nodeId0) ? igniteCli : igniteSrv;

            for (int i = 0; i < METRICS_CHECK_ATTEMPTS; i++) {
                ClusterMetrics metrics = ignite.cluster().node(nodeId).metrics();

                assertTrue(metrics instanceof ClusterMetricsSnapshot);

                resMetrics = execSql(ignite, sqlAllMetrics + " WHERE NODE_ID = ?", nodeId);

                log.info("Check metrics for node " + grid.name() + ", attempt " + (i + 1));

                if (metrics.getLastUpdateTime() == ((Timestamp)resMetrics.get(0).get(1)).getTime()) {
                    assertEquals(metrics.getMaximumActiveJobs(), resMetrics.get(0).get(2));
                    assertEquals(metrics.getCurrentActiveJobs(), resMetrics.get(0).get(3));
                    assertEquals(metrics.getAverageActiveJobs(), resMetrics.get(0).get(4));
                    assertEquals(metrics.getMaximumWaitingJobs(), resMetrics.get(0).get(5));
                    assertEquals(metrics.getCurrentWaitingJobs(), resMetrics.get(0).get(6));
                    assertEquals(metrics.getAverageWaitingJobs(), resMetrics.get(0).get(7));
                    assertEquals(metrics.getMaximumRejectedJobs(), resMetrics.get(0).get(8));
                    assertEquals(metrics.getCurrentRejectedJobs(), resMetrics.get(0).get(9));
                    assertEquals(metrics.getAverageRejectedJobs(), resMetrics.get(0).get(10));
                    assertEquals(metrics.getTotalRejectedJobs(), resMetrics.get(0).get(11));
                    assertEquals(metrics.getMaximumCancelledJobs(), resMetrics.get(0).get(12));
                    assertEquals(metrics.getCurrentCancelledJobs(), resMetrics.get(0).get(13));
                    assertEquals(metrics.getAverageCancelledJobs(), resMetrics.get(0).get(14));
                    assertEquals(metrics.getTotalCancelledJobs(), resMetrics.get(0).get(15));
                    assertEquals(metrics.getMaximumJobWaitTime(), resMetrics.get(0).get(16));
                    assertEquals(metrics.getCurrentJobWaitTime(), resMetrics.get(0).get(17));
                    assertEquals((long)metrics.getAverageJobWaitTime(), resMetrics.get(0).get(18));
                    assertEquals(metrics.getMaximumJobExecuteTime(), resMetrics.get(0).get(19));
                    assertEquals(metrics.getCurrentJobExecuteTime(), resMetrics.get(0).get(20));
                    assertEquals((long)metrics.getAverageJobExecuteTime(), resMetrics.get(0).get(21));
                    assertEquals(metrics.getTotalJobsExecutionTime(), resMetrics.get(0).get(22));
                    assertEquals(metrics.getTotalExecutedJobs(), resMetrics.get(0).get(23));
                    assertEquals(metrics.getTotalExecutedTasks(), resMetrics.get(0).get(24));
                    assertEquals(metrics.getTotalBusyTime(), resMetrics.get(0).get(25));
                    assertEquals(metrics.getTotalIdleTime(), resMetrics.get(0).get(26));
                    assertEquals(metrics.getCurrentIdleTime(), resMetrics.get(0).get(27));
                    assertEquals(metrics.getBusyTimePercentage(), resMetrics.get(0).get(28));
                    assertEquals(metrics.getIdleTimePercentage(), resMetrics.get(0).get(29));
                    assertEquals(metrics.getTotalCpus(), resMetrics.get(0).get(30));
                    assertEquals(metrics.getCurrentCpuLoad(), resMetrics.get(0).get(31));
                    assertEquals(metrics.getAverageCpuLoad(), resMetrics.get(0).get(32));
                    assertEquals(metrics.getCurrentGcCpuLoad(), resMetrics.get(0).get(33));
                    assertEquals(metrics.getHeapMemoryInitialized(), resMetrics.get(0).get(34));
                    assertEquals(metrics.getHeapMemoryUsed(), resMetrics.get(0).get(35));
                    assertEquals(metrics.getHeapMemoryCommitted(), resMetrics.get(0).get(36));
                    assertEquals(metrics.getHeapMemoryMaximum(), resMetrics.get(0).get(37));
                    assertEquals(metrics.getHeapMemoryTotal(), resMetrics.get(0).get(38));
                    assertEquals(metrics.getNonHeapMemoryInitialized(), resMetrics.get(0).get(39));
                    assertEquals(metrics.getNonHeapMemoryUsed(), resMetrics.get(0).get(40));
                    assertEquals(metrics.getNonHeapMemoryCommitted(), resMetrics.get(0).get(41));
                    assertEquals(metrics.getNonHeapMemoryMaximum(), resMetrics.get(0).get(42));
                    assertEquals(metrics.getNonHeapMemoryTotal(), resMetrics.get(0).get(43));
                    assertEquals(metrics.getUpTime(), resMetrics.get(0).get(44));
                    assertEquals(metrics.getStartTime(), ((Timestamp)resMetrics.get(0).get(45)).getTime());
                    assertEquals(metrics.getNodeStartTime(), ((Timestamp)resMetrics.get(0).get(46)).getTime());
                    assertEquals(metrics.getLastDataVersion(), resMetrics.get(0).get(47));
                    assertEquals(metrics.getCurrentThreadCount(), resMetrics.get(0).get(48));
                    assertEquals(metrics.getMaximumThreadCount(), resMetrics.get(0).get(49));
                    assertEquals(metrics.getTotalStartedThreadCount(), resMetrics.get(0).get(50));
                    assertEquals(metrics.getCurrentDaemonThreadCount(), resMetrics.get(0).get(51));
                    assertEquals(metrics.getSentMessagesCount(), resMetrics.get(0).get(52));
                    assertEquals(metrics.getSentBytesCount(), resMetrics.get(0).get(53));
                    assertEquals(metrics.getReceivedMessagesCount(), resMetrics.get(0).get(54));
                    assertEquals(metrics.getReceivedBytesCount(), resMetrics.get(0).get(55));
                    assertEquals(metrics.getOutboundMessagesQueueSize(), resMetrics.get(0).get(56));

                    break;
                }
                else {
                    log.info("Metrics was updated in background, will retry check");

                    if (i == METRICS_CHECK_ATTEMPTS - 1)
                        fail("Failed to check metrics, attempts limit reached (" + METRICS_CHECK_ATTEMPTS + ')');
                }
            }
        }
    }

    /**
     * Test baseline topology system view.
     */
    @Test
    public void testBaselineViews() throws Exception {
        cleanPersistenceDir();

        Ignite ignite = startGrid(getTestIgniteInstanceName(), getPdsConfiguration("node0"));
        startGrid(getTestIgniteInstanceName(1), getPdsConfiguration("node1"));

        ignite.cluster().active(true);

        List<List<?>> res = execSql("SELECT CONSISTENT_ID, ONLINE FROM " +
            systemSchemaName() + ".BASELINE_NODES ORDER BY CONSISTENT_ID");

        assertColumnTypes(res.get(0), String.class, Boolean.class);

        assertEquals(2, res.size());

        assertEquals("node0", res.get(0).get(0));
        assertEquals("node1", res.get(1).get(0));

        assertEquals(true, res.get(0).get(1));
        assertEquals(true, res.get(1).get(1));

        stopGrid(getTestIgniteInstanceName(1));

        res = execSql("SELECT CONSISTENT_ID FROM " + systemSchemaName() + ".BASELINE_NODES WHERE ONLINE = false");

        assertEquals(1, res.size());

        assertEquals("node1", res.get(0).get(0));

        Ignite ignite2 = startGrid(getTestIgniteInstanceName(2), getPdsConfiguration("node2"));

        assertEquals(2, execSql(ignite2, "SELECT CONSISTENT_ID FROM " + systemSchemaName() + ".BASELINE_NODES").size());

        res = execSql("SELECT CONSISTENT_ID FROM " + systemSchemaName() + ".NODES N WHERE NOT EXISTS (SELECT 1 FROM " +
            systemSchemaName() + ".BASELINE_NODES B WHERE B.CONSISTENT_ID = N.CONSISTENT_ID)");

        assertEquals(1, res.size());

        assertEquals("node2", res.get(0).get(0));
    }

    /** {@inheritDoc} */
    @Override protected IgniteConfiguration getConfiguration(String igniteInstanceName) throws Exception {
        return super.getConfiguration(igniteInstanceName)
            .setMetricExporterSpi(new SqlViewMetricExporterSpi());
    }

    /** {@inheritDoc} */
    @Override protected IgniteConfiguration getConfiguration() throws Exception {
        IgniteConfiguration cfg = super.getConfiguration()
            .setCacheConfiguration(new CacheConfiguration().setName(DEFAULT_CACHE_NAME))
            .setMetricExporterSpi(new SqlViewMetricExporterSpi());

        if (isPersistenceEnabled) {
            cfg.setDataStorageConfiguration(new DataStorageConfiguration()
                .setDefaultDataRegionConfiguration(
                    new DataRegionConfiguration().setPersistenceEnabled(true).setMaxSize(10 * 1024 * 1024)
                )
            );
        }

        return cfg;
    }

    /**
     * Test IO statistics SQL system views for cache groups.
     *
     * @throws Exception
     */
    @Test
    public void testIoStatisticsViews() throws Exception {
        Ignite ignite = startGrid(getTestIgniteInstanceName(), getPdsConfiguration("node0"));

        ignite.cluster().active(true);

        execSql("CREATE TABLE TST(id INTEGER PRIMARY KEY, name VARCHAR, age integer)");

        for (int i = 0; i < 500; i++)
            execSql("INSERT INTO TST(id, name, age) VALUES (" + i + ",'name-" + i + "'," + i + 1 + ")");

        String sql1 = "SELECT CACHE_GROUP_ID, CACHE_GROUP_NAME, PHYSICAL_READS, LOGICAL_READS FROM " +
            systemSchemaName() + ".LOCAL_CACHE_GROUPS_IO";

        List<List<?>> res1 = execSql(sql1);

        Map<?, ?> map = res1.stream().collect(Collectors.toMap(k -> k.get(1), v -> v.get(3)));

        assertEquals(2, map.size());

        assertTrue(map.containsKey("SQL_PUBLIC_TST"));

        assertTrue((Long)map.get("SQL_PUBLIC_TST") > 0);

        assertTrue(map.containsKey(DEFAULT_CACHE_NAME));

        sql1 = "SELECT CACHE_GROUP_ID, CACHE_GROUP_NAME, PHYSICAL_READS, LOGICAL_READS FROM " +
            systemSchemaName() + ".LOCAL_CACHE_GROUPS_IO WHERE CACHE_GROUP_NAME='SQL_PUBLIC_TST'";

        assertEquals(1, execSql(sql1).size());
    }

    /**
     * Simple test for {@link SqlTableView}.
     */
    @Test
    public void testTablesView() throws Exception {
        IgniteEx ignite = startGrid(getConfiguration());

        GridCacheProcessor cacheProc = ignite.context().cache();

        execSql("CREATE TABLE CACHE_SQL (ID INT PRIMARY KEY, MY_VAL VARCHAR) WITH " +
            "\"cache_name=cache_sql,template=partitioned,atomicity=atomic,wrap_value=true,value_type=random_name\"");

        execSql("CREATE TABLE PUBLIC.DFLT_CACHE (ID1 INT, ID2 INT, MY_VAL VARCHAR, PRIMARY KEY (ID1, ID2)) WITH"
            + "\"affinity_key=ID2,wrap_value=false,key_type=random_name\"");

        int cacheSqlId = cacheProc.cacheDescriptor("cache_sql").cacheId();
        int ddlTabId = cacheProc.cacheDescriptor("SQL_PUBLIC_DFLT_CACHE").cacheId();

        List<List<?>> cacheSqlInfos = execSql("SELECT * FROM " + systemSchemaName() + ".TABLES WHERE " +
            "TABLE_NAME = 'CACHE_SQL'");

        List<?> expRow = asList(
            "CACHE_SQL",         // TABLE_NAME
            "PUBLIC",            // SCHEMA_NAME
            "cache_sql",         // CACHE_NAME
            cacheSqlId,          // CACHE_ID
            null,                // AFFINITY_KEY_COLUMN
            "ID",                // KEY_ALIAS
            null,                // VALUE_ALIAS
            "java.lang.Integer", // KEY_TYPE_NAME
            "random_name",       // VALUE_TYPE_NAME
            false                // IS_INDEX_REBUILD_IN_PROGRESS
        );

        assertEquals("Returned incorrect info. ", expRow, cacheSqlInfos.get(0));

        // no more rows are expected.
        assertEquals("Expected to return only one row", 1, cacheSqlInfos.size());

        List<List<?>> allInfos = execSql("SELECT * FROM " + systemSchemaName() + ".TABLES");

        List<?> allExpRows = asList(
            expRow,
            asList(
                "DFLT_CACHE",            // TABLE_NAME
                "PUBLIC",                // SCHEMA_NAME
                "SQL_PUBLIC_DFLT_CACHE", // CACHE_NAME
                ddlTabId,                // CACHE_ID
                "ID2",                   // AFFINITY_KEY_COLUMN
                null,                    // KEY_ALIAS
                "MY_VAL",                // VALUE_ALIAS
                "random_name",           // KEY_TYPE_NAME
                "java.lang.String",      // VALUE_TYPE_NAME
                false                    // IS_INDEX_REBUILD_IN_PROGRESS
            )
        );

        if (!F.eqNotOrdered(allExpRows, allInfos))
            fail("Returned incorrect rows [expected=" + allExpRows + ", actual=" + allInfos + "].");

        // Filter by cache name:
        assertEquals(
            Collections.singletonList(asList("DFLT_CACHE", "SQL_PUBLIC_DFLT_CACHE")),
            execSql("SELECT TABLE_NAME, CACHE_NAME " +
                "FROM " + systemSchemaName() + ".TABLES " +
                "WHERE CACHE_NAME LIKE 'SQL\\_PUBLIC\\_%'"));

        assertEquals(
            Collections.singletonList(asList("CACHE_SQL", "cache_sql")),
            execSql("SELECT TABLE_NAME, CACHE_NAME " +
                "FROM " + systemSchemaName() + ".TABLES " +
                "WHERE CACHE_NAME NOT LIKE 'SQL\\_PUBLIC\\_%'"));

        // Join with CACHES view.
        assertEquals(
            asList(
                asList("DFLT_CACHE", "SQL_PUBLIC_DFLT_CACHE", "SQL_PUBLIC_DFLT_CACHE"),
                asList("CACHE_SQL", "cache_sql", "cache_sql")),
            execSql("SELECT TABLE_NAME, TAB.CACHE_NAME, C.CACHE_NAME " +
                "FROM " + systemSchemaName() + ".TABLES AS TAB JOIN " + systemSchemaName() + ".CACHES AS C " +
                "ON TAB.CACHE_ID = C.CACHE_ID " +
                "ORDER BY C.CACHE_NAME")
        );
    }

    /**
     * Verify that if we drop or create table, TABLES system view reflects these changes.
     */
    @Test
    public void testTablesDropAndCreate() throws Exception {
        IgniteEx ignite = startGrid(getConfiguration());

        final String selectTabNameCacheName = "SELECT TABLE_NAME, CACHE_NAME FROM " + systemSchemaName() + ".TABLES ORDER BY TABLE_NAME";

        assertTrue("Initially no tables expected", execSql(selectTabNameCacheName).isEmpty());

        execSql("CREATE TABLE PUBLIC.TAB1 (ID INT PRIMARY KEY, VAL VARCHAR)");

        assertEquals(
            asList(asList("TAB1", "SQL_PUBLIC_TAB1")),
            execSql(selectTabNameCacheName));

        execSql("CREATE TABLE PUBLIC.TAB2 (ID LONG PRIMARY KEY, VAL_STR VARCHAR) WITH \"cache_name=cache2\"");
        execSql("CREATE TABLE PUBLIC.TAB3 (ID LONG PRIMARY KEY, VAL_INT INT) WITH \"cache_name=cache3\" ");

        assertEquals(
            asList(
                asList("TAB1", "SQL_PUBLIC_TAB1"),
                asList("TAB2", "cache2"),
                asList("TAB3", "cache3")
            ),
            execSql(selectTabNameCacheName));

        execSql("DROP TABLE PUBLIC.TAB2");

        assertEquals(
            asList(
                asList("TAB1", "SQL_PUBLIC_TAB1"),
                asList("TAB3", "cache3")
            ),
            execSql(selectTabNameCacheName));

        execSql("DROP TABLE PUBLIC.TAB3");

        assertEquals(
            asList(asList("TAB1", "SQL_PUBLIC_TAB1")),
            execSql(selectTabNameCacheName));

        execSql("DROP TABLE PUBLIC.TAB1");

        assertTrue("All tables should be dropped", execSql(selectTabNameCacheName).isEmpty());
    }

    /**
     * Dummy implementation of the mapper. Required to test "AFFINITY_KEY_COLUMN".
     */
    static class ConstantMapper implements AffinityKeyMapper {
        /** Serial version uid. */
        private static final long serialVersionUID = 7018626316531791556L;

        /** {@inheritDoc} */
        @Override public Object affinityKey(Object key) {
            return 1;
        }

        /** {@inheritDoc} */
        @Override public void reset() {
            //NO-op
        }
    }

    /**
     * Check affinity column if custom affinity mapper is specified.
     */
    @Test
    public void testTablesNullAffinityKey() throws Exception {
        IgniteEx ignite = startGrid(getConfiguration());

        AffinityKeyMapper fakeMapper = new ConstantMapper();

        ignite.getOrCreateCache(defaultCacheConfiguration().setName("NO_KEY_FIELDS_CACHE").setAffinityMapper(fakeMapper)
            .setQueryEntities(Collections.singleton(
                // A cache with  no key fields
                new QueryEntity(Object.class.getName(), "Object2")
                    .addQueryField("name", String.class.getName(), null)
                    .addQueryField("salary", Integer.class.getName(), null)
                    .setTableName("NO_KEY_TABLE")
            )));

        List<List<String>> expected = Collections.singletonList(asList("NO_KEY_TABLE", null));

        assertEquals(expected,
            execSql("SELECT TABLE_NAME, AFFINITY_KEY_COLUMN " +
                "FROM " + systemSchemaName() + ".TABLES " +
                "WHERE CACHE_NAME = 'NO_KEY_FIELDS_CACHE'"));

        assertEquals(expected,
            execSql("SELECT TABLE_NAME, AFFINITY_KEY_COLUMN " +
                "FROM " + systemSchemaName() + ".TABLES " +
                "WHERE AFFINITY_KEY_COLUMN IS NULL"));
    }

    /**
     * Special test for key/val name and type. Covers most used cases
     */
    @Test
    public void testTablesViewKeyVal() throws Exception {
        IgniteEx ignite = startGrid(getConfiguration());

        {
            ignite.getOrCreateCache(defaultCacheConfiguration().setName("NO_ALIAS_NON_SQL_KEY")
                .setQueryEntities(Collections.singleton(
                    // A cache with  no key fields
                    new QueryEntity(Object.class.getName(), "Object2")
                        .addQueryField("name", String.class.getName(), null)
                        .addQueryField("salary", Integer.class.getName(), null)
                        .setTableName("NO_ALIAS_NON_SQL_KEY")
                )));

            List<?> keyValAliases = execSql("SELECT KEY_ALIAS, VALUE_ALIAS FROM " + systemSchemaName() + ".TABLES " +
                "WHERE TABLE_NAME = 'NO_ALIAS_NON_SQL_KEY'").get(0);

            assertEquals(asList(null, null), keyValAliases);
        }

        {
            execSql("CREATE TABLE PUBLIC.SIMPLE_KEY_SIMPLE_VAL (ID INT PRIMARY KEY, NAME VARCHAR) WITH \"wrap_value=false\"");

            List<?> keyValAliases = execSql("SELECT KEY_ALIAS, VALUE_ALIAS FROM " + systemSchemaName() + ".TABLES " +
                "WHERE TABLE_NAME = 'SIMPLE_KEY_SIMPLE_VAL'").get(0);

            assertEquals(asList("ID", "NAME"), keyValAliases);

        }

        {
            execSql("CREATE TABLE PUBLIC.COMPLEX_KEY_COMPLEX_VAL " +
                "(ID1 INT, " +
                "ID2 INT, " +
                "VAL1 VARCHAR, " +
                "VAL2 VARCHAR, " +
                "PRIMARY KEY(ID1, ID2))");

            List<?> keyValAliases = execSql("SELECT KEY_ALIAS, VALUE_ALIAS FROM " + systemSchemaName() + ".TABLES " +
                "WHERE TABLE_NAME = 'COMPLEX_KEY_COMPLEX_VAL'").get(0);

            assertEquals(asList(null, null), keyValAliases);
        }
    }

    /**
     * Test caches system views.
     */
    @SuppressWarnings("ConstantConditions")
    @Test
    public void testCachesViews() throws Exception {
        DataStorageConfiguration dsCfg = new DataStorageConfiguration()
            .setDefaultDataRegionConfiguration(new DataRegionConfiguration().setName("def").setPersistenceEnabled(true))
            .setDataRegionConfigurations(new DataRegionConfiguration().setName("dr1"),
                new DataRegionConfiguration().setName("dr2"), new DataRegionConfiguration().setName("dr3"));

        IgniteEx ignite0 = startGrid(getConfiguration().setDataStorageConfiguration(dsCfg));

        Ignite ignite1 = startGrid(getConfiguration().setDataStorageConfiguration(dsCfg).setIgniteInstanceName("node1"));

        ignite0.cluster().active(true);

        Ignite ignite2 = startGrid(getConfiguration().setDataStorageConfiguration(dsCfg).setIgniteInstanceName("node2"));

        Ignite ignite3 =
            startClientGrid(getConfiguration().setDataStorageConfiguration(dsCfg).setIgniteInstanceName("node3"));

        ignite0.getOrCreateCache(new CacheConfiguration<>()
            .setName("cache_atomic_part")
            .setAtomicityMode(CacheAtomicityMode.ATOMIC)
            .setCacheMode(CacheMode.PARTITIONED)
            .setGroupName("cache_grp")
            .setNodeFilter(new TestNodeFilter(ignite0.cluster().localNode()))
        );

        ignite0.getOrCreateCache(new CacheConfiguration<>()
            .setName("cache_atomic_repl")
            .setAtomicityMode(CacheAtomicityMode.ATOMIC)
            .setCacheMode(CacheMode.REPLICATED)
            .setDataRegionName("dr1")
            .setTopologyValidator(new TestTopologyValidator())
        );

        ignite0.getOrCreateCache(new CacheConfiguration<>()
            .setName("cache_tx_part")
            .setAtomicityMode(CacheAtomicityMode.TRANSACTIONAL)
            .setCacheMode(CacheMode.PARTITIONED)
            .setGroupName("cache_grp")
            .setNodeFilter(new TestNodeFilter(ignite0.cluster().localNode()))
        );

        ignite0.getOrCreateCache(new CacheConfiguration<>()
            .setName("cache_tx_repl")
            .setAtomicityMode(CacheAtomicityMode.TRANSACTIONAL)
            .setCacheMode(CacheMode.REPLICATED)
            .setDataRegionName("dr2")
            .setEvictionFilter(new TestEvictionFilter())
            .setEvictionPolicyFactory(new TestEvictionPolicyFactory())
            .setOnheapCacheEnabled(true)
        );

        ignite0.getOrCreateCache(new CacheConfiguration<>()
            .setName("cache_cust_node_filter")
            .setAtomicityMode(CacheAtomicityMode.TRANSACTIONAL)
            .setCacheMode(CacheMode.REPLICATED)
            .setDataRegionName("dr3")
            .setEvictionFilter(new TestEvictionFilter())
            .setEvictionPolicyFactory(new TestEvictionPolicyFactory())
            .setOnheapCacheEnabled(true)
            .setNodeFilter(new CustomNodeFilter(Integer.MAX_VALUE))
        );

        ignite0.getOrCreateCache(new CacheConfiguration<>()
            .setName("cache_cust_err_node_filter")
            .setAtomicityMode(CacheAtomicityMode.TRANSACTIONAL)
            .setCacheMode(CacheMode.REPLICATED)
            .setDataRegionName("dr3")
            .setEvictionFilter(new TestEvictionFilter())
            .setEvictionPolicyFactory(new TestEvictionPolicyFactory())
            .setOnheapCacheEnabled(true)
            .setNodeFilter(new CustomNodeFilter(1))
        );

        execSql("CREATE TABLE cache_sql (ID INT PRIMARY KEY, VAL VARCHAR) WITH " +
            "\"cache_name=cache_sql,template=partitioned,atomicity=atomic\"");

        awaitPartitionMapExchange();

        List<List<?>> resAll = execSql("SELECT CACHE_GROUP_ID, CACHE_GROUP_NAME, CACHE_ID, CACHE_NAME, CACHE_TYPE," +
                "CACHE_MODE, ATOMICITY_MODE, IS_ONHEAP_CACHE_ENABLED, IS_COPY_ON_READ, IS_LOAD_PREVIOUS_VALUE, " +
                "IS_READ_FROM_BACKUP, PARTITION_LOSS_POLICY, NODE_FILTER, TOPOLOGY_VALIDATOR, IS_EAGER_TTL, " +
                "WRITE_SYNCHRONIZATION_MODE, IS_INVALIDATE, IS_EVENTS_DISABLED, IS_STATISTICS_ENABLED, " +
                "IS_MANAGEMENT_ENABLED, BACKUPS, AFFINITY, AFFINITY_MAPPER, " +
                "REBALANCE_MODE, REBALANCE_BATCH_SIZE, REBALANCE_TIMEOUT, REBALANCE_DELAY, REBALANCE_THROTTLE, " +
                "REBALANCE_BATCHES_PREFETCH_COUNT, REBALANCE_ORDER, " +
                "EVICTION_FILTER, EVICTION_POLICY_FACTORY, " +
                "IS_NEAR_CACHE_ENABLED, NEAR_CACHE_EVICTION_POLICY_FACTORY, NEAR_CACHE_START_SIZE, " +
                "DEFAULT_LOCK_TIMEOUT, INTERCEPTOR, CACHE_STORE_FACTORY, " +
                "IS_STORE_KEEP_BINARY, IS_READ_THROUGH, IS_WRITE_THROUGH, " +
                "IS_WRITE_BEHIND_ENABLED, WRITE_BEHIND_COALESCING, WRITE_BEHIND_FLUSH_SIZE, " +
                "WRITE_BEHIND_FLUSH_FREQUENCY, WRITE_BEHIND_FLUSH_THREAD_COUNT, WRITE_BEHIND_BATCH_SIZE, " +
                "MAX_CONCURRENT_ASYNC_OPERATIONS, CACHE_LOADER_FACTORY, CACHE_WRITER_FACTORY, EXPIRY_POLICY_FACTORY, " +
                "IS_SQL_ESCAPE_ALL, SQL_SCHEMA, SQL_INDEX_MAX_INLINE_SIZE, IS_SQL_ONHEAP_CACHE_ENABLED, " +
                "SQL_ONHEAP_CACHE_MAX_SIZE, QUERY_DETAIL_METRICS_SIZE, QUERY_PARALLELISM, MAX_QUERY_ITERATORS_COUNT, " +
            "DATA_REGION_NAME FROM " + systemSchemaName() + ".CACHES");

        assertColumnTypes(resAll.get(0),
            Integer.class, String.class, Integer.class, String.class, String.class,
            String.class, String.class, Boolean.class, Boolean.class, Boolean.class,
            Boolean.class, String.class, String.class, String.class, Boolean.class,
            String.class, Boolean.class, Boolean.class, Boolean.class,
            Boolean.class, Integer.class, String.class, String.class,
            String.class, Integer.class, Long.class, Long.class, Long.class, // Rebalance.
            Long.class, Integer.class,
            String.class, String.class, // Eviction.
            Boolean.class, String.class, Integer.class, // Near cache.
            Long.class, String.class, String.class,
            Boolean.class, Boolean.class, Boolean.class,
            Boolean.class, Boolean.class, Integer.class, // Write-behind.
            Long.class, Integer.class, Integer.class,
            Integer.class, String.class, String.class, String.class,
            Boolean.class, String.class, Integer.class, Boolean.class, // SQL.
            Integer.class, Integer.class, Integer.class, Integer.class,
            String.class);

        assertEquals("cache_tx_part", execSql("SELECT CACHE_NAME FROM " + systemSchemaName() + ".CACHES WHERE " +
            "CACHE_MODE = 'PARTITIONED' AND ATOMICITY_MODE = 'TRANSACTIONAL' AND CACHE_NAME like 'cache%'").get(0).get(0));

        assertEquals("cache_atomic_repl", execSql("SELECT CACHE_NAME FROM " + systemSchemaName() + ".CACHES WHERE " +
            "CACHE_MODE = 'REPLICATED' AND ATOMICITY_MODE = 'ATOMIC' AND CACHE_NAME like 'cache%'").get(0).get(0));

        assertEquals(2L, execSql("SELECT COUNT(*) FROM " + systemSchemaName() + ".CACHES WHERE CACHE_GROUP_NAME = 'cache_grp'")
            .get(0).get(0));

        assertEquals("cache_atomic_repl", execSql("SELECT CACHE_NAME FROM " + systemSchemaName() + ".CACHES " +
            "WHERE DATA_REGION_NAME = 'dr1'").get(0).get(0));

        assertEquals("cache_tx_repl", execSql("SELECT CACHE_NAME FROM " + systemSchemaName() + ".CACHES " +
            "WHERE DATA_REGION_NAME = 'dr2'").get(0).get(0));

        assertEquals("PARTITIONED", execSql("SELECT CACHE_MODE FROM " + systemSchemaName() + ".CACHES " +
            "WHERE CACHE_NAME = 'cache_atomic_part'").get(0).get(0));

        assertEquals("USER", execSql("SELECT CACHE_TYPE FROM " + systemSchemaName() + ".CACHES WHERE CACHE_NAME = 'cache_sql'")
            .get(0).get(0));

        assertEquals(0L, execSql("SELECT COUNT(*) FROM " + systemSchemaName() + ".CACHES WHERE CACHE_NAME = 'no_such_cache'").get(0)
            .get(0));

        assertEquals(0L, execSql("SELECT COUNT(*) FROM " + systemSchemaName() + ".CACHES WHERE CACHE_NAME = '1'").get(0).get(0));

        assertEquals("TestNodeFilter", execSql("SELECT NODE_FILTER FROM " + systemSchemaName() + ".CACHES WHERE CACHE_NAME = " +
            "'cache_atomic_part'").get(0).get(0));

        assertEquals("TestEvictionFilter", execSql("SELECT EVICTION_FILTER FROM " + systemSchemaName() + ".CACHES " +
            "WHERE CACHE_NAME = 'cache_tx_repl'").get(0).get(0));

        assertEquals("TestEvictionPolicyFactory", execSql("SELECT EVICTION_POLICY_FACTORY " +
            "FROM " + systemSchemaName() + ".CACHES WHERE CACHE_NAME = 'cache_tx_repl'").get(0).get(0));

        assertEquals("TestTopologyValidator", execSql("SELECT TOPOLOGY_VALIDATOR FROM " + systemSchemaName() + ".CACHES " +
            "WHERE CACHE_NAME = 'cache_atomic_repl'").get(0).get(0));

        // Check quick count.
        assertEquals(execSql("SELECT COUNT(*) FROM " + systemSchemaName() + ".CACHES").get(0).get(0),
            execSql("SELECT COUNT(*) FROM " + systemSchemaName() + ".CACHES WHERE CACHE_ID <> CACHE_ID + 1").get(0).get(0));

        // Check that caches are the same on BLT, BLT filtered by node filter, non BLT and client nodes.
        assertEquals(7L, execSql("SELECT COUNT(*) FROM " + systemSchemaName() + ".CACHES WHERE CACHE_NAME like 'cache%'").get(0)
            .get(0));

        assertEquals(7L, execSql(ignite1, "SELECT COUNT(*) FROM " + systemSchemaName() + ".CACHES WHERE CACHE_NAME like 'cache%'")
            .get(0).get(0));

        assertEquals(7L, execSql(ignite2, "SELECT COUNT(*) FROM " + systemSchemaName() + ".CACHES WHERE CACHE_NAME like 'cache%'")
            .get(0).get(0));

        assertEquals(7L, execSql(ignite3, "SELECT COUNT(*) FROM " + systemSchemaName() + ".CACHES WHERE CACHE_NAME like 'cache%'")
            .get(0).get(0));

        // Check cache groups.
        resAll = execSql("SELECT CACHE_GROUP_ID, CACHE_GROUP_NAME, IS_SHARED, CACHE_COUNT, " +
            "CACHE_MODE, ATOMICITY_MODE, AFFINITY, PARTITIONS_COUNT, " +
            "NODE_FILTER, DATA_REGION_NAME, TOPOLOGY_VALIDATOR, PARTITION_LOSS_POLICY, " +
            "REBALANCE_MODE, REBALANCE_DELAY, REBALANCE_ORDER, BACKUPS " +
            "FROM " + systemSchemaName() + ".CACHE_GROUPS");

        assertColumnTypes(resAll.get(0),
            Integer.class, String.class, Boolean.class, Integer.class,
            String.class, String.class, String.class, Integer.class,
            String.class, String.class, String.class, String.class,
            String.class, Long.class, Integer.class, Integer.class);

        assertEquals(2, execSql("SELECT CACHE_COUNT FROM " + systemSchemaName() + ".CACHE_GROUPS " +
            "WHERE CACHE_GROUP_NAME = 'cache_grp'").get(0).get(0));

        assertEquals("cache_grp", execSql("SELECT CACHE_GROUP_NAME FROM " + systemSchemaName() + ".CACHE_GROUPS " +
            "WHERE IS_SHARED = true AND CACHE_GROUP_NAME like 'cache%'").get(0).get(0));

        // Check index on ID column.
        assertEquals("cache_tx_repl", execSql("SELECT CACHE_GROUP_NAME FROM " + systemSchemaName() + ".CACHE_GROUPS " +
            "WHERE CACHE_GROUP_ID = ?", ignite0.cachex("cache_tx_repl").context().groupId()).get(0).get(0));

        assertEquals(0, execSql("SELECT CACHE_GROUP_ID FROM " + systemSchemaName() + ".CACHE_GROUPS WHERE CACHE_GROUP_ID = 0").size());

        // Check join by indexed column.
        assertEquals("cache_tx_repl", execSql("SELECT CG.CACHE_GROUP_NAME FROM " + systemSchemaName() + ".CACHES C JOIN " +
            systemSchemaName() + ".CACHE_GROUPS CG ON C.CACHE_GROUP_ID = CG.CACHE_GROUP_ID WHERE C.CACHE_NAME = 'cache_tx_repl'")
            .get(0).get(0));

        // Check join by non-indexed column.
        assertEquals("cache_grp", execSql("SELECT CG.CACHE_GROUP_NAME FROM " + systemSchemaName() + ".CACHES C JOIN " +
            systemSchemaName() + ".CACHE_GROUPS CG ON C.CACHE_GROUP_NAME = CG.CACHE_GROUP_NAME WHERE C.CACHE_NAME = 'cache_tx_part'")
            .get(0).get(0));

        // Check configuration equality for cache and cache group views.
        assertEquals(5L, execSql("SELECT COUNT(*) FROM " + systemSchemaName() + ".CACHES C JOIN " +
            systemSchemaName() + ".CACHE_GROUPS CG " +
            "ON C.CACHE_NAME = CG.CACHE_GROUP_NAME WHERE C.CACHE_NAME like 'cache%' " +
            "AND C.CACHE_MODE = CG.CACHE_MODE " +
            "AND C.ATOMICITY_MODE = CG.ATOMICITY_MODE " +
            "AND COALESCE(C.AFFINITY, '-') = COALESCE(CG.AFFINITY, '-') " +
            "AND COALESCE(C.NODE_FILTER, '-') = COALESCE(CG.NODE_FILTER, '-') " +
            "AND COALESCE(C.DATA_REGION_NAME, '-') = COALESCE(CG.DATA_REGION_NAME, '-') " +
            "AND COALESCE(C.TOPOLOGY_VALIDATOR, '-') = COALESCE(CG.TOPOLOGY_VALIDATOR, '-') " +
            "AND C.PARTITION_LOSS_POLICY = CG.PARTITION_LOSS_POLICY " +
            "AND C.REBALANCE_MODE = CG.REBALANCE_MODE " +
            "AND C.REBALANCE_DELAY = CG.REBALANCE_DELAY " +
            "AND C.REBALANCE_ORDER = CG.REBALANCE_ORDER " +
            "AND COALESCE(C.BACKUPS, -1) = COALESCE(CG.BACKUPS, -1)"
        ).get(0).get(0));

        // Check quick count.
        assertEquals(execSql("SELECT COUNT(*) FROM " + systemSchemaName() + ".CACHE_GROUPS").get(0).get(0),
            execSql("SELECT COUNT(*) FROM " + systemSchemaName() + ".CACHE_GROUPS WHERE CACHE_GROUP_ID <> CACHE_GROUP_ID + 1")
                .get(0).get(0));

        // Check that cache groups are the same on different nodes.
        assertEquals(6L, execSql("SELECT COUNT(*) FROM " + systemSchemaName() + ".CACHE_GROUPS " +
            "WHERE CACHE_GROUP_NAME like 'cache%'").get(0).get(0));

        assertEquals(6L, execSql(ignite1, "SELECT COUNT(*) FROM " + systemSchemaName() + ".CACHE_GROUPS " +
            "WHERE CACHE_GROUP_NAME like 'cache%'").get(0).get(0));

        assertEquals(6L, execSql(ignite2, "SELECT COUNT(*) FROM " + systemSchemaName() + ".CACHE_GROUPS " +
            "WHERE CACHE_GROUP_NAME like 'cache%'").get(0).get(0));

        assertEquals(6L, execSql(ignite3, "SELECT COUNT(*) FROM " + systemSchemaName() + ".CACHE_GROUPS " +
            "WHERE CACHE_GROUP_NAME like 'cache%'").get(0).get(0));

        assertEquals(5L, execSql(ignite0, "SELECT COUNT(*) FROM " + systemSchemaName() + ".CACHE_GROUPS " +
            "WHERE NODE_FILTER is NULL").get(0).get(0));

        assertEquals(1L, execSql(ignite0, "SELECT COUNT(*) FROM " + systemSchemaName() + ".CACHE_GROUPS " +
            "WHERE NODE_FILTER = 'CUSTOM_NODE_FILTER'").get(0).get(0));

        assertEquals(1L, execSql(ignite0, "SELECT COUNT(*) FROM " + systemSchemaName() + ".CACHE_GROUPS " +
            "WHERE NODE_FILTER like '%Oops... incorrect customer realization.'").get(0).get(0));
    }

    /**
     * Regression test. Verifies that duration metrics is able to be longer than 24 hours.
     */
    @Test
    public void testDurationMetricsCanBeLonger24Hours() throws Exception {
        Ignite ign = startGrid("MockedMetrics", getConfiguration().setMetricsUpdateFrequency(500));

        ClusterNode node = ign.cluster().localNode();

        assert node instanceof TcpDiscoveryNode : "Setup failed, test is incorrect.";

        // Get rid of metrics provider: current logic ignores metrics field if provider != null.
        setField(node, "metricsProvider", null);

        ClusterMetricsImpl original = getField(node, "metrics");

        setField(node, "metrics", new MockedClusterMetrics(original));;

        List<?> durationMetrics = execSql(ign,
            "SELECT " +
                "MAX_JOBS_WAIT_TIME, " +
                "CUR_JOBS_WAIT_TIME, " +
                "AVG_JOBS_WAIT_TIME, " +

                "MAX_JOBS_EXECUTE_TIME, " +
                "CUR_JOBS_EXECUTE_TIME, " +
                "AVG_JOBS_EXECUTE_TIME, " +
                "TOTAL_JOBS_EXECUTE_TIME, " +

                "TOTAL_BUSY_TIME, " +

                "TOTAL_IDLE_TIME, " +
                "CUR_IDLE_TIME, " +
                "UPTIME " +

                "FROM " + systemSchemaName() + ".NODE_METRICS").get(0);

        List<Long> elevenExpVals = LongStream
            .generate(() -> MockedClusterMetrics.LONG_DURATION_MS)
            .limit(11)
            .boxed()
            .collect(Collectors.toList());

        assertEqualsCollections(elevenExpVals, durationMetrics);
    }

    /**
     * Mock for {@link ClusterMetricsImpl} that always returns big (more than 24h) duration for all duration metrics.
     */
    public static class MockedClusterMetrics extends ClusterMetricsImpl {
        /** Some long (> 24h) duration. */
        public static final long LONG_DURATION_MS = TimeUnit.DAYS.toMillis(365);

        /**
         * Constructor.
         *
         * @param original - original cluster metrics object. Required to leave the original behaviour for not overriden
         * methods.
         */
        public MockedClusterMetrics(ClusterMetricsImpl original) throws Exception {
            super(
                getField(original, "ctx"),
                getField(original, "nodeStartTime"));
        }

        /** {@inheritDoc} */
        @Override public long getMaximumJobWaitTime() {
            return LONG_DURATION_MS;
        }

        /** {@inheritDoc} */
        @Override public long getCurrentJobWaitTime() {
            return LONG_DURATION_MS;
        }

        /** {@inheritDoc} */
        @Override public double getAverageJobWaitTime() {
            return LONG_DURATION_MS;
        }

        /** {@inheritDoc} */
        @Override public long getMaximumJobExecuteTime() {
            return LONG_DURATION_MS;
        }

        /** {@inheritDoc} */
        @Override public long getCurrentJobExecuteTime() {
            return LONG_DURATION_MS;
        }

        /** {@inheritDoc} */
        @Override public double getAverageJobExecuteTime() {
            return LONG_DURATION_MS;
        }

        /** {@inheritDoc} */
        @Override public long getTotalJobsExecutionTime() {
            return LONG_DURATION_MS;
        }

        /** {@inheritDoc} */
        @Override public long getTotalBusyTime() {
            return LONG_DURATION_MS;
        }

        /** {@inheritDoc} */
        @Override public long getTotalIdleTime() {
            return LONG_DURATION_MS;
        }

        /** {@inheritDoc} */
        @Override public long getCurrentIdleTime() {
            return LONG_DURATION_MS;
        }

        /** {@inheritDoc} */
        @Override public long getUpTime() {
            return LONG_DURATION_MS;
        }
    }

    /**
     * Get field value using reflection.
     *
     * @param target object containing the field.
     * @param fieldName name of the field.
     */
    private static <T> T getField(Object target, String fieldName) throws Exception {
        Class clazz = target.getClass();

        Field fld = clazz.getDeclaredField(fieldName);

        fld.setAccessible(true);

        return (T) fld.get(target);
    }

    /**
     * Set field using reflection.
     *
     * @param target object containing the field.
     * @param fieldName name of the field.
     * @param val new field value.
     */
    private static void setField(Object target, String fieldName, Object val) throws Exception {
        Class clazz = target.getClass();

        Field fld = clazz.getDeclaredField(fieldName);

        fld.setAccessible(true);

        fld.set(target, val);
    }

    /**
     * Gets ignite configuration with persistence enabled.
     */
    private IgniteConfiguration getPdsConfiguration(String consistentId) throws Exception {
        IgniteConfiguration cfg = getConfiguration();

        cfg.setDataStorageConfiguration(
            new DataStorageConfiguration().setDefaultDataRegionConfiguration(new DataRegionConfiguration()
                .setMaxSize(100L * 1024L * 1024L).setPersistenceEnabled(true))
        );

        cfg.setConsistentId(consistentId);

        return cfg;
    }

    /**
     *
     */
    private static class TestNodeFilter extends GridNodePredicate {
        /**
         * @param node Node.
         */
        public TestNodeFilter(ClusterNode node) {
            super(node);
        }

        /** {@inheritDoc} */
        @Override public String toString() {
            return "TestNodeFilter";
        }
    }

    /**
     *
     */
    private static class TestEvictionFilter implements EvictionFilter<Object, Object> {
        /** {@inheritDoc} */
        @Override public boolean evictAllowed(Cache.Entry<Object, Object> entry) {
            return false;
        }

        /** {@inheritDoc} */
        @Override public String toString() {
            return "TestEvictionFilter";
        }
    }

    /**
     *
     */
    private static class TestEvictionPolicyFactory implements Factory<EvictionPolicy<Object, Object>> {
        /** {@inheritDoc} */
        @Override public EvictionPolicy<Object, Object> create() {
            return new EvictionPolicy<Object, Object>() {
                @Override public void onEntryAccessed(boolean rmv, EvictableEntry<Object, Object> entry) {
                    // No-op.
                }
            };
        }

        /** {@inheritDoc} */
        @Override public String toString() {
            return "TestEvictionPolicyFactory";
        }
    }

    /**
     *
     */
    private static class TestTopologyValidator implements TopologyValidator {
        /** {@inheritDoc} */
        @Override public boolean validate(Collection<ClusterNode> nodes) {
            return true;
        }

        /** {@inheritDoc} */
        @Override public String toString() {
            return "TestTopologyValidator";
        }
    }

    private static class CustomNodeFilter implements IgnitePredicate<ClusterNode> {
        private final int attemptsBeforeException;

        private volatile int attempts;

        public CustomNodeFilter(int attemptsBeforeException) {
            this.attemptsBeforeException = attemptsBeforeException;
        }

        @Override public boolean apply(ClusterNode node) {
            return true;
        }

        @Override public String toString() {
            if (attempts++ > attemptsBeforeException)
                throw new NullPointerException("Oops... incorrect customer realization.");

            return "CUSTOM_NODE_FILTER";
        }
    }
}<|MERGE_RESOLUTION|>--- conflicted
+++ resolved
@@ -204,16 +204,11 @@
             )
         );
 
-<<<<<<< HEAD
-        IgniteEx client =
-            startClientGrid(getConfiguration().setIgniteInstanceName("CLIENT").setSqlSchemas("PREDIFINED_SCHEMA_2"));
-=======
         IgniteEx client = startClientGrid(getConfiguration().setIgniteInstanceName("CLIENT")
             .setSqlConfiguration(new SqlConfiguration()
                 .setSqlSchemas("PREDIFINED_SCHEMA_2")
             )
         );
->>>>>>> 1e84d448
 
         srv.createCache(cacheConfiguration("TST1"));
 
@@ -313,11 +308,7 @@
 
             {"2584860", "TST1", "TST1", "VALUECLASS", "TST1_INDEX", "BTREE", "\"KEY\" ASC, \"_KEY\" ASC", "false", "false", "10"},
             {"2584860", "TST1", "TST1", "VALUECLASS", "TST1_INDEX_proxy", "BTREE", "\"_KEY\" ASC, \"KEY\" ASC", "false", "false", "0"},
-<<<<<<< HEAD
-            {"2584860", "TST1", "TST1", "VALUECLASS", "_key_PK", "BTREE", "\"_KEY\" ASC", "true", "true", "10"},
-=======
             {"2584860", "TST1", "TST1", "VALUECLASS", "_key_PK", "BTREE", "\"_KEY\" ASC", "true", "true", "5"},
->>>>>>> 1e84d448
             {"2584860", "TST1", "TST1", "VALUECLASS", "_key_PK__SCAN_", "SCAN", "null", "false", "false", "0"},
             {"2584860", "TST1", "TST1", "VALUECLASS", "_key_PK_hash", "HASH", "\"_KEY\" ASC", "true", "true", "0"},
             {"2584860", "TST1", "TST1", "VALUECLASS", "_key_PK_proxy", "BTREE", "\"KEY\" ASC", "false", "false", "0"}
@@ -355,11 +346,7 @@
         String cacheSqlName2 = "SQL_PUBLIC_" + cacheName2;
 
         execSql("CREATE TABLE " + cacheName1 + " (ID1 INT PRIMARY KEY, MY_VAL VARCHAR)");
-<<<<<<< HEAD
-        execSql("CREATE INDEX IDX_1 ON "+ cacheName1 + " (MY_VAL DESC)");
-=======
         execSql("CREATE INDEX IDX_1 ON " + cacheName1 + " (MY_VAL DESC)");
->>>>>>> 1e84d448
 
         execSql("CREATE TABLE " + cacheName2 + " (ID INT PRIMARY KEY, MY_VAL VARCHAR)");
         execSql("CREATE INDEX IDX_2 ON " + cacheName2 + " (ID DESC)");
@@ -406,23 +393,6 @@
      * @param cacheName Cache name.
      * @param rebuild Is indexes rebuild in progress.
      */
-<<<<<<< HEAD
-    private void checkIndexRebuild(String cacheName, boolean rebuild) {
-        String idxSql = "SELECT IS_INDEX_REBUILD_IN_PROGRESS FROM " + systemSchemaName() + ".TABLES " +
-            "WHERE TABLE_NAME = ?";
-
-        List<List<?>> res = execSql(grid(), idxSql, cacheName);
-
-        assertFalse(res.isEmpty());
-
-        assertTrue(res.stream().allMatch(row -> {
-            assertEquals(1, row.size());
-
-            Boolean isIndexRebuildInProgress = (Boolean)row.get(0);
-
-            return isIndexRebuildInProgress == rebuild;
-        }));
-=======
     private void checkIndexRebuild(String cacheName, boolean rebuild) throws IgniteInterruptedCheckedException {
         String idxSql = "SELECT IS_INDEX_REBUILD_IN_PROGRESS FROM " + systemSchemaName() + ".TABLES " +
             "WHERE TABLE_NAME = ?";
@@ -440,7 +410,6 @@
                 return isIndexRebuildInProgress == rebuild;
             });
         }, 5_000));
->>>>>>> 1e84d448
     }
 
     /**
