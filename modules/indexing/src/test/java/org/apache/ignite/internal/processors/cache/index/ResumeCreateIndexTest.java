--- conflicted
+++ resolved
@@ -348,15 +348,7 @@
      * @return Disable checkpoints future.
      */
     private IgniteInternalFuture<Void> enableCheckpointsAsync(IgniteEx n, String reason, boolean enable) {
-<<<<<<< HEAD
-        return runAsync(() -> {
-            enableCheckpoints(n, reason, enable);
-
-            return null;
-        });
-=======
         return runAsync(() -> enableCheckpoints(n, reason, enable));
->>>>>>> 1ad1cc6f
     }
 
     /**
