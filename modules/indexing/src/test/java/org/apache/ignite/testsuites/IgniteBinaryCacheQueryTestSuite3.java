--- conflicted
+++ resolved
@@ -378,11 +378,7 @@
 
     DumpCacheConfigTest.class,
 
-<<<<<<< HEAD
-    H2TransactionAwareQueriesEnabledTest.class
-=======
     H2TransactionAwareQueriesEnabledTest.class,
->>>>>>> 90f4aba7
 })
 public class IgniteBinaryCacheQueryTestSuite3 {
     /** Setup lazy mode default. */
