/*
 * Licensed to the Apache Software Foundation (ASF) under one or more
 * contributor license agreements.  See the NOTICE file distributed with
 * this work for additional information regarding copyright ownership.
 * The ASF licenses this file to You under the Apache License, Version 2.0
 * (the "License"); you may not use this file except in compliance with
 * the License.  You may obtain a copy of the License at
 *
 *      http://www.apache.org/licenses/LICENSE-2.0
 *
 * Unless required by applicable law or agreed to in writing, software
 * distributed under the License is distributed on an "AS IS" BASIS,
 * WITHOUT WARRANTIES OR CONDITIONS OF ANY KIND, either express or implied.
 * See the License for the specific language governing permissions and
 * limitations under the License.
 */

package org.apache.ignite.testsuites;

import org.apache.ignite.cache.query.SqlFieldsQuery;
import org.apache.ignite.internal.cache.query.index.sorted.inline.InlineIndexKeyTypeRegistryTest;
import org.apache.ignite.internal.cdc.CacheEventsCdcTest;
import org.apache.ignite.internal.cdc.CdcIndexRebuildTest;
import org.apache.ignite.internal.cdc.SqlCdcTest;
import org.apache.ignite.internal.dump.DumpCacheConfigTest;
import org.apache.ignite.internal.metric.SystemViewSelfTest;
import org.apache.ignite.internal.processors.cache.BigEntryQueryTest;
import org.apache.ignite.internal.processors.cache.BinaryMetadataConcurrentUpdateWithIndexesTest;
import org.apache.ignite.internal.processors.cache.BinarySerializationQuerySelfTest;
import org.apache.ignite.internal.processors.cache.BinarySerializationQueryWithReflectiveSerializerSelfTest;
import org.apache.ignite.internal.processors.cache.CacheIteratorScanQueryTest;
import org.apache.ignite.internal.processors.cache.CacheOffheapBatchIndexingSingleTypeTest;
import org.apache.ignite.internal.processors.cache.CachePartitionedQueryDetailMetricsDistributedSelfTest;
import org.apache.ignite.internal.processors.cache.CachePartitionedQueryDetailMetricsLocalSelfTest;
import org.apache.ignite.internal.processors.cache.CachePartitionedQueryMetricsDistributedSelfTest;
import org.apache.ignite.internal.processors.cache.CachePartitionedQueryMetricsLocalSelfTest;
import org.apache.ignite.internal.processors.cache.CacheQueryEvictDataLostTest;
import org.apache.ignite.internal.processors.cache.CacheQueryNewClientSelfTest;
import org.apache.ignite.internal.processors.cache.CacheReplicatedQueryDetailMetricsDistributedSelfTest;
import org.apache.ignite.internal.processors.cache.CacheReplicatedQueryDetailMetricsLocalSelfTest;
import org.apache.ignite.internal.processors.cache.CacheReplicatedQueryMetricsDistributedSelfTest;
import org.apache.ignite.internal.processors.cache.CacheReplicatedQueryMetricsLocalSelfTest;
import org.apache.ignite.internal.processors.cache.CacheSqlQueryValueCopySelfTest;
import org.apache.ignite.internal.processors.cache.CheckIndexesInlineSizeOnNodeJoinMultiJvmTest;
import org.apache.ignite.internal.processors.cache.GridCacheDynamicLoadOnClientPersistentTest;
import org.apache.ignite.internal.processors.cache.GridCacheDynamicLoadOnClientTest;
import org.apache.ignite.internal.processors.cache.GridCacheFullTextQueryFailoverTest;
import org.apache.ignite.internal.processors.cache.GridCacheFullTextQueryLimitTest;
import org.apache.ignite.internal.processors.cache.GridCacheFullTextQueryMultithreadedSelfTest;
import org.apache.ignite.internal.processors.cache.GridCacheFullTextQueryPagesTest;
import org.apache.ignite.internal.processors.cache.GridCacheFullTextQuerySelfTest;
import org.apache.ignite.internal.processors.cache.GridCacheQueryIndexingDisabledSelfTest;
import org.apache.ignite.internal.processors.cache.GridCacheQuerySqlFieldInlineSizeSelfTest;
import org.apache.ignite.internal.processors.cache.IgniteCacheBinaryObjectsScanSelfTest;
import org.apache.ignite.internal.processors.cache.IgniteCacheBinaryObjectsScanWithEventsSelfTest;
import org.apache.ignite.internal.processors.cache.IgniteCacheDistributedJoinCollocatedAndNotTest;
import org.apache.ignite.internal.processors.cache.IgniteCacheDistributedJoinCustomAffinityMapper;
import org.apache.ignite.internal.processors.cache.IgniteCacheDistributedJoinNoIndexTest;
import org.apache.ignite.internal.processors.cache.IgniteCacheDistributedJoinPartitionedAndReplicatedTest;
import org.apache.ignite.internal.processors.cache.IgniteCacheDistributedJoinQueryConditionsTest;
import org.apache.ignite.internal.processors.cache.IgniteCacheDistributedJoinTest;
import org.apache.ignite.internal.processors.cache.IgniteCacheFieldsQueryNoDataSelfTest;
import org.apache.ignite.internal.processors.cache.IgniteCacheFullTextQueryNodeJoiningSelfTest;
import org.apache.ignite.internal.processors.cache.IgniteCacheNoClassQuerySelfTest;
import org.apache.ignite.internal.processors.cache.IgniteCacheP2pUnmarshallingQueryErrorTest;
import org.apache.ignite.internal.processors.cache.IgniteCheckClusterStateBeforeExecuteQueryTest;
import org.apache.ignite.internal.processors.cache.IndexingCachePartitionLossPolicySelfTest;
import org.apache.ignite.internal.processors.cache.QueryEntityCaseMismatchTest;
import org.apache.ignite.internal.processors.cache.ReservationsOnDoneAfterTopologyUnlockFailTest;
import org.apache.ignite.internal.processors.cache.SqlFieldsQuerySelfTest;
import org.apache.ignite.internal.processors.cache.authentication.SqlUserCommandSelfTest;
import org.apache.ignite.internal.processors.cache.distributed.near.IgniteCacheAtomicFieldsQuerySelfTest;
import org.apache.ignite.internal.processors.cache.distributed.near.IgniteCacheAtomicNearEnabledFieldsQuerySelfTest;
import org.apache.ignite.internal.processors.cache.distributed.near.IgniteCacheDistributedPartitionQueryConfigurationSelfTest;
import org.apache.ignite.internal.processors.cache.distributed.near.IgniteCacheDistributedPartitionQueryNodeRestartsSelfTest;
import org.apache.ignite.internal.processors.cache.distributed.near.IgniteCacheDistributedPartitionQuerySelfTest;
import org.apache.ignite.internal.processors.cache.distributed.near.IgniteCacheDistributedQueryCancelSelfTest;
import org.apache.ignite.internal.processors.cache.distributed.near.IgniteCachePartitionedFieldsQueryP2PEnabledSelfTest;
import org.apache.ignite.internal.processors.cache.distributed.near.IgniteCachePartitionedFieldsQuerySelfTest;
import org.apache.ignite.internal.processors.cache.distributed.replicated.IgniteCacheReplicatedFieldsQueryJoinNoPrimaryPartitionsSelfTest;
import org.apache.ignite.internal.processors.cache.distributed.replicated.IgniteCacheReplicatedFieldsQueryP2PEnabledSelfTest;
import org.apache.ignite.internal.processors.cache.distributed.replicated.IgniteCacheReplicatedFieldsQueryROSelfTest;
import org.apache.ignite.internal.processors.cache.distributed.replicated.IgniteCacheReplicatedFieldsQuerySelfTest;
import org.apache.ignite.internal.processors.cache.encryption.EncryptedSqlTableTest;
import org.apache.ignite.internal.processors.cache.encryption.EncryptedSqlTemplateTableTest;
import org.apache.ignite.internal.processors.cache.index.BasicJavaTypesIndexTest;
import org.apache.ignite.internal.processors.cache.index.BasicSqlTypesIndexTest;
import org.apache.ignite.internal.processors.cache.index.DateIndexKeyTypeTest;
import org.apache.ignite.internal.processors.cache.index.H2ConnectionLeaksSelfTest;
import org.apache.ignite.internal.processors.cache.index.H2ConnectionSettingsTest;
import org.apache.ignite.internal.processors.cache.index.H2RowCachePageEvictionTest;
import org.apache.ignite.internal.processors.cache.index.H2RowCacheSelfTest;
import org.apache.ignite.internal.processors.cache.index.H2RowExpireTimeIndexSelfTest;
import org.apache.ignite.internal.processors.cache.index.H2TransactionAwareQueriesEnabledTest;
import org.apache.ignite.internal.processors.cache.index.IgniteDecimalSelfTest;
import org.apache.ignite.internal.processors.cache.index.IndexColumnTypeMismatchTest;
import org.apache.ignite.internal.processors.cache.index.LongIndexNameTest;
import org.apache.ignite.internal.processors.cache.index.OptimizedMarshallerIndexNameTest;
import org.apache.ignite.internal.processors.cache.index.PojoIndexLocalQueryTest;
import org.apache.ignite.internal.processors.cache.index.SqlPartitionEvictionTest;
import org.apache.ignite.internal.processors.cache.metric.SqlViewExporterSpiTest;
import org.apache.ignite.internal.processors.cache.query.IgniteCacheQueryCacheDestroySelfTest;
import org.apache.ignite.internal.processors.cache.query.ScanQueryConcurrentSqlUpdatesTest;
import org.apache.ignite.internal.processors.cache.query.ScanQueryConcurrentUpdatesTest;
import org.apache.ignite.internal.processors.query.IgniteQueryConvertibleTypesValidationTest;
import org.apache.ignite.internal.processors.query.IgniteQueryDedicatedPoolTest;
import org.apache.ignite.internal.processors.query.IgniteSqlCustomSchemaTest;
import org.apache.ignite.internal.processors.query.IgniteSqlCustomSchemaWithPdsEnabled;
import org.apache.ignite.internal.processors.query.IgniteSqlDefaultSchemaTest;
import org.apache.ignite.internal.processors.query.IgniteSqlDefaultValueTest;
import org.apache.ignite.internal.processors.query.IgniteSqlDistributedJoinSelfTest;
import org.apache.ignite.internal.processors.query.IgniteSqlEntryCacheModeAgnosticTest;
import org.apache.ignite.internal.processors.query.IgniteSqlGroupConcatCollocatedTest;
import org.apache.ignite.internal.processors.query.IgniteSqlGroupConcatNotCollocatedTest;
import org.apache.ignite.internal.processors.query.IgniteSqlKeyValueFieldsTest;
import org.apache.ignite.internal.processors.query.IgniteSqlNotNullConstraintTest;
import org.apache.ignite.internal.processors.query.IgniteSqlParameterizedQueryTest;
import org.apache.ignite.internal.processors.query.IgniteSqlQueryDecimalArgumentsWithTest;
import org.apache.ignite.internal.processors.query.IgniteSqlQueryParallelismTest;
import org.apache.ignite.internal.processors.query.IgniteSqlRoutingTest;
import org.apache.ignite.internal.processors.query.IgniteSqlSchemasDiffConfigurationsTest;
import org.apache.ignite.internal.processors.query.JdbcSqlCustomSchemaTest;
import org.apache.ignite.internal.processors.query.JdbcSqlDefaultSchemaTest;
import org.apache.ignite.internal.processors.query.KillQueryErrorOnCancelTest;
import org.apache.ignite.internal.processors.query.KillQueryFromClientTest;
import org.apache.ignite.internal.processors.query.KillQueryFromNeighbourTest;
import org.apache.ignite.internal.processors.query.KillQueryOnClientDisconnectTest;
import org.apache.ignite.internal.processors.query.KillQueryTest;
import org.apache.ignite.internal.processors.query.RemoveConstantsFromQueryTest;
import org.apache.ignite.internal.processors.query.SqlFieldTypeValidationOnKeyValueInsertTest;
import org.apache.ignite.internal.processors.query.SqlFieldTypeValidationTypesTest;
import org.apache.ignite.internal.processors.query.SqlIncompatibleDataTypeExceptionTest;
import org.apache.ignite.internal.processors.query.SqlMergeOnClientNodeTest;
import org.apache.ignite.internal.processors.query.SqlMergeTest;
import org.apache.ignite.internal.processors.query.SqlNotNullKeyValueFieldTest;
import org.apache.ignite.internal.processors.query.SqlQueryHistoryFromClientSelfTest;
import org.apache.ignite.internal.processors.query.SqlQueryHistorySelfTest;
import org.apache.ignite.internal.processors.query.SqlQueryIndexWithDifferentTypeTest;
import org.apache.ignite.internal.processors.query.SqlSystemViewsSelfTest;
import org.apache.ignite.internal.processors.query.h2.GridIndexRebuildSelfTest;
import org.apache.ignite.internal.processors.query.h2.GridIndexRebuildTest;
import org.apache.ignite.internal.processors.query.h2.QueryParserMetricsHolderSelfTest;
import org.apache.ignite.internal.processors.query.h2.RowCountTableStatisticsSurvivesNodeRestartTest;
import org.apache.ignite.internal.processors.query.h2.RowCountTableStatisticsUsageTest;
import org.apache.ignite.internal.processors.query.h2.ThreadLocalObjectPoolSelfTest;
import org.apache.ignite.internal.processors.query.h2.sql.BaseH2CompareQueryTest;
import org.apache.ignite.internal.processors.query.h2.sql.H2CompareBigQueryDistributedJoinsTest;
import org.apache.ignite.internal.processors.query.h2.sql.H2CompareBigQueryTest;
import org.apache.ignite.internal.processors.query.h2.sql.ParameterTypeInferenceTest;
import org.apache.ignite.internal.processors.query.h2.twostep.AndOperationExtractPartitionSelfTest;
import org.apache.ignite.internal.processors.query.h2.twostep.BetweenOperationExtractPartitionSelfTest;
import org.apache.ignite.internal.processors.query.h2.twostep.DmlSelectPartitionPruningSelfTest;
import org.apache.ignite.internal.processors.query.h2.twostep.InOperationExtractPartitionSelfTest;
import org.apache.ignite.internal.processors.query.h2.twostep.JoinPartitionPruningSelfTest;
import org.apache.ignite.internal.processors.query.h2.twostep.JoinQueryEntityPartitionPruningSelfTest;
import org.apache.ignite.internal.processors.query.h2.twostep.SqlDataTypeConversionTest;
import org.apache.ignite.internal.processors.sql.IgniteCachePartitionedAtomicColumnConstraintsTest;
import org.apache.ignite.internal.processors.sql.IgniteCachePartitionedTransactionalColumnConstraintsTest;
import org.apache.ignite.internal.processors.sql.IgniteCacheReplicatedAtomicColumnConstraintsTest;
import org.apache.ignite.internal.processors.sql.IgniteCacheReplicatedTransactionalColumnConstraintsTest;
import org.apache.ignite.internal.processors.sql.IgniteSQLColumnConstraintsTest;
import org.apache.ignite.internal.sql.SqlParserUserSelfTest;
import org.apache.ignite.spi.communication.tcp.GridOrderedMessageCancelSelfTest;
import org.apache.ignite.spi.communication.tcp.H2CommunicationMessageSerializationTest;
import org.apache.ignite.testframework.GridTestUtils;
import org.apache.ignite.util.KillCommandsMXBeanTest;
import org.apache.ignite.util.KillCommandsSQLTest;
import org.junit.BeforeClass;
import org.junit.runner.RunWith;
import org.junit.runners.Suite;

/**
 * Test suite for cache queries.
 */
@RunWith(Suite.class)
@Suite.SuiteClasses({
    // Fields queries.
    SqlFieldsQuerySelfTest.class,
    IgniteCacheReplicatedFieldsQuerySelfTest.class,
    IgniteCacheReplicatedFieldsQueryROSelfTest.class,
    IgniteCacheReplicatedFieldsQueryP2PEnabledSelfTest.class,
    IgniteCacheReplicatedFieldsQueryJoinNoPrimaryPartitionsSelfTest.class,
    IgniteCachePartitionedFieldsQuerySelfTest.class,
    IgniteCacheAtomicFieldsQuerySelfTest.class,
    IgniteCacheAtomicNearEnabledFieldsQuerySelfTest.class,
    IgniteCachePartitionedFieldsQueryP2PEnabledSelfTest.class,
    IgniteCacheFieldsQueryNoDataSelfTest.class,
    GridCacheQueryIndexingDisabledSelfTest.class,
    GridOrderedMessageCancelSelfTest.class,
    CacheQueryEvictDataLostTest.class,
    IgniteSqlQueryDecimalArgumentsWithTest.class,
    SqlQueryIndexWithDifferentTypeTest.class,

    // Full text queries.
    GridCacheFullTextQueryFailoverTest.class,
    GridCacheFullTextQuerySelfTest.class,
    GridCacheFullTextQueryMultithreadedSelfTest.class,
    GridCacheFullTextQueryPagesTest.class,
    GridCacheFullTextQueryLimitTest.class,
    IgniteCacheFullTextQueryNodeJoiningSelfTest.class,

    // Ignite cache and H2 comparison.
    BaseH2CompareQueryTest.class,
    H2CompareBigQueryTest.class,
    H2CompareBigQueryDistributedJoinsTest.class,
    IndexColumnTypeMismatchTest.class,

    // Cache query metrics.
    CachePartitionedQueryMetricsDistributedSelfTest.class,
    CachePartitionedQueryMetricsLocalSelfTest.class,
    CacheReplicatedQueryMetricsDistributedSelfTest.class,
    CacheReplicatedQueryMetricsLocalSelfTest.class,

    // Cache query metrics.
    CachePartitionedQueryDetailMetricsDistributedSelfTest.class,
    CachePartitionedQueryDetailMetricsLocalSelfTest.class,
    CacheReplicatedQueryDetailMetricsDistributedSelfTest.class,
    CacheReplicatedQueryDetailMetricsLocalSelfTest.class,

    QueryParserMetricsHolderSelfTest.class,

    // Unmarshalling query test.
    IgniteCacheP2pUnmarshallingQueryErrorTest.class,
    IgniteCacheNoClassQuerySelfTest.class,

    // Cancellation.
    IgniteCacheDistributedQueryCancelSelfTest.class,

    // Distributed joins.
    H2CompareBigQueryDistributedJoinsTest.class,
    IgniteCacheDistributedJoinCollocatedAndNotTest.class,
    IgniteCacheDistributedJoinCustomAffinityMapper.class,
    IgniteCacheDistributedJoinNoIndexTest.class,
    IgniteCacheDistributedJoinPartitionedAndReplicatedTest.class,
    IgniteCacheDistributedJoinQueryConditionsTest.class,
    IgniteCacheDistributedJoinTest.class,
    IgniteSqlDistributedJoinSelfTest.class,
    IgniteSqlQueryParallelismTest.class,

    // Other.
    CacheIteratorScanQueryTest.class,
    CacheQueryNewClientSelfTest.class,
    CacheOffheapBatchIndexingSingleTypeTest.class,
    CacheSqlQueryValueCopySelfTest.class,
    IgniteCacheQueryCacheDestroySelfTest.class,
    IgniteQueryDedicatedPoolTest.class,
    IgniteSqlEntryCacheModeAgnosticTest.class,
    QueryEntityCaseMismatchTest.class,
    IgniteCacheDistributedPartitionQuerySelfTest.class,
    IgniteCacheDistributedPartitionQueryNodeRestartsSelfTest.class,
    IgniteCacheDistributedPartitionQueryConfigurationSelfTest.class,
    IgniteSqlKeyValueFieldsTest.class,
    SqlNotNullKeyValueFieldTest.class,
    IgniteSqlRoutingTest.class,
    IgniteSqlNotNullConstraintTest.class,
    LongIndexNameTest.class,
    GridCacheQuerySqlFieldInlineSizeSelfTest.class,
    IgniteSqlParameterizedQueryTest.class,
    H2ConnectionLeaksSelfTest.class,
    H2ConnectionSettingsTest.class,
    IgniteCheckClusterStateBeforeExecuteQueryTest.class,
    OptimizedMarshallerIndexNameTest.class,
    SqlSystemViewsSelfTest.class,
    ScanQueryConcurrentUpdatesTest.class,
    ScanQueryConcurrentSqlUpdatesTest.class,
    ReservationsOnDoneAfterTopologyUnlockFailTest.class,
    H2CommunicationMessageSerializationTest.class,

    GridIndexRebuildSelfTest.class,
    GridIndexRebuildTest.class,
    CheckIndexesInlineSizeOnNodeJoinMultiJvmTest.class,

    IgniteSqlDefaultValueTest.class,
    IgniteDecimalSelfTest.class,
    IgniteSQLColumnConstraintsTest.class,

    IgniteSqlDefaultSchemaTest.class,
    IgniteSqlCustomSchemaTest.class,
    JdbcSqlDefaultSchemaTest.class,
    JdbcSqlCustomSchemaTest.class,
    IgniteSqlCustomSchemaWithPdsEnabled.class,
    IgniteSqlSchemasDiffConfigurationsTest.class,

    IgniteCachePartitionedAtomicColumnConstraintsTest.class,
    IgniteCachePartitionedTransactionalColumnConstraintsTest.class,
    IgniteCacheReplicatedAtomicColumnConstraintsTest.class,
    IgniteCacheReplicatedTransactionalColumnConstraintsTest.class,

    ThreadLocalObjectPoolSelfTest.class,

    // H2 Rows on-heap cache
    H2RowCacheSelfTest.class,
    H2RowCachePageEvictionTest.class,
    H2RowExpireTimeIndexSelfTest.class,

    // User operation SQL
    SqlParserUserSelfTest.class,
    SqlUserCommandSelfTest.class,
    EncryptedSqlTableTest.class,
    EncryptedSqlTemplateTableTest.class,

    // Partition loss.
    IndexingCachePartitionLossPolicySelfTest.class,

    // Partitions eviction
    SqlPartitionEvictionTest.class,

    // GROUP_CONCAT
    IgniteSqlGroupConcatCollocatedTest.class,
    IgniteSqlGroupConcatNotCollocatedTest.class,

    // Binary
    BinarySerializationQuerySelfTest.class,
    BinarySerializationQueryWithReflectiveSerializerSelfTest.class,
    IgniteCacheBinaryObjectsScanSelfTest.class,
    IgniteCacheBinaryObjectsScanWithEventsSelfTest.class,
    BigEntryQueryTest.class,
    BinaryMetadataConcurrentUpdateWithIndexesTest.class,

    // Partition pruning.
    InOperationExtractPartitionSelfTest.class,
    AndOperationExtractPartitionSelfTest.class,
    BetweenOperationExtractPartitionSelfTest.class,
    JoinPartitionPruningSelfTest.class,
    JoinQueryEntityPartitionPruningSelfTest.class,
    DmlSelectPartitionPruningSelfTest.class,

    GridCacheDynamicLoadOnClientTest.class,
    GridCacheDynamicLoadOnClientPersistentTest.class,

    SqlDataTypeConversionTest.class,
    ParameterTypeInferenceTest.class,

    //Query history.
    SqlQueryHistorySelfTest.class,
    SqlQueryHistoryFromClientSelfTest.class,
    RemoveConstantsFromQueryTest.class,

    SqlIncompatibleDataTypeExceptionTest.class,

    BasicSqlTypesIndexTest.class,
    BasicJavaTypesIndexTest.class,
    PojoIndexLocalQueryTest.class,
    DateIndexKeyTypeTest.class,

    //Cancellation of queries.
    KillQueryTest.class,
    KillQueryFromNeighbourTest.class,
    KillQueryFromClientTest.class,
    KillQueryOnClientDisconnectTest.class,
    KillQueryErrorOnCancelTest.class,
    KillCommandsMXBeanTest.class,
    KillCommandsSQLTest.class,

    // Table statistics.
    RowCountTableStatisticsUsageTest.class,
    RowCountTableStatisticsSurvivesNodeRestartTest.class,

    SqlViewExporterSpiTest.class,
    SystemViewSelfTest.class,

    SqlMergeTest.class,
    SqlMergeOnClientNodeTest.class,

    SqlFieldTypeValidationTypesTest.class,
    SqlFieldTypeValidationOnKeyValueInsertTest.class,

    InlineIndexKeyTypeRegistryTest.class,

    IgniteQueryConvertibleTypesValidationTest.class,

    IgniteStatisticsTestSuite.class,

    // CDC tests.
    SqlCdcTest.class,
    CacheEventsCdcTest.class,
    CdcIndexRebuildTest.class,

    DumpCacheConfigTest.class,

<<<<<<< HEAD
    H2TransactionAwareQueriesEnabledTest.class
=======
    H2TransactionAwareQueriesEnabledTest.class,
>>>>>>> 00a0d404
})
public class IgniteBinaryCacheQueryTestSuite3 {
    /** Setup lazy mode default. */
    @BeforeClass
    public static void setupLazy() {
        GridTestUtils.setFieldValue(SqlFieldsQuery.class, "DFLT_LAZY", false);
    }
}<|MERGE_RESOLUTION|>--- conflicted
+++ resolved
@@ -378,11 +378,7 @@
 
     DumpCacheConfigTest.class,
 
-<<<<<<< HEAD
-    H2TransactionAwareQueriesEnabledTest.class
-=======
     H2TransactionAwareQueriesEnabledTest.class,
->>>>>>> 00a0d404
 })
 public class IgniteBinaryCacheQueryTestSuite3 {
     /** Setup lazy mode default. */
