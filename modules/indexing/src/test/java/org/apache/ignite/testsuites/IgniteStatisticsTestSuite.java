--- conflicted
+++ resolved
@@ -101,12 +101,9 @@
     // Views
     StatisticsViewsPersistenceTest.class,
     StatisticsViewsInMemoryTest.class,
-<<<<<<< HEAD
     StatisticsGlobalViewPersistenceTest.class,
-    StatisticsGlobalViewInMemoryTest.class
-=======
+    StatisticsGlobalViewInMemoryTest.class,
     JmxExporterSpiTest.class
->>>>>>> 5529f683
 })
 public class IgniteStatisticsTestSuite {
 }