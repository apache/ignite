--- conflicted
+++ resolved
@@ -315,13 +315,8 @@
 
         final Collection<GridRunningQueryInfo> finalQueries = queries;
 
-<<<<<<< HEAD
-        for (GridRunningQueryInfo qry : finalQueries)
-            qryProc.cancelQueries(Collections.singleton(qry.id()));
-=======
         for (GridRunningQueryInfo query : finalQueries)
             qryProc.cancelLocalQueries(Collections.singleton(query.id()));
->>>>>>> e70b66c5
 
         int n = 100;
 
