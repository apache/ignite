--- conflicted
+++ resolved
@@ -1392,16 +1392,12 @@
 
             ignite0.context().cache().context().database().checkpointReadLock();
 
-            try {
-                long page = pageMem.acquirePage(fullId.groupId(), fullId.pageId(), true);
-
                 try {
-<<<<<<< HEAD
                     long page = pageMem.acquirePage(
                         fullId.groupId(), fullId.pageId(), IoStatisticsHolderNoOp.INSTANCE, true);
-=======
+
+                try {
                     long bufPtr = pageMem.writeLock(fullId.groupId(), fullId.pageId(), page, true);
->>>>>>> 4c48ae0a
 
                     try {
                         byte[] data = entry.getValue();
