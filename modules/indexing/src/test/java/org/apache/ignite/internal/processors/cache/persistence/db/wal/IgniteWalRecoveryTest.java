--- conflicted
+++ resolved
@@ -784,12 +784,7 @@
      * @throws IgniteCheckedException If fail.
      */
     private File cacheDir(final String cacheName, final String consId) throws IgniteCheckedException {
-<<<<<<< HEAD
-        final String subfolderName
-            = genNewStyleSubfolderName(0, UUID.fromString(consId));
-=======
         final String subfolderName = genNewStyleSubfolderName(0, UUID.fromString(consId));
->>>>>>> 5f485a16
 
         final File dbDir = U.resolveWorkDirectory(U.defaultWorkDirectory(), DFLT_STORE_DIR, false);
 
