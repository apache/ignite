--- conflicted
+++ resolved
@@ -17,8 +17,6 @@
 
 package org.apache.ignite.internal.processors.sql;
 
-<<<<<<< HEAD
-=======
 import java.sql.Connection;
 import java.sql.DriverManager;
 import java.sql.ResultSet;
@@ -26,7 +24,6 @@
 import java.util.concurrent.Callable;
 import java.util.concurrent.atomic.AtomicInteger;
 import junit.framework.TestCase;
->>>>>>> c3645e81
 import org.apache.ignite.IgniteException;
 import org.apache.ignite.cache.query.annotations.QuerySqlField;
 import org.apache.ignite.configuration.CacheConfiguration;
@@ -38,17 +35,6 @@
 import org.apache.ignite.spi.discovery.tcp.ipfinder.vm.TcpDiscoveryVmIpFinder;
 import org.apache.ignite.testframework.GridTestUtils;
 import org.jetbrains.annotations.Nullable;
-<<<<<<< HEAD
-
-import java.sql.Connection;
-import java.sql.DriverManager;
-import java.sql.ResultSet;
-import java.sql.Statement;
-import java.util.concurrent.Callable;
-import java.util.concurrent.atomic.AtomicInteger;
-import org.junit.Assert;
-=======
->>>>>>> c3645e81
 import org.junit.Test;
 import org.junit.runner.RunWith;
 import org.junit.runners.JUnit4;
@@ -242,7 +228,7 @@
 
                 assertTrue(rs.next());
 
-                Assert.assertEquals(1, rs.getInt(1));
+                TestCase.assertEquals(1, rs.getInt(1));
             }
         }
     }
@@ -251,7 +237,6 @@
      * Key class.
      */
     private static class SqlConnectorKey {
-        /** */
         @QuerySqlField
         public int key;
     }
@@ -260,7 +245,6 @@
      * Value class.
      */
     private static class SqlConnectorValue {
-        /** */
         @QuerySqlField
         public int val;
     }
