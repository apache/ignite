--- conflicted
+++ resolved
@@ -309,16 +309,8 @@
         private boolean rebuiltIndexes;
 
         /** {@inheritDoc} */
-<<<<<<< HEAD
-        @Override @Nullable public IgniteInternalFuture<?> rebuildIndexesFromHash(
-            GridCacheContext cctx,
-            boolean force
-        ) {
-            IgniteInternalFuture<?> future = super.rebuildIndexesFromHash(cctx, force);
-=======
-        @Override public IgniteInternalFuture<?> rebuild(GridCacheContext cctx) {
-            IgniteInternalFuture<?> future = super.rebuild(cctx);
->>>>>>> 8113ec0c
+        @Override public IgniteInternalFuture<?> rebuild(GridCacheContext cctx, boolean force) {
+            IgniteInternalFuture<?> future = super.rebuild(cctx, force);
             rebuiltIndexes = future != null;
 
             return future;
