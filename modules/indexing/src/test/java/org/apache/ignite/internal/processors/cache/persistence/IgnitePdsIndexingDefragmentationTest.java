--- conflicted
+++ resolved
@@ -20,7 +20,6 @@
 import java.io.File;
 import java.util.Arrays;
 import java.util.Collections;
-import java.util.concurrent.atomic.AtomicReference;
 import java.util.function.Function;
 import org.apache.ignite.IgniteCache;
 import org.apache.ignite.cache.affinity.rendezvous.RendezvousAffinityFunction;
@@ -314,15 +313,9 @@
 
         /** {@inheritDoc} */
         @Override @Nullable public IgniteInternalFuture<?> rebuild(
-<<<<<<< HEAD
-            GridCacheContext<?, ?> cctx,
-            boolean force,
-            @Nullable AtomicReference<Throwable> cancelTok
-=======
             GridCacheContext cctx,
             boolean force,
             IndexRebuildCancelToken cancelTok
->>>>>>> 1e646adc
         ) {
             IgniteInternalFuture<?> future = super.rebuild(cctx, force, cancelTok);
             rebuiltIndexes = future != null;
