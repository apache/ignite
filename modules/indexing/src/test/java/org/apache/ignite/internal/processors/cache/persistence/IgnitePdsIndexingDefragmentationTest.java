--- conflicted
+++ resolved
@@ -139,11 +139,7 @@
             newIdxFileLen <= oldIdxFileLen
         );
 
-<<<<<<< HEAD
-        File completionMarkerFile = DefragmentationFileUtils.defragmentationCompletionMarkerFile(ft.cacheStorages(dfltCacheCfg)[0]);
-=======
         File completionMarkerFile = cft.defragmentationCompletionMarkerFile();
->>>>>>> 9262765b
 
         assertTrue("Completion marker file must exists", completionMarkerFile.exists());
 
