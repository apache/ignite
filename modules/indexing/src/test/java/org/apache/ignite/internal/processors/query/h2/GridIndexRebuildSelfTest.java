--- conflicted
+++ resolved
@@ -21,7 +21,6 @@
 import java.lang.management.ManagementFactory;
 import java.lang.management.ThreadMXBean;
 import java.util.concurrent.CountDownLatch;
-import java.util.function.Supplier;
 import java.util.stream.LongStream;
 import org.apache.ignite.Ignite;
 import org.apache.ignite.IgniteCache;
@@ -399,11 +398,7 @@
             GridCacheContext<?, ?> cctx,
             GridFutureAdapter<Void> rebuildIdxFut,
             SchemaIndexCacheVisitorClosure clo,
-<<<<<<< HEAD
-            Supplier<Throwable> cancel
-=======
             IndexRebuildCancelToken cancel
->>>>>>> 1e646adc
         ) {
             if (!firstRbld) {
                 try {
