/*
 * Licensed to the Apache Software Foundation (ASF) under one or more
 * contributor license agreements.  See the NOTICE file distributed with
 * this work for additional information regarding copyright ownership.
 * The ASF licenses this file to You under the Apache License, Version 2.0
 * (the "License"); you may not use this file except in compliance with
 * the License.  You may obtain a copy of the License at
 *
 *      http://www.apache.org/licenses/LICENSE-2.0
 *
 * Unless required by applicable law or agreed to in writing, software
 * distributed under the License is distributed on an "AS IS" BASIS,
 * WITHOUT WARRANTIES OR CONDITIONS OF ANY KIND, either express or implied.
 * See the License for the specific language governing permissions and
 * limitations under the License.
 */

package org.apache.ignite.internal.processors.query.h2;

import java.io.File;
import java.lang.management.ManagementFactory;
import java.lang.management.ThreadMXBean;
import java.util.concurrent.CountDownLatch;
import java.util.stream.LongStream;
import org.apache.ignite.Ignite;
import org.apache.ignite.IgniteCache;
import org.apache.ignite.IgniteCheckedException;
import org.apache.ignite.IgniteException;
import org.apache.ignite.configuration.IgniteConfiguration;
import org.apache.ignite.internal.IgniteEx;
import org.apache.ignite.internal.IgniteInterruptedCheckedException;
import org.apache.ignite.internal.cache.query.index.IndexProcessor;
import org.apache.ignite.internal.managers.indexing.IndexesRebuildTask;
import org.apache.ignite.internal.processors.cache.GridCacheContext;
import org.apache.ignite.internal.processors.cache.IgniteCacheOffheapManager;
import org.apache.ignite.internal.processors.cache.IgniteInternalCache;
import org.apache.ignite.internal.processors.cache.index.DynamicIndexAbstractSelfTest;
import org.apache.ignite.internal.processors.cache.persistence.CacheDataRow;
import org.apache.ignite.internal.processors.cache.persistence.file.FilePageStoreManager;
import org.apache.ignite.internal.processors.query.h2.opt.GridH2Table;
import org.apache.ignite.internal.processors.query.schema.SchemaIndexCacheVisitorClosure;
import org.apache.ignite.internal.processors.query.schema.SchemaIndexOperationCancellationToken;
import org.apache.ignite.internal.util.future.GridFutureAdapter;
import org.apache.ignite.internal.util.lang.GridCursor;
import org.apache.ignite.internal.util.typedef.internal.U;
import org.junit.Test;

import static java.util.Objects.nonNull;
import static java.util.Objects.requireNonNull;
import static org.apache.ignite.internal.processors.cache.persistence.file.FilePageStoreManager.INDEX_FILE_NAME;
import static org.apache.ignite.internal.processors.query.QueryUtils.DFLT_SCHEMA;
import static org.apache.ignite.internal.util.IgniteUtils.delete;

/**
 * Index rebuild after node restart test.
 */
public class GridIndexRebuildSelfTest extends DynamicIndexAbstractSelfTest {
    /** Data size. */
    protected static final int AMOUNT = 50;

    /** Data size. */
    protected static final String CACHE_NAME = "T";

    /** Test instance to allow interaction with static context. */
    private static GridIndexRebuildSelfTest INSTANCE;

    /** Latch to signal that rebuild may start. */
    private final CountDownLatch rebuildLatch = new CountDownLatch(1);

    /** Thread pool size for build index. */
    private Integer buildIdxThreadPoolSize;

    /** GridQueryIndexing class. */
    private Class<? extends IndexesRebuildTask> blkIndexingCls = BlockingIndexesRebuildTask.class;

    /** {@inheritDoc} */
    @Override protected IgniteConfiguration commonConfiguration(int idx) throws Exception {
        IgniteConfiguration cfg = super.commonConfiguration(idx);

        cfg.getDataStorageConfiguration().getDefaultDataRegionConfiguration()
            .setMaxSize(300 * 1024L * 1024L)
            .setPersistenceEnabled(true);

        if (nonNull(buildIdxThreadPoolSize))
            cfg.setBuildIndexThreadPoolSize(buildIdxThreadPoolSize);

        return cfg;
    }

    /** {@inheritDoc} */
    @Override protected IgniteConfiguration serverConfiguration(int idx) throws Exception {
        IgniteConfiguration cfg = super.serverConfiguration(idx);

        if (nonNull(blkIndexingCls))
            IndexProcessor.idxRebuildCls = blkIndexingCls;

        return cfg;
    }

    /** {@inheritDoc} */
    @Override protected void beforeTest() throws Exception {
        super.beforeTest();

        // Just in case.
        cleanPersistenceDir();

        INSTANCE = this;

        BlockingIndexesRebuildTask.slowRebuildIdxFut = false;
        BlockingIndexesRebuildTask.firstRbld = true;
    }

    /** {@inheritDoc} */
    @Override protected void afterTest() throws Exception {
        super.afterTest();

        stopAllGrids();

        cleanPersistenceDir();
        IndexProcessor.idxRebuildCls = null;
    }

    /** {@inheritDoc} */
    @Override protected void afterTestsStopped() throws Exception {
        cleanPersistenceDir();

        super.afterTestsStopped();
    }

    /**
     * Do test.
     * <p>
     * Steps are as follows:
     * <ul>
     *     <li>Put some data;</li>
     *     <li>Stop the node;</li>
     *     <li>Remove index file;</li>
     *     <li>Restart the node and block index rebuild;</li>
     *     <li>For half of the keys do cache puts <b>before</b> corresponding key
     *     has been processed during index rebuild;</li>
     *     <li>Check that:
     *         <ul>
     *             <li>For MVCC case: some keys have all versions that existed before restart, while those
     *             updated concurrently have only put version (one with mark value -1)
     *             and latest version present before node restart;</li>
     *             <li>For non MVCC case: keys updated concurrently must have mark values of -1 despite that
     *             index rebuild for them has happened after put.</li>
     *         </ul>
     *     </li>
     * </ul></p>
     * @throws Exception if failed.
     */
    @Test
    public void testIndexRebuild() throws Exception {
        IgniteEx srv = startServer();

        IgniteInternalCache cc = createAndFillTableWithIndex(srv);

        checkDataState(srv, false);

        File idxPath = indexFile(cc);

        stopAllGrids();

        assertTrue(delete(idxPath));

        srv = startServer();

        putData(srv, true);

        checkDataState(srv, true);
    }

    /**
     * Test checks that index rebuild will be with default pool size.
     *
     * @throws Exception if failed.
     */
    @Test
    public void testDefaultCntThreadForRebuildIdx() throws Exception {
        checkCntThreadForRebuildIdx(IgniteConfiguration.DFLT_BUILD_IDX_THREAD_POOL_SIZE);
    }

    /**
     * Test checks that index rebuild uses the number of threads that specified
     * in configuration.
     *
     * @throws Exception if failed.
     */
    @Test
    public void testCustomCntThreadForRebuildIdx() throws Exception {
        checkCntThreadForRebuildIdx(6);
    }

    /**
     * Test checks that there will be no data race between notifications about index rebuilding
     * and an indication that index has been rebuilt.
     *
     * Steps:
     * 1)Create a node with data filling;
     * 2)Stopping a node with deletion index.bin;
     * 3)Set a delay between notification and a note about index rebuilding;
     * 4)Restarting node with waiting index rebuild;
     * 5)Checking that index is not being rebuilt.
     *
     * @throws Exception if failed.
     */
    @Test
    public void testDataRaceWhenMarkIdxRebuild() throws Exception {
        IgniteEx srv = startServer();

        IgniteInternalCache internalCache = createAndFillTableWithIndex(srv);

        File idxFile = indexFile(internalCache);

        stopAllGrids();

        assertTrue(delete(idxFile));

        BlockingIndexesRebuildTask.slowRebuildIdxFut = true;

        srv = startServer();

        srv.cache(CACHE_NAME).indexReadyFuture().get();

        IgniteH2Indexing idx = (IgniteH2Indexing)srv.context().query().getIndexing();

        GridH2Table tbl = idx.schemaManager().dataTable(DFLT_SCHEMA, CACHE_NAME);

        assertNotNull(tbl);

        assertFalse(tbl.rebuildFromHashInProgress());
    }

    /**
     * Check that index rebuild uses the number of threads
     * that specified in configuration.
     *
     * @param buildIdxThreadCnt Thread pool size for build index,
     *      after restart node.
     * @throws Exception if failed.
     */
    private void checkCntThreadForRebuildIdx(int buildIdxThreadCnt) throws Exception {
        blkIndexingCls = null;

        IgniteEx srv = startServer();

        IgniteInternalCache internalCache = createAndFillTableWithIndex(srv);

        int partCnt = internalCache.configuration().getAffinity().partitions();

        assertTrue(partCnt > buildIdxThreadCnt);

        File idxPath = indexFile(internalCache);

        stopAllGrids();

        assertTrue(delete(idxPath));

        buildIdxThreadPoolSize = buildIdxThreadCnt;

        srv = startServer();
        srv.cache(CACHE_NAME).indexReadyFuture().get();

        ThreadMXBean threadMXBean = ManagementFactory.getThreadMXBean();

        long buildIdxRunnerCnt = LongStream.of(threadMXBean.getAllThreadIds()).mapToObj(threadMXBean::getThreadInfo)
            .filter(threadInfo -> threadInfo.getThreadName().startsWith("build-idx-runner")).count();

        assertEquals(buildIdxThreadCnt, buildIdxRunnerCnt);
    }

    /**
     * Creating a cache, table, index and populating data.
     *
     * @param node Node.
     * @return Cache.
     * @throws Exception if failed.
     */
    private IgniteInternalCache createAndFillTableWithIndex(IgniteEx node) throws Exception {
        requireNonNull(node);

        String cacheName = CACHE_NAME;

        execute(node, "CREATE TABLE T(k int primary key, v int) WITH \"cache_name=" + cacheName +
            ",wrap_value=false,atomicity=transactional\"");

        execute(node, "CREATE INDEX IDX ON T(v)");

        IgniteInternalCache cc = node.cachex(cacheName);

        assertNotNull(cc);

        putData(node, false);

        return cc;
    }

    /**
     * Get index file.
     *
     * @param internalCache Cache.
     * @return Index file.
     */
    protected File indexFile(IgniteInternalCache internalCache) {
        requireNonNull(internalCache);

        File cacheWorkDir = ((FilePageStoreManager)internalCache.context().shared().pageStore())
            .cacheWorkDir(internalCache.configuration());

        return cacheWorkDir.toPath().resolve(INDEX_FILE_NAME).toFile();
    }

    /**
     * Check versions presence in index tree.
     *
     * @param srv Node.
     * @param afterRebuild Whether index rebuild has occurred.
     * @throws IgniteCheckedException if failed.
     */
    @SuppressWarnings({"ConstantConditions", "unchecked"})
    protected void checkDataState(IgniteEx srv, boolean afterRebuild) throws IgniteCheckedException {
        IgniteInternalCache icache = srv.cachex(CACHE_NAME);

        IgniteCache cache = srv.cache(CACHE_NAME);

        assertNotNull(icache);

        for (IgniteCacheOffheapManager.CacheDataStore store : icache.context().offheap().cacheDataStores()) {
            GridCursor<? extends CacheDataRow> cur = store.cursor();

            while (cur.next()) {
                CacheDataRow row = cur.get();

                int key = row.key().value(icache.context().cacheObjectContext(), false);

                if (!afterRebuild || key <= AMOUNT / 2)
                    assertEquals(key, cache.get(key));
                else
                    assertEquals(-1, cache.get(key));
            }
        }
    }

    /**
     * Put data to cache.
     *
     * @param node Node.
     * @throws Exception if failed.
     */
    protected void putData(Ignite node, final boolean forConcurrentPut) throws Exception {
        final IgniteCache<Integer, Integer> cache = node.cache(CACHE_NAME);

        assertNotNull(cache);

        for (int i = 1; i <= AMOUNT; i++) {
            if (forConcurrentPut) {
                // Concurrent put affects only second half of the keys.
                if (i <= AMOUNT / 2)
                    continue;

                cache.put(i, -1);

                rebuildLatch.countDown();
            }
            else {
                // Data streamer is not used intentionally in order to preserve all versions.
                for (int j = 1; j <= i; j++)
                    cache.put(i, j);
            }
        }
    }

    /**
     * Start server node.
     *
     * @return Started node.
     * @throws Exception if failed.
     */
    protected IgniteEx startServer() throws Exception {
        IgniteEx srvNode = startGrid(serverConfiguration(0));
        srvNode.active(true);
        return srvNode;
    }

    /**
     * Blocking indexing processor.
     */
    private static class BlockingIndexesRebuildTask extends IndexesRebuildTask {
        /** Flag to ignore first rebuild performed on initial node start. */
        static boolean firstRbld = true;

        /** Flag for slowing down {@code rebuildIdxFut} to reproduce data race. */
        static boolean slowRebuildIdxFut;

        /** {@inheritDoc} */
        @Override protected void startRebuild(
            GridCacheContext cctx,
<<<<<<< HEAD
            GridFutureAdapter<Void> rebuildIdxFut,
            SchemaIndexCacheVisitorClosure clo
=======
            SchemaIndexCacheVisitorClosure clo,
            GridFutureAdapter<Void> rebuildIdxFut,
            SchemaIndexOperationCancellationToken cancel
>>>>>>> 288c290f
        ) {
            if (!firstRbld) {
                try {
                    U.await(INSTANCE.rebuildLatch);
                }
                catch (IgniteInterruptedCheckedException e) {
                    throw new IgniteException(e);
                }
            }
            else
                firstRbld = false;

            if (slowRebuildIdxFut) {
                rebuildIdxFut.listen(fut -> {
                    try {
                        U.sleep(1_000);
                    }
                    catch (IgniteInterruptedCheckedException e) {
                        log.error("Error while slow down " + fut, e);
                    }
                });
            }

<<<<<<< HEAD
            super.startRebuild(cctx, rebuildIdxFut, clo);
=======
            super.rebuildIndexesFromHash0(cctx, clo, rebuildIdxFut, cancel);
>>>>>>> 288c290f
        }
    }
}<|MERGE_RESOLUTION|>--- conflicted
+++ resolved
@@ -396,14 +396,9 @@
         /** {@inheritDoc} */
         @Override protected void startRebuild(
             GridCacheContext cctx,
-<<<<<<< HEAD
             GridFutureAdapter<Void> rebuildIdxFut,
-            SchemaIndexCacheVisitorClosure clo
-=======
             SchemaIndexCacheVisitorClosure clo,
-            GridFutureAdapter<Void> rebuildIdxFut,
             SchemaIndexOperationCancellationToken cancel
->>>>>>> 288c290f
         ) {
             if (!firstRbld) {
                 try {
@@ -427,11 +422,7 @@
                 });
             }
 
-<<<<<<< HEAD
-            super.startRebuild(cctx, rebuildIdxFut, clo);
-=======
-            super.rebuildIndexesFromHash0(cctx, clo, rebuildIdxFut, cancel);
->>>>>>> 288c290f
+            super.startRebuild(cctx, rebuildIdxFut, clo, cancel);
         }
     }
 }