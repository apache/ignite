/*
 * Licensed to the Apache Software Foundation (ASF) under one or more
 * contributor license agreements.  See the NOTICE file distributed with
 * this work for additional information regarding copyright ownership.
 * The ASF licenses this file to You under the Apache License, Version 2.0
 * (the "License"); you may not use this file except in compliance with
 * the License.  You may obtain a copy of the License at
 *
 *      http://www.apache.org/licenses/LICENSE-2.0
 *
 * Unless required by applicable law or agreed to in writing, software
 * distributed under the License is distributed on an "AS IS" BASIS,
 * WITHOUT WARRANTIES OR CONDITIONS OF ANY KIND, either express or implied.
 * See the License for the specific language governing permissions and
 * limitations under the License.
 */

package org.apache.ignite.internal.processors.cache;

import java.util.Map;
import java.util.concurrent.CountDownLatch;
import java.util.concurrent.atomic.AtomicBoolean;
import org.apache.ignite.IgniteCache;
import org.apache.ignite.IgniteCheckedException;
import org.apache.ignite.cache.query.SqlQuery;
import org.apache.ignite.configuration.CacheConfiguration;
import org.apache.ignite.configuration.IgniteConfiguration;
import org.apache.ignite.internal.IgniteInternalFuture;
import org.apache.ignite.internal.processors.query.GridQueryProcessor;
import org.apache.ignite.internal.processors.query.h2.H2ConnectionWrapper;
import org.apache.ignite.internal.processors.query.h2.IgniteH2Indexing;
import org.apache.ignite.internal.util.lang.GridAbsPredicate;
import org.apache.ignite.internal.util.typedef.CAX;
import org.apache.ignite.internal.util.typedef.internal.U;
import org.apache.ignite.testframework.GridTestUtils;
import org.apache.ignite.testframework.junits.common.GridCommonAbstractTest;

import static org.apache.ignite.IgniteSystemProperties.IGNITE_H2_INDEXING_CACHE_CLEANUP_PERIOD;
import static org.apache.ignite.IgniteSystemProperties.IGNITE_H2_INDEXING_CACHE_THREAD_USAGE_TIMEOUT;
import static org.apache.ignite.cache.CacheAtomicityMode.TRANSACTIONAL;
import static org.apache.ignite.cache.CacheMode.PARTITIONED;
import static org.apache.ignite.cache.CacheWriteSynchronizationMode.FULL_SYNC;

/**
 * Tests leaks at the IgniteH2Indexing
 */
public class IgniteCacheQueryH2IndexingLeakTest extends GridCommonAbstractTest {
    /** */
    private static final long TEST_TIMEOUT = 2 * 60 * 1000;

    /** Threads to parallel execute queries */
    private static final int THREAD_COUNT = 10;

    /** Timeout */
    private static final long STMT_CACHE_CLEANUP_TIMEOUT = 1000;

    /** Orig cleanup period. */
    private static String origCacheCleanupPeriod;

    /** Orig usage timeout. */
    private static String origCacheThreadUsageTimeout;

    /** */
    private static final int ITERATIONS = 5;

    /** {@inheritDoc} */
    @Override protected IgniteConfiguration getConfiguration(String igniteInstanceName) throws Exception {
        IgniteConfiguration cfg = super.getConfiguration(igniteInstanceName);

        cfg.setCacheConfiguration(cacheConfiguration());

        return cfg;
    }

    /**
     * @return Cache configuration.
     */
    protected CacheConfiguration cacheConfiguration() {
        CacheConfiguration<?,?> cacheCfg = defaultCacheConfiguration();

        cacheCfg.setCacheMode(PARTITIONED);
        cacheCfg.setAtomicityMode(TRANSACTIONAL);
        cacheCfg.setWriteSynchronizationMode(FULL_SYNC);

        cacheCfg.setIndexedTypes(
            Integer.class, Integer.class
        );

        return cacheCfg;
    }

    /** {@inheritDoc} */
    @Override protected long getTestTimeout() {
        return TEST_TIMEOUT + 60_000;
    }

    /** {@inheritDoc} */
    @Override protected void beforeTestsStarted() throws Exception {
        origCacheCleanupPeriod = System.getProperty(IGNITE_H2_INDEXING_CACHE_CLEANUP_PERIOD);
        origCacheThreadUsageTimeout = System.getProperty(IGNITE_H2_INDEXING_CACHE_THREAD_USAGE_TIMEOUT);

        System.setProperty(IGNITE_H2_INDEXING_CACHE_CLEANUP_PERIOD, Long.toString(STMT_CACHE_CLEANUP_TIMEOUT));
        System.setProperty(IGNITE_H2_INDEXING_CACHE_THREAD_USAGE_TIMEOUT, Long.toString(STMT_CACHE_CLEANUP_TIMEOUT));

        startGrid(0);
    }

    /** {@inheritDoc} */
    @Override protected void afterTestsStopped() throws Exception {
        System.setProperty(IGNITE_H2_INDEXING_CACHE_CLEANUP_PERIOD,
            origCacheCleanupPeriod != null ? origCacheCleanupPeriod : "");

        System.setProperty(IGNITE_H2_INDEXING_CACHE_THREAD_USAGE_TIMEOUT,
            origCacheThreadUsageTimeout != null ? origCacheThreadUsageTimeout : "");
    }

    /**
     * @param qryProcessor Query processor.
     * @return size of statement cache.
     */
    private static int getStatementCacheSize(GridQueryProcessor qryProcessor) {

<<<<<<< HEAD
        ConcurrentMap<Thread, ConcurrentMap<H2ConnectionWrapper, Boolean>> conns =
            GridTestUtils.getFieldValue(h2Idx, IgniteH2Indexing.class, "conns");
=======
        IgniteH2Indexing h2Idx = (IgniteH2Indexing)qryProcessor.getIndexing();

        Map<Thread, H2ConnectionWrapper> conns = h2Idx.connections().connectionsForThread();
>>>>>>> 9e3bd7dd

        int cntr = 0;

        for (ConcurrentMap<H2ConnectionWrapper, Boolean> connPerThread: conns.values()) {
            for (H2ConnectionWrapper w : connPerThread.keySet())
                cntr += w.statementCacheSize();
        }

        return cntr;
    }

    /**
     * @throws Exception If failed.
     */
    public void testLeaksInIgniteH2IndexingOnTerminatedThread() throws Exception {
        final IgniteCache<Integer, Integer> c = grid(0).cache(DEFAULT_CACHE_NAME);

        for(int i = 0; i < ITERATIONS; ++i) {
            info("Iteration #" + i);

            final AtomicBoolean stop = new AtomicBoolean();

            // Open iterator on the created cursor: add entries to the cache.
            IgniteInternalFuture<?> fut = multithreadedAsync(
                new CAX() {
                    @SuppressWarnings("unchecked")
                    @Override public void applyx() throws IgniteCheckedException {
                        while (!stop.get()) {
                            c.query(new SqlQuery(Integer.class, "_val >= 0")).getAll();
                            c.query(new SqlQuery(Integer.class, "_val >= 1")).getAll();
                        }
                    }
                }, THREAD_COUNT);

            final GridQueryProcessor qryProc = grid(0).context().query();

            try {
                // Wait for stmt cache entry is created for each thread.
                assertTrue(GridTestUtils.waitForCondition(new GridAbsPredicate() {
                    @Override public boolean apply() {
                        // '>' case is for lazy query flag turned on - in this case, there's more threads
                        // than those run by test explicitly, and we can't rely on exact number.
                        // Still the main check for this test is that all threads, no matter how many of them
                        // is out there, are terminated and their statement caches are cleaned up.
                        return getStatementCacheSize(qryProc) >= THREAD_COUNT;
                    }
                }, STMT_CACHE_CLEANUP_TIMEOUT));
            }
            finally {
                stop.set(true);
            }

            fut.get();

            // Wait for stmtCache is cleaned up because all user threads are terminated.
            assertTrue(GridTestUtils.waitForCondition(new GridAbsPredicate() {
                @Override public boolean apply() {
                    return getStatementCacheSize(qryProc) == 0;
                }
            }, STMT_CACHE_CLEANUP_TIMEOUT * 2));
        }
    }

    /**
     * @throws Exception If failed.
     */
    public void testLeaksInIgniteH2IndexingOnUnusedThread() throws Exception {
        final IgniteCache<Integer, Integer> c = grid(0).cache(DEFAULT_CACHE_NAME);

        final CountDownLatch latch = new CountDownLatch(1);

        for(int i = 0; i < ITERATIONS; ++i) {
            info("Iteration #" + i);

            // Open iterator on the created cursor: add entries to the cache
            IgniteInternalFuture<?> fut = multithreadedAsync(
                new CAX() {
                    @SuppressWarnings("unchecked")
                    @Override public void applyx() throws IgniteCheckedException {
                        c.query(new SqlQuery(Integer.class, "_val >= 0")).getAll();

                        U.await(latch);
                    }
                }, THREAD_COUNT);

            Thread.sleep(STMT_CACHE_CLEANUP_TIMEOUT);

            // Wait for stmtCache is cleaned up because all user threads don't perform queries a lot of time.
            assertTrue(GridTestUtils.waitForCondition(new GridAbsPredicate() {
                @Override public boolean apply() {
                    return getStatementCacheSize(grid(0).context().query()) == 0;
                }
            }, STMT_CACHE_CLEANUP_TIMEOUT * 2));

            latch.countDown();

            fut.get();
        }
    }
}<|MERGE_RESOLUTION|>--- conflicted
+++ resolved
@@ -17,7 +17,7 @@
 
 package org.apache.ignite.internal.processors.cache;
 
-import java.util.Map;
+import java.util.concurrent.ConcurrentMap;
 import java.util.concurrent.CountDownLatch;
 import java.util.concurrent.atomic.AtomicBoolean;
 import org.apache.ignite.IgniteCache;
@@ -120,14 +120,9 @@
      */
     private static int getStatementCacheSize(GridQueryProcessor qryProcessor) {
 
-<<<<<<< HEAD
-        ConcurrentMap<Thread, ConcurrentMap<H2ConnectionWrapper, Boolean>> conns =
-            GridTestUtils.getFieldValue(h2Idx, IgniteH2Indexing.class, "conns");
-=======
         IgniteH2Indexing h2Idx = (IgniteH2Indexing)qryProcessor.getIndexing();
 
-        Map<Thread, H2ConnectionWrapper> conns = h2Idx.connections().connectionsForThread();
->>>>>>> 9e3bd7dd
+        ConcurrentMap<Thread, ConcurrentMap<H2ConnectionWrapper, Boolean>> conns = h2Idx.connections().connectionsForThread();
 
         int cntr = 0;
 
