/*
 * Licensed to the Apache Software Foundation (ASF) under one or more
 * contributor license agreements.  See the NOTICE file distributed with
 * this work for additional information regarding copyright ownership.
 * The ASF licenses this file to You under the Apache License, Version 2.0
 * (the "License"); you may not use this file except in compliance with
 * the License.  You may obtain a copy of the License at
 *
 *      http://www.apache.org/licenses/LICENSE-2.0
 *
 * Unless required by applicable law or agreed to in writing, software
 * distributed under the License is distributed on an "AS IS" BASIS,
 * WITHOUT WARRANTIES OR CONDITIONS OF ANY KIND, either express or implied.
 * See the License for the specific language governing permissions and
 * limitations under the License.
 */

package org.apache.ignite.testsuites;

import junit.framework.TestSuite;
import org.apache.ignite.internal.processors.cache.CacheLocalQueryDetailMetricsSelfTest;
import org.apache.ignite.internal.processors.cache.CacheLocalQueryMetricsSelfTest;
import org.apache.ignite.internal.processors.cache.CacheOffheapBatchIndexingSingleTypeTest;
import org.apache.ignite.internal.processors.cache.CachePartitionedQueryDetailMetricsDistributedSelfTest;
import org.apache.ignite.internal.processors.cache.CachePartitionedQueryDetailMetricsLocalSelfTest;
import org.apache.ignite.internal.processors.cache.CachePartitionedQueryMetricsDistributedSelfTest;
import org.apache.ignite.internal.processors.cache.CachePartitionedQueryMetricsLocalSelfTest;
import org.apache.ignite.internal.processors.cache.CacheQueryNewClientSelfTest;
import org.apache.ignite.internal.processors.cache.CacheQueryOffheapEvictDataLostTest;
import org.apache.ignite.internal.processors.cache.CacheReplicatedQueryDetailMetricsDistributedSelfTest;
import org.apache.ignite.internal.processors.cache.CacheReplicatedQueryDetailMetricsLocalSelfTest;
import org.apache.ignite.internal.processors.cache.CacheReplicatedQueryMetricsDistributedSelfTest;
import org.apache.ignite.internal.processors.cache.CacheReplicatedQueryMetricsLocalSelfTest;
import org.apache.ignite.internal.processors.cache.CacheSqlQueryValueCopySelfTest;
import org.apache.ignite.internal.processors.cache.GridCacheCrossCacheQuerySelfTest;
import org.apache.ignite.internal.processors.cache.GridCacheQueryIndexDisabledSelfTest;
import org.apache.ignite.internal.processors.cache.GridCacheQueryIndexingDisabledSelfTest;
import org.apache.ignite.internal.processors.cache.GridCacheQueryInternalKeysSelfTest;
import org.apache.ignite.internal.processors.cache.GridCacheQuerySerializationSelfTest;
import org.apache.ignite.internal.processors.cache.IgniteBinaryObjectFieldsQuerySelfTest;
import org.apache.ignite.internal.processors.cache.IgniteBinaryObjectLocalQueryArgumentsTest;
import org.apache.ignite.internal.processors.cache.IgniteBinaryObjectQueryArgumentsOffheapLocalTest;
import org.apache.ignite.internal.processors.cache.IgniteBinaryObjectQueryArgumentsOffheapTest;
import org.apache.ignite.internal.processors.cache.IgniteBinaryObjectQueryArgumentsTest;
import org.apache.ignite.internal.processors.cache.IgniteBinaryWrappedObjectFieldsQuerySelfTest;
import org.apache.ignite.internal.processors.cache.IgniteCacheCollocatedQuerySelfTest;
import org.apache.ignite.internal.processors.cache.IgniteCacheDeleteSqlQuerySelfTest;
import org.apache.ignite.internal.processors.cache.IgniteCacheDistributedJoinCollocatedAndNotTest;
import org.apache.ignite.internal.processors.cache.IgniteCacheDistributedJoinCustomAffinityMapper;
import org.apache.ignite.internal.processors.cache.IgniteCacheDistributedJoinNoIndexTest;
import org.apache.ignite.internal.processors.cache.IgniteCacheDistributedJoinPartitionedAndReplicatedTest;
import org.apache.ignite.internal.processors.cache.IgniteCacheDistributedJoinQueryConditionsTest;
import org.apache.ignite.internal.processors.cache.IgniteCacheDistributedJoinTest;
import org.apache.ignite.internal.processors.cache.IgniteCacheDuplicateEntityConfigurationSelfTest;
import org.apache.ignite.internal.processors.cache.IgniteCacheFieldsQueryNoDataSelfTest;
import org.apache.ignite.internal.processors.cache.IgniteCacheInsertSqlQuerySelfTest;
import org.apache.ignite.internal.processors.cache.IgniteCacheJoinPartitionedAndReplicatedTest;
import org.apache.ignite.internal.processors.cache.IgniteCacheJoinQueryWithAffinityKeyTest;
import org.apache.ignite.internal.processors.cache.IgniteCacheLargeResultSelfTest;
import org.apache.ignite.internal.processors.cache.IgniteCacheMergeSqlQuerySelfTest;
import org.apache.ignite.internal.processors.cache.IgniteCacheNoClassQuerySelfTest;
import org.apache.ignite.internal.processors.cache.IgniteCacheOffheapEvictQueryTest;
import org.apache.ignite.internal.processors.cache.IgniteCacheOffheapIndexScanTest;
import org.apache.ignite.internal.processors.cache.IgniteCacheP2pUnmarshallingQueryErrorTest;
import org.apache.ignite.internal.processors.cache.IgniteCachePrimitiveFieldsQuerySelfTest;
import org.apache.ignite.internal.processors.cache.IgniteCacheQueryH2IndexingLeakTest;
import org.apache.ignite.internal.processors.cache.IgniteCacheQueryIndexSelfTest;
import org.apache.ignite.internal.processors.cache.IgniteCacheQueryLoadSelfTest;
import org.apache.ignite.internal.processors.cache.IgniteCacheUpdateSqlQuerySelfTest;
import org.apache.ignite.internal.processors.cache.IgniteCrossCachesJoinsQueryTest;
import org.apache.ignite.internal.processors.cache.QueryEntityCaseMismatchTest;
import org.apache.ignite.internal.processors.cache.SqlFieldsQuerySelfTest;
import org.apache.ignite.internal.processors.cache.distributed.near.IgniteCacheAtomicFieldsQuerySelfTest;
import org.apache.ignite.internal.processors.cache.distributed.near.IgniteCacheAtomicNearEnabledFieldsQuerySelfTest;
import org.apache.ignite.internal.processors.cache.distributed.near.IgniteCacheAtomicNearEnabledQuerySelfTest;
import org.apache.ignite.internal.processors.cache.distributed.near.IgniteCacheAtomicQuerySelfTest;
import org.apache.ignite.internal.processors.cache.distributed.near.IgniteCacheDistributedPartitionQuerySelfTest;
import org.apache.ignite.internal.processors.cache.distributed.near.IgniteCacheDistributedQueryCancelSelfTest;
import org.apache.ignite.internal.processors.cache.distributed.near.IgniteCachePartitionedFieldsQueryP2PEnabledSelfTest;
import org.apache.ignite.internal.processors.cache.distributed.near.IgniteCachePartitionedFieldsQuerySelfTest;
import org.apache.ignite.internal.processors.cache.distributed.near.IgniteCachePartitionedQueryP2PDisabledSelfTest;
import org.apache.ignite.internal.processors.cache.distributed.near.IgniteCachePartitionedQuerySelfTest;
import org.apache.ignite.internal.processors.cache.distributed.near.IgniteCachePartitionedSnapshotEnabledQuerySelfTest;
import org.apache.ignite.internal.processors.cache.distributed.near.IgniteCacheQueryAbstractDistributedJoinSelfTest;
import org.apache.ignite.internal.processors.cache.distributed.near.IgniteCacheQueryNoRebalanceSelfTest;
import org.apache.ignite.internal.processors.cache.distributed.near.IgniteCacheQueryStopOnCancelOrTimeoutDistributedJoinSelfTest;
import org.apache.ignite.internal.processors.cache.distributed.replicated.IgniteCacheReplicatedFieldsQueryP2PEnabledSelfTest;
import org.apache.ignite.internal.processors.cache.distributed.replicated.IgniteCacheReplicatedFieldsQuerySelfTest;
import org.apache.ignite.internal.processors.cache.distributed.replicated.IgniteCacheReplicatedQueryP2PDisabledSelfTest;
import org.apache.ignite.internal.processors.cache.distributed.replicated.IgniteCacheReplicatedQuerySelfTest;
import org.apache.ignite.internal.processors.cache.local.IgniteCacheLocalAtomicQuerySelfTest;
import org.apache.ignite.internal.processors.cache.local.IgniteCacheLocalFieldsQuerySelfTest;
import org.apache.ignite.internal.processors.cache.local.IgniteCacheLocalQueryCancelOrTimeoutSelfTest;
import org.apache.ignite.internal.processors.cache.local.IgniteCacheLocalQuerySelfTest;
import org.apache.ignite.internal.processors.cache.query.GridCacheQueryTransformerSelfTest;
import org.apache.ignite.internal.processors.cache.query.GridCacheSwapScanQuerySelfTest;
import org.apache.ignite.internal.processors.cache.query.IgniteCacheQueryCacheDestroySelfTest;
import org.apache.ignite.internal.processors.cache.query.IndexingSpiQuerySelfTest;
import org.apache.ignite.internal.processors.cache.query.IndexingSpiQueryTxSelfTest;
import org.apache.ignite.internal.processors.query.IgniteSqlEntryCacheModeAgnosticTest;
import org.apache.ignite.internal.processors.query.IgniteSqlSchemaIndexingTest;
import org.apache.ignite.internal.processors.query.IgniteSqlSplitterSelfTest;
import org.apache.ignite.internal.processors.query.h2.GridH2IndexRebuildTest;
import org.apache.ignite.internal.processors.query.h2.GridH2IndexingInMemSelfTest;
import org.apache.ignite.internal.processors.query.h2.GridH2IndexingOffheapSelfTest;
import org.apache.ignite.internal.processors.query.h2.opt.GridH2TableSelfTest;
import org.apache.ignite.internal.processors.query.h2.sql.BaseH2CompareQueryTest;
import org.apache.ignite.internal.processors.query.h2.sql.GridQueryParsingTest;
import org.apache.ignite.internal.processors.query.h2.sql.H2CompareBigQueryTest;
import org.apache.ignite.spi.communication.tcp.GridOrderedMessageCancelSelfTest;
import org.apache.ignite.testframework.IgniteTestSuite;

/**
 * Test suite for cache queries.
 */
public class IgniteCacheQuerySelfTestSuite extends TestSuite {
    /**
     * @return Test suite.
     * @throws Exception If failed.
     */
    public static TestSuite suite() throws Exception {
        IgniteTestSuite suite = new IgniteTestSuite("Ignite Cache Queries Test Suite");

        // H2 tests.
        suite.addTest(new TestSuite(GridH2TableSelfTest.class));
        suite.addTest(new TestSuite(GridH2IndexingInMemSelfTest.class));
        suite.addTest(new TestSuite(GridH2IndexingOffheapSelfTest.class));
        suite.addTest(new TestSuite(GridH2IndexRebuildTest.class));

        // Parsing
        suite.addTestSuite(GridQueryParsingTest.class);

        // Config.
        suite.addTestSuite(IgniteCacheDuplicateEntityConfigurationSelfTest.class);

        // Queries tests.
        suite.addTestSuite(IgniteSqlSplitterSelfTest.class);
        suite.addTestSuite(IgniteSqlSchemaIndexingTest.class);
        suite.addTestSuite(GridCacheQueryIndexDisabledSelfTest.class);
        suite.addTestSuite(IgniteCacheQueryLoadSelfTest.class);
        suite.addTestSuite(IgniteCacheLocalQuerySelfTest.class);
        suite.addTestSuite(IgniteCacheLocalAtomicQuerySelfTest.class);
        suite.addTestSuite(IgniteCacheReplicatedQuerySelfTest.class);
        suite.addTestSuite(IgniteCacheReplicatedQueryP2PDisabledSelfTest.class);
        suite.addTestSuite(IgniteCachePartitionedQuerySelfTest.class);
        suite.addTestSuite(IgniteCachePartitionedSnapshotEnabledQuerySelfTest.class);
        suite.addTestSuite(IgniteCacheAtomicQuerySelfTest.class);
        suite.addTestSuite(IgniteCacheAtomicNearEnabledQuerySelfTest.class);
        suite.addTestSuite(IgniteCachePartitionedQueryP2PDisabledSelfTest.class);

        suite.addTestSuite(IgniteCacheQueryIndexSelfTest.class);
        suite.addTestSuite(IgniteCacheCollocatedQuerySelfTest.class);
        suite.addTestSuite(IgniteCacheLargeResultSelfTest.class);
        suite.addTestSuite(GridCacheQueryInternalKeysSelfTest.class);

        suite.addTestSuite(IgniteCacheOffheapEvictQueryTest.class);
        suite.addTestSuite(IgniteCacheOffheapIndexScanTest.class);

        suite.addTestSuite(IgniteCacheQueryAbstractDistributedJoinSelfTest.class);

        suite.addTestSuite(GridCacheCrossCacheQuerySelfTest.class);
        suite.addTestSuite(GridCacheQuerySerializationSelfTest.class);
        suite.addTestSuite(IgniteBinaryObjectFieldsQuerySelfTest.class);
        suite.addTestSuite(IgniteBinaryWrappedObjectFieldsQuerySelfTest.class);
        suite.addTestSuite(IgniteCacheQueryH2IndexingLeakTest.class);
        suite.addTestSuite(IgniteCacheQueryNoRebalanceSelfTest.class);
        suite.addTestSuite(GridCacheQueryTransformerSelfTest.class);
        suite.addTestSuite(IgniteCachePrimitiveFieldsQuerySelfTest.class);

        suite.addTestSuite(IgniteCacheJoinQueryWithAffinityKeyTest.class);
        suite.addTestSuite(IgniteCacheDistributedJoinCollocatedAndNotTest.class);
        suite.addTestSuite(IgniteCacheDistributedJoinPartitionedAndReplicatedTest.class);
        suite.addTestSuite(IgniteCacheDistributedJoinQueryConditionsTest.class);
        suite.addTestSuite(IgniteCacheDistributedJoinTest.class);
        suite.addTestSuite(IgniteCacheJoinPartitionedAndReplicatedTest.class);
        suite.addTestSuite(IgniteCacheDistributedJoinNoIndexTest.class);
        suite.addTestSuite(IgniteCrossCachesJoinsQueryTest.class);

        suite.addTestSuite(IgniteCacheDistributedJoinCustomAffinityMapper.class);

        suite.addTestSuite(IgniteCacheMergeSqlQuerySelfTest.class);
        suite.addTestSuite(IgniteCacheInsertSqlQuerySelfTest.class);
        suite.addTestSuite(IgniteCacheUpdateSqlQuerySelfTest.class);
        suite.addTestSuite(IgniteCacheDeleteSqlQuerySelfTest.class);

        suite.addTestSuite(IgniteBinaryObjectQueryArgumentsTest.class);
        suite.addTestSuite(IgniteBinaryObjectQueryArgumentsOffheapTest.class);
        suite.addTestSuite(IgniteBinaryObjectQueryArgumentsOffheapLocalTest.class);
        suite.addTestSuite(IgniteBinaryObjectLocalQueryArgumentsTest.class);

        suite.addTestSuite(IndexingSpiQuerySelfTest.class);
        suite.addTestSuite(IndexingSpiQueryTxSelfTest.class);

        // Fields queries.
        suite.addTestSuite(SqlFieldsQuerySelfTest.class);
        suite.addTestSuite(IgniteCacheLocalFieldsQuerySelfTest.class);
        suite.addTestSuite(IgniteCacheReplicatedFieldsQuerySelfTest.class);
        suite.addTestSuite(IgniteCacheReplicatedFieldsQueryP2PEnabledSelfTest.class);
        suite.addTestSuite(IgniteCachePartitionedFieldsQuerySelfTest.class);
        suite.addTestSuite(IgniteCacheAtomicFieldsQuerySelfTest.class);
        suite.addTestSuite(IgniteCacheAtomicNearEnabledFieldsQuerySelfTest.class);
        suite.addTestSuite(IgniteCachePartitionedFieldsQueryP2PEnabledSelfTest.class);
        suite.addTestSuite(IgniteCacheFieldsQueryNoDataSelfTest.class);

        suite.addTestSuite(GridCacheQueryIndexingDisabledSelfTest.class);

        suite.addTestSuite(GridCacheSwapScanQuerySelfTest.class);

        suite.addTestSuite(GridOrderedMessageCancelSelfTest.class);

        suite.addTestSuite(CacheQueryOffheapEvictDataLostTest.class);

        // Ignite cache and H2 comparison.
        suite.addTestSuite(BaseH2CompareQueryTest.class);
        suite.addTestSuite(H2CompareBigQueryTest.class);

        // Cache query metrics.
        suite.addTestSuite(CacheLocalQueryMetricsSelfTest.class);
        suite.addTestSuite(CachePartitionedQueryMetricsDistributedSelfTest.class);
        suite.addTestSuite(CachePartitionedQueryMetricsLocalSelfTest.class);
        suite.addTestSuite(CacheReplicatedQueryMetricsDistributedSelfTest.class);
        suite.addTestSuite(CacheReplicatedQueryMetricsLocalSelfTest.class);

        // Cache query metrics.
        suite.addTestSuite(CacheLocalQueryDetailMetricsSelfTest.class);
        suite.addTestSuite(CachePartitionedQueryDetailMetricsDistributedSelfTest.class);
        suite.addTestSuite(CachePartitionedQueryDetailMetricsLocalSelfTest.class);
        suite.addTestSuite(CacheReplicatedQueryDetailMetricsDistributedSelfTest.class);
        suite.addTestSuite(CacheReplicatedQueryDetailMetricsLocalSelfTest.class);

        // Unmarshalling query test.
        suite.addTestSuite(IgniteCacheP2pUnmarshallingQueryErrorTest.class);
        suite.addTestSuite(IgniteCacheNoClassQuerySelfTest.class);

        // Cancellation.
        suite.addTestSuite(IgniteCacheDistributedQueryCancelSelfTest.class);
        suite.addTestSuite(IgniteCacheLocalQueryCancelOrTimeoutSelfTest.class);
        suite.addTestSuite(IgniteCacheQueryStopOnCancelOrTimeoutDistributedJoinSelfTest.class);

        // Other.
        suite.addTestSuite(CacheQueryNewClientSelfTest.class);
        suite.addTestSuite(CacheOffheapBatchIndexingSingleTypeTest.class);
        suite.addTestSuite(CacheSqlQueryValueCopySelfTest.class);
<<<<<<< HEAD
        suite.addTestSuite(IgniteCacheDistributedPartitionQuerySelfTest.class);
=======
        suite.addTestSuite(IgniteCacheQueryCacheDestroySelfTest.class);
        suite.addTestSuite(IgniteSqlEntryCacheModeAgnosticTest.class);
        suite.addTestSuite(QueryEntityCaseMismatchTest.class);
>>>>>>> 46ff66ef

        return suite;
    }
}<|MERGE_RESOLUTION|>--- conflicted
+++ resolved
@@ -241,13 +241,10 @@
         suite.addTestSuite(CacheQueryNewClientSelfTest.class);
         suite.addTestSuite(CacheOffheapBatchIndexingSingleTypeTest.class);
         suite.addTestSuite(CacheSqlQueryValueCopySelfTest.class);
-<<<<<<< HEAD
-        suite.addTestSuite(IgniteCacheDistributedPartitionQuerySelfTest.class);
-=======
         suite.addTestSuite(IgniteCacheQueryCacheDestroySelfTest.class);
         suite.addTestSuite(IgniteSqlEntryCacheModeAgnosticTest.class);
         suite.addTestSuite(QueryEntityCaseMismatchTest.class);
->>>>>>> 46ff66ef
+        suite.addTestSuite(IgniteCacheDistributedPartitionQuerySelfTest.class);
 
         return suite;
     }
