/*
 * Licensed to the Apache Software Foundation (ASF) under one or more
 * contributor license agreements.  See the NOTICE file distributed with
 * this work for additional information regarding copyright ownership.
 * The ASF licenses this file to You under the Apache License, Version 2.0
 * (the "License"); you may not use this file except in compliance with
 * the License.  You may obtain a copy of the License at
 *
 *      http://www.apache.org/licenses/LICENSE-2.0
 *
 * Unless required by applicable law or agreed to in writing, software
 * distributed under the License is distributed on an "AS IS" BASIS,
 * WITHOUT WARRANTIES OR CONDITIONS OF ANY KIND, either express or implied.
 * See the License for the specific language governing permissions and
 * limitations under the License.
 */

package org.apache.ignite.testsuites;

import junit.framework.TestSuite;
import org.apache.ignite.internal.processors.cache.CacheIteratorScanQueryTest;
import org.apache.ignite.internal.processors.cache.CacheLocalQueryDetailMetricsSelfTest;
import org.apache.ignite.internal.processors.cache.CacheLocalQueryMetricsSelfTest;
import org.apache.ignite.internal.processors.cache.CacheOffheapBatchIndexingSingleTypeTest;
import org.apache.ignite.internal.processors.cache.CachePartitionedQueryDetailMetricsDistributedSelfTest;
import org.apache.ignite.internal.processors.cache.CachePartitionedQueryDetailMetricsLocalSelfTest;
import org.apache.ignite.internal.processors.cache.CachePartitionedQueryMetricsDistributedSelfTest;
import org.apache.ignite.internal.processors.cache.CachePartitionedQueryMetricsLocalSelfTest;
import org.apache.ignite.internal.processors.cache.CacheQueryEvictDataLostTest;
import org.apache.ignite.internal.processors.cache.CacheQueryNewClientSelfTest;
import org.apache.ignite.internal.processors.cache.CacheReplicatedQueryDetailMetricsDistributedSelfTest;
import org.apache.ignite.internal.processors.cache.CacheReplicatedQueryDetailMetricsLocalSelfTest;
import org.apache.ignite.internal.processors.cache.CacheReplicatedQueryMetricsDistributedSelfTest;
import org.apache.ignite.internal.processors.cache.CacheReplicatedQueryMetricsLocalSelfTest;
import org.apache.ignite.internal.processors.cache.CacheSqlQueryValueCopySelfTest;
import org.apache.ignite.internal.processors.cache.GridCacheCrossCacheQuerySelfTest;
import org.apache.ignite.internal.processors.cache.GridCacheFullTextQuerySelfTest;
import org.apache.ignite.internal.processors.cache.GridCacheLazyQueryPartitionsReleaseTest;
import org.apache.ignite.internal.processors.cache.GridCacheQueryIndexDisabledSelfTest;
import org.apache.ignite.internal.processors.cache.GridCacheQueryIndexingDisabledSelfTest;
import org.apache.ignite.internal.processors.cache.GridCacheQueryInternalKeysSelfTest;
import org.apache.ignite.internal.processors.cache.GridCacheQuerySerializationSelfTest;
import org.apache.ignite.internal.processors.cache.GridCacheQuerySqlFieldInlineSizeSelfTest;
import org.apache.ignite.internal.processors.cache.IgniteBinaryObjectFieldsQuerySelfTest;
import org.apache.ignite.internal.processors.cache.IgniteBinaryObjectLocalQueryArgumentsTest;
import org.apache.ignite.internal.processors.cache.IgniteBinaryObjectQueryArgumentsTest;
import org.apache.ignite.internal.processors.cache.IgniteBinaryWrappedObjectFieldsQuerySelfTest;
import org.apache.ignite.internal.processors.cache.IgniteCacheCollocatedQuerySelfTest;
import org.apache.ignite.internal.processors.cache.IgniteCacheDeleteSqlQuerySelfTest;
import org.apache.ignite.internal.processors.cache.IgniteCacheDistributedJoinCollocatedAndNotTest;
import org.apache.ignite.internal.processors.cache.IgniteCacheDistributedJoinCustomAffinityMapper;
import org.apache.ignite.internal.processors.cache.IgniteCacheDistributedJoinNoIndexTest;
import org.apache.ignite.internal.processors.cache.IgniteCacheDistributedJoinPartitionedAndReplicatedTest;
import org.apache.ignite.internal.processors.cache.IgniteCacheDistributedJoinQueryConditionsTest;
import org.apache.ignite.internal.processors.cache.IgniteCacheDistributedJoinTest;
import org.apache.ignite.internal.processors.cache.IgniteCacheDuplicateEntityConfigurationSelfTest;
import org.apache.ignite.internal.processors.cache.IgniteCacheFieldsQueryNoDataSelfTest;
import org.apache.ignite.internal.processors.cache.IgniteCacheFullTextQueryNodeJoiningSelfTest;
import org.apache.ignite.internal.processors.cache.IgniteCacheInsertSqlQuerySelfTest;
import org.apache.ignite.internal.processors.cache.IgniteCacheJoinPartitionedAndReplicatedTest;
import org.apache.ignite.internal.processors.cache.IgniteCacheJoinQueryWithAffinityKeyTest;
import org.apache.ignite.internal.processors.cache.IgniteCacheLargeResultSelfTest;
import org.apache.ignite.internal.processors.cache.IgniteCacheMergeSqlQuerySelfTest;
import org.apache.ignite.internal.processors.cache.IgniteCacheMultipleIndexedTypesTest;
import org.apache.ignite.internal.processors.cache.IgniteCacheNoClassQuerySelfTest;
import org.apache.ignite.internal.processors.cache.IgniteCacheOffheapEvictQueryTest;
import org.apache.ignite.internal.processors.cache.IgniteCacheOffheapIndexScanTest;
import org.apache.ignite.internal.processors.cache.IgniteCacheP2pUnmarshallingQueryErrorTest;
import org.apache.ignite.internal.processors.cache.IgniteCachePrimitiveFieldsQuerySelfTest;
import org.apache.ignite.internal.processors.cache.IgniteCacheQueryH2IndexingLeakTest;
import org.apache.ignite.internal.processors.cache.IgniteCacheQueryIndexSelfTest;
import org.apache.ignite.internal.processors.cache.IgniteCacheQueryLoadSelfTest;
import org.apache.ignite.internal.processors.cache.IgniteCacheSqlQueryErrorSelfTest;
import org.apache.ignite.internal.processors.cache.IgniteCacheUpdateSqlQuerySelfTest;
import org.apache.ignite.internal.processors.cache.IgniteCheckClusterStateBeforeExecuteQueryTest;
import org.apache.ignite.internal.processors.cache.IgniteCrossCachesJoinsQueryTest;
import org.apache.ignite.internal.processors.cache.IncorrectQueryEntityTest;
import org.apache.ignite.internal.processors.cache.QueryEntityCaseMismatchTest;
import org.apache.ignite.internal.processors.cache.SqlFieldsQuerySelfTest;
import org.apache.ignite.internal.processors.cache.authentication.SqlUserCommandSelfTest;
import org.apache.ignite.internal.processors.cache.distributed.near.IgniteCacheAtomicFieldsQuerySelfTest;
import org.apache.ignite.internal.processors.cache.distributed.near.IgniteCacheAtomicNearEnabledFieldsQuerySelfTest;
import org.apache.ignite.internal.processors.cache.distributed.near.IgniteCacheAtomicNearEnabledQuerySelfTest;
import org.apache.ignite.internal.processors.cache.distributed.near.IgniteCacheAtomicQuerySelfTest;
import org.apache.ignite.internal.processors.cache.distributed.near.IgniteCacheDistributedPartitionQueryConfigurationSelfTest;
import org.apache.ignite.internal.processors.cache.distributed.near.IgniteCacheDistributedPartitionQueryNodeRestartsSelfTest;
import org.apache.ignite.internal.processors.cache.distributed.near.IgniteCacheDistributedPartitionQuerySelfTest;
import org.apache.ignite.internal.processors.cache.distributed.near.IgniteCacheDistributedQueryCancelSelfTest;
import org.apache.ignite.internal.processors.cache.distributed.near.IgniteCachePartitionedFieldsQueryP2PEnabledSelfTest;
import org.apache.ignite.internal.processors.cache.distributed.near.IgniteCachePartitionedFieldsQuerySelfTest;
import org.apache.ignite.internal.processors.cache.distributed.near.IgniteCachePartitionedQueryEvtsDisabledSelfTest;
import org.apache.ignite.internal.processors.cache.distributed.near.IgniteCachePartitionedQueryP2PDisabledSelfTest;
import org.apache.ignite.internal.processors.cache.distributed.near.IgniteCachePartitionedQuerySelfTest;
import org.apache.ignite.internal.processors.cache.distributed.near.IgniteCachePartitionedSnapshotEnabledQuerySelfTest;
import org.apache.ignite.internal.processors.cache.distributed.near.IgniteCacheQueryAbstractDistributedJoinSelfTest;
import org.apache.ignite.internal.processors.cache.distributed.near.IgniteCacheQueryNoRebalanceSelfTest;
import org.apache.ignite.internal.processors.cache.distributed.replicated.IgniteCacheReplicatedFieldsQueryJoinNoPrimaryPartitionsSelfTest;
import org.apache.ignite.internal.processors.cache.distributed.replicated.IgniteCacheReplicatedFieldsQueryP2PEnabledSelfTest;
import org.apache.ignite.internal.processors.cache.distributed.replicated.IgniteCacheReplicatedFieldsQueryROSelfTest;
import org.apache.ignite.internal.processors.cache.distributed.replicated.IgniteCacheReplicatedFieldsQuerySelfTest;
import org.apache.ignite.internal.processors.cache.distributed.replicated.IgniteCacheReplicatedQueryEvtsDisabledSelfTest;
import org.apache.ignite.internal.processors.cache.distributed.replicated.IgniteCacheReplicatedQueryP2PDisabledSelfTest;
import org.apache.ignite.internal.processors.cache.distributed.replicated.IgniteCacheReplicatedQuerySelfTest;
import org.apache.ignite.internal.processors.cache.index.DuplicateKeyValueClassesSelfTest;
import org.apache.ignite.internal.processors.cache.index.DynamicIndexClientBasicSelfTest;
import org.apache.ignite.internal.processors.cache.index.DynamicIndexServerBasicSelfTest;
import org.apache.ignite.internal.processors.cache.index.DynamicIndexServerCoordinatorBasicSelfTest;
import org.apache.ignite.internal.processors.cache.index.DynamicIndexServerNodeFIlterBasicSelfTest;
import org.apache.ignite.internal.processors.cache.index.DynamicIndexServerNodeFilterCoordinatorBasicSelfTest;
import org.apache.ignite.internal.processors.cache.index.H2ConnectionLeaksSelfTest;
import org.apache.ignite.internal.processors.cache.index.H2DynamicColumnsClientBasicSelfTest;
import org.apache.ignite.internal.processors.cache.index.H2DynamicColumnsServerBasicSelfTest;
import org.apache.ignite.internal.processors.cache.index.H2DynamicColumnsServerCoordinatorBasicSelfTest;
import org.apache.ignite.internal.processors.cache.index.H2DynamicIndexAtomicPartitionedNearSelfTest;
import org.apache.ignite.internal.processors.cache.index.H2DynamicIndexAtomicPartitionedSelfTest;
import org.apache.ignite.internal.processors.cache.index.H2DynamicIndexAtomicReplicatedSelfTest;
import org.apache.ignite.internal.processors.cache.index.H2DynamicIndexTransactionalPartitionedNearSelfTest;
import org.apache.ignite.internal.processors.cache.index.H2DynamicIndexTransactionalPartitionedSelfTest;
import org.apache.ignite.internal.processors.cache.index.H2DynamicIndexTransactionalReplicatedSelfTest;
import org.apache.ignite.internal.processors.cache.index.H2DynamicIndexingComplexClientAtomicPartitionedTest;
import org.apache.ignite.internal.processors.cache.index.H2DynamicIndexingComplexClientAtomicReplicatedTest;
import org.apache.ignite.internal.processors.cache.index.H2DynamicIndexingComplexClientTransactionalPartitionedTest;
import org.apache.ignite.internal.processors.cache.index.H2DynamicIndexingComplexClientTransactionalReplicatedTest;
import org.apache.ignite.internal.processors.cache.index.H2DynamicIndexingComplexServerAtomicPartitionedTest;
import org.apache.ignite.internal.processors.cache.index.H2DynamicIndexingComplexServerAtomicReplicatedTest;
import org.apache.ignite.internal.processors.cache.index.H2DynamicIndexingComplexServerTransactionalPartitionedTest;
import org.apache.ignite.internal.processors.cache.index.H2DynamicIndexingComplexServerTransactionalReplicatedTest;
import org.apache.ignite.internal.processors.cache.index.H2DynamicTableSelfTest;
import org.apache.ignite.internal.processors.cache.index.H2RowCachePageEvictionTest;
import org.apache.ignite.internal.processors.cache.index.H2RowCacheSelfTest;
import org.apache.ignite.internal.processors.cache.index.LongIndexNameTest;
import org.apache.ignite.internal.processors.cache.index.OptimizedMarshallerIndexNameTest;
import org.apache.ignite.internal.processors.cache.index.SchemaExchangeSelfTest;
import org.apache.ignite.internal.processors.cache.local.IgniteCacheLocalAtomicQuerySelfTest;
import org.apache.ignite.internal.processors.cache.local.IgniteCacheLocalFieldsQuerySelfTest;
import org.apache.ignite.internal.processors.cache.local.IgniteCacheLocalQueryCancelOrTimeoutSelfTest;
import org.apache.ignite.internal.processors.cache.local.IgniteCacheLocalQuerySelfTest;
import org.apache.ignite.internal.processors.cache.query.GridCacheQueryTransformerSelfTest;
import org.apache.ignite.internal.processors.cache.query.IgniteCacheQueryCacheDestroySelfTest;
import org.apache.ignite.internal.processors.cache.query.IndexingSpiQuerySelfTest;
import org.apache.ignite.internal.processors.cache.query.IndexingSpiQueryTxSelfTest;
import org.apache.ignite.internal.processors.client.ClientConnectorConfigurationValidationSelfTest;
import org.apache.ignite.internal.processors.database.baseline.IgniteStableBaselineBinObjFieldsQuerySelfTest;
import org.apache.ignite.internal.processors.query.IgniteCachelessQueriesSelfTest;
import org.apache.ignite.internal.processors.query.IgniteQueryDedicatedPoolTest;
import org.apache.ignite.internal.processors.query.IgniteSqlDefaultValueTest;
import org.apache.ignite.internal.processors.query.IgniteSqlDistributedJoinSelfTest;
import org.apache.ignite.internal.processors.query.IgniteSqlEntryCacheModeAgnosticTest;
import org.apache.ignite.internal.processors.query.IgniteSqlGroupConcatCollocatedTest;
import org.apache.ignite.internal.processors.query.IgniteSqlGroupConcatNotCollocatedTest;
import org.apache.ignite.internal.processors.query.IgniteSqlKeyValueFieldsTest;
import org.apache.ignite.internal.processors.query.IgniteSqlNotNullConstraintTest;
import org.apache.ignite.internal.processors.query.IgniteSqlParameterizedQueryTest;
import org.apache.ignite.internal.processors.query.IgniteSqlRoutingTest;
import org.apache.ignite.internal.processors.query.IgniteSqlSchemaIndexingTest;
import org.apache.ignite.internal.processors.query.IgniteSqlSegmentedIndexMultiNodeSelfTest;
import org.apache.ignite.internal.processors.query.IgniteSqlSegmentedIndexSelfTest;
import org.apache.ignite.internal.processors.query.IgniteSqlSkipReducerOnUpdateDmlFlagSelfTest;
import org.apache.ignite.internal.processors.query.IgniteSqlSkipReducerOnUpdateDmlSelfTest;
import org.apache.ignite.internal.processors.query.IgniteSqlSplitterSelfTest;
import org.apache.ignite.internal.processors.query.LazyQuerySelfTest;
import org.apache.ignite.internal.processors.query.MultipleStatementsSqlQuerySelfTest;
import org.apache.ignite.internal.processors.query.SqlPushDownFunctionTest;
import org.apache.ignite.internal.processors.query.SqlSchemaSelfTest;
import org.apache.ignite.internal.processors.query.h2.GridH2IndexingInMemSelfTest;
import org.apache.ignite.internal.processors.query.h2.GridH2IndexingOffheapSelfTest;
import org.apache.ignite.internal.processors.query.h2.IgniteSqlBigIntegerKeyTest;
import org.apache.ignite.internal.processors.query.h2.IgniteSqlQueryMinMaxTest;
import org.apache.ignite.internal.processors.query.h2.sql.BaseH2CompareQueryTest;
import org.apache.ignite.internal.processors.query.h2.sql.GridQueryParsingTest;
import org.apache.ignite.internal.processors.query.h2.sql.H2CompareBigQueryDistributedJoinsTest;
import org.apache.ignite.internal.processors.query.h2.sql.H2CompareBigQueryTest;
import org.apache.ignite.internal.processors.sql.SqlConnectorConfigurationValidationSelfTest;
import org.apache.ignite.internal.sql.SqlParserBulkLoadSelfTest;
import org.apache.ignite.internal.sql.SqlParserCreateIndexSelfTest;
import org.apache.ignite.internal.sql.SqlParserDropIndexSelfTest;
import org.apache.ignite.internal.sql.SqlParserSetStreamingSelfTest;
import org.apache.ignite.internal.sql.SqlParserUserSelfTest;
import org.apache.ignite.spi.communication.tcp.GridOrderedMessageCancelSelfTest;
import org.apache.ignite.testframework.IgniteTestSuite;

/**
 * Test suite for cache queries.
 */
public class IgniteCacheQuerySelfTestSuite extends TestSuite {
    /**
     * @return Test suite.
     * @throws Exception If failed.
     */
    public static TestSuite suite() throws Exception {
        IgniteTestSuite suite = new IgniteTestSuite("Ignite Cache Queries Test Suite");

        suite.addTestSuite(SqlParserCreateIndexSelfTest.class);
        suite.addTestSuite(SqlParserDropIndexSelfTest.class);
        suite.addTestSuite(SqlParserBulkLoadSelfTest.class);
        suite.addTestSuite(SqlParserSetStreamingSelfTest.class);

        suite.addTestSuite(SqlConnectorConfigurationValidationSelfTest.class);
        suite.addTestSuite(ClientConnectorConfigurationValidationSelfTest.class);

        suite.addTestSuite(SqlSchemaSelfTest.class);
        suite.addTestSuite(MultipleStatementsSqlQuerySelfTest.class);

        // Misc tests.
        // TODO: Enable when IGNITE-1094 is fixed.
        // suite.addTest(new TestSuite(QueryEntityValidationSelfTest.class));
        suite.addTest(new TestSuite(DuplicateKeyValueClassesSelfTest.class));
        suite.addTest(new TestSuite(GridCacheLazyQueryPartitionsReleaseTest.class));

        // Dynamic index create/drop tests.
        suite.addTest(new TestSuite(SchemaExchangeSelfTest.class));

        suite.addTest(new TestSuite(DynamicIndexServerCoordinatorBasicSelfTest.class));
        suite.addTest(new TestSuite(DynamicIndexServerBasicSelfTest.class));
        suite.addTest(new TestSuite(DynamicIndexServerNodeFilterCoordinatorBasicSelfTest.class));
        suite.addTest(new TestSuite(DynamicIndexServerNodeFIlterBasicSelfTest.class));
        suite.addTest(new TestSuite(DynamicIndexClientBasicSelfTest.class));

        // H2 tests.

        // TODO: IGNITE-4994: Restore mock.
        // suite.addTest(new TestSuite(GridH2TableSelfTest.class));

        suite.addTest(new TestSuite(GridH2IndexingInMemSelfTest.class));
        suite.addTest(new TestSuite(GridH2IndexingOffheapSelfTest.class));

        // Parsing
        suite.addTestSuite(GridQueryParsingTest.class);
        suite.addTestSuite(IgniteCacheSqlQueryErrorSelfTest.class);

        // Config.
        suite.addTestSuite(IgniteCacheDuplicateEntityConfigurationSelfTest.class);
        suite.addTestSuite(IncorrectQueryEntityTest.class);

        // Queries tests.
        suite.addTestSuite(LazyQuerySelfTest.class);
        suite.addTestSuite(IgniteSqlSplitterSelfTest.class);
        suite.addTestSuite(SqlPushDownFunctionTest.class);
        suite.addTestSuite(IgniteSqlSegmentedIndexSelfTest.class);
        suite.addTestSuite(IgniteCachelessQueriesSelfTest.class);
        suite.addTestSuite(IgniteSqlSegmentedIndexMultiNodeSelfTest.class);
        suite.addTestSuite(IgniteSqlSchemaIndexingTest.class);
        suite.addTestSuite(GridCacheQueryIndexDisabledSelfTest.class);
        suite.addTestSuite(IgniteCacheQueryLoadSelfTest.class);
        suite.addTestSuite(IgniteCacheLocalQuerySelfTest.class);
        suite.addTestSuite(IgniteCacheLocalAtomicQuerySelfTest.class);
        suite.addTestSuite(IgniteCacheReplicatedQuerySelfTest.class);
        suite.addTestSuite(IgniteCacheReplicatedQueryP2PDisabledSelfTest.class);
        suite.addTestSuite(IgniteCacheReplicatedQueryEvtsDisabledSelfTest.class);
        suite.addTestSuite(IgniteCachePartitionedQuerySelfTest.class);
        suite.addTestSuite(IgniteCachePartitionedSnapshotEnabledQuerySelfTest.class);
        suite.addTestSuite(IgniteCacheAtomicQuerySelfTest.class);
        suite.addTestSuite(IgniteCacheAtomicNearEnabledQuerySelfTest.class);
        suite.addTestSuite(IgniteCachePartitionedQueryP2PDisabledSelfTest.class);
        suite.addTestSuite(IgniteCachePartitionedQueryEvtsDisabledSelfTest.class);

        suite.addTestSuite(IgniteCacheQueryIndexSelfTest.class);
        suite.addTestSuite(IgniteCacheCollocatedQuerySelfTest.class);
        suite.addTestSuite(IgniteCacheLargeResultSelfTest.class);
        suite.addTestSuite(GridCacheQueryInternalKeysSelfTest.class);
        suite.addTestSuite(IgniteSqlBigIntegerKeyTest.class);
        suite.addTestSuite(IgniteCacheOffheapEvictQueryTest.class);
        suite.addTestSuite(IgniteCacheOffheapIndexScanTest.class);

        suite.addTestSuite(IgniteCacheQueryAbstractDistributedJoinSelfTest.class);

        suite.addTestSuite(GridCacheCrossCacheQuerySelfTest.class);
        suite.addTestSuite(GridCacheQuerySerializationSelfTest.class);
        suite.addTestSuite(IgniteBinaryObjectFieldsQuerySelfTest.class);
        suite.addTestSuite(IgniteStableBaselineBinObjFieldsQuerySelfTest.class);
        suite.addTestSuite(IgniteBinaryWrappedObjectFieldsQuerySelfTest.class);
        suite.addTestSuite(IgniteCacheQueryH2IndexingLeakTest.class);
        suite.addTestSuite(IgniteCacheQueryNoRebalanceSelfTest.class);
        suite.addTestSuite(GridCacheQueryTransformerSelfTest.class);
        suite.addTestSuite(IgniteCachePrimitiveFieldsQuerySelfTest.class);

        suite.addTestSuite(IgniteCacheJoinQueryWithAffinityKeyTest.class);
        suite.addTestSuite(IgniteCacheJoinPartitionedAndReplicatedTest.class);
        suite.addTestSuite(IgniteCrossCachesJoinsQueryTest.class);

        suite.addTestSuite(IgniteCacheMultipleIndexedTypesTest.class);

        // DML.
        suite.addTestSuite(IgniteCacheMergeSqlQuerySelfTest.class);
        suite.addTestSuite(IgniteCacheInsertSqlQuerySelfTest.class);
        suite.addTestSuite(IgniteCacheUpdateSqlQuerySelfTest.class);
        suite.addTestSuite(IgniteCacheDeleteSqlQuerySelfTest.class);
        suite.addTestSuite(IgniteSqlSkipReducerOnUpdateDmlSelfTest.class);
        suite.addTestSuite(IgniteSqlSkipReducerOnUpdateDmlFlagSelfTest.class);

        suite.addTestSuite(IgniteBinaryObjectQueryArgumentsTest.class);
        suite.addTestSuite(IgniteBinaryObjectLocalQueryArgumentsTest.class);

        suite.addTestSuite(IndexingSpiQuerySelfTest.class);
        suite.addTestSuite(IndexingSpiQueryTxSelfTest.class);

        suite.addTestSuite(IgniteCacheMultipleIndexedTypesTest.class);
        suite.addTestSuite(IgniteSqlQueryMinMaxTest.class);

        // DDL.
        suite.addTestSuite(H2DynamicIndexTransactionalReplicatedSelfTest.class);
        suite.addTestSuite(H2DynamicIndexTransactionalPartitionedSelfTest.class);
        suite.addTestSuite(H2DynamicIndexTransactionalPartitionedNearSelfTest.class);
        suite.addTestSuite(H2DynamicIndexAtomicReplicatedSelfTest.class);
        suite.addTestSuite(H2DynamicIndexAtomicPartitionedSelfTest.class);
        suite.addTestSuite(H2DynamicIndexAtomicPartitionedNearSelfTest.class);
        suite.addTestSuite(H2DynamicTableSelfTest.class);
        suite.addTestSuite(H2DynamicColumnsClientBasicSelfTest.class);
        suite.addTestSuite(H2DynamicColumnsServerBasicSelfTest.class);
        suite.addTestSuite(H2DynamicColumnsServerCoordinatorBasicSelfTest.class);

        // DML+DDL.
        suite.addTestSuite(H2DynamicIndexingComplexClientAtomicPartitionedTest.class);
        suite.addTestSuite(H2DynamicIndexingComplexClientAtomicReplicatedTest.class);
        suite.addTestSuite(H2DynamicIndexingComplexClientTransactionalPartitionedTest.class);
        suite.addTestSuite(H2DynamicIndexingComplexClientTransactionalReplicatedTest.class);
        suite.addTestSuite(H2DynamicIndexingComplexServerAtomicPartitionedTest.class);
        suite.addTestSuite(H2DynamicIndexingComplexServerAtomicReplicatedTest.class);
        suite.addTestSuite(H2DynamicIndexingComplexServerTransactionalPartitionedTest.class);
        suite.addTestSuite(H2DynamicIndexingComplexServerTransactionalReplicatedTest.class);

        // Fields queries.
        suite.addTestSuite(SqlFieldsQuerySelfTest.class);
        suite.addTestSuite(IgniteCacheLocalFieldsQuerySelfTest.class);
        suite.addTestSuite(IgniteCacheReplicatedFieldsQuerySelfTest.class);
        suite.addTestSuite(IgniteCacheReplicatedFieldsQueryROSelfTest.class);
        suite.addTestSuite(IgniteCacheReplicatedFieldsQueryP2PEnabledSelfTest.class);
        suite.addTestSuite(IgniteCacheReplicatedFieldsQueryJoinNoPrimaryPartitionsSelfTest.class);
        suite.addTestSuite(IgniteCachePartitionedFieldsQuerySelfTest.class);
        suite.addTestSuite(IgniteCacheAtomicFieldsQuerySelfTest.class);
        suite.addTestSuite(IgniteCacheAtomicNearEnabledFieldsQuerySelfTest.class);
        suite.addTestSuite(IgniteCachePartitionedFieldsQueryP2PEnabledSelfTest.class);
        suite.addTestSuite(IgniteCacheFieldsQueryNoDataSelfTest.class);
        suite.addTestSuite(GridCacheQueryIndexingDisabledSelfTest.class);
        suite.addTestSuite(GridOrderedMessageCancelSelfTest.class);
        suite.addTestSuite(CacheQueryEvictDataLostTest.class);

        // Full text queries.
        suite.addTestSuite(GridCacheFullTextQuerySelfTest.class);
        suite.addTestSuite(IgniteCacheFullTextQueryNodeJoiningSelfTest.class);

        // Ignite cache and H2 comparison.
        suite.addTestSuite(BaseH2CompareQueryTest.class);
        suite.addTestSuite(H2CompareBigQueryTest.class);
        suite.addTestSuite(H2CompareBigQueryDistributedJoinsTest.class);

        // Cache query metrics.
        suite.addTestSuite(CacheLocalQueryMetricsSelfTest.class);
        suite.addTestSuite(CachePartitionedQueryMetricsDistributedSelfTest.class);
        suite.addTestSuite(CachePartitionedQueryMetricsLocalSelfTest.class);
        suite.addTestSuite(CacheReplicatedQueryMetricsDistributedSelfTest.class);
        suite.addTestSuite(CacheReplicatedQueryMetricsLocalSelfTest.class);

        // Cache query metrics.
        suite.addTestSuite(CacheLocalQueryDetailMetricsSelfTest.class);
        suite.addTestSuite(CachePartitionedQueryDetailMetricsDistributedSelfTest.class);
        suite.addTestSuite(CachePartitionedQueryDetailMetricsLocalSelfTest.class);
        suite.addTestSuite(CacheReplicatedQueryDetailMetricsDistributedSelfTest.class);
        suite.addTestSuite(CacheReplicatedQueryDetailMetricsLocalSelfTest.class);

        // Unmarshalling query test.
        suite.addTestSuite(IgniteCacheP2pUnmarshallingQueryErrorTest.class);
        suite.addTestSuite(IgniteCacheNoClassQuerySelfTest.class);

        // Cancellation.
        suite.addTestSuite(IgniteCacheDistributedQueryCancelSelfTest.class);
        suite.addTestSuite(IgniteCacheLocalQueryCancelOrTimeoutSelfTest.class);

        // Distributed joins.
        suite.addTestSuite(H2CompareBigQueryDistributedJoinsTest.class);
        suite.addTestSuite(IgniteCacheDistributedJoinCollocatedAndNotTest.class);
        suite.addTestSuite(IgniteCacheDistributedJoinCustomAffinityMapper.class);
        suite.addTestSuite(IgniteCacheDistributedJoinNoIndexTest.class);
        suite.addTestSuite(IgniteCacheDistributedJoinPartitionedAndReplicatedTest.class);
        suite.addTestSuite(IgniteCacheDistributedJoinQueryConditionsTest.class);
        suite.addTestSuite(IgniteCacheDistributedJoinTest.class);
        suite.addTestSuite(IgniteSqlDistributedJoinSelfTest.class);

        // Other.
        suite.addTestSuite(CacheIteratorScanQueryTest.class);
        suite.addTestSuite(CacheQueryNewClientSelfTest.class);
        suite.addTestSuite(CacheOffheapBatchIndexingSingleTypeTest.class);
        suite.addTestSuite(CacheSqlQueryValueCopySelfTest.class);
        suite.addTestSuite(IgniteCacheQueryCacheDestroySelfTest.class);
        suite.addTestSuite(IgniteQueryDedicatedPoolTest.class);
        suite.addTestSuite(IgniteSqlEntryCacheModeAgnosticTest.class);
        suite.addTestSuite(QueryEntityCaseMismatchTest.class);
        suite.addTestSuite(IgniteCacheDistributedPartitionQuerySelfTest.class);
        suite.addTestSuite(IgniteCacheDistributedPartitionQueryNodeRestartsSelfTest.class);
        suite.addTestSuite(IgniteCacheDistributedPartitionQueryConfigurationSelfTest.class);
        suite.addTestSuite(IgniteSqlKeyValueFieldsTest.class);
        suite.addTestSuite(IgniteSqlRoutingTest.class);
        suite.addTestSuite(IgniteSqlNotNullConstraintTest.class);
        suite.addTestSuite(LongIndexNameTest.class);
        suite.addTestSuite(GridCacheQuerySqlFieldInlineSizeSelfTest.class);
        suite.addTestSuite(IgniteSqlParameterizedQueryTest.class);
        suite.addTestSuite(H2ConnectionLeaksSelfTest.class);
        suite.addTestSuite(IgniteCheckClusterStateBeforeExecuteQueryTest.class);
        suite.addTestSuite(OptimizedMarshallerIndexNameTest.class);

        suite.addTestSuite(IgniteSqlDefaultValueTest.class);

        // H2 Rows on-heap cache
        suite.addTestSuite(H2RowCacheSelfTest.class);
        suite.addTestSuite(H2RowCachePageEvictionTest.class);

<<<<<<< HEAD
        suite.addTestSuite(IgniteSqlGroupConcatCollocatedTest.class);
        suite.addTestSuite(IgniteSqlGroupConcatNotCollocatedTest.class);
=======
        // User operation SQL
        suite.addTestSuite(SqlParserUserSelfTest.class);
        suite.addTestSuite(SqlUserCommandSelfTest.class);
>>>>>>> df6356d5

        return suite;
    }
}<|MERGE_RESOLUTION|>--- conflicted
+++ resolved
@@ -404,14 +404,13 @@
         suite.addTestSuite(H2RowCacheSelfTest.class);
         suite.addTestSuite(H2RowCachePageEvictionTest.class);
 
-<<<<<<< HEAD
-        suite.addTestSuite(IgniteSqlGroupConcatCollocatedTest.class);
-        suite.addTestSuite(IgniteSqlGroupConcatNotCollocatedTest.class);
-=======
         // User operation SQL
         suite.addTestSuite(SqlParserUserSelfTest.class);
         suite.addTestSuite(SqlUserCommandSelfTest.class);
->>>>>>> df6356d5
+
+        // function GROUP_CONCAT
+        suite.addTestSuite(IgniteSqlGroupConcatCollocatedTest.class);
+        suite.addTestSuite(IgniteSqlGroupConcatNotCollocatedTest.class);
 
         return suite;
     }
