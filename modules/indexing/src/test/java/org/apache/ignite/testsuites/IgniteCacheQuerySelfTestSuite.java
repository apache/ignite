/*
 * Licensed to the Apache Software Foundation (ASF) under one or more
 * contributor license agreements.  See the NOTICE file distributed with
 * this work for additional information regarding copyright ownership.
 * The ASF licenses this file to You under the Apache License, Version 2.0
 * (the "License"); you may not use this file except in compliance with
 * the License.  You may obtain a copy of the License at
 *
 *      http://www.apache.org/licenses/LICENSE-2.0
 *
 * Unless required by applicable law or agreed to in writing, software
 * distributed under the License is distributed on an "AS IS" BASIS,
 * WITHOUT WARRANTIES OR CONDITIONS OF ANY KIND, either express or implied.
 * See the License for the specific language governing permissions and
 * limitations under the License.
 */

package org.apache.ignite.testsuites;

import junit.framework.TestSuite;
import org.apache.ignite.internal.processors.cache.CacheIteratorScanQueryTest;
import org.apache.ignite.internal.processors.cache.CacheLocalQueryDetailMetricsSelfTest;
import org.apache.ignite.internal.processors.cache.CacheLocalQueryMetricsSelfTest;
import org.apache.ignite.internal.processors.cache.CacheOffheapBatchIndexingSingleTypeTest;
import org.apache.ignite.internal.processors.cache.CachePartitionedQueryDetailMetricsDistributedSelfTest;
import org.apache.ignite.internal.processors.cache.CachePartitionedQueryDetailMetricsLocalSelfTest;
import org.apache.ignite.internal.processors.cache.CachePartitionedQueryMetricsDistributedSelfTest;
import org.apache.ignite.internal.processors.cache.CachePartitionedQueryMetricsLocalSelfTest;
import org.apache.ignite.internal.processors.cache.CacheQueryEvictDataLostTest;
import org.apache.ignite.internal.processors.cache.CacheQueryNewClientSelfTest;
import org.apache.ignite.internal.processors.cache.CacheReplicatedQueryDetailMetricsDistributedSelfTest;
import org.apache.ignite.internal.processors.cache.CacheReplicatedQueryDetailMetricsLocalSelfTest;
import org.apache.ignite.internal.processors.cache.CacheReplicatedQueryMetricsDistributedSelfTest;
import org.apache.ignite.internal.processors.cache.CacheReplicatedQueryMetricsLocalSelfTest;
import org.apache.ignite.internal.processors.cache.CacheSqlQueryValueCopySelfTest;
import org.apache.ignite.internal.processors.cache.GridCacheCrossCacheQuerySelfTest;
import org.apache.ignite.internal.processors.cache.GridCacheFullTextQuerySelfTest;
import org.apache.ignite.internal.processors.cache.GridCacheLazyQueryPartitionsReleaseTest;
import org.apache.ignite.internal.processors.cache.GridCacheQueryIndexDisabledSelfTest;
import org.apache.ignite.internal.processors.cache.GridCacheQueryIndexingDisabledSelfTest;
import org.apache.ignite.internal.processors.cache.GridCacheQueryInternalKeysSelfTest;
import org.apache.ignite.internal.processors.cache.GridCacheQuerySerializationSelfTest;
import org.apache.ignite.internal.processors.cache.GridCacheQuerySqlFieldInlineSizeSelfTest;
import org.apache.ignite.internal.processors.cache.IgniteBinaryObjectFieldsQuerySelfTest;
import org.apache.ignite.internal.processors.cache.IgniteBinaryObjectLocalQueryArgumentsTest;
import org.apache.ignite.internal.processors.cache.IgniteBinaryObjectQueryArgumentsTest;
import org.apache.ignite.internal.processors.cache.IgniteBinaryWrappedObjectFieldsQuerySelfTest;
import org.apache.ignite.internal.processors.cache.IgniteCacheCollocatedQuerySelfTest;
import org.apache.ignite.internal.processors.cache.IgniteCacheDeleteSqlQuerySelfTest;
import org.apache.ignite.internal.processors.cache.IgniteCacheDistributedJoinCollocatedAndNotTest;
import org.apache.ignite.internal.processors.cache.IgniteCacheDistributedJoinCustomAffinityMapper;
import org.apache.ignite.internal.processors.cache.IgniteCacheDistributedJoinNoIndexTest;
import org.apache.ignite.internal.processors.cache.IgniteCacheDistributedJoinPartitionedAndReplicatedTest;
import org.apache.ignite.internal.processors.cache.IgniteCacheDistributedJoinQueryConditionsTest;
import org.apache.ignite.internal.processors.cache.IgniteCacheDistributedJoinTest;
import org.apache.ignite.internal.processors.cache.IgniteCacheDuplicateEntityConfigurationSelfTest;
import org.apache.ignite.internal.processors.cache.IgniteCacheFieldsQueryNoDataSelfTest;
import org.apache.ignite.internal.processors.cache.IgniteCacheFullTextQueryNodeJoiningSelfTest;
import org.apache.ignite.internal.processors.cache.IgniteCacheInsertSqlQuerySelfTest;
import org.apache.ignite.internal.processors.cache.IgniteCacheJoinPartitionedAndReplicatedTest;
import org.apache.ignite.internal.processors.cache.IgniteCacheJoinQueryWithAffinityKeyTest;
import org.apache.ignite.internal.processors.cache.IgniteCacheLargeResultSelfTest;
import org.apache.ignite.internal.processors.cache.IgniteCacheMergeSqlQuerySelfTest;
import org.apache.ignite.internal.processors.cache.IgniteCacheMultipleIndexedTypesTest;
import org.apache.ignite.internal.processors.cache.IgniteCacheNoClassQuerySelfTest;
import org.apache.ignite.internal.processors.cache.IgniteCacheOffheapEvictQueryTest;
import org.apache.ignite.internal.processors.cache.IgniteCacheOffheapIndexScanTest;
import org.apache.ignite.internal.processors.cache.IgniteCacheP2pUnmarshallingQueryErrorTest;
import org.apache.ignite.internal.processors.cache.IgniteCachePrimitiveFieldsQuerySelfTest;
import org.apache.ignite.internal.processors.cache.IgniteCacheQueryH2IndexingLeakTest;
import org.apache.ignite.internal.processors.cache.IgniteCacheQueryIndexSelfTest;
import org.apache.ignite.internal.processors.cache.IgniteCacheQueryLoadSelfTest;
import org.apache.ignite.internal.processors.cache.IgniteCacheUpdateSqlQuerySelfTest;
import org.apache.ignite.internal.processors.cache.IgniteCheckClusterStateBeforeExecuteQueryTest;
import org.apache.ignite.internal.processors.cache.IgniteCrossCachesJoinsQueryTest;
import org.apache.ignite.internal.processors.cache.IncorrectQueryEntityTest;
import org.apache.ignite.internal.processors.cache.QueryEntityCaseMismatchTest;
import org.apache.ignite.internal.processors.cache.SqlFieldsQuerySelfTest;
import org.apache.ignite.internal.processors.cache.distributed.near.IgniteCacheAtomicFieldsQuerySelfTest;
import org.apache.ignite.internal.processors.cache.distributed.near.IgniteCacheAtomicNearEnabledFieldsQuerySelfTest;
import org.apache.ignite.internal.processors.cache.distributed.near.IgniteCacheAtomicNearEnabledQuerySelfTest;
import org.apache.ignite.internal.processors.cache.distributed.near.IgniteCacheAtomicQuerySelfTest;
import org.apache.ignite.internal.processors.cache.distributed.near.IgniteCacheDistributedPartitionQueryConfigurationSelfTest;
import org.apache.ignite.internal.processors.cache.distributed.near.IgniteCacheDistributedPartitionQueryNodeRestartsSelfTest;
import org.apache.ignite.internal.processors.cache.distributed.near.IgniteCacheDistributedPartitionQuerySelfTest;
import org.apache.ignite.internal.processors.cache.distributed.near.IgniteCacheDistributedQueryCancelSelfTest;
import org.apache.ignite.internal.processors.cache.distributed.near.IgniteCachePartitionedFieldsQueryP2PEnabledSelfTest;
import org.apache.ignite.internal.processors.cache.distributed.near.IgniteCachePartitionedFieldsQuerySelfTest;
import org.apache.ignite.internal.processors.cache.distributed.near.IgniteCachePartitionedQueryP2PDisabledSelfTest;
import org.apache.ignite.internal.processors.cache.distributed.near.IgniteCachePartitionedQuerySelfTest;
import org.apache.ignite.internal.processors.cache.distributed.near.IgniteCachePartitionedSnapshotEnabledQuerySelfTest;
import org.apache.ignite.internal.processors.cache.distributed.near.IgniteCacheQueryAbstractDistributedJoinSelfTest;
import org.apache.ignite.internal.processors.cache.distributed.near.IgniteCacheQueryNoRebalanceSelfTest;
import org.apache.ignite.internal.processors.cache.distributed.replicated.IgniteCacheReplicatedFieldsQueryJoinNoPrimaryPartitionsSelfTest;
import org.apache.ignite.internal.processors.cache.distributed.replicated.IgniteCacheReplicatedFieldsQueryP2PEnabledSelfTest;
import org.apache.ignite.internal.processors.cache.distributed.replicated.IgniteCacheReplicatedFieldsQueryROSelfTest;
import org.apache.ignite.internal.processors.cache.distributed.replicated.IgniteCacheReplicatedFieldsQuerySelfTest;
import org.apache.ignite.internal.processors.cache.distributed.replicated.IgniteCacheReplicatedQueryP2PDisabledSelfTest;
import org.apache.ignite.internal.processors.cache.distributed.replicated.IgniteCacheReplicatedQuerySelfTest;
import org.apache.ignite.internal.processors.cache.index.DuplicateKeyValueClassesSelfTest;
import org.apache.ignite.internal.processors.cache.index.DynamicIndexClientBasicSelfTest;
import org.apache.ignite.internal.processors.cache.index.DynamicIndexServerBasicSelfTest;
import org.apache.ignite.internal.processors.cache.index.DynamicIndexServerCoordinatorBasicSelfTest;
import org.apache.ignite.internal.processors.cache.index.DynamicIndexServerNodeFIlterBasicSelfTest;
import org.apache.ignite.internal.processors.cache.index.DynamicIndexServerNodeFilterCoordinatorBasicSelfTest;
import org.apache.ignite.internal.processors.cache.index.H2DynamicColumnsClientBasicSelfTest;
import org.apache.ignite.internal.processors.cache.index.H2DynamicColumnsServerBasicSelfTest;
import org.apache.ignite.internal.processors.cache.index.H2DynamicColumnsServerCoordinatorBasicSelfTest;
import org.apache.ignite.internal.processors.cache.index.H2DynamicIndexAtomicPartitionedNearSelfTest;
import org.apache.ignite.internal.processors.cache.index.H2DynamicIndexAtomicPartitionedSelfTest;
import org.apache.ignite.internal.processors.cache.index.H2DynamicIndexAtomicReplicatedSelfTest;
import org.apache.ignite.internal.processors.cache.index.H2DynamicIndexTransactionalPartitionedNearSelfTest;
import org.apache.ignite.internal.processors.cache.index.H2DynamicIndexTransactionalPartitionedSelfTest;
import org.apache.ignite.internal.processors.cache.index.H2DynamicIndexTransactionalReplicatedSelfTest;
import org.apache.ignite.internal.processors.cache.index.H2DynamicIndexingComplexClientAtomicPartitionedTest;
import org.apache.ignite.internal.processors.cache.index.H2DynamicIndexingComplexClientAtomicReplicatedTest;
import org.apache.ignite.internal.processors.cache.index.H2DynamicIndexingComplexClientTransactionalPartitionedTest;
import org.apache.ignite.internal.processors.cache.index.H2DynamicIndexingComplexClientTransactionalReplicatedTest;
import org.apache.ignite.internal.processors.cache.index.H2DynamicIndexingComplexServerAtomicPartitionedTest;
import org.apache.ignite.internal.processors.cache.index.H2DynamicIndexingComplexServerAtomicReplicatedTest;
import org.apache.ignite.internal.processors.cache.index.H2DynamicIndexingComplexServerTransactionalPartitionedTest;
import org.apache.ignite.internal.processors.cache.index.H2DynamicIndexingComplexServerTransactionalReplicatedTest;
import org.apache.ignite.internal.processors.cache.index.H2DynamicTableSelfTest;
import org.apache.ignite.internal.processors.cache.index.H2ConnectionLeaksSelfTest;
import org.apache.ignite.internal.processors.cache.index.H2RowCachePageEvictionTest;
import org.apache.ignite.internal.processors.cache.index.H2RowCacheSelfTest;
import org.apache.ignite.internal.processors.cache.index.LongIndexNameTest;
import org.apache.ignite.internal.processors.cache.index.OptimizedMarshallerIndexNameTest;
import org.apache.ignite.internal.processors.cache.index.SchemaExchangeSelfTest;
import org.apache.ignite.internal.processors.cache.local.IgniteCacheLocalAtomicQuerySelfTest;
import org.apache.ignite.internal.processors.cache.local.IgniteCacheLocalFieldsQuerySelfTest;
import org.apache.ignite.internal.processors.cache.local.IgniteCacheLocalQueryCancelOrTimeoutSelfTest;
import org.apache.ignite.internal.processors.cache.local.IgniteCacheLocalQuerySelfTest;
import org.apache.ignite.internal.processors.cache.query.GridCacheQueryTransformerSelfTest;
import org.apache.ignite.internal.processors.cache.query.IgniteCacheQueryCacheDestroySelfTest;
import org.apache.ignite.internal.processors.cache.query.IndexingSpiQuerySelfTest;
import org.apache.ignite.internal.processors.cache.query.IndexingSpiQueryTxSelfTest;
import org.apache.ignite.internal.processors.client.ClientConnectorConfigurationValidationSelfTest;
import org.apache.ignite.internal.processors.query.IgniteSqlDefaultValueTest;
import org.apache.ignite.internal.processors.query.IgniteSqlDistributedJoinSelfTest;
import org.apache.ignite.internal.processors.query.IgniteSqlSkipReducerOnUpdateDmlFlagSelfTest;
import org.apache.ignite.internal.processors.query.IgniteSqlParameterizedQueryTest;
import org.apache.ignite.internal.processors.query.h2.IgniteSqlBigIntegerKeyTest;
import org.apache.ignite.internal.processors.query.IgniteQueryDedicatedPoolTest;
import org.apache.ignite.internal.processors.query.IgniteSqlSkipReducerOnUpdateDmlSelfTest;
import org.apache.ignite.internal.processors.query.IgniteSqlEntryCacheModeAgnosticTest;
import org.apache.ignite.internal.processors.query.IgniteSqlKeyValueFieldsTest;
import org.apache.ignite.internal.processors.query.IgniteSqlNotNullConstraintTest;
import org.apache.ignite.internal.processors.query.IgniteSqlRoutingTest;
import org.apache.ignite.internal.processors.query.IgniteSqlSchemaIndexingTest;
import org.apache.ignite.internal.processors.query.IgniteSqlSegmentedIndexMultiNodeSelfTest;
import org.apache.ignite.internal.processors.query.IgniteSqlSegmentedIndexSelfTest;
import org.apache.ignite.internal.processors.query.IgniteSqlSplitterSelfTest;
import org.apache.ignite.internal.processors.query.LazyQuerySelfTest;
import org.apache.ignite.internal.processors.query.MultipleStatementsSqlQuerySelfTest;
import org.apache.ignite.internal.processors.query.SqlSchemaSelfTest;
import org.apache.ignite.internal.processors.query.h2.GridH2IndexingInMemSelfTest;
import org.apache.ignite.internal.processors.query.h2.GridH2IndexingOffheapSelfTest;
import org.apache.ignite.internal.processors.query.h2.IgniteSqlQueryMinMaxTest;
import org.apache.ignite.internal.processors.query.h2.sql.BaseH2CompareQueryTest;
import org.apache.ignite.internal.processors.query.h2.sql.GridQueryParsingTest;
import org.apache.ignite.internal.processors.query.h2.sql.H2CompareBigQueryDistributedJoinsTest;
import org.apache.ignite.internal.processors.query.h2.sql.H2CompareBigQueryTest;
import org.apache.ignite.internal.processors.sql.SqlConnectorConfigurationValidationSelfTest;
import org.apache.ignite.internal.sql.SqlParserCreateIndexSelfTest;
import org.apache.ignite.internal.sql.SqlParserDropIndexSelfTest;
import org.apache.ignite.spi.communication.tcp.GridOrderedMessageCancelSelfTest;
import org.apache.ignite.testframework.IgniteTestSuite;

/**
 * Test suite for cache queries.
 */
public class IgniteCacheQuerySelfTestSuite extends TestSuite {
    /**
     * @return Test suite.
     * @throws Exception If failed.
     */
    public static TestSuite suite() throws Exception {
        IgniteTestSuite suite = new IgniteTestSuite("Ignite Cache Queries Test Suite");

        suite.addTestSuite(SqlParserCreateIndexSelfTest.class);
        suite.addTestSuite(SqlParserDropIndexSelfTest.class);

        suite.addTestSuite(SqlConnectorConfigurationValidationSelfTest.class);
        suite.addTestSuite(ClientConnectorConfigurationValidationSelfTest.class);

        suite.addTestSuite(SqlSchemaSelfTest.class);
        suite.addTestSuite(MultipleStatementsSqlQuerySelfTest.class);

        // Misc tests.
        // TODO: Enable when IGNITE-1094 is fixed.
        // suite.addTest(new TestSuite(QueryEntityValidationSelfTest.class));
        suite.addTest(new TestSuite(DuplicateKeyValueClassesSelfTest.class));
        suite.addTest(new TestSuite(GridCacheLazyQueryPartitionsReleaseTest.class));

        // Dynamic index create/drop tests.
        suite.addTest(new TestSuite(SchemaExchangeSelfTest.class));

        suite.addTest(new TestSuite(DynamicIndexServerCoordinatorBasicSelfTest.class));
        suite.addTest(new TestSuite(DynamicIndexServerBasicSelfTest.class));
        suite.addTest(new TestSuite(DynamicIndexServerNodeFilterCoordinatorBasicSelfTest.class));
        suite.addTest(new TestSuite(DynamicIndexServerNodeFIlterBasicSelfTest.class));
        suite.addTest(new TestSuite(DynamicIndexClientBasicSelfTest.class));

        // H2 tests.

        // TODO: IGNITE-4994: Restore mock.
        // suite.addTest(new TestSuite(GridH2TableSelfTest.class));

        suite.addTest(new TestSuite(GridH2IndexingInMemSelfTest.class));
        suite.addTest(new TestSuite(GridH2IndexingOffheapSelfTest.class));

        // Parsing
        suite.addTestSuite(GridQueryParsingTest.class);

        // Config.
        suite.addTestSuite(IgniteCacheDuplicateEntityConfigurationSelfTest.class);
        suite.addTestSuite(IncorrectQueryEntityTest.class);

        // Queries tests.
        suite.addTestSuite(LazyQuerySelfTest.class);
        suite.addTestSuite(IgniteSqlSplitterSelfTest.class);
        suite.addTestSuite(IgniteSqlSegmentedIndexSelfTest.class);
        suite.addTestSuite(IgniteSqlSegmentedIndexMultiNodeSelfTest.class);
        suite.addTestSuite(IgniteSqlSchemaIndexingTest.class);
        suite.addTestSuite(GridCacheQueryIndexDisabledSelfTest.class);
        suite.addTestSuite(IgniteCacheQueryLoadSelfTest.class);
        suite.addTestSuite(IgniteCacheLocalQuerySelfTest.class);
        suite.addTestSuite(IgniteCacheLocalAtomicQuerySelfTest.class);
        suite.addTestSuite(IgniteCacheReplicatedQuerySelfTest.class);
        suite.addTestSuite(IgniteCacheReplicatedQueryP2PDisabledSelfTest.class);
        suite.addTestSuite(IgniteCachePartitionedQuerySelfTest.class);
        suite.addTestSuite(IgniteCachePartitionedSnapshotEnabledQuerySelfTest.class);
        suite.addTestSuite(IgniteCacheAtomicQuerySelfTest.class);
        suite.addTestSuite(IgniteCacheAtomicNearEnabledQuerySelfTest.class);
        suite.addTestSuite(IgniteCachePartitionedQueryP2PDisabledSelfTest.class);

        suite.addTestSuite(IgniteCacheQueryIndexSelfTest.class);
        suite.addTestSuite(IgniteCacheCollocatedQuerySelfTest.class);
        suite.addTestSuite(IgniteCacheLargeResultSelfTest.class);
        suite.addTestSuite(GridCacheQueryInternalKeysSelfTest.class);
        suite.addTestSuite(IgniteSqlBigIntegerKeyTest.class);
        suite.addTestSuite(IgniteCacheOffheapEvictQueryTest.class);
        suite.addTestSuite(IgniteCacheOffheapIndexScanTest.class);

        suite.addTestSuite(IgniteCacheQueryAbstractDistributedJoinSelfTest.class);

        suite.addTestSuite(GridCacheCrossCacheQuerySelfTest.class);
        suite.addTestSuite(GridCacheQuerySerializationSelfTest.class);
        suite.addTestSuite(IgniteBinaryObjectFieldsQuerySelfTest.class);
        suite.addTestSuite(IgniteBinaryWrappedObjectFieldsQuerySelfTest.class);
        suite.addTestSuite(IgniteCacheQueryH2IndexingLeakTest.class);
        suite.addTestSuite(IgniteCacheQueryNoRebalanceSelfTest.class);
        suite.addTestSuite(GridCacheQueryTransformerSelfTest.class);
        suite.addTestSuite(IgniteCachePrimitiveFieldsQuerySelfTest.class);

        suite.addTestSuite(IgniteCacheJoinQueryWithAffinityKeyTest.class);
        suite.addTestSuite(IgniteCacheJoinPartitionedAndReplicatedTest.class);
        suite.addTestSuite(IgniteCrossCachesJoinsQueryTest.class);

        suite.addTestSuite(IgniteCacheMultipleIndexedTypesTest.class);

        // DML.
        suite.addTestSuite(IgniteCacheMergeSqlQuerySelfTest.class);
        suite.addTestSuite(IgniteCacheInsertSqlQuerySelfTest.class);
        suite.addTestSuite(IgniteCacheUpdateSqlQuerySelfTest.class);
        suite.addTestSuite(IgniteCacheDeleteSqlQuerySelfTest.class);
        suite.addTestSuite(IgniteSqlSkipReducerOnUpdateDmlSelfTest.class);
        suite.addTestSuite(IgniteSqlSkipReducerOnUpdateDmlFlagSelfTest.class);

        suite.addTestSuite(IgniteBinaryObjectQueryArgumentsTest.class);
        suite.addTestSuite(IgniteBinaryObjectLocalQueryArgumentsTest.class);

        suite.addTestSuite(IndexingSpiQuerySelfTest.class);
        suite.addTestSuite(IndexingSpiQueryTxSelfTest.class);

        suite.addTestSuite(IgniteCacheMultipleIndexedTypesTest.class);
        suite.addTestSuite(IgniteSqlQueryMinMaxTest.class);

        // DDL.
        suite.addTestSuite(H2DynamicIndexTransactionalReplicatedSelfTest.class);
        suite.addTestSuite(H2DynamicIndexTransactionalPartitionedSelfTest.class);
        suite.addTestSuite(H2DynamicIndexTransactionalPartitionedNearSelfTest.class);
        suite.addTestSuite(H2DynamicIndexAtomicReplicatedSelfTest.class);
        suite.addTestSuite(H2DynamicIndexAtomicPartitionedSelfTest.class);
        suite.addTestSuite(H2DynamicIndexAtomicPartitionedNearSelfTest.class);
        suite.addTestSuite(H2DynamicTableSelfTest.class);
        suite.addTestSuite(H2DynamicColumnsClientBasicSelfTest.class);
        suite.addTestSuite(H2DynamicColumnsServerBasicSelfTest.class);
        suite.addTestSuite(H2DynamicColumnsServerCoordinatorBasicSelfTest.class);

        // DML+DDL.
        suite.addTestSuite(H2DynamicIndexingComplexClientAtomicPartitionedTest.class);
        suite.addTestSuite(H2DynamicIndexingComplexClientAtomicReplicatedTest.class);
        suite.addTestSuite(H2DynamicIndexingComplexClientTransactionalPartitionedTest.class);
        suite.addTestSuite(H2DynamicIndexingComplexClientTransactionalReplicatedTest.class);
        suite.addTestSuite(H2DynamicIndexingComplexServerAtomicPartitionedTest.class);
        suite.addTestSuite(H2DynamicIndexingComplexServerAtomicReplicatedTest.class);
        suite.addTestSuite(H2DynamicIndexingComplexServerTransactionalPartitionedTest.class);
        suite.addTestSuite(H2DynamicIndexingComplexServerTransactionalReplicatedTest.class);

        // Fields queries.
        suite.addTestSuite(SqlFieldsQuerySelfTest.class);
        suite.addTestSuite(IgniteCacheLocalFieldsQuerySelfTest.class);
        suite.addTestSuite(IgniteCacheReplicatedFieldsQuerySelfTest.class);
        suite.addTestSuite(IgniteCacheReplicatedFieldsQueryROSelfTest.class);
        suite.addTestSuite(IgniteCacheReplicatedFieldsQueryP2PEnabledSelfTest.class);
        suite.addTestSuite(IgniteCacheReplicatedFieldsQueryJoinNoPrimaryPartitionsSelfTest.class);
        suite.addTestSuite(IgniteCachePartitionedFieldsQuerySelfTest.class);
        suite.addTestSuite(IgniteCacheAtomicFieldsQuerySelfTest.class);
        suite.addTestSuite(IgniteCacheAtomicNearEnabledFieldsQuerySelfTest.class);
        suite.addTestSuite(IgniteCachePartitionedFieldsQueryP2PEnabledSelfTest.class);
        suite.addTestSuite(IgniteCacheFieldsQueryNoDataSelfTest.class);
        suite.addTestSuite(GridCacheQueryIndexingDisabledSelfTest.class);
        suite.addTestSuite(GridOrderedMessageCancelSelfTest.class);
        suite.addTestSuite(CacheQueryEvictDataLostTest.class);

        // Full text queries.
        suite.addTestSuite(GridCacheFullTextQuerySelfTest.class);
        suite.addTestSuite(IgniteCacheFullTextQueryNodeJoiningSelfTest.class);

        // Ignite cache and H2 comparison.
        suite.addTestSuite(BaseH2CompareQueryTest.class);
        suite.addTestSuite(H2CompareBigQueryTest.class);
        suite.addTestSuite(H2CompareBigQueryDistributedJoinsTest.class);

        // Cache query metrics.
        suite.addTestSuite(CacheLocalQueryMetricsSelfTest.class);
        suite.addTestSuite(CachePartitionedQueryMetricsDistributedSelfTest.class);
        suite.addTestSuite(CachePartitionedQueryMetricsLocalSelfTest.class);
        suite.addTestSuite(CacheReplicatedQueryMetricsDistributedSelfTest.class);
        suite.addTestSuite(CacheReplicatedQueryMetricsLocalSelfTest.class);

        // Cache query metrics.
        suite.addTestSuite(CacheLocalQueryDetailMetricsSelfTest.class);
        suite.addTestSuite(CachePartitionedQueryDetailMetricsDistributedSelfTest.class);
        suite.addTestSuite(CachePartitionedQueryDetailMetricsLocalSelfTest.class);
        suite.addTestSuite(CacheReplicatedQueryDetailMetricsDistributedSelfTest.class);
        suite.addTestSuite(CacheReplicatedQueryDetailMetricsLocalSelfTest.class);

        // Unmarshalling query test.
        suite.addTestSuite(IgniteCacheP2pUnmarshallingQueryErrorTest.class);
        suite.addTestSuite(IgniteCacheNoClassQuerySelfTest.class);

        // Cancellation.
        suite.addTestSuite(IgniteCacheDistributedQueryCancelSelfTest.class);
        suite.addTestSuite(IgniteCacheLocalQueryCancelOrTimeoutSelfTest.class);

        // Distributed joins.
        suite.addTestSuite(H2CompareBigQueryDistributedJoinsTest.class);
        suite.addTestSuite(IgniteCacheDistributedJoinCollocatedAndNotTest.class);
        suite.addTestSuite(IgniteCacheDistributedJoinCustomAffinityMapper.class);
        suite.addTestSuite(IgniteCacheDistributedJoinNoIndexTest.class);
        suite.addTestSuite(IgniteCacheDistributedJoinPartitionedAndReplicatedTest.class);
        suite.addTestSuite(IgniteCacheDistributedJoinQueryConditionsTest.class);
        suite.addTestSuite(IgniteCacheDistributedJoinTest.class);
        suite.addTestSuite(IgniteSqlDistributedJoinSelfTest.class);

        // Other.
        suite.addTestSuite(CacheIteratorScanQueryTest.class);
        suite.addTestSuite(CacheQueryNewClientSelfTest.class);
        suite.addTestSuite(CacheOffheapBatchIndexingSingleTypeTest.class);
        suite.addTestSuite(CacheSqlQueryValueCopySelfTest.class);
        suite.addTestSuite(IgniteCacheQueryCacheDestroySelfTest.class);
        suite.addTestSuite(IgniteQueryDedicatedPoolTest.class);
        suite.addTestSuite(IgniteSqlEntryCacheModeAgnosticTest.class);
        suite.addTestSuite(QueryEntityCaseMismatchTest.class);
        suite.addTestSuite(IgniteCacheDistributedPartitionQuerySelfTest.class);
        suite.addTestSuite(IgniteCacheDistributedPartitionQueryNodeRestartsSelfTest.class);
        suite.addTestSuite(IgniteCacheDistributedPartitionQueryConfigurationSelfTest.class);
        suite.addTestSuite(IgniteSqlKeyValueFieldsTest.class);
        suite.addTestSuite(IgniteSqlRoutingTest.class);
        suite.addTestSuite(IgniteSqlNotNullConstraintTest.class);
        suite.addTestSuite(LongIndexNameTest.class);
        suite.addTestSuite(GridCacheQuerySqlFieldInlineSizeSelfTest.class);
        suite.addTestSuite(IgniteSqlParameterizedQueryTest.class);
        suite.addTestSuite(H2ConnectionLeaksSelfTest.class);
        suite.addTestSuite(IgniteCheckClusterStateBeforeExecuteQueryTest.class);
        suite.addTestSuite(OptimizedMarshallerIndexNameTest.class);

<<<<<<< HEAD
=======
        suite.addTestSuite(IgniteSqlDefaultValueTest.class);

        // H2 Rows on-heap cache
>>>>>>> 8b1c1e78
        suite.addTestSuite(H2RowCacheSelfTest.class);
        suite.addTestSuite(H2RowCachePageEvictionTest.class);

        return suite;
    }
}<|MERGE_RESOLUTION|>--- conflicted
+++ resolved
@@ -378,12 +378,9 @@
         suite.addTestSuite(IgniteCheckClusterStateBeforeExecuteQueryTest.class);
         suite.addTestSuite(OptimizedMarshallerIndexNameTest.class);
 
-<<<<<<< HEAD
-=======
         suite.addTestSuite(IgniteSqlDefaultValueTest.class);
 
         // H2 Rows on-heap cache
->>>>>>> 8b1c1e78
         suite.addTestSuite(H2RowCacheSelfTest.class);
         suite.addTestSuite(H2RowCachePageEvictionTest.class);
 
