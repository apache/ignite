--- conflicted
+++ resolved
@@ -17,7 +17,6 @@
 
 package org.apache.ignite.testsuites;
 
-import junit.framework.JUnit4TestAdapter;
 import junit.framework.TestSuite;
 import org.apache.ignite.internal.processors.cache.AffinityKeyNameAndValueFieldNameConflictTest;
 import org.apache.ignite.internal.processors.cache.CacheIteratorScanQueryTest;
@@ -217,30 +216,26 @@
     public static TestSuite suite() throws Exception {
         IgniteTestSuite suite = new IgniteTestSuite("Ignite Cache Queries Test Suite");
 
-        suite.addTest(new JUnit4TestAdapter(AffinityKeyNameAndValueFieldNameConflictTest.class));
-
-        suite.addTest(new JUnit4TestAdapter(PartitionedSqlTest.class));
-        suite.addTest(new JUnit4TestAdapter(ReplicatedSqlTest.class));
-
-        suite.addTest(new JUnit4TestAdapter(SqlParserCreateIndexSelfTest.class));
-        suite.addTest(new JUnit4TestAdapter(SqlParserDropIndexSelfTest.class));
-        suite.addTest(new JUnit4TestAdapter(SqlParserTransactionalKeywordsSelfTest.class));
-        suite.addTest(new JUnit4TestAdapter(SqlParserBulkLoadSelfTest.class));
-        suite.addTest(new JUnit4TestAdapter(SqlParserSetStreamingSelfTest.class));
-
-        suite.addTest(new JUnit4TestAdapter(SqlConnectorConfigurationValidationSelfTest.class));
-        suite.addTest(new JUnit4TestAdapter(ClientConnectorConfigurationValidationSelfTest.class));
-
-        suite.addTest(new JUnit4TestAdapter(SqlSchemaSelfTest.class));
-        suite.addTest(new JUnit4TestAdapter(SqlIllegalSchemaSelfTest.class));
-        suite.addTest(new JUnit4TestAdapter(MultipleStatementsSqlQuerySelfTest.class));
-
-<<<<<<< HEAD
-        suite.addTest(new JUnit4TestAdapter(BasicIndexTest.class));
-=======
+        suite.addTestSuite(AffinityKeyNameAndValueFieldNameConflictTest.class);
+
+        suite.addTestSuite(PartitionedSqlTest.class);
+        suite.addTestSuite(ReplicatedSqlTest.class);
+
+        suite.addTestSuite(SqlParserCreateIndexSelfTest.class);
+        suite.addTestSuite(SqlParserDropIndexSelfTest.class);
+        suite.addTestSuite(SqlParserTransactionalKeywordsSelfTest.class);
+        suite.addTestSuite(SqlParserBulkLoadSelfTest.class);
+        suite.addTestSuite(SqlParserSetStreamingSelfTest.class);
+
+        suite.addTestSuite(SqlConnectorConfigurationValidationSelfTest.class);
+        suite.addTestSuite(ClientConnectorConfigurationValidationSelfTest.class);
+
+        suite.addTestSuite(SqlSchemaSelfTest.class);
+        suite.addTestSuite(SqlIllegalSchemaSelfTest.class);
+        suite.addTestSuite(MultipleStatementsSqlQuerySelfTest.class);
+
         suite.addTestSuite(BasicIndexTest.class);
         suite.addTestSuite(BasicIndexMultinodeTest.class);
->>>>>>> e43765fe
 
         // Misc tests.
         // TODO: Enable when IGNITE-1094 is fixed.
@@ -266,235 +261,235 @@
         suite.addTest(new TestSuite(GridH2IndexingOffheapSelfTest.class));
 
         // Parsing
-        suite.addTest(new JUnit4TestAdapter(GridQueryParsingTest.class));
-        suite.addTest(new JUnit4TestAdapter(IgniteCacheSqlQueryErrorSelfTest.class));
+        suite.addTestSuite(GridQueryParsingTest.class);
+        suite.addTestSuite(IgniteCacheSqlQueryErrorSelfTest.class);
 
         // Config.
-        suite.addTest(new JUnit4TestAdapter(IgniteCacheDuplicateEntityConfigurationSelfTest.class));
-        suite.addTest(new JUnit4TestAdapter(IncorrectQueryEntityTest.class));
-        suite.addTest(new JUnit4TestAdapter(IgniteDynamicSqlRestoreTest.class));
+        suite.addTestSuite(IgniteCacheDuplicateEntityConfigurationSelfTest.class);
+        suite.addTestSuite(IncorrectQueryEntityTest.class);
+        suite.addTestSuite(IgniteDynamicSqlRestoreTest.class);
 
         // Queries tests.
-        suite.addTest(new JUnit4TestAdapter(LazyQuerySelfTest.class));
-        suite.addTest(new JUnit4TestAdapter(IgniteSqlSplitterSelfTest.class));
-        suite.addTest(new JUnit4TestAdapter(SqlPushDownFunctionTest.class));
-        suite.addTest(new JUnit4TestAdapter(IgniteSqlSegmentedIndexSelfTest.class));
-        suite.addTest(new JUnit4TestAdapter(IgniteCachelessQueriesSelfTest.class));
-        suite.addTest(new JUnit4TestAdapter(IgniteSqlSegmentedIndexMultiNodeSelfTest.class));
-        suite.addTest(new JUnit4TestAdapter(IgniteSqlSchemaIndexingTest.class));
-        suite.addTest(new JUnit4TestAdapter(GridCacheQueryIndexDisabledSelfTest.class));
-        suite.addTest(new JUnit4TestAdapter(IgniteCacheQueryLoadSelfTest.class));
-        suite.addTest(new JUnit4TestAdapter(IgniteCacheLocalQuerySelfTest.class));
-        suite.addTest(new JUnit4TestAdapter(IgniteCacheLocalAtomicQuerySelfTest.class));
-        suite.addTest(new JUnit4TestAdapter(IgniteCacheReplicatedQuerySelfTest.class));
-        suite.addTest(new JUnit4TestAdapter(IgniteCacheReplicatedQueryP2PDisabledSelfTest.class));
-        suite.addTest(new JUnit4TestAdapter(IgniteCacheReplicatedQueryEvtsDisabledSelfTest.class));
-        suite.addTest(new JUnit4TestAdapter(IgniteCachePartitionedQuerySelfTest.class));
-        suite.addTest(new JUnit4TestAdapter(IgniteCachePartitionedSnapshotEnabledQuerySelfTest.class));
-        suite.addTest(new JUnit4TestAdapter(IgniteCacheAtomicQuerySelfTest.class));
-        suite.addTest(new JUnit4TestAdapter(IgniteCacheAtomicNearEnabledQuerySelfTest.class));
-        suite.addTest(new JUnit4TestAdapter(IgniteCachePartitionedQueryP2PDisabledSelfTest.class));
-        suite.addTest(new JUnit4TestAdapter(IgniteCachePartitionedQueryEvtsDisabledSelfTest.class));
-
-        //suite.addTestSuite(IgniteCacheUnionDuplicatesTest.class));
-        //suite.addTestSuite(IgniteCacheConfigVariationsQueryTest.class));
-        //suite.addTestSuite(IgniteCacheJoinPartitionedAndReplicatedCollocationTest.class));
-        //suite.addTestSuite(IgniteClientReconnectCacheQueriesFailoverTest.class));
-        //suite.addTestSuite(IgniteErrorOnRebalanceTest.class));
-        //suite.addTestSuite(CacheQueryBuildValueTest.class));
-        //suite.addTestSuite(CacheOffheapBatchIndexingMultiTypeTest.class));
-        //suite.addTestSuite(CacheOffheapBatchIndexingBaseTest.class));
-
-        suite.addTest(new JUnit4TestAdapter(IgniteCacheQueryIndexSelfTest.class));
-        suite.addTest(new JUnit4TestAdapter(IgniteCacheCollocatedQuerySelfTest.class));
-        suite.addTest(new JUnit4TestAdapter(IgniteCacheLargeResultSelfTest.class));
-        suite.addTest(new JUnit4TestAdapter(GridCacheQueryInternalKeysSelfTest.class));
-        suite.addTest(new JUnit4TestAdapter(H2ResultSetIteratorNullifyOnEndSelfTest.class));
-        suite.addTest(new JUnit4TestAdapter(IgniteSqlBigIntegerKeyTest.class));
-        suite.addTest(new JUnit4TestAdapter(IgniteCacheOffheapEvictQueryTest.class));
-        suite.addTest(new JUnit4TestAdapter(IgniteCacheOffheapIndexScanTest.class));
-
-        suite.addTest(new JUnit4TestAdapter(IgniteCacheQueryAbstractDistributedJoinSelfTest.class));
-
-        suite.addTest(new JUnit4TestAdapter(GridCacheCrossCacheQuerySelfTest.class));
-        suite.addTest(new JUnit4TestAdapter(GridCacheQuerySerializationSelfTest.class));
-        suite.addTest(new JUnit4TestAdapter(IgniteBinaryObjectFieldsQuerySelfTest.class));
-        suite.addTest(new JUnit4TestAdapter(IgniteStableBaselineBinObjFieldsQuerySelfTest.class));
-        suite.addTest(new JUnit4TestAdapter(IgniteBinaryWrappedObjectFieldsQuerySelfTest.class));
-        suite.addTest(new JUnit4TestAdapter(IgniteCacheQueryH2IndexingLeakTest.class));
-        suite.addTest(new JUnit4TestAdapter(IgniteCacheQueryNoRebalanceSelfTest.class));
-        suite.addTest(new JUnit4TestAdapter(GridCacheQueryTransformerSelfTest.class));
-        suite.addTest(new JUnit4TestAdapter(CacheScanQueryFailoverTest.class));
-        suite.addTest(new JUnit4TestAdapter(IgniteCachePrimitiveFieldsQuerySelfTest.class));
-
-        suite.addTest(new JUnit4TestAdapter(IgniteCacheJoinQueryWithAffinityKeyTest.class));
-        suite.addTest(new JUnit4TestAdapter(IgniteCacheJoinPartitionedAndReplicatedTest.class));
-        suite.addTest(new JUnit4TestAdapter(IgniteCrossCachesJoinsQueryTest.class));
-
-        suite.addTest(new JUnit4TestAdapter(IgniteCacheMultipleIndexedTypesTest.class));
+        suite.addTestSuite(LazyQuerySelfTest.class);
+        suite.addTestSuite(IgniteSqlSplitterSelfTest.class);
+        suite.addTestSuite(SqlPushDownFunctionTest.class);
+        suite.addTestSuite(IgniteSqlSegmentedIndexSelfTest.class);
+        suite.addTestSuite(IgniteCachelessQueriesSelfTest.class);
+        suite.addTestSuite(IgniteSqlSegmentedIndexMultiNodeSelfTest.class);
+        suite.addTestSuite(IgniteSqlSchemaIndexingTest.class);
+        suite.addTestSuite(GridCacheQueryIndexDisabledSelfTest.class);
+        suite.addTestSuite(IgniteCacheQueryLoadSelfTest.class);
+        suite.addTestSuite(IgniteCacheLocalQuerySelfTest.class);
+        suite.addTestSuite(IgniteCacheLocalAtomicQuerySelfTest.class);
+        suite.addTestSuite(IgniteCacheReplicatedQuerySelfTest.class);
+        suite.addTestSuite(IgniteCacheReplicatedQueryP2PDisabledSelfTest.class);
+        suite.addTestSuite(IgniteCacheReplicatedQueryEvtsDisabledSelfTest.class);
+        suite.addTestSuite(IgniteCachePartitionedQuerySelfTest.class);
+        suite.addTestSuite(IgniteCachePartitionedSnapshotEnabledQuerySelfTest.class);
+        suite.addTestSuite(IgniteCacheAtomicQuerySelfTest.class);
+        suite.addTestSuite(IgniteCacheAtomicNearEnabledQuerySelfTest.class);
+        suite.addTestSuite(IgniteCachePartitionedQueryP2PDisabledSelfTest.class);
+        suite.addTestSuite(IgniteCachePartitionedQueryEvtsDisabledSelfTest.class);
+
+        //suite.addTestSuite(IgniteCacheUnionDuplicatesTest.class);
+        //suite.addTestSuite(IgniteCacheConfigVariationsQueryTest.class);
+        //suite.addTestSuite(IgniteCacheJoinPartitionedAndReplicatedCollocationTest.class);
+        //suite.addTestSuite(IgniteClientReconnectCacheQueriesFailoverTest.class);
+        //suite.addTestSuite(IgniteErrorOnRebalanceTest.class);
+        //suite.addTestSuite(CacheQueryBuildValueTest.class);
+        //suite.addTestSuite(CacheOffheapBatchIndexingMultiTypeTest.class);
+        //suite.addTestSuite(CacheOffheapBatchIndexingBaseTest.class);
+
+        suite.addTestSuite(IgniteCacheQueryIndexSelfTest.class);
+        suite.addTestSuite(IgniteCacheCollocatedQuerySelfTest.class);
+        suite.addTestSuite(IgniteCacheLargeResultSelfTest.class);
+        suite.addTestSuite(GridCacheQueryInternalKeysSelfTest.class);
+        suite.addTestSuite(H2ResultSetIteratorNullifyOnEndSelfTest.class);
+        suite.addTestSuite(IgniteSqlBigIntegerKeyTest.class);
+        suite.addTestSuite(IgniteCacheOffheapEvictQueryTest.class);
+        suite.addTestSuite(IgniteCacheOffheapIndexScanTest.class);
+
+        suite.addTestSuite(IgniteCacheQueryAbstractDistributedJoinSelfTest.class);
+
+        suite.addTestSuite(GridCacheCrossCacheQuerySelfTest.class);
+        suite.addTestSuite(GridCacheQuerySerializationSelfTest.class);
+        suite.addTestSuite(IgniteBinaryObjectFieldsQuerySelfTest.class);
+        suite.addTestSuite(IgniteStableBaselineBinObjFieldsQuerySelfTest.class);
+        suite.addTestSuite(IgniteBinaryWrappedObjectFieldsQuerySelfTest.class);
+        suite.addTestSuite(IgniteCacheQueryH2IndexingLeakTest.class);
+        suite.addTestSuite(IgniteCacheQueryNoRebalanceSelfTest.class);
+        suite.addTestSuite(GridCacheQueryTransformerSelfTest.class);
+        suite.addTestSuite(CacheScanQueryFailoverTest.class);
+        suite.addTestSuite(IgniteCachePrimitiveFieldsQuerySelfTest.class);
+
+        suite.addTestSuite(IgniteCacheJoinQueryWithAffinityKeyTest.class);
+        suite.addTestSuite(IgniteCacheJoinPartitionedAndReplicatedTest.class);
+        suite.addTestSuite(IgniteCrossCachesJoinsQueryTest.class);
+
+        suite.addTestSuite(IgniteCacheMultipleIndexedTypesTest.class);
 
         // DML.
-        suite.addTest(new JUnit4TestAdapter(IgniteCacheMergeSqlQuerySelfTest.class));
-        suite.addTest(new JUnit4TestAdapter(IgniteCacheInsertSqlQuerySelfTest.class));
-        suite.addTest(new JUnit4TestAdapter(IgniteCacheUpdateSqlQuerySelfTest.class));
-        suite.addTest(new JUnit4TestAdapter(IgniteCacheDeleteSqlQuerySelfTest.class));
-        suite.addTest(new JUnit4TestAdapter(IgniteSqlSkipReducerOnUpdateDmlSelfTest.class));
-        suite.addTest(new JUnit4TestAdapter(IgniteSqlSkipReducerOnUpdateDmlFlagSelfTest.class));
-
-        suite.addTest(new JUnit4TestAdapter(IgniteBinaryObjectQueryArgumentsTest.class));
-        suite.addTest(new JUnit4TestAdapter(IgniteBinaryObjectLocalQueryArgumentsTest.class));
-
-        suite.addTest(new JUnit4TestAdapter(IndexingSpiQuerySelfTest.class));
-        suite.addTest(new JUnit4TestAdapter(IndexingSpiQueryTxSelfTest.class));
-
-        suite.addTest(new JUnit4TestAdapter(IgniteCacheMultipleIndexedTypesTest.class));
-        suite.addTest(new JUnit4TestAdapter(IgniteSqlQueryMinMaxTest.class));
-
-        //suite.addTestSuite(GridCircularQueueTest.class));
-        //suite.addTestSuite(IndexingSpiQueryWithH2IndexingSelfTest.class));
+        suite.addTestSuite(IgniteCacheMergeSqlQuerySelfTest.class);
+        suite.addTestSuite(IgniteCacheInsertSqlQuerySelfTest.class);
+        suite.addTestSuite(IgniteCacheUpdateSqlQuerySelfTest.class);
+        suite.addTestSuite(IgniteCacheDeleteSqlQuerySelfTest.class);
+        suite.addTestSuite(IgniteSqlSkipReducerOnUpdateDmlSelfTest.class);
+        suite.addTestSuite(IgniteSqlSkipReducerOnUpdateDmlFlagSelfTest.class);
+
+        suite.addTestSuite(IgniteBinaryObjectQueryArgumentsTest.class);
+        suite.addTestSuite(IgniteBinaryObjectLocalQueryArgumentsTest.class);
+
+        suite.addTestSuite(IndexingSpiQuerySelfTest.class);
+        suite.addTestSuite(IndexingSpiQueryTxSelfTest.class);
+
+        suite.addTestSuite(IgniteCacheMultipleIndexedTypesTest.class);
+        suite.addTestSuite(IgniteSqlQueryMinMaxTest.class);
+
+        //suite.addTestSuite(GridCircularQueueTest.class);
+        //suite.addTestSuite(IndexingSpiQueryWithH2IndexingSelfTest.class);
 
         // DDL.
-        suite.addTest(new JUnit4TestAdapter(H2DynamicIndexTransactionalReplicatedSelfTest.class));
-        suite.addTest(new JUnit4TestAdapter(H2DynamicIndexTransactionalPartitionedSelfTest.class));
-        suite.addTest(new JUnit4TestAdapter(H2DynamicIndexTransactionalPartitionedNearSelfTest.class));
-        suite.addTest(new JUnit4TestAdapter(H2DynamicIndexAtomicReplicatedSelfTest.class));
-        suite.addTest(new JUnit4TestAdapter(H2DynamicIndexAtomicPartitionedSelfTest.class));
-        suite.addTest(new JUnit4TestAdapter(H2DynamicIndexAtomicPartitionedNearSelfTest.class));
-        suite.addTest(new JUnit4TestAdapter(H2DynamicTableSelfTest.class));
-        suite.addTest(new JUnit4TestAdapter(H2DynamicColumnsClientBasicSelfTest.class));
-        suite.addTest(new JUnit4TestAdapter(H2DynamicColumnsServerBasicSelfTest.class));
-        suite.addTest(new JUnit4TestAdapter(H2DynamicColumnsServerCoordinatorBasicSelfTest.class));
+        suite.addTestSuite(H2DynamicIndexTransactionalReplicatedSelfTest.class);
+        suite.addTestSuite(H2DynamicIndexTransactionalPartitionedSelfTest.class);
+        suite.addTestSuite(H2DynamicIndexTransactionalPartitionedNearSelfTest.class);
+        suite.addTestSuite(H2DynamicIndexAtomicReplicatedSelfTest.class);
+        suite.addTestSuite(H2DynamicIndexAtomicPartitionedSelfTest.class);
+        suite.addTestSuite(H2DynamicIndexAtomicPartitionedNearSelfTest.class);
+        suite.addTestSuite(H2DynamicTableSelfTest.class);
+        suite.addTestSuite(H2DynamicColumnsClientBasicSelfTest.class);
+        suite.addTestSuite(H2DynamicColumnsServerBasicSelfTest.class);
+        suite.addTestSuite(H2DynamicColumnsServerCoordinatorBasicSelfTest.class);
 
         // DML+DDL.
-        //suite.addTestSuite(H2DynamicIndexingComplexAbstractTest.class));
-        suite.addTest(new JUnit4TestAdapter(H2DynamicIndexingComplexClientAtomicPartitionedTest.class));
-        //suite.addTestSuite(H2DynamicIndexingComplexClientAtomicPartitionedNoBackupsTest.class));
-        suite.addTest(new JUnit4TestAdapter(H2DynamicIndexingComplexClientAtomicReplicatedTest.class));
-        suite.addTest(new JUnit4TestAdapter(H2DynamicIndexingComplexClientTransactionalPartitionedTest.class));
-        //suite.addTestSuite(H2DynamicIndexingComplexClientTransactionalPartitionedNoBackupsTest.class));
-        suite.addTest(new JUnit4TestAdapter(H2DynamicIndexingComplexClientTransactionalReplicatedTest.class));
-        suite.addTest(new JUnit4TestAdapter(H2DynamicIndexingComplexServerAtomicPartitionedTest.class));
-        //suite.addTestSuite(H2DynamicIndexingComplexServerAtomicPartitionedNoBackupsTest.class));
-        suite.addTest(new JUnit4TestAdapter(H2DynamicIndexingComplexServerAtomicReplicatedTest.class));
-        suite.addTest(new JUnit4TestAdapter(H2DynamicIndexingComplexServerTransactionalPartitionedTest.class));
-        //suite.addTestSuite(H2DynamicIndexingComplexServerTransactionalPartitionedNoBackupsTest.class));
-        suite.addTest(new JUnit4TestAdapter(H2DynamicIndexingComplexServerTransactionalReplicatedTest.class));
-
-        suite.addTest(new JUnit4TestAdapter(DdlTransactionSelfTest.class));
+        //suite.addTestSuite(H2DynamicIndexingComplexAbstractTest.class);
+        suite.addTestSuite(H2DynamicIndexingComplexClientAtomicPartitionedTest.class);
+        //suite.addTestSuite(H2DynamicIndexingComplexClientAtomicPartitionedNoBackupsTest.class);
+        suite.addTestSuite(H2DynamicIndexingComplexClientAtomicReplicatedTest.class);
+        suite.addTestSuite(H2DynamicIndexingComplexClientTransactionalPartitionedTest.class);
+        //suite.addTestSuite(H2DynamicIndexingComplexClientTransactionalPartitionedNoBackupsTest.class);
+        suite.addTestSuite(H2DynamicIndexingComplexClientTransactionalReplicatedTest.class);
+        suite.addTestSuite(H2DynamicIndexingComplexServerAtomicPartitionedTest.class);
+        //suite.addTestSuite(H2DynamicIndexingComplexServerAtomicPartitionedNoBackupsTest.class);
+        suite.addTestSuite(H2DynamicIndexingComplexServerAtomicReplicatedTest.class);
+        suite.addTestSuite(H2DynamicIndexingComplexServerTransactionalPartitionedTest.class);
+        //suite.addTestSuite(H2DynamicIndexingComplexServerTransactionalPartitionedNoBackupsTest.class);
+        suite.addTestSuite(H2DynamicIndexingComplexServerTransactionalReplicatedTest.class);
+
+        suite.addTestSuite(DdlTransactionSelfTest.class);
 
         // Fields queries.
-        suite.addTest(new JUnit4TestAdapter(SqlFieldsQuerySelfTest.class));
-        suite.addTest(new JUnit4TestAdapter(IgniteCacheLocalFieldsQuerySelfTest.class));
-        suite.addTest(new JUnit4TestAdapter(IgniteCacheReplicatedFieldsQuerySelfTest.class));
-        suite.addTest(new JUnit4TestAdapter(IgniteCacheReplicatedFieldsQueryROSelfTest.class));
-        suite.addTest(new JUnit4TestAdapter(IgniteCacheReplicatedFieldsQueryP2PEnabledSelfTest.class));
-        suite.addTest(new JUnit4TestAdapter(IgniteCacheReplicatedFieldsQueryJoinNoPrimaryPartitionsSelfTest.class));
-        suite.addTest(new JUnit4TestAdapter(IgniteCachePartitionedFieldsQuerySelfTest.class));
-        suite.addTest(new JUnit4TestAdapter(IgniteCacheAtomicFieldsQuerySelfTest.class));
-        suite.addTest(new JUnit4TestAdapter(IgniteCacheAtomicNearEnabledFieldsQuerySelfTest.class));
-        suite.addTest(new JUnit4TestAdapter(IgniteCachePartitionedFieldsQueryP2PEnabledSelfTest.class));
-        suite.addTest(new JUnit4TestAdapter(IgniteCacheFieldsQueryNoDataSelfTest.class));
-        suite.addTest(new JUnit4TestAdapter(GridCacheQueryIndexingDisabledSelfTest.class));
-        suite.addTest(new JUnit4TestAdapter(GridOrderedMessageCancelSelfTest.class));
-        suite.addTest(new JUnit4TestAdapter(CacheQueryEvictDataLostTest.class));
+        suite.addTestSuite(SqlFieldsQuerySelfTest.class);
+        suite.addTestSuite(IgniteCacheLocalFieldsQuerySelfTest.class);
+        suite.addTestSuite(IgniteCacheReplicatedFieldsQuerySelfTest.class);
+        suite.addTestSuite(IgniteCacheReplicatedFieldsQueryROSelfTest.class);
+        suite.addTestSuite(IgniteCacheReplicatedFieldsQueryP2PEnabledSelfTest.class);
+        suite.addTestSuite(IgniteCacheReplicatedFieldsQueryJoinNoPrimaryPartitionsSelfTest.class);
+        suite.addTestSuite(IgniteCachePartitionedFieldsQuerySelfTest.class);
+        suite.addTestSuite(IgniteCacheAtomicFieldsQuerySelfTest.class);
+        suite.addTestSuite(IgniteCacheAtomicNearEnabledFieldsQuerySelfTest.class);
+        suite.addTestSuite(IgniteCachePartitionedFieldsQueryP2PEnabledSelfTest.class);
+        suite.addTestSuite(IgniteCacheFieldsQueryNoDataSelfTest.class);
+        suite.addTestSuite(GridCacheQueryIndexingDisabledSelfTest.class);
+        suite.addTestSuite(GridOrderedMessageCancelSelfTest.class);
+        suite.addTestSuite(CacheQueryEvictDataLostTest.class);
 
         // Full text queries.
-        suite.addTest(new JUnit4TestAdapter(GridCacheFullTextQuerySelfTest.class));
-        suite.addTest(new JUnit4TestAdapter(IgniteCacheFullTextQueryNodeJoiningSelfTest.class));
+        suite.addTestSuite(GridCacheFullTextQuerySelfTest.class);
+        suite.addTestSuite(IgniteCacheFullTextQueryNodeJoiningSelfTest.class);
 
         // Ignite cache and H2 comparison.
-        suite.addTest(new JUnit4TestAdapter(BaseH2CompareQueryTest.class));
-        suite.addTest(new JUnit4TestAdapter(H2CompareBigQueryTest.class));
-        suite.addTest(new JUnit4TestAdapter(H2CompareBigQueryDistributedJoinsTest.class));
+        suite.addTestSuite(BaseH2CompareQueryTest.class);
+        suite.addTestSuite(H2CompareBigQueryTest.class);
+        suite.addTestSuite(H2CompareBigQueryDistributedJoinsTest.class);
 
         // Cache query metrics.
-        suite.addTest(new JUnit4TestAdapter(CacheLocalQueryMetricsSelfTest.class));
-        suite.addTest(new JUnit4TestAdapter(CachePartitionedQueryMetricsDistributedSelfTest.class));
-        suite.addTest(new JUnit4TestAdapter(CachePartitionedQueryMetricsLocalSelfTest.class));
-        suite.addTest(new JUnit4TestAdapter(CacheReplicatedQueryMetricsDistributedSelfTest.class));
-        suite.addTest(new JUnit4TestAdapter(CacheReplicatedQueryMetricsLocalSelfTest.class));
+        suite.addTestSuite(CacheLocalQueryMetricsSelfTest.class);
+        suite.addTestSuite(CachePartitionedQueryMetricsDistributedSelfTest.class);
+        suite.addTestSuite(CachePartitionedQueryMetricsLocalSelfTest.class);
+        suite.addTestSuite(CacheReplicatedQueryMetricsDistributedSelfTest.class);
+        suite.addTestSuite(CacheReplicatedQueryMetricsLocalSelfTest.class);
 
         // Cache query metrics.
-        suite.addTest(new JUnit4TestAdapter(CacheLocalQueryDetailMetricsSelfTest.class));
-        suite.addTest(new JUnit4TestAdapter(CachePartitionedQueryDetailMetricsDistributedSelfTest.class));
-        suite.addTest(new JUnit4TestAdapter(CachePartitionedQueryDetailMetricsLocalSelfTest.class));
-        suite.addTest(new JUnit4TestAdapter(CacheReplicatedQueryDetailMetricsDistributedSelfTest.class));
-        suite.addTest(new JUnit4TestAdapter(CacheReplicatedQueryDetailMetricsLocalSelfTest.class));
+        suite.addTestSuite(CacheLocalQueryDetailMetricsSelfTest.class);
+        suite.addTestSuite(CachePartitionedQueryDetailMetricsDistributedSelfTest.class);
+        suite.addTestSuite(CachePartitionedQueryDetailMetricsLocalSelfTest.class);
+        suite.addTestSuite(CacheReplicatedQueryDetailMetricsDistributedSelfTest.class);
+        suite.addTestSuite(CacheReplicatedQueryDetailMetricsLocalSelfTest.class);
 
         // Unmarshalling query test.
-        suite.addTest(new JUnit4TestAdapter(IgniteCacheP2pUnmarshallingQueryErrorTest.class));
-        suite.addTest(new JUnit4TestAdapter(IgniteCacheNoClassQuerySelfTest.class));
+        suite.addTestSuite(IgniteCacheP2pUnmarshallingQueryErrorTest.class);
+        suite.addTestSuite(IgniteCacheNoClassQuerySelfTest.class);
 
         // Cancellation.
-        suite.addTest(new JUnit4TestAdapter(IgniteCacheDistributedQueryCancelSelfTest.class));
-        suite.addTest(new JUnit4TestAdapter(IgniteCacheLocalQueryCancelOrTimeoutSelfTest.class));
+        suite.addTestSuite(IgniteCacheDistributedQueryCancelSelfTest.class);
+        suite.addTestSuite(IgniteCacheLocalQueryCancelOrTimeoutSelfTest.class);
 
         // Distributed joins.
-        suite.addTest(new JUnit4TestAdapter(H2CompareBigQueryDistributedJoinsTest.class));
-        suite.addTest(new JUnit4TestAdapter(IgniteCacheDistributedJoinCollocatedAndNotTest.class));
-        suite.addTest(new JUnit4TestAdapter(IgniteCacheDistributedJoinCustomAffinityMapper.class));
-        suite.addTest(new JUnit4TestAdapter(IgniteCacheDistributedJoinNoIndexTest.class));
-        suite.addTest(new JUnit4TestAdapter(IgniteCacheDistributedJoinPartitionedAndReplicatedTest.class));
-        suite.addTest(new JUnit4TestAdapter(IgniteCacheDistributedJoinQueryConditionsTest.class));
-        suite.addTest(new JUnit4TestAdapter(IgniteCacheDistributedJoinTest.class));
-        suite.addTest(new JUnit4TestAdapter(IgniteSqlDistributedJoinSelfTest.class));
-        suite.addTest(new JUnit4TestAdapter(IgniteSqlQueryParallelismTest.class));
+        suite.addTestSuite(H2CompareBigQueryDistributedJoinsTest.class);
+        suite.addTestSuite(IgniteCacheDistributedJoinCollocatedAndNotTest.class);
+        suite.addTestSuite(IgniteCacheDistributedJoinCustomAffinityMapper.class);
+        suite.addTestSuite(IgniteCacheDistributedJoinNoIndexTest.class);
+        suite.addTestSuite(IgniteCacheDistributedJoinPartitionedAndReplicatedTest.class);
+        suite.addTestSuite(IgniteCacheDistributedJoinQueryConditionsTest.class);
+        suite.addTestSuite(IgniteCacheDistributedJoinTest.class);
+        suite.addTestSuite(IgniteSqlDistributedJoinSelfTest.class);
+        suite.addTestSuite(IgniteSqlQueryParallelismTest.class);
 
         // Other.
-        suite.addTest(new JUnit4TestAdapter(CacheIteratorScanQueryTest.class));
-        suite.addTest(new JUnit4TestAdapter(CacheQueryNewClientSelfTest.class));
-        suite.addTest(new JUnit4TestAdapter(CacheOffheapBatchIndexingSingleTypeTest.class));
-        suite.addTest(new JUnit4TestAdapter(CacheSqlQueryValueCopySelfTest.class));
-        suite.addTest(new JUnit4TestAdapter(IgniteCacheQueryCacheDestroySelfTest.class));
-        suite.addTest(new JUnit4TestAdapter(IgniteQueryDedicatedPoolTest.class));
-        suite.addTest(new JUnit4TestAdapter(IgniteSqlEntryCacheModeAgnosticTest.class));
-        suite.addTest(new JUnit4TestAdapter(QueryEntityCaseMismatchTest.class));
-        suite.addTest(new JUnit4TestAdapter(IgniteCacheDistributedPartitionQuerySelfTest.class));
-        suite.addTest(new JUnit4TestAdapter(IgniteCacheDistributedPartitionQueryNodeRestartsSelfTest.class));
-        suite.addTest(new JUnit4TestAdapter(IgniteCacheDistributedPartitionQueryConfigurationSelfTest.class));
-        suite.addTest(new JUnit4TestAdapter(IgniteSqlKeyValueFieldsTest.class));
-        suite.addTest(new JUnit4TestAdapter(IgniteSqlRoutingTest.class));
-        suite.addTest(new JUnit4TestAdapter(IgniteSqlNotNullConstraintTest.class));
-        suite.addTest(new JUnit4TestAdapter(LongIndexNameTest.class));
-        suite.addTest(new JUnit4TestAdapter(GridCacheQuerySqlFieldInlineSizeSelfTest.class));
-        suite.addTest(new JUnit4TestAdapter(IgniteSqlParameterizedQueryTest.class));
-        suite.addTest(new JUnit4TestAdapter(H2ConnectionLeaksSelfTest.class));
-        suite.addTest(new JUnit4TestAdapter(IgniteCheckClusterStateBeforeExecuteQueryTest.class));
-        suite.addTest(new JUnit4TestAdapter(OptimizedMarshallerIndexNameTest.class));
-        suite.addTest(new JUnit4TestAdapter(SqlSystemViewsSelfTest.class));
-
-        suite.addTest(new JUnit4TestAdapter(GridIndexRebuildSelfTest.class));
-
-        suite.addTest(new JUnit4TestAdapter(SqlTransactionCommandsWithMvccDisabledSelfTest.class));
-
-        suite.addTest(new JUnit4TestAdapter(IgniteSqlDefaultValueTest.class));
-        suite.addTest(new JUnit4TestAdapter(IgniteDecimalSelfTest.class));
-        suite.addTest(new JUnit4TestAdapter(IgniteSQLColumnConstraintsTest.class));
-
-        suite.addTest(new JUnit4TestAdapter(IgniteCachePartitionedAtomicColumnConstraintsTest.class));
-        suite.addTest(new JUnit4TestAdapter(IgniteCachePartitionedTransactionalColumnConstraintsTest.class));
-        suite.addTest(new JUnit4TestAdapter(IgniteCacheReplicatedAtomicColumnConstraintsTest.class));
-        suite.addTest(new JUnit4TestAdapter(IgniteCacheReplicatedTransactionalColumnConstraintsTest.class));
+        suite.addTestSuite(CacheIteratorScanQueryTest.class);
+        suite.addTestSuite(CacheQueryNewClientSelfTest.class);
+        suite.addTestSuite(CacheOffheapBatchIndexingSingleTypeTest.class);
+        suite.addTestSuite(CacheSqlQueryValueCopySelfTest.class);
+        suite.addTestSuite(IgniteCacheQueryCacheDestroySelfTest.class);
+        suite.addTestSuite(IgniteQueryDedicatedPoolTest.class);
+        suite.addTestSuite(IgniteSqlEntryCacheModeAgnosticTest.class);
+        suite.addTestSuite(QueryEntityCaseMismatchTest.class);
+        suite.addTestSuite(IgniteCacheDistributedPartitionQuerySelfTest.class);
+        suite.addTestSuite(IgniteCacheDistributedPartitionQueryNodeRestartsSelfTest.class);
+        suite.addTestSuite(IgniteCacheDistributedPartitionQueryConfigurationSelfTest.class);
+        suite.addTestSuite(IgniteSqlKeyValueFieldsTest.class);
+        suite.addTestSuite(IgniteSqlRoutingTest.class);
+        suite.addTestSuite(IgniteSqlNotNullConstraintTest.class);
+        suite.addTestSuite(LongIndexNameTest.class);
+        suite.addTestSuite(GridCacheQuerySqlFieldInlineSizeSelfTest.class);
+        suite.addTestSuite(IgniteSqlParameterizedQueryTest.class);
+        suite.addTestSuite(H2ConnectionLeaksSelfTest.class);
+        suite.addTestSuite(IgniteCheckClusterStateBeforeExecuteQueryTest.class);
+        suite.addTestSuite(OptimizedMarshallerIndexNameTest.class);
+        suite.addTestSuite(SqlSystemViewsSelfTest.class);
+
+        suite.addTestSuite(GridIndexRebuildSelfTest.class);
+
+        suite.addTestSuite(SqlTransactionCommandsWithMvccDisabledSelfTest.class);
+
+        suite.addTestSuite(IgniteSqlDefaultValueTest.class);
+        suite.addTestSuite(IgniteDecimalSelfTest.class);
+        suite.addTestSuite(IgniteSQLColumnConstraintsTest.class);
+
+        suite.addTestSuite(IgniteCachePartitionedAtomicColumnConstraintsTest.class);
+        suite.addTestSuite(IgniteCachePartitionedTransactionalColumnConstraintsTest.class);
+        suite.addTestSuite(IgniteCacheReplicatedAtomicColumnConstraintsTest.class);
+        suite.addTestSuite(IgniteCacheReplicatedTransactionalColumnConstraintsTest.class);
 
         // H2 Rows on-heap cache
-        suite.addTest(new JUnit4TestAdapter(H2RowCacheSelfTest.class));
-        suite.addTest(new JUnit4TestAdapter(H2RowCachePageEvictionTest.class));
+        suite.addTestSuite(H2RowCacheSelfTest.class);
+        suite.addTestSuite(H2RowCachePageEvictionTest.class);
 
         // User operation SQL
-        suite.addTest(new JUnit4TestAdapter(SqlParserUserSelfTest.class));
-        suite.addTest(new JUnit4TestAdapter(SqlUserCommandSelfTest.class));
-        suite.addTest(new JUnit4TestAdapter(EncryptedSqlTableTest.class));
-
-        suite.addTest(new JUnit4TestAdapter(ThreadLocalObjectPoolSelfTest.class));
-        suite.addTest(new JUnit4TestAdapter(H2StatementCacheSelfTest.class));
-        suite.addTest(new JUnit4TestAdapter(PreparedStatementExSelfTest.class));
+        suite.addTestSuite(SqlParserUserSelfTest.class);
+        suite.addTestSuite(SqlUserCommandSelfTest.class);
+        suite.addTestSuite(EncryptedSqlTableTest.class);
+
+        suite.addTestSuite(ThreadLocalObjectPoolSelfTest.class);
+        suite.addTestSuite(H2StatementCacheSelfTest.class);
+        suite.addTestSuite(PreparedStatementExSelfTest.class);
 
         // Partition loss.
-        suite.addTest(new JUnit4TestAdapter(IndexingCachePartitionLossPolicySelfTest.class));
+        suite.addTestSuite(IndexingCachePartitionLossPolicySelfTest.class);
 
         // GROUP_CONCAT
-        suite.addTest(new JUnit4TestAdapter(IgniteSqlGroupConcatCollocatedTest.class));
-        suite.addTest(new JUnit4TestAdapter(IgniteSqlGroupConcatNotCollocatedTest.class));
+        suite.addTestSuite(IgniteSqlGroupConcatCollocatedTest.class);
+        suite.addTestSuite(IgniteSqlGroupConcatNotCollocatedTest.class);
 
         return suite;
     }
