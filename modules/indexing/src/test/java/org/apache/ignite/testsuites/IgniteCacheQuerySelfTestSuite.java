--- conflicted
+++ resolved
@@ -330,13 +330,10 @@
         suite.addTestSuite(IgniteCacheDistributedPartitionQueryConfigurationSelfTest.class);
         suite.addTestSuite(IgniteSqlKeyValueFieldsTest.class);
         suite.addTestSuite(IgniteSqlRoutingTest.class);
-<<<<<<< HEAD
+        suite.addTestSuite(LongIndexNameTest.class);
         suite.addTestSuite(IgniteSqlBinaryStringEncodingTest.class);
-=======
-        suite.addTestSuite(LongIndexNameTest.class);
 
         suite.addTestSuite(GridCacheQuerySqlFieldInlineSizeSelfTest.class);
->>>>>>> 790e68a2
 
         return suite;
     }
