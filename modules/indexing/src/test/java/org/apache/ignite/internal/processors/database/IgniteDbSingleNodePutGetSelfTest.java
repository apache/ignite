/*
 *  Copyright (C) GridGain Systems. All Rights Reserved.
 *  _________        _____ __________________        _____
 *  __  ____/___________(_)______  /__  ____/______ ____(_)_______
 *  _  / __  __  ___/__  / _  __  / _  / __  _  __ `/__  / __  __ \
 *  / /_/ /  _  /    _  /  / /_/ /  / /_/ /  / /_/ / _  /  _  / / /
 *  \____/   /_/     /_/   \_,__/   \____/   \__,_/  /_/   /_/ /_/
 */

package org.apache.ignite.internal.processors.database;

import java.io.Serializable;
import java.util.HashMap;
import java.util.List;
import java.util.Map;
import java.util.Random;
import org.apache.ignite.IgniteCache;
import org.apache.ignite.cache.CacheAtomicityMode;
import org.apache.ignite.cache.CacheRebalanceMode;
import org.apache.ignite.cache.CacheWriteSynchronizationMode;
import org.apache.ignite.cache.query.SqlFieldsQuery;
import org.apache.ignite.cache.query.annotations.QuerySqlField;
import org.apache.ignite.configuration.CacheConfiguration;
import org.apache.ignite.configuration.DatabaseConfiguration;
import org.apache.ignite.configuration.IgniteConfiguration;
import org.apache.ignite.internal.IgniteEx;
import org.apache.ignite.internal.processors.cache.GridCacheAdapter;
import org.apache.ignite.internal.util.GridRandom;
import org.apache.ignite.internal.util.typedef.PA;
import org.apache.ignite.internal.util.typedef.X;
import org.apache.ignite.internal.util.typedef.internal.S;
import org.apache.ignite.spi.discovery.tcp.TcpDiscoverySpi;
import org.apache.ignite.spi.discovery.tcp.ipfinder.TcpDiscoveryIpFinder;
import org.apache.ignite.spi.discovery.tcp.ipfinder.vm.TcpDiscoveryVmIpFinder;
import org.apache.ignite.testframework.GridTestUtils;
import org.apache.ignite.testframework.junits.common.GridCommonAbstractTest;

/**
 *
 */
public class IgniteDbSingleNodePutGetSelfTest extends GridCommonAbstractTest {
    /** */
    private static final TcpDiscoveryIpFinder IP_FINDER = new TcpDiscoveryVmIpFinder(true);

    /**
     * @return Grid count.
     */
    protected int gridCount() {
        return 1;
    }

    /** {@inheritDoc} */
    @Override protected IgniteConfiguration getConfiguration(String gridName) throws Exception {
        IgniteConfiguration cfg = super.getConfiguration(gridName);

        DatabaseConfiguration dbCfg = new DatabaseConfiguration();

        dbCfg.setConcurrencyLevel(Runtime.getRuntime().availableProcessors() * 4);

        dbCfg.setPageSize(256);

        dbCfg.setPageCacheSize(100 * 1024 * 1024);

        cfg.setDatabaseConfiguration(dbCfg);

        CacheConfiguration ccfg = new CacheConfiguration();

        ccfg.setIndexedTypes(Integer.class, DbValue.class);

        ccfg.setAtomicityMode(CacheAtomicityMode.TRANSACTIONAL);

        ccfg.setWriteSynchronizationMode(CacheWriteSynchronizationMode.FULL_SYNC);

        ccfg.setRebalanceMode(CacheRebalanceMode.SYNC);

        CacheConfiguration ccfg2 = new CacheConfiguration("non-primitive");

        ccfg2.setIndexedTypes(DbKey.class, DbValue.class);

        ccfg2.setAtomicityMode(CacheAtomicityMode.TRANSACTIONAL);

        ccfg2.setWriteSynchronizationMode(CacheWriteSynchronizationMode.FULL_SYNC);

        ccfg2.setRebalanceMode(CacheRebalanceMode.SYNC);

        cfg.setCacheConfiguration(ccfg, ccfg2);

        TcpDiscoverySpi discoSpi = new TcpDiscoverySpi();

        discoSpi.setIpFinder(IP_FINDER);

        cfg.setDiscoverySpi(discoSpi);

        cfg.setMarshaller(null);

        return cfg;
    }

    /** {@inheritDoc} */
    @Override protected void beforeTest() throws Exception {
        startGrids(gridCount());

        awaitPartitionMapExchange();
    }

    /** {@inheritDoc} */
    @Override protected void afterTest() throws Exception {
        stopAllGrids();
    }

    /**
     * @throws Exception if failed.
     */
    public void testPutGetSimple() throws Exception {
        IgniteEx ig = grid(0);

        IgniteCache<Integer, DbValue> cache = ig.cache(null);

        GridCacheAdapter<Object, Object> internalCache = ig.context().cache().internalCache();

        int k0 = 0;
        DbValue v0 = new DbValue(0, "value-0", 0L);

        cache.put(k0, v0);

        checkEmpty(internalCache, k0);

        assertEquals(v0, cache.get(k0));

        checkEmpty(internalCache, k0);

        assertEquals(v0, cache.get(k0));

        checkEmpty(internalCache, k0);
    }

    /**
     * @throws Exception if failed.
     */
    public void testPutGetOverwrite() throws Exception {
        IgniteEx ig = grid(0);

        final IgniteCache<Integer, DbValue> cache = ig.cache(null);

        GridCacheAdapter<Object, Object> internalCache = ig.context().cache().internalCache();

        final int k0 = 0;
        DbValue v0 = new DbValue(0, "value-0", 0L);

        cache.put(k0, v0);

        checkEmpty(internalCache, k0);

        assertEquals(v0, cache.get(k0));

        checkEmpty(internalCache, k0);

        DbValue v1 = new DbValue(1, "value-1", 1L);

        cache.put(k0, v1);

        checkEmpty(internalCache, k0);

        assertEquals(v1, cache.get(k0));
    }

    /**
     * @throws Exception if failed.
     */
    public void testOverwriteNormalSizeAfterSmallerSize() throws Exception {
        IgniteEx ig = grid(0);

        final IgniteCache<Integer, DbValue> cache = ig.cache(null);

        GridCacheAdapter<Object, Object> internalCache = ig.context().cache().internalCache();

        String[] vals = new String[] {"long-long-long-value", "short-value"};
        final int k0 = 0;

        for (int i = 0; i < 10; i++) {
            DbValue v0 = new DbValue(i, vals[i % vals.length], i);

            info("Update.... " + i);

            cache.put(k0, v0);

            checkEmpty(internalCache, k0);

            assertEquals(v0, cache.get(k0));
        }
    }

    /**
     * @throws Exception if failed.
     */
    public void testPutDoesNotTriggerRead() throws Exception {
        IgniteEx ig = grid(0);

        final IgniteCache<Integer, DbValue> cache = ig.cache(null);

        cache.put(0, new DbValue(0, "test-value-0", 0));
    }

    /**
     * @throws Exception if failed.
     */
    public void testPutGetMultipleObjects() throws Exception {
        IgniteEx ig = grid(0);

        final IgniteCache<Integer, DbValue> cache = ig.cache(null);

        GridCacheAdapter<Object, Object> internalCache = ig.context().cache().internalCache();

        int cnt = 20_000;

        X.println("Put start");

        for (int i = 0; i < cnt; i++) {
            DbValue v0 = new DbValue(i, "test-value", i);

//            if (i % 1000 == 0)
//                X.println(" --> " + i);

            cache.put(i, v0);

            checkEmpty(internalCache, i);

            assertEquals(v0, cache.get(i));
        }

        X.println("Get start");

        for (int i = 0; i < cnt; i++) {
            DbValue v0 = new DbValue(i, "test-value", i);

            checkEmpty(internalCache, i);

//            X.println(" <-- " + i);

            assertEquals(v0, cache.get(i));
        }

        awaitPartitionMapExchange();

        X.println("Query start");

        assertEquals(cnt, cache.query(new SqlFieldsQuery("select null from dbvalue")).getAll().size());

        List<List<?>> res = cache.query(new SqlFieldsQuery("select ival, _val from dbvalue where ival < ?")
            .setArgs(10_000)).getAll();

        assertEquals(10_000, res.size());

        for (int i = 0; i < 10_000; i++) {
            List<?> row = res.get(i);

            assertEquals(2, row.size());
            assertEquals(i, row.get(0));

            assertEquals(new DbValue(i, "test-value", i), row.get(1));
        }

        assertEquals(1, cache.query(new SqlFieldsQuery("select lval from dbvalue where ival = 7899")).getAll().size());
        assertEquals(2000, cache.query(new SqlFieldsQuery("select lval from dbvalue where ival >= 5000 and ival < 7000"))
            .getAll().size());
    }



    /**
     * @throws Exception if failed.
     */
    public void testPutGetRandomUniqueMultipleObjects() throws Exception {
        IgniteEx ig = grid(0);

        final IgniteCache<Integer, DbValue> cache = ig.cache(null);

        GridCacheAdapter<Object, Object> internalCache = ig.context().cache().internalCache();

        int cnt = 100_000;

        Random rnd = new GridRandom();

        int[] keys = generateUniqueRandomKeys(cnt, rnd);

        X.println("Put start");

        for (int i : keys) {
            DbValue v0 = new DbValue(i, "test-value", i);

//            if (i % 100 == 0)
//                X.println(" --> " + i);

            cache.put(i, v0);

            checkEmpty(internalCache, i);

            assertEquals(v0, cache.get(i));
//            for (int j : keys) {
//                if (j == i)
//                    break;
//
//                assertEquals( i + ", " + j, new DbValue(j, "test-value", j), cache.get(j));
//            }
        }

        X.println("Get start");

        for (int i = 0; i < cnt; i++) {
            DbValue v0 = new DbValue(i, "test-value", i);

            checkEmpty(internalCache, i);

//            X.println(" <-- " + i);

            assertEquals(v0, cache.get(i));
        }
    }

    /** */
    private static int[] generateUniqueRandomKeys(int cnt, Random rnd) {
        int[] keys = new int[cnt];

        for (int i = 0; i < cnt; i++)
            keys[i] = i;

        for (int i = 0; i < cnt; i++) {
            int a = rnd.nextInt(cnt);
            int b = rnd.nextInt(cnt);

            int k = keys[a];
            keys[a] = keys[b];
            keys[b] = k;
        }

        return keys;
    }

    /**
     * @throws Exception If failed.
     */
    public void testPutPrimaryUniqueSecondaryDuplicates() throws Exception {
        IgniteEx ig = grid(0);

        final IgniteCache<Integer, DbValue> cache = ig.cache(null);

        GridCacheAdapter<Object, Object> internalCache = ig.context().cache().internalCache();

        int cnt = 100_000;

        Random rnd = new GridRandom();

        Map<Integer, DbValue> map = new HashMap<>();

        int[] keys = generateUniqueRandomKeys(cnt, rnd);

        X.println("Put start");

        for (int i : keys) {
            DbValue v0 = new DbValue(rnd.nextInt(30), "test-value", i);

//            X.println(" --> " + i);

            cache.put(i, v0);
            map.put(i, v0);

            checkEmpty(internalCache, i);

            assertEquals(v0, cache.get(i));
        }

        X.println("Get start");

        for (int i = 0; i < cnt; i++) {
            DbValue v0 = map.get(i);

            checkEmpty(internalCache, i);

//            X.println(" <-- " + i);

            assertEquals(v0, cache.get(i));
        }
    }

    /**
     * @throws Exception if failed.
     */
    public void testPutGetRandomNonUniqueMultipleObjects() throws Exception {
        IgniteEx ig = grid(0);

        final IgniteCache<Integer, DbValue> cache = ig.cache(null);

        GridCacheAdapter<Object, Object> internalCache = ig.context().cache().internalCache();

        int cnt = 100_000;

        Random rnd = new GridRandom();

        Map<Integer, DbValue> map = new HashMap<>();

        X.println("Put start");

        for (int a = 0; a < cnt; a++) {
            int i = rnd.nextInt();
            int k = rnd.nextInt(cnt);

            DbValue v0 = new DbValue(k, "test-value", i);

//            if (a % 100 == 0)
//                X.println(" --> " + k + " = " + i);

            map.put(k, v0);
            cache.put(k, v0);

            checkEmpty(internalCache, k);

            assertEquals(v0, cache.get(k));
//            for (Map.Entry<Integer,DbValue> entry : map.entrySet())
//                assertEquals(entry.getValue(), cache.get(entry.getKey()));
        }

        X.println("Get start: " + map.size());

        for (int i : map.keySet()) {
            checkEmpty(internalCache, i);

//            X.println(" <-- " + i);

            assertEquals(map.get(i), cache.get(i));
        }
    }

<<<<<<< HEAD
    public void testPutGetRemoveMultipleForward() throws Exception {
        IgniteEx ig = grid(0);

        final IgniteCache<Integer, DbValue> cache = ig.cache(null);

        GridCacheAdapter<Object, Object> internalCache = ig.context().cache().internalCache();

        int cnt = 100_000;

        X.println("Put.");

        for (int i = 0; i < cnt; i++) {
            DbValue v0 = new DbValue(i, "test-value", i);

//            if (i % 100 == 0)
//                X.println(" --> " + i);

            cache.put(i, v0);

            checkEmpty(internalCache, i);

            assertEquals(v0, cache.get(i));
        }

        X.println("Start removing.");

        for (int i = 0; i < cnt; i++) {
            if (i % 100 == 0) {
                X.println("-> " + i);

//                assertEquals((long)(cnt - i),
//                    cache.query(new SqlFieldsQuery("select count(*) from dbvalue")).getAll().get(0).get(0));
            }

            cache.remove(i);

            assertNull(cache.get(i));

            if (i + 1 < cnt)
                assertEquals(new DbValue(i + 1, "test-value", i + 1), cache.get(i + 1));
        }
    }

    public void testPutGetRemoveMultipleBackward() throws Exception {
        IgniteEx ig = grid(0);

        final IgniteCache<Integer, DbValue> cache = ig.cache(null);

        GridCacheAdapter<Object, Object> internalCache = ig.context().cache().internalCache();

        int cnt = 100_000;

        X.println("Put.");

        for (int i = 0; i < cnt; i++) {
            DbValue v0 = new DbValue(i, "test-value", i);

//            if (i % 100 == 0)
//                X.println(" --> " + i);

            cache.put(i, v0);

            checkEmpty(internalCache, i);

            assertEquals(v0, cache.get(i));
        }

        X.println("Start removing in backward direction.");

        for (int i = cnt - 1; i >= 0; i--) {
            if (i % 100 == 0) {
                X.println("-> " + i);

//                assertEquals((long)(cnt - i),
//                    cache.query(new SqlFieldsQuery("select count(*) from dbvalue")).getAll().get(0).get(0));
            }

            cache.remove(i);

            assertNull(cache.get(i));

            if (i - 1 >= 0)
                assertEquals(new DbValue(i - 1, "test-value", i - 1), cache.get(i - 1));
        }
    }

    private void checkEmpty(final GridCacheAdapter internalCache, final int key) throws Exception {
=======
    /**
     * @throws Exception if failed.
     */
    public void testObjectKey() throws Exception {
        IgniteEx ig = grid(0);

        final IgniteCache<DbKey, DbValue> cache = ig.cache("non-primitive");

        GridCacheAdapter<Object, Object> internalCache = ig.context().cache().internalCache("non-primitive");

        int cnt = 100_000;

        Map<DbKey, DbValue> map = new HashMap<>();

        X.println("Put start");

        for (int a = 0; a < cnt; a++) {
            DbValue v0 = new DbValue(a, "test-value", a);

//            if (a % 100 == 0)
//                X.println(" --> " + k + " = " + i);

            DbKey k0 = new DbKey(a);

            map.put(k0, v0);
            cache.put(k0, v0);

            checkEmpty(internalCache, k0);

//            assertEquals(v0, cache.get(k0));
//            for (Map.Entry<Integer,DbValue> entry : map.entrySet())
//                assertEquals(entry.getValue(), cache.get(entry.getKey()));
        }

        X.println("Get start: " + map.size());

        for (DbKey i : map.keySet()) {
//            checkEmpty(internalCache, i);

//            X.println(" <-- " + i);

            assertEquals(map.get(i), cache.get(i));
        }
    }

    private void checkEmpty(final GridCacheAdapter internalCache, final Object key) throws Exception {
>>>>>>> 533357da
        GridTestUtils.waitForCondition(new PA() {
            @Override public boolean apply() {
                return internalCache.peekEx(key) == null;
            }
        }, 5000);

        assertNull(internalCache.peekEx(key));
    }

    /**
     *
     */
    private static class DbKey implements Serializable {
        /** */
        private int val;

        private DbKey(int val) {
            this.val = val;
        }

        /** {@inheritDoc} */
        @Override public boolean equals(Object o) {
            if (this == o)
                return true;

            if (o == null || !(o instanceof DbKey))
                return false;

            DbKey key = (DbKey)o;

            return val == key.val;
        }

        /** {@inheritDoc} */
        @Override public int hashCode() {
            return val;
        }
    }

    /**
     *
     */
    private static class DbValue implements Serializable {
        /** */
        @QuerySqlField(index = true)
        private int iVal;

        /** */
        @QuerySqlField
        private String sVal;

        /** */
        @QuerySqlField
        private long lVal;

        /**
         * @param iVal Integer value.
         * @param sVal String value.
         * @param lVal Long value.
         */
        public DbValue(int iVal, String sVal, long lVal) {
            this.iVal = iVal;
            this.sVal = sVal;
            this.lVal = lVal;
        }

        /** {@inheritDoc} */
        @Override public boolean equals(Object o) {
            if (this == o)
                return true;

            if (o == null || getClass() != o.getClass())
                return false;

            DbValue dbValue = (DbValue)o;

            return iVal == dbValue.iVal && lVal == dbValue.lVal &&
                !(sVal != null ? !sVal.equals(dbValue.sVal) : dbValue.sVal != null);
        }

        /** {@inheritDoc} */
        @Override public int hashCode() {
            int res = iVal;

            res = 31 * res + (sVal != null ? sVal.hashCode() : 0);
            res = 31 * res + (int)(lVal ^ (lVal >>> 32));

            return res;
        }

        /** {@inheritDoc} */
        @Override public String toString() {
            return S.toString(DbValue.class, this);
        }
    }
}<|MERGE_RESOLUTION|>--- conflicted
+++ resolved
@@ -430,7 +430,6 @@
         }
     }
 
-<<<<<<< HEAD
     public void testPutGetRemoveMultipleForward() throws Exception {
         IgniteEx ig = grid(0);
 
@@ -517,8 +516,6 @@
         }
     }
 
-    private void checkEmpty(final GridCacheAdapter internalCache, final int key) throws Exception {
-=======
     /**
      * @throws Exception if failed.
      */
@@ -565,7 +562,6 @@
     }
 
     private void checkEmpty(final GridCacheAdapter internalCache, final Object key) throws Exception {
->>>>>>> 533357da
         GridTestUtils.waitForCondition(new PA() {
             @Override public boolean apply() {
                 return internalCache.peekEx(key) == null;
