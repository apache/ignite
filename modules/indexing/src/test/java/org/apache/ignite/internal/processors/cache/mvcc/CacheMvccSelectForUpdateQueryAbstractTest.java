/*
 * Licensed to the Apache Software Foundation (ASF) under one or more
 * contributor license agreements.  See the NOTICE file distributed with
 * this work for additional information regarding copyright ownership.
 * The ASF licenses this file to You under the Apache License, Version 2.0
 * (the "License"); you may not use this file except in compliance with
 * the License.  You may obtain a copy of the License at
 *
 *      http://www.apache.org/licenses/LICENSE-2.0
 *
 * Unless required by applicable law or agreed to in writing, software
 * distributed under the License is distributed on an "AS IS" BASIS,
 * WITHOUT WARRANTIES OR CONDITIONS OF ANY KIND, either express or implied.
 * See the License for the specific language governing permissions and
 * limitations under the License.
 */

package org.apache.ignite.internal.processors.cache.mvcc;

import org.apache.ignite.Ignite;
import org.apache.ignite.IgniteCache;
import org.apache.ignite.cache.QueryEntity;
import org.apache.ignite.cache.query.FieldsQueryCursor;
import org.apache.ignite.cache.query.SqlFieldsQuery;
import org.apache.ignite.configuration.CacheConfiguration;
import org.apache.ignite.internal.IgniteInternalFuture;
import org.apache.ignite.internal.processors.query.IgniteSQLException;
import org.apache.ignite.internal.util.typedef.X;
import org.apache.ignite.internal.util.typedef.internal.U;
import org.apache.ignite.testframework.GridTestUtils;
import org.apache.ignite.transactions.Transaction;
import org.apache.ignite.transactions.TransactionConcurrency;
import org.apache.ignite.transactions.TransactionIsolation;

import javax.cache.CacheException;
import java.sql.Connection;
import java.util.ArrayList;
import java.util.Collection;
import java.util.List;
import java.util.concurrent.Callable;
import java.util.concurrent.TimeUnit;

import static org.apache.ignite.cache.CacheMode.PARTITIONED;
import static org.apache.ignite.internal.processors.cache.index.AbstractSchemaSelfTest.connect;
import static org.apache.ignite.internal.processors.cache.index.AbstractSchemaSelfTest.execute;

/**
 * Test for {@code SELECT FOR UPDATE} queries.
 */
public abstract class CacheMvccSelectForUpdateQueryAbstractTest extends CacheMvccAbstractTest {
    /** */
    private static final int CACHE_SIZE = 50;

    /** {@inheritDoc} */
    @SuppressWarnings("unchecked")
    @Override protected void beforeTest() throws Exception {
        super.beforeTest();

        disableScheduledVacuum = getName().equals("testSelectForUpdateAfterAbortedTx");

        startGrids(3);

        CacheConfiguration seg = new CacheConfiguration("segmented*");

        seg.setCacheMode(cacheMode());

        if (seg.getCacheMode() == PARTITIONED)
            seg.setQueryParallelism(4);

        grid(0).addCacheConfiguration(seg);

        Thread.sleep(1000L);

        try (Connection c = connect(grid(0))) {
            execute(c, "create table person (id int primary key, firstName varchar, lastName varchar) " +
                "with \"atomicity=transactional_snapshot,cache_name=Person\"");

            execute(c, "create table person_seg (id int primary key, firstName varchar, lastName varchar) " +
                "with \"atomicity=transactional_snapshot,cache_name=PersonSeg,template=segmented\"");

            try (Transaction tx = grid(0).transactions().txStart(TransactionConcurrency.PESSIMISTIC,
                TransactionIsolation.REPEATABLE_READ)) {

                for (int i = 1; i <= CACHE_SIZE; i++) {
                    execute(c, "insert into person(id, firstName, lastName) values(" + i + ",'" + i + "','" + i + "')");

                    execute(c, "insert into person_seg(id, firstName, lastName) " +
                        "values(" + i + ",'" + i + "','" + i + "')");
                }

                tx.commit();
            }
        }
    }

    /**
     *
     */
    public void testSelectForUpdateDistributed() throws Exception {
        doTestSelectForUpdateDistributed("Person", false);
    }


    /**
     *
     */
    public void testSelectForUpdateLocal() throws Exception {
        doTestSelectForUpdateLocal("Person", false);
    }

    /**
     *
     * @throws Exception If failed.
     */
    public void testSelectForUpdateOutsideTx() throws Exception {
        doTestSelectForUpdateDistributed("Person", true);
    }

    /**
     *
     * @throws Exception If failed.
     */
    public void testSelectForUpdateOutsideTxLocal() throws Exception {
        doTestSelectForUpdateLocal("Person", true);
    }

    /**
     * @param cacheName Cache name.
     * @param outsideTx Whether select is executed outside transaction
     * @throws Exception If failed.
     */
    void doTestSelectForUpdateLocal(String cacheName, boolean outsideTx) throws Exception {
        Ignite node = grid(0);

        IgniteCache<Integer, ?> cache = node.cache(cacheName);

        Transaction ignored = outsideTx ? null : node.transactions().txStart(TransactionConcurrency.PESSIMISTIC,
            TransactionIsolation.REPEATABLE_READ);

        try {
            SqlFieldsQuery qry = new SqlFieldsQuery("select id, * from " + tableName(cache) + " order by id for update")
                .setLocal(true);

            FieldsQueryCursor<List<?>> query = cache.query(qry);

            List<List<?>> res = query.getAll();

            List<Integer> keys = new ArrayList<>();

            for (List<?> r : res)
                keys.add((Integer)r.get(0));

            checkLocks(cacheName, keys, !outsideTx);
        }
        finally {
            U.close(ignored, log);
        }
    }

    /**
     * @param cacheName Cache name.
     * @param outsideTx Whether select is executed outside transaction
     * @throws Exception If failed.
     */
    void doTestSelectForUpdateDistributed(String cacheName, boolean outsideTx) throws Exception {
        Ignite node = grid(0);

        IgniteCache<Integer, ?> cache = node.cache(cacheName);

        Transaction ignored = outsideTx ? null : node.transactions().txStart(TransactionConcurrency.PESSIMISTIC,
            TransactionIsolation.REPEATABLE_READ);

        try {
            SqlFieldsQuery qry = new SqlFieldsQuery("select id, * from " + tableName(cache) + " order by id for update")
                .setPageSize(10);

            FieldsQueryCursor<List<?>> query = cache.query(qry);

            List<List<?>> res = query.getAll();

            List<Integer> keys = new ArrayList<>();

            for (List<?> r : res)
                keys.add((Integer)r.get(0));

            checkLocks(cacheName, keys, !outsideTx);
        }
        finally {
            U.close(ignored, log);
        }
    }

    /**
     *
     */
    public void testSelectForUpdateWithUnion() {
        assertQueryThrows("select id from person union select 1 for update",
            "SELECT UNION FOR UPDATE is not supported.");
    }

    /**
     *
     */
    public void testSelectForUpdateWithJoin() {
        assertQueryThrows("select p1.id from person p1 join person p2 on p1.id = p2.id for update",
            "SELECT FOR UPDATE with joins is not supported.");
    }

    /**
     *
     */
    public void testSelectForUpdateWithLimit() {
        assertQueryThrows("select id from person limit 0,5 for update",
            "LIMIT/OFFSET clauses are not supported for SELECT FOR UPDATE.");
    }

    /**
     *
     */
    public void testSelectForUpdateWithGroupings() {
        assertQueryThrows("select count(*) from person for update",
            "SELECT FOR UPDATE with aggregates and/or GROUP BY is not supported.");

        assertQueryThrows("select lastName, count(*) from person group by lastName for update",
            "SELECT FOR UPDATE with aggregates and/or GROUP BY is not supported.");
    }

    /**
     * @throws Exception If failed.
     */
    public void testSelectForUpdateAfterAbortedTx() throws Exception {
        assert disableScheduledVacuum;

        Ignite node = grid(0);

        IgniteCache<Integer, ?> cache = node.cache("Person");

        List<List<?>> res;

        try (Transaction tx = node.transactions().txStart(TransactionConcurrency.PESSIMISTIC,
            TransactionIsolation.REPEATABLE_READ)) {

            res = cache.query(new SqlFieldsQuery("update person set lastName=UPPER(lastName)")).getAll();

            assertEquals((long)CACHE_SIZE, res.get(0).get(0));

            tx.rollback();
        }

        try (Transaction tx = node.transactions().txStart(TransactionConcurrency.PESSIMISTIC,
            TransactionIsolation.REPEATABLE_READ)) {

            res = cache.query(new SqlFieldsQuery("select id, * from person order by id for update")).getAll();

            assertEquals(CACHE_SIZE, res.size());

            List<Integer> keys = new ArrayList<>();

            for (List<?> r : res)
                keys.add((Integer)r.get(0));

            checkLocks("Person", keys, true);

            tx.rollback();
        }
    }

    /**
     * Check that an attempt to get a lock on any key from given list fails by timeout.
     *
     * @param cacheName Cache name to check.
     * @param keys Keys to check.
     * @param locked Whether the key is locked
     * @throws Exception if failed.
     */
    @SuppressWarnings({"ThrowableNotThrown", "unchecked"})
    private void checkLocks(String cacheName, List<Integer> keys, boolean locked) throws Exception {
        Ignite node = ignite(2);
        IgniteCache cache = node.cache(cacheName);

        List<IgniteInternalFuture<Integer>> calls = new ArrayList<>();

        for (int key : keys) {
            calls.add(GridTestUtils.runAsync(new Callable<Integer>() {
                /** {@inheritDoc} */
                @Override public Integer call() {
                    try (Transaction ignored = node.transactions().txStart(TransactionConcurrency.PESSIMISTIC,
                        TransactionIsolation.REPEATABLE_READ)) {
                        List<List<?>> res = cache
                            .query(
                                new SqlFieldsQuery("select * from " + tableName(cache) +
                                    " where id = " + key + " for update").setTimeout(1, TimeUnit.SECONDS)
                            )
                            .getAll();

                        return (Integer)res.get(0).get(0);
                    }
                }
            }));
        }

        for (IgniteInternalFuture fut : calls) {
            if (!locked)
                fut.get(TX_TIMEOUT);
            else {
<<<<<<< HEAD
                GridTestUtils.assertThrows(null, new Callable<Object>() {
                    @Override public Object call() throws Exception {
                        try {
                            return fut.get(TX_TIMEOUT);
                        }
                        catch (IgniteCheckedException e) {
                            if (X.hasCause(e, CacheException.class))
                                throw X.cause(e, CacheException.class);

                            throw e;
                        }
                    }
                }, CacheException.class, "Failed to acquire lock within provided timeout for transaction");
=======
                try {
                    fut.get();
                }
                catch (Exception e) {
                    CacheException e0 = X.cause(e, CacheException.class);

                    assert e0 != null;

                    assert e0.getMessage() != null &&
                        e0.getMessage().contains("Failed to acquire lock within provided timeout");
                }
>>>>>>> c8f60b27
            }
        }
    }

    /**
     * @param cache Cache.
     * @return Name of the table contained by this cache.
     */
    @SuppressWarnings("unchecked")
    private static String tableName(IgniteCache<?, ?> cache) {
        return ((Collection<QueryEntity>)cache.getConfiguration(CacheConfiguration.class).getQueryEntities())
            .iterator().next().getTableName();
    }

    /**
     * Test that query throws exception with expected message.
     * @param qry SQL.
     * @param exMsg Expected message.
     */
    private void assertQueryThrows(String qry, String exMsg) {
        assertQueryThrows(qry, exMsg, false);

        assertQueryThrows(qry, exMsg, true);
    }

    /**
     * Test that query throws exception with expected message.
     * @param qry SQL.
     * @param exMsg Expected message.
     * @param loc Local query flag.
     */
    @SuppressWarnings("ThrowableNotThrown")
    private void assertQueryThrows(String qry, String exMsg, boolean loc) {
        Ignite node = grid(0);

        GridTestUtils.assertThrows(null, new Callable<Object>() {
            @Override public Object call() {
                return node.cache("Person").query(new SqlFieldsQuery(qry).setLocal(loc)).getAll();
            }
        }, IgniteSQLException.class, exMsg);
    }
}<|MERGE_RESOLUTION|>--- conflicted
+++ resolved
@@ -17,6 +17,13 @@
 
 package org.apache.ignite.internal.processors.cache.mvcc;
 
+import java.sql.Connection;
+import java.util.ArrayList;
+import java.util.Collection;
+import java.util.List;
+import java.util.concurrent.Callable;
+import java.util.concurrent.TimeUnit;
+import javax.cache.CacheException;
 import org.apache.ignite.Ignite;
 import org.apache.ignite.IgniteCache;
 import org.apache.ignite.cache.QueryEntity;
@@ -32,14 +39,6 @@
 import org.apache.ignite.transactions.TransactionConcurrency;
 import org.apache.ignite.transactions.TransactionIsolation;
 
-import javax.cache.CacheException;
-import java.sql.Connection;
-import java.util.ArrayList;
-import java.util.Collection;
-import java.util.List;
-import java.util.concurrent.Callable;
-import java.util.concurrent.TimeUnit;
-
 import static org.apache.ignite.cache.CacheMode.PARTITIONED;
 import static org.apache.ignite.internal.processors.cache.index.AbstractSchemaSelfTest.connect;
 import static org.apache.ignite.internal.processors.cache.index.AbstractSchemaSelfTest.execute;
@@ -303,21 +302,6 @@
             if (!locked)
                 fut.get(TX_TIMEOUT);
             else {
-<<<<<<< HEAD
-                GridTestUtils.assertThrows(null, new Callable<Object>() {
-                    @Override public Object call() throws Exception {
-                        try {
-                            return fut.get(TX_TIMEOUT);
-                        }
-                        catch (IgniteCheckedException e) {
-                            if (X.hasCause(e, CacheException.class))
-                                throw X.cause(e, CacheException.class);
-
-                            throw e;
-                        }
-                    }
-                }, CacheException.class, "Failed to acquire lock within provided timeout for transaction");
-=======
                 try {
                     fut.get();
                 }
@@ -329,7 +313,6 @@
                     assert e0.getMessage() != null &&
                         e0.getMessage().contains("Failed to acquire lock within provided timeout");
                 }
->>>>>>> c8f60b27
             }
         }
     }
