/*
 * Licensed to the Apache Software Foundation (ASF) under one or more
 * contributor license agreements.  See the NOTICE file distributed with
 * this work for additional information regarding copyright ownership.
 * The ASF licenses this file to You under the Apache License, Version 2.0
 * (the "License"); you may not use this file except in compliance with
 * the License.  You may obtain a copy of the License at
 *
 *      http://www.apache.org/licenses/LICENSE-2.0
 *
 * Unless required by applicable law or agreed to in writing, software
 * distributed under the License is distributed on an "AS IS" BASIS,
 * WITHOUT WARRANTIES OR CONDITIONS OF ANY KIND, either express or implied.
 * See the License for the specific language governing permissions and
 * limitations under the License.
 */

package org.apache.ignite.internal.processors.cache.mvcc;

import org.apache.ignite.Ignite;
import org.apache.ignite.IgniteCache;
import org.apache.ignite.cache.QueryEntity;
import org.apache.ignite.cache.query.FieldsQueryCursor;
import org.apache.ignite.cache.query.SqlFieldsQuery;
import org.apache.ignite.configuration.CacheConfiguration;
import org.apache.ignite.internal.IgniteInternalFuture;
import org.apache.ignite.internal.processors.query.IgniteSQLException;
import org.apache.ignite.internal.util.typedef.X;
import org.apache.ignite.internal.util.typedef.internal.U;
import org.apache.ignite.testframework.GridTestUtils;
import org.apache.ignite.transactions.Transaction;
import org.apache.ignite.transactions.TransactionConcurrency;
import org.apache.ignite.transactions.TransactionIsolation;

import javax.cache.CacheException;
import java.sql.Connection;
import java.util.ArrayList;
import java.util.Collection;
import java.util.List;
import java.util.concurrent.Callable;
import java.util.concurrent.TimeUnit;

import static org.apache.ignite.cache.CacheMode.PARTITIONED;
import static org.apache.ignite.internal.processors.cache.index.AbstractSchemaSelfTest.connect;
import static org.apache.ignite.internal.processors.cache.index.AbstractSchemaSelfTest.execute;

/**
 * Test for {@code SELECT FOR UPDATE} queries.
 */
public abstract class CacheMvccSelectForUpdateQueryAbstractTest extends CacheMvccAbstractTest {
    /** */
    private static final int CACHE_SIZE = 50;

    /** {@inheritDoc} */
    @SuppressWarnings("unchecked")
    @Override protected void beforeTest() throws Exception {
        super.beforeTest();

        disableScheduledVacuum = getName().equals("testSelectForUpdateAfterAbortedTx");

        startGrids(3);

        CacheConfiguration seg = new CacheConfiguration("segmented*");

        seg.setCacheMode(cacheMode());

        if (seg.getCacheMode() == PARTITIONED)
            seg.setQueryParallelism(4);

        grid(0).addCacheConfiguration(seg);

        Thread.sleep(1000L);

        try (Connection c = connect(grid(0))) {
            execute(c, "create table person (id int primary key, firstName varchar, lastName varchar) " +
                "with \"atomicity=transactional_snapshot,cache_name=Person\"");

            execute(c, "create table person_seg (id int primary key, firstName varchar, lastName varchar) " +
                "with \"atomicity=transactional_snapshot,cache_name=PersonSeg,template=segmented\"");

            try (Transaction tx = grid(0).transactions().txStart(TransactionConcurrency.PESSIMISTIC,
                TransactionIsolation.REPEATABLE_READ)) {

                for (int i = 1; i <= CACHE_SIZE; i++) {
                    execute(c, "insert into person(id, firstName, lastName) values(" + i + ",'" + i + "','" + i + "')");

                    execute(c, "insert into person_seg(id, firstName, lastName) " +
                        "values(" + i + ",'" + i + "','" + i + "')");
                }

                tx.commit();
            }
        }
    }

    /**
     *
     */
    public void testSelectForUpdateDistributed() throws Exception {
        doTestSelectForUpdateDistributed("Person", false);
    }


    /**
     *
     */
    public void testSelectForUpdateLocal() throws Exception {
        doTestSelectForUpdateLocal("Person", false);
    }

    /**
     *
     * @throws Exception If failed.
     */
    public void testSelectForUpdateOutsideTx() throws Exception {
        doTestSelectForUpdateDistributed("Person", true);
    }

    /**
     *
     * @throws Exception If failed.
     */
    public void testSelectForUpdateOutsideTxLocal() throws Exception {
        doTestSelectForUpdateLocal("Person", true);
    }

    /**
     * @param cacheName Cache name.
     * @param outsideTx Whether select is executed outside transaction
     * @throws Exception If failed.
     */
    void doTestSelectForUpdateLocal(String cacheName, boolean outsideTx) throws Exception {
        Ignite node = grid(0);

        IgniteCache<Integer, ?> cache = node.cache(cacheName);

        Transaction ignored = outsideTx ? null : node.transactions().txStart(TransactionConcurrency.PESSIMISTIC,
            TransactionIsolation.REPEATABLE_READ);

        try {
            SqlFieldsQuery qry = new SqlFieldsQuery("select id, * from " + tableName(cache) + " order by id for update")
                .setLocal(true);

            FieldsQueryCursor<List<?>> query = cache.query(qry);

            List<List<?>> res = query.getAll();

            List<Integer> keys = new ArrayList<>();

            for (List<?> r : res)
                keys.add((Integer)r.get(0));

            checkLocks(cacheName, keys, !outsideTx);
        }
        finally {
            U.close(ignored, log);
        }
    }

    /**
     * @param cacheName Cache name.
     * @param outsideTx Whether select is executed outside transaction
     * @throws Exception If failed.
     */
    void doTestSelectForUpdateDistributed(String cacheName, boolean outsideTx) throws Exception {
        Ignite node = grid(0);

        IgniteCache<Integer, ?> cache = node.cache(cacheName);

        Transaction ignored = outsideTx ? null : node.transactions().txStart(TransactionConcurrency.PESSIMISTIC,
            TransactionIsolation.REPEATABLE_READ);

        try {
            SqlFieldsQuery qry = new SqlFieldsQuery("select id, * from " + tableName(cache) + " order by id for update")
                .setPageSize(10);

            FieldsQueryCursor<List<?>> query = cache.query(qry);

            List<List<?>> res = query.getAll();

            List<Integer> keys = new ArrayList<>();

            for (List<?> r : res)
                keys.add((Integer)r.get(0));

            checkLocks(cacheName, keys, !outsideTx);
        }
        finally {
            U.close(ignored, log);
        }
    }

    /**
     *
     */
    public void testSelectForUpdateWithUnion() {
        assertQueryThrows("select id from person union select 1 for update",
            "SELECT UNION FOR UPDATE is not supported.");
    }

    /**
     *
     */
    public void testSelectForUpdateWithJoin() {
        assertQueryThrows("select p1.id from person p1 join person p2 on p1.id = p2.id for update",
            "SELECT FOR UPDATE with joins is not supported.");
    }

    /**
     *
     */
    public void testSelectForUpdateWithLimit() {
        assertQueryThrows("select id from person limit 0,5 for update",
            "LIMIT/OFFSET clauses are not supported for SELECT FOR UPDATE.");
    }

    /**
     *
     */
    public void testSelectForUpdateWithGroupings() {
        assertQueryThrows("select count(*) from person for update",
            "SELECT FOR UPDATE with aggregates and/or GROUP BY is not supported.");

        assertQueryThrows("select lastName, count(*) from person group by lastName for update",
            "SELECT FOR UPDATE with aggregates and/or GROUP BY is not supported.");
    }

    /**
     * @throws Exception If failed.
     */
    public void testSelectForUpdateAfterAbortedTx() throws Exception {
        assert disableScheduledVacuum;

        Ignite node = grid(0);

        IgniteCache<Integer, ?> cache = node.cache("Person");

        List<List<?>> res;

        try (Transaction tx = node.transactions().txStart(TransactionConcurrency.PESSIMISTIC,
            TransactionIsolation.REPEATABLE_READ)) {

            res = cache.query(new SqlFieldsQuery("update person set lastName=UPPER(lastName)")).getAll();

            assertEquals((long)CACHE_SIZE, res.get(0).get(0));

            tx.rollback();
        }

        try (Transaction tx = node.transactions().txStart(TransactionConcurrency.PESSIMISTIC,
            TransactionIsolation.REPEATABLE_READ)) {

            res = cache.query(new SqlFieldsQuery("select id, * from person order by id for update")).getAll();

            assertEquals(CACHE_SIZE, res.size());

            List<Integer> keys = new ArrayList<>();

            for (List<?> r : res)
                keys.add((Integer)r.get(0));

            checkLocks("Person", keys, true);

            tx.rollback();
        }
    }

    /**
     * Check that an attempt to get a lock on any key from given list fails by timeout.
     *
     * @param cacheName Cache name to check.
     * @param keys Keys to check.
     * @param locked Whether the key is locked
     * @throws Exception if failed.
     */
    @SuppressWarnings({"ThrowableNotThrown", "unchecked"})
    private void checkLocks(String cacheName, List<Integer> keys, boolean locked) throws Exception {
        Ignite node = ignite(2);
        IgniteCache cache = node.cache(cacheName);

        List<IgniteInternalFuture<Integer>> calls = new ArrayList<>();

        for (int key : keys) {
            calls.add(GridTestUtils.runAsync(new Callable<Integer>() {
                /** {@inheritDoc} */
                @Override public Integer call() {
                    try (Transaction ignored = node.transactions().txStart(TransactionConcurrency.PESSIMISTIC,
                        TransactionIsolation.REPEATABLE_READ)) {
                        List<List<?>> res = cache
                            .query(
                                new SqlFieldsQuery("select * from " + tableName(cache) +
                                    " where id = " + key + " for update").setTimeout(1, TimeUnit.SECONDS)
                            )
                            .getAll();

                        return (Integer)res.get(0).get(0);
                    }
                }
            }));
        }

        for (IgniteInternalFuture fut : calls) {
            if (!locked)
                fut.get(TX_TIMEOUT);
            else {
<<<<<<< HEAD
                GridTestUtils.assertThrows(null, new Callable<Object>() {
                    @Override public Object call() throws Exception {
                        try {
                            return fut.get(TX_TIMEOUT);
                        }
                        catch (IgniteCheckedException e) {
                            if (X.hasCause(e, CacheException.class))
                                throw X.cause(e, CacheException.class);

                            throw e;
                        }
                    }
                }, CacheException.class, "Failed to acquire lock within provided timeout for transaction");
=======
                try {
                    fut.get();
                }
                catch (Exception e) {
                    CacheException e0 = X.cause(e, CacheException.class);

                    assert e0 != null;

                    assert e0.getMessage() != null &&
                        e0.getMessage().contains("Failed to acquire lock within provided timeout");
                }
>>>>>>> c8f60b27
            }
        }
    }

    /**
     * @param cache Cache.
     * @return Name of the table contained by this cache.
     */
    @SuppressWarnings("unchecked")
    private static String tableName(IgniteCache<?, ?> cache) {
        return ((Collection<QueryEntity>)cache.getConfiguration(CacheConfiguration.class).getQueryEntities())
            .iterator().next().getTableName();
    }

    /**
     * Test that query throws exception with expected message.
     * @param qry SQL.
     * @param exMsg Expected message.
     */
    private void assertQueryThrows(String qry, String exMsg) {
        assertQueryThrows(qry, exMsg, false);

        assertQueryThrows(qry, exMsg, true);
    }

    /**
     * Test that query throws exception with expected message.
     * @param qry SQL.
     * @param exMsg Expected message.
     * @param loc Local query flag.
     */
    @SuppressWarnings("ThrowableNotThrown")
    private void assertQueryThrows(String qry, String exMsg, boolean loc) {
        Ignite node = grid(0);

        GridTestUtils.assertThrows(null, new Callable<Object>() {
            @Override public Object call() {
                return node.cache("Person").query(new SqlFieldsQuery(qry).setLocal(loc)).getAll();
            }
        }, IgniteSQLException.class, exMsg);
    }
}<|MERGE_RESOLUTION|>--- conflicted
+++ resolved
@@ -303,21 +303,6 @@
             if (!locked)
                 fut.get(TX_TIMEOUT);
             else {
-<<<<<<< HEAD
-                GridTestUtils.assertThrows(null, new Callable<Object>() {
-                    @Override public Object call() throws Exception {
-                        try {
-                            return fut.get(TX_TIMEOUT);
-                        }
-                        catch (IgniteCheckedException e) {
-                            if (X.hasCause(e, CacheException.class))
-                                throw X.cause(e, CacheException.class);
-
-                            throw e;
-                        }
-                    }
-                }, CacheException.class, "Failed to acquire lock within provided timeout for transaction");
-=======
                 try {
                     fut.get();
                 }
@@ -329,7 +314,6 @@
                     assert e0.getMessage() != null &&
                         e0.getMessage().contains("Failed to acquire lock within provided timeout");
                 }
->>>>>>> c8f60b27
             }
         }
     }
