--- conflicted
+++ resolved
@@ -30,12 +30,8 @@
 import org.apache.ignite.configuration.CacheConfiguration;
 import org.apache.ignite.configuration.ClientConnectorConfiguration;
 import org.apache.ignite.configuration.IgniteConfiguration;
-<<<<<<< HEAD
-
-=======
 import org.apache.ignite.configuration.OdbcConfiguration;
 import org.apache.ignite.configuration.SqlConnectorConfiguration;
->>>>>>> 9cf06362
 import org.apache.ignite.internal.binary.BinaryMarshaller;
 import org.apache.ignite.spi.discovery.tcp.TcpDiscoverySpi;
 import org.apache.ignite.spi.discovery.tcp.ipfinder.vm.TcpDiscoveryVmIpFinder;
@@ -172,7 +168,122 @@
         checkJdbc(null, ClientConnectorConfiguration.DFLT_PORT);
     }
 
-    
+    /**
+     * Test ODBC connector conversion.
+     *
+     * @throws Exception If failed.
+     */
+    @Test
+    public void testOdbcConnectorConversion() throws Exception {
+        int port = ClientConnectorConfiguration.DFLT_PORT - 1;
+
+        IgniteConfiguration cfg = baseConfiguration();
+
+        cfg.setOdbcConfiguration(new OdbcConfiguration().setEndpointAddress("127.0.0.1:" + port));
+
+        Ignition.start(cfg);
+
+        checkJdbc(null, port);
+    }
+
+    /**
+     * Test SQL connector conversion.
+     *
+     * @throws Exception If failed.
+     */
+    @Test
+    public void testSqlConnectorConversion() throws Exception {
+        int port = ClientConnectorConfiguration.DFLT_PORT - 1;
+
+        IgniteConfiguration cfg = baseConfiguration();
+
+        cfg.setSqlConnectorConfiguration(new SqlConnectorConfiguration().setPort(port));
+
+        Ignition.start(cfg);
+
+        checkJdbc(null, port);
+    }
+
+    /**
+     * Test SQL connector conversion.
+     *
+     * @throws Exception If failed.
+     */
+    @Test
+    public void testIgnoreOdbcWhenSqlSet() throws Exception {
+        int port = ClientConnectorConfiguration.DFLT_PORT - 1;
+
+        IgniteConfiguration cfg = baseConfiguration();
+
+        cfg.setSqlConnectorConfiguration(new SqlConnectorConfiguration().setPort(port));
+        cfg.setOdbcConfiguration(new OdbcConfiguration().setEndpointAddress("127.0.0.1:" + (port - 1)));
+
+        Ignition.start(cfg);
+
+        checkJdbc(null, port);
+    }
+
+    /**
+     * Test SQL connector conversion.
+     *
+     * @throws Exception If failed.
+     */
+    @Test
+    public void testIgnoreOdbcAndSqlWhenClientSet() throws Exception {
+        int cliPort = ClientConnectorConfiguration.DFLT_PORT - 1;
+        int sqlPort = ClientConnectorConfiguration.DFLT_PORT - 2;
+        int odbcPort = ClientConnectorConfiguration.DFLT_PORT - 3;
+
+        IgniteConfiguration cfg = baseConfiguration();
+
+        cfg.setClientConnectorConfiguration(new ClientConnectorConfiguration().setPort(cliPort));
+        cfg.setSqlConnectorConfiguration(new SqlConnectorConfiguration().setPort(sqlPort));
+        cfg.setOdbcConfiguration(new OdbcConfiguration().setEndpointAddress("127.0.0.1:" + odbcPort));
+
+        Ignition.start(cfg);
+
+        checkJdbc(null, cliPort);
+    }
+
+    /**
+     * Test SQL connector conversion.
+     *
+     * @throws Exception If failed.
+     */
+    @Test
+    public void testIgnoreOdbcWhenClientSet() throws Exception {
+        int cliPort = ClientConnectorConfiguration.DFLT_PORT - 1;
+        int odbcPort = ClientConnectorConfiguration.DFLT_PORT - 2;
+
+        IgniteConfiguration cfg = baseConfiguration();
+
+        cfg.setClientConnectorConfiguration(new ClientConnectorConfiguration().setPort(cliPort));
+        cfg.setOdbcConfiguration(new OdbcConfiguration().setEndpointAddress("127.0.0.1:" + odbcPort));
+
+        Ignition.start(cfg);
+
+        checkJdbc(null, cliPort);
+    }
+
+    /**
+     * Test SQL connector conversion.
+     *
+     * @throws Exception If failed.
+     */
+    @Test
+    public void testIgnoreSqlWhenClientSet() throws Exception {
+        int cliPort = ClientConnectorConfiguration.DFLT_PORT - 1;
+        int sqlPort = ClientConnectorConfiguration.DFLT_PORT - 2;
+
+        IgniteConfiguration cfg = baseConfiguration();
+
+        cfg.setClientConnectorConfiguration(new ClientConnectorConfiguration().setPort(cliPort));
+        cfg.setSqlConnectorConfiguration(new SqlConnectorConfiguration().setPort(sqlPort));
+
+        Ignition.start(cfg);
+
+        checkJdbc(null, cliPort);
+    }
 
     /**
      * Test disabled client.
