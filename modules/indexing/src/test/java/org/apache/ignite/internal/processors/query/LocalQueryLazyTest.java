/*
 * Licensed to the Apache Software Foundation (ASF) under one or more
 * contributor license agreements.  See the NOTICE file distributed with
 * this work for additional information regarding copyright ownership.
 * The ASF licenses this file to You under the Apache License, Version 2.0
 * (the "License"); you may not use this file except in compliance with
 * the License.  You may obtain a copy of the License at
 *
 *      http://www.apache.org/licenses/LICENSE-2.0
 *
 * Unless required by applicable law or agreed to in writing, software
 * distributed under the License is distributed on an "AS IS" BASIS,
 * WITHOUT WARRANTIES OR CONDITIONS OF ANY KIND, either express or implied.
 * See the License for the specific language governing permissions and
 * limitations under the License.
 */

package org.apache.ignite.internal.processors.query;

import java.util.Collections;
import java.util.Iterator;
import java.util.List;
import org.apache.ignite.IgniteCache;
import org.apache.ignite.cache.QueryEntity;
import org.apache.ignite.cache.affinity.rendezvous.RendezvousAffinityFunction;
import org.apache.ignite.cache.query.FieldsQueryCursor;
import org.apache.ignite.cache.query.QueryRetryException;
import org.apache.ignite.cache.query.SqlFieldsQuery;
import org.apache.ignite.configuration.CacheConfiguration;
import org.apache.ignite.configuration.IgniteConfiguration;
import org.apache.ignite.failure.StopNodeFailureHandler;
import org.apache.ignite.internal.IgniteEx;
import org.apache.ignite.internal.processors.cache.index.AbstractIndexingCommonTest;
import org.apache.ignite.testframework.GridTestUtils;
import org.h2.result.LazyResult;
import org.h2.result.ResultInterface;
import org.junit.Test;

/**
 * Tests for local query execution in lazy mode.
 */
public class LocalQueryLazyTest extends AbstractIndexingCommonTest {
    /** Keys count. */
    private static final int KEY_CNT = 10;

    /** Queries count. */
    private static final int QRY_CNT = 10;

    /** {@inheritDoc} */
    @Override protected IgniteConfiguration getConfiguration(String igniteInstanceName) throws Exception {
        return super.getConfiguration(igniteInstanceName)
            .setFailureHandler(new StopNodeFailureHandler());
    }

    /** {@inheritDoc} */
    @Override protected void beforeTest() throws Exception {
        super.beforeTest();

        startGrid();

        IgniteCache<Long, Long> c = grid().createCache(new CacheConfiguration<Long, Long>()
            .setName("test")
            .setSqlSchema("TEST")
            .setQueryEntities(Collections.singleton(new QueryEntity(Long.class, Long.class)
                .setTableName("test")
                .addQueryField("id", Long.class.getName(), null)
                .addQueryField("val", Long.class.getName(), null)
                .setKeyFieldName("id")
                .setValueFieldName("val")
            ))
            .setBackups(1)
            .setAffinity(new RendezvousAffinityFunction(false, 10)));

        for (long i = 0; i < KEY_CNT; ++i)
            c.put(i, i);
    }

    /** {@inheritDoc} */
    @Override protected void afterTest() throws Exception {
        stopAllGrids();

        super.afterTest();
    }

    /**
     * Test local query execution.
     */
    @Test
    public void testLocalLazyQuery() {
        Iterator[] iters = new Iterator[QRY_CNT];

        for (int i = 0; i < QRY_CNT; ++i) {
            iters[i] = sql("SELECT * FROM test").iterator();

            ResultInterface res = GridTestUtils.getFieldValueHierarchy(iters[i], "iter", "delegateIt", "iter", "res");

            assertTrue("Unexpected result type " + res.getClass(), res instanceof LazyResult);
        }

        // Scan and close iterator in reverse order.
        for (int i = QRY_CNT - 1; i >= 0; --i) {
            while (iters[i].hasNext())
                iters[i].next();
        }
    }

    /**
     * Test use valid query context for local lazy queries.
     * @throws Exception On error.
     */
    @Test
    public void testDuplicates() throws Exception {
        IgniteEx g0 = grid();
        IgniteEx g1 = startGrid(0);

        awaitPartitionMapExchange(true, true, null);

        int r0 = sql(g0, "SELECT * FROM test").getAll().size();
        int r1 = sql(g1, "SELECT * FROM test").getAll().size();

        // Check that primary partitions are scanned on each node.
        assertTrue(r0 < KEY_CNT);
        assertTrue(r1 < KEY_CNT);
        assertEquals(KEY_CNT, r0 + r1);
    }

    /**
     * Test must not hang on CREATE INDEX. Table lock must be not locked by opened lazy iterator of local query
     * (was locked before fix).
     * @throws Exception On error.
     */
    @Test
    public void testTableUnlockOnNotFinishedQuery() throws Exception {
        IgniteEx g0 = grid();
        IgniteEx g1 = startGrid(0);

        awaitPartitionMapExchange(true, true, null);

        try (FieldsQueryCursor cur = sql(g0,"SELECT * FROM test")) {
            Iterator<List<?>> it = cur.iterator();

            it.next();

            sqlDistrubuted(g1, "CREATE INDEX IDX_VAL ON TEST(VAL)");
        }
    }

    /** */
    @Test
    public void testDropTableWithOpenCursor() throws Exception {
        startGrid(0);

        awaitPartitionMapExchange(true, true, null);

        sqlDistrubuted(grid(), "CREATE TABLE TBL0 (id INT PRIMARY KEY, name VARCHAR)");

        for (int i = 0; i < 100; ++i)
            sqlDistrubuted(grid(), "INSERT INTO TBL0 (id, name) VALUES (?, ?)", i, "val0_" + i);

        final Iterator<List<?>> it = grid().context().query().querySqlFields(new SqlFieldsQuery("SELECT * FROM TBL0")
            .setLocal(true)
            .setLazy(true)
            .setSchema("TEST")
            .setPageSize(1), false).iterator();

        it.next();

        sqlDistrubuted(grid(), "DROP TABLE TBL0");

        GridTestUtils.assertThrows(log, () -> {
            it.next();

            return null;
        }, QueryRetryException.class, "Table was modified concurrently (please retry the query)");
    }

    /** */
    @Test
    public void testDeactivateWithOpenCursor() throws Exception {
        startGrid(0);

        awaitPartitionMapExchange(true, true, null);

        final Iterator<List<?>> it = grid().context().query().querySqlFields(new SqlFieldsQuery("SELECT * FROM test")
            .setLocal(true)
            .setLazy(true)
            .setSchema("TEST")
            .setPageSize(1), false).iterator();

        it.next();

        grid(0).cluster().active(false);

        assertFalse(grid().cluster().active());
    }

    /**
     * @param sql SQL query.
     * @param args Query parameters.
     * @return Results cursor.
     */
<<<<<<< HEAD
    private FieldsQueryCursor<List<?>> sql(String sql, Object ... args) {
=======
    private FieldsQueryCursor<List<?>> sql(String sql, Object... args) {
>>>>>>> 1e84d448
        return sql(grid(), sql, args);
    }

    /**
     * @param ign Node.
     * @param sql SQL query.
     * @param args Query parameters.
     * @return Results cursor.
     */
<<<<<<< HEAD
    private FieldsQueryCursor<List<?>> sql(IgniteEx ign, String sql, Object ... args) {
=======
    private FieldsQueryCursor<List<?>> sql(IgniteEx ign, String sql, Object... args) {
>>>>>>> 1e84d448
        return ign.context().query().querySqlFields(new SqlFieldsQuery(sql)
            .setLocal(true)
            .setLazy(true)
            .setSchema("TEST")
            .setArgs(args), false);
    }

    /**
     * @param ign Node.
     * @param sql SQL query.
     * @param args Query parameters.
     * @return Results cursor.
     */
<<<<<<< HEAD
    private FieldsQueryCursor<List<?>> sqlDistrubuted(IgniteEx ign, String sql, Object ... args) {
=======
    private FieldsQueryCursor<List<?>> sqlDistrubuted(IgniteEx ign, String sql, Object... args) {
>>>>>>> 1e84d448
        return ign.context().query().querySqlFields(new SqlFieldsQuery(sql)
            .setLazy(true)
            .setSchema("TEST")
            .setArgs(args), false);
    }
}<|MERGE_RESOLUTION|>--- conflicted
+++ resolved
@@ -199,11 +199,7 @@
      * @param args Query parameters.
      * @return Results cursor.
      */
-<<<<<<< HEAD
-    private FieldsQueryCursor<List<?>> sql(String sql, Object ... args) {
-=======
     private FieldsQueryCursor<List<?>> sql(String sql, Object... args) {
->>>>>>> 1e84d448
         return sql(grid(), sql, args);
     }
 
@@ -213,11 +209,7 @@
      * @param args Query parameters.
      * @return Results cursor.
      */
-<<<<<<< HEAD
-    private FieldsQueryCursor<List<?>> sql(IgniteEx ign, String sql, Object ... args) {
-=======
     private FieldsQueryCursor<List<?>> sql(IgniteEx ign, String sql, Object... args) {
->>>>>>> 1e84d448
         return ign.context().query().querySqlFields(new SqlFieldsQuery(sql)
             .setLocal(true)
             .setLazy(true)
@@ -231,11 +223,7 @@
      * @param args Query parameters.
      * @return Results cursor.
      */
-<<<<<<< HEAD
-    private FieldsQueryCursor<List<?>> sqlDistrubuted(IgniteEx ign, String sql, Object ... args) {
-=======
     private FieldsQueryCursor<List<?>> sqlDistrubuted(IgniteEx ign, String sql, Object... args) {
->>>>>>> 1e84d448
         return ign.context().query().querySqlFields(new SqlFieldsQuery(sql)
             .setLazy(true)
             .setSchema("TEST")
