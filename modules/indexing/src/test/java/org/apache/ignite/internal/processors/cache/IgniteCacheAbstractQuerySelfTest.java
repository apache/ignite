/*
 * Licensed to the Apache Software Foundation (ASF) under one or more
 * contributor license agreements.  See the NOTICE file distributed with
 * this work for additional information regarding copyright ownership.
 * The ASF licenses this file to You under the Apache License, Version 2.0
 * (the "License"); you may not use this file except in compliance with
 * the License.  You may obtain a copy of the License at
 *
 *      http://www.apache.org/licenses/LICENSE-2.0
 *
 * Unless required by applicable law or agreed to in writing, software
 * distributed under the License is distributed on an "AS IS" BASIS,
 * WITHOUT WARRANTIES OR CONDITIONS OF ANY KIND, either express or implied.
 * See the License for the specific language governing permissions and
 * limitations under the License.
 */

package org.apache.ignite.internal.processors.cache;

import java.io.Externalizable;
import java.io.IOException;
import java.io.ObjectInput;
import java.io.ObjectOutput;
import java.io.Serializable;
import java.util.ArrayList;
import java.util.Collection;
import java.util.Collections;
import java.util.Comparator;
import java.util.HashMap;
import java.util.HashSet;
import java.util.Iterator;
import java.util.List;
import java.util.Map;
import java.util.Set;
import java.util.UUID;
import java.util.concurrent.Callable;
import java.util.concurrent.ConcurrentHashMap;
import java.util.concurrent.CountDownLatch;
import javax.cache.Cache;
import javax.cache.CacheException;
import javax.cache.configuration.Factory;
import javax.cache.expiry.Duration;
import javax.cache.expiry.TouchedExpiryPolicy;
import org.apache.ignite.Ignite;
import org.apache.ignite.IgniteCache;
import org.apache.ignite.IgniteCheckedException;
import org.apache.ignite.binary.BinaryObject;
import org.apache.ignite.cache.CacheAtomicityMode;
import org.apache.ignite.cache.CacheMode;
import org.apache.ignite.cache.CachePeekMode;
import org.apache.ignite.cache.affinity.rendezvous.RendezvousAffinityFunction;
import org.apache.ignite.cache.query.QueryCursor;
import org.apache.ignite.cache.query.ScanQuery;
import org.apache.ignite.cache.query.SqlFieldsQuery;
import org.apache.ignite.cache.query.SqlQuery;
import org.apache.ignite.cache.query.TextQuery;
import org.apache.ignite.cache.query.annotations.QuerySqlField;
import org.apache.ignite.cache.query.annotations.QuerySqlFunction;
import org.apache.ignite.cache.query.annotations.QueryTextField;
import org.apache.ignite.cache.store.CacheStore;
import org.apache.ignite.cache.store.CacheStoreAdapter;
import org.apache.ignite.configuration.CacheConfiguration;
import org.apache.ignite.configuration.IgniteConfiguration;
import org.apache.ignite.configuration.NearCacheConfiguration;
import org.apache.ignite.events.CacheQueryExecutedEvent;
import org.apache.ignite.events.CacheQueryReadEvent;
import org.apache.ignite.events.Event;
<<<<<<< HEAD
=======
import org.apache.ignite.internal.IgniteKernal;
import org.apache.ignite.internal.binary.BinaryMarshaller;
>>>>>>> 18c413c4
import org.apache.ignite.internal.processors.cache.distributed.replicated.IgniteCacheReplicatedQuerySelfTest;
import org.apache.ignite.internal.processors.cache.query.QueryCursorEx;
import org.apache.ignite.internal.processors.query.GridQueryFieldMetadata;
import org.apache.ignite.internal.util.tostring.GridToStringExclude;
import org.apache.ignite.internal.util.typedef.F;
import org.apache.ignite.internal.util.typedef.G;
import org.apache.ignite.internal.util.typedef.internal.S;
import org.apache.ignite.internal.util.typedef.internal.U;
import org.apache.ignite.lang.IgniteBiPredicate;
import org.apache.ignite.lang.IgnitePredicate;
import org.apache.ignite.spi.discovery.tcp.TcpDiscoverySpi;
import org.apache.ignite.spi.discovery.tcp.ipfinder.TcpDiscoveryIpFinder;
import org.apache.ignite.spi.discovery.tcp.ipfinder.vm.TcpDiscoveryVmIpFinder;
import org.apache.ignite.spi.swapspace.file.FileSwapSpaceSpi;
import org.apache.ignite.testframework.GridTestUtils;
import org.apache.ignite.testframework.junits.common.GridCommonAbstractTest;
import org.jetbrains.annotations.Nullable;
import org.jsr166.ConcurrentHashMap8;

import static java.util.concurrent.TimeUnit.MILLISECONDS;
import static org.apache.ignite.cache.CacheAtomicityMode.TRANSACTIONAL;
import static org.apache.ignite.cache.CacheMode.PARTITIONED;
import static org.apache.ignite.cache.CacheMode.REPLICATED;
import static org.apache.ignite.cache.CacheRebalanceMode.SYNC;
import static org.apache.ignite.cache.CacheWriteSynchronizationMode.FULL_SYNC;
import static org.apache.ignite.events.EventType.EVT_CACHE_QUERY_EXECUTED;
import static org.apache.ignite.events.EventType.EVT_CACHE_QUERY_OBJECT_READ;
import static org.apache.ignite.internal.processors.cache.query.CacheQueryType.FULL_TEXT;
import static org.apache.ignite.internal.processors.cache.query.CacheQueryType.SCAN;
import static org.junit.Assert.assertArrayEquals;

/**
 * Various tests for cache queries.
 */
public abstract class IgniteCacheAbstractQuerySelfTest extends GridCommonAbstractTest {
    /** Key count. */
    private static final int KEY_CNT = 5000;

    /** Cache store. */
    private static TestStore store = new TestStore();

    /** */
    private static final TcpDiscoveryIpFinder ipFinder = new TcpDiscoveryVmIpFinder(true);

    /**
     * @return Grid count.
     */
    protected abstract int gridCount();

    /**
     * @return Cache mode.
     */
    protected abstract CacheMode cacheMode();

    /**
     * @return Atomicity mode.
     */
    protected CacheAtomicityMode atomicityMode() {
        return TRANSACTIONAL;
    }

    /**
     * @return Distribution.
     */
    protected NearCacheConfiguration nearCacheConfiguration() {
        return new NearCacheConfiguration();
    }

    /** {@inheritDoc} */
    @SuppressWarnings("unchecked")
    @Override protected IgniteConfiguration getConfiguration(String gridName) throws Exception {
        IgniteConfiguration c = super.getConfiguration(gridName);

        c.setDiscoverySpi(new TcpDiscoverySpi().setForceServerMode(true).setIpFinder(ipFinder));

        // Otherwise noop swap space will be chosen on Windows.
        c.setSwapSpaceSpi(new FileSwapSpaceSpi());

        if (!gridName.startsWith("client")) {
            CacheConfiguration[] ccs = new CacheConfiguration[2];

            for (int i = 0; i < ccs.length; i++) {
                CacheConfiguration cc = defaultCacheConfiguration();

                if (i > 0)
                    cc.setName("c" + i);

                cc.setCacheMode(cacheMode());
                cc.setAtomicityMode(atomicityMode());
                cc.setNearConfiguration(nearCacheConfiguration());
                cc.setWriteSynchronizationMode(FULL_SYNC);
                cc.setCacheStoreFactory(new StoreFactory());
                cc.setReadThrough(true);
                cc.setWriteThrough(true);
                cc.setLoadPreviousValue(true);
                cc.setRebalanceMode(SYNC);
                cc.setSwapEnabled(true);
                cc.setSqlFunctionClasses(SqlFunctions.class);
                cc.setIndexedTypes(
                    BadHashKeyObject.class, Byte.class,
                    ObjectValue.class, Long.class,
                    Integer.class, Integer.class,
                    Integer.class, String.class,
                    Integer.class, ObjectValue.class,
                    String.class, ObjectValueOther.class,
                    Integer.class, ArrayObject.class,
                    Key.class, GridCacheQueryTestValue.class,
                    UUID.class, Person.class,
                    IgniteCacheReplicatedQuerySelfTest.CacheKey.class, IgniteCacheReplicatedQuerySelfTest.CacheValue.class
                );

                if (cacheMode() != CacheMode.LOCAL)
                    cc.setAffinity(new RendezvousAffinityFunction());

                // Explicitly set number of backups equal to number of grids.
                if (cacheMode() == CacheMode.PARTITIONED)
                    cc.setBackups(gridCount());

                cc.setSnapshotableIndex(snapshotableIndex());

                ccs[i] = cc;
            }

            c.setCacheConfiguration(ccs);
        }
        else
            c.setClientMode(true);

        return c;
    }

    /**
     * @return {@code True} if index snapshot is enabled.
     */
    protected boolean snapshotableIndex() {
        return false;
    }

    /**
     * @return Ignite instance.
     */
    protected Ignite ignite() {
        return grid(0);
    }

    /** {@inheritDoc} */
    @Override protected void afterTest() throws Exception {
        super.afterTest();

        ignite().cache(null).removeAll();
    }

    /** {@inheritDoc} */
    @Override protected void beforeTestsStarted() throws Exception {
        super.beforeTestsStarted();

        startGridsMultiThreaded(gridCount());
    }

    /** {@inheritDoc} */
    @Override protected void afterTestsStopped() throws Exception {
        super.afterTestsStopped();

        stopAllGrids();

        store.reset();
    }

    /**
     * JUnit.
     *
     * @throws Exception In case of error.
     */
    public void testDifferentKeyTypes() throws Exception {
        final IgniteCache<Object, Object> cache = ignite().cache(null);

        cache.put(1, "value");

        try {
            cache.put("key", "value");

            fail();
        }
        catch (CacheException e) {
            // No-op.
        }
    }

    /**
     * JUnit.
     *
     * @throws Exception In case of error.
     */
    public void testDifferentValueTypes() throws Exception {
        IgniteCache<Integer, Object> cache = ignite().cache(null);

        cache.put(7, "value");

        // Put value of different type but for the same key type.
        // Operation should succeed but with warning log message.
        cache.put(7, 1);
    }

    /**
     * JUnit.
     *
     * @throws Exception In case of error.
     */
    public void testStringType() throws Exception {
        IgniteCache<Integer, String> cache = ignite().cache(null);

        cache.put(666, "test");

        QueryCursor<Cache.Entry<Integer, String>> qry =
            cache.query(new SqlQuery<Integer, String>(String.class, "_val='test'"));

        Cache.Entry<Integer, String> entry = F.first(qry.getAll());

        assert entry != null;
        assertEquals(666, entry.getKey().intValue());
    }

    /**
     * JUnit.
     *
     * @throws Exception In case of error.
     */
    public void testIntegerType() throws Exception {
        IgniteCache<Integer, Integer> cache = ignite().cache(null);

        int key = 898;

        int val = 2;

        cache.put(key, val);

        QueryCursor<Cache.Entry<Integer, Integer>> qry =
            cache.query(new SqlQuery<Integer, Integer>(Integer.class, "_key = ? and _val > 1").setArgs(key));

        Cache.Entry<Integer, Integer> entry = F.first(qry.getAll());

        assert entry != null;

        assertEquals(key, entry.getKey().intValue());
        assertEquals(val, entry.getValue().intValue());
    }

    /**
     * Tests UDFs.
     *
     * @throws IgniteCheckedException If failed.
     */
    public void testUserDefinedFunction() throws IgniteCheckedException {
        // Without alias.
        final IgniteCache<Object, Object> cache = ignite().cache(null);

        QueryCursor<List<?>> qry = cache.query(new SqlFieldsQuery("select square(1), square(2)"));

        Collection<List<?>> res = qry.getAll();

        if (cacheMode() == REPLICATED)
            assertEquals(1, res.size());
        else
            assertEquals(gridCount(), res.size());

        List<?> row = res.iterator().next();

        assertEquals(1, row.get(0));
        assertEquals(4, row.get(1));

        // With alias.
        qry = cache.query(new SqlFieldsQuery("select _cube_(1), _cube_(2)"));

        res = qry.getAll();

        if (cacheMode() == REPLICATED)
            assertEquals(1, res.size());
        else
            assertEquals(gridCount(), res.size());

        row = res.iterator().next();

        assertEquals(1, row.get(0));
        assertEquals(8, row.get(1));

        // Not registered.
        GridTestUtils.assertThrows(
            log,
            new Callable<Object>() {
                @Override public Object call() throws Exception {
                    cache.query(new SqlFieldsQuery("select no()"));

                    return null;
                }
            },
            CacheException.class,
            null
        );
    }

    /**
     * Expired entries are not included to result.
     *
     * @throws Exception If failed.
     */
    public void testExpiration() throws Exception {
        ignite().cache(null).
            withExpiryPolicy(new TouchedExpiryPolicy(new Duration(MILLISECONDS, 1000))).put(7, 1);

        IgniteCache<Integer, Integer> cache = ignite().cache(null);

        List<Cache.Entry<Integer, Integer>> qry =
            cache.query(new SqlQuery<Integer, Integer>(Integer.class, "1=1")).getAll();

        Cache.Entry<Integer, Integer> res = F.first(qry);

        assertEquals(1, res.getValue().intValue());

        U.sleep(1020);

        qry = cache.query(new SqlQuery<Integer, Integer>(Integer.class, "1=1")).getAll();

        res = F.first(qry);

        assertNull(res);
    }

    /**
     * @throws Exception If failed.
     */
    public void testIllegalBounds() throws Exception {
        IgniteCache<Integer, Integer> cache = ignite().cache(null);

        cache.put(1, 1);
        cache.put(2, 2);

        QueryCursor<Cache.Entry<Integer,Integer>> qry =
            cache.query(new SqlQuery<Integer, Integer>(Integer.class, "_key between 2 and 1"));

        assertTrue(qry.getAll().isEmpty());
    }

    /**
     * JUnit.
     *
     * @throws Exception In case of error.
     */
    public void testComplexType() throws Exception {
        IgniteCache<Key, GridCacheQueryTestValue> cache = ignite().cache(null);

        GridCacheQueryTestValue val1 = new GridCacheQueryTestValue();

        val1.setField1("field1");
        val1.setField2(1);
        val1.setField3(1L);

        GridCacheQueryTestValue val2 = new GridCacheQueryTestValue();

        val2.setField1("field2");
        val2.setField2(2);
        val2.setField3(2L);
        val2.setField6(null);

        cache.put(new Key(100500), val1);
        cache.put(new Key(100501), val2);

        QueryCursor<Cache.Entry<Key, GridCacheQueryTestValue>> qry = cache
            .query(new SqlQuery<Key, GridCacheQueryTestValue>(GridCacheQueryTestValue.class,
                    "fieldName='field1' and field2=1 and field3=1 and id=100500 and embeddedField2=11 and x=3"));

        Cache.Entry<Key, GridCacheQueryTestValue> entry = F.first(qry.getAll());

        assertNotNull(entry);
        assertEquals(100500, entry.getKey().id);
        assertEquals(val1, entry.getValue());
    }

    /**
     * @throws Exception In case of error.
     */
    public void testComplexTypeKeepBinary() throws Exception {
        if (ignite().configuration().getMarshaller() == null || ignite().configuration().getMarshaller() instanceof BinaryMarshaller) {
            IgniteCache<Key, GridCacheQueryTestValue> cache = ignite().cache(null);

            GridCacheQueryTestValue val1 = new GridCacheQueryTestValue();

            val1.setField1("field1");
            val1.setField2(1);
            val1.setField3(1L);

            GridCacheQueryTestValue val2 = new GridCacheQueryTestValue();

            val2.setField1("field2");
            val2.setField2(2);
            val2.setField3(2L);
            val2.setField6(null);

            cache.put(new Key(100500), val1);
            cache.put(new Key(100501), val2);

            QueryCursor<Cache.Entry<BinaryObject, BinaryObject>> qry = cache.withKeepBinary()
                .query(new SqlQuery<BinaryObject, BinaryObject>(GridCacheQueryTestValue.class,
                    "fieldName='field1' and field2=1 and field3=1 and id=100500 and embeddedField2=11 and x=3"));

            Cache.Entry<BinaryObject, BinaryObject> entry = F.first(qry.getAll());

            assertNotNull(entry);
            assertEquals(Long.valueOf(100500L), entry.getKey().field("id"));
            assertEquals(val1, entry.getValue().deserialize());
        }
    }

    /**
     * Complex key type.
     */
    private static class Key {
        /** */
        @QuerySqlField
        private final long id;

        /**
         * @param id Id.
         */
        private Key(long id) {
            this.id = id;
        }

        /** {@inheritDoc} */
        @Override public boolean equals(Object o) {
            if (this == o)
                return true;

            if (o == null || getClass() != o.getClass())
                return false;

            Key key = (Key)o;

            return id == key.id;

        }

        /** {@inheritDoc} */
        @Override public int hashCode() {
            return (int)(id ^ (id >>> 32));
        }
    }

    /**
     * JUnit.
     *
     * @throws Exception In case of error.
     */
    public void testSelectQuery() throws Exception {
        IgniteCache<Integer, String> cache = ignite().cache(null);

        cache.put(10, "value");

        QueryCursor<Cache.Entry<Integer, String>> qry =
            cache.query(new SqlQuery<Integer, String>(String.class, "true"));

        Iterator<Cache.Entry<Integer, String>> iter = qry.iterator();

        assert iter != null;
        assert iter.next() != null;
    }

    /**
     * JUnit.
     *
     * @throws Exception In case of error.
     */
    public void testObjectQuery() throws Exception {
        IgniteCache<Integer, ObjectValue> cache = ignite().cache(null);

        ObjectValue val = new ObjectValue("test", 0);

        cache.put(1, val);

        QueryCursor<Cache.Entry<Integer, ObjectValue>> qry =
            cache.query(new SqlQuery<Integer, ObjectValue>(ObjectValue.class, "_val=?").setArgs(val));

        Iterator<Cache.Entry<Integer, ObjectValue>> iter = qry.iterator();

        assert iter != null;

        int expCnt = 1;

        for (int i = 0; i < expCnt; i++)
            assert iter.next() != null;

        assert !iter.hasNext();

        qry = cache.query(new TextQuery<Integer, ObjectValue>(ObjectValue.class, "test"));

        iter = qry.iterator();

        assert iter != null;

        for (int i = 0; i < expCnt; i++)
            assert iter.next() != null;

        assert !iter.hasNext();
    }

    /**
     * JUnit.
     *
     * @throws Exception In case of error.
     */
    public void testObjectQueryWithSwap() throws Exception {
        IgniteCache<Integer, ObjectValue> cache = ignite().cache(null);

        boolean partitioned = cache.getConfiguration(CacheConfiguration.class).getCacheMode() == PARTITIONED;

        int cnt = 10;

        for (int i = 0; i < cnt; i++)
            cache.put(i, new ObjectValue("test" + i, i));

        for (Ignite g : G.allGrids()) {
            IgniteCache<Integer, ObjectValue> c = g.cache(null);

            for (int i = 0; i < cnt; i++) {
                if (i % 2 == 0) {
                    assertNotNull(c.localPeek(i, CachePeekMode.ONHEAP));

                    c.localEvict(Collections.singleton(i)); // Swap.

                    if (!partitioned || g.affinity(null).mapKeyToNode(i).isLocal()) {
                        ObjectValue peekVal = c.localPeek(i, CachePeekMode.ONHEAP);

                        assertNull("Non-null value for peek [key=" + i + ", val=" + peekVal + ']', peekVal);
                    }
                }
            }
        }


        QueryCursor<Cache.Entry<Integer, ObjectValue>> qry =
            cache.query(new SqlQuery<Integer, ObjectValue>(ObjectValue.class, "intVal >= ? order by intVal").
                setArgs(0));

        Iterator<Cache.Entry<Integer, ObjectValue>> iter = qry.iterator();

        assert iter != null;

        Collection<Integer> set = new HashSet<>(cnt);

        Cache.Entry<Integer, ObjectValue> next;

        while (iter.hasNext()) {
            next = iter.next();

            ObjectValue v = next.getValue();

            assert !set.contains(v.intValue());

            set.add(v.intValue());
        }

        assert !iter.hasNext();

        assertEquals(cnt, set.size());

        for (int i = 0; i < cnt; i++)
            assert set.contains(i);

        qry = cache.query(new SqlQuery<Integer, ObjectValue>(ObjectValue.class, "MOD(intVal, 2) = ? order by intVal").
            setArgs(0));

        iter = qry.iterator();

        assert iter != null;

        set.clear();

        while (iter.hasNext()) {
            next = iter.next();

            ObjectValue v = next.getValue();

            assert !set.contains(v.intValue());

            set.add(v.intValue());
        }

        assert !iter.hasNext();

        assertEquals(cnt / 2, set.size());

        for (int i = 0; i < cnt; i++)
            if (i % 2 == 0)
                assert set.contains(i);
            else
                assert !set.contains(i);
    }

    /**
     * JUnit.
     *
     * @throws Exception In case of error.
     */
    public void testFullTextSearch() throws Exception {
        IgniteCache<Integer, ObjectValue> cache = ignite().cache(null);

        // Try to execute on empty cache first.
        QueryCursor<Cache.Entry<Integer, ObjectValue>> qry =
            cache.query(new TextQuery<Integer, ObjectValue>(ObjectValue.class, "full"));

        assert qry.getAll().isEmpty();

        qry = cache.query(new TextQuery<Integer, ObjectValue>(ObjectValue.class, "full"));

        assert qry.getAll().isEmpty();

        // Now put indexed values into cache.
        int key1 = 1;

        ObjectValue val1 = new ObjectValue("test full text", 0);

        cache.put(key1, val1);

        int key2 = 2;

        ObjectValue val2 = new ObjectValue("test full text more", 0);

        cache.put(key2, val2);

        qry = cache.query(new TextQuery<Integer, ObjectValue>(ObjectValue.class, "full"));

        Collection<Cache.Entry<Integer, ObjectValue>> res = qry.getAll();

        assert res != null;

        assert res.size() == 2;

        qry = cache.query(new TextQuery<Integer, ObjectValue>(ObjectValue.class, "full"));

        res = qry.getAll();

        assert res != null;
        assert res.size() == 2;
    }

    /**
     * JUnit.
     *
     * @throws Exception In case of error.
     */
    public void testScanQuery() throws Exception {
        IgniteCache<Integer, String> c1 = ignite().cache(null);

        c1.put(777, "value");

        // Scan query.
        QueryCursor<Cache.Entry<Integer, String>> qry = c1.query(new ScanQuery<Integer, String>());

        Iterator<Cache.Entry<Integer, String>> iter = qry.iterator();

        assert iter != null;

        int expCnt = 1;

        for (int i = 0; i < expCnt; i++) {
            Cache.Entry<Integer, String> e1 = iter.next();

            assertEquals(777, e1.getKey().intValue());
            assertEquals("value", e1.getValue());
        }

        assert !iter.hasNext();
    }

    /**
     * @throws Exception In case of error.
     */
    public void testScanPartitionQuery() throws Exception {
        IgniteCache<Integer, Integer> cache = ignite().cache(null);

        GridCacheContext cctx = ((IgniteCacheProxy)cache).context();

        Map<Integer, Map<Integer, Integer>> entries = new HashMap<>();

        for (int i = 0; i < KEY_CNT; i++) {
            cache.put(i, i);

            int part = cctx.affinity().partition(i);

            Map<Integer, Integer> partEntries = entries.get(part);

            if (partEntries == null)
                entries.put(part, partEntries = new HashMap<>());

            partEntries.put(i, i);
        }

        for (int i = 0; i < cctx.affinity().partitions(); i++) {
            ScanQuery<Integer, Integer> scan = new ScanQuery<>(i);

            Collection<Cache.Entry<Integer, Integer>> actual = cache.query(scan).getAll();

            Map<Integer, Integer> exp = entries.get(i);

            int size = exp == null ? 0 : exp.size();

            assertEquals("Failed for partition: " + i, size, actual.size());

            if (exp == null)
                assertTrue(actual.isEmpty());
            else
                for (Cache.Entry<Integer, Integer> entry : actual)
                    assertTrue(entry.getValue().equals(exp.get(entry.getKey())));
        }
    }

    /**
     * JUnit.
     *
     * @throws Exception In case of error.
     */
    public void testTwoObjectsTextSearch() throws Exception {
        IgniteCache<Object, Object> c = ignite().cache(null);

        c.put(1, new ObjectValue("ObjectValue str", 1));
        c.put("key", new ObjectValueOther("ObjectValueOther str"));

        Collection<Cache.Entry<Object, Object>> res = c.query(new TextQuery<>(ObjectValue.class, "str")).getAll();

        assert res != null;
        int expCnt = 1;
        assert res.size() == expCnt;
        assert F.first(res).getValue().getClass() == ObjectValue.class;

        res = c.query(new TextQuery<>(ObjectValueOther.class, "str")).getAll();

        assert res != null;
        assert res.size() == expCnt;
        assert F.first(res).getValue().getClass() == ObjectValueOther.class;
    }

    /**
     * @throws Exception If failed.
     */
<<<<<<< HEAD
=======
    public void testEmptyObject() throws Exception {
        IgniteCache<EmptyObject, EmptyObject> cache = ignite().cache(null);

        cache.put(new EmptyObject(1), new EmptyObject(2));

        for (int i = 0; i < gridCount(); i++) {
            GridCacheQueryManager<Object, Object> qryMgr =
                ((IgniteKernal)grid(i)).internalCache().context().queries();

            assert !hasIndexTable(EmptyObject.class, qryMgr);
        }
    }

    /**
     * @throws Exception If failed.
     */
>>>>>>> 18c413c4
    public void testPrimitiveType() throws Exception {
        IgniteCache<Integer, Integer> cache = ignite().cache(null);

        cache.put(1, 1);
        cache.put(2, 2);

        QueryCursor<Cache.Entry<Integer, Integer>> q =
            cache.query(new SqlQuery<Integer, Integer>(Integer.class, "_val > 1"));

        Collection<Cache.Entry<Integer, Integer>> res = q.getAll();

        assertEquals(1, res.size());

        for (Cache.Entry<Integer, Integer> e : res) {
            assertEquals(2, (int)e.getKey());
            assertEquals(2, (int)e.getValue());
        }
    }

    /**
     * @throws Exception If failed.
     */
    public void testPaginationIteratorDefaultCache() throws Exception {
        testPaginationIterator(null);
    }

    /**
     * @throws Exception If failed.
     */
    public void testPaginationIteratorNamedCache() throws Exception {
        testPaginationIterator("c1");
    }

    /**
     * @param cacheName Cache name.
     * @throws Exception If failed.
     */
    private void testPaginationIterator(@Nullable String cacheName) throws Exception {
        IgniteCache<Integer, Integer> cache = ignite().cache(cacheName);

        for (int i = 0; i < 50; i++)
            cache.put(i, i);

        SqlQuery<Integer, Integer> qry = new SqlQuery<>(Integer.class, "_key >= 0");

        qry.setPageSize(10);

        QueryCursor<Cache.Entry<Integer, Integer>> q = cache.query(qry);

        int cnt = 0;

        for (Cache.Entry<Integer, Integer> e : q) {
            assertTrue(e.getKey() >= 0 && e.getKey() < 50);
            assertTrue(e.getValue() >= 0 && e.getValue() < 50);

            cnt++;
        }

        assertEquals(50, cnt);
    }

    /**
     * @throws Exception If failed.
     */
    public void testPaginationGetDefaultCache() throws Exception {
        testPaginationGet(null);
    }

    /**
     * @throws Exception If failed.
     */
    public void testPaginationGetNamedCache() throws Exception {
        testPaginationGet("c1");
    }

    /**
     * @param cacheName Cache name.
     * @throws Exception If failed.
     */
    private void testPaginationGet(@Nullable String cacheName) throws Exception {
        IgniteCache<Integer, Integer> cache = ignite().cache(cacheName);

        for (int i = 0; i < 50; i++)
            cache.put(i, i);

        QueryCursor<Cache.Entry<Integer, Integer>> q =
            cache.query(new SqlQuery<Integer, Integer>(Integer.class, "_key >= 0"));

        List<Cache.Entry<Integer, Integer>> list = new ArrayList<>(q.getAll());

        Collections.sort(list, new Comparator<Cache.Entry<Integer, Integer>>() {
            @Override public int compare(Cache.Entry<Integer, Integer> e1, Cache.Entry<Integer, Integer> e2) {
                return e1.getKey().compareTo(e2.getKey());
            }
        });

        for (int i = 0; i < 50; i++) {
            Cache.Entry<Integer, Integer> e = list.get(i);

            assertEquals(i, (int)e.getKey());
            assertEquals(i, (int)e.getValue());
        }
    }

    /**
     * @throws Exception If failed.
     */
    public void testScanFilters() throws Exception {
        IgniteCache<Integer, Integer> cache = ignite().cache(null);

        for (int i = 0; i < 50; i++)
            cache.put(i, i);

        QueryCursor<Cache.Entry<Integer, Integer>> q = cache.query(new ScanQuery<>(new IgniteBiPredicate<Integer,Integer>() {
            @Override public boolean apply(Integer k, Integer v) {
                assertNotNull(k);
                assertNotNull(v);

                return k >= 20 && v < 40;
            }
        }));

        List<Cache.Entry<Integer, Integer>> list = new ArrayList<>(q.getAll());

        Collections.sort(list, new Comparator<Cache.Entry<Integer, Integer>>() {
            @Override public int compare(Cache.Entry<Integer, Integer> e1, Cache.Entry<Integer, Integer> e2) {
                return e1.getKey().compareTo(e2.getKey());
            }
        });

        assertEquals(20, list.size());

        for (int i = 20; i < 40; i++) {
            Cache.Entry<Integer, Integer> e = list.get(i - 20);

            assertEquals(i, (int)e.getKey());
            assertEquals(i, (int)e.getValue());
        }
    }

    /**
     * @throws IgniteCheckedException if failed.
     */
    public void testBadHashObjectKey() throws IgniteCheckedException {
        IgniteCache<BadHashKeyObject, Byte> cache = ignite().cache(null);

        cache.put(new BadHashKeyObject("test_key1"), (byte)1);
        cache.put(new BadHashKeyObject("test_key0"), (byte)10);
        cache.put(new BadHashKeyObject("test_key1"), (byte)7);

        assertEquals(10, cache.query(new SqlQuery<BadHashKeyObject, Byte>(Byte.class, "_key = ?").
            setArgs(new BadHashKeyObject("test_key0"))).getAll().get(0).getValue().intValue());
    }

    /**
     * @throws IgniteCheckedException if failed.
     */
    public void testTextIndexedKey() throws IgniteCheckedException {
        IgniteCache<ObjectValue, Long> cache = ignite().cache(null);

        cache.put(new ObjectValue("test_key1", 10), 19L);
        cache.put(new ObjectValue("test_key0", 11), 11005L);
        cache.put(new ObjectValue("test_key1", 12), 17L);

        assertEquals(11005L,
            cache.query(new TextQuery<ObjectValue, Long>(Long.class, "test_key0"))
                .getAll().get(0).getValue().intValue());
    }

    /**
     * @throws Exception If failed.
     */
    public void testOrderByOnly() throws Exception {
        IgniteCache<Integer, Integer> cache = ignite().cache(null);

        for (int i = 0; i < 10; i++)
            cache.put(i, i);

        QueryCursor<Cache.Entry<Integer, Integer>> q =
            cache.query(new SqlQuery<Integer, Integer>(Integer.class, "_key >= 0"));

        Collection<Cache.Entry<Integer, Integer>> res = q.getAll();

        assertEquals(10, res.size());

        if (cacheMode() != PARTITIONED) {
            Iterator<Cache.Entry<Integer, Integer>> it = res.iterator();

            for (Integer i = 0; i < 10; i++) {
                assertTrue(it.hasNext());

                Cache.Entry<Integer, Integer> e = it.next();

                assertEquals(i, e.getKey());
                assertEquals(i, e.getValue());
            }
        }
    }

    /**
     * @throws Exception If failed.
     */
    public void testLimitOnly() throws Exception {
        IgniteCache<Integer, Integer> cache = ignite().cache(null);

        for (int i = 0; i < 10; i++)
            cache.put(i, i);

        QueryCursor<Cache.Entry<Integer, Integer>> q =
            cache.query(new SqlQuery<Integer, Integer>(Integer.class, "limit 5"));

        Collection<Cache.Entry<Integer, Integer>> res = q.getAll();

        assertEquals(5, res.size());

        Set<Integer> checkDuplicate = new HashSet<>();

        for (Cache.Entry<Integer, Integer> e : res) {
            assert e.getKey() < 10 && e.getKey() >= 0;
            assert e.getValue() < 10 && e.getValue() >= 0;

            checkDuplicate.add(e.getValue());
        }

        assertEquals(5, checkDuplicate.size());
    }

    /**
     * @throws Exception If failed.
     */
    public void testArray() throws Exception {
        IgniteCache<Integer, ArrayObject> cache = ignite().cache(null);

        cache.put(1, new ArrayObject(new Long[]{1L, null, 3L}));
        cache.put(2, new ArrayObject(new Long[] {4L, 5L, 6L}));

        QueryCursor<Cache.Entry<Integer, ArrayObject>> q =
            cache.query(new SqlQuery<Integer, ArrayObject>(ArrayObject.class, "array_contains(arr, cast(? as long))").
                setArgs(4));

        Collection<Cache.Entry<Integer, ArrayObject>> res = q.getAll();

        assertEquals(1, res.size());

        Cache.Entry<Integer, ArrayObject> e = F.first(res);

        assertEquals(2, (int)e.getKey());
        assertArrayEquals(new Long[]{4L, 5L, 6L}, e.getValue().arr);
    }

    /**
     * @throws Exception If failed.
     */
    public void testSqlQueryEvents() throws Exception {
        checkSqlQueryEvents();
    }

    /**
     * @throws Exception If failed.
     */
    public void testFieldsQueryMetadata() throws Exception {
        IgniteCache<UUID, Person> cache = ignite().cache(null);

        for (int i = 0; i < 100; i++)
            cache.put(UUID.randomUUID(), new Person("name-" + i, (i + 1) * 100));

        QueryCursor<List<?>> cur = cache.query(new SqlFieldsQuery("select name, salary from Person where name like ?")
            .setArgs("name-"));

        assertTrue(cur instanceof QueryCursorEx);

        QueryCursorEx<List<?>> curEx = (QueryCursorEx<List<?>>)cur;

        List<GridQueryFieldMetadata> meta = curEx.fieldsMeta();

        assertNotNull(meta);
        assertEquals(2, meta.size());
    }

    /**
     * @throws Exception If failed.
     */
    private void checkSqlQueryEvents() throws Exception {
        final CountDownLatch execLatch = new CountDownLatch(cacheMode() == REPLICATED ? 1 : gridCount());

        IgnitePredicate[] lsnrs = new IgnitePredicate[gridCount()];

        for (int i = 0; i < gridCount(); i++) {
            IgnitePredicate<Event> pred = new IgnitePredicate<Event>() {
                @Override public boolean apply(Event evt) {
                    assert evt instanceof CacheQueryExecutedEvent;

                    CacheQueryExecutedEvent qe = (CacheQueryExecutedEvent)evt;

                    assertNull(qe.cacheName());
                    assertNotNull(qe.clause());
                    assertNull(qe.scanQueryFilter());
                    assertNull(qe.continuousQueryFilter());
                    assertArrayEquals(new Integer[] {10}, qe.arguments());

                    execLatch.countDown();

                    return true;
                }
            };

            grid(i).events().localListen(pred, EVT_CACHE_QUERY_EXECUTED);

            lsnrs[i] = pred;
        }

        try {
            IgniteCache<Integer, Integer> cache = ignite().cache(null);

            for (int i = 0; i < 20; i++)
                cache.put(i, i);

            QueryCursor<Cache.Entry<Integer, Integer>> q =
                cache.query(new SqlQuery<Integer, Integer>(Integer.class, "_key >= ?").setArgs(10));

            q.getAll();

            assert execLatch.await(1000, MILLISECONDS);
        }
        finally {
            for (int i = 0; i < gridCount(); i++)
                grid(i).events().stopLocalListen(lsnrs[i], EVT_CACHE_QUERY_EXECUTED);
        }
    }

    /**
     * @throws Exception If failed.
     */
    public void testScanQueryEvents() throws Exception {
        checkScanQueryEvents();
    }

    /**
     * @throws Exception If failed.
     */
    private void checkScanQueryEvents() throws Exception {
        final Map<Integer, Integer> map = new ConcurrentHashMap8<>();
        final CountDownLatch latch = new CountDownLatch(10);
        final CountDownLatch execLatch = new CountDownLatch(cacheMode() == REPLICATED ? 1 : gridCount());

        IgnitePredicate[] objReadLsnrs = new IgnitePredicate[gridCount()];
        IgnitePredicate[] qryExecLsnrs = new IgnitePredicate[gridCount()];

        for (int i = 0; i < gridCount(); i++) {
            IgnitePredicate<Event> pred = new IgnitePredicate<Event>() {
                @Override public boolean apply(Event evt) {
                    assert evt instanceof CacheQueryReadEvent;

                    CacheQueryReadEvent<Integer, Integer> qe = (CacheQueryReadEvent<Integer, Integer>)evt;

                    assertEquals(SCAN.name(), qe.queryType());
                    assertNull(qe.cacheName());

                    assertNull(qe.className());
                    assertNull(null, qe.clause());
                    assertNotNull(qe.scanQueryFilter());
                    assertNull(qe.continuousQueryFilter());
                    assertNull(qe.arguments());

                    map.put(qe.key(), qe.value());

                    latch.countDown();

                    return true;
                }
            };

            grid(i).events().localListen(pred, EVT_CACHE_QUERY_OBJECT_READ);
            objReadLsnrs[i] = pred;

            IgnitePredicate<Event> execPred = new IgnitePredicate<Event>() {
                @Override public boolean apply(Event evt) {
                    assert evt instanceof CacheQueryExecutedEvent;

                    CacheQueryExecutedEvent qe = (CacheQueryExecutedEvent)evt;

                    assertEquals(SCAN.name(), qe.queryType());
                    assertNull(qe.cacheName());

                    assertNull(qe.className());
                    assertNull(null, qe.clause());
                    assertNotNull(qe.scanQueryFilter());
                    assertNull(qe.continuousQueryFilter());
                    assertNull(qe.arguments());

                    execLatch.countDown();

                    return true;
                }
            };

            grid(i).events().localListen(execPred, EVT_CACHE_QUERY_EXECUTED);
            qryExecLsnrs[i] = execPred;
        }

        try {
            IgniteCache<Integer, Integer> cache = ignite().cache(null);

            for (int i = 0; i < 20; i++)
                cache.put(i, i);

            IgniteBiPredicate<Integer, Integer> filter = new IgniteBiPredicate<Integer, Integer>() {
                @Override public boolean apply(Integer k, Integer v) {
                    return k >= 10;
                }
            };

            QueryCursor<Cache.Entry<Integer, Integer>> q = cache.query(new ScanQuery<>(filter));

            q.getAll();

            assert latch.await(1000, MILLISECONDS);
            assert execLatch.await(1000, MILLISECONDS);

            assertEquals(10, map.size());

            for (int i = 10; i < 20; i++)
                assertEquals(i, map.get(i).intValue());
        }
        finally {
            for (int i = 0; i < gridCount(); i++) {
                grid(i).events().stopLocalListen(objReadLsnrs[i]);
                grid(i).events().stopLocalListen(qryExecLsnrs[i]);
            }
        }
    }

    /**
     * @throws Exception If failed.
     */
    public void testTextQueryEvents() throws Exception {
        final Map<UUID, Person> map = new ConcurrentHashMap8<>();
        final CountDownLatch latch = new CountDownLatch(2);
        final CountDownLatch execLatch = new CountDownLatch(cacheMode() == REPLICATED ? 1 : gridCount());

        IgnitePredicate[] objReadLsnrs = new IgnitePredicate[gridCount()];
        IgnitePredicate[] qryExecLsnrs = new IgnitePredicate[gridCount()];

        for (int i = 0; i < gridCount(); i++) {
            IgnitePredicate<Event> objReadPred = new IgnitePredicate<Event>() {
                @Override public boolean apply(Event evt) {
                    assert evt instanceof CacheQueryReadEvent;

                    CacheQueryReadEvent<UUID, Person> qe = (CacheQueryReadEvent<UUID, Person>)evt;

                    assertEquals(FULL_TEXT.name(), qe.queryType());
                    assertNull(qe.cacheName());

                    assertEquals("Person", qe.className());
                    assertEquals("White", qe.clause());
                    assertNull(qe.scanQueryFilter());
                    assertNull(qe.continuousQueryFilter());
                    assertNull(qe.arguments());

                    map.put(qe.key(), qe.value());

                    latch.countDown();

                    return true;
                }
            };

            grid(i).events().localListen(objReadPred, EVT_CACHE_QUERY_OBJECT_READ);
            objReadLsnrs[i] = objReadPred;

            IgnitePredicate<Event> qryExecPred = new IgnitePredicate<Event>() {
                @Override public boolean apply(Event evt) {
                    assert evt instanceof CacheQueryExecutedEvent;

                    CacheQueryExecutedEvent qe = (CacheQueryExecutedEvent)evt;

                    assertEquals(FULL_TEXT.name(), qe.queryType());
                    assertNull(qe.cacheName());

                    assertEquals("Person", qe.className());
                    assertEquals("White", qe.clause());
                    assertNull(qe.scanQueryFilter());
                    assertNull(qe.continuousQueryFilter());
                    assertNull(qe.arguments());

                    execLatch.countDown();

                    return true;
                }
            };

            grid(i).events().localListen(qryExecPred, EVT_CACHE_QUERY_EXECUTED);
            qryExecLsnrs[i] = qryExecPred;
        }

        try {
            IgniteCache<UUID, Person> cache = ignite().cache(null);

            UUID k1 = UUID.randomUUID();
            UUID k2 = UUID.randomUUID();
            UUID k3 = UUID.randomUUID();

            cache.put(k1, new Person("Bob White", 1000));
            cache.put(k2, new Person("Tom White", 1000));
            cache.put(k3, new Person("Mike Green", 1000));

            QueryCursor<Cache.Entry<UUID, Person>> q = cache.query(new TextQuery<UUID, Person>(Person.class, "White"));

            q.getAll();

            assert latch.await(1000, MILLISECONDS);
            assert execLatch.await(1000, MILLISECONDS);

            assertEquals(2, map.size());

            assertEquals("Bob White", map.get(k1).name());
            assertEquals("Tom White", map.get(k2).name());
        }
        finally {
            for (int i = 0; i < gridCount(); i++) {
                grid(i).events().stopLocalListen(objReadLsnrs[i]);
                grid(i).events().stopLocalListen(qryExecLsnrs[i]);
            }
        }
    }

    /**
     * @throws Exception If failed.
     */
    public void testFieldsQueryEvents() throws Exception {
        final CountDownLatch execLatch = new CountDownLatch(cacheMode() == REPLICATED ? 1 : gridCount());

        IgnitePredicate[] qryExecLsnrs = new IgnitePredicate[gridCount()];

        for (int i = 0; i < gridCount(); i++) {
            IgnitePredicate<Event> pred = new IgnitePredicate<Event>() {
                @Override public boolean apply(Event evt) {
                    assert evt instanceof CacheQueryExecutedEvent;

                    CacheQueryExecutedEvent qe = (CacheQueryExecutedEvent)evt;

                    assertNull(qe.cacheName());
                    assertNotNull(qe.clause());
                    assertNull(qe.scanQueryFilter());
                    assertNull(qe.continuousQueryFilter());
                    assertArrayEquals(new Integer[] {10}, qe.arguments());

                    execLatch.countDown();

                    return true;
                }
            };

            grid(i).events().localListen(pred, EVT_CACHE_QUERY_EXECUTED);
            qryExecLsnrs[i] = pred;
        }

        try {
            IgniteCache<UUID, Person> cache = ignite().cache(null);

            for (int i = 1; i <= 20; i++)
                cache.put(UUID.randomUUID(), new Person("Person " + i, i));

            QueryCursor<List<?>> q = cache.query(new SqlFieldsQuery("select _key, name from Person where salary > ?").
                setArgs(10));

            q.getAll();

            assert execLatch.await(1000, MILLISECONDS);
        }
        finally {
            for (int i = 0; i < gridCount(); i++)
                grid(i).events().stopLocalListen(qryExecLsnrs[i]);
        }
    }

    /**
     *
     */
    private static class ArrayObject implements Serializable {
        /** */
        @QuerySqlField
        private Long[] arr;

        /**
         * @param arr Array.
         */
        private ArrayObject(Long[] arr) {
            this.arr = arr;
        }
    }

    /**
     *
     */
    public static class Person implements Externalizable {
        /** */
        @GridToStringExclude
        @QuerySqlField
        private UUID id = UUID.randomUUID();

        /** */
        @QuerySqlField
        @QueryTextField
        private String name;

        /** */
        @QuerySqlField
        private int salary;

        /** */
        @QuerySqlField(index = true)
        private int fake$Field;

        /**
         * Required by {@link Externalizable}.
         */
        public Person() {
            // No-op.
        }

        /**
         * @param name Name.
         * @param salary Salary.
         */
        public Person(String name, int salary) {
            assert name != null;
            assert salary > 0;

            this.name = name;
            this.salary = salary;
        }

        /**
         * @return Id.
         */
        public UUID id() {
            return id;
        }

        /**
         * @return Name.
         */
        public String name() {
            return name;
        }

        /**
         * @return Salary.
         */
        public int salary() {
            return salary;
        }

        /** {@inheritDoc} */
        @Override public void writeExternal(ObjectOutput out) throws IOException {
            U.writeUuid(out, id);
            U.writeString(out, name);
            out.writeInt(salary);
        }

        /** {@inheritDoc} */
        @Override public void readExternal(ObjectInput in) throws IOException, ClassNotFoundException {
            id = U.readUuid(in);
            name = U.readString(in);
            salary = in.readInt();
        }

        /** {@inheritDoc} */
        @Override public int hashCode() {
            return id.hashCode() + 31 * name.hashCode() + 31 * 31 * salary;
        }

        /** {@inheritDoc} */
        @Override public boolean equals(Object obj) {
            if (obj == this)
                return true;

            if (!(obj instanceof Person))
                return false;

            Person that = (Person)obj;

            return that.id.equals(id) && that.name.equals(name) && that.salary == salary;
        }

        /** {@inheritDoc} */
        @Override public String toString() {
            return S.toString(Person.class, this);
        }
    }

    /**
     * Test value object.
     */
    @SuppressWarnings("PublicInnerClass")
    public static class ObjectValue implements Serializable {
        /** String value. */
        @QueryTextField
        private String strVal;

        /** Integer value. */
        @QuerySqlField
        private int intVal;

        /**
         * Constructor.
         *
         * @param strVal String value.
         * @param intVal Integer value.
         */
        ObjectValue(String strVal, int intVal) {
            this.strVal = strVal;
            this.intVal = intVal;
        }

        /**
         * Gets value.
         *
         * @return Value.
         */
        public String getStringValue() {
            return strVal;
        }

        /**
         * @return Integer value.
         */
        public int intValue() {
            return intVal;
        }

        /** {@inheritDoc} */
        @Override public boolean equals(Object o) {
            if (this == o)
                return true;

            if (o == null || getClass() != o.getClass())
                return false;

            ObjectValue other = (ObjectValue)o;

            return strVal == null ? other.strVal == null : strVal.equals(other.strVal);

        }

        /** {@inheritDoc} */
        @Override public int hashCode() {
            return strVal != null ? strVal.hashCode() : 0;
        }

        /** {@inheritDoc} */
        @Override public String toString() {
            return S.toString(ObjectValue.class, this);
        }
    }

    /**
     * Another test value object.
     */
    private static class ObjectValueOther {
        /** Value. */
        @QueryTextField
        private String val;

        /**
         * @param val String value.
         */
        ObjectValueOther(String val) {
            this.val = val;
        }

        /**
         * Gets value.
         *
         * @return Value.
         */
        public String value() {
            return val;
        }

        /** {@inheritDoc} */
        @Override public boolean equals(Object o) {
            if (this == o)
                return true;

            if (o == null || getClass() != o.getClass())
                return false;

            ObjectValueOther other = (ObjectValueOther)o;

            return val == null ? other.val == null : val.equals(other.val);

        }

        /** {@inheritDoc} */
        @Override public int hashCode() {
            return val != null ? val.hashCode() : 0;
        }

        /** {@inheritDoc} */
        @Override public String toString() {
            return S.toString(ObjectValueOther.class, this);
        }
    }

    /**
     * Empty test object.
     */
    @SuppressWarnings("UnusedDeclaration")
    private static class EmptyObject {
        /** */
        private int val;

        /**
         * @param val Value.
         */
        private EmptyObject(int val) {
            this.val = val;
        }

        /** {@inheritDoc} */
        @Override public int hashCode() {
            return val;
        }

        /** {@inheritDoc} */
        @Override public boolean equals(Object o) {
            if (this == o)
                return true;

            if (!(o instanceof EmptyObject))
                return false;

            EmptyObject that = (EmptyObject)o;

            return val == that.val;
        }
    }

    /**
     *
     */
    private static class BadHashKeyObject implements Serializable, Comparable<BadHashKeyObject> {
        /** */
        @QuerySqlField(index = false)
        private final String str;

        /**
         * @param str String.
         */
        private BadHashKeyObject(String str) {
            this.str = str == null ? "" : str;
        }

        /** {@inheritDoc} */
        @Override public boolean equals(Object o) {
            if (this == o) return true;
            if (o == null || getClass() != o.getClass()) return false;

            BadHashKeyObject keyObj = (BadHashKeyObject) o;

            return str.equals(keyObj.str);
        }

        /** {@inheritDoc} */
        @Override public int hashCode() {
            return 10;
        }

        /** {@inheritDoc} */
        @Override public int compareTo(BadHashKeyObject o) {
            return str.compareTo(o.str);
        }

        /** {@inheritDoc} */
        @Override public String toString() {
            return S.toString(BadHashKeyObject.class, this);
        }
    }

    /**
     * Test store.
     */
    private static class TestStore extends CacheStoreAdapter<Object, Object> {
        /** */
        private Map<Object, Object> map = new ConcurrentHashMap<>();

        /** */
        void reset() {
            map.clear();
        }

        /** {@inheritDoc} */
        @Override public Object load(Object key) {
            return map.get(key);
        }

        /** {@inheritDoc} */
        @Override public void write(javax.cache.Cache.Entry<? extends Object, ? extends Object> e) {
            map.put(e.getKey(), e.getValue());
        }

        /** {@inheritDoc} */
        @Override public void delete(Object key) {
            map.remove(key);
        }
    }

    /**
     * Functions for test.
     */
    @SuppressWarnings("PublicInnerClass")
    public static class SqlFunctions {
        /**
         * @param x Argument.
         * @return Square of given value.
         */
        @QuerySqlFunction
        public static int square(int x) {
            return x * x;
        }

        /**
         * @param x Argument.
         * @return Cube of given value.
         */
        @QuerySqlFunction(alias = "_cube_")
        public static int cube(int x) {
            return x * x * x;
        }

        /**
         * Method which should not be registered.
         * @return Nothing.
         */
        public static int no() {
            throw new IllegalStateException();
        }
    }

    /**
     *
     */
    private static class StoreFactory implements Factory<CacheStore> {
        @Override public CacheStore create() {
            return store;
        }
    }
}<|MERGE_RESOLUTION|>--- conflicted
+++ resolved
@@ -65,11 +65,8 @@
 import org.apache.ignite.events.CacheQueryExecutedEvent;
 import org.apache.ignite.events.CacheQueryReadEvent;
 import org.apache.ignite.events.Event;
-<<<<<<< HEAD
-=======
 import org.apache.ignite.internal.IgniteKernal;
 import org.apache.ignite.internal.binary.BinaryMarshaller;
->>>>>>> 18c413c4
 import org.apache.ignite.internal.processors.cache.distributed.replicated.IgniteCacheReplicatedQuerySelfTest;
 import org.apache.ignite.internal.processors.cache.query.QueryCursorEx;
 import org.apache.ignite.internal.processors.query.GridQueryFieldMetadata;
@@ -813,25 +810,6 @@
     /**
      * @throws Exception If failed.
      */
-<<<<<<< HEAD
-=======
-    public void testEmptyObject() throws Exception {
-        IgniteCache<EmptyObject, EmptyObject> cache = ignite().cache(null);
-
-        cache.put(new EmptyObject(1), new EmptyObject(2));
-
-        for (int i = 0; i < gridCount(); i++) {
-            GridCacheQueryManager<Object, Object> qryMgr =
-                ((IgniteKernal)grid(i)).internalCache().context().queries();
-
-            assert !hasIndexTable(EmptyObject.class, qryMgr);
-        }
-    }
-
-    /**
-     * @throws Exception If failed.
-     */
->>>>>>> 18c413c4
     public void testPrimitiveType() throws Exception {
         IgniteCache<Integer, Integer> cache = ignite().cache(null);
 
@@ -1390,7 +1368,7 @@
         }
 
         try {
-            IgniteCache<UUID, Person> cache = ignite().cache(null);
+            IgniteCache<UUID,Person> cache = ignite().cache(null);
 
             for (int i = 1; i <= 20; i++)
                 cache.put(UUID.randomUUID(), new Person("Person " + i, i));
