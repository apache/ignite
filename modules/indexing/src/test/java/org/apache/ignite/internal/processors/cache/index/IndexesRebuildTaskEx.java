/*
 * Licensed to the Apache Software Foundation (ASF) under one or more
 * contributor license agreements.  See the NOTICE file distributed with
 * this work for additional information regarding copyright ownership.
 * The ASF licenses this file to You under the Apache License, Version 2.0
 * (the "License"); you may not use this file except in compliance with
 * the License.  You may obtain a copy of the License at
 *
 *      http://www.apache.org/licenses/LICENSE-2.0
 *
 * Unless required by applicable law or agreed to in writing, software
 * distributed under the License is distributed on an "AS IS" BASIS,
 * WITHOUT WARRANTIES OR CONDITIONS OF ANY KIND, either express or implied.
 * See the License for the specific language governing permissions and
 * limitations under the License.
 */

package org.apache.ignite.internal.processors.cache.index;

import java.util.Map;
import java.util.concurrent.ConcurrentHashMap;
import org.apache.ignite.IgniteCheckedException;
import org.apache.ignite.internal.GridKernalContext;
import org.apache.ignite.internal.IgniteEx;
import org.apache.ignite.internal.IgniteInternalFuture;
import org.apache.ignite.internal.cache.query.index.IndexProcessor;
import org.apache.ignite.internal.managers.indexing.IndexesRebuildTask;
import org.apache.ignite.internal.processors.cache.GridCacheContext;
import org.apache.ignite.internal.processors.cache.persistence.CacheDataRow;
import org.apache.ignite.internal.processors.query.schema.SchemaIndexCacheVisitorClosure;
import org.apache.ignite.internal.processors.query.schema.SchemaIndexOperationCancellationToken;
import org.apache.ignite.internal.util.future.GridFutureAdapter;
import org.apache.ignite.internal.util.lang.IgniteThrowableBiPredicate;
import org.apache.ignite.internal.util.lang.IgniteThrowableConsumer;
import org.apache.ignite.testframework.junits.common.GridCommonAbstractTest;
import org.jetbrains.annotations.Nullable;

import static java.util.Collections.emptyMap;
import static org.apache.ignite.internal.processors.cache.index.IndexingTestUtils.DO_NOTHING_CACHE_DATA_ROW_CONSUMER;
import static org.apache.ignite.internal.processors.cache.index.IndexingTestUtils.nodeName;

/**
 * Extension {@link IndexesRebuildTask} for the tests.
 */
class IndexesRebuildTaskEx extends IndexesRebuildTask {
    /**
     * Consumer for cache rows when rebuilding indexes on a node.
     * Mapping: Node name -> Cache name -> Consumer.
     */
    private static final Map<String, Map<String, IgniteThrowableConsumer<CacheDataRow>>> cacheRowConsumer =
        new ConcurrentHashMap<>();

    /**
     * A function that should run before preparing to rebuild the cache indexes on a node.
     * Mapping: Node name -> Cache name -> Function.
     */
    private static final Map<String, Map<String, Runnable>> cacheRebuildRunner = new ConcurrentHashMap<>();

    /** {@inheritDoc} */
    @Override protected void startRebuild(
        GridCacheContext cctx,
        GridFutureAdapter<Void> rebuildIdxFut,
        SchemaIndexCacheVisitorClosure clo,
        SchemaIndexOperationCancellationToken cancel
    ) {
        super.startRebuild(cctx, rebuildIdxFut, new SchemaIndexCacheVisitorClosure() {
            /** {@inheritDoc} */
            @Override public void apply(CacheDataRow row) throws IgniteCheckedException {
                cacheRowConsumer
                    .getOrDefault(nodeName(cctx), emptyMap())
                    .getOrDefault(cctx.name(), DO_NOTHING_CACHE_DATA_ROW_CONSUMER)
                    .accept(row);

                clo.apply(row);
            }
        }, cancel);
    }

    /** {@inheritDoc} */
    @Override @Nullable public IgniteInternalFuture<?> rebuild(GridCacheContext cctx, boolean force) {
        cacheRebuildRunner.getOrDefault(nodeName(cctx), emptyMap()).getOrDefault(cctx.name(), () -> { }).run();

        return super.rebuild(cctx, force);
    }

    /**
     * Cleaning of internal structures. It is recommended to clean at
     * {@code GridCommonAbstractTest#beforeTest} and {@code GridCommonAbstractTest#afterTest}.
     *
     * @param nodeNamePrefix Prefix of node name ({@link GridKernalContext#igniteInstanceName()})
     *      for which internal structures will be removed, if {@code null} will be removed for all.
     *
     * @see GridCommonAbstractTest#getTestIgniteInstanceName()
     */
    static void clean(@Nullable String nodeNamePrefix) {
        if (nodeNamePrefix == null) {
            cacheRowConsumer.clear();
            cacheRebuildRunner.clear();
        }
        else {
            cacheRowConsumer.entrySet().removeIf(e -> e.getKey().startsWith(nodeNamePrefix));
            cacheRebuildRunner.entrySet().removeIf(e -> e.getKey().startsWith(nodeNamePrefix));
        }
    }

    /**
     * Set {@link IndexesRebuildTaskEx} to {@link IndexProcessor#idxRebuildCls} before starting the node.
     */
    static void prepareBeforeNodeStart() {
        IndexProcessor.idxRebuildCls = IndexesRebuildTaskEx.class;
    }

    /**
     * Registering a consumer for cache rows when rebuilding indexes on a node.
     *
     * @param nodeName The name of the node,
     *      the value of which will return {@link GridKernalContext#igniteInstanceName()}.
     * @param cacheName Cache name.
     * @param c Cache row consumer.
     *
     * @see IndexingTestUtils#nodeName(GridKernalContext)
     * @see IndexingTestUtils#nodeName(IgniteEx)
     * @see IndexingTestUtils#nodeName(GridCacheContext)
     * @see GridCommonAbstractTest#getTestIgniteInstanceName(int)
     */
    static void addCacheRowConsumer(String nodeName, String cacheName, IgniteThrowableConsumer<CacheDataRow> c) {
        cacheRowConsumer.computeIfAbsent(nodeName, s -> new ConcurrentHashMap<>()).put(cacheName, c);
    }

    /**
     * Registering A function that should run before preparing to rebuild the cache indexes on a node.
     *
     * @param nodeName The name of the node,
     *      the value of which will return {@link GridKernalContext#igniteInstanceName()}.
     * @param cacheName Cache name.
     * @param r A function that should run before preparing to rebuild the cache indexes.
     *
     * @see IndexingTestUtils#nodeName(GridKernalContext)
     * @see IndexingTestUtils#nodeName(IgniteEx)
     * @see IndexingTestUtils#nodeName(GridCacheContext)
     * @see GridCommonAbstractTest#getTestIgniteInstanceName(int)
     */
    static void addCacheRebuildRunner(String nodeName, String cacheName, Runnable r) {
        cacheRebuildRunner.computeIfAbsent(nodeName, s -> new ConcurrentHashMap<>()).put(cacheName, r);
    }
<<<<<<< HEAD
=======

    /**
     * Getting local instance name of the node.
     *
     * @param cacheCtx Cache context.
     * @return Local instance name.
     */
    static String nodeName(GridCacheContext cacheCtx) {
        return nodeName(cacheCtx.kernalContext());
    }

    /**
     * Getting local instance name of the node.
     *
     * @param n Node.
     * @return Local instance name.
     */
    static String nodeName(IgniteEx n) {
        return nodeName(n.context());
    }

    /**
     * Getting local instance name of the node.
     *
     * @param kernalCtx Kernal context.
     * @return Local instance name.
     */
    static String nodeName(GridKernalContext kernalCtx) {
        return kernalCtx.igniteInstanceName();
    }

    /**
     * Consumer for stopping rebuilding indexes of cache.
     */
    static class StopRebuildIndexConsumer implements IgniteThrowableConsumer<CacheDataRow> {
        /** Future to indicate that the rebuilding indexes has begun. */
        final GridFutureAdapter<Void> startRebuildIdxFut = new GridFutureAdapter<>();

        /** Future to wait to continue rebuilding indexes. */
        final GridFutureAdapter<Void> finishRebuildIdxFut = new GridFutureAdapter<>();

        /** Counter of visits. */
        final AtomicLong visitCnt = new AtomicLong();

        /** The maximum time to wait finish future in milliseconds. */
        final long timeout;

        /**
         * Constructor.
         *
         * @param timeout The maximum time to wait finish future in milliseconds.
         */
        StopRebuildIndexConsumer(long timeout) {
            this.timeout = timeout;
        }

        /** {@inheritDoc} */
        @Override public void accept(CacheDataRow row) throws IgniteCheckedException {
            startRebuildIdxFut.onDone();

            visitCnt.incrementAndGet();

            finishRebuildIdxFut.get(timeout);
        }

        /**
         * Resetting internal futures.
         */
        void resetFutures() {
            startRebuildIdxFut.reset();
            finishRebuildIdxFut.reset();
        }
    }

    /**
     * Consumer breaking index rebuild for the cache.
     */
    static class BreakRebuildIndexConsumer extends StopRebuildIndexConsumer {
        /** Predicate for throwing an {@link IgniteCheckedException}. */
        final IgniteThrowableBiPredicate<BreakRebuildIndexConsumer, CacheDataRow> brakePred;

        /**
         * Constructor.
         *
         * @param timeout The maximum time to wait finish future in milliseconds.
         * @param brakePred Predicate for throwing an {@link IgniteCheckedException}.
         */
        BreakRebuildIndexConsumer(
            long timeout,
            IgniteThrowableBiPredicate<BreakRebuildIndexConsumer, CacheDataRow> brakePred
        ) {
            super(timeout);

            this.brakePred = brakePred;
        }

        /** {@inheritDoc} */
        @Override public void accept(CacheDataRow row) throws IgniteCheckedException {
            startRebuildIdxFut.onDone();

            finishRebuildIdxFut.get(timeout);

            visitCnt.incrementAndGet();

            if (brakePred.test(this, row))
                throw new IgniteCheckedException("From test.");
        }
    }
>>>>>>> 959a6be5
}<|MERGE_RESOLUTION|>--- conflicted
+++ resolved
@@ -19,6 +19,7 @@
 
 import java.util.Map;
 import java.util.concurrent.ConcurrentHashMap;
+import java.util.concurrent.atomic.AtomicLong;
 import org.apache.ignite.IgniteCheckedException;
 import org.apache.ignite.internal.GridKernalContext;
 import org.apache.ignite.internal.IgniteEx;
@@ -36,8 +37,6 @@
 import org.jetbrains.annotations.Nullable;
 
 import static java.util.Collections.emptyMap;
-import static org.apache.ignite.internal.processors.cache.index.IndexingTestUtils.DO_NOTHING_CACHE_DATA_ROW_CONSUMER;
-import static org.apache.ignite.internal.processors.cache.index.IndexingTestUtils.nodeName;
 
 /**
  * Extension {@link IndexesRebuildTask} for the tests.
@@ -66,10 +65,8 @@
         super.startRebuild(cctx, rebuildIdxFut, new SchemaIndexCacheVisitorClosure() {
             /** {@inheritDoc} */
             @Override public void apply(CacheDataRow row) throws IgniteCheckedException {
-                cacheRowConsumer
-                    .getOrDefault(nodeName(cctx), emptyMap())
-                    .getOrDefault(cctx.name(), DO_NOTHING_CACHE_DATA_ROW_CONSUMER)
-                    .accept(row);
+                cacheRowConsumer.getOrDefault(nodeName(cctx), emptyMap())
+                    .getOrDefault(cctx.name(), r -> { }).accept(row);
 
                 clo.apply(row);
             }
@@ -118,9 +115,9 @@
      * @param cacheName Cache name.
      * @param c Cache row consumer.
      *
-     * @see IndexingTestUtils#nodeName(GridKernalContext)
-     * @see IndexingTestUtils#nodeName(IgniteEx)
-     * @see IndexingTestUtils#nodeName(GridCacheContext)
+     * @see #nodeName(GridKernalContext)
+     * @see #nodeName(IgniteEx)
+     * @see #nodeName(GridCacheContext)
      * @see GridCommonAbstractTest#getTestIgniteInstanceName(int)
      */
     static void addCacheRowConsumer(String nodeName, String cacheName, IgniteThrowableConsumer<CacheDataRow> c) {
@@ -135,16 +132,14 @@
      * @param cacheName Cache name.
      * @param r A function that should run before preparing to rebuild the cache indexes.
      *
-     * @see IndexingTestUtils#nodeName(GridKernalContext)
-     * @see IndexingTestUtils#nodeName(IgniteEx)
-     * @see IndexingTestUtils#nodeName(GridCacheContext)
+     * @see #nodeName(GridKernalContext)
+     * @see #nodeName(IgniteEx)
+     * @see #nodeName(GridCacheContext)
      * @see GridCommonAbstractTest#getTestIgniteInstanceName(int)
      */
     static void addCacheRebuildRunner(String nodeName, String cacheName, Runnable r) {
         cacheRebuildRunner.computeIfAbsent(nodeName, s -> new ConcurrentHashMap<>()).put(cacheName, r);
     }
-<<<<<<< HEAD
-=======
 
     /**
      * Getting local instance name of the node.
@@ -253,5 +248,4 @@
                 throw new IgniteCheckedException("From test.");
         }
     }
->>>>>>> 959a6be5
 }