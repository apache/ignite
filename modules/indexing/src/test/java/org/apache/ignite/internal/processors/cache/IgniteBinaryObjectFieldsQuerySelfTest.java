/*
 * Licensed to the Apache Software Foundation (ASF) under one or more
 * contributor license agreements.  See the NOTICE file distributed with
 * this work for additional information regarding copyright ownership.
 * The ASF licenses this file to You under the Apache License, Version 2.0
 * (the "License"); you may not use this file except in compliance with
 * the License.  You may obtain a copy of the License at
 *
 *      http://www.apache.org/licenses/LICENSE-2.0
 *
 * Unless required by applicable law or agreed to in writing, software
 * distributed under the License is distributed on an "AS IS" BASIS,
 * WITHOUT WARRANTIES OR CONDITIONS OF ANY KIND, either express or implied.
 * See the License for the specific language governing permissions and
 * limitations under the License.
 */
package org.apache.ignite.internal.processors.cache;

import java.util.List;
import javax.cache.Cache;
import org.apache.ignite.IgniteCache;
import org.apache.ignite.binary.BinaryObject;
import org.apache.ignite.cache.CacheAtomicityMode;
import org.apache.ignite.cache.CacheMode;
import org.apache.ignite.cache.CacheRebalanceMode;
import org.apache.ignite.cache.CacheWriteSynchronizationMode;
import org.apache.ignite.cache.query.QueryCursor;
import org.apache.ignite.cache.query.ScanQuery;
import org.apache.ignite.cache.query.SqlFieldsQuery;
import org.apache.ignite.cache.query.SqlQuery;
import org.apache.ignite.configuration.CacheConfiguration;
import org.apache.ignite.configuration.IgniteConfiguration;
import org.apache.ignite.internal.util.typedef.internal.U;
import org.apache.ignite.lang.IgniteBiPredicate;
import org.apache.ignite.spi.discovery.tcp.TcpDiscoverySpi;
import org.apache.ignite.spi.discovery.tcp.ipfinder.TcpDiscoveryIpFinder;
import org.apache.ignite.spi.discovery.tcp.ipfinder.vm.TcpDiscoveryVmIpFinder;
import org.apache.ignite.testframework.GridTestUtils;
import org.apache.ignite.testframework.junits.common.GridCommonAbstractTest;

/**
 * Tests that server nodes do not need class definitions to execute queries.
 */
public class IgniteBinaryObjectFieldsQuerySelfTest extends GridCommonAbstractTest {
    /** */
    public static final String PERSON_KEY_CLS_NAME = "org.apache.ignite.tests.p2p.cache.PersonKey";

    /** */
    public static final String PERSON_CLS_NAME = "org.apache.ignite.tests.p2p.cache.Person";

    /** IP finder. */
    private static final TcpDiscoveryIpFinder IP_FINDER = new TcpDiscoveryVmIpFinder(true);

    /** Grid count. */
    public static final int GRID_CNT = 4;

    /** */
    private static ClassLoader extClassLoader;

    /** {@inheritDoc} */
    @Override protected IgniteConfiguration getConfiguration(String gridName) throws Exception {
        IgniteConfiguration cfg = super.getConfiguration(gridName);

        cfg.setPeerClassLoadingEnabled(false);

        TcpDiscoverySpi discoSpi = new TcpDiscoverySpi();

        discoSpi.setIpFinder(IP_FINDER);

        cfg.setDiscoverySpi(discoSpi);

        cfg.setMarshaller(null);

        if (getTestGridName(3).equals(gridName)) {
            cfg.setClientMode(true);
            cfg.setClassLoader(extClassLoader);
        }

        return cfg;
    }

    /**
     * @return Cache.
     */
    protected CacheConfiguration cache(CacheMode cacheMode, CacheAtomicityMode atomicity) throws Exception {
        CacheConfiguration cache = defaultCacheConfiguration();

        cache.setName(null);
        cache.setWriteSynchronizationMode(CacheWriteSynchronizationMode.FULL_SYNC);
        cache.setRebalanceMode(CacheRebalanceMode.SYNC);
        cache.setCacheMode(cacheMode);
        cache.setAtomicityMode(atomicity);

        cache.setIndexedTypes(extClassLoader.loadClass(PERSON_KEY_CLS_NAME), extClassLoader.loadClass(PERSON_CLS_NAME));

        return cache;
    }

    /** {@inheritDoc} */
    @Override protected void beforeTestsStarted() throws Exception {
        extClassLoader = getExternalClassLoader();

        startGrids(GRID_CNT);
    }

    /** {@inheritDoc} */
    @Override protected void afterTestsStopped() throws Exception {
        stopAllGrids();

        extClassLoader = null;
    }

    /**
     * @throws Exception If failed.
     */
    public void testQueryPartitionedAtomic() throws Exception {
        checkQuery(CacheMode.PARTITIONED, CacheAtomicityMode.ATOMIC);
    }

    /**
     * @throws Exception If failed.
     */
    public void testQueryReplicatedAtomic() throws Exception {
        checkQuery(CacheMode.REPLICATED, CacheAtomicityMode.ATOMIC);
    }

    /**
     * @throws Exception If failed.
     */
    public void testQueryPartitionedTransactional() throws Exception {
        checkQuery(CacheMode.PARTITIONED, CacheAtomicityMode.TRANSACTIONAL);
    }

    /**
     * @throws Exception If failed.
     */
    public void testQueryReplicatedTransactional() throws Exception {
        checkQuery(CacheMode.REPLICATED, CacheAtomicityMode.TRANSACTIONAL);
    }

    /**
     * @throws Exception If failed.
     */
    public void testFieldsQueryPartitionedAtomic() throws Exception {
        checkFieldsQuery(CacheMode.PARTITIONED, CacheAtomicityMode.ATOMIC);
    }

    /**
     * @throws Exception If failed.
     */
    public void testFieldsQueryReplicatedAtomic() throws Exception {
        checkFieldsQuery(CacheMode.REPLICATED, CacheAtomicityMode.ATOMIC);
    }

    /**
     * @throws Exception If failed.
     */
    public void testFieldsQueryPartitionedTransactional() throws Exception {
        checkFieldsQuery(CacheMode.PARTITIONED, CacheAtomicityMode.TRANSACTIONAL);
    }

    /**
     * @throws Exception If failed.
     */
    public void testFieldsQueryReplicatedTransactional() throws Exception {
        checkFieldsQuery(CacheMode.REPLICATED, CacheAtomicityMode.TRANSACTIONAL);
    }

    /**
     * @throws Exception If failed.
     */
    private void checkFieldsQuery(CacheMode cacheMode, CacheAtomicityMode atomicity) throws Exception {
        IgniteCache<Object, Object>cache = grid(GRID_CNT - 1).getOrCreateCache(cache(cacheMode, atomicity));

        try {
            populate(cache);

            QueryCursor<List<?>> cur = cache.query(new SqlFieldsQuery("select id, name, lastName, salary from " +
                "Person order by id asc"));

            List<List<?>> all = cur.getAll();

            assertEquals(100, all.size());

            for (int i = 0; i < 100; i++) {
                List<?> row = all.get(i);

                assertEquals(i, row.get(0));
                assertEquals("person-" + i, row.get(1));
                assertEquals("person-last-" + i, row.get(2));
                assertEquals((double)(i * 25), row.get(3));
            }
        }
        finally {
            grid(3).destroyCache(null);
        }
    }

    /**
     * @throws Exception If failed.
     */
    private void checkQuery(CacheMode cacheMode, CacheAtomicityMode atomicity) throws Exception {
        IgniteCache<Object, Object> cache = grid(GRID_CNT - 1).getOrCreateCache(cache(cacheMode, atomicity));

        try {
            populate(cache);

            QueryCursor<Cache.Entry<Object, Object>> cur = cache.query(new SqlQuery("Person", "order " +
                "by id asc"));

            List<Cache.Entry<Object, Object>> all = cur.getAll();

            assertEquals(100, all.size());

            for (int i = 0; i < 100; i++) {
                Object person = all.get(i).getValue();

<<<<<<< HEAD
                assertEquals(i, (int)U.field(person, "id"));
=======
                assertEquals((Integer) i, U.field(person, "id"));
>>>>>>> 6edeccde
                assertEquals("person-" + i, U.field(person, "name"));
                assertEquals("person-last-" + i, U.field(person, "lastName"));
                assertEquals((double)(i * 25), U.field(person, "salary"));
            }

            int max = 49;

            // Check local scan query with keepBinary flag set.
            ScanQuery<BinaryObject, BinaryObject> scanQry = new ScanQuery<>(new PersonKeyFilter(max));

            QueryCursor<Cache.Entry<BinaryObject, BinaryObject>> curs = grid(GRID_CNT - 1)
                .cache(null).withKeepBinary().query(scanQry);

            List<Cache.Entry<BinaryObject, BinaryObject>> records = curs.getAll();

            assertEquals(50, records.size());

            for (Cache.Entry<BinaryObject, BinaryObject> entry : records) {
                BinaryObject key = entry.getKey();

                assertTrue(key.<Integer>field("id") <= max);

                assertEquals(PERSON_KEY_CLS_NAME, key.deserialize().getClass().getName());
            }
        }
        finally {
            grid(3).destroyCache(null);
        }
    }

    /**
     * @throws Exception If failed.
     */
    private void populate(IgniteCache<Object, Object> cache) throws Exception {
        Class<?> keyCls = extClassLoader.loadClass(PERSON_KEY_CLS_NAME);
        Class<?> cls = extClassLoader.loadClass(PERSON_CLS_NAME);

        for (int i = 0; i < 100; i++) {
            Object key = keyCls.newInstance();

            GridTestUtils.setFieldValue(key, "id", i);

            Object person = cls.newInstance();

            GridTestUtils.setFieldValue(person, "id", i);
            GridTestUtils.setFieldValue(person, "name", "person-" + i);
            GridTestUtils.setFieldValue(person, "lastName", "person-last-" + i);
            GridTestUtils.setFieldValue(person, "salary", (double)(i * 25));

            cache.put(key, person);
        }
    }

    /**
     *
     */
    private static class PersonKeyFilter implements IgniteBiPredicate<BinaryObject, BinaryObject> {
        /** Max ID allowed. */
        private int maxId;

        /**
         * @param maxId Max ID allowed.
         */
        public PersonKeyFilter(int maxId) {
            this.maxId = maxId;
        }

        /** {@inheritDoc} */
        @Override public boolean apply(BinaryObject key, BinaryObject val) {
            return key.<Integer>field("id") <= maxId;
        }
    }
}<|MERGE_RESOLUTION|>--- conflicted
+++ resolved
@@ -215,11 +215,7 @@
             for (int i = 0; i < 100; i++) {
                 Object person = all.get(i).getValue();
 
-<<<<<<< HEAD
-                assertEquals(i, (int)U.field(person, "id"));
-=======
                 assertEquals((Integer) i, U.field(person, "id"));
->>>>>>> 6edeccde
                 assertEquals("person-" + i, U.field(person, "name"));
                 assertEquals("person-last-" + i, U.field(person, "lastName"));
                 assertEquals((double)(i * 25), U.field(person, "salary"));
