/*
 * Licensed to the Apache Software Foundation (ASF) under one or more
 * contributor license agreements.  See the NOTICE file distributed with
 * this work for additional information regarding copyright ownership.
 * The ASF licenses this file to You under the Apache License, Version 2.0
 * (the "License"); you may not use this file except in compliance with
 * the License.  You may obtain a copy of the License at
 *
 *      http://www.apache.org/licenses/LICENSE-2.0
 *
 * Unless required by applicable law or agreed to in writing, software
 * distributed under the License is distributed on an "AS IS" BASIS,
 * WITHOUT WARRANTIES OR CONDITIONS OF ANY KIND, either express or implied.
 * See the License for the specific language governing permissions and
 * limitations under the License.
 */

package org.apache.ignite.testsuites;

import junit.framework.TestSuite;
import org.apache.ignite.internal.processors.cache.mvcc.CacheMvccBulkLoadTest;
import org.apache.ignite.internal.processors.cache.mvcc.CacheMvccDmlSimpleTest;
import org.apache.ignite.internal.processors.cache.mvcc.CacheMvccIteratorWithConcurrentJdbcTransactionTest;
import org.apache.ignite.internal.processors.cache.mvcc.CacheMvccLocalEntriesWithConcurrentJdbcTransactionTest;
import org.apache.ignite.internal.processors.cache.mvcc.CacheMvccPartitionedBackupsTest;
import org.apache.ignite.internal.processors.cache.mvcc.CacheMvccPartitionedSelectForUpdateQueryTest;
import org.apache.ignite.internal.processors.cache.mvcc.CacheMvccPartitionedSqlCoordinatorFailoverTest;
import org.apache.ignite.internal.processors.cache.mvcc.CacheMvccPartitionedSqlQueriesTest;
import org.apache.ignite.internal.processors.cache.mvcc.CacheMvccPartitionedSqlTxQueriesTest;
import org.apache.ignite.internal.processors.cache.mvcc.CacheMvccPartitionedSqlTxQueriesWithReducerTest;
import org.apache.ignite.internal.processors.cache.mvcc.CacheMvccReplicatedBackupsTest;
import org.apache.ignite.internal.processors.cache.mvcc.CacheMvccReplicatedSelectForUpdateQueryTest;
import org.apache.ignite.internal.processors.cache.mvcc.CacheMvccReplicatedSqlCoordinatorFailoverTest;
import org.apache.ignite.internal.processors.cache.mvcc.CacheMvccReplicatedSqlQueriesTest;
import org.apache.ignite.internal.processors.cache.mvcc.CacheMvccReplicatedSqlTxQueriesTest;
import org.apache.ignite.internal.processors.cache.mvcc.CacheMvccReplicatedSqlTxQueriesWithReducerTest;
import org.apache.ignite.internal.processors.cache.mvcc.CacheMvccScanQueryWithConcurrentJdbcTransactionTest;
import org.apache.ignite.internal.processors.cache.mvcc.CacheMvccSizeTest;
import org.apache.ignite.internal.processors.cache.mvcc.CacheMvccSizeWithConcurrentJdbcTransactionTest;
import org.apache.ignite.internal.processors.cache.mvcc.CacheMvccStreamingInsertTest;

/**
 *
 */
public class IgniteCacheMvccSqlTestSuite extends TestSuite {
    /**
     * @return Test suite.
     */
    public static TestSuite suite() {
        TestSuite suite = new TestSuite("IgniteCache SQL MVCC Test Suite");

        suite.addTestSuite(CacheMvccSizeWithConcurrentJdbcTransactionTest.class);
        suite.addTestSuite(CacheMvccScanQueryWithConcurrentJdbcTransactionTest.class);
        suite.addTestSuite(CacheMvccLocalEntriesWithConcurrentJdbcTransactionTest.class);
        suite.addTestSuite(CacheMvccIteratorWithConcurrentJdbcTransactionTest.class);
        suite.addTestSuite(CacheMvccPartitionedSqlQueriesTest.class);
        suite.addTestSuite(CacheMvccReplicatedSqlQueriesTest.class);
        suite.addTestSuite(CacheMvccPartitionedSqlTxQueriesTest.class);
        suite.addTestSuite(CacheMvccReplicatedSqlTxQueriesTest.class);
        suite.addTestSuite(CacheMvccPartitionedSqlTxQueriesWithReducerTest.class);
        suite.addTestSuite(CacheMvccReplicatedSqlTxQueriesWithReducerTest.class);
        suite.addTestSuite(CacheMvccPartitionedSelectForUpdateQueryTest.class);
        suite.addTestSuite(CacheMvccReplicatedSelectForUpdateQueryTest.class);
        suite.addTestSuite(CacheMvccPartitionedBackupsTest.class);
        suite.addTestSuite(CacheMvccReplicatedBackupsTest.class);
        suite.addTestSuite(CacheMvccPartitionedSqlCoordinatorFailoverTest.class);
        suite.addTestSuite(CacheMvccReplicatedSqlCoordinatorFailoverTest.class);
        suite.addTestSuite(CacheMvccBulkLoadTest.class);
        suite.addTestSuite(CacheMvccStreamingInsertTest.class);
<<<<<<< HEAD
        suite.addTestSuite(CacheMvccFastUpdateTest.class);
        suite.addTestSuite(CacheMvccSizeTest.class);
=======
        suite.addTestSuite(CacheMvccDmlSimpleTest.class);
>>>>>>> 2ed64340

        return suite;
    }
}<|MERGE_RESOLUTION|>--- conflicted
+++ resolved
@@ -67,12 +67,8 @@
         suite.addTestSuite(CacheMvccReplicatedSqlCoordinatorFailoverTest.class);
         suite.addTestSuite(CacheMvccBulkLoadTest.class);
         suite.addTestSuite(CacheMvccStreamingInsertTest.class);
-<<<<<<< HEAD
-        suite.addTestSuite(CacheMvccFastUpdateTest.class);
+        suite.addTestSuite(CacheMvccDmlSimpleTest.class);
         suite.addTestSuite(CacheMvccSizeTest.class);
-=======
-        suite.addTestSuite(CacheMvccDmlSimpleTest.class);
->>>>>>> 2ed64340
 
         return suite;
     }
