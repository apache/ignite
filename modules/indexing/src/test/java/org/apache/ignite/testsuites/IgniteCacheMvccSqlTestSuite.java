/*
 * Licensed to the Apache Software Foundation (ASF) under one or more
 * contributor license agreements.  See the NOTICE file distributed with
 * this work for additional information regarding copyright ownership.
 * The ASF licenses this file to You under the Apache License, Version 2.0
 * (the "License"); you may not use this file except in compliance with
 * the License.  You may obtain a copy of the License at
 *
 *      http://www.apache.org/licenses/LICENSE-2.0
 *
 * Unless required by applicable law or agreed to in writing, software
 * distributed under the License is distributed on an "AS IS" BASIS,
 * WITHOUT WARRANTIES OR CONDITIONS OF ANY KIND, either express or implied.
 * See the License for the specific language governing permissions and
 * limitations under the License.
 */

package org.apache.ignite.testsuites;

import junit.framework.TestSuite;
import org.apache.ignite.internal.processors.cache.index.SqlTransactionsCommandsWithMvccEnabledSelfTest;
import org.apache.ignite.internal.processors.cache.mvcc.CacheMvccBulkLoadTest;
import org.apache.ignite.internal.processors.cache.mvcc.CacheMvccDmlSimpleTest;
import org.apache.ignite.internal.processors.cache.mvcc.CacheMvccIteratorWithConcurrentJdbcTransactionTest;
import org.apache.ignite.internal.processors.cache.mvcc.CacheMvccLocalEntriesWithConcurrentJdbcTransactionTest;
import org.apache.ignite.internal.processors.cache.mvcc.CacheMvccPartitionedBackupsTest;
import org.apache.ignite.internal.processors.cache.mvcc.CacheMvccPartitionedSelectForUpdateQueryTest;
import org.apache.ignite.internal.processors.cache.mvcc.CacheMvccPartitionedSqlCoordinatorFailoverTest;
import org.apache.ignite.internal.processors.cache.mvcc.CacheMvccPartitionedSqlQueriesTest;
import org.apache.ignite.internal.processors.cache.mvcc.CacheMvccPartitionedSqlTxQueriesTest;
import org.apache.ignite.internal.processors.cache.mvcc.CacheMvccPartitionedSqlTxQueriesWithReducerTest;
import org.apache.ignite.internal.processors.cache.mvcc.CacheMvccReplicatedBackupsTest;
import org.apache.ignite.internal.processors.cache.mvcc.CacheMvccReplicatedSelectForUpdateQueryTest;
import org.apache.ignite.internal.processors.cache.mvcc.CacheMvccReplicatedSqlCoordinatorFailoverTest;
import org.apache.ignite.internal.processors.cache.mvcc.CacheMvccReplicatedSqlQueriesTest;
import org.apache.ignite.internal.processors.cache.mvcc.CacheMvccReplicatedSqlTxQueriesTest;
import org.apache.ignite.internal.processors.cache.mvcc.CacheMvccReplicatedSqlTxQueriesWithReducerTest;
import org.apache.ignite.internal.processors.cache.mvcc.CacheMvccScanQueryWithConcurrentJdbcTransactionTest;
import org.apache.ignite.internal.processors.cache.mvcc.CacheMvccSizeTest;
import org.apache.ignite.internal.processors.cache.mvcc.CacheMvccSizeWithConcurrentJdbcTransactionTest;
import org.apache.ignite.internal.processors.cache.mvcc.CacheMvccStreamingInsertTest;
import org.apache.ignite.internal.processors.query.h2.GridIndexRebuildWithMvccEnabledSelfTest;

/**
 *
 */
public class IgniteCacheMvccSqlTestSuite extends TestSuite {
    /**
     * @return Test suite.
     */
    public static TestSuite suite() {
        TestSuite suite = new TestSuite("IgniteCache SQL MVCC Test Suite");

        // Simle tests.
        suite.addTestSuite(CacheMvccDmlSimpleTest.class);
        suite.addTestSuite(SqlTransactionsCommandsWithMvccEnabledSelfTest.class);

        suite.addTestSuite(GridIndexRebuildWithMvccEnabledSelfTest.class);

        // JDBC tests.
        suite.addTestSuite(CacheMvccSizeWithConcurrentJdbcTransactionTest.class);
        suite.addTestSuite(CacheMvccScanQueryWithConcurrentJdbcTransactionTest.class);
        suite.addTestSuite(CacheMvccLocalEntriesWithConcurrentJdbcTransactionTest.class);
        suite.addTestSuite(CacheMvccIteratorWithConcurrentJdbcTransactionTest.class);

        // Load tests.
        suite.addTestSuite(CacheMvccBulkLoadTest.class);
        suite.addTestSuite(CacheMvccStreamingInsertTest.class);

        suite.addTestSuite(CacheMvccPartitionedSqlQueriesTest.class);
        suite.addTestSuite(CacheMvccReplicatedSqlQueriesTest.class);
        suite.addTestSuite(CacheMvccPartitionedSqlTxQueriesTest.class);
        suite.addTestSuite(CacheMvccReplicatedSqlTxQueriesTest.class);

        suite.addTestSuite(CacheMvccPartitionedSqlTxQueriesWithReducerTest.class);
        suite.addTestSuite(CacheMvccReplicatedSqlTxQueriesWithReducerTest.class);
        suite.addTestSuite(CacheMvccPartitionedSelectForUpdateQueryTest.class);
        suite.addTestSuite(CacheMvccReplicatedSelectForUpdateQueryTest.class);

        // Failover tests.
        suite.addTestSuite(CacheMvccPartitionedBackupsTest.class);
        suite.addTestSuite(CacheMvccReplicatedBackupsTest.class);

        suite.addTestSuite(CacheMvccPartitionedSqlCoordinatorFailoverTest.class);
        suite.addTestSuite(CacheMvccReplicatedSqlCoordinatorFailoverTest.class);
<<<<<<< HEAD
        suite.addTestSuite(CacheMvccBulkLoadTest.class);
        suite.addTestSuite(CacheMvccStreamingInsertTest.class);
        suite.addTestSuite(CacheMvccDmlSimpleTest.class);
        suite.addTestSuite(CacheMvccSizeTest.class);
=======

>>>>>>> ed6bf5ac

        return suite;
    }
}<|MERGE_RESOLUTION|>--- conflicted
+++ resolved
@@ -83,14 +83,10 @@
 
         suite.addTestSuite(CacheMvccPartitionedSqlCoordinatorFailoverTest.class);
         suite.addTestSuite(CacheMvccReplicatedSqlCoordinatorFailoverTest.class);
-<<<<<<< HEAD
         suite.addTestSuite(CacheMvccBulkLoadTest.class);
         suite.addTestSuite(CacheMvccStreamingInsertTest.class);
         suite.addTestSuite(CacheMvccDmlSimpleTest.class);
         suite.addTestSuite(CacheMvccSizeTest.class);
-=======
-
->>>>>>> ed6bf5ac
 
         return suite;
     }
