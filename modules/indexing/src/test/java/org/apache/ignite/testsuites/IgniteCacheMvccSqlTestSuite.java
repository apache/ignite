/*
 * Licensed to the Apache Software Foundation (ASF) under one or more
 * contributor license agreements.  See the NOTICE file distributed with
 * this work for additional information regarding copyright ownership.
 * The ASF licenses this file to You under the Apache License, Version 2.0
 * (the "License"); you may not use this file except in compliance with
 * the License.  You may obtain a copy of the License at
 *
 *      http://www.apache.org/licenses/LICENSE-2.0
 *
 * Unless required by applicable law or agreed to in writing, software
 * distributed under the License is distributed on an "AS IS" BASIS,
 * WITHOUT WARRANTIES OR CONDITIONS OF ANY KIND, either express or implied.
 * See the License for the specific language governing permissions and
 * limitations under the License.
 */

package org.apache.ignite.testsuites;

import junit.framework.TestSuite;
import org.apache.ignite.internal.processors.cache.mvcc.CacheMvccBulkLoadTest;
import org.apache.ignite.internal.processors.cache.mvcc.CacheMvccFastUpdateTest;
import org.apache.ignite.internal.processors.cache.mvcc.CacheMvccIteratorWithConcurrentJdbcTransactionTest;
import org.apache.ignite.internal.processors.cache.mvcc.CacheMvccLocalEntriesWithConcurrentJdbcTransactionTest;
import org.apache.ignite.internal.processors.cache.mvcc.CacheMvccPartitionedBackupsTest;
import org.apache.ignite.internal.processors.cache.mvcc.CacheMvccPartitionedSelectForUpdateQueryTest;
import org.apache.ignite.internal.processors.cache.mvcc.CacheMvccPartitionedSqlCoordinatorFailoverTest;
import org.apache.ignite.internal.processors.cache.mvcc.CacheMvccPartitionedSqlQueriesTest;
import org.apache.ignite.internal.processors.cache.mvcc.CacheMvccPartitionedSqlTxQueriesTest;
import org.apache.ignite.internal.processors.cache.mvcc.CacheMvccPartitionedSqlTxQueriesWithReducerTest;
import org.apache.ignite.internal.processors.cache.mvcc.CacheMvccReplicatedBackupsTest;
import org.apache.ignite.internal.processors.cache.mvcc.CacheMvccReplicatedSelectForUpdateQueryTest;
import org.apache.ignite.internal.processors.cache.mvcc.CacheMvccReplicatedSqlCoordinatorFailoverTest;
import org.apache.ignite.internal.processors.cache.mvcc.CacheMvccReplicatedSqlQueriesTest;
import org.apache.ignite.internal.processors.cache.mvcc.CacheMvccReplicatedSqlTxQueriesTest;
import org.apache.ignite.internal.processors.cache.mvcc.CacheMvccReplicatedSqlTxQueriesWithReducerTest;
import org.apache.ignite.internal.processors.cache.mvcc.CacheMvccScanQueryWithConcurrentJdbcTransactionTest;
import org.apache.ignite.internal.processors.cache.mvcc.CacheMvccSizeTest;
import org.apache.ignite.internal.processors.cache.mvcc.CacheMvccSizeWithConcurrentJdbcTransactionTest;
import org.apache.ignite.internal.processors.cache.mvcc.CacheMvccStreamingInsertTest;

/**
 *
 */
public class IgniteCacheMvccSqlTestSuite extends TestSuite {
    /**
     * @return Test suite.
     */
    public static TestSuite suite() {
        TestSuite suite = new TestSuite("IgniteCache SQL MVCC Test Suite");

        suite.addTestSuite(CacheMvccSizeWithConcurrentJdbcTransactionTest.class);
        suite.addTestSuite(CacheMvccScanQueryWithConcurrentJdbcTransactionTest.class);
        suite.addTestSuite(CacheMvccLocalEntriesWithConcurrentJdbcTransactionTest.class);
        suite.addTestSuite(CacheMvccIteratorWithConcurrentJdbcTransactionTest.class);
        suite.addTestSuite(CacheMvccPartitionedSqlQueriesTest.class);
        suite.addTestSuite(CacheMvccReplicatedSqlQueriesTest.class);
        suite.addTestSuite(CacheMvccPartitionedSqlTxQueriesTest.class);
        suite.addTestSuite(CacheMvccReplicatedSqlTxQueriesTest.class);
        suite.addTestSuite(CacheMvccPartitionedSqlTxQueriesWithReducerTest.class);
        suite.addTestSuite(CacheMvccReplicatedSqlTxQueriesWithReducerTest.class);
        suite.addTestSuite(CacheMvccPartitionedSelectForUpdateQueryTest.class);
        suite.addTestSuite(CacheMvccReplicatedSelectForUpdateQueryTest.class);
        suite.addTestSuite(CacheMvccPartitionedBackupsTest.class);
        suite.addTestSuite(CacheMvccReplicatedBackupsTest.class);
        suite.addTestSuite(CacheMvccPartitionedSqlCoordinatorFailoverTest.class);
        suite.addTestSuite(CacheMvccReplicatedSqlCoordinatorFailoverTest.class);
<<<<<<< HEAD
        suite.addTestSuite(CacheMvccSizeTest.class);
=======
        suite.addTestSuite(CacheMvccBulkLoadTest.class);
        suite.addTestSuite(CacheMvccStreamingInsertTest.class);
        suite.addTestSuite(CacheMvccFastUpdateTest.class);
>>>>>>> 0035a20c

        return suite;
    }
}<|MERGE_RESOLUTION|>--- conflicted
+++ resolved
@@ -65,13 +65,10 @@
         suite.addTestSuite(CacheMvccReplicatedBackupsTest.class);
         suite.addTestSuite(CacheMvccPartitionedSqlCoordinatorFailoverTest.class);
         suite.addTestSuite(CacheMvccReplicatedSqlCoordinatorFailoverTest.class);
-<<<<<<< HEAD
-        suite.addTestSuite(CacheMvccSizeTest.class);
-=======
         suite.addTestSuite(CacheMvccBulkLoadTest.class);
         suite.addTestSuite(CacheMvccStreamingInsertTest.class);
         suite.addTestSuite(CacheMvccFastUpdateTest.class);
->>>>>>> 0035a20c
+        suite.addTestSuite(CacheMvccSizeTest.class);
 
         return suite;
     }
