/*
 * Licensed to the Apache Software Foundation (ASF) under one or more
 * contributor license agreements.  See the NOTICE file distributed with
 * this work for additional information regarding copyright ownership.
 * The ASF licenses this file to You under the Apache License, Version 2.0
 * (the "License"); you may not use this file except in compliance with
 * the License.  You may obtain a copy of the License at
 *
 *      http://www.apache.org/licenses/LICENSE-2.0
 *
 * Unless required by applicable law or agreed to in writing, software
 * distributed under the License is distributed on an "AS IS" BASIS,
 * WITHOUT WARRANTIES OR CONDITIONS OF ANY KIND, either express or implied.
 * See the License for the specific language governing permissions and
 * limitations under the License.
 */

package org.apache.ignite.testsuites;

import junit.framework.TestSuite;
<<<<<<< HEAD
import org.apache.ignite.cache.CacheAtomicityMode;
import org.apache.ignite.configuration.NearCacheConfiguration;
import org.apache.ignite.internal.processors.cache.distributed.dht.GridCacheColocatedTxPessimisticOriginatingNodeFailureSelfTest;
import org.apache.ignite.internal.processors.cache.distributed.dht.IgniteCachePartitionedNearDisabledPrimaryNodeFailureRecoveryTest;
import org.apache.ignite.internal.processors.cache.distributed.dht.IgniteCachePartitionedTwoBackupsPrimaryNodeFailureRecoveryTest;
import org.apache.ignite.internal.processors.cache.distributed.replicated.GridCacheReplicatedTxPessimisticOriginatingNodeFailureSelfTest;
=======
import org.apache.ignite.internal.processors.cache.index.MvccEmptyTransactionSelfTest;
>>>>>>> 1db89554
import org.apache.ignite.internal.processors.cache.index.SqlTransactionsCommandsWithMvccEnabledSelfTest;
import org.apache.ignite.internal.processors.cache.mvcc.CacheMvccBasicContinuousQueryTest;
import org.apache.ignite.internal.processors.cache.mvcc.CacheMvccBulkLoadTest;
import org.apache.ignite.internal.processors.cache.mvcc.CacheMvccClientReconnectContinuousQueryTest;
import org.apache.ignite.internal.processors.cache.mvcc.CacheMvccContinuousQueryBackupQueueTest;
import org.apache.ignite.internal.processors.cache.mvcc.CacheMvccContinuousQueryClientReconnectTest;
import org.apache.ignite.internal.processors.cache.mvcc.CacheMvccContinuousQueryClientTest;
import org.apache.ignite.internal.processors.cache.mvcc.CacheMvccContinuousQueryImmutableEntryTest;
import org.apache.ignite.internal.processors.cache.mvcc.CacheMvccContinuousQueryMultiNodesFilteringTest;
import org.apache.ignite.internal.processors.cache.mvcc.CacheMvccContinuousQueryPartitionedSelfTest;
import org.apache.ignite.internal.processors.cache.mvcc.CacheMvccContinuousQueryPartitionedTxOneNodeTest;
import org.apache.ignite.internal.processors.cache.mvcc.CacheMvccContinuousQueryReplicatedSelfTest;
import org.apache.ignite.internal.processors.cache.mvcc.CacheMvccContinuousQueryReplicatedTxOneNodeTest;
import org.apache.ignite.internal.processors.cache.mvcc.CacheMvccContinuousWithTransformerClientSelfTest;
import org.apache.ignite.internal.processors.cache.mvcc.CacheMvccContinuousWithTransformerPartitionedSelfTest;
import org.apache.ignite.internal.processors.cache.mvcc.CacheMvccContinuousWithTransformerReplicatedSelfTest;
import org.apache.ignite.internal.processors.cache.mvcc.CacheMvccDmlSimpleTest;
import org.apache.ignite.internal.processors.cache.mvcc.CacheMvccIteratorWithConcurrentJdbcTransactionTest;
import org.apache.ignite.internal.processors.cache.mvcc.CacheMvccLocalEntriesWithConcurrentJdbcTransactionTest;
import org.apache.ignite.internal.processors.cache.mvcc.CacheMvccPartitionedBackupsTest;
import org.apache.ignite.internal.processors.cache.mvcc.CacheMvccPartitionedSelectForUpdateQueryTest;
import org.apache.ignite.internal.processors.cache.mvcc.CacheMvccPartitionedSqlCoordinatorFailoverTest;
import org.apache.ignite.internal.processors.cache.mvcc.CacheMvccPartitionedSqlQueriesTest;
import org.apache.ignite.internal.processors.cache.mvcc.CacheMvccPartitionedSqlTxQueriesTest;
import org.apache.ignite.internal.processors.cache.mvcc.CacheMvccPartitionedSqlTxQueriesWithReducerTest;
import org.apache.ignite.internal.processors.cache.mvcc.CacheMvccReplicatedBackupsTest;
import org.apache.ignite.internal.processors.cache.mvcc.CacheMvccReplicatedSelectForUpdateQueryTest;
import org.apache.ignite.internal.processors.cache.mvcc.CacheMvccReplicatedSqlCoordinatorFailoverTest;
import org.apache.ignite.internal.processors.cache.mvcc.CacheMvccReplicatedSqlQueriesTest;
import org.apache.ignite.internal.processors.cache.mvcc.CacheMvccReplicatedSqlTxQueriesTest;
import org.apache.ignite.internal.processors.cache.mvcc.CacheMvccReplicatedSqlTxQueriesWithReducerTest;
import org.apache.ignite.internal.processors.cache.mvcc.CacheMvccScanQueryWithConcurrentJdbcTransactionTest;
import org.apache.ignite.internal.processors.cache.mvcc.CacheMvccSizeTest;
import org.apache.ignite.internal.processors.cache.mvcc.CacheMvccSizeWithConcurrentJdbcTransactionTest;
import org.apache.ignite.internal.processors.cache.mvcc.CacheMvccSqlConfigurationValidationTest;
import org.apache.ignite.internal.processors.cache.mvcc.CacheMvccSqlContinuousQueryPartitionedSelfTest;
import org.apache.ignite.internal.processors.cache.mvcc.CacheMvccSqlContinuousQueryReplicatedSelfTest;
import org.apache.ignite.internal.processors.cache.mvcc.CacheMvccSqlLockTimeoutTest;
import org.apache.ignite.internal.processors.cache.mvcc.CacheMvccSqlUpdateCountersTest;
import org.apache.ignite.internal.processors.cache.mvcc.CacheMvccStreamingInsertTest;
import org.apache.ignite.internal.processors.cache.mvcc.CacheMvccTxNodeMappingTest;
import org.apache.ignite.internal.processors.cache.mvcc.CacheMvccTxRecoveryTest;
import org.apache.ignite.internal.processors.cache.mvcc.MvccRepeatableReadBulkOpsTest;
import org.apache.ignite.internal.processors.cache.mvcc.MvccRepeatableReadOperationsTest;
import org.apache.ignite.internal.processors.query.h2.GridIndexRebuildWithMvccEnabledSelfTest;

import static org.apache.ignite.cache.CacheAtomicityMode.TRANSACTIONAL_SNAPSHOT;

/**
 *
 */
public class IgniteCacheMvccSqlTestSuite extends TestSuite {
    /**
     * @return Test suite.
     */
    public static TestSuite suite() {
        TestSuite suite = new TestSuite("IgniteCache SQL MVCC Test Suite");

<<<<<<< HEAD
        // t0d0 uncomment
//        // Simple tests.
//        suite.addTestSuite(CacheMvccSqlConfigurationValidationTest.class);
//        suite.addTestSuite(CacheMvccDmlSimpleTest.class);
//        suite.addTestSuite(SqlTransactionsCommandsWithMvccEnabledSelfTest.class);
//        suite.addTestSuite(CacheMvccSizeTest.class);
//        suite.addTestSuite(CacheMvccSqlUpdateCountersTest.class);
//        suite.addTestSuite(CacheMvccSqlLockTimeoutTest.class);
//
//        suite.addTestSuite(GridIndexRebuildWithMvccEnabledSelfTest.class);
//
//        suite.addTestSuite(CacheMvccTxNodeMappingTest.class);
//
//        // SQL vs CacheAPI consistency.
//        suite.addTestSuite(MvccRepeatableReadOperationsTest.class);
//        suite.addTestSuite(MvccRepeatableReadBulkOpsTest.class);
//
//        // JDBC tests.
//        suite.addTestSuite(CacheMvccSizeWithConcurrentJdbcTransactionTest.class);
//        suite.addTestSuite(CacheMvccScanQueryWithConcurrentJdbcTransactionTest.class);
//        suite.addTestSuite(CacheMvccLocalEntriesWithConcurrentJdbcTransactionTest.class);
//        suite.addTestSuite(CacheMvccIteratorWithConcurrentJdbcTransactionTest.class);
//
//        // Load tests.
//        suite.addTestSuite(CacheMvccBulkLoadTest.class);
//        suite.addTestSuite(CacheMvccStreamingInsertTest.class);
//
//        suite.addTestSuite(CacheMvccPartitionedSqlQueriesTest.class);
//        suite.addTestSuite(CacheMvccReplicatedSqlQueriesTest.class);
//        suite.addTestSuite(CacheMvccPartitionedSqlTxQueriesTest.class);
//        suite.addTestSuite(CacheMvccReplicatedSqlTxQueriesTest.class);
//
//        suite.addTestSuite(CacheMvccPartitionedSqlTxQueriesWithReducerTest.class);
//        suite.addTestSuite(CacheMvccReplicatedSqlTxQueriesWithReducerTest.class);
//        suite.addTestSuite(CacheMvccPartitionedSelectForUpdateQueryTest.class);
//        suite.addTestSuite(CacheMvccReplicatedSelectForUpdateQueryTest.class);
//
//        // Failover tests.
//        suite.addTestSuite(CacheMvccPartitionedBackupsTest.class);
//        suite.addTestSuite(CacheMvccReplicatedBackupsTest.class);
//
//        suite.addTestSuite(CacheMvccPartitionedSqlCoordinatorFailoverTest.class);
//        suite.addTestSuite(CacheMvccReplicatedSqlCoordinatorFailoverTest.class);
//
        // Transaction recovery.
        suite.addTestSuite(CacheMvccTxRecoveryTest.class);
=======
        // Simple tests.
        suite.addTestSuite(MvccEmptyTransactionSelfTest.class);
        suite.addTestSuite(CacheMvccSqlConfigurationValidationTest.class);
        suite.addTestSuite(CacheMvccDmlSimpleTest.class);
        suite.addTestSuite(SqlTransactionsCommandsWithMvccEnabledSelfTest.class);
        suite.addTestSuite(CacheMvccSizeTest.class);
        suite.addTestSuite(CacheMvccSqlUpdateCountersTest.class);
        suite.addTestSuite(CacheMvccSqlLockTimeoutTest.class);

        suite.addTestSuite(GridIndexRebuildWithMvccEnabledSelfTest.class);

        suite.addTestSuite(CacheMvccTxNodeMappingTest.class);
>>>>>>> 1db89554

        suite.addTestSuite(MvccPartitionedPrimaryNodeFailureRecoveryTest.class);
        suite.addTestSuite(MvccPartitionedTwoBackupsPrimaryNodeFailureRecoveryTest.class);
        suite.addTestSuite(MvccColocatedTxPessimisticOriginatingNodeFailureRecoveryTest.class);
        suite.addTestSuite(MvccReplicatedTxPessimisticOriginatingNodeFailureRecoveryTest.class);

        return suite;
    }

    /** */
    public static class MvccPartitionedPrimaryNodeFailureRecoveryTest
        extends IgniteCachePartitionedNearDisabledPrimaryNodeFailureRecoveryTest {
        /** {@inheritDoc} */
        @Override protected CacheAtomicityMode atomicityMode() {
            return TRANSACTIONAL_SNAPSHOT;
        }
    }

    /** */
    public static class MvccPartitionedTwoBackupsPrimaryNodeFailureRecoveryTest
        extends IgniteCachePartitionedTwoBackupsPrimaryNodeFailureRecoveryTest {
        /** {@inheritDoc} */
        @Override protected CacheAtomicityMode atomicityMode() {
            return TRANSACTIONAL_SNAPSHOT;
        }

        /** {@inheritDoc} */
        @Override protected NearCacheConfiguration nearConfiguration() {
            return null;
        }
    }

    /** */
    public static class MvccColocatedTxPessimisticOriginatingNodeFailureRecoveryTest
        extends GridCacheColocatedTxPessimisticOriginatingNodeFailureSelfTest {
        /** {@inheritDoc} */
        @Override protected CacheAtomicityMode atomicityMode() {
            return TRANSACTIONAL_SNAPSHOT;
        }
    }

<<<<<<< HEAD
    /** */
    public static class MvccReplicatedTxPessimisticOriginatingNodeFailureRecoveryTest
        extends GridCacheReplicatedTxPessimisticOriginatingNodeFailureSelfTest {
        /** {@inheritDoc} */
        @Override protected CacheAtomicityMode atomicityMode() {
            return TRANSACTIONAL_SNAPSHOT;
        }
=======
        // Continuous queries.
        suite.addTestSuite(CacheMvccBasicContinuousQueryTest.class);
        suite.addTestSuite(CacheMvccContinuousQueryPartitionedSelfTest.class);
        suite.addTestSuite(CacheMvccContinuousQueryReplicatedSelfTest.class);
        suite.addTestSuite(CacheMvccSqlContinuousQueryPartitionedSelfTest.class);
        suite.addTestSuite(CacheMvccSqlContinuousQueryReplicatedSelfTest.class);

        suite.addTestSuite(CacheMvccContinuousQueryPartitionedTxOneNodeTest.class);
        suite.addTestSuite(CacheMvccContinuousQueryReplicatedTxOneNodeTest.class);

        suite.addTestSuite(CacheMvccContinuousQueryClientReconnectTest.class);
        suite.addTestSuite(CacheMvccContinuousQueryClientTest.class);

        suite.addTestSuite(CacheMvccContinuousQueryMultiNodesFilteringTest.class);
        suite.addTestSuite(CacheMvccContinuousQueryBackupQueueTest.class);
        suite.addTestSuite(CacheMvccContinuousQueryImmutableEntryTest.class);
        suite.addTestSuite(CacheMvccClientReconnectContinuousQueryTest.class);

        suite.addTestSuite(CacheMvccContinuousWithTransformerClientSelfTest.class);
        suite.addTestSuite(CacheMvccContinuousWithTransformerPartitionedSelfTest.class);
        suite.addTestSuite(CacheMvccContinuousWithTransformerReplicatedSelfTest.class);

        return suite;
>>>>>>> 1db89554
    }
}<|MERGE_RESOLUTION|>--- conflicted
+++ resolved
@@ -18,16 +18,13 @@
 package org.apache.ignite.testsuites;
 
 import junit.framework.TestSuite;
-<<<<<<< HEAD
 import org.apache.ignite.cache.CacheAtomicityMode;
 import org.apache.ignite.configuration.NearCacheConfiguration;
 import org.apache.ignite.internal.processors.cache.distributed.dht.GridCacheColocatedTxPessimisticOriginatingNodeFailureSelfTest;
 import org.apache.ignite.internal.processors.cache.distributed.dht.IgniteCachePartitionedNearDisabledPrimaryNodeFailureRecoveryTest;
 import org.apache.ignite.internal.processors.cache.distributed.dht.IgniteCachePartitionedTwoBackupsPrimaryNodeFailureRecoveryTest;
 import org.apache.ignite.internal.processors.cache.distributed.replicated.GridCacheReplicatedTxPessimisticOriginatingNodeFailureSelfTest;
-=======
 import org.apache.ignite.internal.processors.cache.index.MvccEmptyTransactionSelfTest;
->>>>>>> 1db89554
 import org.apache.ignite.internal.processors.cache.index.SqlTransactionsCommandsWithMvccEnabledSelfTest;
 import org.apache.ignite.internal.processors.cache.mvcc.CacheMvccBasicContinuousQueryTest;
 import org.apache.ignite.internal.processors.cache.mvcc.CacheMvccBulkLoadTest;
@@ -86,54 +83,6 @@
     public static TestSuite suite() {
         TestSuite suite = new TestSuite("IgniteCache SQL MVCC Test Suite");
 
-<<<<<<< HEAD
-        // t0d0 uncomment
-//        // Simple tests.
-//        suite.addTestSuite(CacheMvccSqlConfigurationValidationTest.class);
-//        suite.addTestSuite(CacheMvccDmlSimpleTest.class);
-//        suite.addTestSuite(SqlTransactionsCommandsWithMvccEnabledSelfTest.class);
-//        suite.addTestSuite(CacheMvccSizeTest.class);
-//        suite.addTestSuite(CacheMvccSqlUpdateCountersTest.class);
-//        suite.addTestSuite(CacheMvccSqlLockTimeoutTest.class);
-//
-//        suite.addTestSuite(GridIndexRebuildWithMvccEnabledSelfTest.class);
-//
-//        suite.addTestSuite(CacheMvccTxNodeMappingTest.class);
-//
-//        // SQL vs CacheAPI consistency.
-//        suite.addTestSuite(MvccRepeatableReadOperationsTest.class);
-//        suite.addTestSuite(MvccRepeatableReadBulkOpsTest.class);
-//
-//        // JDBC tests.
-//        suite.addTestSuite(CacheMvccSizeWithConcurrentJdbcTransactionTest.class);
-//        suite.addTestSuite(CacheMvccScanQueryWithConcurrentJdbcTransactionTest.class);
-//        suite.addTestSuite(CacheMvccLocalEntriesWithConcurrentJdbcTransactionTest.class);
-//        suite.addTestSuite(CacheMvccIteratorWithConcurrentJdbcTransactionTest.class);
-//
-//        // Load tests.
-//        suite.addTestSuite(CacheMvccBulkLoadTest.class);
-//        suite.addTestSuite(CacheMvccStreamingInsertTest.class);
-//
-//        suite.addTestSuite(CacheMvccPartitionedSqlQueriesTest.class);
-//        suite.addTestSuite(CacheMvccReplicatedSqlQueriesTest.class);
-//        suite.addTestSuite(CacheMvccPartitionedSqlTxQueriesTest.class);
-//        suite.addTestSuite(CacheMvccReplicatedSqlTxQueriesTest.class);
-//
-//        suite.addTestSuite(CacheMvccPartitionedSqlTxQueriesWithReducerTest.class);
-//        suite.addTestSuite(CacheMvccReplicatedSqlTxQueriesWithReducerTest.class);
-//        suite.addTestSuite(CacheMvccPartitionedSelectForUpdateQueryTest.class);
-//        suite.addTestSuite(CacheMvccReplicatedSelectForUpdateQueryTest.class);
-//
-//        // Failover tests.
-//        suite.addTestSuite(CacheMvccPartitionedBackupsTest.class);
-//        suite.addTestSuite(CacheMvccReplicatedBackupsTest.class);
-//
-//        suite.addTestSuite(CacheMvccPartitionedSqlCoordinatorFailoverTest.class);
-//        suite.addTestSuite(CacheMvccReplicatedSqlCoordinatorFailoverTest.class);
-//
-        // Transaction recovery.
-        suite.addTestSuite(CacheMvccTxRecoveryTest.class);
-=======
         // Simple tests.
         suite.addTestSuite(MvccEmptyTransactionSelfTest.class);
         suite.addTestSuite(CacheMvccSqlConfigurationValidationTest.class);
@@ -146,57 +95,38 @@
         suite.addTestSuite(GridIndexRebuildWithMvccEnabledSelfTest.class);
 
         suite.addTestSuite(CacheMvccTxNodeMappingTest.class);
->>>>>>> 1db89554
-
-        suite.addTestSuite(MvccPartitionedPrimaryNodeFailureRecoveryTest.class);
-        suite.addTestSuite(MvccPartitionedTwoBackupsPrimaryNodeFailureRecoveryTest.class);
-        suite.addTestSuite(MvccColocatedTxPessimisticOriginatingNodeFailureRecoveryTest.class);
-        suite.addTestSuite(MvccReplicatedTxPessimisticOriginatingNodeFailureRecoveryTest.class);
-
-        return suite;
-    }
-
-    /** */
-    public static class MvccPartitionedPrimaryNodeFailureRecoveryTest
-        extends IgniteCachePartitionedNearDisabledPrimaryNodeFailureRecoveryTest {
-        /** {@inheritDoc} */
-        @Override protected CacheAtomicityMode atomicityMode() {
-            return TRANSACTIONAL_SNAPSHOT;
-        }
-    }
-
-    /** */
-    public static class MvccPartitionedTwoBackupsPrimaryNodeFailureRecoveryTest
-        extends IgniteCachePartitionedTwoBackupsPrimaryNodeFailureRecoveryTest {
-        /** {@inheritDoc} */
-        @Override protected CacheAtomicityMode atomicityMode() {
-            return TRANSACTIONAL_SNAPSHOT;
-        }
-
-        /** {@inheritDoc} */
-        @Override protected NearCacheConfiguration nearConfiguration() {
-            return null;
-        }
-    }
-
-    /** */
-    public static class MvccColocatedTxPessimisticOriginatingNodeFailureRecoveryTest
-        extends GridCacheColocatedTxPessimisticOriginatingNodeFailureSelfTest {
-        /** {@inheritDoc} */
-        @Override protected CacheAtomicityMode atomicityMode() {
-            return TRANSACTIONAL_SNAPSHOT;
-        }
-    }
-
-<<<<<<< HEAD
-    /** */
-    public static class MvccReplicatedTxPessimisticOriginatingNodeFailureRecoveryTest
-        extends GridCacheReplicatedTxPessimisticOriginatingNodeFailureSelfTest {
-        /** {@inheritDoc} */
-        @Override protected CacheAtomicityMode atomicityMode() {
-            return TRANSACTIONAL_SNAPSHOT;
-        }
-=======
+
+        // SQL vs CacheAPI consistency.
+        suite.addTestSuite(MvccRepeatableReadOperationsTest.class);
+        suite.addTestSuite(MvccRepeatableReadBulkOpsTest.class);
+
+        // JDBC tests.
+        suite.addTestSuite(CacheMvccSizeWithConcurrentJdbcTransactionTest.class);
+        suite.addTestSuite(CacheMvccScanQueryWithConcurrentJdbcTransactionTest.class);
+        suite.addTestSuite(CacheMvccLocalEntriesWithConcurrentJdbcTransactionTest.class);
+        suite.addTestSuite(CacheMvccIteratorWithConcurrentJdbcTransactionTest.class);
+
+        // Load tests.
+        suite.addTestSuite(CacheMvccBulkLoadTest.class);
+        suite.addTestSuite(CacheMvccStreamingInsertTest.class);
+
+        suite.addTestSuite(CacheMvccPartitionedSqlQueriesTest.class);
+        suite.addTestSuite(CacheMvccReplicatedSqlQueriesTest.class);
+        suite.addTestSuite(CacheMvccPartitionedSqlTxQueriesTest.class);
+        suite.addTestSuite(CacheMvccReplicatedSqlTxQueriesTest.class);
+
+        suite.addTestSuite(CacheMvccPartitionedSqlTxQueriesWithReducerTest.class);
+        suite.addTestSuite(CacheMvccReplicatedSqlTxQueriesWithReducerTest.class);
+        suite.addTestSuite(CacheMvccPartitionedSelectForUpdateQueryTest.class);
+        suite.addTestSuite(CacheMvccReplicatedSelectForUpdateQueryTest.class);
+
+        // Failover tests.
+        suite.addTestSuite(CacheMvccPartitionedBackupsTest.class);
+        suite.addTestSuite(CacheMvccReplicatedBackupsTest.class);
+
+        suite.addTestSuite(CacheMvccPartitionedSqlCoordinatorFailoverTest.class);
+        suite.addTestSuite(CacheMvccReplicatedSqlCoordinatorFailoverTest.class);
+
         // Continuous queries.
         suite.addTestSuite(CacheMvccBasicContinuousQueryTest.class);
         suite.addTestSuite(CacheMvccContinuousQueryPartitionedSelfTest.class);
@@ -219,7 +149,55 @@
         suite.addTestSuite(CacheMvccContinuousWithTransformerPartitionedSelfTest.class);
         suite.addTestSuite(CacheMvccContinuousWithTransformerReplicatedSelfTest.class);
 
+        // Transaction recovery.
+        suite.addTestSuite(CacheMvccTxRecoveryTest.class);
+
+        suite.addTestSuite(MvccPartitionedPrimaryNodeFailureRecoveryTest.class);
+        suite.addTestSuite(MvccPartitionedTwoBackupsPrimaryNodeFailureRecoveryTest.class);
+        suite.addTestSuite(MvccColocatedTxPessimisticOriginatingNodeFailureRecoveryTest.class);
+        suite.addTestSuite(MvccReplicatedTxPessimisticOriginatingNodeFailureRecoveryTest.class);
+
         return suite;
->>>>>>> 1db89554
+    }
+
+    /** */
+    public static class MvccPartitionedPrimaryNodeFailureRecoveryTest
+        extends IgniteCachePartitionedNearDisabledPrimaryNodeFailureRecoveryTest {
+        /** {@inheritDoc} */
+        @Override protected CacheAtomicityMode atomicityMode() {
+            return TRANSACTIONAL_SNAPSHOT;
+        }
+    }
+
+    /** */
+    public static class MvccPartitionedTwoBackupsPrimaryNodeFailureRecoveryTest
+        extends IgniteCachePartitionedTwoBackupsPrimaryNodeFailureRecoveryTest {
+        /** {@inheritDoc} */
+        @Override protected CacheAtomicityMode atomicityMode() {
+            return TRANSACTIONAL_SNAPSHOT;
+        }
+
+        /** {@inheritDoc} */
+        @Override protected NearCacheConfiguration nearConfiguration() {
+            return null;
+        }
+    }
+
+    /** */
+    public static class MvccColocatedTxPessimisticOriginatingNodeFailureRecoveryTest
+        extends GridCacheColocatedTxPessimisticOriginatingNodeFailureSelfTest {
+        /** {@inheritDoc} */
+        @Override protected CacheAtomicityMode atomicityMode() {
+            return TRANSACTIONAL_SNAPSHOT;
+        }
+    }
+
+    /** */
+    public static class MvccReplicatedTxPessimisticOriginatingNodeFailureRecoveryTest
+        extends GridCacheReplicatedTxPessimisticOriginatingNodeFailureSelfTest {
+        /** {@inheritDoc} */
+        @Override protected CacheAtomicityMode atomicityMode() {
+            return TRANSACTIONAL_SNAPSHOT;
+        }
     }
 }