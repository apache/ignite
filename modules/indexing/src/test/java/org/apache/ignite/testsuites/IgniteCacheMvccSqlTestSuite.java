/*
 * Licensed to the Apache Software Foundation (ASF) under one or more
 * contributor license agreements.  See the NOTICE file distributed with
 * this work for additional information regarding copyright ownership.
 * The ASF licenses this file to You under the Apache License, Version 2.0
 * (the "License"); you may not use this file except in compliance with
 * the License.  You may obtain a copy of the License at
 *
 *      http://www.apache.org/licenses/LICENSE-2.0
 *
 * Unless required by applicable law or agreed to in writing, software
 * distributed under the License is distributed on an "AS IS" BASIS,
 * WITHOUT WARRANTIES OR CONDITIONS OF ANY KIND, either express or implied.
 * See the License for the specific language governing permissions and
 * limitations under the License.
 */

package org.apache.ignite.testsuites;

import org.apache.ignite.cache.CacheAtomicityMode;
import org.apache.ignite.configuration.NearCacheConfiguration;
import org.apache.ignite.internal.processors.cache.distributed.dht.GridCacheColocatedTxPessimisticOriginatingNodeFailureSelfTest;
import org.apache.ignite.internal.processors.cache.distributed.dht.IgniteCachePartitionedNearDisabledPrimaryNodeFailureRecoveryTest;
import org.apache.ignite.internal.processors.cache.distributed.dht.IgniteCachePartitionedTwoBackupsPrimaryNodeFailureRecoveryTest;
import org.apache.ignite.internal.processors.cache.distributed.replicated.GridCacheReplicatedTxPessimisticOriginatingNodeFailureSelfTest;
import org.apache.ignite.internal.processors.cache.index.MvccEmptyTransactionSelfTest;
import org.apache.ignite.internal.processors.cache.index.SqlTransactionsCommandsWithMvccEnabledSelfTest;
import org.apache.ignite.internal.processors.cache.mvcc.CacheMvccBasicContinuousQueryTest;
import org.apache.ignite.internal.processors.cache.mvcc.CacheMvccBulkLoadTest;
import org.apache.ignite.internal.processors.cache.mvcc.CacheMvccClientReconnectContinuousQueryTest;
import org.apache.ignite.internal.processors.cache.mvcc.CacheMvccContinuousQueryBackupQueueTest;
import org.apache.ignite.internal.processors.cache.mvcc.CacheMvccContinuousQueryClientReconnectTest;
import org.apache.ignite.internal.processors.cache.mvcc.CacheMvccContinuousQueryClientTest;
import org.apache.ignite.internal.processors.cache.mvcc.CacheMvccContinuousQueryImmutableEntryTest;
import org.apache.ignite.internal.processors.cache.mvcc.CacheMvccContinuousQueryMultiNodesFilteringTest;
import org.apache.ignite.internal.processors.cache.mvcc.CacheMvccContinuousQueryPartitionedSelfTest;
import org.apache.ignite.internal.processors.cache.mvcc.CacheMvccContinuousQueryPartitionedTxOneNodeTest;
import org.apache.ignite.internal.processors.cache.mvcc.CacheMvccContinuousQueryReplicatedSelfTest;
import org.apache.ignite.internal.processors.cache.mvcc.CacheMvccContinuousQueryReplicatedTxOneNodeTest;
import org.apache.ignite.internal.processors.cache.mvcc.CacheMvccContinuousWithTransformerClientSelfTest;
import org.apache.ignite.internal.processors.cache.mvcc.CacheMvccContinuousWithTransformerPartitionedSelfTest;
import org.apache.ignite.internal.processors.cache.mvcc.CacheMvccContinuousWithTransformerReplicatedSelfTest;
import org.apache.ignite.internal.processors.cache.mvcc.CacheMvccDmlSimpleTest;
import org.apache.ignite.internal.processors.cache.mvcc.CacheMvccIteratorWithConcurrentJdbcTransactionTest;
import org.apache.ignite.internal.processors.cache.mvcc.CacheMvccLocalEntriesWithConcurrentJdbcTransactionTest;
import org.apache.ignite.internal.processors.cache.mvcc.CacheMvccPartitionedBackupsTest;
import org.apache.ignite.internal.processors.cache.mvcc.CacheMvccPartitionedSelectForUpdateQueryTest;
import org.apache.ignite.internal.processors.cache.mvcc.CacheMvccPartitionedSqlCoordinatorFailoverTest;
import org.apache.ignite.internal.processors.cache.mvcc.CacheMvccPartitionedSqlQueriesTest;
import org.apache.ignite.internal.processors.cache.mvcc.CacheMvccPartitionedSqlTxQueriesTest;
import org.apache.ignite.internal.processors.cache.mvcc.CacheMvccPartitionedSqlTxQueriesWithReducerTest;
import org.apache.ignite.internal.processors.cache.mvcc.CacheMvccReplicatedBackupsTest;
import org.apache.ignite.internal.processors.cache.mvcc.CacheMvccReplicatedSelectForUpdateQueryTest;
import org.apache.ignite.internal.processors.cache.mvcc.CacheMvccReplicatedSqlCoordinatorFailoverTest;
import org.apache.ignite.internal.processors.cache.mvcc.CacheMvccReplicatedSqlQueriesTest;
import org.apache.ignite.internal.processors.cache.mvcc.CacheMvccReplicatedSqlTxQueriesTest;
import org.apache.ignite.internal.processors.cache.mvcc.CacheMvccReplicatedSqlTxQueriesWithReducerTest;
import org.apache.ignite.internal.processors.cache.mvcc.CacheMvccScanQueryWithConcurrentJdbcTransactionTest;
import org.apache.ignite.internal.processors.cache.mvcc.CacheMvccSizeTest;
import org.apache.ignite.internal.processors.cache.mvcc.CacheMvccSizeWithConcurrentJdbcTransactionTest;
import org.apache.ignite.internal.processors.cache.mvcc.CacheMvccSqlConfigurationValidationTest;
import org.apache.ignite.internal.processors.cache.mvcc.CacheMvccSqlContinuousQueryPartitionedSelfTest;
import org.apache.ignite.internal.processors.cache.mvcc.CacheMvccSqlContinuousQueryReplicatedSelfTest;
import org.apache.ignite.internal.processors.cache.mvcc.CacheMvccSqlLockTimeoutTest;
import org.apache.ignite.internal.processors.cache.mvcc.CacheMvccSqlUpdateCountersTest;
import org.apache.ignite.internal.processors.cache.mvcc.CacheMvccStreamingInsertTest;
import org.apache.ignite.internal.processors.cache.mvcc.CacheMvccTxNodeMappingTest;
import org.apache.ignite.internal.processors.cache.mvcc.CacheMvccTxRecoveryTest;
import org.apache.ignite.internal.processors.cache.mvcc.MvccDeadlockDetectionTest;
import org.apache.ignite.internal.processors.cache.mvcc.MvccRepeatableReadBulkOpsTest;
import org.apache.ignite.internal.processors.cache.mvcc.MvccRepeatableReadOperationsTest;
import org.apache.ignite.internal.processors.query.h2.GridIndexRebuildWithMvccEnabledSelfTest;
import org.junit.Ignore;
import org.junit.Test;
import org.junit.runner.RunWith;
import org.junit.runners.Suite;

import static org.apache.ignite.cache.CacheAtomicityMode.TRANSACTIONAL_SNAPSHOT;

/** */
@RunWith(Suite.class)
@Suite.SuiteClasses({
    // Simple tests.
    MvccEmptyTransactionSelfTest.class,
    CacheMvccSqlConfigurationValidationTest.class,
    CacheMvccDmlSimpleTest.class,
    SqlTransactionsCommandsWithMvccEnabledSelfTest.class,
    CacheMvccSizeTest.class,
    CacheMvccSqlUpdateCountersTest.class,
    CacheMvccSqlLockTimeoutTest.class,

    GridIndexRebuildWithMvccEnabledSelfTest.class,

    CacheMvccTxNodeMappingTest.class,

    // SQL vs CacheAPI consistency.
    MvccRepeatableReadOperationsTest.class,
    MvccRepeatableReadBulkOpsTest.class,

    // JDBC tests.
    CacheMvccSizeWithConcurrentJdbcTransactionTest.class,
    CacheMvccScanQueryWithConcurrentJdbcTransactionTest.class,
    CacheMvccLocalEntriesWithConcurrentJdbcTransactionTest.class,
    CacheMvccIteratorWithConcurrentJdbcTransactionTest.class,

    // Load tests.
    CacheMvccBulkLoadTest.class,
    CacheMvccStreamingInsertTest.class,

    CacheMvccPartitionedSqlQueriesTest.class,
    CacheMvccReplicatedSqlQueriesTest.class,
    CacheMvccPartitionedSqlTxQueriesTest.class,
    CacheMvccReplicatedSqlTxQueriesTest.class,

    CacheMvccPartitionedSqlTxQueriesWithReducerTest.class,
    CacheMvccReplicatedSqlTxQueriesWithReducerTest.class,
    CacheMvccPartitionedSelectForUpdateQueryTest.class,
    CacheMvccReplicatedSelectForUpdateQueryTest.class,

    // Failover tests.
    CacheMvccPartitionedBackupsTest.class,
    CacheMvccReplicatedBackupsTest.class,

    CacheMvccPartitionedSqlCoordinatorFailoverTest.class,
    CacheMvccReplicatedSqlCoordinatorFailoverTest.class,

    // Continuous queries.
    CacheMvccBasicContinuousQueryTest.class,
    CacheMvccContinuousQueryPartitionedSelfTest.class,
    CacheMvccContinuousQueryReplicatedSelfTest.class,
    CacheMvccSqlContinuousQueryPartitionedSelfTest.class,
    CacheMvccSqlContinuousQueryReplicatedSelfTest.class,

    CacheMvccContinuousQueryPartitionedTxOneNodeTest.class,
    CacheMvccContinuousQueryReplicatedTxOneNodeTest.class,

    CacheMvccContinuousQueryClientReconnectTest.class,
    CacheMvccContinuousQueryClientTest.class,

    CacheMvccContinuousQueryMultiNodesFilteringTest.class,
    CacheMvccContinuousQueryBackupQueueTest.class,
    CacheMvccContinuousQueryImmutableEntryTest.class,
    CacheMvccClientReconnectContinuousQueryTest.class,

    CacheMvccContinuousWithTransformerClientSelfTest.class,
    CacheMvccContinuousWithTransformerPartitionedSelfTest.class,
    CacheMvccContinuousWithTransformerReplicatedSelfTest.class,

    // Transaction recovery.
    CacheMvccTxRecoveryTest.class,

    IgniteCacheMvccSqlTestSuite.MvccPartitionedPrimaryNodeFailureRecoveryTest.class,
    IgniteCacheMvccSqlTestSuite.MvccPartitionedTwoBackupsPrimaryNodeFailureRecoveryTest.class,
    IgniteCacheMvccSqlTestSuite.MvccColocatedTxPessimisticOriginatingNodeFailureRecoveryTest.class,
    IgniteCacheMvccSqlTestSuite.MvccReplicatedTxPessimisticOriginatingNodeFailureRecoveryTest.class
})
public class IgniteCacheMvccSqlTestSuite {
<<<<<<< HEAD
    /**
     * @return Test suite.
     */
    public static TestSuite suite() {
        TestSuite suite = new TestSuite("IgniteCache SQL MVCC Test Suite");

        // Simple tests.
        suite.addTest(new JUnit4TestAdapter(MvccEmptyTransactionSelfTest.class));
        suite.addTest(new JUnit4TestAdapter(CacheMvccSqlConfigurationValidationTest.class));
        suite.addTest(new JUnit4TestAdapter(CacheMvccDmlSimpleTest.class));
        suite.addTest(new JUnit4TestAdapter(SqlTransactionsCommandsWithMvccEnabledSelfTest.class));
        suite.addTest(new JUnit4TestAdapter(CacheMvccSizeTest.class));
        suite.addTest(new JUnit4TestAdapter(CacheMvccSqlUpdateCountersTest.class));

        suite.addTest(new JUnit4TestAdapter(CacheMvccSqlLockTimeoutTest.class));
        suite.addTest(new JUnit4TestAdapter(MvccDeadlockDetectionTest.class));

        suite.addTest(new JUnit4TestAdapter(GridIndexRebuildWithMvccEnabledSelfTest.class));

        suite.addTest(new JUnit4TestAdapter(CacheMvccTxNodeMappingTest.class));

        // SQL vs CacheAPI consistency.
        suite.addTest(new JUnit4TestAdapter(MvccRepeatableReadOperationsTest.class));
        suite.addTest(new JUnit4TestAdapter(MvccRepeatableReadBulkOpsTest.class));

        // JDBC tests.
        suite.addTest(new JUnit4TestAdapter(CacheMvccSizeWithConcurrentJdbcTransactionTest.class));
        suite.addTest(new JUnit4TestAdapter(CacheMvccScanQueryWithConcurrentJdbcTransactionTest.class));
        suite.addTest(new JUnit4TestAdapter(CacheMvccLocalEntriesWithConcurrentJdbcTransactionTest.class));
        suite.addTest(new JUnit4TestAdapter(CacheMvccIteratorWithConcurrentJdbcTransactionTest.class));

        // Load tests.
        suite.addTest(new JUnit4TestAdapter(CacheMvccBulkLoadTest.class));
        suite.addTest(new JUnit4TestAdapter(CacheMvccStreamingInsertTest.class));

        suite.addTest(new JUnit4TestAdapter(CacheMvccPartitionedSqlQueriesTest.class));
        suite.addTest(new JUnit4TestAdapter(CacheMvccReplicatedSqlQueriesTest.class));
        suite.addTest(new JUnit4TestAdapter(CacheMvccPartitionedSqlTxQueriesTest.class));
        suite.addTest(new JUnit4TestAdapter(CacheMvccReplicatedSqlTxQueriesTest.class));

        suite.addTest(new JUnit4TestAdapter(CacheMvccPartitionedSqlTxQueriesWithReducerTest.class));
        suite.addTest(new JUnit4TestAdapter(CacheMvccReplicatedSqlTxQueriesWithReducerTest.class));
        suite.addTest(new JUnit4TestAdapter(CacheMvccPartitionedSelectForUpdateQueryTest.class));
        suite.addTest(new JUnit4TestAdapter(CacheMvccReplicatedSelectForUpdateQueryTest.class));

        // Failover tests.
        suite.addTest(new JUnit4TestAdapter(CacheMvccPartitionedBackupsTest.class));
        suite.addTest(new JUnit4TestAdapter(CacheMvccReplicatedBackupsTest.class));

        suite.addTest(new JUnit4TestAdapter(CacheMvccPartitionedSqlCoordinatorFailoverTest.class));
        suite.addTest(new JUnit4TestAdapter(CacheMvccReplicatedSqlCoordinatorFailoverTest.class));

        // Continuous queries.
        suite.addTest(new JUnit4TestAdapter(CacheMvccBasicContinuousQueryTest.class));
        suite.addTest(new JUnit4TestAdapter(CacheMvccContinuousQueryPartitionedSelfTest.class));
        suite.addTest(new JUnit4TestAdapter(CacheMvccContinuousQueryReplicatedSelfTest.class));
        suite.addTest(new JUnit4TestAdapter(CacheMvccSqlContinuousQueryPartitionedSelfTest.class));
        suite.addTest(new JUnit4TestAdapter(CacheMvccSqlContinuousQueryReplicatedSelfTest.class));

        suite.addTest(new JUnit4TestAdapter(CacheMvccContinuousQueryPartitionedTxOneNodeTest.class));
        suite.addTest(new JUnit4TestAdapter(CacheMvccContinuousQueryReplicatedTxOneNodeTest.class));

        suite.addTest(new JUnit4TestAdapter(CacheMvccContinuousQueryClientReconnectTest.class));
        suite.addTest(new JUnit4TestAdapter(CacheMvccContinuousQueryClientTest.class));

        suite.addTest(new JUnit4TestAdapter(CacheMvccContinuousQueryMultiNodesFilteringTest.class));
        suite.addTest(new JUnit4TestAdapter(CacheMvccContinuousQueryBackupQueueTest.class));
        suite.addTest(new JUnit4TestAdapter(CacheMvccContinuousQueryImmutableEntryTest.class));
        suite.addTest(new JUnit4TestAdapter(CacheMvccClientReconnectContinuousQueryTest.class));

        suite.addTest(new JUnit4TestAdapter(CacheMvccContinuousWithTransformerClientSelfTest.class));
        suite.addTest(new JUnit4TestAdapter(CacheMvccContinuousWithTransformerPartitionedSelfTest.class));
        suite.addTest(new JUnit4TestAdapter(CacheMvccContinuousWithTransformerReplicatedSelfTest.class));

        // Transaction recovery.
        suite.addTest(new JUnit4TestAdapter(CacheMvccTxRecoveryTest.class));

        suite.addTest(new JUnit4TestAdapter(MvccPartitionedPrimaryNodeFailureRecoveryTest.class));
        suite.addTest(new JUnit4TestAdapter(MvccPartitionedTwoBackupsPrimaryNodeFailureRecoveryTest.class));
        suite.addTest(new JUnit4TestAdapter(MvccColocatedTxPessimisticOriginatingNodeFailureRecoveryTest.class));
        suite.addTest(new JUnit4TestAdapter(MvccReplicatedTxPessimisticOriginatingNodeFailureRecoveryTest.class));

        return suite;
    }

=======
>>>>>>> 25d914ef
    /** */
    public static class MvccPartitionedPrimaryNodeFailureRecoveryTest
        extends IgniteCachePartitionedNearDisabledPrimaryNodeFailureRecoveryTest {
        /** {@inheritDoc} */
        @Override protected CacheAtomicityMode atomicityMode() {
            return TRANSACTIONAL_SNAPSHOT;
        }
    }

    /** */
    public static class MvccPartitionedTwoBackupsPrimaryNodeFailureRecoveryTest
        extends IgniteCachePartitionedTwoBackupsPrimaryNodeFailureRecoveryTest {
        /** {@inheritDoc} */
        @Override protected CacheAtomicityMode atomicityMode() {
            return TRANSACTIONAL_SNAPSHOT;
        }

        /** {@inheritDoc} */
        @Override protected NearCacheConfiguration nearConfiguration() {
            return null;
        }
    }

    /** */
    public static class MvccColocatedTxPessimisticOriginatingNodeFailureRecoveryTest
        extends GridCacheColocatedTxPessimisticOriginatingNodeFailureSelfTest {
        /** {@inheritDoc} */
        @Override protected CacheAtomicityMode atomicityMode() {
            return TRANSACTIONAL_SNAPSHOT;
        }
    }

    /** */
    public static class MvccReplicatedTxPessimisticOriginatingNodeFailureRecoveryTest
        extends GridCacheReplicatedTxPessimisticOriginatingNodeFailureSelfTest {
        /** {@inheritDoc} */
        @Override protected CacheAtomicityMode atomicityMode() {
            return TRANSACTIONAL_SNAPSHOT;
        }

        /** {@inheritDoc} */
        @Ignore("https://issues.apache.org/jira/browse/IGNITE-10765")
        @Test
        @Override public void testManyKeysRollback() throws Exception {
            super.testManyKeysRollback();
        }
    }
}<|MERGE_RESOLUTION|>--- conflicted
+++ resolved
@@ -93,6 +93,8 @@
 
     CacheMvccTxNodeMappingTest.class,
 
+    MvccDeadlockDetectionTest.class,
+
     // SQL vs CacheAPI consistency.
     MvccRepeatableReadOperationsTest.class,
     MvccRepeatableReadBulkOpsTest.class,
@@ -155,94 +157,6 @@
     IgniteCacheMvccSqlTestSuite.MvccReplicatedTxPessimisticOriginatingNodeFailureRecoveryTest.class
 })
 public class IgniteCacheMvccSqlTestSuite {
-<<<<<<< HEAD
-    /**
-     * @return Test suite.
-     */
-    public static TestSuite suite() {
-        TestSuite suite = new TestSuite("IgniteCache SQL MVCC Test Suite");
-
-        // Simple tests.
-        suite.addTest(new JUnit4TestAdapter(MvccEmptyTransactionSelfTest.class));
-        suite.addTest(new JUnit4TestAdapter(CacheMvccSqlConfigurationValidationTest.class));
-        suite.addTest(new JUnit4TestAdapter(CacheMvccDmlSimpleTest.class));
-        suite.addTest(new JUnit4TestAdapter(SqlTransactionsCommandsWithMvccEnabledSelfTest.class));
-        suite.addTest(new JUnit4TestAdapter(CacheMvccSizeTest.class));
-        suite.addTest(new JUnit4TestAdapter(CacheMvccSqlUpdateCountersTest.class));
-
-        suite.addTest(new JUnit4TestAdapter(CacheMvccSqlLockTimeoutTest.class));
-        suite.addTest(new JUnit4TestAdapter(MvccDeadlockDetectionTest.class));
-
-        suite.addTest(new JUnit4TestAdapter(GridIndexRebuildWithMvccEnabledSelfTest.class));
-
-        suite.addTest(new JUnit4TestAdapter(CacheMvccTxNodeMappingTest.class));
-
-        // SQL vs CacheAPI consistency.
-        suite.addTest(new JUnit4TestAdapter(MvccRepeatableReadOperationsTest.class));
-        suite.addTest(new JUnit4TestAdapter(MvccRepeatableReadBulkOpsTest.class));
-
-        // JDBC tests.
-        suite.addTest(new JUnit4TestAdapter(CacheMvccSizeWithConcurrentJdbcTransactionTest.class));
-        suite.addTest(new JUnit4TestAdapter(CacheMvccScanQueryWithConcurrentJdbcTransactionTest.class));
-        suite.addTest(new JUnit4TestAdapter(CacheMvccLocalEntriesWithConcurrentJdbcTransactionTest.class));
-        suite.addTest(new JUnit4TestAdapter(CacheMvccIteratorWithConcurrentJdbcTransactionTest.class));
-
-        // Load tests.
-        suite.addTest(new JUnit4TestAdapter(CacheMvccBulkLoadTest.class));
-        suite.addTest(new JUnit4TestAdapter(CacheMvccStreamingInsertTest.class));
-
-        suite.addTest(new JUnit4TestAdapter(CacheMvccPartitionedSqlQueriesTest.class));
-        suite.addTest(new JUnit4TestAdapter(CacheMvccReplicatedSqlQueriesTest.class));
-        suite.addTest(new JUnit4TestAdapter(CacheMvccPartitionedSqlTxQueriesTest.class));
-        suite.addTest(new JUnit4TestAdapter(CacheMvccReplicatedSqlTxQueriesTest.class));
-
-        suite.addTest(new JUnit4TestAdapter(CacheMvccPartitionedSqlTxQueriesWithReducerTest.class));
-        suite.addTest(new JUnit4TestAdapter(CacheMvccReplicatedSqlTxQueriesWithReducerTest.class));
-        suite.addTest(new JUnit4TestAdapter(CacheMvccPartitionedSelectForUpdateQueryTest.class));
-        suite.addTest(new JUnit4TestAdapter(CacheMvccReplicatedSelectForUpdateQueryTest.class));
-
-        // Failover tests.
-        suite.addTest(new JUnit4TestAdapter(CacheMvccPartitionedBackupsTest.class));
-        suite.addTest(new JUnit4TestAdapter(CacheMvccReplicatedBackupsTest.class));
-
-        suite.addTest(new JUnit4TestAdapter(CacheMvccPartitionedSqlCoordinatorFailoverTest.class));
-        suite.addTest(new JUnit4TestAdapter(CacheMvccReplicatedSqlCoordinatorFailoverTest.class));
-
-        // Continuous queries.
-        suite.addTest(new JUnit4TestAdapter(CacheMvccBasicContinuousQueryTest.class));
-        suite.addTest(new JUnit4TestAdapter(CacheMvccContinuousQueryPartitionedSelfTest.class));
-        suite.addTest(new JUnit4TestAdapter(CacheMvccContinuousQueryReplicatedSelfTest.class));
-        suite.addTest(new JUnit4TestAdapter(CacheMvccSqlContinuousQueryPartitionedSelfTest.class));
-        suite.addTest(new JUnit4TestAdapter(CacheMvccSqlContinuousQueryReplicatedSelfTest.class));
-
-        suite.addTest(new JUnit4TestAdapter(CacheMvccContinuousQueryPartitionedTxOneNodeTest.class));
-        suite.addTest(new JUnit4TestAdapter(CacheMvccContinuousQueryReplicatedTxOneNodeTest.class));
-
-        suite.addTest(new JUnit4TestAdapter(CacheMvccContinuousQueryClientReconnectTest.class));
-        suite.addTest(new JUnit4TestAdapter(CacheMvccContinuousQueryClientTest.class));
-
-        suite.addTest(new JUnit4TestAdapter(CacheMvccContinuousQueryMultiNodesFilteringTest.class));
-        suite.addTest(new JUnit4TestAdapter(CacheMvccContinuousQueryBackupQueueTest.class));
-        suite.addTest(new JUnit4TestAdapter(CacheMvccContinuousQueryImmutableEntryTest.class));
-        suite.addTest(new JUnit4TestAdapter(CacheMvccClientReconnectContinuousQueryTest.class));
-
-        suite.addTest(new JUnit4TestAdapter(CacheMvccContinuousWithTransformerClientSelfTest.class));
-        suite.addTest(new JUnit4TestAdapter(CacheMvccContinuousWithTransformerPartitionedSelfTest.class));
-        suite.addTest(new JUnit4TestAdapter(CacheMvccContinuousWithTransformerReplicatedSelfTest.class));
-
-        // Transaction recovery.
-        suite.addTest(new JUnit4TestAdapter(CacheMvccTxRecoveryTest.class));
-
-        suite.addTest(new JUnit4TestAdapter(MvccPartitionedPrimaryNodeFailureRecoveryTest.class));
-        suite.addTest(new JUnit4TestAdapter(MvccPartitionedTwoBackupsPrimaryNodeFailureRecoveryTest.class));
-        suite.addTest(new JUnit4TestAdapter(MvccColocatedTxPessimisticOriginatingNodeFailureRecoveryTest.class));
-        suite.addTest(new JUnit4TestAdapter(MvccReplicatedTxPessimisticOriginatingNodeFailureRecoveryTest.class));
-
-        return suite;
-    }
-
-=======
->>>>>>> 25d914ef
     /** */
     public static class MvccPartitionedPrimaryNodeFailureRecoveryTest
         extends IgniteCachePartitionedNearDisabledPrimaryNodeFailureRecoveryTest {
