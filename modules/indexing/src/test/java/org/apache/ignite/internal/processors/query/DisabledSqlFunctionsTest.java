--- conflicted
+++ resolved
@@ -267,13 +267,8 @@
      * @param args Query parameters.
      * @return Results cursor.
      */
-<<<<<<< HEAD
     private FieldsQueryCursor<List<?>> sql(String sql, Object... args) {
-        IgniteEx ign = client ? grid("cli") :grid("srv");
-=======
-    private FieldsQueryCursor<List<?>> sql(String sql, Object ... args) {
         IgniteEx ign = client ? grid("cli") : grid("srv");
->>>>>>> 2a85925f
 
         return ign.context().query().querySqlFields(new SqlFieldsQuery(sql)
             .setLocal(local)
