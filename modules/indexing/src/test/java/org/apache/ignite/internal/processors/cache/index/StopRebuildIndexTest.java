/*
 * Licensed to the Apache Software Foundation (ASF) under one or more
 * contributor license agreements.  See the NOTICE file distributed with
 * this work for additional information regarding copyright ownership.
 * The ASF licenses this file to You under the Apache License, Version 2.0
 * (the "License"); you may not use this file except in compliance with
 * the License.  You may obtain a copy of the License at
 *
 *      http://www.apache.org/licenses/LICENSE-2.0
 *
 * Unless required by applicable law or agreed to in writing, software
 * distributed under the License is distributed on an "AS IS" BASIS,
 * WITHOUT WARRANTIES OR CONDITIONS OF ANY KIND, either express or implied.
 * See the License for the specific language governing permissions and
 * limitations under the License.
 */

package org.apache.ignite.internal.processors.cache.index;

import java.util.Map;
import org.apache.ignite.internal.IgniteEx;
import org.apache.ignite.internal.IgniteInternalFuture;
import org.apache.ignite.internal.managers.indexing.IndexesRebuildTask;
import org.apache.ignite.internal.processors.cache.CacheMetricsImpl;
import org.apache.ignite.internal.processors.cache.GridCacheContext;
import org.apache.ignite.internal.processors.cache.index.IndexingTestUtils.StopBuildIndexConsumer;
import org.apache.ignite.internal.processors.query.schema.SchemaIndexCacheCompoundFuture;
import org.apache.ignite.internal.processors.query.schema.SchemaIndexCacheFuture;
import org.apache.ignite.internal.processors.query.schema.SchemaIndexCacheStat;
import org.apache.ignite.internal.processors.query.schema.SchemaIndexOperationCancellationException;
import org.apache.ignite.internal.util.future.GridFutureAdapter;
import org.apache.ignite.internal.util.lang.IgniteThrowableConsumer;
import org.apache.ignite.internal.util.typedef.G;
import org.apache.ignite.internal.util.typedef.internal.U;
import org.jetbrains.annotations.Nullable;
import org.junit.Test;

import static org.apache.ignite.cluster.ClusterState.INACTIVE;
import static org.apache.ignite.internal.processors.cache.index.IndexesRebuildTaskEx.addCacheRebuildRunner;
import static org.apache.ignite.internal.processors.cache.index.IndexesRebuildTaskEx.addCacheRowConsumer;
import static org.apache.ignite.internal.processors.cache.index.IndexesRebuildTaskEx.prepareBeforeNodeStart;
import static org.apache.ignite.internal.processors.cache.index.IndexingTestUtils.nodeName;
import static org.apache.ignite.testframework.GridTestUtils.assertThrows;
import static org.apache.ignite.testframework.GridTestUtils.getFieldValueHierarchy;
import static org.apache.ignite.testframework.GridTestUtils.waitForCondition;

/**
 * Class for checking the correct completion/stop of index rebuilding.
 */
public class StopRebuildIndexTest extends AbstractRebuildIndexTest {
    /**
     * Checks the correctness {@link SchemaIndexCacheCompoundFuture}.
     */
    @Test
    public void testSchemaIndexCacheCompoundFeature() {
        SchemaIndexCacheCompoundFuture compoundFut = new SchemaIndexCacheCompoundFuture();
        assertFalse(compoundFut.isDone());

        GridFutureAdapter<SchemaIndexCacheStat> fut0 = new GridFutureAdapter<>();
        GridFutureAdapter<SchemaIndexCacheStat> fut1 = new GridFutureAdapter<>();
        GridFutureAdapter<SchemaIndexCacheStat> fut2 = new GridFutureAdapter<>();
        GridFutureAdapter<SchemaIndexCacheStat> fut3 = new GridFutureAdapter<>();

        compoundFut.add(fut0).add(fut1).add(fut2).add(fut3);
        assertFalse(compoundFut.isDone());

        fut0.onDone();
        assertFalse(compoundFut.isDone());

        fut1.onDone();
        assertFalse(compoundFut.isDone());

        fut2.onDone();
        assertFalse(compoundFut.isDone());

        fut3.onDone();
        assertFalse(compoundFut.isDone());

        compoundFut.markInitialized();
        assertTrue(compoundFut.isDone());
        assertNull(compoundFut.error());

        compoundFut = new SchemaIndexCacheCompoundFuture();
        fut0 = new GridFutureAdapter<>();
        fut1 = new GridFutureAdapter<>();
        fut2 = new GridFutureAdapter<>();
        fut3 = new GridFutureAdapter<>();

        compoundFut.add(fut0).add(fut1).add(fut2).add(fut3).markInitialized();
        assertFalse(compoundFut.isDone());

        fut0.onDone();
        assertFalse(compoundFut.isDone());

        Exception err0 = new Exception();
        Exception err1 = new Exception();

        fut1.onDone(err0);
        assertFalse(compoundFut.isDone());

        fut2.onDone(err1);
        assertFalse(compoundFut.isDone());

        fut3.onDone(err1);
        assertTrue(compoundFut.isDone());
        assertEquals(err0, compoundFut.error().getCause());
    }

    /**
     * Checking that when the cluster is deactivated, index rebuilding will be completed correctly.
     *
     * @throws Exception If failed.
     */
    @Test
    public void testStopRebuildIndexesOnDeactivation() throws Exception {
        stopRebuildIndexes(n -> n.cluster().state(INACTIVE), true);

        assertEquals(1, G.allGrids().size());
    }

    /**
     * Checking that when the node stopped, index rebuilding will be completed correctly.
     *
     * @throws Exception If failed.
     */
    @Test
    public void testStopRebuildIndexesOnStopNode() throws Exception {
        stopRebuildIndexes(n -> stopAllGrids(), false);
    }

    /**
     * Checking the correctness of the {@code IgniteH2Indexing#idxRebuildFuts}.
     *
     * @throws Exception If failed.
     */
    @Test
    public void testInternalIndexingRebuildFuture() throws Exception {
        prepareBeforeNodeStart();

        IgniteEx n = startGrid(0);

        populate(n.cache(DEFAULT_CACHE_NAME), 10);

        GridCacheContext<?, ?> cacheCtx = n.cachex(DEFAULT_CACHE_NAME).context();

        addCacheRebuildRunner(
            nodeName(n),
            cacheCtx.name(),
            () -> assertNull(internalIndexRebuildFuture(n, cacheCtx.cacheId()))
        );

        StopBuildIndexConsumer stopRebuildIdxConsumer = addStopRebuildIndexConsumer(n, cacheCtx.name());

        forceRebuildIndexes(n, cacheCtx);

        IgniteInternalFuture<?> rebFut0 = indexRebuildFuture(n, cacheCtx.cacheId());
        assertNotNull(rebFut0);

        SchemaIndexCacheFuture rebFut1 = internalIndexRebuildFuture(n, cacheCtx.cacheId());
        assertNotNull(rebFut1);

        stopRebuildIdxConsumer.startBuildIdxFut.get(getTestTimeout());
        assertFalse(rebFut0.isDone());

        assertFalse(rebFut1.isDone());
<<<<<<< HEAD
        assertFalse(rebFut1.hasTokenException());
=======
        assertNull(rebFut1.cancelToken().cancelled());
>>>>>>> 1e646adc

        stopRebuildIdxConsumer.finishBuildIdxFut.onDone();

        rebFut0.get(getTestTimeout());
        rebFut1.get(getTestTimeout());

<<<<<<< HEAD
        assertFalse(rebFut1.hasTokenException());
=======
        assertNull(rebFut1.cancelToken().cancelled());
>>>>>>> 1e646adc

        assertNull(indexRebuildFuture(n, cacheCtx.cacheId()));
        assertNull(internalIndexRebuildFuture(n, cacheCtx.cacheId()));
    }

    /**
     * Restart the rebuild of the indexes, checking that it completes gracefully.
     *
     * @param stopRebuildIndexes Stop index rebuild function.
     * @param expThrowEx Expect an exception on index rebuild futures.
     * @throws Exception If failed.
     */
    private void stopRebuildIndexes(
        IgniteThrowableConsumer<IgniteEx> stopRebuildIndexes,
        boolean expThrowEx
    ) throws Exception {
        prepareBeforeNodeStart();

        int keys = 100_000;

        IgniteEx n = startGrid(0);

        populate(n.cache(DEFAULT_CACHE_NAME), keys);

        GridCacheContext<?, ?> cacheCtx = n.cachex(DEFAULT_CACHE_NAME).context();

        addCacheRowConsumer(nodeName(n), cacheCtx.name(), row -> U.sleep(10));

        forceRebuildIndexes(n, cacheCtx);

        IgniteInternalFuture<?> fut0 = indexRebuildFuture(n, cacheCtx.cacheId());
        assertNotNull(fut0);

        SchemaIndexCacheFuture fut1 = internalIndexRebuildFuture(n, cacheCtx.cacheId());
        assertNotNull(fut1);

        CacheMetricsImpl metrics0 = cacheMetrics0(n, cacheCtx.name());
        assertTrue(metrics0.isIndexRebuildInProgress());
        assertFalse(fut0.isDone());

        assertFalse(fut1.isDone());
<<<<<<< HEAD
        assertFalse(fut1.hasTokenException());
=======
        assertNull(fut1.cancelToken().cancelled());
>>>>>>> 1e646adc

        assertTrue(waitForCondition(() -> metrics0.getIndexRebuildKeysProcessed() >= keys / 100, getTestTimeout()));
        assertTrue(metrics0.isIndexRebuildInProgress());
        assertFalse(fut0.isDone());

        assertFalse(fut1.isDone());
<<<<<<< HEAD
        assertFalse(fut1.hasTokenException());
=======
        assertNull(fut1.cancelToken().cancelled());
>>>>>>> 1e646adc

        stopRebuildIndexes.accept(n);

        assertFalse(metrics0.isIndexRebuildInProgress());
        assertTrue(metrics0.getIndexRebuildKeysProcessed() < keys);

        if (expThrowEx) {
            assertThrows(log, () -> fut0.get(getTestTimeout()), SchemaIndexOperationCancellationException.class, null);
            assertThrows(log, () -> fut1.get(getTestTimeout()), SchemaIndexOperationCancellationException.class, null);

<<<<<<< HEAD
            assertTrue(fut1.hasTokenException());
=======
            assertNotNull(fut1.cancelToken().cancelled());
>>>>>>> 1e646adc
        }
        else {
            fut0.get(getTestTimeout());

            fut1.get(getTestTimeout());
<<<<<<< HEAD
            assertFalse(fut1.hasTokenException());
=======
            assertNull(fut1.cancelToken().cancelled());
>>>>>>> 1e646adc
        }

        assertNull(internalIndexRebuildFuture(n, cacheCtx.cacheId()));
    }

    /**
     * Getting internal rebuild index future for the cache.
     *
     * @param n Node.
     * @param cacheId Cache id.
     * @return Rebuild index future.
     */
    @Nullable private SchemaIndexCacheFuture internalIndexRebuildFuture(IgniteEx n, int cacheId) {
        IndexesRebuildTask idxRebuild = n.context().indexProcessor().idxRebuild();

        Object idxRebuildFuts = getFieldValueHierarchy(idxRebuild, "idxRebuildFuts");

        return ((Map<Integer, SchemaIndexCacheFuture>)idxRebuildFuts).get(cacheId);
    }
}<|MERGE_RESOLUTION|>--- conflicted
+++ resolved
@@ -163,22 +163,14 @@
         assertFalse(rebFut0.isDone());
 
         assertFalse(rebFut1.isDone());
-<<<<<<< HEAD
-        assertFalse(rebFut1.hasTokenException());
-=======
         assertNull(rebFut1.cancelToken().cancelled());
->>>>>>> 1e646adc
 
         stopRebuildIdxConsumer.finishBuildIdxFut.onDone();
 
         rebFut0.get(getTestTimeout());
         rebFut1.get(getTestTimeout());
 
-<<<<<<< HEAD
-        assertFalse(rebFut1.hasTokenException());
-=======
         assertNull(rebFut1.cancelToken().cancelled());
->>>>>>> 1e646adc
 
         assertNull(indexRebuildFuture(n, cacheCtx.cacheId()));
         assertNull(internalIndexRebuildFuture(n, cacheCtx.cacheId()));
@@ -220,22 +212,14 @@
         assertFalse(fut0.isDone());
 
         assertFalse(fut1.isDone());
-<<<<<<< HEAD
-        assertFalse(fut1.hasTokenException());
-=======
         assertNull(fut1.cancelToken().cancelled());
->>>>>>> 1e646adc
 
         assertTrue(waitForCondition(() -> metrics0.getIndexRebuildKeysProcessed() >= keys / 100, getTestTimeout()));
         assertTrue(metrics0.isIndexRebuildInProgress());
         assertFalse(fut0.isDone());
 
         assertFalse(fut1.isDone());
-<<<<<<< HEAD
-        assertFalse(fut1.hasTokenException());
-=======
         assertNull(fut1.cancelToken().cancelled());
->>>>>>> 1e646adc
 
         stopRebuildIndexes.accept(n);
 
@@ -246,21 +230,13 @@
             assertThrows(log, () -> fut0.get(getTestTimeout()), SchemaIndexOperationCancellationException.class, null);
             assertThrows(log, () -> fut1.get(getTestTimeout()), SchemaIndexOperationCancellationException.class, null);
 
-<<<<<<< HEAD
-            assertTrue(fut1.hasTokenException());
-=======
             assertNotNull(fut1.cancelToken().cancelled());
->>>>>>> 1e646adc
         }
         else {
             fut0.get(getTestTimeout());
 
             fut1.get(getTestTimeout());
-<<<<<<< HEAD
-            assertFalse(fut1.hasTokenException());
-=======
             assertNull(fut1.cancelToken().cancelled());
->>>>>>> 1e646adc
         }
 
         assertNull(internalIndexRebuildFuture(n, cacheCtx.cacheId()));
