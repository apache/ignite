--- conflicted
+++ resolved
@@ -347,23 +347,12 @@
         IgniteEx ignite,
         boolean deleteFoundGarbage
     ) {
-<<<<<<< HEAD
-        CacheFindGarbageCommandArg arg0 = new CacheFindGarbageCommandArg();
-
-        arg0.groups(new String[] {GROUP});
-        arg0.delete(deleteFoundGarbage);
-=======
         CacheFindGarbageCommandArg arg = new CacheFindGarbageCommandArg();
->>>>>>> 8d4b33cc
 
         arg.groups(new String[] {GROUP});
         arg.delete(deleteFoundGarbage);
 
-<<<<<<< HEAD
-        VisorTaskArgument arg = new VisorTaskArgument(id, arg0, true);
-=======
         UUID id = ignite.localNode().id();
->>>>>>> 8d4b33cc
 
         VisorFindAndDeleteGarbageInPersistenceTaskResult result = ignite.compute().execute(
             VisorFindAndDeleteGarbageInPersistenceTask.class,
