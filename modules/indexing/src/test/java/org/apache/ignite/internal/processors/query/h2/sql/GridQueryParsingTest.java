--- conflicted
+++ resolved
@@ -598,14 +598,7 @@
         assertParseThrows("create table Person (id int primary key)",
             IgniteSQLException.class, "No cache value related columns found");
 
-<<<<<<< HEAD
         assertParseThrows("create table Person (id int primary key, age int not null) WITH \"cacheTemplate=cache\"",
-=======
-        assertParseThrows("create table Person (id int primary key, age int null)",
-            IgniteSQLException.class, "Mandatory parameter is missing: TEMPLATE");
-
-        assertParseThrows("create table Person (id int primary key, age int not null) WITH \"template=cache\"",
->>>>>>> bfb27815
             IgniteSQLException.class, "Non nullable columns are forbidden");
 
         assertParseThrows("create table Person (id int primary key, age int unique) WITH \"template=cache\"",
