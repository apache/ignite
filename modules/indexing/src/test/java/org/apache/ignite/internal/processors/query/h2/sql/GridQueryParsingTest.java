/*
 * Licensed to the Apache Software Foundation (ASF) under one or more
 * contributor license agreements.  See the NOTICE file distributed with
 * this work for additional information regarding copyright ownership.
 * The ASF licenses this file to You under the Apache License, Version 2.0
 * (the "License"); you may not use this file except in compliance with
 * the License.  You may obtain a copy of the License at
 *
 *      http://www.apache.org/licenses/LICENSE-2.0
 *
 * Unless required by applicable law or agreed to in writing, software
 * distributed under the License is distributed on an "AS IS" BASIS,
 * WITHOUT WARRANTIES OR CONDITIONS OF ANY KIND, either express or implied.
 * See the License for the specific language governing permissions and
 * limitations under the License.
 */

package org.apache.ignite.internal.processors.query.h2.sql;

import java.io.Serializable;
import java.sql.Connection;
import java.sql.Date;
import java.sql.ResultSet;
import java.sql.SQLException;
import java.util.Iterator;
import java.util.LinkedHashMap;
import java.util.Map;
import java.util.concurrent.Callable;
import org.apache.ignite.Ignite;
import org.apache.ignite.cache.CacheAtomicityMode;
import org.apache.ignite.cache.CacheMode;
import org.apache.ignite.cache.QueryIndex;
import org.apache.ignite.cache.QueryIndexType;
import org.apache.ignite.cache.query.annotations.QuerySqlField;
import org.apache.ignite.cache.query.annotations.QuerySqlFunction;
import org.apache.ignite.configuration.CacheConfiguration;
import org.apache.ignite.configuration.IgniteConfiguration;
import org.apache.ignite.internal.GridKernalContext;
import org.apache.ignite.internal.IgniteEx;
import org.apache.ignite.internal.processors.query.GridQueryProcessor;
import org.apache.ignite.internal.processors.query.IgniteSQLException;
import org.apache.ignite.internal.processors.query.h2.IgniteH2Indexing;
import org.apache.ignite.internal.util.typedef.F;
import org.apache.ignite.internal.util.typedef.internal.U;
import org.apache.ignite.spi.discovery.tcp.TcpDiscoverySpi;
import org.apache.ignite.spi.discovery.tcp.ipfinder.TcpDiscoveryIpFinder;
import org.apache.ignite.spi.discovery.tcp.ipfinder.vm.TcpDiscoveryVmIpFinder;
import org.apache.ignite.testframework.GridTestUtils;
import org.apache.ignite.testframework.junits.common.GridCommonAbstractTest;
import org.h2.command.Prepared;
import org.h2.engine.Session;
<<<<<<< HEAD
=======
import org.h2.jdbc.JdbcConnection;
import org.h2.message.DbException;
>>>>>>> 2edb935c

import static org.apache.ignite.cache.CacheRebalanceMode.SYNC;
import static org.apache.ignite.cache.CacheWriteSynchronizationMode.FULL_SYNC;

/**
 *
 */
public class GridQueryParsingTest extends GridCommonAbstractTest {
    /** */
    private static final TcpDiscoveryIpFinder ipFinder = new TcpDiscoveryVmIpFinder(true);

    /** */
    private static Ignite ignite;

    /** {@inheritDoc} */
    @SuppressWarnings("unchecked")
    @Override protected IgniteConfiguration getConfiguration(String igniteInstanceName) throws Exception {
        IgniteConfiguration c = super.getConfiguration(igniteInstanceName);

        TcpDiscoverySpi disco = new TcpDiscoverySpi();

        disco.setIpFinder(ipFinder);

        c.setDiscoverySpi(disco);

        c.setCacheConfiguration(
            cacheConfiguration(null, "SCH1", String.class, Person.class),
            cacheConfiguration("addr", "SCH2", String.class, Address.class));

        return c;
    }

    /**
     * @param name Cache name.
     * @param clsK Key class.
     * @param clsV Value class.
     * @return Cache configuration.
     */
    private CacheConfiguration cacheConfiguration(String name, String sqlSchema, Class<?> clsK, Class<?> clsV) {
        CacheConfiguration<?,?> cc = defaultCacheConfiguration();

        cc.setName(name);
        cc.setCacheMode(CacheMode.PARTITIONED);
        cc.setAtomicityMode(CacheAtomicityMode.ATOMIC);
        cc.setNearConfiguration(null);
        cc.setWriteSynchronizationMode(FULL_SYNC);
        cc.setRebalanceMode(SYNC);
        cc.setSqlSchema(sqlSchema);
        cc.setSqlFunctionClasses(GridQueryParsingTest.class);
        cc.setIndexedTypes(clsK, clsV);

        return cc;
    }

    /** {@inheritDoc} */
    @Override protected void beforeTestsStarted() throws Exception {
        super.beforeTestsStarted();

        ignite = startGrid();
    }

    /** {@inheritDoc} */
    @Override protected void afterTestsStopped() throws Exception {
        stopAllGrids();

        ignite = null;

        super.afterTestsStopped();
    }

    /**
     * @throws Exception If failed.
     */
    public void testParseSelectAndUnion() throws Exception {
        checkQuery("select 1 from Person p where addrIds in ((1,2,3), (3,4,5))");
        checkQuery("select 1 from Person p where addrId in ((1,))");
        checkQuery("select 1 from Person p " +
            "where p.addrId in (select a.id from sch2.Address a)");
        checkQuery("select 1 from Person p " +
            "where exists(select 1 from sch2.Address a where p.addrId = a.id)");
        checkQuery("select 42");
        checkQuery("select ()");
        checkQuery("select (1)");
        checkQuery("select (1 + 1)");
        checkQuery("select (1,)");
        checkQuery("select (?)");
        checkQuery("select (?,)");
        checkQuery("select (1, 2)");
        checkQuery("select (?, ? + 1, 2 + 2) as z");
        checkQuery("select (1,(1,(1,(1,(1,?)))))");
        checkQuery("select (select 1)");
        checkQuery("select (select 1, select ?)");
        checkQuery("select ((select 1), select ? + ?)");
        checkQuery("select CURRENT_DATE");
        checkQuery("select CURRENT_DATE()");

        checkQuery("select extract(year from ?)");
        checkQuery("select convert(?, timestamp)");

        checkQuery("select * from table(id bigint = 1)");
        checkQuery("select * from table(id bigint = (1))");
        checkQuery("select * from table(id bigint = (1,))");
        checkQuery("select * from table(id bigint = (1,), name varchar = 'asd')");
        checkQuery("select * from table(id bigint = (1,2), name varchar = 'asd')");
        checkQuery("select * from table(id bigint = (1,2), name varchar = ('asd',))");
        checkQuery("select * from table(id bigint = (1,2), name varchar = ?)");
        checkQuery("select * from table(id bigint = (1,2), name varchar = (?,))");
        checkQuery("select * from table(id bigint = ?, name varchar = ('abc', 'def', 100, ?)) t");

        checkQuery("select ? limit ? offset ?");

        checkQuery("select cool1()");
        checkQuery("select cool1() z");

        checkQuery("select b,a from table0('aaa', 100)");
        checkQuery("select * from table0('aaa', 100)");
        checkQuery("select * from table0('aaa', 100) t0");
        checkQuery("select x.a, y.b from table0('aaa', 100) x natural join table0('bbb', 100) y");
        checkQuery("select * from table0('aaa', 100) x join table0('bbb', 100) y on x.a=y.a and x.b = 'bbb'");
        checkQuery("select * from table0('aaa', 100) x left join table0('bbb', 100) y on x.a=y.a and x.b = 'bbb'");
        checkQuery("select * from table0('aaa', 100) x left join table0('bbb', 100) y on x.a=y.a where x.b = 'bbb'");
        checkQuery("select * from table0('aaa', 100) x left join table0('bbb', 100) y where x.b = 'bbb'");

        checkQuery("select avg(old) from Person left join sch2.Address on Person.addrId = Address.id " +
            "where lower(Address.street) = lower(?)");

        checkQuery("select avg(old) from sch1.Person join sch2.Address on Person.addrId = Address.id " +
            "where lower(Address.street) = lower(?)");

        checkQuery("select avg(old) from Person left join sch2.Address where Person.addrId = Address.id " +
            "and lower(Address.street) = lower(?)");
        checkQuery("select avg(old) from Person right join sch2.Address where Person.addrId = Address.id " +
            "and lower(Address.street) = lower(?)");

        checkQuery("select avg(old) from Person, sch2.Address where Person.addrId = Address.id " +
            "and lower(Address.street) = lower(?)");

        checkQuery("select name, name, date, date d from Person");
        checkQuery("select distinct name, date from Person");
        checkQuery("select * from Person p");
        checkQuery("select * from Person");
        checkQuery("select distinct * from Person");
        checkQuery("select p.name, date from Person p");

        checkQuery("select * from Person p, sch2.Address a");
        checkQuery("select * from Person, sch2.Address");
        checkQuery("select p.* from Person p, sch2.Address a");
        checkQuery("select person.* from Person, sch2.Address a");
        checkQuery("select p.*, street from Person p, sch2.Address a");
        checkQuery("select p.name, a.street from Person p, sch2.Address a");
        checkQuery("select p.name, a.street from sch2.Address a, Person p");
        checkQuery("select distinct p.name, a.street from Person p, sch2.Address a");
        checkQuery("select distinct name, street from Person, sch2.Address group by old");
        checkQuery("select distinct name, street from Person, sch2.Address");
        checkQuery("select p1.name, a2.street from Person p1, sch2.Address a1, Person p2, sch2.Address a2");

        checkQuery("select p.name n, a.street s from Person p, sch2.Address a");
        checkQuery("select p.name, 1 as i, 'aaa' s from Person p");

        checkQuery("select p.name + 'a', 1 * 3 as i, 'aaa' s, -p.old, -p.old as old from Person p");
        checkQuery("select p.name || 'a' + p.name, (p.old * 3) % p.old - p.old / p.old, p.name = 'aaa', " +
            " p.name is p.name, p.old > 0, p.old >= 0, p.old < 0, p.old <= 0, p.old <> 0, p.old is not p.old, " +
            " p.old is null, p.old is not null " +
            " from Person p");

        checkQuery("select p.name from Person p where name <> 'ivan'");
        checkQuery("select p.name from Person p where name like 'i%'");
        checkQuery("select p.name from Person p where name regexp 'i%'");
        checkQuery("select p.name from Person p, sch2.Address a " +
            "where p.name <> 'ivan' and a.id > 10 or not (a.id = 100)");

        checkQuery("select case p.name when 'a' then 1 when 'a' then 2 end as a from Person p");
        checkQuery("select case p.name when 'a' then 1 when 'a' then 2 else -1 end as a from Person p");

        checkQuery("select abs(p.old)  from Person p");
        checkQuery("select cast(p.old as numeric(10, 2)) from Person p");
        checkQuery("select cast(p.old as numeric(10, 2)) z from Person p");
        checkQuery("select cast(p.old as numeric(10, 2)) as z from Person p");

        checkQuery("select * from Person p where p.name in ('a', 'b', '_' + RAND())"); // test ConditionIn
        checkQuery("select * from Person p where p.name in ('a', 'b', 'c')"); // test ConditionInConstantSet
        // test ConditionInConstantSet
        checkQuery("select * from Person p where p.name in (select a.street from sch2.Address a)");

        // test ConditionInConstantSet
        checkQuery("select (select a.street from sch2.Address a where a.id = p.addrId) from Person p");

        checkQuery("select p.name, ? from Person p where name regexp ? and p.old < ?");

        checkQuery("select count(*) as a from Person having a > 10");
        checkQuery("select count(*) as a, count(p.*), count(p.name) from Person p");
        checkQuery("select count(distinct p.name) from Person p");
        checkQuery("select name, count(*) cnt from Person group by name order by cnt desc limit 10");

        checkQuery("select p.name, avg(p.old), max(p.old) from Person p group by p.name");
        checkQuery("select p.name n, avg(p.old) a, max(p.old) m from Person p group by p.name");
        checkQuery("select p.name n, avg(p.old) a, max(p.old) m from Person p group by n");

        checkQuery("select p.name n, avg(p.old) a, max(p.old) m from Person p group by p.addrId, p.name");
        checkQuery("select p.name n, avg(p.old) a, max(p.old) m from Person p group by p.name, p.addrId");
        checkQuery("select p.name n, max(p.old) + min(p.old) / count(distinct p.old) from Person p group by p.name");
        checkQuery("select p.name n, max(p.old) maxOld, min(p.old) minOld from Person p " +
            "group by p.name having maxOld > 10 and min(p.old) < 1");

        checkQuery("select p.name n, avg(p.old) a, max(p.old) m from Person p group by p.name order by n");
        checkQuery("select p.name n, avg(p.old) a, max(p.old) m from Person p group by p.name order by p.name");
        checkQuery("select p.name n, avg(p.old) a, max(p.old) m from Person p group by p.name order by p.name, m");
        checkQuery("select p.name n, avg(p.old) a, max(p.old) m from Person p " +
            "group by p.name order by p.name, max(p.old) desc");
        checkQuery("select p.name n, avg(p.old) a, max(p.old) m from Person p " +
            "group by p.name order by p.name nulls first");
        checkQuery("select p.name n, avg(p.old) a, max(p.old) m from Person p " +
            "group by p.name order by p.name nulls last");
        checkQuery("select p.name n from Person p order by p.old + 10");
        checkQuery("select p.name n from Person p order by p.old + 10, p.name");
        checkQuery("select p.name n from Person p order by p.old + 10, p.name desc");

        checkQuery("select p.name n from Person p, (select a.street from sch2.Address a " +
            "where a.street is not null) ");
        checkQuery("select street from Person p, (select a.street from sch2.Address a " +
            "where a.street is not null) ");
        checkQuery("select addr.street from Person p, (select a.street from sch2.Address a " +
            "where a.street is not null) addr");

        checkQuery("select p.name n from sch1.Person p order by p.old + 10");

        checkQuery("select case when p.name is null then 'Vasya' end x from sch1.Person p");
        checkQuery("select case when p.name like 'V%' then 'Vasya' else 'Other' end x from sch1.Person p");
        checkQuery("select case when upper(p.name) = 'VASYA' then 'Vasya' " +
            "when p.name is not null then p.name else 'Other' end x from sch1.Person p");

        checkQuery("select case p.name when 'Vasya' then 1 end z from sch1.Person p");
        checkQuery("select case p.name when 'Vasya' then 1 when 'Petya' then 2 end z from sch1.Person p");
        checkQuery("select case p.name when 'Vasya' then 1 when 'Petya' then 2 else 3 end z from sch1.Person p");
        checkQuery("select case p.name when 'Vasya' then 1 else 3 end z from sch1.Person p");

        checkQuery("select count(*) as a from Person union select count(*) as a from sch2.Address");
        checkQuery("select old, count(*) as a from Person group by old union select 1, count(*) as a " +
            "from sch2.Address");
        checkQuery("select name from Person MINUS select street from sch2.Address");
        checkQuery("select name from Person EXCEPT select street from sch2.Address");
        checkQuery("select name from Person INTERSECT select street from sch2.Address");
        checkQuery("select name from Person UNION select street from sch2.Address limit 5");
        checkQuery("select name from Person UNION select street from sch2.Address limit ?");
        checkQuery("select name from Person UNION select street from sch2.Address limit ? offset ?");
        checkQuery("(select name from Person limit 4) " +
            "UNION (select street from sch2.Address limit 1) limit ? offset ?");
        checkQuery("(select 2 a) union all (select 1) order by 1");
        checkQuery("(select 2 a) union all (select 1) order by a desc nulls first limit ? offset ?");

        checkQuery("select public.\"#\".\"@\" from (select 1 as \"@\") \"#\"");
//        checkQuery("select sch.\"#\".\"@\" from (select 1 as \"@\") \"#\""); // Illegal query.
        checkQuery("select \"#\".\"@\" from (select 1 as \"@\") \"#\"");
        checkQuery("select \"@\" from (select 1 as \"@\") \"#\"");
        checkQuery("select sch1.\"#\".old from sch1.Person \"#\"");
        checkQuery("select sch1.\"#\".old from Person \"#\"");
        checkQuery("select \"#\".old from Person \"#\"");
        checkQuery("select old from Person \"#\"");
//        checkQuery("select Person.old from Person \"#\""); // Illegal query.
        checkQuery("select \"#\".* from Person \"#\"");
    }

    /**
     * Query AST transformation heavily depends on this behavior.
     *
     * @throws Exception If failed.
     */
    public void testParseTableFilter() throws Exception {
        Prepared prepared = parse("select Person.old, p1.old, p1.addrId from Person, Person p1 " +
            "where exists(select 1 from sch2.Address a where a.id = p1.addrId)");

        GridSqlSelect select = (GridSqlSelect)new GridSqlQueryParser(false).parse(prepared);

        GridSqlJoin join = (GridSqlJoin)select.from();

        GridSqlTable tbl1 = (GridSqlTable)join.leftTable();
        GridSqlAlias tbl2Alias = (GridSqlAlias)join.rightTable();
        GridSqlTable tbl2 = tbl2Alias.child();

        // Must be distinct objects, even if it is the same table.
        assertNotSame(tbl1, tbl2);
        assertNotNull(tbl1.dataTable());
        assertNotNull(tbl2.dataTable());
        assertSame(tbl1.dataTable(), tbl2.dataTable());

        GridSqlColumn col1 = (GridSqlColumn)select.column(0);
        GridSqlColumn col2 = (GridSqlColumn)select.column(1);

        assertSame(tbl1, col1.expressionInFrom());

        // Alias in FROM must be included in column.
        assertSame(tbl2Alias, col2.expressionInFrom());

        // In EXISTS we must correctly reference the column from the outer query.
        GridSqlAst exists = select.where();
        GridSqlSubquery subqry = exists.child();
        GridSqlSelect subSelect = subqry.child();

        GridSqlColumn p1AddrIdCol = (GridSqlColumn)select.column(2);

        assertEquals("ADDRID", p1AddrIdCol.column().getName());
        assertSame(tbl2Alias, p1AddrIdCol.expressionInFrom());

        GridSqlColumn p1AddrIdColExists = subSelect.where().child(1);
        assertEquals("ADDRID", p1AddrIdCol.column().getName());

        assertSame(tbl2Alias, p1AddrIdColExists.expressionInFrom());
    }

    /** */
    public void testParseMerge() throws Exception {
        /* Plain rows w/functions, operators, defaults, and placeholders. */
        checkQuery("merge into Person(old, name) values(5, 'John')");
        checkQuery("merge into Person(name) values(DEFAULT)");
        checkQuery("merge into Person(name) values(DEFAULT), (null)");
        checkQuery("merge into Person(name, parentName) values(DEFAULT, null), (?, ?)");
        checkQuery("merge into Person(old, name) values(5, 'John',), (6, 'Jack')");
        checkQuery("merge into Person(old, name) values(5 * 3, DEFAULT,)");
        checkQuery("merge into Person(old, name) values(ABS(-8), 'Max')");
        checkQuery("merge into Person(old, name) values(5, 'Jane'), (DEFAULT, DEFAULT), (6, 'Jill')");
        checkQuery("merge into Person(old, name, parentName) values(8 * 7, DEFAULT, 'Unknown')");
        checkQuery("merge into Person(old, name, parentName) values" +
            "(2016 - 1828, CONCAT('Leo', 'Tolstoy'), CONCAT(?, 'Tolstoy'))," +
            "(?, 'AlexanderPushkin', null)," +
            "(ABS(1821 - 2016), CONCAT('Fyodor', null, UPPER(CONCAT(SQRT(?), 'dostoevsky'))), DEFAULT)");
        checkQuery("merge into Person(date, old, name, parentName, addrId) values " +
            "('20160112', 1233, 'Ivan Ivanov', 'Peter Ivanov', 123)");
        checkQuery("merge into Person(date, old, name, parentName, addrId) values " +
            "(CURRENT_DATE(), RAND(), ASCII('Hi'), INSERT('Leo Tolstoy', 4, 4, 'Max'), ASCII('HI'))");
        checkQuery("merge into Person(date, old, name, parentName, addrId) values " +
            "(TRUNCATE(TIMESTAMP '2015-12-31 23:59:59'), POWER(3,12), NULL, DEFAULT, DEFAULT)");
        checkQuery("merge into Person(old, name) select ASCII(parentName), INSERT(parentName, 4, 4, 'Max') from " +
            "Person where date='20110312'");

        /* Subqueries. */
        checkQuery("merge into Person(old, name) select old, parentName from Person");
        checkQuery("merge into Person(old, name) select old, parentName from Person where old > 5");
        checkQuery("merge into Person(old, name) select 5, 'John'");
        checkQuery("merge into Person(old, name) select p1.old, 'Name' from person p1 join person p2 on " +
            "p2.name = p1.parentName where p2.old > 30");
        checkQuery("merge into Person(old) select 5 from Person UNION select street from sch2.Address limit ? offset ?");
    }

    /** */
    public void testParseInsert() throws Exception {
        /* Plain rows w/functions, operators, defaults, and placeholders. */
        checkQuery("insert into Person(old, name) values(5, 'John')");
        checkQuery("insert into Person(name) values(DEFAULT)");
        checkQuery("insert into Person default values");
        checkQuery("insert into Person() values()");
        checkQuery("insert into Person(name) values(DEFAULT), (null)");
        checkQuery("insert into Person(name) values(DEFAULT),");
        checkQuery("insert into Person(name, parentName) values(DEFAULT, null), (?, ?)");
        checkQuery("insert into Person(old, name) values(5, 'John',), (6, 'Jack')");
        checkQuery("insert into Person(old, name) values(5 * 3, DEFAULT,)");
        checkQuery("insert into Person(old, name) values(ABS(-8), 'Max')");
        checkQuery("insert into Person(old, name) values(5, 'Jane'), (DEFAULT, DEFAULT), (6, 'Jill')");
        checkQuery("insert into Person(old, name, parentName) values(8 * 7, DEFAULT, 'Unknown')");
        checkQuery("insert into Person(old, name, parentName) values" +
            "(2016 - 1828, CONCAT('Leo', 'Tolstoy'), CONCAT(?, 'Tolstoy'))," +
            "(?, 'AlexanderPushkin', null)," +
            "(ABS(1821 - 2016), CONCAT('Fyodor', null, UPPER(CONCAT(SQRT(?), 'dostoevsky'))), DEFAULT),");
        checkQuery("insert into Person(date, old, name, parentName, addrId) values " +
            "('20160112', 1233, 'Ivan Ivanov', 'Peter Ivanov', 123)");
        checkQuery("insert into Person(date, old, name, parentName, addrId) values " +
            "(CURRENT_DATE(), RAND(), ASCII('Hi'), INSERT('Leo Tolstoy', 4, 4, 'Max'), ASCII('HI'))");
        checkQuery("insert into Person(date, old, name, parentName, addrId) values " +
            "(TRUNCATE(TIMESTAMP '2015-12-31 23:59:59'), POWER(3,12), NULL, DEFAULT, DEFAULT)");
        checkQuery("insert into Person SET old = 5, name = 'John'");
        checkQuery("insert into Person SET name = CONCAT('Fyodor', null, UPPER(CONCAT(SQRT(?), 'dostoevsky'))), old = " +
            "select (5, 6)");
        checkQuery("insert into Person(old, name) select ASCII(parentName), INSERT(parentName, 4, 4, 'Max') from " +
            "Person where date='20110312'");

        /* Subqueries. */
        checkQuery("insert into Person(old, name) select old, parentName from Person");
        checkQuery("insert into Person(old, name) direct sorted select old, parentName from Person");
        checkQuery("insert into Person(old, name) sorted select old, parentName from Person where old > 5");
        checkQuery("insert into Person(old, name) select 5, 'John'");
        checkQuery("insert into Person(old, name) select p1.old, 'Name' from person p1 join person p2 on " +
            "p2.name = p1.parentName where p2.old > 30");
        checkQuery("insert into Person(old) select 5 from Person UNION select street from sch2.Address limit ? offset ?");
    }

    /** */
    public void testParseDelete() throws Exception {
        checkQuery("delete from Person");
        checkQuery("delete from Person p where p.old > ?");
        checkQuery("delete from Person where old in (select (40, 41, 42))");
        checkQuery("delete top 5 from Person where old in (select (40, 41, 42))");
        checkQuery("delete top ? from Person where old > 5 and length(name) < ?");
        checkQuery("delete from Person where name in ('Ivan', 'Peter') limit 20");
        checkQuery("delete from Person where name in ('Ivan', ?) limit ?");
    }

    /** */
    public void testParseUpdate() throws Exception {
        checkQuery("update Person set name='Peter'");
        checkQuery("update Person per set name='Peter', old = 5");
        checkQuery("update Person p set name='Peter' limit 20");
        checkQuery("update Person p set name='Peter', old = length('zzz') limit 20");
        checkQuery("update Person p set name=DEFAULT, old = null limit ?");
        checkQuery("update Person p set name=? where old >= ? and old < ? limit ?");
        checkQuery("update Person p set name=(select a.Street from sch2.Address a where a.id=p.addrId), old = (select 42)" +
            " where old = sqrt(?)");
        checkQuery("update Person p set (name, old) = (select 'Peter', 42)");
        checkQuery("update Person p set (name, old) = (select street, id from sch2.Address where id > 5 and id <= ?)");
    }

    /**
     *
     */
<<<<<<< HEAD
    private Session session() throws Exception {
=======
    public void testParseCreateIndex() throws Exception {
        assertCreateIndexEquals(
            buildCreateIndex(null, "Person", "sch1", false, QueryIndexType.SORTED, "name", true),
            "create index on Person (name)");

        assertCreateIndexEquals(
            buildCreateIndex("idx", "Person", "sch1", false, QueryIndexType.SORTED, "name", true),
            "create index idx on Person (name ASC)");

        assertCreateIndexEquals(
            buildCreateIndex("idx", "Person", "sch1", false, QueryIndexType.GEOSPATIAL, "name", true),
            "create spatial index sch1.idx on sch1.Person (name ASC)");

        assertCreateIndexEquals(
            buildCreateIndex("idx", "Person", "sch1", true, QueryIndexType.SORTED, "name", true),
            "create index if not exists sch1.idx on sch1.Person (name)");

        // When we specify schema for the table and don't specify it for the index, resulting schema is table's
        assertCreateIndexEquals(
            buildCreateIndex("idx", "Person", "sch1", true, QueryIndexType.SORTED, "name", false),
            "create index if not exists idx on sch1.Person (name dEsC)");

        assertCreateIndexEquals(
            buildCreateIndex("idx", "Person", "sch1", true, QueryIndexType.GEOSPATIAL, "old", true, "name", false),
            "create spatial index if not exists idx on Person (old, name desc)");

        // Schemas for index and table must match
        assertParseThrows("create index if not exists sch2.idx on sch1.Person (name)",
            DbException.class, "Schema name must match [90080-191]");

        assertParseThrows("create hash index if not exists idx on Person (name)",
            IgniteSQLException.class, "Only SPATIAL modifier is supported for CREATE INDEX");

        assertParseThrows("create unique index if not exists idx on Person (name)",
            IgniteSQLException.class, "Only SPATIAL modifier is supported for CREATE INDEX");

        assertParseThrows("create primary key on Person (name)",
            IgniteSQLException.class, "Only SPATIAL modifier is supported for CREATE INDEX");

        assertParseThrows("create primary key hash on Person (name)",
            IgniteSQLException.class, "Only SPATIAL modifier is supported for CREATE INDEX");

        assertParseThrows("create index on Person (name nulls first)",
            IgniteSQLException.class, "NULLS FIRST and NULLS LAST modifiers are not supported for index columns");

        assertParseThrows("create index on Person (name desc nulls last)",
            IgniteSQLException.class, "NULLS FIRST and NULLS LAST modifiers are not supported for index columns");
    }

    /**
     *
     */
    public void testParseDropIndex() throws Exception {
        // Schema that is not set defaults to default schema of connection which is empty string
        assertDropIndexEquals(buildDropIndex("idx", "sch1", false), "drop index idx");
        assertDropIndexEquals(buildDropIndex("idx", "sch1", true), "drop index if exists idx");
        assertDropIndexEquals(buildDropIndex("idx", "sch1", true), "drop index if exists sch1.idx");
        assertDropIndexEquals(buildDropIndex("idx", "sch1", false), "drop index sch1.idx");

        // Message is null as long as it may differ from system to system, so we just check for exceptions
        assertParseThrows("drop index schema2.", DbException.class, null);
        assertParseThrows("drop index", DbException.class, null);
        assertParseThrows("drop index if exists", DbException.class, null);
        assertParseThrows("drop index if exists schema2.", DbException.class, null);
    }

    /**
     * @param sql Statement.
     * @param exCls Exception class.
     * @param msg Expected message.
     */
    @SuppressWarnings("ThrowableResultOfMethodCallIgnored")
    private void assertParseThrows(final String sql, Class<? extends Exception> exCls, String msg) {
        GridTestUtils.assertThrows(null, new Callable<Object>() {
            @Override public Object call() throws Exception {
                Prepared p = parse(sql);

                return new GridSqlQueryParser(false).parse(p);
            }
        }, exCls, msg);
    }

    /**
     * Parse SQL and compare it to expected instance.
     */
    private void assertCreateIndexEquals(GridSqlCreateIndex exp, String sql) throws Exception {
        Prepared prepared = parse(sql);

        GridSqlStatement stmt = new GridSqlQueryParser(false).parse(prepared);

        assertTrue(stmt instanceof GridSqlCreateIndex);

        assertCreateIndexEquals(exp, (GridSqlCreateIndex) stmt);
    }

    /**
     * Parse SQL and compare it to expected instance of DROP INDEX.
     */
    private void assertDropIndexEquals(GridSqlDropIndex exp, String sql) throws Exception {
        Prepared prepared = parse(sql);

        GridSqlStatement stmt = new GridSqlQueryParser(false).parse(prepared);

        assertTrue(stmt instanceof GridSqlDropIndex);

        assertDropIndexEquals(exp, (GridSqlDropIndex) stmt);
    }

    /**
     * Test two instances of {@link GridSqlDropIndex} for equality.
     */
    private static void assertDropIndexEquals(GridSqlDropIndex exp, GridSqlDropIndex actual) {
        assertEqualsIgnoreCase(exp.name(), actual.name());
        assertEqualsIgnoreCase(exp.schemaName(), actual.schemaName());
        assertEquals(exp.ifExists(), actual.ifExists());
    }

    /**
     *
     */
    private static GridSqlDropIndex buildDropIndex(String name, String schema, boolean ifExists) {
        GridSqlDropIndex res = new GridSqlDropIndex();

        res.name(name);
        res.schemaName(schema);
        res.ifExists(ifExists);

        return res;
    }

    /**
     * Test two instances of {@link GridSqlCreateIndex} for equality.
     */
    private static void assertCreateIndexEquals(GridSqlCreateIndex exp, GridSqlCreateIndex actual) {
        assertEquals(exp.ifNotExists(), actual.ifNotExists());
        assertEqualsIgnoreCase(exp.schemaName(), actual.schemaName());
        assertEqualsIgnoreCase(exp.tableName(), actual.tableName());

        assertEqualsIgnoreCase(exp.index().getName(), actual.index().getName());

        Iterator<Map.Entry<String, Boolean>> expFldsIt = exp.index().getFields().entrySet().iterator();
        Iterator<Map.Entry<String, Boolean>> actualFldsIt = actual.index().getFields().entrySet().iterator();

        while (expFldsIt.hasNext()) {
            assertTrue(actualFldsIt.hasNext());

            Map.Entry<String, Boolean> expEntry = expFldsIt.next();
            Map.Entry<String, Boolean> actualEntry = actualFldsIt.next();

            assertEqualsIgnoreCase(expEntry.getKey(), actualEntry.getKey());
            assertEquals(expEntry.getValue(), actualEntry.getValue());
        }

        assertFalse(actualFldsIt.hasNext());

        assertEquals(exp.index().getIndexType(), actual.index().getIndexType());
    }

    /**
     *
     */
    private static void assertEqualsIgnoreCase(String exp, String actual) {
        assertEquals((exp == null), (actual == null));

        if (exp != null)
            assertTrue(exp.equalsIgnoreCase(actual));
    }

    /**
     *
     */
    private static GridSqlCreateIndex buildCreateIndex(String name, String tblName, String schemaName, boolean ifNotExists,
        QueryIndexType type, Object... flds) {
        QueryIndex idx = new QueryIndex();

        idx.setName(name);

        assert !F.isEmpty(flds) && flds.length % 2 == 0;

        LinkedHashMap<String, Boolean> trueFlds = new LinkedHashMap<>();

        for (int i = 0; i < flds.length / 2; i++)
            trueFlds.put((String)flds[i * 2], (Boolean)flds[i * 2 + 1]);

        idx.setFields(trueFlds);
        idx.setIndexType(type);

        GridSqlCreateIndex res = new GridSqlCreateIndex();

        res.schemaName(schemaName);
        res.tableName(tblName);
        res.ifNotExists(ifNotExists);
        res.index(idx);

        return res;
    }

    /**
     *
     */
    private JdbcConnection connection() throws Exception {
>>>>>>> 2edb935c
        GridKernalContext ctx = ((IgniteEx)ignite).context();

        GridQueryProcessor qryProcessor = ctx.query();

        IgniteH2Indexing idx = U.field(qryProcessor, "idx");

        return idx.takeConnectionForSpace(null).session();
    }

    /**
     * @param sql Sql.
     */
    @SuppressWarnings("unchecked")
    private <T extends Prepared> T parse(String sql) throws Exception {
        return (T)session().prepare(sql);
    }

    /**
     * @param sql1 Sql 1.
     * @param sql2 Sql 2.
     */
    private void assertSqlEquals(String sql1, String sql2) {
        String nsql1 = normalizeSql(sql1);
        String nsql2 = normalizeSql(sql2);

        assertEquals(nsql1, nsql2);
    }

    /**
     * @param sql Sql.
     */
    private static String normalizeSql(String sql) {
        return sql.toLowerCase()
            .replaceAll("/\\*(?:.|\r|\n)*?\\*/", " ")
            .replaceAll("\\s*on\\s+1\\s*=\\s*1\\s*", " on true ")
            .replaceAll("\\s+", " ")
            .replaceAll("\\( +", "(")
            .replaceAll(" +\\)", ")")
            .trim();
    }

    /**
     * @param qry Query.
     */
    private void checkQuery(String qry) throws Exception {
        Prepared prepared = parse(qry);

        GridSqlStatement gQry = new GridSqlQueryParser(false).parse(prepared);

        String res = gQry.getSQL();

        System.out.println(normalizeSql(res));

        assertSqlEquals(U.firstNotNull(prepared.getPlanSQL(), prepared.getSQL()), res);
    }

    @QuerySqlFunction
    public static int cool1() {
        return 1;
    }

    @QuerySqlFunction
    public static ResultSet table0(Connection c, String a, int b) throws SQLException {
        return c.createStatement().executeQuery("select '" + a + "' as a, " +  b + " as b");
    }

    /**
     *
     */
    public static class Person implements Serializable {
        @QuerySqlField(index = true)
        public Date date = new Date(System.currentTimeMillis());

        @QuerySqlField(index = true)
        public String name = "Ivan";

        @QuerySqlField(index = true)
        public String parentName;

        @QuerySqlField(index = true)
        public int addrId;

        @QuerySqlField
        public Integer[] addrIds;

        @QuerySqlField(index = true)
        public int old;
    }

    /**
     *
     */
    public static class Address implements Serializable {
        @QuerySqlField(index = true)
        public int id;

        @QuerySqlField(index = true)
        public int streetNumber;

        @QuerySqlField(index = true)
        public String street = "Nevskiy";
    }
}<|MERGE_RESOLUTION|>--- conflicted
+++ resolved
@@ -49,11 +49,8 @@
 import org.apache.ignite.testframework.junits.common.GridCommonAbstractTest;
 import org.h2.command.Prepared;
 import org.h2.engine.Session;
-<<<<<<< HEAD
-=======
 import org.h2.jdbc.JdbcConnection;
 import org.h2.message.DbException;
->>>>>>> 2edb935c
 
 import static org.apache.ignite.cache.CacheRebalanceMode.SYNC;
 import static org.apache.ignite.cache.CacheWriteSynchronizationMode.FULL_SYNC;
@@ -466,9 +463,6 @@
     /**
      *
      */
-<<<<<<< HEAD
-    private Session session() throws Exception {
-=======
     public void testParseCreateIndex() throws Exception {
         assertCreateIndexEquals(
             buildCreateIndex(null, "Person", "sch1", false, QueryIndexType.SORTED, "name", true),
@@ -669,8 +663,7 @@
     /**
      *
      */
-    private JdbcConnection connection() throws Exception {
->>>>>>> 2edb935c
+    private Session session() throws Exception {
         GridKernalContext ctx = ((IgniteEx)ignite).context();
 
         GridQueryProcessor qryProcessor = ctx.query();
