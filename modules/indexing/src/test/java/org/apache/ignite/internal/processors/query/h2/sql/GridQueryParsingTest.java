--- conflicted
+++ resolved
@@ -100,20 +100,7 @@
         cc.setRebalanceMode(SYNC);
         cc.setSqlSchema(sqlSchema);
         cc.setSqlFunctionClasses(GridQueryParsingTest.class);
-<<<<<<< HEAD
-        cc.setIndexedTypes(
-            String.class, Address.class,
-            String.class, Person.class
-        );
-
-        CacheConfiguration cc2 = new CacheConfiguration(cc);
-
-        cc2.setName("schema2");
-
-        c.setCacheConfiguration(cc, cc2);
-=======
         cc.setIndexedTypes(clsK, clsV);
->>>>>>> 428f66d3
 
         return cc;
     }
