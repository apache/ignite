--- conflicted
+++ resolved
@@ -497,6 +497,9 @@
 
     /** Check that all statistics collections related tasks is empty in specified node. */
     protected void checkStatisticTasksEmpty(IgniteEx ign) {
+        if (ign.localNode().isClient())
+            return;
+
         Map<StatisticsKey, LocalStatisticsGatheringContext> currColls = GridTestUtils.getFieldValue(
             statisticsMgr(ign), "statProc", "gatheringInProgress"
         );
@@ -570,16 +573,7 @@
                         case LOCAL:
                             s = (ObjectStatisticsImpl)indexing.statsManager().getLocalStatistics(target.key());
 
-<<<<<<< HEAD
                             break;
-=======
-                    Set<String> cols;
-
-                    if (F.isEmpty(target.columns()))
-                        cols = s.columnsStatistics().keySet();
-                    else
-                        cols = Arrays.stream(target.columns()).collect(Collectors.toSet());
->>>>>>> 4f536c10
 
                         case GLOBAL:
                             s = (ObjectStatisticsImpl)indexing.statsManager().getGlobalStatistics(target.key());
@@ -590,12 +584,7 @@
                             throw new IllegalArgumentException("Unexpected statistics type " + type);
                     }
 
-<<<<<<< HEAD
                     checkStatisticsVersion(ign.localNode().id(), s, target, ver);
-=======
-                    assertEquals(String.format("Expected minimum statistics version %d but found %d", ver, minVer),
-                        (long)ver, minVer);
->>>>>>> 4f536c10
                 }
 
                 return;
