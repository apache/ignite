--- conflicted
+++ resolved
@@ -1064,19 +1064,10 @@
      */
     public void testWrappingAlwaysOnWithComplexObjects() {
         assertDdlCommandThrows("create table a (id int, x varchar, c long, primary key(id, c)) with \"wrap_key=false\"",
-<<<<<<< HEAD
-            "Key wrapping may not be turned off when custom key type name is specified, " +
-                "or key has more than one column.");
-
-        assertDdlCommandThrows("create table a (id int, x varchar, c long, primary key(id)) with \"wrap_value=false\"",
-            "Value wrapping may not be turned off when custom value type name is specified, " +
-                "or value has more than one column.");
-=======
             "WRAP_KEY cannot be false when composite primary key exists.");
 
         assertDdlCommandThrows("create table a (id int, x varchar, c long, primary key(id)) with \"wrap_value=false\"",
             "WRAP_VALUE cannot be false when multiple non-primary key columns exist.");
->>>>>>> 3f664f08
     }
 
     /**
