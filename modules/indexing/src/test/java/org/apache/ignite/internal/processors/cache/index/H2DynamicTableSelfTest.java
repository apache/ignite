--- conflicted
+++ resolved
@@ -30,7 +30,6 @@
 import javax.cache.CacheException;
 import org.apache.ignite.Ignite;
 import org.apache.ignite.IgniteException;
-import org.apache.ignite.IgniteSystemProperties;
 import org.apache.ignite.Ignition;
 import org.apache.ignite.cache.CacheAtomicityMode;
 import org.apache.ignite.cache.CacheMode;
@@ -55,8 +54,6 @@
 import org.apache.ignite.internal.util.typedef.F;
 import org.apache.ignite.testframework.GridTestUtils;
 
-import static org.apache.ignite.IgniteSystemProperties.IGNITE_SKIP_CONFIGURATION_CONSISTENCY_CHECK;
-
 /**
  * Tests for CREATE/DROP TABLE.
  */
@@ -391,35 +388,19 @@
      */
     @SuppressWarnings("ThrowableResultOfMethodCallIgnored")
     public void testSqlFlagCompatibilityCheck() throws Exception {
-        System.setProperty(IGNITE_SKIP_CONFIGURATION_CONSISTENCY_CHECK, "true");
-
-        assertTrue(IgniteSystemProperties.getBoolean(IGNITE_SKIP_CONFIGURATION_CONSISTENCY_CHECK));
-
-        try {
-            executeDdl("CREATE TABLE \"Person\" (\"id\" int, \"city\" varchar, \"name\" varchar, \"surname\" varchar, " +
-                "\"age\" int, PRIMARY KEY (\"id\", \"city\")) WITH \"template=cache\"");
-
-<<<<<<< HEAD
-            GridTestUtils.assertThrows(null, new Callable<Object>() {
-                @Override public Object call() throws Exception {
-                    String cacheName = cacheName("Person");
-
-                    Ignition.start(clientConfiguration(5).setCacheConfiguration(new CacheConfiguration(cacheName)));
-
-                    return null;
-                }
-            }, IgniteException.class, "Cache configuration mismatch (local cache was created via cache API, while " +
-                    "remote cache was created via CREATE TABLE): SQL_PUBLIC_Person");
-        }
-        finally {
-            System.setProperty(IGNITE_SKIP_CONFIGURATION_CONSISTENCY_CHECK, "false");
-        }
-=======
+        executeDdl("CREATE TABLE \"Person\" (\"id\" int, \"city\" varchar, \"name\" varchar, \"surname\" varchar, " +
+            "\"age\" int, PRIMARY KEY (\"id\", \"city\")) WITH \"template=cache\"");
+
+        GridTestUtils.assertThrows(null, new Callable<Object>() {
+            @Override public Object call() throws Exception {
+                String cacheName = cacheName("Person");
+
+                Ignition.start(clientConfiguration(5).setCacheConfiguration(new CacheConfiguration(cacheName)));
+
                 return null;
             }
         }, IgniteException.class, "Cache configuration mismatch (local cache was created via Ignite API, while " +
             "remote cache was created via CREATE TABLE): SQL_PUBLIC_Person");
->>>>>>> b99f5082
     }
 
     /**
