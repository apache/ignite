--- conflicted
+++ resolved
@@ -1548,7 +1548,6 @@
     /**
      * Execute DDL statement on given node.
      *
-<<<<<<< HEAD
      * @param node Node.
      * @param sql Statement.
      */
@@ -1559,8 +1558,6 @@
     /**
      * Execute DDL statement on given node.
      *
-=======
->>>>>>> 6e755057
      * @param sql Statement.
      */
     private List<List<?>> executeLocal(GridCacheContext cctx, String sql) {
