/*
 * Licensed to the Apache Software Foundation (ASF) under one or more
 * contributor license agreements.  See the NOTICE file distributed with
 * this work for additional information regarding copyright ownership.
 * The ASF licenses this file to You under the Apache License, Version 2.0
 * (the "License"); you may not use this file except in compliance with
 * the License.  You may obtain a copy of the License at
 *
 *      http://www.apache.org/licenses/LICENSE-2.0
 *
 * Unless required by applicable law or agreed to in writing, software
 * distributed under the License is distributed on an "AS IS" BASIS,
 * WITHOUT WARRANTIES OR CONDITIONS OF ANY KIND, either express or implied.
 * See the License for the specific language governing permissions and
 * limitations under the License.
 */

package org.apache.ignite.internal.processors.cache.index;

import java.util.ArrayList;
import java.util.Arrays;
import java.util.Collection;
import java.util.Collections;
import java.util.HashMap;
import java.util.LinkedHashMap;
import java.util.List;
import java.util.Map;
import java.util.Random;
import java.util.concurrent.Callable;
import javax.cache.CacheException;
import org.apache.ignite.Ignite;
import org.apache.ignite.IgniteException;
import org.apache.ignite.IgniteSystemProperties;
import org.apache.ignite.Ignition;
import org.apache.ignite.cache.CacheAtomicityMode;
import org.apache.ignite.cache.CacheMode;
import org.apache.ignite.cache.CacheWriteSynchronizationMode;
import org.apache.ignite.cache.QueryEntity;
import org.apache.ignite.cache.QueryIndex;
import org.apache.ignite.cache.query.SqlFieldsQuery;
import org.apache.ignite.configuration.CacheConfiguration;
import org.apache.ignite.configuration.IgniteConfiguration;
import org.apache.ignite.internal.IgniteEx;
import org.apache.ignite.internal.binary.BinaryMarshaller;
import org.apache.ignite.internal.processors.cache.DynamicCacheDescriptor;
import org.apache.ignite.internal.processors.query.GridQueryProperty;
import org.apache.ignite.internal.processors.query.GridQueryTypeDescriptor;
import org.apache.ignite.internal.processors.query.IgniteSQLException;
import org.apache.ignite.internal.processors.query.QueryTypeDescriptorImpl;
import org.apache.ignite.internal.processors.query.QueryUtils;
import org.apache.ignite.internal.processors.query.h2.IgniteH2Indexing;
import org.apache.ignite.internal.processors.query.h2.ddl.DdlStatementsProcessor;
import org.apache.ignite.internal.processors.query.h2.opt.GridH2Table;
import org.apache.ignite.internal.processors.query.schema.SchemaOperationException;
import org.apache.ignite.internal.util.typedef.F;
import org.apache.ignite.testframework.GridTestUtils;

import static org.apache.ignite.IgniteSystemProperties.IGNITE_SKIP_CONFIGURATION_CONSISTENCY_CHECK;

/**
 * Tests for CREATE/DROP TABLE.
 */
public class H2DynamicTableSelfTest extends AbstractSchemaSelfTest {
    /** Client node index. */
    private final static int CLIENT = 2;

    /** */
    private final static String INDEXED_CACHE_NAME = CACHE_NAME + "_idx";

    /** */
    private final static String INDEXED_CACHE_NAME_2 = INDEXED_CACHE_NAME + "_2";

    /** {@inheritDoc} */
    @Override protected void beforeTestsStarted() throws Exception {
        super.beforeTestsStarted();

        for (IgniteConfiguration cfg : configurations())
            Ignition.start(cfg);

        client().addCacheConfiguration(cacheConfiguration());
    }

    /** {@inheritDoc} */
    @Override protected void afterTestsStopped() throws Exception {
        stopAllGrids();

        super.afterTestsStopped();
    }

    /** {@inheritDoc} */
    @Override protected void beforeTest() throws Exception {
        super.beforeTest();

        client().getOrCreateCache(cacheConfigurationForIndexing());
        client().getOrCreateCache(cacheConfigurationForIndexingInPublicSchema());
    }

    /** {@inheritDoc} */
    @Override protected void afterTest() throws Exception {
        executeDdl("DROP TABLE IF EXISTS PUBLIC.\"Person\"");
        executeDdl("DROP TABLE IF EXISTS PUBLIC.\"City\"");

        super.afterTest();
    }

    /**
     * Test that {@code CREATE TABLE} actually creates new cache, H2 table and type descriptor on all nodes.
     * @throws Exception if failed.
     */
    public void testCreateTable() throws Exception {
        doTestCreateTable(CACHE_NAME, null, null);
    }

    /**
     * Test that {@code CREATE TABLE} actually creates new cache, H2 table and type descriptor on all nodes.
     * @throws Exception if failed.
     */
    public void testCreateTableWithCacheGroup() throws Exception {
        doTestCreateTable(CACHE_NAME, "MyGroup", null);
    }

    /**
     * Test that {@code CREATE TABLE} with reserved template cache name actually creates new {@code REPLICATED} cache,
     * H2 table and type descriptor on all nodes.
     * @throws Exception if failed.
     */
    public void testCreateTableReplicated() throws Exception {
        doTestCreateTable("REPLICATED", null, CacheMode.REPLICATED);
    }

    /**
     * Test that {@code CREATE TABLE} with reserved template cache name actually creates new {@code PARTITIONED} cache,
     * H2 table and type descriptor on all nodes.
     * @throws Exception if failed.
     */
    public void testCreateTablePartitioned() throws Exception {
        doTestCreateTable("PARTITIONED", null, CacheMode.PARTITIONED);
    }

    /**
     * Test that {@code CREATE TABLE} with reserved template cache name actually creates new {@code REPLICATED} cache,
     * H2 table and type descriptor on all nodes.
     * @throws Exception if failed.
     */
    public void testCreateTableReplicatedCaseInsensitive() throws Exception {
        doTestCreateTable("replicated", null, CacheMode.REPLICATED);
    }

    /**
     * Test that {@code CREATE TABLE} with reserved template cache name actually creates new {@code PARTITIONED} cache,
     * H2 table and type descriptor on all nodes.
     * @throws Exception if failed.
     */
    public void testCreateTablePartitionedCaseInsensitive() throws Exception {
        doTestCreateTable("partitioned", null, CacheMode.PARTITIONED);
    }

    /**
     * Test that {@code CREATE TABLE} with reserved template cache name actually creates new {@code PARTITIONED} cache,
     * H2 table and type descriptor on all nodes, when no cache template name is given.
     * @throws Exception if failed.
     */
    public void testCreateTableNoTemplate() throws Exception {
        doTestCreateTable(null, null, CacheMode.PARTITIONED);
    }

    /**
     * Test that {@code CREATE TABLE} with given template cache name actually creates new cache,
     * H2 table and type descriptor on all nodes, optionally with cache type check.
     * @param tplCacheName Template cache name.
     * @param cacheGrp Cache group name, or {@code null} if no group is set.
     * @param mode Expected cache mode, or {@code null} if no check is needed.
     */
    private void doTestCreateTable(String tplCacheName, String cacheGrp, CacheMode mode) {
        executeDdl("CREATE TABLE \"Person\" (\"id\" int, \"city\" varchar," +
            " \"name\" varchar, \"surname\" varchar, \"age\" int, PRIMARY KEY (\"id\", \"city\")) WITH " +
            (F.isEmpty(tplCacheName) ? "" : "\"template=" + tplCacheName + "\",") + "\"backups=10,atomicity=atomic\"" +
            (F.isEmpty(cacheGrp) ? "" : ",\"cacheGroup=" + cacheGrp + '"'));

        String cacheName = cacheName("Person");

        for (int i = 0; i < 4; i++) {
            IgniteEx node = grid(i);

            assertNotNull(node.cache(cacheName));

            DynamicCacheDescriptor cacheDesc = node.context().cache().cacheDescriptor(cacheName);

            assertNotNull(cacheDesc);

            if (mode == CacheMode.REPLICATED)
                assertEquals(Integer.MAX_VALUE, cacheDesc.cacheConfiguration().getBackups());
            else
                assertEquals(10, cacheDesc.cacheConfiguration().getBackups());

            assertEquals(CacheAtomicityMode.ATOMIC, cacheDesc.cacheConfiguration().getAtomicityMode());

            assertTrue(cacheDesc.sql());

            assertEquals(cacheGrp, cacheDesc.groupDescriptor().groupName());

            if (mode != null)
                assertEquals(mode, cacheDesc.cacheConfiguration().getCacheMode());

            QueryTypeDescriptorImpl desc = typeExisting(node, cacheName, "Person");

            assertEquals(Object.class, desc.keyClass());
            assertEquals(Object.class, desc.valueClass());

            assertTrue(desc.valueTypeName(), desc.valueTypeName().contains("Person"));

            assertTrue(desc.keyTypeName(), desc.keyTypeName().startsWith(desc.valueTypeName()));
            assertTrue(desc.keyTypeName(), desc.keyTypeName().endsWith("KEY"));

            assertEquals(
                F.asList("id", "city", "name", "surname", "age"),
                new ArrayList<>(desc.fields().keySet())
            );

            assertProperty(desc, "id", Integer.class, true);
            assertProperty(desc, "city", String.class, true);
            assertProperty(desc, "name", String.class, false);
            assertProperty(desc, "surname", String.class, false);
            assertProperty(desc, "age", Integer.class, false);

            GridH2Table tbl = ((IgniteH2Indexing)node.context().query().getIndexing()).dataTable("PUBLIC", "Person");

            assertNotNull(tbl);
        }
    }

    /**
     * Test that attempting to specify negative number of backups yields exception.
     */
    public void testNegativeBackups() {
        assertCreateTableWithParamsThrows("bAckUPs = -5  ", "\"BACKUPS\" cannot be negative: -5");
    }

    /**
     * Test that attempting to omit mandatory value of BACKUPS parameter yields an error.
     */
    public void testEmptyBackups() {
        assertCreateTableWithParamsThrows(" bAckUPs =  ", "Parameter value cannot be empty: BACKUPS");
    }

    /**
     * Test that attempting to omit mandatory value of ATOMICITY parameter yields an error.
     */
    public void testEmptyAtomicity() {
        assertCreateTableWithParamsThrows("AtomicitY=  ", "Parameter value cannot be empty: ATOMICITY");
    }

    /**
     * Test that providing an invalid value of ATOMICITY parameter yields an error.
     */
    public void testInvalidAtomicity() {
        assertCreateTableWithParamsThrows("atomicity=InvalidValue",
            "Invalid value of \"ATOMICITY\" parameter (should be either TRANSACTIONAL or ATOMIC): InvalidValue");
    }

    /**
     * Test that attempting to omit mandatory value of CACHEGROUP parameter yields an error.
     */
    public void testEmptyCacheGroup() {
        assertCreateTableWithParamsThrows("cachegroup=", "Parameter value cannot be empty: CACHEGROUP");
    }

    /**
     * Test that attempting to {@code CREATE TABLE} that already exists does not yield an error if the statement
     *     contains {@code IF NOT EXISTS} clause.
     * @throws Exception if failed.
     */
    public void testCreateTableIfNotExists() throws Exception {
        executeDdl("CREATE TABLE \"Person\" (\"id\" int, \"city\" varchar," +
            " \"name\" varchar, \"surname\" varchar, \"age\" int, PRIMARY KEY (\"id\", \"city\")) WITH " +
            "\"template=cache\"");

        executeDdl("CREATE TABLE IF NOT EXISTS \"Person\" (\"id\" int, \"city\" varchar," +
            " \"name\" varchar, \"surname\" varchar, \"age\" int, PRIMARY KEY (\"id\", \"city\")) WITH " +
            "\"template=cache\"");
    }

    /**
     * Test that attempting to {@code CREATE TABLE} that already exists yields an error.
     * @throws Exception if failed.
     */
    @SuppressWarnings("ThrowableResultOfMethodCallIgnored")
    public void testCreateExistingTable() throws Exception {
        executeDdl("CREATE TABLE \"Person\" (\"id\" int, \"city\" varchar," +
            " \"name\" varchar, \"surname\" varchar, \"age\" int, PRIMARY KEY (\"id\", \"city\")) WITH " +
            "\"template=cache\"");

        GridTestUtils.assertThrows(null, new Callable<Object>() {
            @Override public Object call() throws Exception {
                executeDdl("CREATE TABLE \"Person\" (\"id\" int, \"city\" varchar" +
                    ", \"name\" varchar, \"surname\" varchar, \"age\" int, PRIMARY KEY (\"id\", \"city\")) WITH " +
                    "\"template=cache\"");

                return null;
            }
        }, IgniteSQLException.class, "Table already exists: Person");
    }

    /**
     * Test that {@code DROP TABLE} actually removes specified cache and type descriptor on all nodes.
     * @throws Exception if failed.
     */
    public void testDropTable() throws Exception {
        executeDdl("CREATE TABLE IF NOT EXISTS \"Person\" (\"id\" int, \"city\" varchar," +
            " \"name\" varchar, \"surname\" varchar, \"age\" int, PRIMARY KEY (\"id\", \"city\")) WITH " +
            "\"template=cache\"");

        executeDdl("DROP TABLE \"Person\"");

        for (int i = 0; i < 4; i++) {
            IgniteEx node = grid(i);

            assertNull(node.cache("Person"));

            QueryTypeDescriptorImpl desc = type(node, "Person", "Person");

            assertNull(desc);
        }
    }

    /**
     * Test that attempting to {@code DROP TABLE} that does not exist does not yield an error if the statement contains
     *     {@code IF EXISTS} clause.
     *
     * @throws Exception if failed.
     */
    public void testDropMissingTableIfExists() throws Exception {
        executeDdl("DROP TABLE IF EXISTS \"City\"");
    }

    /**
     * Test that attempting to {@code DROP TABLE} that does not exist yields an error.
     * @throws Exception if failed.
     */
    @SuppressWarnings("ThrowableResultOfMethodCallIgnored")
    public void testDropMissingTable() throws Exception {
        GridTestUtils.assertThrows(null, new Callable<Object>() {
            @Override public Object call() throws Exception {
                executeDdl("DROP TABLE \"City\"");

                return null;
            }
        }, IgniteSQLException.class, "Table doesn't exist: City");
    }

    /**
     * Check that {@code DROP TABLE} for caches not created with {@code CREATE TABLE} yields an error.
     * @throws Exception if failed.
     */
    @SuppressWarnings("ThrowableResultOfMethodCallIgnored")
    public void testDropNonDynamicTable() throws Exception {
        GridTestUtils.assertThrows(null, new Callable<Object>() {
            @Override public Object call() throws Exception {
                executeDdl("DROP TABLE PUBLIC.\"Integer\"");

                return null;
            }
        }, IgniteSQLException.class,
        "Only cache created with CREATE TABLE may be removed with DROP TABLE [cacheName=cache_idx_2]");
    }

    /**
     * Test that attempting to destroy via cache API a cache created via SQL yields an error.
     * @throws Exception if failed.
     */
    @SuppressWarnings("ThrowableResultOfMethodCallIgnored")
    public void testDestroyDynamicSqlCache() throws Exception {
        executeDdl("CREATE TABLE \"Person\" (\"id\" int, \"city\" varchar," +
            " \"name\" varchar, \"surname\" varchar, \"age\" int, PRIMARY KEY (\"id\", \"city\")) WITH " +
            "\"template=cache\"");

        GridTestUtils.assertThrows(null, new Callable<Object>() {
            @Override public Object call() throws Exception {
                client().destroyCache(cacheName("Person"));

                return null;
            }
        }, CacheException.class,
        "Only cache created with cache API may be removed with direct call to destroyCache");
    }

    /**
     * Test that attempting to start a node that has a cache with the name already present in the grid and whose
     * SQL flag does not match that of cache with the same name that is already started, yields an error.
     * @throws Exception if failed.
     */
    @SuppressWarnings("ThrowableResultOfMethodCallIgnored")
    public void testSqlFlagCompatibilityCheck() throws Exception {
        System.setProperty(IGNITE_SKIP_CONFIGURATION_CONSISTENCY_CHECK, "true");

        assertTrue(IgniteSystemProperties.getBoolean(IGNITE_SKIP_CONFIGURATION_CONSISTENCY_CHECK));

        try {
            executeDdl("CREATE TABLE \"Person\" (\"id\" int, \"city\" varchar, \"name\" varchar, \"surname\" varchar, " +
                "\"age\" int, PRIMARY KEY (\"id\", \"city\")) WITH \"template=cache\"");

            GridTestUtils.assertThrows(null, new Callable<Object>() {
                @Override public Object call() throws Exception {
                    String cacheName = cacheName("Person");

                    Ignition.start(clientConfiguration(5).setCacheConfiguration(new CacheConfiguration(cacheName)));

                    return null;
                }
<<<<<<< HEAD
            }, IgniteException.class, "SQL flag mismatch [cacheName=SQL_PUBLIC_Person, local=false, remote=true");
=======
            }, IgniteException.class, "Cache configuration mismatch (local cache was created via cache API, while " +
                    "remote cache was created via CREATE TABLE): SQL_PUBLIC_Person");
>>>>>>> f47dc3c6
        }
        finally {
            System.setProperty(IGNITE_SKIP_CONFIGURATION_CONSISTENCY_CHECK, "false");
        }
    }

    /**
     * Tests index name conflict check in discovery thread.
     * @throws Exception if failed.
     */
    @SuppressWarnings("ThrowableResultOfMethodCallIgnored")
    public void testIndexNameConflictCheckDiscovery() throws Exception {
        executeDdl(grid(0), "CREATE TABLE \"Person\" (id int primary key, name varchar)");

        executeDdl(grid(0), "CREATE INDEX \"idx\" ON \"Person\" (\"name\")");

        GridTestUtils.assertThrows(null, new Callable<Object>() {
            @Override public Object call() throws Exception {
                QueryEntity e = new QueryEntity();

                e.setTableName("City");
                e.setKeyFields(Collections.singleton("name"));
                e.setFields(new LinkedHashMap<>(Collections.singletonMap("name", String.class.getName())));
                e.setIndexes(Collections.singleton(new QueryIndex("name").setName("idx")));
                e.setKeyType("CityKey");
                e.setValueType("City");

                queryProcessor(client()).dynamicTableCreate("PUBLIC", e, CacheMode.PARTITIONED.name(), null,
                    null, CacheAtomicityMode.ATOMIC, 10, false);

                return null;
            }
        }, SchemaOperationException.class, "Index already exists: idx");
    }

    /**
     * Tests table name conflict check in {@link DdlStatementsProcessor}.
     * @throws Exception if failed.
     */
    @SuppressWarnings("ThrowableResultOfMethodCallIgnored")
    public void testTableNameConflictCheckSql() throws Exception {
        executeDdl(grid(0), "CREATE TABLE \"Person\" (id int primary key, name varchar)");

        GridTestUtils.assertThrows(null, new Callable<Object>() {
            @Override  public Object call() throws Exception {
                executeDdl(client(), "CREATE TABLE \"Person\" (id int primary key, name varchar)");

                return null;
            }
        }, IgniteSQLException.class, "Table already exists: Person");
    }

    /**
     * @throws Exception if failed.
     */
    public void testAffinityKey() throws Exception {
        executeDdl("CREATE TABLE \"City\" (\"name\" varchar primary key, \"code\" int) WITH \"affinityKey='name'\"");

        assertAffinityCacheConfiguration("City", "name");

        executeDdl("INSERT INTO \"City\" (\"name\", \"code\") values ('A', 1), ('B', 2), ('C', 3)");

        List<String> cityNames = Arrays.asList("A", "B", "C");

        List<Integer> cityCodes = Arrays.asList(1, 2, 3);

        // We need unique name for this table to avoid conflicts with existing binary metadata.
        executeDdl("CREATE TABLE \"Person2\" (\"id\" int, \"city\" varchar," +
            " \"name\" varchar, \"surname\" varchar, \"age\" int, PRIMARY KEY (\"id\", \"city\")) WITH " +
            "\"template=cache,affinityKey='city'\"");

        assertAffinityCacheConfiguration("Person2", "city");

        Random r = new Random();

        Map<Integer, Integer> personId2cityCode = new HashMap<>();

        for (int i = 0; i < 100; i++) {
            int cityIdx = r.nextInt(3);

            String cityName = cityNames.get(cityIdx);

            int cityCode = cityCodes.get(cityIdx);

            personId2cityCode.put(i, cityCode);

            queryProcessor(client()).querySqlFieldsNoCache(new SqlFieldsQuery("insert into \"Person2\"(\"id\", " +
                "\"city\") values (?, ?)").setArgs(i, cityName), true).getAll();
        }

        List<List<?>> res = queryProcessor(client()).querySqlFieldsNoCache(new SqlFieldsQuery("select \"id\", " +
            "c.\"code\" from \"Person2\" p left join \"City\" c on p.\"city\" = c.\"name\" where c.\"name\" " +
            "is not null"), true).getAll();

        assertEquals(100, res.size());

        for (int i = 0; i < 100; i++) {
            assertNotNull(res.get(i).get(0));

            assertNotNull(res.get(i).get(1));

            int id = (Integer)res.get(i).get(0);

            int code = (Integer)res.get(i).get(1);

            assertEquals((int)personId2cityCode.get(id), code);
        }
    }

    /**
     * Test various cases of affinity key column specification.
     */
    @SuppressWarnings("ThrowableResultOfMethodCallIgnored")
    public void testAffinityKeyCaseSensitivity() {
        executeDdl("CREATE TABLE \"A\" (\"name\" varchar primary key, \"code\" int) WITH \"affinityKey='name'\"");

        assertAffinityCacheConfiguration("A", "name");

        executeDdl("CREATE TABLE \"B\" (name varchar primary key, \"code\" int) WITH \"affinityKey=name\"");

        assertAffinityCacheConfiguration("B", "NAME");

        executeDdl("CREATE TABLE \"C\" (name varchar primary key, \"code\" int) WITH \"affinityKey=NamE\"");

        assertAffinityCacheConfiguration("C", "NAME");

        executeDdl("CREATE TABLE \"D\" (\"name\" varchar primary key, \"code\" int) WITH \"affinityKey=NAME\"");

        assertAffinityCacheConfiguration("D", "name");

        // Error arises because user has specified case sensitive affinity column name
        GridTestUtils.assertThrows(null, new Callable<Object>() {
            @Override public Object call() throws Exception {
                executeDdl("CREATE TABLE \"E\" (name varchar primary key, \"code\" int) WITH \"affinityKey='Name'\"");

                return null;
            }
        }, IgniteSQLException.class, "Affinity key column with given name not found: Name");

        // Error arises because user declares case insensitive affinity column name while having two 'name'
        // columns whose names are equal in ignore case.
        GridTestUtils.assertThrows(null, new Callable<Object>() {
            @Override public Object call() throws Exception {
                executeDdl("CREATE TABLE \"E\" (\"name\" varchar, \"Name\" int, val int, primary key(\"name\", " +
                    "\"Name\")) WITH \"affinityKey=name\"");

                return null;
            }
        }, IgniteSQLException.class, "Ambiguous affinity column name, use single quotes for case sensitivity: name");

        executeDdl("CREATE TABLE \"E\" (\"name\" varchar, \"Name\" int, val int, primary key(\"name\", " +
            "\"Name\")) WITH \"affinityKey='Name'\"");

        assertAffinityCacheConfiguration("E", "Name");
    }

    /**
     * Tests that attempting to specify an affinity key that actually is a value column yields an error.
     */
    @SuppressWarnings("ThrowableResultOfMethodCallIgnored")
    public void testAffinityKeyNotKeyColumn() {
        // Error arises because user has specified case sensitive affinity column name
        GridTestUtils.assertThrows(null, new Callable<Object>() {
            @Override public Object call() throws Exception {
                executeDdl("CREATE TABLE \"E\" (name varchar primary key, \"code\" int) WITH \"affinityKey=code\"");

                return null;
            }
        }, IgniteSQLException.class, "Affinity key column must be one of key columns: code");
    }

    /**
     * Tests that attempting to specify an affinity key that actually is a value column yields an error.
     */
    @SuppressWarnings("ThrowableResultOfMethodCallIgnored")
    public void testAffinityKeyNotFound() {
        // Error arises because user has specified case sensitive affinity column name
        GridTestUtils.assertThrows(null, new Callable<Object>() {
            @Override public Object call() throws Exception {
                executeDdl("CREATE TABLE \"E\" (name varchar primary key, \"code\" int) WITH \"affinityKey=missing\"");

                return null;
            }
        }, IgniteSQLException.class, "Affinity key column with given name not found: missing");
    }

    /**
     * Check that dynamic cache created with {@code CREATE TABLE} is correctly configured affinity wise.
     * @param cacheName Cache name to check.
     * @param affKeyFieldName Expected affinity key field name.
     */
    private void assertAffinityCacheConfiguration(String cacheName, String affKeyFieldName) {
        String actualCacheName = cacheName(cacheName);

        Collection<GridQueryTypeDescriptor> types = client().context().query().types(actualCacheName);

        assertEquals(1, types.size());

        GridQueryTypeDescriptor type = types.iterator().next();

        assertTrue(type.name().startsWith(actualCacheName));
        assertEquals(cacheName, type.tableName());
        assertEquals(affKeyFieldName, type.affinityKey());

        GridH2Table tbl = ((IgniteH2Indexing)queryProcessor(client()).getIndexing()).dataTable("PUBLIC", cacheName);

        assertNotNull(tbl);

        assertNotNull(tbl.getAffinityKeyColumn());

        assertEquals(affKeyFieldName, tbl.getAffinityKeyColumn().columnName);
    }

    /**
     * Execute {@code CREATE TABLE} w/given params.
     * @param params Engine parameters.
     */
    private void createTableWithParams(final String params) {
        executeDdl("CREATE TABLE \"Person\" (\"id\" int, \"city\" varchar" +
            ", \"name\" varchar, \"surname\" varchar, \"age\" int, PRIMARY KEY (\"id\", \"city\")) WITH " +
            "\"template=cache," + params + '"');
    }

    /**
     * Test that {@code CREATE TABLE} in non-public schema causes an exception.
     *
     * @throws Exception if failed.
     */
    @SuppressWarnings("ThrowableResultOfMethodCallIgnored")
    public void testCreateTableInNonPublicSchema() throws Exception {
        GridTestUtils.assertThrows(null, new Callable<Object>() {
            @Override public Object call() throws Exception {
                executeDdl("CREATE TABLE \"cache_idx\".\"Person\" (\"id\" int, \"city\" varchar," +
                    " \"name\" varchar, \"surname\" varchar, \"age\" int, PRIMARY KEY (\"id\", \"city\")) WITH " +
                    "\"template=cache\"");

                return null;
            }
        }, IgniteSQLException.class, "CREATE TABLE can only be executed on PUBLIC schema.");
    }

    /**
     * Execute {@code CREATE TABLE} w/given params expecting a particular error.
     * @param params Engine parameters.
     * @param expErrMsg Expected error message.
     */
    @SuppressWarnings("ThrowableResultOfMethodCallIgnored")
    private void assertCreateTableWithParamsThrows(final String params, String expErrMsg) {
        GridTestUtils.assertThrows(null, new Callable<Object>() {
            @Override public Object call() throws Exception {
                createTableWithParams(params);

                return null;
            }
        }, IgniteSQLException.class, expErrMsg);
    }

    /**
     * Test that {@code DROP TABLE} on non-public schema causes an exception.
     *
     * @throws Exception if failed.
     */
    @SuppressWarnings("ThrowableResultOfMethodCallIgnored")
    public void testDropTableNotPublicSchema() throws Exception {
        GridTestUtils.assertThrows(null, new Callable<Object>() {
            @Override public Object call() throws Exception {
                executeDdl("DROP TABLE \"cache_idx\".\"Person\"");

                return null;
            }
        }, IgniteSQLException.class, "DROP TABLE can only be executed on PUBLIC schema.");
    }

    /**
     * Execute DDL statement on client node.
     *
     * @param sql Statement.
     */
    private void executeDdl(String sql) {
        executeDdl(client(), sql);
    }

    /**
     * Check that a property in given descriptor is present and has parameters as expected.
     * @param desc Descriptor.
     * @param name Property name.
     * @param type Expected property type.
     * @param isKey {@code true} if the property is expected to belong to key, {@code false} is it's expected to belong
     *     to value.
     */
    private void assertProperty(QueryTypeDescriptorImpl desc, String name, Class<?> type, boolean isKey) {
        GridQueryProperty p = desc.property(name);

        assertNotNull(name, p);

        assertEquals(type, p.type());

        assertEquals(isKey, p.key());
    }

    /**
     * Get configurations to be used in test.
     *
     * @return Configurations.
     * @throws Exception If failed.
     */
    private List<IgniteConfiguration> configurations() throws Exception {
        return Arrays.asList(
            serverConfiguration(0),
            serverConfiguration(1),
            clientConfiguration(2),
            serverConfiguration(3)
        );
    }

    /**
     * Create server configuration.
     *
     * @param idx Index.
     * @return Configuration.
     * @throws Exception If failed.
     */
    private IgniteConfiguration serverConfiguration(int idx) throws Exception {
        return commonConfiguration(idx);
    }

    /**
     * Create client configuration.
     *
     * @param idx Index.
     * @return Configuration.
     * @throws Exception If failed.
     */
    private IgniteConfiguration clientConfiguration(int idx) throws Exception {
        return commonConfiguration(idx).setClientMode(true);
    }

    /**
     * Create common node configuration.
     *
     * @param idx Index.
     * @return Configuration.
     * @throws Exception If failed.
     */
    private IgniteConfiguration commonConfiguration(int idx) throws Exception {
        IgniteConfiguration cfg = super.getConfiguration(getTestIgniteInstanceName(idx));

        cfg.setMarshaller(new BinaryMarshaller());

        return optimize(cfg);
    }

    /**
     * Execute DDL statement on given node.
     *
     * @param node Node.
     * @param sql Statement.
     */
    private void executeDdl(Ignite node, String sql) {
        queryProcessor(node).querySqlFieldsNoCache(new SqlFieldsQuery(sql).setSchema("PUBLIC"), true);
    }

    /**
     * @return Client node.
     */
    private IgniteEx client() {
        return grid(CLIENT);
    }

    /**
     * @return Default cache configuration.
     */
    private CacheConfiguration cacheConfiguration() {
        CacheConfiguration<?, ?> ccfg = new CacheConfiguration<>(CACHE_NAME);

        ccfg.setWriteSynchronizationMode(CacheWriteSynchronizationMode.FULL_SYNC);
        ccfg.setSqlEscapeAll(true);
        ccfg.setAtomicityMode(CacheAtomicityMode.TRANSACTIONAL);
        ccfg.setCacheMode(CacheMode.PARTITIONED);

        return ccfg;
    }

    /**
     * @return Cache configuration with query entities - unfortunately, we need this to enable indexing at all.
     */
    private CacheConfiguration cacheConfigurationForIndexing() {
        CacheConfiguration<?, ?> ccfg = cacheConfiguration();

        ccfg.setName(INDEXED_CACHE_NAME);

        ccfg.setQueryEntities(Collections.singletonList(
            new QueryEntity()
                .setKeyType(Integer.class.getName())
                .setValueType(Integer.class.getName())
        ));

        return ccfg;
    }

    /**
     * @return Cache configuration with query entities in {@code PUBLIC} schema.
     */
    private CacheConfiguration cacheConfigurationForIndexingInPublicSchema() {
        return cacheConfigurationForIndexing()
            .setName(INDEXED_CACHE_NAME_2)
            .setSqlSchema(QueryUtils.DFLT_SCHEMA)
            .setNodeFilter(F.not(new DynamicIndexAbstractSelfTest.NodeFilter()));
    }

    /**
     * Get cache name.
     *
     * @param tblName Table name.
     * @return Cache name.
     */
    private static String cacheName(String tblName) {
        return QueryUtils.createTableCacheName("PUBLIC", tblName);
    }
}<|MERGE_RESOLUTION|>--- conflicted
+++ resolved
@@ -407,12 +407,8 @@
 
                     return null;
                 }
-<<<<<<< HEAD
-            }, IgniteException.class, "SQL flag mismatch [cacheName=SQL_PUBLIC_Person, local=false, remote=true");
-=======
             }, IgniteException.class, "Cache configuration mismatch (local cache was created via cache API, while " +
                     "remote cache was created via CREATE TABLE): SQL_PUBLIC_Person");
->>>>>>> f47dc3c6
         }
         finally {
             System.setProperty(IGNITE_SKIP_CONFIGURATION_CONSISTENCY_CHECK, "false");
