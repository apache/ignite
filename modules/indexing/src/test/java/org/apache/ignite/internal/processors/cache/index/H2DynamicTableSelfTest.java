--- conflicted
+++ resolved
@@ -33,12 +33,9 @@
 import java.util.Random;
 import java.util.UUID;
 import java.util.concurrent.Callable;
-<<<<<<< HEAD
 import javax.cache.CacheException;
 import org.apache.ignite.Ignite;
 import org.apache.ignite.IgniteCache;
-=======
->>>>>>> ae8c63da
 import org.apache.ignite.IgniteException;
 import org.apache.ignite.Ignition;
 import org.apache.ignite.binary.BinaryObject;
@@ -48,6 +45,7 @@
 import org.apache.ignite.cache.QueryEntity;
 import org.apache.ignite.cache.QueryIndex;
 import org.apache.ignite.cache.query.SqlFieldsQuery;
+import org.apache.ignite.cache.query.annotations.QuerySqlField;
 import org.apache.ignite.configuration.CacheConfiguration;
 import org.apache.ignite.configuration.DataRegionConfiguration;
 import org.apache.ignite.configuration.DataStorageConfiguration;
@@ -339,10 +337,19 @@
     }
 
     /**
+     * Test that {@code CREATE TABLE} with given write sync mode actually creates new cache as needed.
+     * @throws Exception if failed.
+     */
+    @Test
+    public void testPlainKey() throws Exception {
+        doTestCreateTable(null, null, null, CacheWriteSynchronizationMode.FULL_SYNC);
+    }
+
+    /**
      * Test that repeating type names for key and value types are simply ignored if they match those of inferred types.
      * @throws Exception if failed.
      */
-<<<<<<< HEAD
+    @Test
     public void testRedundantKeyAndValueTypeNames() throws Exception {
         execute("CREATE TABLE Ints(k int primary key, v int) WITH \"key_type=java.lang.Integer," +
             "value_type=java.lang.Integer,cache_name=ints\"");
@@ -362,11 +369,6 @@
         execute("INSERT INTO Ints(k, v) values(1, 2)");
 
         assertEquals(2, (int)cache.get(1));
-=======
-    @Test
-    public void testPlainKey() throws Exception {
-        doTestCreateTable(null, null, null, CacheWriteSynchronizationMode.FULL_SYNC);
->>>>>>> ae8c63da
     }
 
     /**
