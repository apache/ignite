--- conflicted
+++ resolved
@@ -99,11 +99,7 @@
     public void testCreateTable() throws Exception {
         executeDdl("CREATE TABLE \"Person\" (\"id\" int, \"city\" varchar," +
             " \"name\" varchar, \"surname\" varchar, \"age\" int, PRIMARY KEY (\"id\", \"city\")) WITH " +
-<<<<<<< HEAD
-            "\"template=cache,backups=10\",\"atomicity=atomic\""));
-=======
-            "\"cacheTemplate=cache\"");
->>>>>>> a93af295
+            "\"template=cache,backups=10\",\"atomicity=atomic\"");
 
         for (int i = 0; i < 4; i++) {
             IgniteEx node = grid(i);
@@ -188,19 +184,11 @@
     public void testCreateTableIfNotExists() throws Exception {
         executeDdl("CREATE TABLE \"Person\" (\"id\" int, \"city\" varchar," +
             " \"name\" varchar, \"surname\" varchar, \"age\" int, PRIMARY KEY (\"id\", \"city\")) WITH " +
-<<<<<<< HEAD
-            "\"template=cache\""));
-=======
-            "\"cacheTemplate=cache\"");
->>>>>>> a93af295
+            "\"template=cache\"");
 
         executeDdl("CREATE TABLE IF NOT EXISTS \"Person\" (\"id\" int, \"city\" varchar," +
             " \"name\" varchar, \"surname\" varchar, \"age\" int, PRIMARY KEY (\"id\", \"city\")) WITH " +
-<<<<<<< HEAD
-            "\"template=cache\""));
-=======
-            "\"cacheTemplate=cache\"");
->>>>>>> a93af295
+            "\"template=cache\"");
     }
 
     /**
@@ -211,21 +199,13 @@
     public void testCreateExistingTable() throws Exception {
         executeDdl("CREATE TABLE \"Person\" (\"id\" int, \"city\" varchar," +
             " \"name\" varchar, \"surname\" varchar, \"age\" int, PRIMARY KEY (\"id\", \"city\")) WITH " +
-<<<<<<< HEAD
-            "\"template=cache\""));
-=======
-            "\"cacheTemplate=cache\"");
->>>>>>> a93af295
+            "\"template=cache\"");
 
         GridTestUtils.assertThrows(null, new Callable<Object>() {
             @Override public Object call() throws Exception {
                 executeDdl("CREATE TABLE \"Person\" (\"id\" int, \"city\" varchar" +
                     ", \"name\" varchar, \"surname\" varchar, \"age\" int, PRIMARY KEY (\"id\", \"city\")) WITH " +
-<<<<<<< HEAD
-                    "\"template=cache\""));
-=======
-                    "\"cacheTemplate=cache\"");
->>>>>>> a93af295
+                    "\"template=cache\"");
 
                 return null;
             }
@@ -239,11 +219,7 @@
     public void testDropTable() throws Exception {
         executeDdl("CREATE TABLE IF NOT EXISTS \"Person\" (\"id\" int, \"city\" varchar," +
             " \"name\" varchar, \"surname\" varchar, \"age\" int, PRIMARY KEY (\"id\", \"city\")) WITH " +
-<<<<<<< HEAD
-            "\"template=cache\""));
-=======
-            "\"cacheTemplate=cache\"");
->>>>>>> a93af295
+            "\"template=cache\"");
 
         executeDdl("DROP TABLE \"Person\"");
 
@@ -307,11 +283,7 @@
     public void testDestroyDynamicSqlCache() throws Exception {
         executeDdl("CREATE TABLE \"Person\" (\"id\" int, \"city\" varchar," +
             " \"name\" varchar, \"surname\" varchar, \"age\" int, PRIMARY KEY (\"id\", \"city\")) WITH " +
-<<<<<<< HEAD
-            "\"template=cache\""));
-=======
-            "\"cacheTemplate=cache\"");
->>>>>>> a93af295
+            "\"template=cache\"");
 
         GridTestUtils.assertThrows(null, new Callable<Object>() {
             @Override public Object call() throws Exception {
@@ -330,14 +302,8 @@
      */
     @SuppressWarnings("ThrowableResultOfMethodCallIgnored")
     public void testSqlFlagCompatibilityCheck() throws Exception {
-<<<<<<< HEAD
-        cache().query(new SqlFieldsQuery("CREATE TABLE \"Person\" (\"id\" int, \"city\" varchar," +
-            " \"name\" varchar, \"surname\" varchar, \"age\" int, PRIMARY KEY (\"id\", \"city\")) WITH " +
-            "\"template=cache\""));
-=======
         executeDdl("CREATE TABLE \"Person\" (\"id\" int, \"city\" varchar, \"name\" varchar, \"surname\" varchar, " +
-            "\"age\" int, PRIMARY KEY (\"id\", \"city\")) WITH \"cacheTemplate=cache\"");
->>>>>>> a93af295
+            "\"age\" int, PRIMARY KEY (\"id\", \"city\")) WITH \"template=cache\"");
 
         GridTestUtils.assertThrows(null, new Callable<Object>() {
             @Override public Object call() throws Exception {
@@ -349,7 +315,6 @@
     }
 
     /**
-<<<<<<< HEAD
      * Execute {@code CREATE TABLE} w/given params.
      * @param params Engine parameters.
      */
@@ -372,7 +337,9 @@
                 return null;
             }
         }, IgniteSQLException.class, expErrMsg);
-=======
+    }
+
+    /**
      * Test that {@code CREATE TABLE} on non-public schema causes an exception.
      *
      * @throws Exception if failed.
@@ -383,7 +350,7 @@
             @Override public Object call() throws Exception {
                 executeDdl("CREATE TABLE \"cache_idx\".\"Person\" (\"id\" int, \"city\" varchar," +
                     " \"name\" varchar, \"surname\" varchar, \"age\" int, PRIMARY KEY (\"id\", \"city\")) WITH " +
-                    "\"cacheTemplate=cache\"");
+                    "\"template=cache\"");
 
                 return null;
             }
@@ -413,7 +380,6 @@
      */
     private void executeDdl(String sql) {
         queryProcessor(client()).querySqlFieldsNoCache(new SqlFieldsQuery(sql).setSchema("PUBLIC"), true);
->>>>>>> a93af295
     }
 
     /**
